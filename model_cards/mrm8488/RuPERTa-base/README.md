--- conflicted
+++ resolved
@@ -1,9 +1,5 @@
 ---
-<<<<<<< HEAD
-language: spanish
+language: es
 widget:
 - text: "España es un país muy <mask> en la UE"
-=======
-language: es
->>>>>>> 221e23c6
 ---