--- conflicted
+++ resolved
@@ -2,12 +2,7 @@
 ENV PYTHONDONTWRITEBYTECODE=1
 ARG REF=main
 USER root
-<<<<<<< HEAD
-RUN apt-get update &&  apt-get install -y --no-install-recommends libsndfile1-dev espeak-ng time git g++ cmake pkg-config openssh-client git git-lfs
-=======
 RUN apt-get update &&  apt-get install -y --no-install-recommends libsndfile1-dev espeak-ng time git g++ cmake pkg-config openssh-client git git-lfs ffmpeg
-ENV UV_PYTHON=/usr/local/bin/python
->>>>>>> 34133d0a
 RUN pip --no-cache-dir install uv && uv venv && uv pip install --no-cache-dir -U pip setuptools
 RUN uv pip install --no-cache-dir 'torch' 'torchaudio' 'torchvision' 'torchcodec' --index-url https://download.pytorch.org/whl/cpu
 RUN uv pip install --no-deps timm accelerate --extra-index-url https://download.pytorch.org/whl/cpu
