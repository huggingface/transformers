FROM nvidia/cuda:12.6.0-cudnn-devel-ubuntu22.04
LABEL maintainer="Hugging Face"

ARG DEBIAN_FRONTEND=noninteractive

# Use login shell to read variables from `~/.profile` (to pass dynamic created variables between RUN commands)
SHELL ["sh", "-lc"]

# The following `ARG` are mainly used to specify the versions explicitly & directly in this docker file, and not meant
# to be used as arguments for docker build (so far).

<<<<<<< HEAD
ARG PYTORCH='2.7.1'
# (not always a valid torch version)
ARG INTEL_TORCH_EXT='2.3.0'
=======
ARG PYTORCH='2.6.0'
>>>>>>> ebeec136
# Example: `cu102`, `cu113`, etc.
ARG CUDA='cu126'
# Disable kernel mapping for now until all tests pass
ENV DISABLE_KERNEL_MAPPING=1

RUN apt update
RUN apt install -y git libsndfile1-dev tesseract-ocr espeak-ng python3 python3-pip ffmpeg git-lfs
RUN git lfs install
RUN python3 -m pip install --no-cache-dir --upgrade pip

ARG REF=main
RUN git clone https://github.com/huggingface/transformers && cd transformers && git checkout $REF

# 1. Put several commands in a single `RUN` to avoid image/layer exporting issue. Could be revised in the future.
# 2. Regarding `torch` part, We might need to specify proper versions for `torchvision` and `torchaudio`.
#    Currently, let's not bother to specify their versions explicitly (so installed with their latest release versions).
RUN python3 -m pip install --no-cache-dir -e ./transformers[dev,onnxruntime] && [ ${#PYTORCH} -gt 0 -a "$PYTORCH" != "pre" ] && VERSION='torch=='$PYTORCH'.*' ||  VERSION='torch'; echo "export VERSION='$VERSION'" >> ~/.profile && echo torch=$VERSION && [ "$PYTORCH" != "pre" ] && python3 -m pip install --no-cache-dir -U $VERSION torchvision torchaudio --extra-index-url https://download.pytorch.org/whl/$CUDA || python3 -m pip install --no-cache-dir -U --pre torch torchvision torchaudio --extra-index-url https://download.pytorch.org/whl/nightly/$CUDA && python3 -m pip uninstall -y tensorflow tensorflow_text tensorflow_probability

RUN python3 -m pip uninstall -y flax jax

RUN python3 -m pip install --no-cache-dir git+https://github.com/facebookresearch/detectron2.git pytesseract
RUN python3 -m pip install -U "itsdangerous<2.1.0"

RUN python3 -m pip install --no-cache-dir git+https://github.com/huggingface/accelerate@main#egg=accelerate

RUN python3 -m pip install --no-cache-dir git+https://github.com/huggingface/peft@main#egg=peft

# For bettertransformer
RUN python3 -m pip install --no-cache-dir git+https://github.com/huggingface/optimum@main#egg=optimum

# For video model testing
RUN python3 -m pip install --no-cache-dir av

# Some slow tests require bnb
RUN python3 -m pip install --no-cache-dir bitsandbytes

# Some tests require quanto
RUN python3 -m pip install --no-cache-dir quanto

# `quanto` will install `ninja` which leads to many `CUDA error: an illegal memory access ...` in some model tests
# (`deformable_detr`, `rwkv`, `mra`)
RUN python3 -m pip uninstall -y ninja

# For `dinat` model
# The `XXX` part in `torchXXX` needs to match `PYTORCH` (to some extent)
# pin `0.17.4` otherwise `cannot import name 'natten2dav' from 'natten.functional'`
RUN python3 -m pip install --no-cache-dir natten==0.17.4+torch250cu121 -f https://shi-labs.com/natten/wheels

# For `nougat` tokenizer
RUN python3 -m pip install --no-cache-dir python-Levenshtein

# For `FastSpeech2ConformerTokenizer` tokenizer
RUN python3 -m pip install --no-cache-dir g2p-en

# For Some bitsandbytes tests
RUN python3 -m pip install --no-cache-dir einops

# For Some tests with `@require_liger_kernel`
RUN python3 -m pip install --no-cache-dir liger-kernel

# `kernels` may give different outputs (within 1e-5 range) even with the same model (weights) and the same inputs
RUN python3 -m pip uninstall -y kernels

# When installing in editable mode, `transformers` is not recognized as a package.
# this line must be added in order for python to be aware of transformers.
RUN cd transformers && python3 setup.py develop<|MERGE_RESOLUTION|>--- conflicted
+++ resolved
@@ -9,13 +9,7 @@
 # The following `ARG` are mainly used to specify the versions explicitly & directly in this docker file, and not meant
 # to be used as arguments for docker build (so far).
 
-<<<<<<< HEAD
 ARG PYTORCH='2.7.1'
-# (not always a valid torch version)
-ARG INTEL_TORCH_EXT='2.3.0'
-=======
-ARG PYTORCH='2.6.0'
->>>>>>> ebeec136
 # Example: `cu102`, `cu113`, etc.
 ARG CUDA='cu126'
 # Disable kernel mapping for now until all tests pass
