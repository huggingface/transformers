# Copyright 2025 The HuggingFace Team Inc.
#
# Licensed under the Apache License, Version 2.0 (the "License");
# you may not use this file except in compliance with the License.
# You may obtain a clone of the License at
#
#     http://www.apache.org/licenses/LICENSE-2.0
#
# Unless required by applicable law or agreed to in writing, software
# distributed under the License is distributed on an "AS IS" BASIS,
# WITHOUT WARRANTIES OR CONDITIONS OF ANY KIND, either express or implied.
# See the License for the specific language governing permissions and
# limitations under the License.

import unittest

import torch
from parameterized import parameterized

from transformers import AutoConfig, AutoModelForCausalLM, AutoTokenizer, LogitsProcessorList
from transformers.generation.continuous_batching.cache import group_layers_by_attn_type
from transformers.generation.continuous_batching.continuous_api import build_attention_mask
<<<<<<< HEAD
from transformers.testing_utils import (
    Expectations,
    require_kernels,
    require_torch_accelerator,
    require_torch_gpu,
    slow,
    torch_device,
)
=======
from transformers.testing_utils import Expectations, require_kernels, require_read_token, require_torch_gpu, slow
>>>>>>> 069684ef


ALLOW_EXPECTED_OUTPUTS = True  # this is a debug flag when you want to measure deviation between CB and non-CB gen


class ContinuousBatchingTest(unittest.TestCase):
    @parameterized.expand(
        [
            (None, None, "0"),
            (None, 4096, "0"),
            ("f", None, "0"),
            ("ffff", None, "0000"),
            ("sssss", 4096, "00000"),
            ("fs", 4096, "01"),
            ("ssfssf", 4096, "001221"),
            ("ssssf", 4096, "01234"),
            ("fffsffs", 4096, "0123456"),
        ]
    )
    def test_group_layers(
        self,
        layer_types_str: str | None,
        sliding_window: int | None,
        expected_groups: str,
    ) -> None:
        # Take a config and change the layer_types attribute to the mix we want
        config = AutoConfig.from_pretrained("HuggingFaceTB/SmolLM-1.7B")

        if layer_types_str is not None:
            layer_types = [{"f": "full_attention", "s": "sliding_window"}[char] for char in layer_types_str]
        else:
            layer_types = None
            config.num_hidden_layers = len(expected_groups)

        config.layer_types = layer_types
        config.sliding_window = sliding_window

        expected_lg = {}
        for i, group in enumerate(expected_groups):
            group = int(group)
            expected_lg[group] = expected_lg.get(group, []) + [i]
        expected_layer_groups = [expected_lg[i] for i in sorted(expected_lg.keys())]

        # Test layer groups formation
        layer_groups, group_types = group_layers_by_attn_type(config)
        self.assertEqual(
            sorted(expected_layer_groups),
            sorted(layer_groups),
            f"Test failed for: {layer_types_str = }, {sliding_window = }, {expected_layer_groups = }, {layer_groups = }",
        )

        # If layer_types is provided, check that group_types matches the type of the all layers in each group
        if layer_types is not None:
            for layer_group, group_type in zip(layer_groups, group_types):
                layer_types = [config.layer_types[i] for i in layer_group]
                self.assertEqual(layer_types, [group_type] * len(layer_types))
        # If layer_types is None, all groups should be of the same type
        else:
            for group_type in group_types:
                sliding_window = getattr(config, "sliding_window", None)
                expected_group_type = "sliding_attention" if sliding_window is not None else "full_attention"
                self.assertEqual(
                    group_type,
                    expected_group_type,
                    f"Test failed for: {layer_types_str = }, {sliding_window = }, {group_types = }",
                )

    @parameterized.expand(
        [
            ([0, 4], [0, 4], 1, ["1000", "1100", "1110", "1111"]),
            ([0, 4], [0, 4], 2, ["1000", "1100", "0110", "0011"]),
            ([0, 3], [0, 5], 1, ["11100", "11110", "11111"]),
            ([0, 3], [0, 5], 3, ["11100", "01110", "00111"]),
            ([0, 3, 6], [0, 3, 6], 1, ["100000", "110000", "111000", "000100", "000110", "000111"]),
            ([0, 3, 6], [0, 3, 6], 2, ["100000", "110000", "011000", "000100", "000110", "000011"]),
        ]
    )
    def test_attention_mask(
        self,
        cumulative_seqlens_q: list[int],
        cumulative_seqlens_k: list[int],
        sliding_window: int,  # the sliding window size, 1 means no sliding window
        str_expected_mask: list[str],  # the attention mask, broken down by line as a string of 0s and 1s
    ) -> None:
        # Build expected mask
        minus_inf = torch.finfo(torch.float32).min
        expected_mask = torch.empty((cumulative_seqlens_q[-1], cumulative_seqlens_k[-1]), dtype=torch.float32)
        for i, line in enumerate(str_expected_mask):
            expected_mask[i, :] = torch.tensor([minus_inf if c == "0" else 0 for c in line])
        # Build actual mask
        actual_mask = torch.full_like(expected_mask, minus_inf)  # function modifies in place
        build_attention_mask(
            actual_mask, torch.tensor(cumulative_seqlens_q), torch.tensor(cumulative_seqlens_k), sliding_window
        )
        # Check that the actual mask matches the expected mask
        matches = (expected_mask == actual_mask).all()
        # If it doesn't match, print the masks in a readable form and fail the test
        if not matches:
            str_mask = [
                "".join("1" if x == 0 else "0" for x in token_attn_vector) for token_attn_vector in actual_mask
            ]
            str_mask = "\n".join(str_mask)
            str_expected_mask = "\n".join(str_expected_mask)
            self.fail(
                f"Test failed for: {cumulative_seqlens_q = }, {cumulative_seqlens_k = }, {sliding_window = }\n"
                f"Expected mask:\n{str_expected_mask}\n"
                f"Actual mask:\n{str_mask}"
            )

    def _continuous_batching_parity(
        self, model_id: str, attn_implementation: str, expected_outputs: dict[str, str]
    ) -> None:
        # Prepare common elements
        tokenizer = AutoTokenizer.from_pretrained(model_id, padding_side="left")
        prompts = [
            "Janet's ducks lay 16 eggs per day. She eats three for breakfast every morning and bakes muffins for her "
                "friends every day with four. She sells the remainder at the farmers' market daily for $2 per fresh "
                "duck egg. How much in dollars does she make every day at the farmers' market? The answer is:",
            "A robe takes 2 bolts of blue fiber and half that much white fiber. How many bolts in total does it take? "
                "The answer is:",
            "Josh decides to try flipping a house. He buys a house for $80,000 and then puts in $50,000 in repairs. "
                "This increased the value of the house by 150%. How much profit did he make? The answer is:",
        ]  # fmt: skip
        batched_inputs = [tokenizer.encode(prompt) for prompt in prompts]

        # Generation with continuous batching
        model = AutoModelForCausalLM.from_pretrained(model_id, attn_implementation=attn_implementation, dtype="auto")
        model = model.to(torch_device).eval()
        model.generation_config.max_new_tokens = 40
        model.generation_config.do_sample = False
        model.generation_config.use_cuda_graph = False

        cb_outputs = model.generate_batch(inputs=batched_inputs, generation_config=model.generation_config)

        # Generation without continuous batching
        if attn_implementation == "paged|sdpa":
            non_cb_attn_implementation = "sdpa"
        elif attn_implementation == "paged|eager":
            non_cb_attn_implementation = "eager"
        elif attn_implementation == "paged|flash_attention_2":
            non_cb_attn_implementation = "eager"
        else:
            raise ValueError(f"Invalid attention implementation: {attn_implementation}")

        # We regenerate the model because just changing the attn_implementation does not work
        model = AutoModelForCausalLM.from_pretrained(
            model_id, attn_implementation=non_cb_attn_implementation, dtype="auto"
        )
        model = model.to(torch_device).eval()
        model.generation_config.max_new_tokens = 40
        model.generation_config.do_sample = False
        model.generation_config.use_cuda_graph = False

        for request_id, request in cb_outputs.items():
            # Generate without continuous batching
            input_ids = torch.tensor([request.prompt_ids]).to(torch_device)
            attention_mask = torch.ones_like(input_ids)
            outputs = model.generate(
                input_ids, attention_mask=attention_mask, generation_config=model.generation_config
            )
            generated_tokens = outputs[0][input_ids.shape[1] :]
            non_cb_decoded_output = tokenizer.decode(generated_tokens, skip_special_tokens=True)
            input_ids = input_ids.tolist()[0]

            # Check that the generated output with and without CB match
            cb_decoded_output = tokenizer.decode(request.generated_tokens, skip_special_tokens=True)
            outputs_match = non_cb_decoded_output == cb_decoded_output

            # If they dont, that might be expected: the outputs can differ slightly due to numerical differences
            # If that's the case, there is an expected output ready
            if not outputs_match:
                expected_output = expected_outputs.get(request_id) if ALLOW_EXPECTED_OUTPUTS else None

                if expected_output is None:
                    self.fail(
                        f"Test {request_id = } failed, no expected output was provided.\nRef:"
                        f"{repr(non_cb_decoded_output)}\nOut:{repr(cb_decoded_output)}"
                    )
                else:
                    self.assertEqual(
                        expected_output,
                        cb_decoded_output,
                        msg=f"Test {request_id = } failed, expected output did not match.\n"
                        f"Exp:{repr(expected_output)}\nOut:{repr(cb_decoded_output)}",
                    )

    # Eager tests
<<<<<<< HEAD
    @require_torch_accelerator
=======
    @require_read_token
    @require_torch_gpu
>>>>>>> 069684ef
    @slow
    def test_continuous_batching_parity_llama_eager(self) -> None:
        expected_outputs = Expectations({
            ("rocm", (9, 4)): {
                "req_0": " $16. How did I get that answer? I used the following equation: 16 - 3 - 4 = 9. 9 x $2 = $18. $18 -"
            },
            ("cuda", (9, 0)): {
                "req_1": " 3 bolts of blue fiber and 1.5 bolts of white fiber. The total number of bolts is 4.5. The total number of bolts is 4.5. The total",
                "req_2": " $50,000. This is because the value of the house increased by 150%, which means that the value of the house increased by $50,000. This is because the value of the"
            },
            ("xpu", None): {
                "req_1": " 3 bolts of blue fiber and 1.5 bolts of white fiber. The answer is not 3.5 bolts of blue fiber and 1.5 bolts of white fiber. The answer'",
                "req_2": " $50,000. This is because the value of the house increased by 150%, which means that the value of the house increased by $50,000. This is because the value of the"
            },
        }).get_expectation()  # fmt: skip
        self._continuous_batching_parity("meta-llama/Llama-3.1-8B", "paged|eager", expected_outputs)

    @require_torch_accelerator
    @slow
    def test_continuous_batching_parity_gemma_eager(self) -> None:
        expected_outputs = Expectations({
            ("rocm", (9, 4)): {
                "req_1": " \n\n**Answer:** 3 bolts\n\n**Solution:**\n\n* **White fiber:** The robe needs half as much white fiber as blue fiber, so it needs 2 bolts / 2 ="
            },
            ("cuda", (9, 0)): {
                "req_0": "\n\n**$12**\n\n**Here's how to solve it:**\n\n* **Eggs eaten:** 3\n* **Eggs left:** 16 - 3 = 13",
                "req_1": " \n \n 2 + 1 = 3 bolts \n \n \n \n \n \n \n \n \n \n \n \n \n "
            },
            ("xpu", None): {
                "req_0": "\n\n**$12**\n\n**Here's how to solve it:**\n\n* **Eggs eaten:** 3\n* **Eggs left:** 16 - 3 = 13",
                "req_1": " \n \n 2 + 1 = 3 bolts \n \n \n \n \n \n \n \n \n \n \n \n \n ",
                "req_2": "\n\n**$100,000**\n\n**Explanation:**\n\nHere's how to calculate the profit:\n\n1. **Calculate the total cost:** $80,00",
            },
        }).get_expectation()  # fmt: skip
        self._continuous_batching_parity("google/gemma-2-2b-it", "paged|eager", expected_outputs)

<<<<<<< HEAD
    @require_torch_accelerator
    @slow
    def test_continuous_batching_parity_qwen_eager(self) -> None:
        expected_outputs = {}
        self._continuous_batching_parity("Qwen/Qwen3-4B-Instruct-2507", "paged|eager", expected_outputs)

    @require_torch_accelerator
    @slow
    def test_continuous_batching_parity_gpt_oss_eager(self) -> None:
        expected_outputs = Expectations({
            ("cuda", (9, 0)): {
                "req_1": " 2.5 bolts. The question: \"What is the name of the puzzle that involves a robe taking 2 bolts of blue fiber and half that much white fiber?\" The answer: \"The",
                "req_2": " 50%.\"\n\nWe need to parse: He buys a house for $80,000. He puts in $50,000 in repairs. This increased the value of the house by 150%."
            },
            ("xpu", None): {
                "req_1": " 2.5 bolts. The question: \"What is the name of the puzzle that involves a robe taking 2 bolts of blue fiber and half that much white fiber?\" The answer: \"The",
                "req_2": " 50%.\"\n\nWe need to parse: He buys a house for $80,000. He puts in $50,000 in repairs. This increased the value of the house by 150%."
            },
        }).get_expectation()  # fmt: skip
        self._continuous_batching_parity("openai/gpt-oss-20b", "paged|eager", expected_outputs)

    # SDPA tests
    @require_torch_accelerator
=======
    # FIXME: set expected_outputs
    # @require_torch_gpu
    # @slow
    # def test_continuous_batching_parity_qwen_eager(self) -> None:
    #     expected_outputs = {}
    #     self._continuous_batching_parity("Qwen/Qwen3-4B-Instruct-2507", "paged|eager", expected_outputs)

    # FIXME: OOMs
    # @require_torch_gpu
    # @slow
    # def test_continuous_batching_parity_gpt_oss_eager(self) -> None:
    #     expected_outputs = Expectations({
    #         ("cuda", (9, 0)): {
    #             "req_1": " 2.5 bolts. The question: \"What is the name of the puzzle that involves a robe taking 2 bolts of blue fiber and half that much white fiber?\" The answer: \"The",
    #             "req_2": " 50%.\"\n\nWe need to parse: He buys a house for $80,000. He puts in $50,000 in repairs. This increased the value of the house by 150%."
    #         }
    #     }).get_expectation()  # fmt: skip
    #     self._continuous_batching_parity("openai/gpt-oss-20b", "paged|eager", expected_outputs)

    # SDPA tests
    @require_read_token
    @require_torch_gpu
>>>>>>> 069684ef
    @slow
    def test_continuous_batching_parity_llama_sdpa(self) -> None:
        expected_outputs = Expectations({
            ("rocm", (9, 4)): {
                "req_2": " $50,000. This is because the value of the house increased by 150%, which means that the value of the house increased by $50,000. This is because the value of the"
            },
            ("xpu", None): {
                "req_2": " $50,000. This is because the value of the house increased by 150%, which means that the value of the house increased by $50,000. This is because the value of the"
            },
        }).get_expectation()  # fmt: skip
        self._continuous_batching_parity("meta-llama/Llama-3.1-8B", "paged|sdpa", expected_outputs)

    @require_torch_accelerator
    @slow
    def test_continuous_batching_parity_gemma_sdpa(self) -> None:
        expected_outputs = Expectations({
            ("cuda", (9, 0)): {
                "req_1": " \n\n**Answer:** 3 bolts\n\n**Solution:**\n\n* **White fiber:** The robe needs half as much white fiber as blue fiber, so it needs 2 bolts / 2 =",
            },
            ("xpu", None): {
                "req_1": " \n\n**Answer:** 3 bolts\n\n**Solution:**\n\n* **White fiber:** The robe needs half as much white fiber as blue fiber, so it needs 2 bolts / 2 =",
            },
        }).get_expectation()  # fmt: skip
        self._continuous_batching_parity("google/gemma-2-2b-it", "paged|sdpa", expected_outputs)

<<<<<<< HEAD
    @require_torch_accelerator
    @slow
    def test_continuous_batching_parity_qwen_sdpa(self) -> None:
        expected_outputs = {}
        self._continuous_batching_parity("Qwen/Qwen3-4B-Instruct-2507", "paged|sdpa", expected_outputs)
=======
    # FIXME: set expected_outputs
    # @require_torch_gpu
    # @slow
    # def test_continuous_batching_parity_qwen_sdpa(self) -> None:
    #     expected_outputs = {}
    #     self._continuous_batching_parity("Qwen/Qwen3-4B-Instruct-2507", "paged|sdpa", expected_outputs)
>>>>>>> 069684ef

    # GPT-OSS is not compatible with SDPA because it has an attention sink. TODO: is this fixable?

    # Flash attention test
    @require_torch_gpu
    @require_kernels
    @slow
    def test_continuous_batching_parity_llama_flash(self) -> None:
        expected_outputs = Expectations({
            ("cuda", (9, 0)): {
                "req_1": " 3 bolts of blue fiber and 1.5 bolts of white fiber. The total number of bolts is 4.5 bolts. The total number of bolts is 4.5 bolts.",
            }
        }).get_expectation()  # fmt: skip
        self._continuous_batching_parity("meta-llama/Llama-3.1-8B", "paged|flash_attention_2", expected_outputs)

    @require_torch_gpu
    @require_kernels
    @slow
    def test_continuous_batching_parity_gemma_flash(self) -> None:
        expected_outputs = Expectations({
            ("cuda", (9, 0)): {
                "req_1": " \n \n 2 + 1 = 3 bolts \n \n \n \n \n \n \n \n \n \n \n \n \n ",
            }
        }).get_expectation()  # fmt: skip
        self._continuous_batching_parity("google/gemma-2-2b-it", "paged|flash_attention_2", expected_outputs)

    @require_torch_gpu
    @require_kernels
    @slow
    def test_continuous_batching_parity_qwen_flash(self) -> None:
        expected_outputs = {}
        self._continuous_batching_parity("Qwen/Qwen3-4B-Instruct-2507", "paged|flash_attention_2", expected_outputs)

    @require_torch_gpu
    @require_kernels
    @slow
    def test_continuous_batching_parity_gpt_oss_flash(self) -> None:
        expected_outputs = {}
        self._continuous_batching_parity("openai/gpt-oss-20b", "paged|flash_attention_2", expected_outputs)

    def test_attn_implementation(self) -> None:
        model = AutoModelForCausalLM.from_pretrained("gpt2")
        manager = model.init_continuous_batching()
        assert "paged|sdpa" == manager.model.config._attn_implementation

        model = AutoModelForCausalLM.from_pretrained("gpt2", _attn_implementation="eager")
        manager = model.init_continuous_batching()
        assert "paged|eager" == manager.model.config._attn_implementation

    @require_torch_accelerator
    def test_streaming_request(self) -> None:
        model_id = "Qwen/Qwen2.5-0.5B-Instruct"
        max_new_tokens = 3

        tokenizer = AutoTokenizer.from_pretrained(model_id)
        model = AutoModelForCausalLM.from_pretrained(model_id, device_map="auto")

        manager = model.init_continuous_batching()
        manager.logit_processor = LogitsProcessorList()
        manager.start()

        messages = [{"content": "What is the Transformers library known for?", "role": "user"}]

        inputs = tokenizer.apply_chat_template(
            messages, return_tensors="pt", add_generation_prompt=True, return_dict=False
        ).to(model.device)[0]

        request_id = manager.add_request(inputs, max_new_tokens=max_new_tokens, streaming=True)

        # In streaming mode, the total number of generated tokens is incremented by 1 on each iteration
        chunk_1 = next(manager.request_id_iter(request_id))
        self.assertEqual(len(chunk_1.generated_tokens), 1)

        chunk_2 = next(manager.request_id_iter(request_id))
        self.assertEqual(len(chunk_2.generated_tokens), 2)

        chunk_3 = next(manager.request_id_iter(request_id))
        self.assertEqual(len(chunk_3.generated_tokens), 3)

        manager.stop(block=True)

    @require_torch_accelerator
    def test_non_streaming_request(self) -> None:
        model_id = "Qwen/Qwen2.5-0.5B-Instruct"
        max_new_tokens = 3

        tokenizer = AutoTokenizer.from_pretrained(model_id)
        model = AutoModelForCausalLM.from_pretrained(model_id, device_map="auto")

        manager = model.init_continuous_batching()
        manager.logit_processor = LogitsProcessorList()
        manager.start()

        messages = [{"content": "What is the Transformers library known for?", "role": "user"}]

        inputs = tokenizer.apply_chat_template(
            messages, return_tensors="pt", add_generation_prompt=True, return_dict=False
        ).to(model.device)[0]

        request_id = manager.add_request(inputs, max_new_tokens=max_new_tokens, streaming=False)

        chunk = next(manager.request_id_iter(request_id))

        # In non-streaming mode, the total number of generated tokens is equal to the max new tokens
        self.assertEqual(len(chunk.generated_tokens), max_new_tokens)

        manager.stop(block=True)

    @require_torch_accelerator
    def test_streaming_and_non_streaming_requests_can_alternate(self) -> None:
        model_id = "Qwen/Qwen2.5-0.5B-Instruct"
        max_new_tokens = 3

        tokenizer = AutoTokenizer.from_pretrained(model_id)
        model = AutoModelForCausalLM.from_pretrained(model_id, device_map="auto")

        manager = model.init_continuous_batching()
        manager.logit_processor = LogitsProcessorList()
        manager.start()

        messages = [{"content": "What is the Transformers library known for?", "role": "user"}]

        inputs = tokenizer.apply_chat_template(
            messages, return_tensors="pt", add_generation_prompt=True, return_dict=False
        ).to(model.device)[0]

        # Non-streaming request
        request_id = manager.add_request(inputs, max_new_tokens=max_new_tokens, streaming=False)
        chunk = next(manager.request_id_iter(request_id))
        self.assertEqual(len(chunk.generated_tokens), max_new_tokens)

        # Streaming request works afterward
        request_id = manager.add_request(inputs, max_new_tokens=max_new_tokens, streaming=True)

        chunk_1 = next(manager.request_id_iter(request_id))
        self.assertEqual(len(chunk_1.generated_tokens), 1)

        chunk_2 = next(manager.request_id_iter(request_id))
        self.assertEqual(len(chunk_2.generated_tokens), 2)

        chunk_3 = next(manager.request_id_iter(request_id))
        self.assertEqual(len(chunk_3.generated_tokens), 3)

        manager.stop(block=True)


# FIXME: the gemma test seem broken, there is a message about cuda graphs and the sdpa and flash expecteations are
# inverted on CUDA. On AMD they do fine.<|MERGE_RESOLUTION|>--- conflicted
+++ resolved
@@ -20,7 +20,7 @@
 from transformers import AutoConfig, AutoModelForCausalLM, AutoTokenizer, LogitsProcessorList
 from transformers.generation.continuous_batching.cache import group_layers_by_attn_type
 from transformers.generation.continuous_batching.continuous_api import build_attention_mask
-<<<<<<< HEAD
+
 from transformers.testing_utils import (
     Expectations,
     require_kernels,
@@ -29,10 +29,6 @@
     slow,
     torch_device,
 )
-=======
-from transformers.testing_utils import Expectations, require_kernels, require_read_token, require_torch_gpu, slow
->>>>>>> 069684ef
-
 
 ALLOW_EXPECTED_OUTPUTS = True  # this is a debug flag when you want to measure deviation between CB and non-CB gen
 
@@ -219,12 +215,8 @@
                     )
 
     # Eager tests
-<<<<<<< HEAD
-    @require_torch_accelerator
-=======
+    @require_torch_accelerator
     @require_read_token
-    @require_torch_gpu
->>>>>>> 069684ef
     @slow
     def test_continuous_batching_parity_llama_eager(self) -> None:
         expected_outputs = Expectations({
@@ -261,54 +253,32 @@
         }).get_expectation()  # fmt: skip
         self._continuous_batching_parity("google/gemma-2-2b-it", "paged|eager", expected_outputs)
 
-<<<<<<< HEAD
-    @require_torch_accelerator
-    @slow
-    def test_continuous_batching_parity_qwen_eager(self) -> None:
-        expected_outputs = {}
-        self._continuous_batching_parity("Qwen/Qwen3-4B-Instruct-2507", "paged|eager", expected_outputs)
-
-    @require_torch_accelerator
-    @slow
-    def test_continuous_batching_parity_gpt_oss_eager(self) -> None:
-        expected_outputs = Expectations({
-            ("cuda", (9, 0)): {
-                "req_1": " 2.5 bolts. The question: \"What is the name of the puzzle that involves a robe taking 2 bolts of blue fiber and half that much white fiber?\" The answer: \"The",
-                "req_2": " 50%.\"\n\nWe need to parse: He buys a house for $80,000. He puts in $50,000 in repairs. This increased the value of the house by 150%."
-            },
-            ("xpu", None): {
-                "req_1": " 2.5 bolts. The question: \"What is the name of the puzzle that involves a robe taking 2 bolts of blue fiber and half that much white fiber?\" The answer: \"The",
-                "req_2": " 50%.\"\n\nWe need to parse: He buys a house for $80,000. He puts in $50,000 in repairs. This increased the value of the house by 150%."
-            },
-        }).get_expectation()  # fmt: skip
-        self._continuous_batching_parity("openai/gpt-oss-20b", "paged|eager", expected_outputs)
-
-    # SDPA tests
-    @require_torch_accelerator
-=======
     # FIXME: set expected_outputs
-    # @require_torch_gpu
+    # @require_torch_accelerator
     # @slow
     # def test_continuous_batching_parity_qwen_eager(self) -> None:
     #     expected_outputs = {}
     #     self._continuous_batching_parity("Qwen/Qwen3-4B-Instruct-2507", "paged|eager", expected_outputs)
 
     # FIXME: OOMs
-    # @require_torch_gpu
+    # @require_torch_accelerator
     # @slow
     # def test_continuous_batching_parity_gpt_oss_eager(self) -> None:
     #     expected_outputs = Expectations({
     #         ("cuda", (9, 0)): {
     #             "req_1": " 2.5 bolts. The question: \"What is the name of the puzzle that involves a robe taking 2 bolts of blue fiber and half that much white fiber?\" The answer: \"The",
     #             "req_2": " 50%.\"\n\nWe need to parse: He buys a house for $80,000. He puts in $50,000 in repairs. This increased the value of the house by 150%."
-    #         }
+    #         },
+    #         ("xpu", None): {
+    #             "req_1": " 2.5 bolts. The question: \"What is the name of the puzzle that involves a robe taking 2 bolts of blue fiber and half that much white fiber?\" The answer: \"The",
+    #             "req_2": " 50%.\"\n\nWe need to parse: He buys a house for $80,000. He puts in $50,000 in repairs. This increased the value of the house by 150%."
+    #         },
     #     }).get_expectation()  # fmt: skip
     #     self._continuous_batching_parity("openai/gpt-oss-20b", "paged|eager", expected_outputs)
 
     # SDPA tests
     @require_read_token
-    @require_torch_gpu
->>>>>>> 069684ef
+    @require_torch_accelerator
     @slow
     def test_continuous_batching_parity_llama_sdpa(self) -> None:
         expected_outputs = Expectations({
@@ -334,20 +304,12 @@
         }).get_expectation()  # fmt: skip
         self._continuous_batching_parity("google/gemma-2-2b-it", "paged|sdpa", expected_outputs)
 
-<<<<<<< HEAD
-    @require_torch_accelerator
-    @slow
-    def test_continuous_batching_parity_qwen_sdpa(self) -> None:
-        expected_outputs = {}
-        self._continuous_batching_parity("Qwen/Qwen3-4B-Instruct-2507", "paged|sdpa", expected_outputs)
-=======
     # FIXME: set expected_outputs
-    # @require_torch_gpu
+    # @require_torch_accelerator
     # @slow
     # def test_continuous_batching_parity_qwen_sdpa(self) -> None:
     #     expected_outputs = {}
     #     self._continuous_batching_parity("Qwen/Qwen3-4B-Instruct-2507", "paged|sdpa", expected_outputs)
->>>>>>> 069684ef
 
     # GPT-OSS is not compatible with SDPA because it has an attention sink. TODO: is this fixable?
 
