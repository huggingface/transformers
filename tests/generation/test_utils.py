# coding=utf-8
# Copyright 2020 The HuggingFace Team Inc.
#
# Licensed under the Apache License, Version 2.0 (the "License");
# you may not use this file except in compliance with the License.
# You may obtain a clone of the License at
#
#     http://www.apache.org/licenses/LICENSE-2.0
#
# Unless required by applicable law or agreed to in writing, software
# distributed under the License is distributed on an "AS IS" BASIS,
# WITHOUT WARRANTIES OR CONDITIONS OF ANY KIND, either express or implied.
# See the License for the specific language governing permissions and
# limitations under the License.


import collections
import copy
import datetime
import gc
import inspect
import tempfile
import unittest
import warnings

import numpy as np
import pytest
from packaging import version
from parameterized import parameterized

from transformers import AutoConfig, AutoProcessor, AutoTokenizer, is_torch_available, pipeline
from transformers.testing_utils import (
    is_flaky,
    require_accelerate,
    require_flash_attn,
    require_optimum_quanto,
    require_torch,
    require_torch_accelerator,
    require_torch_gpu,
    require_torch_multi_accelerator,
    require_torch_multi_gpu,
    require_torch_sdpa,
    set_config_for_less_flaky_test,
    set_model_for_less_flaky_test,
    set_model_tester_for_less_flaky_test,
    slow,
    torch_device,
)
from transformers.utils import is_ipex_available

from ..test_modeling_common import floats_tensor, ids_tensor


if is_torch_available():
    import torch
    import torch.nn.functional as F

    from transformers import (
        AutoModelForCausalLM,
        AutoModelForSeq2SeqLM,
        AutoModelForSpeechSeq2Seq,
        AutoModelForVision2Seq,
        BartForConditionalGeneration,
        BartTokenizer,
        GPT2LMHeadModel,
        GPT2Tokenizer,
        ImageGPTForCausalImageModeling,
        SpeechEncoderDecoderModel,
        T5ForConditionalGeneration,
    )
    from transformers.cache_utils import (
        Cache,
        DynamicCache,
        EncoderDecoderCache,
        HybridCache,
        QuantoQuantizedCache,
        StaticCache,
    )
    from transformers.generation import (
        BeamSampleDecoderOnlyOutput,
        BeamSampleEncoderDecoderOutput,
        BeamSearchDecoderOnlyOutput,
        BeamSearchEncoderDecoderOutput,
        DisjunctiveConstraint,
        GenerateBeamDecoderOnlyOutput,
        GenerateBeamEncoderDecoderOutput,
        GenerateDecoderOnlyOutput,
        GenerateEncoderDecoderOutput,
        GenerationConfig,
        GreedySearchDecoderOnlyOutput,
        GreedySearchEncoderDecoderOutput,
        LogitsProcessorList,
        MaxLengthCriteria,
        MinLengthLogitsProcessor,
        PhrasalConstraint,
        PromptLookupCandidateGenerator,
        SampleDecoderOnlyOutput,
        SampleEncoderDecoderOutput,
        StoppingCriteria,
        StoppingCriteriaList,
        SynthIDTextWatermarkingConfig,
        WatermarkDetector,
        WatermarkingConfig,
    )
    from transformers.generation.candidate_generator import (
        AssistedCandidateGenerator,
        AssistedCandidateGeneratorDifferentTokenizers,
    )
    from transformers.generation.utils import _speculative_sampling

from unittest.mock import patch

from transformers.utils import is_sklearn_available


# TODO: raushan remove this when VLMs start accepting input embeds
VLM_CLASS_NAMES = ["llava", "idefics2", "idefics3", "mllama", "paligemma", "emu3", "gotocr2", "qwen2vl", "qwen2_5_vl"]


class GenerationTesterMixin:
    input_name = "input_ids"
    model_tester = None
    max_new_tokens = 3

    def prepare_config_and_inputs_for_generate(self, batch_size=2):
        config, inputs_dict = self.model_tester.prepare_config_and_inputs_for_common()

        # We don't want a few model inputs in our model input dictionary for generation tests
        input_keys_to_ignore = [
            # we don't want to mask attention heads
            "head_mask",
            "decoder_head_mask",
            "cross_attn_head_mask",
            # we don't want encoder-decoder models to start from filled decoder ids
            "decoder_input_ids",
            "decoder_attention_mask",
            # we'll set cache use in each test differently
            "use_cache",
            # Ignore labels if it is in the input dict
            "labels",
            # model-specific exceptions should overload/overwrite this function
        ]
        filtered_inputs_dict = {
            k: v[:batch_size, ...] if isinstance(v, torch.Tensor) else v
            for k, v in inputs_dict.items()
            if k not in input_keys_to_ignore
        }

        # It is important set `eos_token_id` to `None` to avoid early stopping (would break for length-based checks)
        text_gen_config = config.get_text_config(decoder=True)
        if text_gen_config.eos_token_id is not None and text_gen_config.pad_token_id is None:
            text_gen_config.pad_token_id = (
                text_gen_config.eos_token_id
                if isinstance(text_gen_config.eos_token_id, int)
                else text_gen_config.eos_token_id[0]
            )
        text_gen_config.eos_token_id = None
        text_gen_config.forced_eos_token_id = None

        return config, filtered_inputs_dict

    def _check_similar_generate_outputs(self, output_1, output_2, atol=1e-5, rtol=1e-5):
        """
        Checks whether a pair of generate outputs are similar. Two `generate` call outputs are considered similar in
        the following siturations:
        1. The sequences are the same
        2. The sequences are different, but the scores up to (and including) the first mismatch are nearly identical
        """
        # scores doesn't include data regarding decoder input tokens
        decoder_input_length = output_1.sequences.shape[1] - len(output_1.scores)
        output_matches = output_1.sequences == output_2.sequences
        has_matching_outputs = output_matches.all()
        has_matching_scores = None
        if not has_matching_outputs:
            for batch_idx in range(output_1.sequences.shape[0]):
                batch_matches = output_matches[batch_idx]
                if batch_matches.all():
                    continue
                first_mismatch_idx = batch_matches.int().argmin()  # gets the index of the first False
                first_mismatch_idx -= decoder_input_length
                output_1_first_mismatch_scores = output_1.scores[first_mismatch_idx][batch_idx]
                output_2_first_mismatch_scores = output_2.scores[first_mismatch_idx][batch_idx]
                has_matching_scores = torch.allclose(
                    output_1_first_mismatch_scores, output_2_first_mismatch_scores, rtol=atol, atol=rtol
                )
                if not has_matching_scores:
                    break
        self.assertTrue(has_matching_outputs or has_matching_scores)

    def _get_logits_processor_kwargs(self, do_sample=False, config=None):
        logits_processor_kwargs = {
            "bad_words_ids": [[1, 0]],
            "repetition_penalty": 1.2,
            "remove_invalid_values": True,
        }
        if do_sample:
            logits_processor_kwargs.update(
                {
                    "top_k": 10,
                    "top_p": 0.7,
                    "temperature": 0.7,
                }
            )
        # TODO (joao, raushan): see this comment for a long-term fix
        # https://github.com/huggingface/transformers/pull/33593#issuecomment-2361824264)
        # This is a band-aid for VLM models, to ensure they don't generate image/video tokens which would cause them
        # to crash. On pretrained models this isn't a risk, as they are trained to not generate these tokens.
        if config is not None:
            for key in [
                "image_token_index",
                "image_token_id",
                "video_token_index",
                "video_token_id",
                "vision_start_token_id",
            ]:
                token_index = getattr(config, key, None)
                if token_index is None and hasattr(self, "model_tester"):
                    token_index = getattr(self.model_tester, key, None)
                if token_index is not None and token_index < config.get_text_config().vocab_size:
                    logits_processor_kwargs["bad_words_ids"].append([token_index])

        return logits_processor_kwargs

    def _get_beam_kwargs(self, num_return_sequences=1):
        beam_kwargs = {
            "early_stopping": False,
            "length_penalty": 2.0,
            "num_beams": 2,
            "num_return_sequences": num_return_sequences,
        }
        return beam_kwargs

    def _get_diverse_beam_kwargs(self, num_return_sequences=1):
        beam_kwargs = {
            "early_stopping": False,
            "length_penalty": 2.0,
            "num_beams": 2,
            "num_return_sequences": num_return_sequences,
            "num_beam_groups": 2,  # one beam per group
            "diversity_penalty": 2.0,
        }
        return beam_kwargs

    def _get_constrained_beam_kwargs(self, num_return_sequences=1):
        beam_kwargs = {
            "early_stopping": False,
            "length_penalty": 2.0,
            "num_beams": num_return_sequences * 4,
            "num_return_sequences": num_return_sequences,
        }
        return beam_kwargs

    def _greedy_generate(
        self,
        model,
        inputs_dict,
        output_scores=False,
        output_logits=False,
        output_attentions=False,
        output_hidden_states=False,
        return_dict_in_generate=False,
        use_cache=True,
    ):
        logits_processor_kwargs = self._get_logits_processor_kwargs(do_sample=False, config=model.config)
        output_generate = model.generate(
            do_sample=False,
            num_beams=1,
            max_new_tokens=self.max_new_tokens,
            output_attentions=output_attentions,
            output_hidden_states=output_hidden_states,
            output_scores=output_scores,
            output_logits=output_logits,
            return_dict_in_generate=return_dict_in_generate,
            use_cache=use_cache,
            **logits_processor_kwargs,
            **inputs_dict,
        )

        return output_generate

    def _sample_generate(
        self,
        model,
        inputs_dict,
        num_return_sequences,
        output_scores=False,
        output_logits=False,
        output_attentions=False,
        output_hidden_states=False,
        return_dict_in_generate=False,
        use_cache=True,
    ):
        torch.manual_seed(0)
        logits_processor_kwargs = self._get_logits_processor_kwargs(do_sample=True, config=model.config)
        output_generate = model.generate(
            do_sample=True,
            num_beams=1,
            max_new_tokens=self.max_new_tokens,
            num_return_sequences=num_return_sequences,
            output_scores=output_scores,
            output_logits=output_logits,
            output_attentions=output_attentions,
            output_hidden_states=output_hidden_states,
            return_dict_in_generate=return_dict_in_generate,
            use_cache=use_cache,
            **logits_processor_kwargs,
            **inputs_dict,
        )

        return output_generate

    def _beam_search_generate(
        self,
        model,
        inputs_dict,
        beam_kwargs,
        output_scores=False,
        output_logits=False,
        output_attentions=False,
        output_hidden_states=False,
        return_dict_in_generate=False,
        use_cache=True,
    ):
        logits_processor_kwargs = self._get_logits_processor_kwargs(do_sample=False, config=model.config)
        output_generate = model.generate(
            do_sample=False,
            max_new_tokens=self.max_new_tokens,
            output_scores=output_scores,
            output_logits=output_logits,
            output_attentions=output_attentions,
            output_hidden_states=output_hidden_states,
            return_dict_in_generate=return_dict_in_generate,
            use_cache=use_cache,
            **beam_kwargs,
            **logits_processor_kwargs,
            **inputs_dict,
        )

        return output_generate

    def _beam_sample_generate(
        self,
        model,
        inputs_dict,
        beam_kwargs,
        output_scores=False,
        output_logits=False,
        output_attentions=False,
        output_hidden_states=False,
        return_dict_in_generate=False,
        use_cache=True,
    ):
        torch.manual_seed(0)
        logits_processor_kwargs = self._get_logits_processor_kwargs(do_sample=True, config=model.config)
        output_generate = model.generate(
            do_sample=True,
            max_new_tokens=self.max_new_tokens,
            output_scores=output_scores,
            output_logits=output_logits,
            output_attentions=output_attentions,
            output_hidden_states=output_hidden_states,
            return_dict_in_generate=return_dict_in_generate,
            use_cache=use_cache,
            **beam_kwargs,
            **logits_processor_kwargs,
            **inputs_dict,
        )

        return output_generate

    def _group_beam_search_generate(
        self,
        model,
        inputs_dict,
        beam_kwargs,
        output_scores=False,
        output_logits=False,
        output_attentions=False,
        output_hidden_states=False,
        return_dict_in_generate=False,
        use_cache=True,
    ):
        logits_processor_kwargs = self._get_logits_processor_kwargs(do_sample=False, config=model.config)
        output_generate = model.generate(
            do_sample=False,
            max_new_tokens=self.max_new_tokens,
            output_scores=output_scores,
            output_logits=output_logits,
            output_attentions=output_attentions,
            output_hidden_states=output_hidden_states,
            return_dict_in_generate=return_dict_in_generate,
            use_cache=use_cache,
            **beam_kwargs,
            **logits_processor_kwargs,
            **inputs_dict,
        )

        return output_generate

    def _constrained_beam_search_generate(
        self,
        model,
        inputs_dict,
        constraints,
        beam_kwargs,
        output_scores=False,
        output_logits=False,
        output_attentions=False,
        output_hidden_states=False,
        return_dict_in_generate=False,
        use_cache=True,
    ):
        logits_processor_kwargs = self._get_logits_processor_kwargs(do_sample=False, config=model.config)
        output_generate = model.generate(
            do_sample=False,
            max_new_tokens=self.max_new_tokens,
            output_scores=output_scores,
            output_logits=output_logits,
            output_attentions=output_attentions,
            output_hidden_states=output_hidden_states,
            return_dict_in_generate=return_dict_in_generate,
            constraints=constraints,
            use_cache=use_cache,
            **beam_kwargs,
            **logits_processor_kwargs,
            **inputs_dict,
        )

        return output_generate

    def _contrastive_generate(
        self,
        model,
        inputs_dict,
        output_scores=False,
        output_logits=False,
        output_attentions=False,
        output_hidden_states=False,
        return_dict_in_generate=False,
        use_cache=True,
    ):
        contrastive_search_kwargs = {
            "penalty_alpha": 0.6,
            "top_k": 5,
        }

        logits_processor_kwargs = self._get_logits_processor_kwargs(do_sample=False, config=model.config)
        output_generate = model.generate(
            do_sample=False,
            num_beams=1,
            max_new_tokens=self.max_new_tokens,
            output_attentions=output_attentions,
            output_hidden_states=output_hidden_states,
            output_scores=output_scores,
            output_logits=output_logits,
            return_dict_in_generate=return_dict_in_generate,
            use_cache=use_cache,
            **logits_processor_kwargs,
            **contrastive_search_kwargs,
            **inputs_dict,
        )

        return output_generate

    @pytest.mark.generate
    def test_greedy_generate(self):
        for model_class in self.all_generative_model_classes:
            config, inputs_dict = self.prepare_config_and_inputs_for_generate()

            model = model_class(config).to(torch_device).eval()
            output_generate = self._greedy_generate(model=model, inputs_dict=inputs_dict)

            if model.config.is_encoder_decoder:
                self.assertTrue(output_generate.shape[-1] == self.max_new_tokens + 1)
            else:
                self.assertTrue(output_generate.shape[-1] == self.max_new_tokens + inputs_dict["input_ids"].shape[-1])

    @pytest.mark.generate
    def test_greedy_generate_dict_outputs(self):
        for model_class in self.all_generative_model_classes:
            config, inputs_dict = self.prepare_config_and_inputs_for_generate()
            if self.has_attentions:
                config._attn_implementation = "eager"  # can't output attentions otherwise

            model = model_class(config).to(torch_device).eval()
            output_generate = self._greedy_generate(
                model=model,
                inputs_dict=inputs_dict,
                output_scores=True,
                output_logits=True,
                output_hidden_states=True,
                output_attentions=self.has_attentions,
                return_dict_in_generate=True,
                use_cache=False,
            )

            if model.config.is_encoder_decoder:
                self.assertTrue(output_generate.sequences.shape[-1] == self.max_new_tokens + 1)
                self.assertIsInstance(output_generate, GenerateEncoderDecoderOutput)
                # Retrocompatibility check
                self.assertIsInstance(output_generate, GreedySearchEncoderDecoderOutput)
            else:
                self.assertTrue(
                    output_generate.sequences.shape[-1] == self.max_new_tokens + inputs_dict["input_ids"].shape[-1]
                )
                self.assertIsInstance(output_generate, GenerateDecoderOnlyOutput)
                # Retrocompatibility check
                self.assertIsInstance(output_generate, GreedySearchDecoderOnlyOutput)

            self._check_generate_outputs(output_generate, model.config)

    @pytest.mark.generate
    def test_greedy_generate_dict_outputs_use_cache(self):
        for model_class in self.all_generative_model_classes:
            config, inputs_dict = self.prepare_config_and_inputs_for_generate()
            if self.has_attentions:
                config._attn_implementation = "eager"  # can't output attentions otherwise

            if not hasattr(config.get_text_config(), "use_cache"):
                self.skipTest(reason=f"{model_class.__name__} doesn't support caching")
            if any(model_name in model_class.__name__.lower() for model_name in ["rwkv"]):
                self.skipTest(reason="Won't fix: model with non-standard dictionary output shapes")

            config.is_decoder = True
            model = model_class(config).to(torch_device).eval()
            output_generate = self._greedy_generate(
                model=model,
                inputs_dict=inputs_dict,
                output_scores=True,
                output_logits=True,
                output_hidden_states=True,
                output_attentions=self.has_attentions,
                return_dict_in_generate=True,
                use_cache=True,  # Enable cache
            )

            if model.config.is_encoder_decoder:
                self.assertTrue(output_generate.sequences.shape[-1] == self.max_new_tokens + 1)
            else:
                self.assertTrue(
                    output_generate.sequences.shape[-1] == self.max_new_tokens + inputs_dict["input_ids"].shape[-1]
                )

            self._check_generate_outputs(output_generate, model.config, use_cache=True)

    @pytest.mark.generate
    def test_sample_generate(self):
        for model_class in self.all_generative_model_classes:
            config, inputs_dict = self.prepare_config_and_inputs_for_generate()

            model = model_class(config).to(torch_device).eval()
            output_generate = self._sample_generate(model=model, inputs_dict=inputs_dict, num_return_sequences=1)

            if model.config.is_encoder_decoder:
                self.assertTrue(output_generate.shape[-1] == self.max_new_tokens + 1)
            else:
                self.assertTrue(output_generate.shape[-1] == self.max_new_tokens + inputs_dict["input_ids"].shape[-1])

    @pytest.mark.generate
    def test_sample_generate_dict_output(self):
        for model_class in self.all_generative_model_classes:
            config, inputs_dict = self.prepare_config_and_inputs_for_generate()
            if self.has_attentions:
                config._attn_implementation = "eager"  # can't output attentions otherwise

            model = model_class(config).to(torch_device).eval()
            output_generate = self._sample_generate(
                model=model,
                inputs_dict=inputs_dict,
                num_return_sequences=2,
                output_scores=True,
                output_logits=True,
                output_hidden_states=True,
                output_attentions=self.has_attentions,
                return_dict_in_generate=True,
                use_cache=False,
            )

            if model.config.is_encoder_decoder:
                self.assertTrue(output_generate.sequences.shape[-1] == self.max_new_tokens + 1)
                self.assertIsInstance(output_generate, GenerateEncoderDecoderOutput)
                # Retrocompatibility check
                self.assertIsInstance(output_generate, SampleEncoderDecoderOutput)
            else:
                self.assertTrue(
                    output_generate.sequences.shape[-1] == self.max_new_tokens + inputs_dict["input_ids"].shape[-1]
                )
                self.assertIsInstance(output_generate, GenerateDecoderOnlyOutput)
                # Retrocompatibility check
                self.assertIsInstance(output_generate, SampleDecoderOnlyOutput)

            self._check_generate_outputs(output_generate, model.config, num_return_sequences=2)

    @pytest.mark.generate
    def test_beam_search_generate(self):
        for model_class in self.all_generative_model_classes:
            config, inputs_dict = self.prepare_config_and_inputs_for_generate()

            model = model_class(config).to(torch_device).eval()

            beam_kwargs = self._get_beam_kwargs()
            output_generate = self._beam_search_generate(model=model, inputs_dict=inputs_dict, beam_kwargs=beam_kwargs)

            if model.config.is_encoder_decoder:
                self.assertTrue(output_generate.shape[-1] == self.max_new_tokens + 1)
            else:
                self.assertTrue(output_generate.shape[-1] == self.max_new_tokens + inputs_dict["input_ids"].shape[-1])

    @pytest.mark.generate
    def test_beam_search_generate_dict_output(self):
        for model_class in self.all_generative_model_classes:
            config, inputs_dict = self.prepare_config_and_inputs_for_generate()
            if self.has_attentions:
                config._attn_implementation = "eager"  # can't output attentions otherwise

            model = model_class(config).to(torch_device).eval()
            beam_kwargs = self._get_beam_kwargs()
            output_generate = self._beam_search_generate(
                model=model,
                inputs_dict=inputs_dict,
                beam_kwargs=beam_kwargs,
                output_scores=True,
                output_logits=True,
                output_hidden_states=True,
                output_attentions=self.has_attentions,
                return_dict_in_generate=True,
                use_cache=False,
            )
            if model.config.is_encoder_decoder:
                self.assertTrue(output_generate.sequences.shape[-1] == self.max_new_tokens + 1)
                self.assertIsInstance(output_generate, GenerateBeamEncoderDecoderOutput)
                # Retrocompatibility check
                self.assertIsInstance(output_generate, BeamSearchEncoderDecoderOutput)
            else:
                self.assertTrue(
                    output_generate.sequences.shape[-1] == self.max_new_tokens + inputs_dict["input_ids"].shape[-1]
                )
                self.assertIsInstance(output_generate, GenerateBeamDecoderOnlyOutput)
                # Retrocompatibility check
                self.assertIsInstance(output_generate, BeamSearchDecoderOnlyOutput)

            self._check_generate_outputs(
                output_generate,
                model.config,
                num_return_sequences=beam_kwargs["num_return_sequences"],
                num_beams=beam_kwargs["num_beams"],
            )

    @pytest.mark.generate
    def test_beam_search_generate_dict_outputs_use_cache(self):
        for model_class in self.all_generative_model_classes:
            config, inputs_dict = self.prepare_config_and_inputs_for_generate()

            if not hasattr(config.get_text_config(), "use_cache"):
                self.skipTest(reason=f"{model_class.__name__} doesn't support caching")
            if any(model_name in model_class.__name__.lower() for model_name in ["rwkv"]):
                self.skipTest(reason="Won't fix: model with non-standard dictionary output shapes")

            if self.has_attentions:
                config._attn_implementation = "eager"  # can't output attentions otherwise
            model = model_class(config).to(torch_device).eval()
            beam_kwargs = self._get_beam_kwargs()

            config.is_decoder = True
            model = model_class(config).to(torch_device).eval()
            output_generate = self._beam_search_generate(
                model=model,
                inputs_dict=inputs_dict,
                beam_kwargs=beam_kwargs,
                output_scores=True,
                output_logits=True,
                output_hidden_states=True,
                output_attentions=self.has_attentions,
                return_dict_in_generate=True,
                use_cache=True,  # Enable cache
            )

            if model.config.is_encoder_decoder:
                self.assertTrue(output_generate.sequences.shape[-1] == self.max_new_tokens + 1)
            else:
                self.assertTrue(
                    output_generate.sequences.shape[-1] == self.max_new_tokens + inputs_dict["input_ids"].shape[-1]
                )

            self._check_generate_outputs(
                output_generate,
                model.config,
                use_cache=True,
                num_return_sequences=beam_kwargs["num_return_sequences"],
                num_beams=beam_kwargs["num_beams"],
            )

    @require_accelerate
    @require_torch_multi_accelerator
    @pytest.mark.generate
    def test_model_parallel_beam_search(self):
        if "xpu" in torch_device:
            if not (is_ipex_available("2.5") or version.parse(torch.__version__) >= version.parse("2.6")):
                self.skipTest(reason="device_map='auto' does not work with XPU devices")

        for model_class in self.all_generative_model_classes:
            if model_class._no_split_modules is None:
                continue

            config, inputs_dict = self.prepare_config_and_inputs_for_generate()

            model = model_class(config).eval()
            with tempfile.TemporaryDirectory() as tmp_dir:
                model.cpu().save_pretrained(tmp_dir)
                new_model = model_class.from_pretrained(tmp_dir, device_map="auto")

                new_model.generate(
                    max_new_tokens=self.max_new_tokens,
                    num_beams=2,
                    **inputs_dict,
                )

    @pytest.mark.generate
    def test_beam_sample_generate(self):
        for model_class in self.all_generative_model_classes:
            config, inputs_dict = self.prepare_config_and_inputs_for_generate()

            model = model_class(config).to(torch_device).eval()
            beam_kwargs = self._get_beam_kwargs()
            output_generate = self._beam_sample_generate(
                model=model,
                inputs_dict=inputs_dict,
                beam_kwargs=beam_kwargs,
            )

            if model.config.is_encoder_decoder:
                self.assertTrue(output_generate.shape[-1] == self.max_new_tokens + 1)
            else:
                self.assertTrue(output_generate.shape[-1] == self.max_new_tokens + inputs_dict["input_ids"].shape[-1])

    @pytest.mark.generate
    def test_beam_sample_generate_dict_output(self):
        for model_class in self.all_generative_model_classes:
            config, inputs_dict = self.prepare_config_and_inputs_for_generate()
            if self.has_attentions:
                config._attn_implementation = "eager"  # can't output attentions otherwise

            model = model_class(config).to(torch_device).eval()
            beam_kwargs = self._get_beam_kwargs()

            output_generate = self._beam_sample_generate(
                model=model,
                inputs_dict=inputs_dict,
                beam_kwargs=beam_kwargs,
                output_scores=True,
                output_logits=True,
                output_hidden_states=True,
                output_attentions=self.has_attentions,
                return_dict_in_generate=True,
                use_cache=False,
            )

            if model.config.is_encoder_decoder:
                self.assertTrue(output_generate.sequences.shape[-1] == self.max_new_tokens + 1)
                self.assertIsInstance(output_generate, GenerateBeamEncoderDecoderOutput)
                # Retrocompatibility check
                self.assertIsInstance(output_generate, BeamSampleEncoderDecoderOutput)
            else:
                self.assertTrue(
                    output_generate.sequences.shape[-1] == self.max_new_tokens + inputs_dict["input_ids"].shape[-1]
                )
                self.assertIsInstance(output_generate, GenerateBeamDecoderOnlyOutput)
                # Retrocompatibility check
                self.assertIsInstance(output_generate, BeamSampleDecoderOnlyOutput)

            self._check_generate_outputs(
                output_generate,
                model.config,
                num_return_sequences=beam_kwargs["num_return_sequences"],
                num_beams=beam_kwargs["num_beams"],
            )

    @pytest.mark.generate
    def test_generate_without_input_ids(self):
        config, _ = self.prepare_config_and_inputs_for_generate()

        # if no bos token id => cannot generate from None
        if config.bos_token_id is None:
            self.skipTest(reason="bos_token_id is None")

        # hack in case they are equal, otherwise the attn mask will be [0]
        if config.bos_token_id == config.pad_token_id:
            config.pad_token_id = None

        for model_class in self.all_generative_model_classes:
            model = model_class(config).to(torch_device)
            model.eval()

            output_ids_generate = model.generate(
                do_sample=False, max_new_tokens=self.max_new_tokens, remove_invalid_values=True
            )
            self.assertIsNotNone(output_ids_generate)

    @pytest.mark.generate
    def test_group_beam_search_generate(self):
        for model_class in self.all_generative_model_classes:
            config, inputs_dict = self.prepare_config_and_inputs_for_generate()

            model = model_class(config).to(torch_device).eval()
            # check `generate()` and `group_beam_search()` are equal
            beam_kwargs = self._get_diverse_beam_kwargs()
            output_generate = self._group_beam_search_generate(
                model=model,
                inputs_dict=inputs_dict,
                beam_kwargs=beam_kwargs,
            )
            if model.config.is_encoder_decoder:
                self.assertTrue(output_generate.shape[-1] == self.max_new_tokens + 1)
            else:
                self.assertTrue(output_generate.shape[-1] == self.max_new_tokens + inputs_dict["input_ids"].shape[-1])

            # check `group_beam_search` for higher than 1 `num_return_sequences`
            num_return_sequences = 2
            beam_kwargs = self._get_diverse_beam_kwargs(num_return_sequences=num_return_sequences)
            output_generate = self._group_beam_search_generate(
                model=model,
                inputs_dict=inputs_dict,
                beam_kwargs=beam_kwargs,
            )
            if model.config.is_encoder_decoder:
                self.assertTrue(output_generate.shape[-1] == self.max_new_tokens + 1)
            else:
                self.assertTrue(output_generate.shape[-1] == self.max_new_tokens + inputs_dict["input_ids"].shape[-1])

    @pytest.mark.generate
    def test_group_beam_search_generate_dict_output(self):
        for model_class in self.all_generative_model_classes:
            config, inputs_dict = self.prepare_config_and_inputs_for_generate()
            if self.has_attentions:
                config._attn_implementation = "eager"  # can't output attentions otherwise

            model = model_class(config).to(torch_device).eval()
            beam_kwargs = self._get_diverse_beam_kwargs()
            output_generate = self._group_beam_search_generate(
                model=model,
                inputs_dict=inputs_dict,
                beam_kwargs=beam_kwargs,
                output_scores=True,
                output_logits=True,
                output_hidden_states=True,
                output_attentions=self.has_attentions,
                return_dict_in_generate=True,
                use_cache=False,
            )
            if model.config.is_encoder_decoder:
                self.assertTrue(output_generate.sequences.shape[-1] == self.max_new_tokens + 1)
                self.assertIsInstance(output_generate, GenerateBeamEncoderDecoderOutput)
                # Retrocompatibility check
                self.assertIsInstance(output_generate, BeamSearchEncoderDecoderOutput)
            else:
                self.assertTrue(
                    output_generate.sequences.shape[-1] == self.max_new_tokens + inputs_dict["input_ids"].shape[-1]
                )
                self.assertIsInstance(output_generate, GenerateBeamDecoderOnlyOutput)
                # Retrocompatibility check
                self.assertIsInstance(output_generate, BeamSearchDecoderOnlyOutput)

            self._check_generate_outputs(
                output_generate,
                model.config,
                num_return_sequences=beam_kwargs["num_return_sequences"],
                num_beams=beam_kwargs["num_beams"],
            )

    # TODO: @gante check why it is flaky
    @is_flaky()
    @pytest.mark.generate
    def test_constrained_beam_search_generate(self):
        for model_class in self.all_generative_model_classes:
            config, inputs_dict = self.prepare_config_and_inputs_for_generate()

            model = model_class(config).to(torch_device).eval()

            # Sample constraints
            min_id = 3
            max_id = config.get_text_config(decoder=True).vocab_size

            force_tokens = torch.randint(min_id, max_id, (1, 2)).tolist()[0]
            constraints = [
                PhrasalConstraint(force_tokens),
            ]

            beam_kwargs = self._get_constrained_beam_kwargs()
            output_generate = self._constrained_beam_search_generate(
                model=model,
                inputs_dict=inputs_dict,
                constraints=constraints,
                beam_kwargs=beam_kwargs,
            )

            if model.config.is_encoder_decoder:
                self.assertTrue(output_generate.shape[-1] == self.max_new_tokens + 1)
            else:
                self.assertTrue(output_generate.shape[-1] == self.max_new_tokens + inputs_dict["input_ids"].shape[-1])

            for generation_output in output_generate:
                self._check_sequence_inside_sequence(force_tokens, generation_output)

            # check`constrained_beam_search` for higher than 1 `num_return_sequences`
            # Sample constraints
            force_tokens = torch.randint(min_id, max_id, (1, 2)).tolist()[0]
            constraints = [
                PhrasalConstraint(force_tokens),
            ]

            beam_kwargs = self._get_constrained_beam_kwargs(num_return_sequences=2)

            output_generate = self._constrained_beam_search_generate(
                model=model,
                inputs_dict=inputs_dict,
                constraints=constraints,
                beam_kwargs=beam_kwargs,
            )

            if model.config.is_encoder_decoder:
                self.assertTrue(output_generate.shape[-1] == self.max_new_tokens + 1)
            else:
                self.assertTrue(output_generate.shape[-1] == self.max_new_tokens + inputs_dict["input_ids"].shape[-1])

            for generation_output in output_generate:
                self._check_sequence_inside_sequence(force_tokens, generation_output)

    @pytest.mark.generate
    def test_constrained_beam_search_generate_dict_output(self):
        for model_class in self.all_generative_model_classes:
            config, inputs_dict = self.prepare_config_and_inputs_for_generate()
            if self.has_attentions:
                config._attn_implementation = "eager"  # can't output attentions otherwise

            model = model_class(config).to(torch_device).eval()

            # Sample constraints
            min_id = 3
            max_id = model.config.get_text_config(decoder=True).vocab_size
            force_tokens = torch.randint(min_id, max_id, (1, 2)).tolist()[0]
            constraints = [
                PhrasalConstraint(force_tokens),
            ]

            beam_kwargs = self._get_constrained_beam_kwargs()
            output_generate = self._constrained_beam_search_generate(
                model=model,
                inputs_dict=inputs_dict,
                constraints=constraints,
                beam_kwargs=beam_kwargs,
                output_scores=True,
                output_logits=True,
                output_hidden_states=True,
                output_attentions=self.has_attentions,
                return_dict_in_generate=True,
                use_cache=False,
            )

            if model.config.is_encoder_decoder:
                self.assertTrue(output_generate.sequences.shape[-1] == self.max_new_tokens + 1)
                self.assertIsInstance(output_generate, GenerateBeamEncoderDecoderOutput)
                # Retrocompatibility check
                self.assertIsInstance(output_generate, BeamSearchEncoderDecoderOutput)
            else:
                self.assertTrue(
                    output_generate.sequences.shape[-1] == self.max_new_tokens + inputs_dict["input_ids"].shape[-1]
                )
                self.assertIsInstance(output_generate, GenerateBeamDecoderOnlyOutput)
                # Retrocompatibility check
                self.assertIsInstance(output_generate, BeamSearchDecoderOnlyOutput)

            self._check_generate_outputs(
                output_generate,
                model.config,
                num_return_sequences=beam_kwargs["num_return_sequences"],
                num_beams=beam_kwargs["num_beams"],
            )

    @pytest.mark.generate
    def test_contrastive_generate(self):
        for model_class in self.all_generative_model_classes:
            if model_class._is_stateful:
                self.skipTest(reason="Stateful models don't support contrastive search generation")

            # won't fix: FSMT and Reformer have a different cache variable type (and format).
            if any(model_name in model_class.__name__.lower() for model_name in ["fsmt", "reformer"]):
                self.skipTest(reason="Won't fix: old model with different cache format")

            config, inputs_dict = self.prepare_config_and_inputs_for_generate()

            # NOTE: contrastive search only works with cache on at the moment.
            if not hasattr(config.get_text_config(), "use_cache"):
                self.skipTest(reason=f"{model_class.__name__} doesn't support caching")
            config.is_decoder = True

            # test old generation output for backwards compatibility
            model = model_class(config).to(torch_device).eval()
            output_generate = self._contrastive_generate(
                model=model,
                inputs_dict=inputs_dict,
                use_cache=True,  # Enable cache
            )
            if model.config.is_encoder_decoder:
                self.assertTrue(output_generate.shape[-1] == self.max_new_tokens + 1)
            else:
                self.assertTrue(output_generate.shape[-1] == self.max_new_tokens + inputs_dict["input_ids"].shape[-1])

    @pytest.mark.generate
    def test_contrastive_generate_dict_outputs_use_cache(self):
        for model_class in self.all_generative_model_classes:
            if model_class._is_stateful:
                self.skipTest(reason="Stateful models don't support contrastive search generation")

            # won't fix: FSMT and Reformer have a different cache variable type (and format).
            if any(model_name in model_class.__name__.lower() for model_name in ["fsmt", "reformer"]):
                self.skipTest(reason="Won't fix: old model with different cache format")

            config, inputs_dict = self.prepare_config_and_inputs_for_generate()

            # NOTE: contrastive search only works with cache on at the moment.
            if not hasattr(config.get_text_config(), "use_cache"):
                self.skipTest(reason=f"{model_class.__name__} doesn't support caching")
            config.is_decoder = True
            if self.has_attentions:
                config._attn_implementation = "eager"  # can't output attentions otherwise

            model = model_class(config).to(torch_device).eval()
            output_generate = self._contrastive_generate(
                model=model,
                inputs_dict=inputs_dict,
                output_scores=True,
                output_logits=True,
                output_hidden_states=True,
                output_attentions=self.has_attentions,
                return_dict_in_generate=True,
                use_cache=True,  # Enable cache
            )

            if model.config.is_encoder_decoder:
                self.assertTrue(output_generate.sequences.shape[-1] == self.max_new_tokens + 1)
            else:
                self.assertTrue(
                    output_generate.sequences.shape[-1] == self.max_new_tokens + inputs_dict["input_ids"].shape[-1]
                )

            self._check_generate_outputs(output_generate, model.config, use_cache=True)

    @pytest.mark.generate
    def test_contrastive_generate_low_memory(self):
        # Check that choosing 'low_memory' does not change the model output
        for model_class in self.all_generative_model_classes:
            if model_class._is_stateful:
                self.skipTest(reason="Stateful models don't support contrastive search generation")

            if any(model_name in model_class.__name__.lower() for model_name in ["fsmt", "reformer", "speech2text"]):
                self.skipTest(reason="Won't fix: old model with different cache format")
            if any(model_name in model_class.__name__.lower() for model_name in ["gptbigcode"]):
                self.skipTest(reason="TODO: fix me")

            config, inputs_dict = self.prepare_config_and_inputs_for_generate(batch_size=1)

            # NOTE: contrastive search only works with cache on at the moment.
            if not hasattr(config.get_text_config(), "use_cache"):
                self.skipTest(reason=f"{model_class.__name__} doesn't support caching")

            config.is_decoder = True

            # test output equality of low versus high memory
            model = model_class(config).to(torch_device).eval()

            low_output = model.generate(
                top_k=4,
                penalty_alpha=0.6,
                low_memory=True,
                max_new_tokens=self.max_new_tokens,
                **inputs_dict,
                use_cache=True,
            )

            high_output = model.generate(
                top_k=4,
                penalty_alpha=0.6,
                low_memory=False,
                max_new_tokens=self.max_new_tokens,
                **inputs_dict,
                use_cache=True,
            )
            self.assertListEqual(low_output.tolist(), high_output.tolist())

    @pytest.mark.generate
    def test_beam_search_low_memory(self):
        # Check that choosing 'low_memory' does not change the model output
        for model_class in self.all_generative_model_classes:
            if model_class._is_stateful:
                self.skipTest(reason="May fix in the future: need custom cache handling")
            if any(model_name in model_class.__name__.lower() for model_name in ["fsmt", "reformer"]):
                self.skipTest(reason="Won't fix: old model with different cache format")
            if any(
                model_name in model_class.__name__.lower()
                for model_name in [
                    "ctrl",
                    "gptbigcode",
                    "transo_xl",
                    "xlnet",
                    "cpm",
                    "jamba",
                ]
            ):
                self.skipTest(reason="May fix in the future: need model-specific fixes")

            set_model_tester_for_less_flaky_test(self)

            config, inputs_dict = self.prepare_config_and_inputs_for_generate()
            set_config_for_less_flaky_test(config)
            # batch_size=1 is ok, but batch_size>1 will cause non-identical output

            config.use_cache = True
            config.is_decoder = True

            # test output equality of low versus high memory
            model = model_class(config).to(torch_device).eval()
            set_model_for_less_flaky_test(model)

            logits_processor_kwargs = self._get_logits_processor_kwargs(config=model.config)

            low_output = model.generate(
                **inputs_dict,
                max_new_tokens=8,
                num_beams=5,
                early_stopping=True,
                low_memory=True,
                use_cache=True,
                output_scores=True,
                output_logits=True,
                return_dict_in_generate=True,
                **logits_processor_kwargs,
            )

            high_output = model.generate(
                **inputs_dict,
                max_new_tokens=8,
                num_beams=5,
                early_stopping=True,
                low_memory=False,
                use_cache=True,
                output_scores=True,
                output_logits=True,
                return_dict_in_generate=True,
                **logits_processor_kwargs,
            )
            # The two outputs must match and their shape must be as expected
            self._check_similar_generate_outputs(low_output, high_output)

    @pytest.mark.generate
    @parameterized.expand([("random",), ("same",)])
    def test_assisted_decoding_matches_greedy_search(self, assistant_type):
        # This test ensures that the assisted generation does not introduce output changes over greedy search.
        # See https://github.com/huggingface/transformers/issues/25420#issuecomment-1775317535 for more info.
        # NOTE: It breaks the pattern in the tests above, for multiple reasons:
        # - assisted_decoding, contrarily to the other methods, can't be called on its own (e.g. needs to
        # prepare the assistant encoder outputs in the main generate body);
        # - assisted_decoding does not support `use_cache = False`
        # - assisted_decoding does not support `batch_size > 1`

        for model_class in self.all_generative_model_classes:
            if model_class._is_stateful:
                self.skipTest(reason="Stateful models don't support assisted generation")
            if any(model_name in model_class.__name__.lower() for model_name in ["fsmt", "reformer"]):
                self.skipTest(reason="Won't fix: old model with different cache format")
            if any(
                model_name in model_class.__name__.lower()
                for model_name in [
                    "bigbirdpegasus",
                    "led",
                    "mega",
                    "moshi",
                    "speech2text",
                    "git",
                    "prophetnet",
                    "seamlessm4t",
                    "clvp",
                    "mllama",  # special cache sizes
                    "blip2",  # overridden `generate()`
                    "instructblip",
                    "instructblipvideo",
                ]
            ):
                self.skipTest(reason="May fix in the future: need model-specific fixes")

            # enable cache
            config, inputs_dict = self.prepare_config_and_inputs_for_generate(batch_size=1)

            # NOTE: assisted generation only works with cache on at the moment.
            if not hasattr(config.get_text_config(), "use_cache"):
                self.skipTest(reason=f"{model_class.__name__} doesn't support caching")

            config.is_decoder = True
            model = model_class(config).to(torch_device).eval()
            # Sets assisted generation arguments such that:
            # a) no EOS is generated, to ensure generation doesn't break early
            # b) the assistant model always generates two tokens when it is called, to ensure the input preparation of
            #    the assistant model is correct
            # c) there are at least two forward passes in the main model, to ensure the input preparation of
            #    the main model is correct
            generation_kwargs = {
                "eos_token_id": -1,  # see a)
                "max_new_tokens": 4,  # see c)
                "num_beams": 1,
                "do_sample": False,
                "output_scores": True,
                "output_logits": True,
                "output_hidden_states": True,
                "output_attentions": self.has_attentions,
                "return_dict_in_generate": True,
                "use_cache": True,
            }
            logits_processor_kwargs = self._get_logits_processor_kwargs(config=model.config)

            output_greedy = model.generate(**generation_kwargs, **inputs_dict, **logits_processor_kwargs)

            # test with the same assistant model or randomly init one
            # in the first case all candidate tokens are accepted, in the second none is accepted
            # case when some are accepted and some not is hard to reproduce, so let's hope this catches most errors :)
            if assistant_type == "random":
                assistant_model = model_class(config).to(torch_device).eval()
            else:
                assistant_model = model
            assistant_model.generation_config.num_assistant_tokens = 2  # see b)
            assistant_model.generation_config.num_assistant_tokens_schedule = "constant"  # see b)
            generation_kwargs.update({"assistant_model": assistant_model})
            output_assisted = model.generate(**generation_kwargs, **inputs_dict, **logits_processor_kwargs)

            # The two outputs must match and their shape must be as expected
            self._check_similar_generate_outputs(output_greedy, output_assisted)
            for output in (output_greedy, output_assisted):
                self._check_generate_outputs(output, model.config, use_cache=True)

    @pytest.mark.generate
    def test_prompt_lookup_decoding_matches_greedy_search(self):
        # This test ensures that the prompt lookup generation does not introduce output changes over greedy search.
        # This test is mostly a copy of test_assisted_decoding_matches_greedy_search

        for model_class in self.all_generative_model_classes:
            if model_class._is_stateful:
                self.skipTest(reason="Stateful models don't support assisted generation")
            if any(model_name in model_class.__name__.lower() for model_name in ["fsmt", "reformer"]):
                self.skipTest(reason="Won't fix: old model with different cache format")
            if any(
                model_name in model_class.__name__.lower()
                for model_name in [
                    "bigbirdpegasus",
                    "led",
                    "mega",
                    "moshi",
                    "speech2text",
                    "git",
                    "prophetnet",
                    "seamlessm4t",
                    "clvp",
                    "fuyu",
                    "mllama",  # special cache sizes
                    "blip2",  # overridden `generate()`
                    "instructblip",
                    "instructblipvideo",
                    *VLM_CLASS_NAMES,  # shouldn't suggest image tokens
                ]
            ):
                self.skipTest(reason="May fix in the future: need model-specific fixes")

            # enable cache
            config, inputs_dict = self.prepare_config_and_inputs_for_generate(batch_size=1)

            # NOTE: assisted generation only works with cache on at the moment.
            if not hasattr(config.get_text_config(), "use_cache"):
                self.skipTest(reason=f"{model_class.__name__} doesn't support caching")

            config.is_decoder = True
            model = model_class(config).to(torch_device).eval()
            # Sets assisted generation arguments such that:
            # a) no EOS is generated, to ensure generation doesn't break early
            # b) the prompt lookup tries to give the model 2 tokens, to ensure the input preparation of
            #    prompt lookup is correct
            # c) there are at least two forward passes in the main model, to ensure the input preparation of
            #    the main model is correct
            generation_kwargs = {
                "eos_token_id": -1,  # see a)
                "max_new_tokens": 4,  # see c)
                "num_beams": 1,
                "do_sample": False,
                "output_scores": True,
                "output_logits": True,
                "output_hidden_states": True,
                "output_attentions": self.has_attentions,
                "return_dict_in_generate": True,
                "use_cache": True,
            }

            output_greedy = model.generate(**generation_kwargs, **inputs_dict)

            generation_kwargs.update({"prompt_lookup_num_tokens": 2})  # see b)
            output_prompt_lookup = model.generate(**generation_kwargs, **inputs_dict)

            # The two outputs must match and their shape must be as expected
            self._check_similar_generate_outputs(output_greedy, output_prompt_lookup)
            for output in (output_greedy, output_prompt_lookup):
                self._check_generate_outputs(output, model.config, use_cache=True)

    @pytest.mark.generate
    def test_dola_decoding_sample(self):
        # TODO (joao): investigate skips, try to reduce incompatibilities
        for model_class in self.all_generative_model_classes:
            if model_class._is_stateful:
                self.skipTest(reason="Stateful models don't support DoLa decoding")

            if any(model_name in model_class.__name__.lower() for model_name in ["reformer"]):
                self.skipTest("Skip Reformer as the lm_head input size is 2 * hidden size, adopted from Rev Nets.")

            if any(model_name in model_class.__name__.lower() for model_name in ["marian", "mbart", "pegasus"]):
                self.skipTest("DoLa is not supported for models that don't return layerwise hidden states")

            if any(model_name == model_class.__name__ for model_name in ["LlavaNextVideoForConditionalGeneration"]):
                self.skipTest(f"DoLa is failing for {model_class.__name__}")

            # enable cache if the model is not openai-gpt, xlnet, cpm, or xlm
            config, inputs_dict = self.prepare_config_and_inputs_for_generate()

            # Encoder-decoder models are not supported
            if config.is_encoder_decoder:
                self.skipTest("DoLa is not supported for encoder-decoder models")
            config.is_decoder = True
            model = model_class(config).to(torch_device).eval()

            if model.get_output_embeddings() is None:
                self.skipTest("DoLa is not supported for models that don't have output embeddings")

            logits_processor_kwargs = self._get_logits_processor_kwargs(do_sample=True, config=model.config)

            # Sets dola generation arguments such that:
            # a) no EOS is generated, to ensure generation doesn't break early
            # b) there are at least two forward passes in the main model, to ensure the input preparation of
            #    the main model is correct
            generation_kwargs = {
                "eos_token_id": -1,  # see a)
                "max_new_tokens": 4,  # see b)
                "num_beams": 1,
                "do_sample": True,
                "output_scores": True,
                "output_logits": True,
                "output_hidden_states": True,
                "output_attentions": self.has_attentions,
                "return_dict_in_generate": True,
                "use_cache": getattr(config, "use_cache", False),  # Some models don't support the cache
                "dola_layers": "low",
            }
            output_dola = model.generate(**generation_kwargs, **logits_processor_kwargs, **inputs_dict)
            self._check_generate_outputs(output_dola, model.config, use_cache=getattr(config, "use_cache", False))

    @pytest.mark.generate
    def test_assisted_decoding_sample(self):
        # In this test we don't check assisted vs non-assisted output -- seeded assisted decoding with sample will not
        # match sample for the same seed, as the forward pass does not return the exact same logits (due to matmul with
        # different shapes, see https://github.com/huggingface/transformers/issues/25420#issuecomment-1775317535).
        for model_class in self.all_generative_model_classes:
            if model_class._is_stateful:
                self.skipTest(reason="Stateful models don't support assisted generation")
            if any(model_name in model_class.__name__.lower() for model_name in ["fsmt", "reformer"]):
                self.skipTest(reason="Won't fix: old model with different cache format")
            if any(
                model_name in model_class.__name__.lower()
                for model_name in [
                    "bigbirdpegasus",
                    "led",
                    "mega",
                    "moshi",
                    "speech2text",
                    "git",
                    "prophetnet",
                    "seamlessm4t",
                    "clvp",
                    "mllama",  # special cache sizes
                    "blip2",  # overridden `generate()`
                    "instructblip",
                    "instructblipvideo",
                ]
            ):
                self.skipTest(reason="May fix in the future: need model-specific fixes")

            # enable cache
            config, inputs_dict = self.prepare_config_and_inputs_for_generate(batch_size=1)

            # NOTE: assisted generation only works with cache on at the moment.
            if not hasattr(config.get_text_config(), "use_cache"):
                self.skipTest(reason=f"{model_class.__name__} doesn't support caching")

            config.is_decoder = True
            model = model_class(config).to(torch_device).eval()
            # Sets assisted generation arguments such that:
            # a) no EOS is generated, to ensure generation doesn't break early
            # b) the assistant model always generates two tokens when it is called, to ensure the input preparation of
            #    the assistant model is correct
            # c) there are at least two forward passes in the main model, to ensure the input preparation of
            #    the main model is correct
            assistant_model = model
            assistant_model.generation_config.num_assistant_tokens = 2  # see b)
            assistant_model.generation_config.num_assistant_tokens_schedule = "constant"  # see b)
            generation_kwargs = {
                "eos_token_id": -1,  # see a)
                "max_new_tokens": 4,  # see c)
                "num_beams": 1,
                "do_sample": True,
                "assistant_model": assistant_model,
                "output_scores": True,
                "output_logits": True,
                "output_hidden_states": True,
                "output_attentions": self.has_attentions,
                "return_dict_in_generate": True,
                "use_cache": True,
            }
            logits_processor_kwargs = self._get_logits_processor_kwargs(config=model.config)
            output_assisted = model.generate(**generation_kwargs, **inputs_dict, **logits_processor_kwargs)

            self._check_generate_outputs(output_assisted, config, use_cache=True)

    @pytest.mark.generate
    def test_prompt_lookup_decoding_stops_at_eos(self):
        # This test ensures that the prompt lookup generation stops at eos token and does not suggest more tokens
        # (see https://github.com/huggingface/transformers/pull/31301)

        # The main idea is to have an ngram (unigram in our case) that is repeated twice in the input ids.
        # First time at the very end, so input ends with the unigrams, and second any arbitrary location.
        # Also, we need an EOS token which will be injected just after the arbitrary located ngram.
        # We verify that PLD will not copy and propose candidated that contain an EOS token, even if there are overlapping ngrams
        # in input ids. Otherwise a proposed EOS along with the trailing (ngrams-1) tokens might be accepted by the target model.
        # That seems as if the model "generated" and EOS but didn't stop from user's perspective

        input_ids = torch.randint(1, 50, (1, 10), device=torch_device)  # generate inputs in range from 1-50
        arbitrary_ngram = 51  # this is the arbitrary ngram, specifically chosen OOV to prevent flaky tests
        input_ids[:, 3] = arbitrary_ngram  # set pre-eos to arbitrary_ngram which is for sure not present in inputs
        input_ids[:, -1] = arbitrary_ngram  # put arbitrary_ngram in the end for the necessary match to happen

        eos_token_id = torch.tensor([0], device=torch_device)
        input_ids[:, 4] = eos_token_id  # inject eos-token-id in input ids so that it is located after arbitrary_ngram

        # init cand geenerator with max_matching_ngram_size=1 to match per-token
        candidate_generator = PromptLookupCandidateGenerator(
            eos_token_id=eos_token_id, num_output_tokens=4, max_matching_ngram_size=1
        )
        output_prompt_lookup = candidate_generator.get_candidates(input_ids)[0]

        # PLD shouldn't propose any new tokens based on eos-match
        self.assertTrue(output_prompt_lookup.shape[-1] == 10)

    @pytest.mark.generate
    def test_generate_with_head_masking(self):
        """Test designed for encoder-decoder models to ensure the attention head masking is used."""
        attention_names = ["encoder_attentions", "decoder_attentions", "cross_attentions"]
        for model_class in self.all_generative_model_classes:
            config, inputs_dict = self.prepare_config_and_inputs_for_generate()
            text_config = config.get_text_config()
            if self.has_attentions:
                config._attn_implementation = "eager"  # can't output attentions otherwise

            # We want to test only encoder-decoder models
            if not text_config.is_encoder_decoder:
                continue
            model = model_class(config).to(torch_device)

            head_masking = {
                "head_mask": torch.zeros(
                    text_config.encoder_layers, text_config.encoder_attention_heads, device=torch_device
                ),
                "decoder_head_mask": torch.zeros(
                    text_config.decoder_layers, text_config.decoder_attention_heads, device=torch_device
                ),
                "cross_attn_head_mask": torch.zeros(
                    text_config.decoder_layers, text_config.decoder_attention_heads, device=torch_device
                ),
            }

            signature = inspect.signature(model.forward)
            # We want to test only models where encoder/decoder head masking is implemented
            if not set(head_masking.keys()) < {*signature.parameters.keys()}:
                continue

            for attn_name, (name, mask) in zip(attention_names, head_masking.items()):
                out = model.generate(
                    num_beams=1,
                    output_attentions=self.has_attentions,
                    return_dict_in_generate=True,
                    remove_invalid_values=True,
                    **{name: mask},
                    **inputs_dict,
                )
                # We check the state of decoder_attentions and cross_attentions just from the last step
                attn_weights = out[attn_name] if attn_name == attention_names[0] else out[attn_name][-1]
                self.assertEqual(sum([w.sum().item() for w in attn_weights]), 0.0)

    @pytest.mark.generate
    def test_left_padding_compatibility(self):
        # NOTE: left-padding results in small numerical differences. This is expected.
        # See https://github.com/huggingface/transformers/issues/25420#issuecomment-1775317535

        # First, filter out models that don't support left padding
        # - The model must have generative capabilities
        if len(self.all_generative_model_classes) == 0:
            self.skipTest(reason="No generative architecture available for this model.")

        # - The model must support padding
        if not self.has_attentions:
            self.skipTest(reason="This model doesn't support padding.")

        # - The model must be a decoder-only architecture (encoder-based architectures use right-padding)
        decoder_only_classes = []
        for model_class in self.all_generative_model_classes:
            config, _ = self.prepare_config_and_inputs_for_generate()
            if config.is_encoder_decoder:
                continue
            else:
                decoder_only_classes.append(model_class)
        if len(decoder_only_classes) == 0:
            self.skipTest(reason="No decoder-only architecture available for this model.")

        # - Decoder-only architectures derived from encoder-decoder models could support it in theory, but we haven't
        #   added support for it yet. We skip these models for now.
        has_encoder_attributes = any(
            attr_name
            for attr_name in config.to_dict().keys()
            if attr_name.startswith("encoder") and attr_name != "encoder_no_repeat_ngram_size"
        )
        if has_encoder_attributes:
            self.skipTest(
                reason="The decoder-only derived from encoder-decoder models are not expected to support left-padding."
            )

        # Then, test left-padding
        def _prepare_model_kwargs(input_ids, attention_mask, signature):
            model_kwargs = {"input_ids": input_ids, "attention_mask": attention_mask}
            if "position_ids" in signature:
                position_ids = torch.cumsum(attention_mask, dim=-1) - 1
                position_ids.masked_fill_(attention_mask == 0, 1)
                model_kwargs["position_ids"] = position_ids
            if "cache_position" in signature:
                cache_position = torch.arange(input_ids.shape[-1], device=torch_device)
                model_kwargs["cache_position"] = cache_position
            return model_kwargs

        for model_class in decoder_only_classes:
            config, inputs_dict = self.prepare_config_and_inputs_for_generate()
            input_ids = inputs_dict["input_ids"]
            attention_mask = inputs_dict.get("attention_mask")
            if attention_mask is None:
                attention_mask = torch.ones_like(input_ids)

            model = model_class(config).to(torch_device).eval()
            signature = inspect.signature(model.forward).parameters.keys()

            # no cache as some models require special cache classes to be init outside forward
            model.generation_config.use_cache = False

            # Without padding
            model_kwargs = _prepare_model_kwargs(input_ids, attention_mask, signature)
            next_logits_wo_padding = model(**model_kwargs).logits[:, -1, :]

            # With left-padding (length 32)
            # can hardcode pad_token to be 0 as we'll do attn masking anyway
            pad_token_id = (
                config.get_text_config().pad_token_id if config.get_text_config().pad_token_id is not None else 0
            )
            pad_size = (input_ids.shape[0], 32)
            padding = torch.ones(pad_size, dtype=input_ids.dtype, device=torch_device) * pad_token_id
            padded_input_ids = torch.cat((padding, input_ids), dim=1)
            padded_attention_mask = torch.cat((torch.zeros_like(padding), attention_mask), dim=1)
            model_kwargs = _prepare_model_kwargs(padded_input_ids, padded_attention_mask, signature)
            next_logits_with_padding = model(**model_kwargs).logits[:, -1, :]

            # They should result in very similar logits
            torch.testing.assert_close(next_logits_wo_padding, next_logits_with_padding, rtol=1e-5, atol=1e-5)

    @pytest.mark.generate
    def test_past_key_values_format(self):
        # Test that the KV cache is formatted correctly. Exceptions need to explicitly overwrite this test. Having a
        # standard KV cache format is important for a consistent API (and for advanced generation methods).
        for model_class in self.all_generative_model_classes:
            config, inputs = self.model_tester.prepare_config_and_inputs_for_common()

            # If it doesn't support cache, pass the test
            if not hasattr(config.get_text_config(), "use_cache"):
                self.skipTest(reason=f"{model_class.__name__} doesn't support caching")

            model = model_class(config).to(torch_device)
            if "use_cache" not in inputs:
                inputs["use_cache"] = True
            outputs = model(**inputs)

            # If "past_key_values" is not returned, pass the test (e.g. RWKV uses a different cache name and format)
            if "past_key_values" not in outputs:
                self.skipTest(reason="This model doesn't return `past_key_values`")

            text_config = config.get_text_config()
            num_hidden_layers = (
                getattr(text_config, "decoder_layers", None)
                or getattr(text_config, "num_decoder_layers", None)
                or text_config.num_hidden_layers
            )
            num_attention_heads = getattr(text_config, "decoder_attention_heads", text_config.num_attention_heads)
            embed_dim = getattr(text_config, "d_model", text_config.hidden_size)
            per_head_embed_dim = embed_dim // num_attention_heads

            # some models have diffent num-head for query vs key/value so we need to assign correct value
            # BUT only after `per_head_embed_dim` is set
            num_attention_heads = (
                text_config.num_key_value_heads
                if getattr(text_config, "num_key_value_heads", None) is not None
                else num_attention_heads
            )

            past_kv = outputs["past_key_values"]
            self.assertEqual(len(past_kv), num_hidden_layers)

            # Encoder-Decoder checks
            if config.is_encoder_decoder:
                # encoder-decoder models usually don't have text config
                # below is needed only for Pix2Struct which we cannot modify now due to BC
                config = config.get_text_config()
                encoder_num_attention_heads = (
                    config.encoder_attention_heads
                    if hasattr(config, "encoder_attention_heads")
                    else config.num_attention_heads
                )
                encoder_per_head_embed_dim = embed_dim // encoder_num_attention_heads
                batch_size, seq_length = inputs["decoder_input_ids"].shape
                for i in range(num_hidden_layers):
                    self.assertEqual(len(past_kv[i]), 4)  # K V for the decoder + K V for the encoder = 4
                    self.assertEqual(
                        past_kv[i][0].shape, (batch_size, num_attention_heads, seq_length, per_head_embed_dim)
                    )
                    self.assertEqual(
                        past_kv[i][1].shape, (batch_size, num_attention_heads, seq_length, per_head_embed_dim)
                    )
                    # The sequence length for the encoder K V depends on the model. Since it is not manipulated in
                    # autoregressive generation, I'm keeping the test general and not checking the 3rd dim
                    self.assertEqual(
                        (past_kv[i][2].shape[0], past_kv[i][2].shape[1], past_kv[i][2].shape[3]),
                        (batch_size, encoder_num_attention_heads, encoder_per_head_embed_dim),
                    )
                    self.assertEqual(
                        (past_kv[i][3].shape[0], past_kv[i][3].shape[1], past_kv[i][3].shape[3]),
                        (batch_size, encoder_num_attention_heads, encoder_per_head_embed_dim),
                    )

            # Decoder-only checks
            else:
                # TODO: this line is only needed because of imagegpt, where "pixel_values" = "input_ids". Fix the
                # tests in imagegpt such that `prepare_config_and_inputs_for_common` returns the later (and the other
                # tests use it)
                key = "input_ids" if "input_ids" in inputs else "pixel_values"
                batch_size, seq_length = inputs[key].shape
                for i in range(num_hidden_layers):
                    self.assertEqual(len(past_kv[0]), 2)  # K V for the decoder = 2
                    self.assertEqual(
                        past_kv[i][0].shape, (batch_size, num_attention_heads, seq_length, per_head_embed_dim)
                    )
                    self.assertEqual(
                        past_kv[i][1].shape, (batch_size, num_attention_heads, seq_length, per_head_embed_dim)
                    )

    @pytest.mark.generate
    @parameterized.expand([("greedy", 1), ("beam search", 2)])
    def test_generate_from_inputs_embeds(self, _, num_beams):
        """Tests that we can generate from `inputs_embeds` instead of `input_ids` in LLMs, VLMs, etc"""
        # When supported, tests that the decoder model can generate from `inputs_embeds` instead of `input_ids`
        # if fails, you should probably update the `prepare_inputs_for_generation` function
        for model_class in self.all_generative_model_classes:
            config, inputs_dict = self.prepare_config_and_inputs_for_generate()

            # This test is for decoder-only models (encoder-decoder models have native input embeddings support in the
            # decoder)
            if config.is_encoder_decoder:
                continue
            config.is_decoder = True

            # Skip models without explicit support
            model = model_class(config).to(torch_device).eval()
            if "inputs_embeds" not in inspect.signature(model.prepare_inputs_for_generation).parameters.keys():
                continue

            # There are a few exception patterns in this test:
            # 1 - Some models can't generate without `input_ids`, when `inputs_embeds` are passed
            requires_inputs_ids = any(model_name in model_class.__name__.lower() for model_name in ["idefics"])
            # 2 - Complex `inputs_embeds` computation, i.e. the correct computation of inputs embeds is more complex
            # than calling the embedding layer with `input_ids`. Subcases of this exception:
            #   2.A - Ignore `scale_embedding`, if the model supports it (it is controlled by a model-dependent flag)
            if hasattr(config, "scale_embedding"):
                config.scale_embedding = False
            #   2.B - Some VLMs assume `inputs_embeds` and `pixel_values` are mutually exclusive AND fall in the
            #   exception above (complex `inputs_embeds` computation). Popping `pixel_values` allow us to run the
            #   checks without adding test complexity. Ditto for `pixel_values_videos` and `pixel_values_images`
            pixel_values_is_mutually_exclusive = any(
<<<<<<< HEAD
                model_name in model_class.__name__.lower()
                for model_name in [
                    "llava",
                    "idefics2",
                    "idefics3",
                    "mllama",
                    "paligemma",
                    "emu3",
                    "gotocr2",
                    "internvl",
                ]
=======
                model_name in model_class.__name__.lower() for model_name in VLM_CLASS_NAMES
>>>>>>> 27d17075
            )
            if pixel_values_is_mutually_exclusive:
                inputs_dict.pop("pixel_values", None)
                inputs_dict.pop("pixel_values_videos", None)
                inputs_dict.pop("pixel_values_images", None)
            #   2.C - No easy fix, let's skip the check that compares the outputs from `input_ids` and `inputs_embeds`
            has_complex_embeds_computation = any(
                model_name in model_class.__name__.lower() for model_name in ["moshi"]
            )
            # 3 - `inputs_dict` doesn't contain `attention_mask`. When `attention_mask` is not passed to generate,
            # we infer it from `input_ids`. The last test case will fail if there is a pad token in the original input.
            missing_attention_mask = "attention_mask" not in inputs_dict

            # Traditional way of generating text
            input_ids = inputs_dict.pop("input_ids")
            generation_kwargs = {
                "return_dict_in_generate": True,
                "output_scores": True,
                "num_beams": num_beams,
                "do_sample": False,
                "max_new_tokens": 5,
                "min_new_tokens": 5,  # generate exactly 5 tokens
            }
            outputs_from_ids = model.generate(input_ids, **generation_kwargs, **inputs_dict)
            self.assertEqual(outputs_from_ids.sequences.shape, (input_ids.shape[0], input_ids.shape[1] + 5))

            # Same thing, but from input embeddings (`input_ids` is passed so the prompt is present in the output).
            # The output of the two calls should be the same.
            inputs_embeds = model.get_input_embeddings()(input_ids)
            outputs_from_embeds = model.generate(
                input_ids, inputs_embeds=inputs_embeds, **generation_kwargs, **inputs_dict
            )
            if not has_complex_embeds_computation:
                self._check_similar_generate_outputs(outputs_from_ids, outputs_from_embeds)

            # If we pass different inputs_embeds, we should get different outputs (the output text may be the
            # same, but the logits will almost surely be different)
            random_embeds = torch.rand_like(inputs_embeds)
            outputs_from_rand_embeds = model.generate(
                input_ids, inputs_embeds=random_embeds, **generation_kwargs, **inputs_dict
            )
            for i in range(len(outputs_from_rand_embeds.scores)):
                self.assertFalse(torch.allclose(outputs_from_embeds.scores[i], outputs_from_rand_embeds.scores[i]))

            # input_ids is not a required input on most models -- if we don't pass it, the newly generated tokens will
            # be the same
            if not (requires_inputs_ids or missing_attention_mask):
                outputs_from_embeds_wo_ids = model.generate(
                    inputs_embeds=inputs_embeds, **generation_kwargs, **inputs_dict
                )
                outputs_from_embeds.sequences = outputs_from_embeds.sequences[:, inputs_embeds.shape[1] :]
                self._check_similar_generate_outputs(outputs_from_embeds_wo_ids, outputs_from_embeds)

    @pytest.mark.generate
    def test_generate_from_inputs_embeds_with_static_cache(self):
        """
        Test that StaticCache can generate from inputs_embeds and calculates max_cache_length
        correctly in `generate()`. We force the model to not stop generation until max-length is reached
        to verify that the cache length is indeed set correctly and we don't run out of index when slicing the cache.
        """
        for model_class in self.all_generative_model_classes:
            if not model_class._supports_static_cache:
                self.skipTest(reason="This model does not support the static cache format")

            config, inputs_dict = self.prepare_config_and_inputs_for_generate()

            if config.is_encoder_decoder:
                self.skipTest(reason="This model is encoder-decoder and has Encoder-Decoder Cache")

            model = model_class(config).to(torch_device).eval()
            if "inputs_embeds" not in inspect.signature(model.prepare_inputs_for_generation).parameters.keys():
                self.skipTest(reason="This model does not support `inputs_embeds` in generation")

            #   Some VLMs assume `inputs_embeds` and `pixel_values` are mutually exclusive AND fall in the
            #   exception above (complex `inputs_embeds` computation). Popping `pixel_values` allow us to run the
            #   checks without adding test complexity. Ditto for `pixel_values_videos` and `pixel_values_images`
            pixel_values_is_mutually_exclusive = any(
                model_name in model_class.__name__.lower() for model_name in VLM_CLASS_NAMES
            )
            if pixel_values_is_mutually_exclusive:
                inputs_dict.pop("pixel_values", None)
                inputs_dict.pop("pixel_values_videos", None)
                inputs_dict.pop("pixel_values_images", None)

            input_ids = inputs_dict.pop("input_ids")

            model.config.use_cache = True
            model.config.is_decoder = True
            batch_size = input_ids.shape[0]
            max_new_tokens = 10

            # here we force to not stop at eos and go until max-length
            model.generation_config.eos_token_id = model.config.get_text_config().eos_token_id = -1
            generation_kwargs = {
                "max_new_tokens": max_new_tokens,
                "cache_implementation": "static",
                "return_dict_in_generate": True,  # Required to return `past_key_values`
            }

            text_config = model.config.get_text_config()
            head_dim = (
                text_config.head_dim
                if hasattr(text_config, "head_dim")
                else text_config.hidden_size // text_config.num_attention_heads
            )
            num_key_value_heads = (
                text_config.num_attention_heads
                if getattr(text_config, "num_key_value_heads", None) is None
                else text_config.num_key_value_heads
            )
            num_hidden_layers = text_config.num_hidden_layers

            inputs_embeds = model.get_input_embeddings()(input_ids)
            outputs = model.generate(inputs_embeds=inputs_embeds, **generation_kwargs, **inputs_dict)

            # we should get `max_length - 1` in shape, not `max_length - embeds_length`.
            # -1 because the last generated token isn't yet in the cache.
            max_length = max_new_tokens + inputs_embeds.shape[1] - 1
            cache_shape = [batch_size, num_key_value_heads, max_length, head_dim]
            self.assertIsInstance(outputs.past_key_values, StaticCache)
            self.assertEqual(len(outputs.past_key_values.key_cache), num_hidden_layers)
            self.assertListEqual(list(outputs.past_key_values.key_cache[0].shape), cache_shape)

    @pytest.mark.generate
    def test_generate_continue_from_past_key_values(self):
        # Tests that we can continue generating from past key values, returned from a previous `generate` call
        for model_class in self.all_generative_model_classes:
            if any(model_name in model_class.__name__.lower() for model_name in ["imagegpt", "mllama"]):
                self.skipTest(reason="Won't fix: old model with unique inputs/caches/other")
            if any(model_name in model_class.__name__.lower() for model_name in ["umt5"]):
                self.skipTest(reason="TODO: needs modeling or test input preparation fixes for compatibility")

            config, inputs = self.model_tester.prepare_config_and_inputs_for_common()

            if not hasattr(config.get_text_config(), "use_cache"):
                self.skipTest(reason=f"{model_class.__name__} doesn't support caching")

            # Let's make it always:
            # 1. use cache (for obvious reasons)
            # 2. generate to max length (which can be achieved by setting the eos token to an invalid value), which
            #    would make the test flaky (e.g. EOS is generated on iteration 1 on both generations, but the
            #    continuation would force it to generate beyond an EOS token)
            # 3. ignore `token_type_ids` for simplicity
            # 4. ignore `forced_eos_token_id`, which requires further manipulation of the continuation inputs and is
            #    active by default on some models
            # 5. ignore `encoder_no_repeat_ngram_size`, which is set by default in some encoder-decoder models. When
            #    we use their decoder as a stand-alone model, `encoder_no_repeat_ngram_size` actually prevents
            #    repetition exclusively from the prompt. This test relies on comparing one call vs 2 calls
            #    with cache, what is considered a prompt is different in the two cases.

            if "token_type_ids" in inputs:
                del inputs["token_type_ids"]

            model = model_class(config).to(torch_device)
            model.eval()
            model.generation_config.pad_token_id = model.generation_config.eos_token_id = -1
            model.generation_config.forced_eos_token_id = None
            model.generation_config.encoder_no_repeat_ngram_size = 0
            model.generation_config.use_cache = True

            # If "past_key_values" is not returned, skip the test (e.g. RWKV uses a different cache name and format)
            outputs = model(**inputs)
            if "past_key_values" not in outputs:
                self.skipTest(reason="This model doesn't return `past_key_values`")

            # Traditional way of generating text, with `return_dict_in_generate` to return the past key values
            outputs = model.generate(**inputs, do_sample=False, max_new_tokens=4, return_dict_in_generate=True)

            # Let's generate again, but passing the past key values in between (3 + 1 = 4 tokens). Note that the
            # inputs may need to be tweaked across `generate` calls (like the attention mask).
            outputs_cached = model.generate(**inputs, do_sample=False, max_new_tokens=3, return_dict_in_generate=True)

            # Continue from the tokens generated above, preparing the inputs accordingly
            inputs["past_key_values"] = outputs_cached.past_key_values
            new_attention_len = outputs_cached.sequences.shape[-1]
            if config.is_encoder_decoder:
                inputs["decoder_input_ids"] = outputs_cached.sequences
                if "decoder_attention_mask" in inputs:
                    inputs["decoder_attention_mask"] = torch.nn.functional.pad(
                        inputs["decoder_attention_mask"],
                        (0, new_attention_len - inputs["decoder_attention_mask"].shape[1]),
                        mode="constant",
                        value=1,
                    )
            else:
                inputs["input_ids"] = outputs_cached.sequences
                if "attention_mask" in inputs:
                    inputs["attention_mask"] = torch.nn.functional.pad(
                        inputs["attention_mask"],
                        (0, new_attention_len - inputs["attention_mask"].shape[1]),
                        mode="constant",
                        value=1,
                    )
            outputs_cached = model.generate(**inputs, do_sample=False, max_new_tokens=1, return_dict_in_generate=True)

            # The two sets of generated text and past kv should be equal to each other
            self.assertListEqual(outputs.sequences.tolist(), outputs_cached.sequences.tolist())
            for layer_idx in range(len(outputs_cached.past_key_values)):
                for kv_idx in range(len(outputs_cached.past_key_values[layer_idx])):
                    self.assertTrue(
                        torch.allclose(
                            outputs.past_key_values[layer_idx][kv_idx],
                            outputs_cached.past_key_values[layer_idx][kv_idx],
                        )
                    )

    @pytest.mark.generate
    def test_generate_continue_from_inputs_embeds(self):
        """Tests that we can continue generation from `inputs_embeds` and past key values returned from a previous `generate` call."""
        for model_class in self.all_generative_model_classes:
            if any(model_name in model_class.__name__.lower() for model_name in ["imagegpt"]):
                self.skipTest(reason="Won't fix: old model with unique inputs/caches/other")
            if any(model_name in model_class.__name__.lower() for model_name in ["umt5"]):
                self.skipTest(reason="TODO: needs modeling or test input preparation fixes for compatibility")

            config, inputs_dict = self.prepare_config_and_inputs_for_generate()

            if "token_type_ids" in inputs_dict:
                del inputs_dict["token_type_ids"]

            if config.is_encoder_decoder:
                self.skipTest(reason="This model is encoder-decoder")
            if not hasattr(config, "use_cache"):
                self.skipTest(reason=f"{model_class.__name__} doesn't support caching")

            model = model_class(config).to(torch_device).eval()

            if "inputs_embeds" not in inspect.signature(model.prepare_inputs_for_generation).parameters.keys():
                self.skipTest(reason="This model does not support `inputs_embeds` in generation")

            # If "past_key_values" is not returned, skip the test (e.g. RWKV uses a different cache name and format)
            outputs = model(**inputs_dict)
            if "past_key_values" not in outputs:
                self.skipTest(reason="This model doesn't return `past_key_values`")

            pixel_values_is_mutually_exclusive = any(
                model_name in model_class.__name__.lower() for model_name in VLM_CLASS_NAMES
            )
            if pixel_values_is_mutually_exclusive:
                inputs_dict.pop("pixel_values", None)
                inputs_dict.pop("pixel_values_videos", None)
                inputs_dict.pop("pixel_values_images", None)

            input_ids = inputs_dict.pop("input_ids")

            model.generation_config.pad_token_id = model.generation_config.eos_token_id = -1
            model.generation_config.forced_eos_token_id = None
            model.config.is_decoder = True
            model.generation_config.use_cache = True

            generation_kwargs = {
                "return_dict_in_generate": True,
                "do_sample": False,
            }

            # Traditional way of generating text, with `return_dict_in_generate` to return the past key values.
            input_embeds = model.get_input_embeddings()(input_ids)
            outputs = model.generate(inputs_embeds=input_embeds, max_new_tokens=4, **generation_kwargs)

            # Let's generate again, but passing the past key values in between (3 + 1 = 4 tokens)
            initial_output = model.generate(inputs_embeds=input_embeds, max_new_tokens=3, **generation_kwargs)
            continued_embeds = torch.cat([input_embeds, model.get_input_embeddings()(initial_output.sequences)], dim=1)
            cached_output = model.generate(
                inputs_embeds=continued_embeds,
                max_new_tokens=1,
                past_key_values=initial_output.past_key_values,
                **generation_kwargs,
            )

            # Combine the (3 + 1) generated tokens and verify it matches with full generation.
            combined_output_sequences = torch.concat([initial_output.sequences, cached_output.sequences], axis=1)
            self.assertListEqual(outputs.sequences.tolist(), combined_output_sequences.tolist())
            # The two sets of past kv should be equal to each other
            for layer_idx in range(len(cached_output.past_key_values)):
                for kv_idx in range(len(cached_output.past_key_values[layer_idx])):
                    self.assertTrue(
                        torch.allclose(
                            outputs.past_key_values[layer_idx][kv_idx],
                            cached_output.past_key_values[layer_idx][kv_idx],
                        )
                    )

    @parameterized.expand([("offloaded",)])  # ("offloaded_static",) TODO: @raushan fixme in some models (eg T5)
    @require_torch_gpu
    @pytest.mark.generate
    def test_offloaded_cache_implementation(self, cache_implementation):
        """Tests we can generate by indicating `cache_implementation` for each possible cache class"""
        for model_class in self.all_generative_model_classes:
            if not model_class._supports_cache_class:
                self.skipTest(reason="This model does not support the new cache format")

            config, inputs_dict = self.prepare_config_and_inputs_for_generate()

            model = model_class(config).to(torch_device).eval()
            generation_kwargs = {
                "max_new_tokens": 5,
                "use_cache": True,
                "cache_implementation": cache_implementation,
            }

            legacy_results = model.generate(**generation_kwargs, **inputs_dict)

            # Most cache classes have their own tests except for some that are tested here
            # The ones here do not need special treatment when passing `cache_implementation`
            # and are not bound to specific models only
            new_results = model.generate(**generation_kwargs, **inputs_dict)
            self.assertListEqual(legacy_results.tolist(), new_results.tolist())

    @pytest.mark.generate
    def test_generate_with_static_cache(self):
        """
        Tests that generating with static cache give almost same results as with dynamic cache, and the output cache
        has the expected shapes
        """
        set_model_tester_for_less_flaky_test(self)
        for model_class in self.all_generative_model_classes:
            if not model_class._supports_static_cache:
                self.skipTest(reason="This model does not support the static cache format")

            config, inputs_dict = self.prepare_config_and_inputs_for_generate()
            set_config_for_less_flaky_test(config)
            main_input = inputs_dict[model_class.main_input_name]

            if config.is_encoder_decoder:
                self.skipTest(reason="This model is encoder-decoder and has Encoder-Decoder Cache")

            config.is_decoder = True
            batch_size = main_input.shape[0]
            seq_length = self.model_tester.seq_length
            max_new_tokens = 20

            for dtype in (torch.float32, torch.float16):
                model = model_class(config).to(torch_device).to(dtype).eval()
                inputs_dict = {
                    k: v.to(dtype) if isinstance(v, torch.Tensor) and torch.is_floating_point(v) else v
                    for k, v in inputs_dict.items()
                }
                set_model_for_less_flaky_test(model)

                generation_kwargs = {
                    "max_new_tokens": max_new_tokens,
                    "return_dict_in_generate": True,  # Required to return `past_key_values`
                    "output_scores": True,
                    "use_cache": True,
                }

                static_cache_generation = model.generate(
                    **generation_kwargs, **inputs_dict, cache_implementation="static"
                )

                # Check 1: The cache shapes must match the expected shapes
                max_cache_len = seq_length + max_new_tokens - 1  # cache len = gen len - 1, the last token has no cache
                text_config = config.text_config if hasattr(config, "text_config") else config
                head_dim = (
                    text_config.head_dim
                    if hasattr(text_config, "head_dim")
                    else text_config.hidden_size // text_config.num_attention_heads
                )
                num_key_value_heads = (
                    text_config.num_attention_heads
                    if getattr(text_config, "num_key_value_heads", None) is None
                    else text_config.num_key_value_heads
                )
                num_hidden_layers = text_config.num_hidden_layers
                cache_shape = (batch_size, num_key_value_heads, max_cache_len, head_dim)
                self.assertTrue(isinstance(static_cache_generation.past_key_values, StaticCache))
                self.assertTrue(len(static_cache_generation.past_key_values.key_cache) == num_hidden_layers)
                self.assertTrue(static_cache_generation.past_key_values.key_cache[0].shape == cache_shape)

                # Check 2: The outputs must be similar to the case with dynamic cache
                dynamic_cache_generation = model.generate(**generation_kwargs, **inputs_dict)
                self._check_similar_generate_outputs(dynamic_cache_generation, static_cache_generation)

    @require_optimum_quanto
    @pytest.mark.generate
    def test_generate_with_quant_cache(self):
        for model_class in self.all_generative_model_classes:
            if not model_class._supports_quantized_cache:
                self.skipTest(reason="This model does not support the quantized cache format")

            config, inputs_dict = self.prepare_config_and_inputs_for_generate()
            config.is_decoder = True

            model = model_class(config).to(torch_device).eval()
            generation_kwargs = {
                "max_new_tokens": 5,
                "cache_implementation": "quantized",
                # careful with group size, should be divisor of model's hidden size
                "cache_config": {"backend": "quanto", "nbits": 2, "q_group_size": 8, "residual_length": 128},
                "return_dict_in_generate": True,  # Required to return `past_key_values`
                "use_cache": True,
            }

            results = model.generate(**generation_kwargs, **inputs_dict)
            self.assertTrue(isinstance(results.past_key_values, QuantoQuantizedCache))

            # passing past key values of different type should raise Error
            with self.assertRaises(ValueError):
                model.generate(past_key_valyes=DynamicCache(), **generation_kwargs, **inputs_dict)

            # setting incorrect cache_config args should raise an Error, i.e. nbits=60 does not make sense
            generation_kwargs["cache_config"] = {"nbits": 60, "q_group_size": 8, "residual_length": 128}
            with self.assertRaises(ValueError):
                model.generate(**generation_kwargs, **inputs_dict)

    @pytest.mark.generate
    def test_generate_compile_model_forward(self):
        """
        Tests that `.generate` is compatible with torch.compile without graph breaks, keeping the same results.
        ⚠️ Runs two sequential generations to ensure the cache doesn't get stuck after the first compiled run! ⚠️
        """
        for model_class in self.all_generative_model_classes:
            if not model_class._supports_static_cache:
                self.skipTest("This model doesn't support static cache (= no expectations of compilation support)")

            config, inputs_dict = self.prepare_config_and_inputs_for_generate(batch_size=4)

            model = model_class(config).to(torch_device)
            model.eval()  # otherwise `self.training` is `True` -- this flag is used at attn mask creation time

            main_input = inputs_dict[model.main_input_name].to(torch_device)
            # creates two sets of *different* inputs with the same shape
            half_batch_size = main_input.shape[0] // 2
            input_1 = {}
            input_2 = {}
            for key, value in inputs_dict.items():
                if isinstance(value, torch.Tensor):
                    input_1[key] = value[:half_batch_size, :].to(torch_device)
                    input_2[key] = value[half_batch_size : half_batch_size * 2, :].to(torch_device)
                else:
                    input_1[key] = value
                    input_2[key] = value
            model_input_sets = [input_1, input_2]
            self.assertTrue(
                model_input_sets[0][model.main_input_name].shape == model_input_sets[1][model.main_input_name].shape
            )

            # compilation-specific setup
            torch.compiler.reset()  # prevent cached compilation from being used in the test
            has_defined_cache_implementation = model.generation_config.cache_implementation is not None

            # BLIP is the only exception with custom generate which call `self.lm.generate()`
            # We should avoid such calls in all subsequent multimodal models and try to make `generate()`
            # compatible with multimodality
            if "blip" in model.__class__.__name__.lower():
                model.language_model.generation_config.compile_config._compile_all_devices = True
            else:
                # force compilation (e.g. fast CI, CPU
                model.generation_config.compile_config._compile_all_devices = True

            generation_kwargs = {
                "do_sample": False,
                "max_new_tokens": 5,
                "return_dict_in_generate": True,
                "output_scores": True,
            }

            # get eager + dynamic cache results for future comparison
            dynamic_outputs = []
            for model_inputs in model_input_sets:
                gen_out = model.generate(**model_inputs, **generation_kwargs)
                dynamic_outputs.append(gen_out)
                # sanity checks for the default cache implementation
                if not has_defined_cache_implementation:
                    decoder_cache = (
                        gen_out.past_key_values.self_attention_cache
                        if config.is_encoder_decoder
                        else gen_out.past_key_values
                    )
                    self.assertTrue(isinstance(decoder_cache, DynamicCache))
                    self.assertFalse(decoder_cache.is_compileable)
                    self.assertFalse(hasattr(model, "_compiled_call"))  # our auto compile should NOT have been called

            # get compiled results -- relies on the automatic compilation triggered by specific "cache_implementation"
            if not has_defined_cache_implementation:
                generation_kwargs["cache_implementation"] = "static"

            compiled_outputs = []
            for model_inputs in model_input_sets:
                gen_out = model.generate(**model_inputs, **generation_kwargs)
                compiled_outputs.append(gen_out)
                # sanity checks
                decoder_cache = (
                    gen_out.past_key_values.self_attention_cache
                    if config.is_encoder_decoder
                    else gen_out.past_key_values
                )
                self.assertFalse(isinstance(decoder_cache, DynamicCache))
                self.assertTrue(decoder_cache.is_compileable)

                # BLIP is the only exception with custom generate which call `self.lm.generate()`
                # We should avoid such calls in all subsequent multimodal models and try to make `generate()`
                # compatible with multimodality
                if "blip" in model.__class__.__name__.lower():
                    self.assertTrue(hasattr(model.language_model, "_compiled_call"))
                else:
                    self.assertTrue(hasattr(model, "_compiled_call"))  # our auto compile should have been called

            for dynamic_result, compiled_result in zip(dynamic_outputs, compiled_outputs):
                self._check_similar_generate_outputs(dynamic_result, compiled_result)

    @pytest.mark.generate
    def test_generate_compilation_all_outputs(self):
        """
        Tests that all optional outputs are behaving as expected when compilation is triggered.
        In essence, it's the same as `test_greedy_generate_dict_outputs`, but with automatic compilation triggered.
        """
        for model_class in self.all_generative_model_classes:
            if not model_class._supports_static_cache:
                self.skipTest("This model doesn't support static cache (= no expectations of compilation support)")

            config, inputs_dict = self.prepare_config_and_inputs_for_generate()
            if self.has_attentions:
                config._attn_implementation = "eager"  # can't output attentions otherwise
            model = model_class(config).to(torch_device).eval()

            # compilation-specific setup
            torch.compiler.reset()  # prevent cached compilation from being used in the test
            has_defined_cache_implementation = model.generation_config.cache_implementation is not None

            # BLIP is the only exception with custom generate which call `self.lm.generate()`
            # We should avoid such calls in all subsequent multimodal models and try to make `generate()`
            # compatible with multimodality
            if "blip" in model.__class__.__name__.lower():
                model.language_model.generation_config.compile_config._compile_all_devices = True
                if not has_defined_cache_implementation:
                    model.language_model.generation_config.cache_implementation = "static"
            else:
                # force compilation (e.g. fast CI, CPU)
                model.generation_config.compile_config._compile_all_devices = True
                if not has_defined_cache_implementation:
                    model.generation_config.cache_implementation = "static"

            logits_processor_kwargs = self._get_logits_processor_kwargs(do_sample=False, config=model.config)
            output_generate = model.generate(
                do_sample=False,
                num_beams=1,
                max_new_tokens=self.max_new_tokens,
                min_new_tokens=self.max_new_tokens,
                output_attentions=True,
                output_hidden_states=True,
                output_scores=True,
                output_logits=True,
                return_dict_in_generate=True,
                use_cache=True,
                **logits_processor_kwargs,
                **inputs_dict,
            )

            if "blip" in model.__class__.__name__.lower():
                self.assertTrue(hasattr(model.language_model, "_compiled_call"))
            else:
                self.assertTrue(hasattr(model, "_compiled_call"))  # our auto compile should have been called

            if model.config.is_encoder_decoder:
                self.assertTrue(output_generate.sequences.shape[-1] == self.max_new_tokens + 1)
                self.assertIsInstance(output_generate, GenerateEncoderDecoderOutput)
            else:
                self.assertTrue(
                    output_generate.sequences.shape[-1] == self.max_new_tokens + inputs_dict["input_ids"].shape[-1]
                )
                self.assertIsInstance(output_generate, GenerateDecoderOnlyOutput)

            self._check_generate_outputs(output_generate, model.config, use_cache=True)

    @pytest.mark.generate
    def test_generate_methods_with_logits_to_keep(self):
        for model_class in self.all_generative_model_classes:
            if "logits_to_keep" not in set(inspect.signature(model_class.forward).parameters.keys()):
                self.skipTest(reason="This model does not support `logits_to_keep` argument.")

            config, inputs_dict = self.prepare_config_and_inputs_for_generate()
            config.use_cache = True
            config.is_decoder = True

            model = model_class(config).to(torch_device).eval()
            # All generation methods (except assisted decoding) rely on always extracting the last token logits of the
            # full logits matrix, so testing out only greedy search and assisted decoding is enough (if it works,
            # other methods will work as well)
            generation_kwargs = {
                "max_new_tokens": 10,
                "do_sample": False,
            }

            # Setting logits_to_keep at 0 keeps all logits (old behavior)
            with_all_logits = model.generate(**generation_kwargs, **inputs_dict, logits_to_keep=0)
            # By default, logits_to_keep is automatically set to 1 if not provided (new behavior)
            without_all_logits = model.generate(**inputs_dict, **generation_kwargs)
            self.assertEqual(with_all_logits.tolist(), without_all_logits.tolist())

    @pytest.mark.generate
    def test_assisted_decoding_with_logits_to_keep(self):
        for model_class in self.all_generative_model_classes:
            if "logits_to_keep" not in set(inspect.signature(model_class.forward).parameters.keys()):
                self.skipTest(reason="This model does not support `logits_to_keep` argument.")
            if model_class._is_stateful:
                self.skipTest(reason="Stateful models don't support assisted generation")

            config, inputs_dict = self.prepare_config_and_inputs_for_generate(batch_size=1)
            # NOTE: assisted generation only works with cache on at the moment.
            if not hasattr(config.get_text_config(), "use_cache"):
                self.skipTest(reason=f"{model_class.__name__} doesn't support caching")
            config.use_cache = True
            config.is_decoder = True

            model = model_class(config).to(torch_device).eval()
            assistant_model = model
            # All generation methods (except assisted decoding) rely on always extracting the last token logits of the
            # full logits matrix, so testing out only greedy search and assisted decoding is enough (if it works,
            # other methods will work as well)
            generation_kwargs = {
                "max_new_tokens": 10,
                "do_sample": False,
                "assistant_model": assistant_model,
                "return_dict_in_generate": True,
                "output_scores": True,
            }
            logits_processor_kwargs = self._get_logits_processor_kwargs(config=model.config)

            # Setting logits_to_keep at 0 keeps all logits (old behavior)
            with_all_logits = model.generate(
                **generation_kwargs, **inputs_dict, **logits_processor_kwargs, logits_to_keep=0
            )
            # By default, logits_to_keep is automatically set to 1 if not provided (new behavior)
            without_all_logits = model.generate(**inputs_dict, **generation_kwargs, **logits_processor_kwargs)

            self._check_similar_generate_outputs(with_all_logits, without_all_logits)

    @pytest.mark.generate
    def test_inherits_generation_mixin(self):
        """
        Tests that the model class directly inherits `GenerationMixin`, as opposed to relying on `PreTrainedModel`
        to inherit it.
        """
        for model_class in self.all_generative_model_classes:
            self.assertTrue("GenerationMixin" in str(model_class.__bases__))

    def _test_attention_implementation(self, attn_implementation):
        """
        Compares the output of generate with the eager attention implementation against other implementations.
        NOTE: despite the test logic being the same, different implementations actually need diferent decorators, hence
        this separate function.
        """
        max_new_tokens = 30
        support_flag = {
            "sdpa": "_supports_sdpa",
            "flash_attention_2": "_supports_flash_attn_2",
        }

        for model_class in self.all_generative_model_classes:
            if not getattr(model_class, support_flag[attn_implementation]):
                self.skipTest(f"{model_class.__name__} does not support `attn_implementation={attn_implementation}`")

            config, original_inputs_dict = self.prepare_config_and_inputs_for_generate()
            inputs_dict = {}
            for input_name, input_data in original_inputs_dict.items():
                if isinstance(input_data, torch.Tensor) and input_data.dtype in [torch.float32, torch.bfloat16]:
                    inputs_dict[input_name] = input_data.to(torch.float16)
                else:
                    inputs_dict[input_name] = input_data
            main_input = inputs_dict[model_class.main_input_name]

            # make sure that all models have enough positions for generation
            if hasattr(config, "max_position_embeddings"):
                config.max_position_embeddings = max_new_tokens + main_input.shape[1] + 1

            model = model_class(config)

            with tempfile.TemporaryDirectory() as tmpdirname:
                model.save_pretrained(tmpdirname)
                del model
                gc.collect()

                generate_kwargs = {
                    "max_new_tokens": max_new_tokens,
                    "do_sample": False,
                    "return_dict_in_generate": True,
                    "output_scores": True,
                    "use_cache": True,
                }

                model_eager = model_class.from_pretrained(
                    tmpdirname,
                    torch_dtype=torch.float16,
                    low_cpu_mem_usage=True,
                    attn_implementation="eager",
                ).to(torch_device)
                res_eager = model_eager.generate(**inputs_dict, **generate_kwargs)
                del model_eager
                gc.collect()

                model_attn = model_class.from_pretrained(
                    tmpdirname,
                    torch_dtype=torch.float16,
                    low_cpu_mem_usage=True,
                    attn_implementation=attn_implementation,
                ).to(torch_device)
                res_attn = model_attn.generate(**inputs_dict, **generate_kwargs)
                del model_attn
                gc.collect()

                self._check_similar_generate_outputs(res_eager, res_attn, atol=1e-3, rtol=1e-3)

    @pytest.mark.generate
    @require_torch_sdpa
    @slow
    def test_eager_matches_sdpa_generate(self):
        """Tests that generate has equivalent outputs with SDPA and eager attention implementations."""
        self._test_attention_implementation("sdpa")

    @pytest.mark.flash_attn_test
    @require_flash_attn
    @require_torch_gpu
    @slow
    def test_eager_matches_fa2_generate(self):
        """Tests that generate has equivalent outputs with FA2 and eager attention implementations."""
        # TODO (@joao @raushan) -- this test is failing the output checks on most models, investigate. After fixing,
        # check whether we still need the overwrites
        self._test_attention_implementation("flash_attention_2")

    def _check_generate_outputs(self, output, config, use_cache=False, num_return_sequences=1, num_beams=1):
        input_batch_size = int(output.sequences.shape[0] / num_return_sequences)
        internal_batch_size = (
            input_batch_size * num_beams if num_beams > 1 else input_batch_size * num_return_sequences
        )

        prompt_length = getattr(self.model_tester, "seq_length", None)
        prompt_length = getattr(self.model_tester, "encoder_seq_length", prompt_length)
        prompt_length = getattr(self.model_tester, "text_seq_length", prompt_length)

        config = config.text_config if hasattr(config, "text_config") else config

        generated_length = (
            output.sequences.shape[-1] - 1 if config.is_encoder_decoder else output.sequences.shape[-1] - prompt_length
        )
        decoder_past_key_values = getattr(output, "past_key_values", None)
        if config.is_encoder_decoder and isinstance(decoder_past_key_values, EncoderDecoderCache):
            decoder_past_key_values = decoder_past_key_values.self_attention_cache

        # in some models we subsample the sequence length in inner layers
        if hasattr(self.model_tester, "get_subsampled_output_lengths"):
            prompt_length = self.model_tester.get_subsampled_output_lengths(prompt_length)

        # scores
        self._check_scores(
            batch_size=internal_batch_size, scores=output.scores, generated_length=generated_length, config=config
        )

        # unprocessed logits
        self._check_logits(batch_size=internal_batch_size, logits=output.logits, config=config)

        # Attentions
        if self.has_attentions:
            if config.is_encoder_decoder:
                # encoder
                self._check_encoder_attention_for_generate(
                    attentions=output.encoder_attentions,
                    batch_size=input_batch_size,
                    config=config,
                    prompt_length=prompt_length,
                )
                # decoder
                self._check_attentions_for_generate(
                    batch_size=internal_batch_size,
                    attentions=output.decoder_attentions,
                    prompt_length=1,  # the BOS token
                    output_length=output.sequences.shape[-1],
                    config=config,
                    decoder_past_key_values=decoder_past_key_values,
                )
            else:
                self._check_attentions_for_generate(
                    batch_size=internal_batch_size,
                    attentions=output.attentions,
                    prompt_length=prompt_length,
                    output_length=output.sequences.shape[-1],
                    config=config,
                    decoder_past_key_values=decoder_past_key_values,
                )

        # Hidden States
        if config.is_encoder_decoder:
            # encoder
            self._check_encoder_hidden_states_for_generate(
                hidden_states=output.encoder_hidden_states,
                batch_size=input_batch_size,
                config=config,
                prompt_length=prompt_length,
            )
            # decoder
            self._check_hidden_states_for_generate(
                batch_size=internal_batch_size,
                hidden_states=output.decoder_hidden_states,
                prompt_length=1,  # the BOS token
                output_length=output.sequences.shape[-1],
                config=config,
                use_cache=use_cache,
            )
        else:
            self._check_hidden_states_for_generate(
                batch_size=internal_batch_size,
                hidden_states=output.hidden_states,
                prompt_length=prompt_length,
                output_length=output.sequences.shape[-1],
                config=config,
                use_cache=use_cache,
            )

        # Past Key Value States -- a few notes here:
        # 1. Its inner sequence length is with respect to the inputs of the latest forward pass, hence the "-1"
        # 2. We ignore models that have unique cache structures (e.g. mamba) or are in need of refatoring to match the
        #    standard cache format (e.g.gptbigcode )
        models_without_standard_cache = (
            "bamba",
            "ctrl",
            "fsmt",
            "gptbigcode",
            "mega",
            "reformer",
            "jamba",
            "mamba",
            "xlnet",
            "zamba",
            "zamba2",
        )
        has_standard_cache = not any(
            model_name in config.__class__.__name__.lower() for model_name in models_without_standard_cache
        )
        if has_standard_cache:
            if use_cache:
                cache_length = output.sequences.shape[-1] - 1
                self._check_past_key_values_for_generate(
                    batch_size=internal_batch_size,
                    decoder_past_key_values=decoder_past_key_values,
                    cache_length=cache_length,
                    config=config,
                )
            elif use_cache is False:
                self.assertTrue(decoder_past_key_values is None)

    def _check_scores(self, batch_size, scores, generated_length, config):
        vocab_size = config.get_text_config(decoder=True).vocab_size
        expected_shape = (batch_size, vocab_size)
        self.assertIsInstance(scores, tuple)
        self.assertEqual(len(scores), generated_length)
        self.assertListEqual([iter_scores.shape for iter_scores in scores], [expected_shape] * len(scores))

    def _check_logits(self, batch_size, logits, config):
        vocab_size = config.get_text_config(decoder=True).vocab_size
        self.assertIsInstance(logits, tuple)
        self.assertListEqual([iter_logits.shape[0] for iter_logits in logits], [batch_size] * len(logits))
        # vocabulary difference equal to one (imagegptmodel?) or zero (all other models)
        vocab_diff = vocab_size - logits[0].shape[-1]
        self.assertTrue(vocab_diff in [0, 1])
        self.assertListEqual([vocab_size - score.shape[-1] for score in logits], [vocab_diff] * len(logits))

    def _check_attentions_for_generate(
        self, batch_size, attentions, prompt_length, output_length, config, decoder_past_key_values
    ):
        self.assertIsInstance(attentions, tuple)
        self.assertListEqual(
            [isinstance(iter_attentions, tuple) for iter_attentions in attentions], [True] * len(attentions)
        )
        self.assertEqual(len(attentions), (output_length - prompt_length))

        use_cache = decoder_past_key_values is not None
        has_static_cache = isinstance(decoder_past_key_values, (StaticCache, HybridCache))

        # When `output_attentions=True`, each iteration of generate appends the attentions corresponding to the new
        # token(s)
        # NOTE: `HybridCache` may have different lengths on different layers, if this test starts failing add more
        # elaborate checks
        for generated_length, iter_attentions in enumerate(attentions):
            # regardless of using cache, the first forward pass will have the full prompt as input
            if use_cache and generated_length > 0:
                model_input_length = 1
            else:
                model_input_length = prompt_length + generated_length
            query_length = (
                prompt_length + generated_length
                if not has_static_cache
                else decoder_past_key_values.get_max_cache_shape()
            )

            expected_shape = (
                batch_size,
                config.num_attention_heads,
                model_input_length,
                query_length,
            )
            # check attn size
            self.assertListEqual(
                [layer_attention.shape for layer_attention in iter_attentions], [expected_shape] * len(iter_attentions)
            )

    def _check_encoder_attention_for_generate(self, attentions, batch_size, config, prompt_length):
        encoder_expected_shape = (batch_size, config.num_attention_heads, prompt_length, prompt_length)
        self.assertIsInstance(attentions, tuple)
        self.assertListEqual(
            [layer_attentions.shape for layer_attentions in attentions],
            [encoder_expected_shape] * len(attentions),
        )

    def _check_hidden_states_for_generate(
        self, batch_size, hidden_states, prompt_length, output_length, config, use_cache=False
    ):
        self.assertIsInstance(hidden_states, tuple)
        self.assertListEqual(
            [isinstance(iter_hidden_states, tuple) for iter_hidden_states in hidden_states],
            [True] * len(hidden_states),
        )
        self.assertEqual(len(hidden_states), (output_length - prompt_length))

        # When `output_hidden_states=True`, each iteration of generate appends the hidden states corresponding to the
        # new token(s)
        # NOTE: `HybridCache` may have different lengths on different layers, if this test starts failing add more
        # elaborate checks
        for generated_length, iter_hidden_states in enumerate(hidden_states):
            # regardless of using cache, the first forward pass will have the full prompt as input
            if use_cache and generated_length > 0:
                model_input_length = 1
            else:
                model_input_length = prompt_length + generated_length
            expected_shape = (batch_size, model_input_length, config.hidden_size)
            # check hidden size
            self.assertListEqual(
                [layer_hidden_states.shape for layer_hidden_states in iter_hidden_states],
                [expected_shape] * len(iter_hidden_states),
            )

    def _check_encoder_hidden_states_for_generate(self, hidden_states, batch_size, config, prompt_length):
        encoder_expected_shape = (batch_size, prompt_length, config.hidden_size)
        self.assertIsInstance(hidden_states, tuple)
        self.assertListEqual(
            [layer_hidden_states.shape for layer_hidden_states in hidden_states],
            [encoder_expected_shape] * len(hidden_states),
        )

    def _check_past_key_values_for_generate(self, batch_size, decoder_past_key_values, cache_length, config):
        self.assertIsInstance(decoder_past_key_values, (tuple, Cache))

        # (batch, head, seq_length, head_features)
        expected_shape = (
            batch_size,
            config.num_key_value_heads if hasattr(config, "num_key_value_heads") else config.num_attention_heads,
            cache_length,
            config.hidden_size // config.num_attention_heads,
        )

        if isinstance(decoder_past_key_values, Cache):
            self.assertListEqual(
                [key_tensor.shape for key_tensor in decoder_past_key_values.key_cache],
                [expected_shape] * len(decoder_past_key_values.key_cache),
            )
            self.assertListEqual(
                [value_tensor.shape for value_tensor in decoder_past_key_values.value_cache],
                [expected_shape] * len(decoder_past_key_values.value_cache),
            )

        # Legacy cache format checks. This branch should be removed when all models use `Cache` by default
        else:
            self.assertListEqual(
                [isinstance(iter_past_key_values, tuple) for iter_past_key_values in decoder_past_key_values],
                [True] * len(decoder_past_key_values),
            )
            # check shape key, value
            self.assertListEqual(
                [layer_past_key_values[0].shape for layer_past_key_values in decoder_past_key_values],
                [expected_shape] * len(decoder_past_key_values),
            )
            self.assertListEqual(
                [layer_past_key_values[1].shape for layer_past_key_values in decoder_past_key_values],
                [expected_shape] * len(decoder_past_key_values),
            )

    def _check_sequence_inside_sequence(self, tensor_1, tensor_2):
        # check if tensor_1 inside tensor_2 or tensor_2 inside tensor_1.
        # set to same device. we don't care what device.

        if not isinstance(tensor_1, list):
            tensor_1 = tensor_1.cpu().tolist()
        if not isinstance(tensor_2, list):
            tensor_2 = tensor_2.cpu().tolist()

        in_order = len(tensor_1) <= len(tensor_2)
        longer = tensor_2 if in_order else tensor_1
        shorter = tensor_1 if in_order else tensor_2

        flag = False
        chunk_size = len(shorter)
        for chunk_idx in range(len(longer) - chunk_size + 1):
            subseq = longer[chunk_idx : chunk_idx + chunk_size]
            if subseq == shorter:
                flag = True
                break

        self.assertTrue(flag)


@require_torch
class UtilsFunctionsTest(unittest.TestCase):
    def test_speculative_sampling(self):
        # assume vocab size 10, input length 5 + 3 generated candidates
        candidate_input_ids = torch.tensor([[8, 0, 3, 9, 8, 1, 4, 5]])  # input tokens
        candidate_logits = torch.tensor(
            [
                [
                    [-10.0, 10.0, -10.0, -10.0, -10.0, -10.0, -10.0, -10.0, -10.0, -10.0],  # generated 1
                    [-10.0, -10.0, -10.0, -10.0, 10.0, -10.0, -10.0, -10.0, -10.0, -10.0],  # generated 4
                    [-10.0, -10.0, -10.0, -10.0, -10.0, 10.0, -10.0, -10.0, -10.0, -10.0],  # generated 5
                ]
            ]
        )
        candidate_length = 3
        inf = float("inf")
        new_logits = torch.tensor(
            [
                [
                    [-10.0, 10.0, -10.0, -10.0, -10.0, -10.0, -10.0, -10.0, -10.0, -10.0],  # accepts 1
                    [-10.0, -10.0, -10.0, -10.0, 10.0, -10.0, -10.0, -10.0, -10.0, -10.0],  # accepts 4
                    [-inf, -inf, -inf, -inf, -inf, -inf, -inf, -inf, 10.0, -inf],  # rejects 5, accepts 8
                    [-10.0, -10.0, -10.0, -10.0, -10.0, -10.0, -10.0, -10.0, -10.0, -10.0],  # N/A
                ]
            ]
        )
        last_assistant_token_is_eos = False
        validated_tokens, n_matches = _speculative_sampling(
            candidate_input_ids,
            candidate_logits,
            candidate_length,
            new_logits,
            last_assistant_token_is_eos,
        )
        self.assertTrue(n_matches.item() == 2)
        self.assertTrue(validated_tokens.tolist()[0] == [1, 4, 8])

    def test_speculative_sampling_target_distribution(self):
        """
        Asserts that the target distribution is preserved.
        Should help with catching issues like #32867.
        """
        # assume vocab size 10, input length 5 + 3 generated candidates
        candidate_input_ids = torch.tensor([[8, 0, 3, 9, 8, 1, 4, 5]])  # input tokens
        candidate_logits = torch.tensor(
            [
                [
                    [-10.0, 10.0, -10.0, -10.0, -10.0, -10.0, -10.0, -10.0, -10.0, -10.0],  # generated 1
                    [-10.0, -10.0, -10.0, -10.0, 10.0, -10.0, -10.0, -10.0, -10.0, -10.0],  # generated 4
                    [-10.0, -10.0, -10.0, -10.0, -10.0, 10.0, -10.0, -10.0, -10.0, -10.0],  # generated 5
                ]
            ]
        )
        candidate_length = 3
        inf = float("inf")
        new_logits = torch.tensor(
            [
                [
                    # accepts 1:
                    [-inf, 10.0, -inf, -inf, -inf, -inf, -inf, -inf, -inf, -inf],
                    # accepts 4:
                    [-inf, -inf, -inf, -inf, 10.0, -inf, -inf, -inf, -inf, -inf],
                    # most likely to be 1 or 8, less likely to be 3, then 7, and should never be any other value:
                    [-inf, 2.0, -inf, 1.0, -inf, -inf, -inf, -0.01, 2.0, -inf],
                    # N/A:
                    [-inf, -inf, -inf, -inf, -inf, -inf, -inf, -inf, -inf, -inf],
                ]
            ]
        )
        last_assistant_token_is_eos = False
        last_validated_token = []
        for _ in range(10_000):
            validated_tokens, n_matches = _speculative_sampling(
                candidate_input_ids,
                candidate_logits,
                candidate_length,
                new_logits,
                last_assistant_token_is_eos,
            )
            self.assertTrue(n_matches.item() == 2)
            self.assertTrue(validated_tokens.tolist()[0][0] == 1)
            self.assertTrue(validated_tokens.tolist()[0][1] == 4)
            self.assertTrue(validated_tokens.tolist()[0][2] in [1, 3, 7, 8])
            last_validated_token.append(validated_tokens.tolist()[0][2])
        # check that the most likely tokens are selected more often than the less likely ones
        last_token_counts = collections.Counter(last_validated_token)
        self.assertTrue(last_token_counts[1] > last_token_counts[3] > last_token_counts[7] > 0)
        self.assertTrue(last_token_counts[8] > last_token_counts[3])


@pytest.mark.generate
@require_torch
class GenerationIntegrationTests(unittest.TestCase):
    @slow
    def test_diverse_beam_search(self):
        article = """Justin Timberlake and Jessica Biel, welcome to parenthood.
        The celebrity couple announced the arrival of their son, Silas Randall Timberlake, in statements to People.
        "Silas was the middle name of Timberlake's maternal grandfather Bill Bomar, who died in 2012, while Randall is the musician's own middle name, as well as his father's first," People reports.
        The couple announced the pregnancy in January, with an Instagram post. It is the first baby for both."""

        bart_tokenizer = BartTokenizer.from_pretrained("facebook/bart-large-cnn")
        bart_model = BartForConditionalGeneration.from_pretrained("facebook/bart-large-cnn").to(torch_device)
        input_ids = bart_tokenizer(article, return_tensors="pt").input_ids.to(torch_device)

        outputs = bart_model.generate(
            input_ids,
            num_beams=4,
            num_return_sequences=2,
            num_beam_groups=4,
            diversity_penalty=2.0,
            remove_invalid_values=True,
        )

        generated_text = bart_tokenizer.batch_decode(outputs, skip_special_tokens=True)

        self.assertListEqual(
            generated_text,
            [
                "The couple announced the birth of their son, Silas Randall Timberlake, in a statement. Silas was the"
                " middle name of Timberlake's maternal grandfather Bill Bomar. Randall is the musician's own middle"
                " name, as well as his father's first. It is the first baby for both of them.",
                "Justin Timberlake and Jessica Biel have a son. The baby is named Silas Randall Timberlake. It is the"
                " first child for both. The couple announced the pregnancy in January. The name Silas is the middle"
                " name of Timberlake's maternal grandfather. It's also his own middle name.",
            ],
        )

    def test_max_length_if_input_embeds(self):
        article = "Today a dragon flew over Paris."
        model = AutoModelForCausalLM.from_pretrained("hf-internal-testing/tiny-random-gpt2").to(torch_device)
        tokenizer = AutoTokenizer.from_pretrained("hf-internal-testing/tiny-random-gpt2")
        input_ids = tokenizer(article, return_tensors="pt").input_ids.to(torch_device)
        inputs_embeds = model.get_input_embeddings()(input_ids)

        max_length = 20
        input_len = input_ids.shape[-1]
        out_gen = model.generate(input_ids=input_ids, max_length=max_length)
        out_gen_embeds = model.generate(inputs_embeds=inputs_embeds, max_length=max_length)
        self.assertEqual(out_gen.shape[-1], input_len + out_gen_embeds.shape[-1])

    def test_min_length_if_input_embeds(self):
        article = "Today a dragon flew over Paris."
        model = AutoModelForCausalLM.from_pretrained("hf-internal-testing/tiny-random-gpt2").to(torch_device)
        tokenizer = AutoTokenizer.from_pretrained("hf-internal-testing/tiny-random-gpt2")
        input_ids = tokenizer(article, return_tensors="pt").input_ids.to(torch_device)
        inputs_embeds = model.get_input_embeddings()(input_ids)

        min_length = 10
        input_len = input_ids.shape[-1]
        out_gen = model.generate(input_ids=input_ids, min_length=min_length)
        out_gen_embeds = model.generate(inputs_embeds=inputs_embeds, min_length=min_length)
        self.assertEqual(out_gen.shape[-1], input_len + out_gen_embeds.shape[-1])

    def test_custom_stopping_criteria_overload_error(self):
        article = """Justin Timberlake and Jessica Biel, welcome to parenthood."""
        bart_tokenizer = BartTokenizer.from_pretrained("sshleifer/bart-tiny-random")
        bart_model = BartForConditionalGeneration.from_pretrained("sshleifer/bart-tiny-random").to(torch_device)

        input_ids = bart_tokenizer(article, return_tensors="pt").input_ids.to(torch_device)
        stopping_criteria = StoppingCriteriaList()
        stopping_criteria.append(MaxLengthCriteria(max_length=42))
        with self.assertRaises(ValueError):
            bart_model.generate(input_ids, stopping_criteria=stopping_criteria)
        with self.assertRaises(ValueError):
            bart_model.generate(input_ids, stopping_criteria=stopping_criteria, max_length=32)

    def test_custom_stopping_criteria(self):
        article = """Justin Timberlake and Jessica Biel, welcome to parenthood."""
        bart_tokenizer = BartTokenizer.from_pretrained("sshleifer/bart-tiny-random")
        bart_model = BartForConditionalGeneration.from_pretrained("sshleifer/bart-tiny-random").to(torch_device)
        input_ids = bart_tokenizer(article, return_tensors="pt").input_ids.to(torch_device)

        class DummyCriteria(StoppingCriteria):
            def __call__(self, input_ids: torch.LongTensor, scores: torch.FloatTensor, **kwargs) -> bool:
                return input_ids.shape[-1] >= 20

        stopping_criteria = StoppingCriteriaList()
        stopping_criteria.append(DummyCriteria())

        self.assertEqual(
            list(bart_model.generate(input_ids, stopping_criteria=stopping_criteria, max_length=22).shape),
            [1, 20],
        )
        self.assertEqual(
            list(bart_model.generate(input_ids, stopping_criteria=stopping_criteria, max_length=18).shape),
            [1, 18],
        )

    # TODO (joao): replace `stop_sequence` in the pipeline by the more recent `generate` functionality
    def test_stop_sequence_stopping_criteria(self):
        prompt = """Hello I believe in"""
        generator = pipeline("text-generation", model="hf-internal-testing/tiny-random-bart")
        output = generator(prompt)
        self.assertEqual(
            output,
            [{"generated_text": ("Hello I believe in we we we we we we we we we")}],
        )

        output = generator(prompt, stop_sequence=" we")
        self.assertEqual(output, [{"generated_text": "Hello I believe in we"}])

    def test_generate_non_nlp_input_ids_as_kwarg(self):
        model = ImageGPTForCausalImageModeling.from_pretrained(
            "hf-internal-testing/tiny-random-imagegpt", max_length=10
        ).to(torch_device)
        input_ids = ids_tensor((3, 5), vocab_size=10)

        output_sequences_kwargs = model.generate(input_ids=input_ids).cpu()
        output_sequences = model.generate(input_ids).cpu()

        self.assertListEqual(output_sequences.tolist(), output_sequences_kwargs.tolist())
        self.assertEqual(output_sequences.shape, (3, 10))

    def test_generate_input_values_as_encoder_kwarg(self):
        input_values = floats_tensor((2, 250))
        model = SpeechEncoderDecoderModel.from_pretrained("hf-internal-testing/tiny-random-speech-encoder-decoder")
        model = model.to(torch_device)
        output_sequences_kwargs = model.generate(input_values=input_values, max_length=5).cpu()
        output_sequences = model.generate(input_values, max_length=5).cpu()

        self.assertListEqual(output_sequences.tolist(), output_sequences_kwargs.tolist())
        self.assertEqual(output_sequences.shape, (2, 5))

    def test_transition_scores_group_beam_search_encoder_decoder(self):
        articles = [
            "Justin Timberlake and Jessica Biel, welcome to parenthood.",
            "Michael Phelps is arguably the most decorated Olympian of all time.",
        ]
        tokenizer = BartTokenizer.from_pretrained("hf-internal-testing/tiny-random-bart")
        model = BartForConditionalGeneration.from_pretrained(
            "hf-internal-testing/tiny-random-bart",
            max_length=10,
            num_beams=2,
            num_beam_groups=2,
            num_return_sequences=2,
            diversity_penalty=1.0,
            eos_token_id=None,
            return_dict_in_generate=True,
            output_scores=True,
            length_penalty=0.0,
        )
        model = model.to(torch_device)

        input_ids = tokenizer(articles, return_tensors="pt", padding=True).input_ids.to(torch_device)
        outputs = model.generate(input_ids=input_ids)

        transition_scores = model.compute_transition_scores(outputs.sequences, outputs.scores, outputs.beam_indices)
        transition_scores_sum = transition_scores.sum(-1)

        torch.testing.assert_close(transition_scores_sum, outputs.sequences_scores, rtol=1e-3, atol=1e-3)

    def test_beam_search_low_memory(self):
        tokenizer = GPT2Tokenizer.from_pretrained("openai-community/gpt2")
        model = AutoModelForCausalLM.from_pretrained("openai-community/gpt2")
        tokenizer.pad_token_id = tokenizer.eos_token_id
        model_inputs = tokenizer("I", return_tensors="pt")["input_ids"]

        low_output = model.generate(model_inputs, max_new_tokens=40, num_beams=5, early_stopping=True, low_memory=True)

        high_output = model.generate(
            model_inputs, max_new_tokens=40, num_beams=5, early_stopping=True, low_memory=False
        )
        self.assertListEqual(low_output.tolist(), high_output.tolist())

    @slow
    def test_green_red_watermark_generation(self):
        model = AutoModelForCausalLM.from_pretrained("hf-internal-testing/tiny-random-gpt2").to(torch_device)
        tokenizer = AutoTokenizer.from_pretrained("hf-internal-testing/tiny-random-gpt2")
        tokenizer.pad_token_id = tokenizer.eos_token_id
        model_inputs = tokenizer("I will be", return_tensors="pt").to(torch_device)
        input_len = model_inputs["input_ids"].shape[-1]

        # generation should work with both input types: WatermarkingConfig or Dict, so let's check it here :)
        watermark_config = WatermarkingConfig(bias=2.5, seeding_scheme="selfhash")
        _ = model.generate(**model_inputs, watermarking_config=watermark_config, do_sample=False, max_length=15)

        # We will not check watermarked text, since we check it in `logits_processors` tests
        # Checking if generated ids are as expected fails on different hardware
        args = {
            "bias": 2.0,
            "context_width": 1,
            "seeding_scheme": "selfhash",
            "greenlist_ratio": 0.25,
            "hashing_key": 15485863,
        }
        output = model.generate(**model_inputs, do_sample=False, max_length=15)
        output_selfhash = model.generate(**model_inputs, watermarking_config=args, do_sample=False, max_length=15)

        # Check that the detector is detecting watermarked text
        detector = WatermarkDetector(model_config=model.config, device=torch_device, watermarking_config=args)
        detection_out_watermarked = detector(output_selfhash[:, input_len:], return_dict=True)
        detection_out = detector(output[:, input_len:], return_dict=True)

        self.assertListEqual(detection_out_watermarked.prediction.tolist(), [True])
        self.assertListEqual(detection_out.prediction.tolist(), [False])

    """Check the mean bias inserted by the watermarking algorithm."""

    @slow
    def test_synthid_text_watermark_generation_mean_expected_bias(self):
        model = AutoModelForCausalLM.from_pretrained("hf-internal-testing/tiny-random-gpt2").to(torch_device)
        tokenizer = AutoTokenizer.from_pretrained("hf-internal-testing/tiny-random-gpt2")
        tokenizer.pad_token_id = tokenizer.eos_token_id
        model_inputs = tokenizer("I will be", return_tensors="pt").to(torch_device)
        input_len = 5
        batch_size = 200

        # generation should work with both input types: WatermarkingConfig or Dict, so let's check it here :)
        watermark_config = SynthIDTextWatermarkingConfig(keys=[10, 20], ngram_len=5, debug_mode=True)
        logits_processor = watermark_config.construct_processor(model.config.vocab_size, torch_device)
        mean_g_values_repeats = []
        for _ in range(40):
            input_ids = torch.zeros(
                (batch_size, input_len),
                dtype=torch.int64,
                device=torch_device,
            )
            model_inputs = {
                "input_ids": input_ids,
                "attention_mask": torch.ones_like(input_ids, device=torch_device),
            }
            output = model.generate(
                **model_inputs, watermarking_config=watermark_config, do_sample=True, max_length=500, top_k=1000
            )
            g_values = logits_processor.compute_g_values(input_ids=output[:, input_len:])
            context_repetition_mask = logits_processor.compute_context_repetition_mask(
                input_ids=output[:, input_len:],
            ).unsqueeze(dim=2)

            mean_g_values = torch.masked.mean(
                g_values,
                mask=context_repetition_mask,
                dim=0,
                keepdim=True,
                dtype=torch.float64,
            )
            mean_g_values_repeats.append(mean_g_values)

        mean_g_values = torch.concat(mean_g_values_repeats, dim=0).mean(dim=0)
        expected_mean_g_value = logits_processor.expected_mean_g_value(
            vocab_size=model.config.vocab_size,
        )
        atol = 0.03
        is_close = torch.isclose(
            mean_g_values,
            torch.tensor(expected_mean_g_value, dtype=torch.float64),
            atol=atol,
            rtol=0,
        )
        self.assertTrue(torch.all(is_close))

    @slow
    def test_beam_search_example_integration(self):
        # exactly the example provided in the docstrings of beam search, which previously
        # failed after directly copying from it. Refer to PR #15555
        tokenizer = AutoTokenizer.from_pretrained("google-t5/t5-base")
        model = AutoModelForSeq2SeqLM.from_pretrained("google-t5/t5-base")

        encoder_input_str = "translate English to German: How old are you?"
        encoder_input_ids = tokenizer(encoder_input_str, return_tensors="pt").input_ids

        # lets run beam search using 3 beams
        num_beams = 3
        # define decoder start token ids
        input_ids = torch.ones((1, 1), device=model.device, dtype=torch.long)
        input_ids = input_ids * model.config.decoder_start_token_id

        # add encoder_outputs to model keyword arguments
        model_kwargs = {"encoder_outputs": model.get_encoder()(encoder_input_ids, return_dict=True)}

        outputs = model.generate(
            input_ids, num_beams=num_beams, min_length=5, eos_token_id=model.config.eos_token_id, **model_kwargs
        )
        outputs = tokenizer.batch_decode(outputs, skip_special_tokens=True)

        self.assertListEqual(outputs, ["Wie alt bist du?"])

    @slow
    def test_constrained_beam_search(self):
        model = GPT2LMHeadModel.from_pretrained("openai-community/gpt2").to(torch_device)
        tokenizer = GPT2Tokenizer.from_pretrained("openai-community/gpt2")

        force_tokens = tokenizer("scared", add_prefix_space=True, add_special_tokens=False).input_ids
        force_tokens_2 = tokenizer("big weapons", add_prefix_space=True, add_special_tokens=False).input_ids

        constraints = [
            PhrasalConstraint(force_tokens),
            PhrasalConstraint(force_tokens_2),
        ]

        starting_text = ["The soldiers were not prepared and"]

        input_ids = tokenizer(starting_text, return_tensors="pt").input_ids.to(torch_device)

        outputs = model.generate(
            input_ids,
            constraints=constraints,
            num_beams=10,
            num_return_sequences=1,
            no_repeat_ngram_size=1,
            max_length=30,
            remove_invalid_values=True,
        )

        generated_text = tokenizer.batch_decode(outputs, skip_special_tokens=True)

        self.assertListEqual(
            generated_text,
            [
                "The soldiers were not prepared and didn't know what to do. They had no idea how they would react if"
                " the enemy attacked them, big weapons scared"
            ],
        )

    @slow
    def test_constrained_beam_search_mixed(self):
        model = GPT2LMHeadModel.from_pretrained("openai-community/gpt2").to(torch_device)
        tokenizer = GPT2Tokenizer.from_pretrained("openai-community/gpt2")

        force_phrase = tokenizer("scared", add_prefix_space=True, add_special_tokens=False).input_ids
        flexible_phrases = tokenizer(
            ["scream", "screams", "screaming", "screamed"], add_prefix_space=True, add_special_tokens=False
        ).input_ids

        constraints = [
            PhrasalConstraint(force_phrase),
            DisjunctiveConstraint(flexible_phrases),
        ]

        starting_text = ["The soldiers", "The child"]

        input_ids = tokenizer(starting_text, return_tensors="pt").input_ids.to(torch_device)

        outputs = model.generate(
            input_ids,
            constraints=constraints,
            num_beams=10,
            num_return_sequences=1,
            no_repeat_ngram_size=1,
            # max_length=20,
            remove_invalid_values=True,
        )

        generated_text = tokenizer.batch_decode(outputs, skip_special_tokens=True)

        self.assertListEqual(
            generated_text,
            [
                "The soldiers, who had been stationed at the base for more than a year before being evacuated"
                " screaming scared",
                "The child was taken to a local hospital where he died.\n 'I don't think screaming scared",
            ],
        )

    @slow
    def test_constrained_beam_search_mixed_mixin(self):
        model = GPT2LMHeadModel.from_pretrained("openai-community/gpt2").to(torch_device)
        tokenizer = GPT2Tokenizer.from_pretrained("openai-community/gpt2")

        force_word = "scared"
        force_flexible = ["scream", "screams", "screaming", "screamed"]

        force_words_ids = [
            tokenizer([force_word], add_prefix_space=True, add_special_tokens=False).input_ids,
            tokenizer(force_flexible, add_prefix_space=True, add_special_tokens=False).input_ids,
        ]

        starting_text = ["The soldiers", "The child"]

        input_ids = tokenizer(starting_text, return_tensors="pt").input_ids.to(torch_device)

        outputs = model.generate(
            input_ids,
            force_words_ids=force_words_ids,
            num_beams=10,
            num_return_sequences=1,
            no_repeat_ngram_size=1,
            remove_invalid_values=True,
        )

        generated_text = tokenizer.batch_decode(outputs, skip_special_tokens=True)

        self.assertListEqual(
            generated_text,
            [
                "The soldiers, who had been stationed at the base for more than a year before being evacuated"
                " screaming scared",
                "The child was taken to a local hospital where he died.\n 'I don't think screaming scared",
            ],
        )

    @slow
    def test_cfg_mixin(self):
        model = GPT2LMHeadModel.from_pretrained("openai-community/gpt2").to(torch_device)
        tokenizer = GPT2Tokenizer.from_pretrained("openai-community/gpt2")

        input = tokenizer(["The dragon flew over Paris,"], return_tensors="pt", return_attention_mask=True)
        input["input_ids"] = input["input_ids"].to(torch_device)
        input["attention_mask"] = input["attention_mask"].to(torch_device)

        outputs = model.generate(**input, max_new_tokens=32, guidance_scale=1.5)
        generated_text = tokenizer.batch_decode(outputs, skip_special_tokens=True)

        self.assertListEqual(
            generated_text,
            [
                "The dragon flew over Paris, landing in the Rue de la Bastille. The crowd was so excited "
                'that they had to leave the city.\n\n"We\'re going to Paris!"\n'
            ],
        )

        neg = tokenizer(["France,"], return_tensors="pt", return_attention_mask=True)
        neg["input_ids"] = neg["input_ids"].to(torch_device)
        neg["attention_mask"] = neg["attention_mask"].to(torch_device)
        outputs = model.generate(
            **input,
            max_new_tokens=32,
            guidance_scale=1.5,
            negative_prompt_ids=neg["input_ids"],
            negative_prompt_attention_mask=neg["attention_mask"],
        )
        generated_text = tokenizer.batch_decode(outputs, skip_special_tokens=True)

        self.assertListEqual(
            generated_text,
            [
                'The dragon flew over Paris, landing on the pavement.\n\n"Paris!"\n\n"Paris!"\n\n"'
                'Paris!"\n\n"Paris!"\n\n"Paris!"\n\n'
            ],
        )

    @slow
    def test_constrained_beam_search_example_translation_mixin(self):
        tokenizer = AutoTokenizer.from_pretrained("google-t5/t5-base")
        model = AutoModelForSeq2SeqLM.from_pretrained("google-t5/t5-base")

        encoder_input_str = "translate English to German: How old are you?"
        force_words = ["sind"]

        input_ids = tokenizer(encoder_input_str, return_tensors="pt").input_ids
        force_words_ids = tokenizer(force_words, add_special_tokens=False).input_ids

        outputs = model.generate(
            input_ids,
            force_words_ids=force_words_ids,
            num_beams=10,
            num_return_sequences=1,
            no_repeat_ngram_size=1,
            remove_invalid_values=True,
        )

        outputs = tokenizer.batch_decode(outputs, skip_special_tokens=True)

        self.assertListEqual(outputs, ["Wie alt sind Sie?"])

    @slow
    def test_constrained_beam_search_example_integration(self):
        tokenizer = AutoTokenizer.from_pretrained("google-t5/t5-base")
        model = AutoModelForSeq2SeqLM.from_pretrained("google-t5/t5-base")

        encoder_input_str = "translate English to German: How old are you?"
        encoder_input_ids = tokenizer(encoder_input_str, return_tensors="pt").input_ids

        # lets run beam search using 5 beams
        num_beams = 5
        # define decoder start token ids
        input_ids = torch.ones((1, 1), device=model.device, dtype=torch.long)
        input_ids = input_ids * model.config.decoder_start_token_id

        # add encoder_outputs to model keyword arguments
        model_kwargs = {"encoder_outputs": model.get_encoder()(encoder_input_ids, return_dict=True)}

        constraint_str = "sind"
        constraint_token_ids = tokenizer.encode(constraint_str)[:-1]  # remove eos token

        outputs = model.generate(
            input_ids,
            num_beams=num_beams,
            force_words_ids=[constraint_token_ids],
            min_length=5,
            eos_token_id=model.config.eos_token_id,
            **model_kwargs,
        )
        outputs = tokenizer.batch_decode(outputs, skip_special_tokens=True)

        self.assertListEqual(outputs, ["Wie alt sind Sie?"])

    @slow
    def test_per_row_stopping_criteria(self):
        text = [
            "They completed the challenging puzzle, revealing the hidden",
            "Today a dragon flew over France",
            "The aroma of freshly baked pizza filled the kitchen",
        ]
        stop_strings = ["secrets"]

        model = AutoModelForCausalLM.from_pretrained("openai-community/gpt2").to(torch_device)
        tokenizer = AutoTokenizer.from_pretrained("openai-community/gpt2")
        tokenizer.padding_side = "left"
        tokenizer.pad_token_id = tokenizer.eos_token_id
        input_ids = tokenizer(text, return_tensors="pt", padding="longest", add_special_tokens=False).input_ids.to(
            torch_device
        )

        # normal generation with one stopping criteria
        out = model.generate(input_ids, max_length=15)
        out_text = tokenizer.batch_decode(out)
        expected_out = [
            "They completed the challenging puzzle, revealing the hidden secrets of the world.\n",
            "<|endoftext|><|endoftext|><|endoftext|>Today a dragon flew over France and the French government was forced",
            "The aroma of freshly baked pizza filled the kitchen with a sense of freshness",
        ]
        self.assertListEqual(out_text, expected_out)

        # generation should stop at "secrets" for first batch only, filling the rest with eos tokens
        out = model.generate(input_ids, max_length=15, stop_strings=stop_strings, tokenizer=tokenizer)
        out_text = tokenizer.batch_decode(out)
        expected_out = [
            "They completed the challenging puzzle, revealing the hidden secrets<|endoftext|><|endoftext|><|endoftext|><|endoftext|><|endoftext|>",
            "<|endoftext|><|endoftext|><|endoftext|>Today a dragon flew over France and the French government was forced",
            "The aroma of freshly baked pizza filled the kitchen with a sense of freshness",
        ]
        self.assertListEqual(out_text, expected_out)

    def test_constrained_beam_search_mixin_type_checks(self):
        tokenizer = AutoTokenizer.from_pretrained("patrickvonplaten/t5-tiny-random")
        model = AutoModelForSeq2SeqLM.from_pretrained("patrickvonplaten/t5-tiny-random")

        encoder_input_str = "translate English to German: How old are you?"
        input_ids = tokenizer(encoder_input_str, return_tensors="pt").input_ids

        with self.assertRaises(ValueError):
            force_words = ["sind"]
            force_words_ids = tokenizer(force_words, return_tensors="pt").input_ids
            model.generate(
                input_ids,
                force_words_ids=force_words_ids,
                num_beams=10,
                num_return_sequences=1,
                no_repeat_ngram_size=1,
                remove_invalid_values=True,
            )

        with self.assertRaises(ValueError):
            force_words = ["sind"]
            force_words_ids = [tokenizer(force_words, return_tensors="pt").input_ids]
            model.generate(
                input_ids,
                force_words_ids=force_words_ids,
                num_beams=10,
                num_return_sequences=1,
                no_repeat_ngram_size=1,
                remove_invalid_values=True,
            )

        with self.assertRaises(ValueError):
            model.generate(input_ids, force_words_ids=[])

        with self.assertRaises(ValueError):
            model.generate(input_ids, force_words_ids=[[-1]])

        with self.assertRaises(ValueError):
            model.generate(input_ids, force_words_ids=[[[-1]]])

    def test_batched_decoder_start_id(self):
        articles = [
            "Justin Timberlake and Jessica Biel, welcome to parenthood.",
            "Michael Phelps is arguably the most decorated Olympian of all time.",
        ]
        bart_tokenizer = AutoTokenizer.from_pretrained("hf-internal-testing/tiny-random-bart")
        bart_model = BartForConditionalGeneration.from_pretrained("hf-internal-testing/tiny-random-bart").to(
            torch_device
        )
        input_ids = bart_tokenizer(articles, return_tensors="pt", padding=True).input_ids.to(torch_device)
        decoder_start_token_id = bart_model.generation_config.decoder_start_token_id
        decoder_start_token_id_batch = [decoder_start_token_id] * input_ids.shape[0]

        outputs = bart_model.generate(input_ids, decoder_start_token_id=decoder_start_token_id)

        outputs_batched_ids = bart_model.generate(input_ids, decoder_start_token_id=decoder_start_token_id_batch)

        self.assertListEqual(outputs.tolist(), outputs_batched_ids.tolist())

    def test_decoder_start_id_from_config(self):
        # Refer to: (#30899)
        articles = [
            "Justin Timberlake and Jessica Biel, welcome to parenthood.",
            "Michael Phelps is arguably the most decorated Olympian of all time.",
        ]
        bart_tokenizer = AutoTokenizer.from_pretrained("hf-internal-testing/tiny-random-bart")
        bart_model = BartForConditionalGeneration.from_pretrained("hf-internal-testing/tiny-random-bart").to(
            torch_device
        )
        input_ids = bart_tokenizer(articles, return_tensors="pt", padding=True).input_ids.to(torch_device)
        decoder_start_token_id = bart_model.generation_config.decoder_start_token_id

        # we should be able to take `decoder_start_token_id` from model's generation config if user passes a `GenerationConfig` type
        outputs = bart_model.generate(input_ids, generation_config=GenerationConfig(do_sample=False))

        # If the generatoin config has no `decoder_start_token_id` or `bos_token_id`, we will raise an error unless user passes it in config
        bart_model.generation_config.decoder_start_token_id = None
        bart_model.generation_config.bos_token_id = None
        outputs_with_user_id = bart_model.generate(
            input_ids,
            generation_config=GenerationConfig(do_sample=False, decoder_start_token_id=decoder_start_token_id),
        )

        self.assertListEqual(outputs.tolist(), outputs_with_user_id.tolist())

        with self.assertRaises(ValueError):
            outputs = bart_model.generate(input_ids, generation_config=GenerationConfig(do_sample=False))

    def test_contrastive_search_batched(self):
        # Tests that contrastive search works with batched inputs (i.e. has the same output as for non-batched inputs)
        articles = ["Foo", "Bar Baz"]
        tokenizer = BartTokenizer.from_pretrained("hf-internal-testing/tiny-random-bart")
        model = BartForConditionalGeneration.from_pretrained("hf-internal-testing/tiny-random-bart").to(torch_device)

        model.config.eos_token_id = None
        input_ids_batched = tokenizer(articles, padding=True, return_tensors="pt").input_ids.to(torch_device)
        input_ids = tokenizer(articles[1], return_tensors="pt").input_ids.to(torch_device)

        output_sequences_batched = model.generate(
            input_ids=input_ids_batched, penalty_alpha=0.6, top_k=4, return_dict_in_generate=True, output_scores=True
        )
        output_sequences = model.generate(
            input_ids=input_ids, penalty_alpha=0.6, top_k=4, return_dict_in_generate=True, output_scores=True
        )

        batched_out = tokenizer.decode(output_sequences_batched.sequences[1], skip_special_tokens=True)
        out = tokenizer.decode(output_sequences.sequences[0], skip_special_tokens=True)
        self.assertEqual(batched_out, out)

        # output_sequences_batched.scores[0][1] -> 1st set of logits, 2nd sequence
        max_score_diff = (output_sequences_batched.scores[0][1] - output_sequences.scores[0][0]).abs().max()
        self.assertTrue(max_score_diff < 1e-5)

    def test_logits_processor_not_inplace(self):
        article = "Today a dragon flew over Paris."
        model = AutoModelForCausalLM.from_pretrained("hf-internal-testing/tiny-random-gpt2").to(torch_device)
        tokenizer = AutoTokenizer.from_pretrained("hf-internal-testing/tiny-random-gpt2")
        input_ids = tokenizer(article, return_tensors="pt").input_ids.to(torch_device)

        out = model.generate(input_ids, output_logits=True, output_scores=True, return_dict_in_generate=True)
        out_with_temp = model.generate(
            input_ids,
            temperature=0.5,
            do_sample=True,
            output_logits=True,
            output_scores=True,
            return_dict_in_generate=True,
        )

        # if no logits processor is used, scores == logits. Otherwise, the processor has to modify the scores
        self.assertListEqual(out.logits[-1].tolist(), out.scores[-1].tolist())
        self.assertNotEqual(out_with_temp.logits[-1].tolist(), out_with_temp.scores[-1].tolist())

    def test_eos_token_id_int_and_list_top_k_top_sampling(self):
        # Has TF equivalent: this test relies on random sampling
        generation_kwargs = {
            "do_sample": True,
            "num_beams": 1,
            "top_p": 0.7,
            "top_k": 10,
            "temperature": 0.7,
        }
        expectation = 20

        tokenizer = AutoTokenizer.from_pretrained("hf-internal-testing/tiny-random-gpt2")
        text = """Hello, my dog is cute and"""
        tokens = tokenizer(text, return_tensors="pt").to(torch_device)
        model = AutoModelForCausalLM.from_pretrained("hf-internal-testing/tiny-random-gpt2").to(torch_device)

        # Only some seeds will work both on CPU/GPU for a fixed `expectation` value.
        # The selected seed is not guaranteed to work on all torch versions.
        torch.manual_seed(1)
        eos_token_id = 846
        generated_tokens = model.generate(**tokens, eos_token_id=eos_token_id, **generation_kwargs)
        self.assertTrue(expectation == len(generated_tokens[0]))

        torch.manual_seed(1)
        eos_token_id = [846, 198]
        generated_tokens = model.generate(**tokens, eos_token_id=eos_token_id, **generation_kwargs)
        self.assertTrue(expectation == len(generated_tokens[0]))

    def test_model_kwarg_encoder_signature_filtering(self):
        # Has TF equivalent: ample use of framework-specific code
        bart_tokenizer = AutoTokenizer.from_pretrained("hf-internal-testing/tiny-random-bart")
        article = """Hugging Face is a technology company based in New York and Paris."""
        input_ids = bart_tokenizer(article, return_tensors="pt").input_ids.to(torch_device)
        bart_model = BartForConditionalGeneration.from_pretrained("hf-internal-testing/tiny-random-bart").to(
            torch_device
        )
        output = bart_model.generate(input_ids).cpu().numpy()

        # Let's create a fake model that has a different signature. In particular, this fake model accepts "foo" as an
        # argument. Because "foo" is not in the encoder signature and doesn't start with "decoder_", it will be part of
        # the encoder kwargs prior to signature filtering, which would lead to an exception. But filtering kicks in and
        # saves the day.
        class FakeBart(BartForConditionalGeneration):
            def forward(self, input_ids, foo=None, **kwargs):
                return super().forward(input_ids, **kwargs)

        bart_model = FakeBart.from_pretrained("hf-internal-testing/tiny-random-bart").to(torch_device)
        fake_output = bart_model.generate(input_ids, foo="bar").cpu().numpy()
        self.assertTrue(np.array_equal(output, fake_output))

        # Encoder signature filtering only kicks in if it doesn't accept wildcard kwargs. The following test will fail
        # because it doesn't do signature filtering.
        class FakeEncoder(bart_model.model.encoder.__class__):
            def forward(self, input_ids, **kwargs):
                return super().forward(input_ids, **kwargs)

        fake_encoder = FakeEncoder(bart_model.config, bart_model.model.shared).to(torch_device)
        bart_model.model.encoder = fake_encoder

        # Normal generation still works (the output will be different because the encoder weights are different)
        fake_output = bart_model.generate(input_ids).cpu().numpy()
        with self.assertRaises(TypeError):
            # FakeEncoder.forward() accepts **kwargs -> no filtering -> type error due to unexpected input "foo"
            bart_model.generate(input_ids, foo="bar")

    def test_default_max_length_warning(self):
        model = AutoModelForCausalLM.from_pretrained("hf-internal-testing/tiny-random-gpt2").to(torch_device)
        tokenizer = AutoTokenizer.from_pretrained("hf-internal-testing/tiny-random-gpt2")
        model.generation_config.pad_token_id = tokenizer.eos_token_id

        text = "Hello world"
        tokenized_inputs = tokenizer([text], return_tensors="pt")
        input_ids = tokenized_inputs.input_ids.to(torch_device)

        # Default generation config value of 20 -> emits warning
        with self.assertWarns(UserWarning):
            model.generate(input_ids)

        # Explicitly setting max_length to 20 -> no warning
        with warnings.catch_warnings(record=True) as warning_list:
            model.generate(input_ids, max_length=20)
            self.assertEqual(len(warning_list), 0)

        # Generation config max_length != 20 -> no warning
        with warnings.catch_warnings(record=True) as warning_list:
            # generation_config is modified -> legacy mode is disabled = generation_config takes precedence
            model.generation_config.max_length = 10
            model.generate(input_ids)
            self.assertEqual(len(warning_list), 0)

    def test_length_warning_assisted_generation(self):
        model = AutoModelForCausalLM.from_pretrained("hf-internal-testing/tiny-random-gpt2").to(torch_device)
        assistant = AutoModelForCausalLM.from_pretrained("hf-internal-testing/tiny-random-gpt2").to(torch_device)
        tokenizer = AutoTokenizer.from_pretrained("hf-internal-testing/tiny-random-gpt2")
        model.generation_config.pad_token_id = tokenizer.eos_token_id
        assistant.generation_config.pad_token_id = tokenizer.eos_token_id

        text = "Hello world"
        tokenized_inputs = tokenizer([text], return_tensors="pt")
        input_ids = tokenized_inputs.input_ids.to(torch_device)

        # This should not raise any warning that min length is not feasible in candidate generation
        with warnings.catch_warnings(record=True) as warning_list:
            model.generate(
                input_ids,
                assistant_model=assistant,
                min_new_tokens=10,
                max_length=20,
            )
            self.assertEqual(len(warning_list), 0)

    def test_default_assisted_generation(self):
        # Initialize the GenerationConfig object
        config = GenerationConfig()

        # Check the default values
        self.assertEqual(config.num_assistant_tokens, 20)
        self.assertEqual(config.num_assistant_tokens_schedule, "constant")
        self.assertEqual(config.assistant_confidence_threshold, 0.4)
        self.assertEqual(config.is_assistant, False)

    def test_generated_length_assisted_generation(self):
        model = AutoModelForCausalLM.from_pretrained("hf-internal-testing/tiny-random-gpt2").to(torch_device)
        assistant = AutoModelForCausalLM.from_pretrained("hf-internal-testing/tiny-random-gpt2").to(torch_device)
        tokenizer = AutoTokenizer.from_pretrained("hf-internal-testing/tiny-random-gpt2")
        model.generation_config.pad_token_id = tokenizer.eos_token_id
        assistant.generation_config.pad_token_id = tokenizer.eos_token_id

        text = "Hello world"
        tokenized_inputs = tokenizer([text], return_tensors="pt")
        input_ids = tokenized_inputs.input_ids.to(torch_device)
        input_length = input_ids.shape[-1]

        out = model.generate(
            input_ids,
            assistant_model=assistant,
            min_new_tokens=10,
            max_new_tokens=20,
        )
        self.assertTrue((10 + input_length) <= out.shape[-1] <= (20 + input_length))

        out = model.generate(
            input_ids,
            assistant_model=assistant,
            min_new_tokens=10,
        )
        self.assertTrue((input_length + 10) <= out.shape[-1])

        out = model.generate(
            input_ids,
            assistant_model=assistant,
            max_new_tokens=7,
        )
        self.assertTrue(out.shape[-1] <= (input_length + 7))

    def test_model_kwarg_assisted_decoding_decoder_only(self):
        model = AutoModelForCausalLM.from_pretrained("hf-internal-testing/tiny-random-gpt2").to(torch_device)
        tokenizer = AutoTokenizer.from_pretrained("hf-internal-testing/tiny-random-gpt2")
        model.generation_config.pad_token_id = tokenizer.eos_token_id

        text = "Hello world"
        tokenized_inputs = tokenizer([text], return_tensors="pt")
        input_ids = tokenized_inputs.input_ids.to(torch_device)

        # Traditional way of generating text
        outputs_normal = model.generate(input_ids)
        self.assertEqual(outputs_normal.shape, (1, 20))

        # Should be different with token_type_ids
        outputs_tti = model.generate(
            input_ids,
            token_type_ids=torch.zeros(input_ids.shape, dtype=torch.long).to(torch_device),
        )
        with self.assertRaises(AssertionError):
            self.assertListEqual(outputs_tti.tolist(), outputs_normal.tolist())

        # Assistant model
        assistant = AutoModelForCausalLM.from_pretrained("hf-internal-testing/tiny-random-gpt2").to(torch_device)
        assistant.config.pad_token_id = tokenizer.eos_token_id

        # If assisted generation passes model_kwargs correctly, should be same as previous
        outputs_assisted = model.generate(
            input_ids,
            token_type_ids=torch.zeros(input_ids.shape, dtype=torch.long).to(torch_device),
            assistant_model=assistant,
        )
        self.assertListEqual(outputs_assisted.tolist(), outputs_tti.tolist())

    def test_assisted_decoding_num_assistant_tokens_heuristic_schedule(self):
        # This test ensures that the assisted generation num_assistant_tokens 'heuristic' schedule works properly.

        prompt = "Alice and Bob"
        checkpoint = "EleutherAI/pythia-160m-deduped"
        tokenizer = AutoTokenizer.from_pretrained(checkpoint)
        inputs = tokenizer(prompt, return_tensors="pt")

        model = AutoModelForCausalLM.from_pretrained(checkpoint)

        assistant_model = model
        assistant_model.generation_config.num_assistant_tokens = 5
        assistant_model.generation_config.num_assistant_tokens_schedule = "heuristic"
        generation_kwargs = {
            "eos_token_id": -1,
            "max_new_tokens": 5,
            "do_sample": False,
            "assistant_model": assistant_model,
        }
        model.generate(**inputs, **generation_kwargs)
        # update_candidate_strategy is called only once and therefore, assistant_model.generation_config.num_assistant_tokens should be either 4 or 7
        self.assertTrue(assistant_model.generation_config.num_assistant_tokens in (4, 7))

    def test_assisted_decoding_num_assistant_tokens_heuristic_transient_schedule(self):
        # This test ensures that the assisted generation num_assistant_tokens 'heuristic' schedule works properly.

        prompt = "Alice and Bob"
        checkpoint = "EleutherAI/pythia-160m-deduped"
        tokenizer = AutoTokenizer.from_pretrained(checkpoint)
        inputs = tokenizer(prompt, return_tensors="pt")

        model = AutoModelForCausalLM.from_pretrained(checkpoint)

        assistant_model = model
        assistant_model.generation_config.num_assistant_tokens = 5
        assistant_model.generation_config.num_assistant_tokens_schedule = "heuristic_transient"
        generation_kwargs = {
            "eos_token_id": -1,
            "max_new_tokens": 5,
            "do_sample": False,
            "assistant_model": assistant_model,
        }
        model.generate(**inputs, **generation_kwargs)
        # update_candidate_strategy is called once but assistant_model.generation_config.num_assistant_tokens should stay 5
        self.assertEqual(assistant_model.generation_config.num_assistant_tokens, 5)

    @slow
    def test_validate_assistant(self):
        # Generate a random sample:
        inputs = np.random.rand(160000)

        # Load a main encoder-decoder model:
        model_id = "openai/whisper-large-v2"
        processor = AutoProcessor.from_pretrained(model_id)
        model = AutoModelForSpeechSeq2Seq.from_pretrained(
            model_id,
            low_cpu_mem_usage=True,
            use_safetensors=True,
        )
        model.to(torch_device)

        # process the input:
        features = processor(inputs, return_tensors="pt").to(torch_device)

        # Load an encoder-decoder assistant with same encoder as the main model:
        assistant_distil_model_id = "distil-whisper/distil-large-v2"
        assistant_seq_to_seq = AutoModelForSpeechSeq2Seq.from_pretrained(
            assistant_distil_model_id,
            use_safetensors=True,
        ).to(torch_device)
        self.assertTrue(model.generate(**features, assistant_model=assistant_seq_to_seq).sum())

        # Load its decoder only version:
        assistant_causal_lm = AutoModelForCausalLM.from_pretrained(
            assistant_distil_model_id,
            low_cpu_mem_usage=True,
            use_safetensors=True,
        ).to(torch_device)
        self.assertTrue(model.generate(**features, assistant_model=assistant_causal_lm).sum())

        # Load an encoder-decoder assistant with a different encoder than the main model:
        assistant_distil_model_id = "openai/whisper-tiny"
        assistant_seq_to_seq = AutoModelForSpeechSeq2Seq.from_pretrained(
            assistant_distil_model_id,
            use_safetensors=True,
        ).to(torch_device)
        self.assertTrue(model.generate(**features, assistant_model=assistant_seq_to_seq).sum())

        # Load its decoder only version:
        assistant_causal_lm = AutoModelForCausalLM.from_pretrained(
            assistant_distil_model_id,
            low_cpu_mem_usage=True,
            use_safetensors=True,
        ).to(torch_device)
        # It will raise an error as the encoder of the main and assistant model are not compatible:
        with self.assertRaises(ValueError):
            model.generate(**features, assistant_model=assistant_causal_lm)

        # Load an encoder-decoder model with a different tokenizer than the main model:
        assistant_distil_model_id = "hf-internal-testing/tiny-random-SeamlessM4Tv2ForSpeechToText"
        assistant_seq_to_seq = AutoModelForSpeechSeq2Seq.from_pretrained(
            assistant_distil_model_id,
        ).to(torch_device)
        # This should raise an error as the main and assistant model don't use the same tokenizer:
        with self.assertRaises(ValueError):
            model.generate(**features, assistant_model=assistant_seq_to_seq)

    def test_compare_unprocessed_logit_scores(self):
        # Get unprocessed logit scores back from model generate function.
        # Assert that unprocessed logits from generate() are same as those from modal eval()

        # tell model to generate text and return unprocessed/unwarped logit scores
        tokenizer = AutoTokenizer.from_pretrained("hf-internal-testing/tiny-random-gpt2")
        text = "generate yes or no: "
        input_ids = tokenizer([text], return_tensors="pt").input_ids.to(torch_device)

        model = AutoModelForCausalLM.from_pretrained("hf-internal-testing/tiny-random-gpt2").to(torch_device)

        with torch.no_grad():
            # Get logits for the next token from fwd pass
            logits_fwd = model(input_ids).logits[:, -1, :][0]

        # Get logits for the next token from generate function
        outputs = model.generate(
            input_ids=input_ids,
            return_dict_in_generate=True,
            output_logits=True,
            max_new_tokens=1,
            do_sample=True,
        )
        logits_gen = outputs.logits[0][0]

        # assert that unprocessed logits from generate() are same as those from modal eval()
        self.assertListEqual(logits_fwd.tolist(), logits_gen.tolist())

    def test_return_unprocessed_logit_scores(self):
        # tell model to generate text and return unprocessed/unwarped logit scores
        tokenizer = AutoTokenizer.from_pretrained("hf-internal-testing/tiny-random-gpt2")
        text = "generate yes or no: "
        input_ids = tokenizer([text], return_tensors="pt").input_ids.to(torch_device)
        model = AutoModelForCausalLM.from_pretrained("hf-internal-testing/tiny-random-gpt2").to(torch_device)

        outputs = model.generate(
            input_ids=input_ids, return_dict_in_generate=True, output_logits=True, max_new_tokens=3
        )

        # perform dummy check if unpreprocessed logits make sense.
        # do preselection on high probabilities; find scores of y and n tokens
        probs_all = torch.nn.functional.softmax(outputs.logits[2][0], dim=-1)
        indices = torch.argwhere(probs_all > 0.001)
        indices = indices[:, -1]
        tokens_max = tokenizer.batch_decode(indices, skip_special_tokens=True)
        probs_max = probs_all[probs_all > 0.001]

        self.assertTrue(len(indices) >= 2)
        next_token_dict = {str(t): p for t, p in zip(tokens_max, probs_max)}
        self.assertTrue("n" in next_token_dict)
        self.assertTrue("y" in next_token_dict)
        y_prob = next_token_dict["y"]
        n_prob = next_token_dict["n"]

        self.assertTrue(y_prob > 0.001 and n_prob > 0.001)
        self.assertTrue(y_prob <= 1.0 and n_prob <= 1.0)

    @slow
    @require_torch_multi_gpu
    def test_assisted_decoding_in_different_gpu(self):
        model = AutoModelForCausalLM.from_pretrained("hf-internal-testing/tiny-random-MistralForCausalLM").to("cuda:0")
        assistant = AutoModelForCausalLM.from_pretrained("hf-internal-testing/tiny-random-MistralForCausalLM").to(
            "cuda:1"
        )
        tokenizer = AutoTokenizer.from_pretrained("hf-internal-testing/tiny-random-MistralForCausalLM")
        model.config.pad_token_id = tokenizer.eos_token_id
        assistant.config.pad_token_id = tokenizer.eos_token_id

        text = "Hello world"
        tokenized_inputs = tokenizer([text], return_tensors="pt")
        input_ids = tokenized_inputs.input_ids.to(torch_device)
        input_length = input_ids.shape[-1]

        out = model.generate(
            input_ids,
            assistant_model=assistant,
            max_new_tokens=20,
        )
        self.assertTrue(input_length <= out.shape[-1] <= input_length + 20)

    @slow
    @require_torch_accelerator
    def test_assisted_decoding_model_in_gpu_assistant_in_cpu(self):
        model = AutoModelForCausalLM.from_pretrained("hf-internal-testing/tiny-random-MistralForCausalLM").to(
            torch_device
        )
        assistant = AutoModelForCausalLM.from_pretrained("hf-internal-testing/tiny-random-MistralForCausalLM").to(
            "cpu"
        )
        tokenizer = AutoTokenizer.from_pretrained("hf-internal-testing/tiny-random-MistralForCausalLM")
        model.config.pad_token_id = tokenizer.eos_token_id
        assistant.config.pad_token_id = tokenizer.eos_token_id

        text = "Hello world"
        tokenized_inputs = tokenizer([text], return_tensors="pt")
        input_ids = tokenized_inputs.input_ids.to(torch_device)
        input_length = input_ids.shape[-1]

        out = model.generate(
            input_ids,
            assistant_model=assistant,
            max_new_tokens=20,
        )
        self.assertTrue(input_length <= out.shape[-1] <= input_length + 20)

    def test_special_tokens_fall_back_to_model_default(self):
        model = AutoModelForCausalLM.from_pretrained("hf-internal-testing/tiny-random-MistralForCausalLM").to(
            torch_device
        )
        test_bos_id = 50

        # Sanity-check: the model has a BOS token set, and the first generated token is a BOS token
        gen_output = model.generate()
        self.assertTrue(model.generation_config.bos_token_id is not None)
        self.assertTrue(model.generation_config.bos_token_id == gen_output[0, 0])

        # If we pass a generation config **with** a BOS token, `generate` will use it
        generation_config = GenerationConfig(bos_token_id=test_bos_id)
        gen_output = model.generate(generation_config=generation_config)
        self.assertFalse(model.generation_config.bos_token_id == gen_output[0, 0])
        self.assertTrue(generation_config.bos_token_id == gen_output[0, 0])
        self.assertTrue(test_bos_id == gen_output[0, 0])

        # If we pass a generation config **without** a BOS token, `generate` will fetch the BOS token from
        # `model.generation_config`
        generation_config = GenerationConfig(bos_token_id=None)
        gen_output = model.generate(generation_config=generation_config)
        self.assertTrue(model.generation_config.bos_token_id == gen_output[0, 0])
        self.assertFalse(test_bos_id == gen_output[0, 0])
        self.assertTrue(generation_config.bos_token_id is None)

        # Changing `model.generation_config` will affect fallback behavior
        model.generation_config.bos_token_id = test_bos_id
        gen_output = model.generate(generation_config=generation_config)
        self.assertTrue(model.generation_config.bos_token_id == gen_output[0, 0])
        self.assertTrue(test_bos_id == gen_output[0, 0])
        self.assertTrue(generation_config.bos_token_id is None)

    def test_speculative_decoding_equals_regular_decoding(self):
        draft_name = "double7/vicuna-68m"
        target_name = "Qwen/Qwen2-0.5B-Instruct"

        draft_model = AutoModelForCausalLM.from_pretrained(draft_name)
        target_model = AutoModelForCausalLM.from_pretrained(target_name)

        assistant_tokenizer = AutoTokenizer.from_pretrained(draft_name)
        target_tokenizer = AutoTokenizer.from_pretrained(target_name)

        prompt_size = torch.randint(low=20, high=100, size=(1,))
        max_new_tokens = torch.randint(low=10, high=50, size=(1,))
        input_ids = (torch.rand(1, prompt_size[0]) * 100).to(int) + 50

        max_new_tokens_item = max_new_tokens[0].item()
        expected_out = target_model.generate(input_ids, do_sample=False, max_new_tokens=max_new_tokens_item)
        predicted_out = target_model.generate(
            input_ids,
            do_sample=False,
            max_new_tokens=max_new_tokens_item,
            assistant_model=draft_model,
            tokenizer=target_tokenizer,
            assistant_tokenizer=assistant_tokenizer,
        )

        self.assertEqual(expected_out.shape, predicted_out.shape)
        self.assertTrue((expected_out == predicted_out).all().item())

    @pytest.mark.generate
    @require_torch_multi_gpu
    def test_generate_with_static_cache_multi_gpu(self):
        """
        Tests if the static cache has been set correctly and if generate works correctly when we are using multi-gpus.
        """
        # need to split manually as auto doesn't work well with unbalanced model
        device_map = {"model.embed_tokens": 0, "model.layers.0": 0, "model.layers.1": 1, "model.norm": 1, "lm_head": 0}
        model = AutoModelForCausalLM.from_pretrained(
            "hf-internal-testing/tiny-random-MistralForCausalLM", device_map=device_map
        )
        tokenizer = AutoTokenizer.from_pretrained("hf-internal-testing/tiny-random-MistralForCausalLM")

        text = "Hello world"
        tokenized_inputs = tokenizer([text], return_tensors="pt")
        input_ids = tokenized_inputs.input_ids.to(torch_device)

        generation_kwargs = {
            "max_new_tokens": 20,
            "cache_implementation": "static",
            "return_dict_in_generate": True,  # Required to return `past_key_values`
        }

        results = model.generate(input_ids, **generation_kwargs)
        self.assertTrue(isinstance(results.past_key_values, StaticCache))

        # check device of each layer
        key_cache_0 = results.past_key_values.key_cache[0]
        value_cache_0 = results.past_key_values.value_cache[0]
        self.assertTrue(key_cache_0.device == value_cache_0.device == torch.device(0))

        key_cache_1 = results.past_key_values.key_cache[1]
        value_cache_1 = results.past_key_values.value_cache[1]
        self.assertTrue(key_cache_1.device == value_cache_1.device == torch.device(1))

    @pytest.mark.generate
    @require_torch_multi_gpu
    def test_init_static_cache_multi_gpu(self):
        """
        Tests if the static cache has been set correctly when we initialize it manually in a multi-gpu setup.
        """
        # need to split manually as auto doesn't work well with unbalanced model
        device_map = {"model.embed_tokens": 0, "model.layers.0": 0, "model.layers.1": 1, "model.norm": 1, "lm_head": 0}
        model = AutoModelForCausalLM.from_pretrained(
            "hf-internal-testing/tiny-random-MistralForCausalLM", device_map=device_map
        )
        tokenizer = AutoTokenizer.from_pretrained("hf-internal-testing/tiny-random-MistralForCausalLM")

        text = "Hello world"
        tokenized_inputs = tokenizer([text], return_tensors="pt")
        input_ids = tokenized_inputs.input_ids.to(torch_device)

        generation_kwargs = {
            "max_new_tokens": 20,
            "return_dict_in_generate": True,  # Required to return `past_key_values`
        }

        # TODO: We need to raise a warning in case the cache is not set correctly
        # with self.assertRaisesRegex(ValueError, "If you are manually initializing the cache"):
        #     past_key_values = StaticCache(
        #         config=model.config, batch_size=1, max_cache_len=30, device=torch_device, dtype=model.dtype
        #     )
        #     results = model.generate(input_ids, past_key_values=past_key_values, **generation_kwargs)

        # deduced from the device_map : layer 0 on device 0 and layer 1 on device 1
        layer_device_map = {0: 0, 1: 1}
        past_key_values = StaticCache(
            config=model.config,
            batch_size=1,
            max_cache_len=30,
            device=torch_device,
            dtype=model.dtype,
            layer_device_map=layer_device_map,
        )
        results = model.generate(input_ids, past_key_values=past_key_values, **generation_kwargs)

        # check device of each layer
        key_cache_0 = results.past_key_values.key_cache[0]
        value_cache_0 = results.past_key_values.value_cache[0]
        self.assertTrue(key_cache_0.device == value_cache_0.device == torch.device(0))

        key_cache_1 = results.past_key_values.key_cache[1]
        value_cache_1 = results.past_key_values.value_cache[1]
        self.assertTrue(key_cache_1.device == value_cache_1.device == torch.device(1))

    @slow
    def test_padding_input_contrastive_search_gpt2(self):
        # Load the pre-trained GPT-2 model and tokenizer
        model = GPT2LMHeadModel.from_pretrained("openai-community/gpt2")
        model.to(torch_device)
        tokenizer = AutoTokenizer.from_pretrained("openai-community/gpt2", clean_up_tokenization_spaces=True)

        # Set the tokenizer to left-pad the sequences
        tokenizer.padding_side = "left"

        # Define the PAD token as the EOS token
        tokenizer.pad_token = tokenizer.eos_token
        model.generation_config.pad_token_id = model.generation_config.eos_token_id

        # Define the input prompt
        prompt_text = "The whispered legends of the haunted mansion spoke"

        # Tokenize the input prompt
        encoded_prompt = tokenizer(prompt_text, return_tensors="pt", padding=True)
        input_ids = encoded_prompt.input_ids.to(torch_device)
        attention_mask = encoded_prompt.attention_mask.to(torch_device)

        # Define the contrastive search params
        penalty_alpha = 0.6
        top_k = 4

        # Define the padding length to add to the input IDs and attention mask
        padding_length = 10

        # Generate text without padding
        outputs = model.generate(
            input_ids=input_ids,
            attention_mask=attention_mask,
            do_sample=False,
            penalty_alpha=penalty_alpha,
            top_k=top_k,
            max_new_tokens=64,
        )
        generated_text_no_padding = tokenizer.decode(outputs[0], skip_special_tokens=True)

        # Pad the input IDs and attention mask on the left
        padded_input_ids = F.pad(
            input_ids, (padding_length, 0), "constant", value=model.generation_config.pad_token_id
        )
        padded_attention_mask = F.pad(attention_mask, (padding_length, 0), "constant", value=0)

        # Generate text with padded inputs
        outputs_with_padding = model.generate(
            input_ids=padded_input_ids,
            attention_mask=padded_attention_mask,
            do_sample=False,
            penalty_alpha=penalty_alpha,
            top_k=top_k,
            max_new_tokens=64,
        )
        generated_text_with_padding = tokenizer.decode(outputs_with_padding[0], skip_special_tokens=True)

        # Assert that the generated texts are identical for padded and non-padded inputs
        self.assertEqual(generated_text_no_padding, generated_text_with_padding)
        self.assertEqual(
            generated_text_with_padding,
            'The whispered legends of the haunted mansion spoke of the "souls of the dead" who were "falling '
            'out of the sky" and "falling into the sea."\n\nThe ghostly apparitions were said to have been '
            'created by the spirits of the dead, who were "falling out of the sky" and "falling into the sea',
        )

    @slow
    def test_padding_input_contrastive_search_t5(self):
        # Load the pre-trained T5 model and tokenizer
        model = T5ForConditionalGeneration.from_pretrained("google-t5/t5-small")
        model.to(torch_device)
        tokenizer = AutoTokenizer.from_pretrained("google-t5/t5-small", clean_up_tokenization_spaces=True)

        # Define the input prompt
        prompt_text = "translate English to German: I need to finish this task before the end of the day."

        # Tokenize the input prompt
        encoded_prompt = tokenizer(prompt_text, return_tensors="pt")
        input_ids = encoded_prompt.input_ids.to(torch_device)
        attention_mask = encoded_prompt.attention_mask.to(torch_device)

        # Define the decoder prompt
        decoder_prompt_text = "Ich muss diese Aufgabe"
        encoded_decoder_prompt = tokenizer(decoder_prompt_text, add_special_tokens=False, return_tensors="pt")
        decoder_input_ids = encoded_decoder_prompt.input_ids.to(torch_device)
        decoder_attention_mask = encoded_decoder_prompt.attention_mask.to(torch_device)

        # Define the contrastive search params
        penalty_alpha = 0.6
        top_k = 4

        # Generate text without padding
        outputs = model.generate(
            input_ids=input_ids,
            attention_mask=attention_mask,
            decoder_input_ids=decoder_input_ids,
            decoder_attention_mask=decoder_attention_mask,
            do_sample=False,
            penalty_alpha=penalty_alpha,
            top_k=top_k,
            max_new_tokens=64,
        )
        generated_text_no_padding = tokenizer.decode(outputs[0], skip_special_tokens=True)

        # Define the padding length to add to the input IDs and attention mask
        padding_length = 10

        # Pad the decoder input IDs and attention mask on the left
        padded_decoder_input_ids = F.pad(
            decoder_input_ids, (padding_length, 0), "constant", value=model.generation_config.pad_token_id
        )
        padded_decoder_attention_mask = F.pad(decoder_attention_mask, (padding_length, 0), "constant", value=0)
        # Since the decoder_start_token_id is the same as the pad_token_id,
        # the last padded token represents the decoder start token.
        # Set the attention mask for the decoder_start_token_id to True (1).
        padded_decoder_attention_mask[:, padding_length - 1] = 1
        # Generate text with padded inputs
        outputs_with_padding = model.generate(
            input_ids=input_ids,
            attention_mask=attention_mask,
            decoder_input_ids=padded_decoder_input_ids,
            decoder_attention_mask=padded_decoder_attention_mask,
            do_sample=False,
            penalty_alpha=penalty_alpha,
            top_k=top_k,
            max_new_tokens=64,
        )
        generated_text_with_padding = tokenizer.decode(outputs_with_padding[0], skip_special_tokens=True)

        # Assert that the generated texts are identical for padded and non-padded inputs
        self.assertEqual(generated_text_no_padding, generated_text_with_padding)
        self.assertEqual(generated_text_no_padding, "Ich muss diese Aufgabe vor Ende des Tages beenden.")

    def test_prepare_inputs_for_generation_decoder_llm(self):
        """Tests GenerationMixin.prepare_inputs_for_generation against expected usage with decoder-only llms."""

        config = AutoConfig.from_pretrained("hf-internal-testing/tiny-random-LlamaForCausalLM")
        model = AutoModelForCausalLM.from_pretrained("hf-internal-testing/tiny-random-LlamaForCausalLM")
        model = model.to(torch_device)

        # 1. Sanity check: the model's `prepare_inputs_for_generation` comes from `GenerationMixin`
        self.assertTrue("GenerationMixin" in str(model.prepare_inputs_for_generation))

        # 2. If we pass input ids by themselves, we should get back the same input ids
        input_ids = torch.tensor([[1, 2, 3], [4, 5, 6]]).to(torch_device)
        model_inputs = model.prepare_inputs_for_generation(input_ids)
        self.assertTrue(torch.all(model_inputs["input_ids"] == input_ids))

        # 3. If we pass the attention mask too, we will get back the attention mask and position ids built from it
        attention_mask = torch.tensor([[1, 1, 1], [1, 1, 1]]).to(torch_device)
        model_inputs = model.prepare_inputs_for_generation(input_ids, attention_mask=attention_mask)
        self.assertTrue(torch.all(model_inputs["attention_mask"] == attention_mask))
        self.assertTrue(model_inputs["position_ids"].shape == input_ids.shape)

        # 4. `use_cache` (and other kwargs) are forwarded
        self.assertFalse("use_cache" in model_inputs)  # From the previous input, there is no `use_cache`
        model_inputs = model.prepare_inputs_for_generation(input_ids, use_cache=True, foo="bar")
        self.assertTrue(model_inputs["use_cache"] is True)
        self.assertTrue(model_inputs["foo"] == "bar")

        # 5. When we pass a cache, we discard data related to already seen tokens in some tensors. We are now also
        # forced to pass a correctly prepared `cache_positions` to slice the data accordingly.
        init_input_ids = input_ids[:, :2]
        dynamic_cache = DynamicCache()
        dynamic_cache = model(init_input_ids, past_key_values=dynamic_cache).past_key_values
        with self.assertRaises(AttributeError):  # past_key_values + no cache_position -> exception
            model_inputs = model.prepare_inputs_for_generation(input_ids, past_key_values=dynamic_cache)

        cache_position = torch.arange(input_ids.shape[-1], dtype=torch.long).to(torch_device)
        cache_position = cache_position[dynamic_cache.get_seq_length() :]
        model_inputs = model.prepare_inputs_for_generation(
            input_ids, past_key_values=dynamic_cache, cache_position=cache_position, attention_mask=attention_mask
        )
        self.assertTrue("past_key_values" in model_inputs)
        self.assertTrue(torch.all(model_inputs["cache_position"] == cache_position))
        self.assertTrue(model_inputs["input_ids"].shape[-1] == 1)  # 1 = 3 fed tokens - 2 tokens in the cache
        self.assertTrue(model_inputs["position_ids"].shape[-1] == 1)
        self.assertTrue(model_inputs["attention_mask"].shape[-1] == 3)  # we still need the full attention mask!

        # 6. If we pass a `static_cache`, the attention mask will be prepared as a static shape 4D mask
        max_cache_len = 10
        batch_size = 2
        query_length = input_ids.shape[-1] - init_input_ids.shape[-1]
        static_cache = StaticCache(
            config=config, batch_size=batch_size, max_cache_len=max_cache_len, device=torch_device, dtype=torch.float32
        )
        static_cache = model(init_input_ids, past_key_values=static_cache).past_key_values
        model_inputs = model.prepare_inputs_for_generation(
            input_ids, past_key_values=static_cache, cache_position=cache_position, attention_mask=attention_mask
        )
        self.assertTrue("past_key_values" in model_inputs)
        self.assertTrue(list(model_inputs["attention_mask"].shape) == [batch_size, 1, query_length, max_cache_len])

        # 7. We can also pass `inputs_embeds` as the embedded prompt. Because `generate` will append its result to
        # `input_ids` and the models will only accept one of the two inputs (`input_ids` or `inputs_embeds`), we
        # a) must use the cache b) must expect `input_ids` after the prompt is processed
        init_inputs_embeds = model.get_input_embeddings()(init_input_ids)
        init_cache_positions = torch.arange(init_input_ids.shape[-1], dtype=torch.long).to(torch_device)
        empty_cache = DynamicCache()

        # Prompt processing
        model_inputs = model.prepare_inputs_for_generation(
            init_input_ids,
            past_key_values=empty_cache,
            inputs_embeds=init_inputs_embeds,
            cache_position=init_cache_positions,
        )
        self.assertTrue(model_inputs["input_ids"] is None)
        self.assertTrue(model_inputs["inputs_embeds"] is not None)

        # After prompt processing
        model_inputs = model.prepare_inputs_for_generation(
            input_ids, past_key_values=dynamic_cache, inputs_embeds=init_inputs_embeds, cache_position=cache_position
        )
        self.assertTrue(model_inputs["input_ids"] is not None)
        self.assertTrue(model_inputs["inputs_embeds"] is None)

    def test_prepare_inputs_for_generation_encoder_decoder_llm(self):
        """
        Same as `test_prepare_inputs_for_generation_decoder_llm` but for encoder-decoder models. Main difference: we
        should look for `decoder_input_ids`, instead of `input_ids`.
        """
        model = AutoModelForSeq2SeqLM.from_pretrained("hf-internal-testing/tiny-random-t5")
        model = model.to(torch_device)

        # 1. Sanity check: the model's `prepare_inputs_for_generation` comes from `GenerationMixin`
        self.assertTrue("GenerationMixin" in str(model.prepare_inputs_for_generation))

        # 2. If we pass input ids by themselves, we should get back the same input ids -- with the encoder-decoder key
        decoder_input_ids = torch.tensor([[1, 2, 3], [4, 5, 6]]).to(torch_device)
        model_inputs = model.prepare_inputs_for_generation(decoder_input_ids)
        self.assertTrue(torch.all(model_inputs["decoder_input_ids"] == decoder_input_ids))

        # 3. If we pass the attention mask too, we will get back the attention mask. Encoder-decoder models usually
        # don't use `position_ids`
        decoder_attention_mask = torch.tensor([[1, 1, 1], [1, 1, 1]]).to(torch_device)
        model_inputs = model.prepare_inputs_for_generation(
            decoder_input_ids, decoder_attention_mask=decoder_attention_mask
        )
        self.assertTrue(torch.all(model_inputs["decoder_attention_mask"] == decoder_attention_mask))
        self.assertTrue("position_ids" not in model_inputs)

        # 4. `use_cache` (and other kwargs, like the encoder outputs) are forwarded
        self.assertFalse("use_cache" in model_inputs)  # From the previous input, there is no `use_cache`
        model_inputs = model.prepare_inputs_for_generation(decoder_input_ids, use_cache=True, encoder_outputs="foo")
        self.assertTrue(model_inputs["use_cache"] is True)
        self.assertTrue(model_inputs["encoder_outputs"] == "foo")
        # See the decoder-only test for more corner cases. The code is the same, so we don't repeat it here.

    def test_generate_compile_fullgraph_tiny(self):
        """
        Tests that we can call end-to-end generation with a tiny model (i.e. doesn't crash)
        NOTE: this test is quite slow (~20s on a consumer desktop), but it is important that we keep it as part of the
        non-slow tests to prevent regressions!
        """
        model = AutoModelForCausalLM.from_pretrained(
            "hf-internal-testing/tiny-random-LlamaForCausalLM", torch_dtype=torch.bfloat16, device_map="auto"
        )
        tokenizer = AutoTokenizer.from_pretrained("hf-internal-testing/tiny-random-LlamaForCausalLM")

        # compile generate
        compiled_generate = torch.compile(model.generate, fullgraph=True, mode="reduce-overhead")

        # compiled generate does NOT accept parameterization except a) model inputs b) a generation config
        generation_config = copy.deepcopy(model.generation_config)
        generation_config.pad_token_id = model.config.eos_token_id

        model_inputs = tokenizer(["Write a poem about the market crashing in summer"], return_tensors="pt")
        model_inputs = model_inputs.to(model.device)
        gen_out = compiled_generate(**model_inputs, generation_config=generation_config)
        self.assertTrue(gen_out.shape[1] > model_inputs["input_ids"].shape[1])  # some text was generated

    def test_assisted_generation_early_exit(self):
        """
        Tests that assisted generation with early exit works as expected. Under the hood, this has complex cache
        manipulation, which will cause the test to fail if something goes wrong there.
        """
        expected_output = "Alice and Bob are playing a game of poker. Alice has a pair of 8s and Bob has a pair"

        prompt = "Alice and Bob"
        checkpoint = "facebook/layerskip-llama3.2-1B"

        tokenizer = AutoTokenizer.from_pretrained(checkpoint)
        inputs = tokenizer(prompt, return_tensors="pt").to(torch_device)

        model = AutoModelForCausalLM.from_pretrained(checkpoint).to(torch_device)
        original_outputs = model.generate(**inputs, do_sample=False, max_new_tokens=20)
        original_decoded = tokenizer.batch_decode(original_outputs, skip_special_tokens=True)
        self.assertEqual(original_decoded, [expected_output])

        outputs_assisted = model.generate(**inputs, assistant_early_exit=4, do_sample=False, max_new_tokens=20)
        decoded_assisted = tokenizer.batch_decode(outputs_assisted, skip_special_tokens=True)
        self.assertEqual(decoded_assisted, [expected_output])

    @slow
    def test_max_time(self):
        tokenizer = GPT2Tokenizer.from_pretrained("openai-community/gpt2")
        model = GPT2LMHeadModel.from_pretrained("openai-community/gpt2")
        model.to(torch_device)

        torch.manual_seed(0)
        tokenized = tokenizer("Today is a nice day and", return_tensors="pt", return_token_type_ids=True)
        input_ids = tokenized.input_ids.to(torch_device)

        MAX_TIME = 0.1
        MAX_LENGTH = 64

        # sampling on
        start = datetime.datetime.now()
        model.generate(input_ids, do_sample=True, max_time=MAX_TIME, max_length=MAX_LENGTH)
        duration = datetime.datetime.now() - start
        self.assertGreater(duration, datetime.timedelta(seconds=MAX_TIME))
        self.assertLess(duration, datetime.timedelta(seconds=1.5 * MAX_TIME))

        # sampling off
        start = datetime.datetime.now()
        model.generate(input_ids, do_sample=False, max_time=MAX_TIME, max_length=MAX_LENGTH)
        duration = datetime.datetime.now() - start
        self.assertGreater(duration, datetime.timedelta(seconds=MAX_TIME))
        self.assertLess(duration, datetime.timedelta(seconds=1.5 * MAX_TIME))

        # beam search
        start = datetime.datetime.now()
        model.generate(input_ids, do_sample=False, num_beams=2, max_time=MAX_TIME, max_length=MAX_LENGTH)
        duration = datetime.datetime.now() - start
        self.assertGreater(duration, datetime.timedelta(seconds=MAX_TIME))
        self.assertLess(duration, datetime.timedelta(seconds=1.5 * MAX_TIME))

        # sanity check: no time limit
        start = datetime.datetime.now()
        model.generate(input_ids, do_sample=False, max_time=None, max_length=MAX_LENGTH)
        duration = datetime.datetime.now() - start
        self.assertGreater(duration, datetime.timedelta(seconds=1.5 * MAX_TIME))

    def test_validate_generation_inputs(self):
        """Tests validation of inputs to `generate`"""
        tokenizer = AutoTokenizer.from_pretrained("hf-internal-testing/tiny-random-t5")
        model = AutoModelForSeq2SeqLM.from_pretrained("hf-internal-testing/tiny-random-t5")

        encoder_input_str = "Hello world"
        input_ids = tokenizer(encoder_input_str, return_tensors="pt").input_ids

        # typos are quickly detected (the correct argument is `do_sample`)
        with self.assertRaisesRegex(ValueError, "do_samples"):
            model.generate(input_ids, do_samples=True)

        # arbitrary arguments that will not be used anywhere are also not accepted
        with self.assertRaisesRegex(ValueError, "foo"):
            fake_model_kwargs = {"foo": "bar"}
            model.generate(input_ids, **fake_model_kwargs)

        # however, valid model_kwargs are accepted
        valid_model_kwargs = {"attention_mask": torch.tensor(np.zeros_like(input_ids))}
        model.generate(input_ids, **valid_model_kwargs)

    def test_custom_logits_processor(self):
        """Tests that custom logits processors can be used in `generate`, and that redundant arguments are caught."""
        bart_tokenizer = AutoTokenizer.from_pretrained("hf-internal-testing/tiny-random-bart")
        article = """Justin Timberlake and Jessica Biel, welcome to parenthood."""
        bart_model = AutoModelForSeq2SeqLM.from_pretrained("hf-internal-testing/tiny-random-bart", min_length=1)
        input_ids = bart_tokenizer(article, return_tensors="pt").input_ids

        logits_processor = LogitsProcessorList()
        logits_processor.append(MinLengthLogitsProcessor(min_length=10, eos_token_id=0))

        # it should not be allowed to both define `min_length` via config and `logits_processor` list
        with self.assertRaises(ValueError):
            bart_model.generate(input_ids, logits_processor=logits_processor, min_length=10)
        bart_model.generate(input_ids, logits_processor=logits_processor)

    def test_transition_scores_greedy_search(self):
        """Test that `compute_transition_scores` is working as expected with gready search"""
        articles = ["Justin Timberlake", "Michael Phelps"]
        tokenizer = AutoTokenizer.from_pretrained("distilbert/distilgpt2", padding_side="left")
        tokenizer.pad_token = tokenizer.eos_token

        model = AutoModelForCausalLM.from_pretrained("distilbert/distilgpt2")
        model.generation_config.eos_token_id = None
        input_ids = tokenizer(articles, return_tensors="pt", padding=True).input_ids
        model = model.to(torch_device)
        input_ids = input_ids.to(torch_device)

        outputs = model.generate(
            input_ids=input_ids,
            max_new_tokens=5,
            pad_token_id=tokenizer.eos_token_id,
            return_dict_in_generate=True,
            output_scores=True,
        )

        transition_scores = model.compute_transition_scores(outputs.sequences, outputs.scores)
        transition_scores = transition_scores.cpu().numpy()

        expected_scores = np.array(
            [
                [-57.8844, -60.45698, -70.16364, -65.50791, -66.35648],
                [-54.417572, -60.216614, -62.661243, -58.621933, -58.298683],
            ]
        )
        self.assertTrue(np.allclose(transition_scores, expected_scores, atol=1e-3))

    def test_transition_scores_greedy_search_normalized(self):
        """
        Test that `compute_transition_scores` is working as expected with gready search, with `normalize_logits=True`
        """
        articles = ["Justin Timberlake", "Michael Phelps"]
        tokenizer = AutoTokenizer.from_pretrained("distilbert/distilgpt2", padding_side="left")
        tokenizer.pad_token = tokenizer.eos_token

        model = AutoModelForCausalLM.from_pretrained("distilbert/distilgpt2")
        model.generation_config.eos_token_id = None
        input_ids = tokenizer(articles, return_tensors="pt", padding=True).input_ids
        model = model.to(torch_device)
        input_ids = input_ids.to(torch_device)

        outputs = model.generate(
            input_ids=input_ids,
            max_new_tokens=5,
            pad_token_id=tokenizer.eos_token_id,
            return_dict_in_generate=True,
            output_scores=True,
        )

        transition_scores = model.compute_transition_scores(outputs.sequences, outputs.scores, normalize_logits=True)
        transition_scores = transition_scores.cpu().numpy()

        expected_scores = np.array(
            [
                [-2.538938, -2.2694316, -2.1580915, -1.572299, -2.6719835],
                [-1.8826028, -2.2461371, -1.7556462, -2.9644494, -1.7996008],
            ]
        )
        self.assertTrue(np.allclose(transition_scores, expected_scores, atol=1e-3))

    def test_transition_scores_beam_search_encoder_decoder(self):
        """
        Test that `compute_transition_scores` is working as expected with beam search and encoder-decoder models
        """
        articles = [
            "Justin Timberlake and Jessica Biel, welcome to parenthood.",
            "Michael Phelps is arguably the most decorated Olympian of all time.",
        ]
        tokenizer = AutoTokenizer.from_pretrained("hf-internal-testing/tiny-random-bart")
        model = AutoModelForSeq2SeqLM.from_pretrained("hf-internal-testing/tiny-random-bart")
        input_ids = tokenizer(articles, return_tensors="pt", padding=True).input_ids
        model = model.to(torch_device)
        input_ids = input_ids.to(torch_device)

        outputs = model.generate(
            input_ids=input_ids,
            max_length=10,
            num_beams=4,
            num_return_sequences=2,
            eos_token_id=None,
            return_dict_in_generate=True,
            output_scores=True,
            length_penalty=0.0,
        )

        transition_scores = model.compute_transition_scores(outputs.sequences, outputs.scores, outputs.beam_indices)
        transition_scores = transition_scores.cpu().numpy()
        outputs.sequences_scores = outputs.sequences_scores.cpu().numpy()

        self.assertTrue(np.allclose(np.sum(transition_scores, axis=-1), outputs.sequences_scores, atol=1e-3))

    def test_transition_scores_beam_search_encoder_decoder_with_eos(self):
        """
        Test that `compute_transition_scores` is working as expected with beam search and encoder-decoder models, when
        an EOS token is defined
        """
        articles = [
            "Justin Timberlake and Jessica Biel, welcome to parenthood.",
            "Michael Phelps is arguably the most decorated Olympian of all time.",
        ]
        tokenizer = AutoTokenizer.from_pretrained("hf-internal-testing/tiny-random-bart")

        model = AutoModelForSeq2SeqLM.from_pretrained("hf-internal-testing/tiny-random-bart")
        input_ids = tokenizer(articles, return_tensors="pt", padding=True).input_ids
        model = model.to(torch_device)
        input_ids = input_ids.to(torch_device)

        outputs = model.generate(
            input_ids=input_ids,
            max_length=10,
            num_beams=4,
            num_return_sequences=2,
            return_dict_in_generate=True,
            output_scores=True,
            length_penalty=0.0,
        )

        transition_scores = model.compute_transition_scores(outputs.sequences, outputs.scores, outputs.beam_indices)
        transition_scores = transition_scores.cpu().numpy()
        outputs.sequences_scores = outputs.sequences_scores.cpu().numpy()

        self.assertTrue(np.allclose(np.sum(transition_scores, axis=-1), outputs.sequences_scores, atol=1e-3))

    def test_transition_scores_beam_search_decoder_only(self):
        """
        Test that `compute_transition_scores` is working as expected with beam search and decoder-only models
        """
        articles = [
            "Justin Timberlake",
            "Michael Phelps",
        ]
        tokenizer = AutoTokenizer.from_pretrained("hf-internal-testing/tiny-random-gpt2")
        tokenizer.pad_token = tokenizer.eos_token

        model = AutoModelForCausalLM.from_pretrained("hf-internal-testing/tiny-random-gpt2")
        input_ids = tokenizer(articles, return_tensors="pt", padding=True).input_ids
        model = model.to(torch_device)
        input_ids = input_ids.to(torch_device)

        outputs = model.generate(
            input_ids=input_ids,
            max_length=10,
            num_beams=4,
            num_return_sequences=2,
            pad_token_id=tokenizer.eos_token_id,
            eos_token_id=None,
            return_dict_in_generate=True,
            output_scores=True,
            length_penalty=0.0,
        )

        transition_scores = model.compute_transition_scores(outputs.sequences, outputs.scores, outputs.beam_indices)
        transition_scores = transition_scores.cpu().numpy()
        outputs.sequences_scores = outputs.sequences_scores.cpu().numpy()

        self.assertTrue(np.allclose(np.sum(transition_scores, axis=-1), outputs.sequences_scores, atol=1e-3))

    @slow
    def test_transition_scores_early_stopping(self):
        """
        Test that `compute_transition_scores` is working as expected with beam search and early stopping

        This is an aggressive test that makes sure that `beam_search's`
        transition scores are computed correctly for varying `num_return_sequences`, `num_beams` and `batch_size > 1`
        2 x input_ids for "question: How are you? \n context: I had a long day, "
        """
        input_ids = torch.tensor(2 * [[822, 10, 571, 33, 25, 58, 2625, 10, 27, 141, 3, 9, 307, 239, 6, 1]])
        model = AutoModelForSeq2SeqLM.from_pretrained("google-t5/t5-small")
        model = model.to(torch_device)
        input_ids = input_ids.to(torch_device)

        outputs = model.generate(
            input_ids,
            max_length=10,
            return_dict_in_generate=True,
            output_scores=True,
            forced_eos_token_id=model.config.eos_token_id,
            num_beams=4,
            do_sample=False,
            num_return_sequences=3,
            length_penalty=0.0,
        )

        transition_scores = model.compute_transition_scores(
            sequences=outputs.sequences, scores=outputs.scores, beam_indices=outputs.beam_indices
        )
        transition_scores = transition_scores.cpu().numpy()
        outputs.sequences_scores = outputs.sequences_scores.cpu().numpy()

        self.assertTrue(np.allclose(np.sum(transition_scores, axis=-1), outputs.sequences_scores))

    def test_encoder_decoder_generate_attention_mask(self):
        """
        Test that `generate` automagically creates the correct `attention_mask` for encoder-decoder models (which
        has a different keyword)
        """
        articles = ["Timberlake", "Jessica Biel, welcome to parenthood among other things"]
        tokenizer = AutoTokenizer.from_pretrained("hf-internal-testing/tiny-random-bart")
        # need extreme generation values here to force this test
        # to fail when `attention_mask` is not correctly treated in generate
        model = AutoModelForSeq2SeqLM.from_pretrained(
            "hf-internal-testing/tiny-random-bart",
        )
        model.config.eos_token_id = None
        input_ids = tokenizer(articles[0], return_tensors="pt").input_ids
        input_ids_batched = tokenizer(articles, padding=True, return_tensors="pt").input_ids
        model = model.to(torch_device)
        input_ids = input_ids.to(torch_device)
        input_ids_batched = input_ids_batched.to(torch_device)

        generate_kwargs = {
            "return_dict_in_generate": True,
            "output_scores": True,
            "max_length": 50,
            "num_beams": 5,
            "num_return_sequences": 5,
        }

        output_sequences_batched = model.generate(input_ids=input_ids_batched, **generate_kwargs)
        output_sequences = model.generate(input_ids=input_ids, **generate_kwargs)

        batched_out = output_sequences_batched.sequences_scores
        out = output_sequences.sequences_scores
        batched_out = batched_out.cpu().numpy()
        out = out.cpu().numpy()

        diff = np.abs(np.sum(batched_out[:5]) - np.sum(out))
        self.assertTrue(diff < 1e-4)

    def test_generate_input_ids_as_kwarg(self):
        """Test that `input_ids` work equaly as a positional and keyword argument in decoder-only models"""
        article = "I need input_ids to generate"
        tokenizer = AutoTokenizer.from_pretrained("hf-internal-testing/tiny-random-gpt2")
        model = AutoModelForCausalLM.from_pretrained("hf-internal-testing/tiny-random-gpt2", max_length=15)
        input_ids = tokenizer(article, return_tensors="pt").input_ids
        model = model.to(torch_device)
        input_ids = input_ids.to(torch_device)

        output_sequences_kwargs = model.generate(input_ids=input_ids)
        output_sequences = model.generate(input_ids)
        output_sequences_kwargs = output_sequences_kwargs.cpu().numpy()
        output_sequences = output_sequences.cpu().numpy()

        self.assertTrue(np.array_equal(output_sequences, output_sequences_kwargs))
        self.assertEqual(output_sequences.shape, (1, 15))

    def test_generate_input_ids_as_encoder_kwarg(self):
        """Test that `input_ids` work equaly as a positional and keyword argument in encoder-decoder models"""
        article = "Justin Timberlake and Jessica Biel, welcome to parenthood."
        tokenizer = AutoTokenizer.from_pretrained("hf-internal-testing/tiny-random-bart")
        model = AutoModelForSeq2SeqLM.from_pretrained("hf-internal-testing/tiny-random-bart")
        model.config.eos_token_id = None
        input_ids = tokenizer(article, return_tensors="pt").input_ids
        model = model.to(torch_device)
        input_ids = input_ids.to(torch_device)

        output_sequences_kwargs = model.generate(input_ids=input_ids, max_length=5)
        output_sequences = model.generate(input_ids, max_length=5)
        output_sequences_kwargs = output_sequences_kwargs.cpu().numpy()
        output_sequences = output_sequences.cpu().numpy()

        self.assertTrue(np.array_equal(output_sequences, output_sequences_kwargs))
        self.assertEqual(output_sequences.shape, (1, 5))

    def test_generate_inputs_and_encoder_kwargs(self):
        """
        Test that an exception is thrown if the main tensor (`input_ids` in LLMs) is passed as both a positional and
        keyword argument
        """
        article = "I need input_ids to generate"
        tokenizer = AutoTokenizer.from_pretrained("hf-internal-testing/tiny-random-gpt2")
        model = AutoModelForCausalLM.from_pretrained("hf-internal-testing/tiny-random-gpt2", max_length=10)
        input_ids = tokenizer(article, return_tensors="pt").input_ids
        with self.assertRaises(ValueError):
            model.generate(input_ids, input_ids=input_ids)

    def test_generate_too_many_encoder_kwargs(self):
        """Test that passing redundant inputs results in an exception (`input_ids` and `inputs_embeds` in LLMs)"""
        article = "I need input_ids to generate"
        tokenizer = AutoTokenizer.from_pretrained("hf-internal-testing/tiny-random-bart")
        model = AutoModelForSeq2SeqLM.from_pretrained("hf-internal-testing/tiny-random-bart", max_length=10)
        input_ids = tokenizer(article, return_tensors="pt").input_ids
        with self.assertRaises(ValueError):
            model.generate(input_ids=input_ids, inputs_embeds=input_ids)

    def test_generate_input_features_as_encoder_kwarg(self):
        """Test that non-`input_ids` main model inputs are correctly handled as positional arguments"""
        input_features = floats_tensor((3, 80, 60))
        model = AutoModelForSpeechSeq2Seq.from_pretrained(
            "hf-internal-testing/tiny-random-WhisperForConditionalGeneration"
        )
        input_features.to(torch_device)
        model = model.to(torch_device)

        output_sequences_kwargs = model.generate(input_features=input_features, max_length=5)
        output_sequences = model.generate(input_features, max_length=5)
        output_sequences_kwargs = output_sequences_kwargs.cpu().numpy()
        output_sequences = output_sequences.cpu().numpy()

        self.assertTrue(np.array_equal(output_sequences, output_sequences_kwargs))
        self.assertEqual(output_sequences.shape, (3, 5))

    def test_generate_encoder_outputs_attention_mask(self):
        """Test that `generate` can handle attention masks when the encoder outputs are passed"""
        input_features = floats_tensor((3, 80, 60))
        attention_mask = torch.randint(0, 2, input_features.shape).to(torch_device)
        model = AutoModelForSpeechSeq2Seq.from_pretrained(
            "hf-internal-testing/tiny-random-WhisperForConditionalGeneration"
        )
        input_features = input_features.to(torch_device)
        attention_mask = attention_mask.to(torch_device)
        model = model.to(torch_device)

        encoder = model.get_encoder()
        encoder_outputs = encoder(input_features)

        output_sequences_no_mask = model.generate(encoder_outputs=encoder_outputs)
        output_sequences_with_mask = model.generate(encoder_outputs=encoder_outputs, attention_mask=attention_mask)
        output_sequences_no_mask = output_sequences_no_mask.cpu().numpy()
        output_sequences_with_mask = output_sequences_with_mask.cpu().numpy()

        self.assertFalse(np.array_equal(output_sequences_no_mask, output_sequences_with_mask))

    def test_eos_token_id_int_and_list_greedy_search(self):
        """Test that `generate` can handle multiple EOS tokens"""
        generation_kwargs = {
            "do_sample": False,
            "num_beams": 1,
        }
        expectation = 13

        tokenizer = AutoTokenizer.from_pretrained("hf-internal-testing/tiny-random-gpt2")
        text = """Hello, my dog is cute and"""
        tokens = tokenizer(text, return_tensors="pt")
        model = AutoModelForCausalLM.from_pretrained("hf-internal-testing/tiny-random-gpt2")
        model = model.to(torch_device)
        tokens = tokens.to(torch_device)

        eos_token_id = 873
        generated_tokens = model.generate(**tokens, eos_token_id=eos_token_id, **generation_kwargs)
        self.assertTrue(expectation == len(generated_tokens[0]))

        eos_token_id = [873, 198]
        generated_tokens = model.generate(**tokens, eos_token_id=eos_token_id, **generation_kwargs)
        self.assertTrue(expectation == len(generated_tokens[0]))

    def test_generate_vision2text_conditioning(self):
        """Test that `decoder_input_ids` can be used to condition the generation in vision-to-text models"""
        pixel_values = floats_tensor((2, 3, 30, 30))
        conditioning_input = torch.tensor([[10], [10]])  # this should be the 2nd output token, after the BOS token
        model = AutoModelForVision2Seq.from_pretrained(
            "hf-internal-testing/tiny-random-VisionEncoderDecoderModel-vit-gpt2"
        )
        pixel_values = pixel_values.to(torch_device)
        model = model.to(torch_device)
        conditioning_input = conditioning_input.to(torch_device)

        # we can condition on decoder_input_ids (expected decoder input) and input_ids (which we pipe internally as
        # decoder_input_ids, if the encoder is not a model with text input)
        output_sequences_decoder_input_ids = model.generate(
            pixel_values, max_length=5, decoder_input_ids=conditioning_input
        )
        output_sequences_input_ids = model.generate(pixel_values, max_length=5, input_ids=conditioning_input)
        output_sequences_decoder_input_ids = output_sequences_decoder_input_ids.cpu().numpy()
        output_sequences_input_ids = output_sequences_input_ids.cpu().numpy()
        conditioning_input = conditioning_input.cpu().numpy()

        self.assertTrue(np.array_equal(output_sequences_decoder_input_ids, output_sequences_input_ids))
        self.assertTrue(np.array_equal(output_sequences_decoder_input_ids[:, 1:2], conditioning_input))


@require_torch
class TokenHealingTestCase(unittest.TestCase):
    @parameterized.expand(
        [
            ("url", 'The link is <a href="http:', 'The link is <a href="http://'),
            # aggressive_healing: "http" shouldn't be replaced with "https"
            ("aggressive_healing", 'The link is <a href="http', 'The link is <a href="http'),
            ("trailing_whitespace", "I read a book about ", "I read a book about"),
            ("nothing_to_heal", "I read a book about", "I read a book about"),
            ("single_token", "I", "I"),
            ("empty_prompt", "", ""),
        ]
    )
    def test_prompts(self, name, input, expected):
        model_name_or_path = "distilbert/distilgpt2"
        tokenizer = AutoTokenizer.from_pretrained(model_name_or_path, use_fast=True)
        completion_model = AutoModelForCausalLM.from_pretrained(
            model_name_or_path,
            device_map="auto",
            trust_remote_code=False,
            revision="main",
            use_cache=True,
        )

        """
        tokenizer.pad_token value can be empty but it is required in the latter codes
        so assigned it here with eos_token
		"""
        tokenizer.pad_token = tokenizer.eos_token

        input_ids = tokenizer(input, return_tensors="pt").input_ids.to(completion_model.device)

        healed_ids = completion_model.heal_tokens(input_ids, tokenizer=tokenizer)
        predicted = tokenizer.decode(healed_ids[0], skip_special_tokens=True)

        self.assertEqual(predicted, expected)

    def test_generate_from_inputs_embeds_with_bos_token_id_is_none(self):
        article = "Today a dragon flew over Paris."
        model = AutoModelForCausalLM.from_pretrained("hf-internal-testing/tiny-random-gpt2").to(torch_device)
        tokenizer = AutoTokenizer.from_pretrained("hf-internal-testing/tiny-random-gpt2")
        input_ids = tokenizer(article, return_tensors="pt").input_ids.to(torch_device)
        inputs_embeds = model.get_input_embeddings()(input_ids)

        model.generate(inputs_embeds=inputs_embeds, max_length=20, bos_token_id=None)

        # bos_token_id is required when no input ids nor inputs_embeds is passed
        with self.assertRaises(ValueError):
            model.generate(max_length=20, bos_token_id=None)


class TestAssistedCandidateGeneratorDifferentTokenizers(unittest.TestCase):
    def test_no_intersection(self):
        prompt = np.array([[1, 2, 3]])
        prompt_plus_new_tokens = np.array([[4, 5, 6]])
        result = AssistedCandidateGeneratorDifferentTokenizers._get_tokens_diag(prompt, prompt_plus_new_tokens)
        self.assertEqual(result, (None, None, None))

    def test_complete_overlap(self):
        prompt = np.array([[1, 2, 3]])
        prompt_plus_new_tokens = np.array([[1, 2, 3, 4, 5]])
        discrep_length, new_tokens_only, discrep_only = AssistedCandidateGeneratorDifferentTokenizers._get_tokens_diag(
            prompt, prompt_plus_new_tokens
        )
        self.assertEqual(discrep_length, 0)
        np.testing.assert_array_equal(new_tokens_only, np.array([[4, 5]]))
        np.testing.assert_array_equal(discrep_only, np.array([[]]))

    def test_partial_overlap(self):
        prompt = np.array([[1, 2, 3]])
        prompt_plus_new_tokens = np.array([[2, 3, 4, 5]])
        discrep_length, new_tokens_only, discrep_only = AssistedCandidateGeneratorDifferentTokenizers._get_tokens_diag(
            prompt, prompt_plus_new_tokens
        )
        self.assertEqual(discrep_length, 0)
        np.testing.assert_array_equal(new_tokens_only, np.array([[4, 5]]))
        np.testing.assert_array_equal(discrep_only, np.array([[]]))

    def test_no_new_tokens(self):
        prompt = np.array([[1, 2, 3]])
        prompt_plus_new_tokens = np.array([[1, 2, 3]])
        discrep_length, new_tokens_only, discrep_only = AssistedCandidateGeneratorDifferentTokenizers._get_tokens_diag(
            prompt, prompt_plus_new_tokens
        )
        self.assertEqual(discrep_length, 0)
        np.testing.assert_array_equal(new_tokens_only, np.array([[]]))
        np.testing.assert_array_equal(discrep_only, np.array([[]]))


class TestAssistedCandidateGeneratorUpdateStrategy(unittest.TestCase):
    def setUp(self):
        checkpoint = "EleutherAI/pythia-160m-deduped"
        self.assistant_model = AutoModelForCausalLM.from_pretrained(checkpoint)
        self.assistant_model.generation_config.assistant_confidence_threshold = 0.4
        self.model_kwargs = {}
        self.input_ids = torch.randint(1, 10, (1, 9))
        self.candidate_generator = AssistedCandidateGenerator(
            input_ids=self.input_ids,
            assistant_model=self.assistant_model,
            generation_config=self.assistant_model.generation_config,
            model_kwargs=self.model_kwargs,
        )
        self.candidate_generator.probs = [0.9, 0.8, 0.7, 0.6, 0.5, 0.4, 0.3, 0.2, 0.1]
        self.original_probs = self.candidate_generator.probs
        self.original_threshold = self.assistant_model.generation_config.assistant_confidence_threshold

    def assert_no_sklearn(self):
        with patch("transformers.utils.import_utils._sklearn_available", False):
            self.candidate_generator.update_candidate_strategy(self.input_ids, None, self.num_matches)
            self.assertEqual(self.candidate_generator.matches, self.original_matches)
            self.assertEqual(self.candidate_generator.probs, self.original_probs)
            self.assertEqual(
                self.assistant_model.generation_config.assistant_confidence_threshold, self.original_threshold
            )

    @parameterized.expand([(is_sklearn_available(),), (False,)])
    def test_update_candidate_strategy_no_matches_short(self, sklearn_available):
        print("test_update_candidate_strategy_no_matches_short")
        self.original_matches = []
        self.candidate_generator.matches = self.original_matches
        self.num_matches = 0

        if sklearn_available:
            self.candidate_generator.update_candidate_strategy(self.input_ids, None, self.num_matches)
            self.assertEqual(self.candidate_generator.matches, [0])
            self.assertEqual(self.candidate_generator.probs, [0.9])
            self.assertEqual(self.assistant_model.generation_config.assistant_confidence_threshold, 0.4)
        else:
            self.assert_no_sklearn()

    @parameterized.expand([(is_sklearn_available(),), (False,)])
    def test_update_candidate_strategy_with_mix_matches_3(self, sklearn_available):
        self.original_matches = [1, 0, 1, 0, 1]
        self.candidate_generator.matches = self.original_matches
        self.num_matches = 3
        if sklearn_available:
            self.candidate_generator.update_candidate_strategy(self.input_ids, None, self.num_matches)
            self.assertEqual(self.candidate_generator.matches, [1, 0, 1, 0, 1, 1, 1, 1, 0])
            self.assertEqual(self.candidate_generator.probs, [0.9, 0.8, 0.7, 0.6, 0.5, 0.4, 0.3, 0.2, 0.1])
            self.assertEqual(self.assistant_model.generation_config.assistant_confidence_threshold, 0.2)
        else:
            self.assert_no_sklearn()

    @parameterized.expand([(is_sklearn_available(),), (False,)])
    def test_update_candidate_strategy_with_matches_4(self, sklearn_available):
        self.original_matches = [1, 1, 1, 1, 1]
        self.candidate_generator.matches = self.original_matches
        self.num_matches = 4
        if sklearn_available:
            self.candidate_generator.update_candidate_strategy(self.input_ids, None, self.num_matches)
            self.assertEqual(self.candidate_generator.matches, [1, 1, 1, 1, 1, 1, 1, 1, 1])
            self.assertEqual(self.candidate_generator.probs, [0.9, 0.8, 0.7, 0.6, 0.5, 0.4, 0.3, 0.2, 0.1])
            self.assertEqual(self.assistant_model.generation_config.assistant_confidence_threshold, 0.4)
        else:
            self.assert_no_sklearn()

    @parameterized.expand([(is_sklearn_available(),), (False,)])
    def test_update_candidate_strategy_with_matches_3(self, sklearn_available):
        self.original_matches = [1, 1, 1, 1, 1]
        self.candidate_generator.matches = self.original_matches
        self.num_matches = 3
        if sklearn_available:
            self.candidate_generator.update_candidate_strategy(self.input_ids, None, self.num_matches)
            self.assertEqual(self.candidate_generator.matches, [1, 1, 1, 1, 1, 1, 1, 1, 0])
            self.assertEqual(self.candidate_generator.probs, [0.9, 0.8, 0.7, 0.6, 0.5, 0.4, 0.3, 0.2, 0.1])
            self.assertEqual(self.assistant_model.generation_config.assistant_confidence_threshold, 0.2)
        else:
            self.assert_no_sklearn()

    @parameterized.expand([(is_sklearn_available(),), (False,)])
    def test_update_candidate_strategy_with_matches_2(self, sklearn_available):
        self.original_matches = [1, 1, 1, 1, 1]
        self.candidate_generator.matches = self.original_matches
        self.num_matches = 2
        if sklearn_available:
            self.candidate_generator.update_candidate_strategy(self.input_ids, None, self.num_matches)
            self.assertEqual(self.candidate_generator.matches, [1, 1, 1, 1, 1, 1, 1, 0])
            self.assertEqual(self.candidate_generator.probs, [0.9, 0.8, 0.7, 0.6, 0.5, 0.4, 0.3, 0.2])
            self.assertEqual(self.assistant_model.generation_config.assistant_confidence_threshold, 0.3)
        else:
            self.assert_no_sklearn()

    @parameterized.expand([(is_sklearn_available(),), (False,)])
    def test_update_candidate_strategy_with_matches_1(self, sklearn_available):
        self.original_matches = [1, 1, 1, 1, 1]
        self.candidate_generator.matches = self.original_matches
        self.num_matches = 1
        if sklearn_available:
            self.candidate_generator.update_candidate_strategy(self.input_ids, None, self.num_matches)
            self.assertEqual(self.candidate_generator.matches, [1, 1, 1, 1, 1, 1, 0])
            self.assertEqual(self.candidate_generator.probs, [0.9, 0.8, 0.7, 0.6, 0.5, 0.4, 0.3])
            self.assertEqual(self.assistant_model.generation_config.assistant_confidence_threshold, 0.4)
        else:
            self.assert_no_sklearn()<|MERGE_RESOLUTION|>--- conflicted
+++ resolved
@@ -114,7 +114,18 @@
 
 
 # TODO: raushan remove this when VLMs start accepting input embeds
-VLM_CLASS_NAMES = ["llava", "idefics2", "idefics3", "mllama", "paligemma", "emu3", "gotocr2", "qwen2vl", "qwen2_5_vl"]
+VLM_CLASS_NAMES = [
+    "llava",
+    "idefics2",
+    "idefics3",
+    "mllama",
+    "paligemma",
+    "emu3",
+    "gotocr2",
+    "qwen2vl",
+    "qwen2_5_vl",
+    "internvl",
+]
 
 
 class GenerationTesterMixin:
@@ -1696,21 +1707,7 @@
             #   exception above (complex `inputs_embeds` computation). Popping `pixel_values` allow us to run the
             #   checks without adding test complexity. Ditto for `pixel_values_videos` and `pixel_values_images`
             pixel_values_is_mutually_exclusive = any(
-<<<<<<< HEAD
-                model_name in model_class.__name__.lower()
-                for model_name in [
-                    "llava",
-                    "idefics2",
-                    "idefics3",
-                    "mllama",
-                    "paligemma",
-                    "emu3",
-                    "gotocr2",
-                    "internvl",
-                ]
-=======
                 model_name in model_class.__name__.lower() for model_name in VLM_CLASS_NAMES
->>>>>>> 27d17075
             )
             if pixel_values_is_mutually_exclusive:
                 inputs_dict.pop("pixel_values", None)
