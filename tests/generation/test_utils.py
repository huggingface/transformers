# Copyright 2020 The HuggingFace Team Inc.
#
# Licensed under the Apache License, Version 2.0 (the "License");
# you may not use this file except in compliance with the License.
# You may obtain a clone of the License at
#
#     http://www.apache.org/licenses/LICENSE-2.0
#
# Unless required by applicable law or agreed to in writing, software
# distributed under the License is distributed on an "AS IS" BASIS,
# WITHOUT WARRANTIES OR CONDITIONS OF ANY KIND, either express or implied.
# See the License for the specific language governing permissions and
# limitations under the License.


import collections
import copy
import datetime
import gc
import inspect
import random
import tempfile
import unittest
import warnings
from pathlib import Path
from typing import Optional

import numpy as np
import pytest
from packaging import version
from parameterized import parameterized

from transformers import (
    AutoConfig,
    AutoProcessor,
    AutoTokenizer,
    PreTrainedModel,
    is_torch_available,
    logging,
    pipeline,
)
from transformers.testing_utils import (
    CaptureLogger,
    require_accelerate,
    require_flash_attn,
    require_flash_attn_3,
    require_optimum_quanto,
    require_read_token,
    require_torch,
    require_torch_accelerator,
    require_torch_gpu,
    require_torch_greater_or_equal,
    require_torch_multi_accelerator,
    set_config_for_less_flaky_test,
    set_model_for_less_flaky_test,
    slow,
    torch_device,
)
from transformers.utils import is_ipex_available, is_torchdynamo_exporting


if is_torch_available():
    import torch
    import torch.nn.functional as F

    from transformers import (
        AutoModelForCausalLM,
        AutoModelForImageTextToText,
        AutoModelForSeq2SeqLM,
        AutoModelForSpeechSeq2Seq,
        AutoModelForVision2Seq,
        BartForConditionalGeneration,
        BartTokenizer,
        DataCollatorWithFlattening,
        GPT2LMHeadModel,
        GPT2Tokenizer,
        ImageGPTForCausalImageModeling,
        SpeechEncoderDecoderModel,
    )
    from transformers.cache_utils import (
        Cache,
        DynamicCache,
        EncoderDecoderCache,
        QuantoQuantizedLayer,
        StaticCache,
    )
    from transformers.generation import (
        CompileConfig,
        GenerateBeamDecoderOnlyOutput,
        GenerateBeamEncoderDecoderOutput,
        GenerateDecoderOnlyOutput,
        GenerateEncoderDecoderOutput,
        GenerationConfig,
        GenerationMixin,
        LogitsProcessorList,
        MaxLengthCriteria,
        MinLengthLogitsProcessor,
        PromptLookupCandidateGenerator,
        StoppingCriteria,
        StoppingCriteriaList,
        SynthIDTextWatermarkingConfig,
        WatermarkDetector,
        WatermarkingConfig,
    )
    from transformers.generation.candidate_generator import (
        AssistedCandidateGenerator,
        AssistedCandidateGeneratorDifferentTokenizers,
    )
    from transformers.generation.utils import _speculative_sampling

from unittest.mock import patch

from transformers.utils import is_sklearn_available


<<<<<<< HEAD
# TODO: raushan remove this when VLMs start accepting input embeds
VLM_CLASS_NAMES = [
    "llava",
    "idefics2",
    "idefics3",
    "mllama",
    "molmo",
    "paligemma",
    "emu3",
    "gotocr2",
    "qwen2vl",
    "qwen2_5_vl",
    "ayavision",
    "janus",
    "gemma3",
    "mistral3",
    "chameleon",
    "internvl",
    "qwen2_5omni",  # the file is named `qwen2_5_omni`, but the model class is `Qwen2_5Omni`
]


=======
>>>>>>> b44d9157
class GenerationTesterMixin:
    input_name = "input_ids"
    model_tester = None
    max_new_tokens = 3

    def prepare_config_and_inputs_for_generate(self, batch_size=2):
        config, inputs_dict = self.model_tester.prepare_config_and_inputs_for_common()

        # We don't want a few model inputs in our model input dictionary for generation tests
        input_keys_to_ignore = [
            # we don't want encoder-decoder models to start from filled decoder ids
            "decoder_input_ids",
            "decoder_attention_mask",
            # we'll set cache use in each test differently
            "use_cache",
            # Ignore labels if it is in the input dict
            "labels",
            # model-specific exceptions should overload/overwrite this function
        ]
        filtered_inputs_dict = {
            k: v[:batch_size, ...] if isinstance(v, torch.Tensor) else v
            for k, v in inputs_dict.items()
            if k not in input_keys_to_ignore
        }

        # It is important set `eos_token_id` to `None` to avoid early stopping (would break for length-based checks)
        text_gen_config = config.get_text_config(decoder=True)
        if text_gen_config.eos_token_id is not None and text_gen_config.pad_token_id is None:
            text_gen_config.pad_token_id = (
                text_gen_config.eos_token_id
                if isinstance(text_gen_config.eos_token_id, int)
                else text_gen_config.eos_token_id[0]
            )
        text_gen_config.eos_token_id = None
        text_gen_config.forced_eos_token_id = None

        return config, filtered_inputs_dict

    def _get_logits_processor_kwargs(self, do_sample=False, config=None):
        logits_processor_kwargs = {
            "bad_words_ids": [[1, 0]],
            "repetition_penalty": 1.2,
            "remove_invalid_values": True,
        }
        if do_sample:
            logits_processor_kwargs.update(
                {
                    "top_k": 10,
                    "top_p": 0.7,
                    "temperature": 0.7,
                }
            )
        # TODO (joao, raushan): see this comment for a long-term fix
        # https://github.com/huggingface/transformers/pull/33593#issuecomment-2361824264)
        # This is a band-aid for VLM models, to ensure they don't generate image/video tokens which would cause them
        # to crash. On pretrained models this isn't a risk, as they are trained to not generate these tokens.
        if config is not None:
            for key in [
                "image_token_id",
                "video_token_id",
                "audio_token_id",
                "vision_start_token_id",
                "audio_start_token_id",
                "audio_end_token_id",
                "vision_end_token_id",
            ]:
                token_index = getattr(config, key, None)
                if token_index is None and hasattr(self, "model_tester"):
                    token_index = getattr(self.model_tester, key, None)
                if token_index is not None and token_index < config.get_text_config().vocab_size:
                    logits_processor_kwargs["bad_words_ids"].append([token_index])

        return logits_processor_kwargs

    def _get_beam_kwargs(self, num_return_sequences=1):
        beam_kwargs = {
            "early_stopping": False,
            "length_penalty": 2.0,
            "num_beams": 2,
            "num_return_sequences": num_return_sequences,
        }
        return beam_kwargs

    def _greedy_generate(
        self,
        model,
        inputs_dict,
        output_scores=False,
        output_logits=False,
        output_attentions=False,
        output_hidden_states=False,
        return_dict_in_generate=False,
        use_cache=True,
    ):
        logits_processor_kwargs = self._get_logits_processor_kwargs(do_sample=False, config=model.config)
        output_generate = model.generate(
            do_sample=False,
            num_beams=1,
            max_new_tokens=self.max_new_tokens,
            min_new_tokens=self.max_new_tokens,
            output_attentions=output_attentions,
            output_hidden_states=output_hidden_states,
            output_scores=output_scores,
            output_logits=output_logits,
            return_dict_in_generate=return_dict_in_generate,
            use_cache=use_cache,
            **logits_processor_kwargs,
            **inputs_dict,
        )

        return output_generate

    def _sample_generate(
        self,
        model,
        inputs_dict,
        num_return_sequences,
        output_scores=False,
        output_logits=False,
        output_attentions=False,
        output_hidden_states=False,
        return_dict_in_generate=False,
        use_cache=True,
    ):
        torch.manual_seed(0)
        logits_processor_kwargs = self._get_logits_processor_kwargs(do_sample=True, config=model.config)
        output_generate = model.generate(
            do_sample=True,
            num_beams=1,
            max_new_tokens=self.max_new_tokens,
            min_new_tokens=self.max_new_tokens,
            num_return_sequences=num_return_sequences,
            output_scores=output_scores,
            output_logits=output_logits,
            output_attentions=output_attentions,
            output_hidden_states=output_hidden_states,
            return_dict_in_generate=return_dict_in_generate,
            use_cache=use_cache,
            **logits_processor_kwargs,
            **inputs_dict,
        )

        return output_generate

    def _beam_search_generate(
        self,
        model,
        inputs_dict,
        beam_kwargs,
        output_scores=False,
        output_logits=False,
        output_attentions=False,
        output_hidden_states=False,
        return_dict_in_generate=False,
        use_cache=True,
    ):
        logits_processor_kwargs = self._get_logits_processor_kwargs(do_sample=False, config=model.config)
        output_generate = model.generate(
            do_sample=False,
            max_new_tokens=self.max_new_tokens,
            min_new_tokens=self.max_new_tokens,
            output_scores=output_scores,
            output_logits=output_logits,
            output_attentions=output_attentions,
            output_hidden_states=output_hidden_states,
            return_dict_in_generate=return_dict_in_generate,
            use_cache=use_cache,
            **beam_kwargs,
            **logits_processor_kwargs,
            **inputs_dict,
        )

        return output_generate

    def _beam_sample_generate(
        self,
        model,
        inputs_dict,
        beam_kwargs,
        output_scores=False,
        output_logits=False,
        output_attentions=False,
        output_hidden_states=False,
        return_dict_in_generate=False,
        use_cache=True,
    ):
        torch.manual_seed(0)
        logits_processor_kwargs = self._get_logits_processor_kwargs(do_sample=True, config=model.config)
        output_generate = model.generate(
            do_sample=True,
            max_new_tokens=self.max_new_tokens,
            min_new_tokens=self.max_new_tokens,
            output_scores=output_scores,
            output_logits=output_logits,
            output_attentions=output_attentions,
            output_hidden_states=output_hidden_states,
            return_dict_in_generate=return_dict_in_generate,
            use_cache=use_cache,
            **beam_kwargs,
            **logits_processor_kwargs,
            **inputs_dict,
        )

        return output_generate

    @pytest.mark.generate
    def test_greedy_generate(self):
        for model_class in self.all_generative_model_classes:
            config, inputs_dict = self.prepare_config_and_inputs_for_generate()

            model = model_class(config).to(torch_device).eval()
            output_generate = self._greedy_generate(model=model, inputs_dict=inputs_dict)

            if model.config.is_encoder_decoder:
                self.assertTrue(output_generate.shape[1] == self.max_new_tokens + 1)
            else:
                self.assertTrue(output_generate.shape[1] == self.max_new_tokens + inputs_dict["input_ids"].shape[1])

    @pytest.mark.generate
    def test_greedy_generate_dict_outputs(self):
        for model_class in self.all_generative_model_classes:
            config, inputs_dict = self.prepare_config_and_inputs_for_generate()
            if self.has_attentions:
                config._attn_implementation = "eager"  # can't output attentions otherwise

            model = model_class(config).to(torch_device).eval()
            output_generate = self._greedy_generate(
                model=model,
                inputs_dict=inputs_dict,
                output_scores=True,
                output_logits=True,
                output_hidden_states=True,
                output_attentions=self.has_attentions,
                return_dict_in_generate=True,
                use_cache=False,
            )

            if model.config.is_encoder_decoder:
                self.assertTrue(output_generate.sequences.shape[1] == self.max_new_tokens + 1)
                self.assertIsInstance(output_generate, GenerateEncoderDecoderOutput)
            else:
                self.assertTrue(
                    output_generate.sequences.shape[1] == self.max_new_tokens + inputs_dict["input_ids"].shape[1]
                )
                self.assertIsInstance(output_generate, GenerateDecoderOnlyOutput)

            self._check_generate_outputs(output_generate, model.config)

    @pytest.mark.generate
    def test_greedy_generate_dict_outputs_use_cache(self):
        for model_class in self.all_generative_model_classes:
            config, inputs_dict = self.prepare_config_and_inputs_for_generate()
            if self.has_attentions:
                config._attn_implementation = "eager"  # can't output attentions otherwise

            if not hasattr(config.get_text_config(), "use_cache"):
                self.skipTest(reason=f"{model_class.__name__} doesn't support caching")
            if any(model_name in model_class.__name__.lower() for model_name in ["rwkv"]):
                self.skipTest(reason="Won't fix: model with non-standard dictionary output shapes")

            config.is_decoder = True
            model = model_class(config).to(torch_device).eval()
            output_generate = self._greedy_generate(
                model=model,
                inputs_dict=inputs_dict,
                output_scores=True,
                output_logits=True,
                output_hidden_states=True,
                output_attentions=self.has_attentions,
                return_dict_in_generate=True,
                use_cache=True,  # Enable cache
            )

            if model.config.is_encoder_decoder:
                self.assertTrue(output_generate.sequences.shape[1] == self.max_new_tokens + 1)
            else:
                self.assertTrue(
                    output_generate.sequences.shape[1] == self.max_new_tokens + inputs_dict["input_ids"].shape[1]
                )

            self._check_generate_outputs(output_generate, model.config, use_cache=True)

    @pytest.mark.generate
    def test_sample_generate(self):
        for model_class in self.all_generative_model_classes:
            config, inputs_dict = self.prepare_config_and_inputs_for_generate()

            model = model_class(config).to(torch_device).eval()
            output_generate = self._sample_generate(model=model, inputs_dict=inputs_dict, num_return_sequences=1)

            if model.config.is_encoder_decoder:
                self.assertTrue(output_generate.shape[1] == self.max_new_tokens + 1)
            else:
                self.assertTrue(output_generate.shape[1] == self.max_new_tokens + inputs_dict["input_ids"].shape[1])

    @pytest.mark.generate
    def test_sample_generate_dict_output(self):
        for model_class in self.all_generative_model_classes:
            config, inputs_dict = self.prepare_config_and_inputs_for_generate()
            if self.has_attentions:
                config._attn_implementation = "eager"  # can't output attentions otherwise

            model = model_class(config).to(torch_device).eval()
            output_generate = self._sample_generate(
                model=model,
                inputs_dict=inputs_dict,
                num_return_sequences=2,
                output_scores=True,
                output_logits=True,
                output_hidden_states=True,
                output_attentions=self.has_attentions,
                return_dict_in_generate=True,
                use_cache=False,
            )

            if model.config.is_encoder_decoder:
                self.assertTrue(output_generate.sequences.shape[1] == self.max_new_tokens + 1)
                self.assertIsInstance(output_generate, GenerateEncoderDecoderOutput)
            else:
                self.assertTrue(
                    output_generate.sequences.shape[1] == self.max_new_tokens + inputs_dict["input_ids"].shape[1]
                )
                self.assertIsInstance(output_generate, GenerateDecoderOnlyOutput)

            self._check_generate_outputs(output_generate, model.config, num_return_sequences=2)

    @pytest.mark.generate
    def test_beam_search_generate(self):
        for model_class in self.all_generative_model_classes:
            config, inputs_dict = self.prepare_config_and_inputs_for_generate()

            model = model_class(config).to(torch_device).eval()

            beam_kwargs = self._get_beam_kwargs()
            output_generate = self._beam_search_generate(model=model, inputs_dict=inputs_dict, beam_kwargs=beam_kwargs)

            if model.config.is_encoder_decoder:
                self.assertTrue(output_generate.shape[1] == self.max_new_tokens + 1)
            else:
                self.assertTrue(output_generate.shape[1] == self.max_new_tokens + inputs_dict["input_ids"].shape[1])

    @pytest.mark.generate
    def test_beam_search_generate_dict_output(self):
        for model_class in self.all_generative_model_classes:
            config, inputs_dict = self.prepare_config_and_inputs_for_generate()
            if self.has_attentions:
                config._attn_implementation = "eager"  # can't output attentions otherwise

            model = model_class(config).to(torch_device).eval()
            beam_kwargs = self._get_beam_kwargs()
            output_generate = self._beam_search_generate(
                model=model,
                inputs_dict=inputs_dict,
                beam_kwargs=beam_kwargs,
                output_scores=True,
                output_logits=True,
                output_hidden_states=True,
                output_attentions=self.has_attentions,
                return_dict_in_generate=True,
                use_cache=False,
            )
            if model.config.is_encoder_decoder:
                self.assertTrue(output_generate.sequences.shape[1] == self.max_new_tokens + 1)
                self.assertIsInstance(output_generate, GenerateBeamEncoderDecoderOutput)
            else:
                self.assertTrue(
                    output_generate.sequences.shape[1] == self.max_new_tokens + inputs_dict["input_ids"].shape[1]
                )
                self.assertIsInstance(output_generate, GenerateBeamDecoderOnlyOutput)

            self._check_generate_outputs(
                output_generate,
                model.config,
                num_return_sequences=beam_kwargs["num_return_sequences"],
                num_beams=beam_kwargs["num_beams"],
            )

    @pytest.mark.generate
    def test_beam_search_generate_dict_outputs_use_cache(self):
        for model_class in self.all_generative_model_classes:
            config, inputs_dict = self.prepare_config_and_inputs_for_generate()

            if not hasattr(config.get_text_config(), "use_cache"):
                self.skipTest(reason=f"{model_class.__name__} doesn't support caching")
            if any(model_name in model_class.__name__.lower() for model_name in ["rwkv"]):
                self.skipTest(reason="Won't fix: model with non-standard dictionary output shapes")

            if self.has_attentions:
                config._attn_implementation = "eager"  # can't output attentions otherwise
            model = model_class(config).to(torch_device).eval()
            beam_kwargs = self._get_beam_kwargs()

            config.is_decoder = True
            model = model_class(config).to(torch_device).eval()
            output_generate = self._beam_search_generate(
                model=model,
                inputs_dict=inputs_dict,
                beam_kwargs=beam_kwargs,
                output_scores=True,
                output_logits=True,
                output_hidden_states=True,
                output_attentions=self.has_attentions,
                return_dict_in_generate=True,
                use_cache=True,  # Enable cache
            )

            if model.config.is_encoder_decoder:
                self.assertTrue(output_generate.sequences.shape[1] == self.max_new_tokens + 1)
            else:
                self.assertTrue(
                    output_generate.sequences.shape[1] == self.max_new_tokens + inputs_dict["input_ids"].shape[1]
                )

            self._check_generate_outputs(
                output_generate,
                model.config,
                use_cache=True,
                num_return_sequences=beam_kwargs["num_return_sequences"],
                num_beams=beam_kwargs["num_beams"],
            )

    @require_accelerate
    @require_torch_multi_accelerator
    @pytest.mark.generate
    def test_model_parallel_beam_search(self):
        if "xpu" in torch_device:
            if not (is_ipex_available("2.5") or version.parse(torch.__version__) >= version.parse("2.6")):
                self.skipTest(reason="device_map='auto' does not work with XPU devices")

        for model_class in self.all_generative_model_classes:
            if model_class._no_split_modules is None:
                continue

            config, inputs_dict = self.prepare_config_and_inputs_for_generate()

            model = model_class(config).eval()
            with tempfile.TemporaryDirectory() as tmp_dir:
                model.cpu().save_pretrained(tmp_dir)
                new_model = model_class.from_pretrained(tmp_dir, device_map="auto")

                new_model.generate(
                    max_new_tokens=self.max_new_tokens,
                    num_beams=2,
                    **inputs_dict,
                )

    @pytest.mark.generate
    def test_beam_sample_generate(self):
        for model_class in self.all_generative_model_classes:
            config, inputs_dict = self.prepare_config_and_inputs_for_generate()

            model = model_class(config).to(torch_device).eval()
            beam_kwargs = self._get_beam_kwargs()
            output_generate = self._beam_sample_generate(
                model=model,
                inputs_dict=inputs_dict,
                beam_kwargs=beam_kwargs,
            )

            if model.config.is_encoder_decoder:
                self.assertTrue(output_generate.shape[1] == self.max_new_tokens + 1)
            else:
                self.assertTrue(output_generate.shape[1] == self.max_new_tokens + inputs_dict["input_ids"].shape[1])

    @pytest.mark.generate
    def test_beam_sample_generate_dict_output(self):
        for model_class in self.all_generative_model_classes:
            config, inputs_dict = self.prepare_config_and_inputs_for_generate()
            if self.has_attentions:
                config._attn_implementation = "eager"  # can't output attentions otherwise

            model = model_class(config).to(torch_device).eval()
            beam_kwargs = self._get_beam_kwargs()

            output_generate = self._beam_sample_generate(
                model=model,
                inputs_dict=inputs_dict,
                beam_kwargs=beam_kwargs,
                output_scores=True,
                output_logits=True,
                output_hidden_states=True,
                output_attentions=self.has_attentions,
                return_dict_in_generate=True,
                use_cache=False,
            )

            if model.config.is_encoder_decoder:
                self.assertTrue(output_generate.sequences.shape[1] == self.max_new_tokens + 1)
                self.assertIsInstance(output_generate, GenerateBeamEncoderDecoderOutput)
            else:
                self.assertTrue(
                    output_generate.sequences.shape[1] == self.max_new_tokens + inputs_dict["input_ids"].shape[1]
                )
                self.assertIsInstance(output_generate, GenerateBeamDecoderOnlyOutput)

            self._check_generate_outputs(
                output_generate,
                model.config,
                num_return_sequences=beam_kwargs["num_return_sequences"],
                num_beams=beam_kwargs["num_beams"],
            )

    @pytest.mark.generate
    def test_generate_without_input_ids(self):
        config, _ = self.prepare_config_and_inputs_for_generate()

        # if no bos token id => cannot generate from None
        if config.bos_token_id is None:
            self.skipTest(reason="bos_token_id is None")

        # hack in case they are equal, otherwise the attn mask will be [0]
        if config.bos_token_id == config.pad_token_id:
            config.pad_token_id = None

        for model_class in self.all_generative_model_classes:
            model = model_class(config).to(torch_device)
            model.eval()

            output_ids_generate = model.generate(
                do_sample=False, max_new_tokens=self.max_new_tokens, remove_invalid_values=True
            )
            self.assertIsNotNone(output_ids_generate)

    @parameterized.expand([("random",), ("same",)])
    @pytest.mark.generate
    def test_assisted_decoding_matches_greedy_search(self, assistant_type):
        # This test ensures that the assisted generation does not introduce output changes over greedy search.
        # See https://github.com/huggingface/transformers/issues/25420#issuecomment-1775317535 for more info.
        # NOTE: It breaks the pattern in the tests above, for multiple reasons:
        # - assisted_decoding, contrarily to the other methods, can't be called on its own (e.g. needs to
        # prepare the assistant encoder outputs in the main generate body);
        # - assisted_decoding does not support `use_cache = False`
        # - assisted_decoding does not support `batch_size > 1`

        for model_class in self.all_generative_model_classes:
            if model_class._is_stateful:
                self.skipTest(reason="Stateful models don't support assisted generation")
            if any(model_name in model_class.__name__.lower() for model_name in ["reformer"]):
                self.skipTest(reason="Won't fix: old model with different cache format")
            if any(
                model_name in model_class.__name__.lower()
                for model_name in [
                    "moshi",
                    "git",
                    "prophetnet",
                    "mllama",  # special cache sizes
                    "blip2",  # overridden `generate()` all BLIP models
                    "instructblip",
                    "instructblipvideo",
                ]
            ):
                self.skipTest(reason="May fix in the future: need model-specific fixes")

            # enable cache
            config, inputs_dict = self.prepare_config_and_inputs_for_generate(batch_size=1)
            set_config_for_less_flaky_test(config)

            # force eager attention to support output attentions
            if self.has_attentions:
                config._attn_implementation = "eager"

            # NOTE: assisted generation only works with cache on at the moment.
            if not hasattr(config.get_text_config(), "use_cache"):
                self.skipTest(reason=f"{model_class.__name__} doesn't support caching")

            config.is_decoder = True
            model = model_class._from_config(config, attn_implementation="eager").to(torch_device).eval()
            set_model_for_less_flaky_test(model)
            config = model.config
            # Sets assisted generation arguments such that:
            # a) no EOS is generated, to ensure generation doesn't break early
            # b) the assistant model always generates two tokens when it is called, to ensure the input preparation of
            #    the assistant model is correct
            # c) there are at least two forward passes in the main model, to ensure the input preparation of
            #    the main model is correct
            # d) use a cache type compatible with rollbacks (only dynamic cache atm). Otherwise, there may be
            #     differences vs model-specific default cache
            generation_kwargs = {
                "eos_token_id": -1,  # see a)
                "max_new_tokens": 4,  # see c)
                "num_beams": 1,
                "do_sample": False,
                "output_scores": True,
                "output_logits": True,
                "output_hidden_states": True,
                "output_attentions": self.has_attentions,
                "return_dict_in_generate": True,
                "use_cache": True,
                "cache_implementation": "dynamic_full",  # see d)
            }
            logits_processor_kwargs = self._get_logits_processor_kwargs(config=model.config)

            output_greedy = model.generate(**generation_kwargs, **inputs_dict, **logits_processor_kwargs)

            # test with the same assistant model or randomly init one
            # in the first case all candidate tokens are accepted, in the second none is accepted
            # case when some are accepted and some not is hard to reproduce, so let's hope this catches most errors :)
            if assistant_type == "random":
                assistant_model = model_class(config).to(torch_device).eval()
            else:
                assistant_model = model
            assistant_model.config._attn_implementation = "eager"
            assistant_model.generation_config.num_assistant_tokens = 2  # see b)
            assistant_model.generation_config.num_assistant_tokens_schedule = "constant"  # see b)
            generation_kwargs.update({"assistant_model": assistant_model})
            output_assisted = model.generate(**generation_kwargs, **inputs_dict, **logits_processor_kwargs)

            # default values of `has_similar_generate_outputs`
            atol, rtol = 1e-5, 1e-5
            # `gpt_oss` seems to have larger differences on CPU every other generated tokens, sth. like
            # 1e-9, 1e-5, 1e-9, 1e-5. While on GPU, they are all very small 1e-9.
            if model.config.model_type == "gpt_oss" and torch_device == "cpu":
                atol, rtol = 1e-4, 1e-4

            # The two outputs must match and their shape must be as expected
            self.assertTrue(has_similar_generate_outputs(output_greedy, output_assisted, atol=atol, rtol=rtol))
            for output in (output_greedy, output_assisted):
                self._check_generate_outputs(output, model.config, use_cache=True)

    @pytest.mark.generate
    def test_prompt_lookup_decoding_matches_greedy_search(self):
        # This test ensures that the prompt lookup generation does not introduce output changes over greedy search.
        # This test is mostly a copy of test_assisted_decoding_matches_greedy_search

        for model_class in self.all_generative_model_classes:
            if model_class._is_stateful:
                self.skipTest(reason="Stateful models don't support assisted generation")
            old_models = [  # models that we won't commit resources fixing because they are old and have little usage
                # reformer: has a different cache format
                "reformer",
                # imagegpt: the output lm head uses `vocab_size - 1` tokens, so the `NoBadWordsLogitsProcessor` used
                # by prompt lookup may fail
                "imagegpt",
            ]
            if any(model_name in model_class.__name__.lower() for model_name in old_models):
                self.skipTest(reason="Won't fix: old model")
            if any(
                model_name in model_class.__name__.lower()
                for model_name in [
                    "moshi",
                    "git",
                    "prophetnet",
                    "mllama",  # special cache sizes
                    "blip2",  # overridden `generate()` for all BLIP models
                    "instructblip",
                    "instructblipvideo",
                ]
            ):
                self.skipTest(reason="May fix in the future: need model-specific fixes")

            # enable cache
            config, inputs_dict = self.prepare_config_and_inputs_for_generate(batch_size=1)

            # force eager attention to support output attentions
            if self.has_attentions:
                config._attn_implementation = "eager"

            # NOTE: assisted generation only works with cache on at the moment.
            if not hasattr(config.get_text_config(), "use_cache"):
                self.skipTest(reason=f"{model_class.__name__} doesn't support caching")

            config.is_decoder = True
            model = model_class(config).to(torch_device).eval()
            # Sets assisted generation arguments such that:
            # a) no EOS is generated, to ensure generation doesn't break early
            # b) the prompt lookup tries to give the model 2 tokens, to ensure the input preparation of
            #    prompt lookup is correct
            # c) there are at least two forward passes in the main model, to ensure the input preparation of
            #    the main model is correct
            # d) use a cache type compatible with rollbacks (only dynamic cache atm). Otherwise, there may be
            #     differences vs model-specific default cache
            generation_kwargs = {
                "eos_token_id": -1,  # see a)
                "max_new_tokens": 4,  # see c)
                "num_beams": 1,
                "do_sample": False,
                "output_scores": True,
                "output_logits": True,
                "output_hidden_states": True,
                "output_attentions": self.has_attentions,
                "return_dict_in_generate": True,
                "use_cache": True,
                "cache_implementation": "dynamic_full",  # see d)
            }
            logits_processor_kwargs = self._get_logits_processor_kwargs(config=model.config)

            output_greedy = model.generate(**generation_kwargs, **inputs_dict, **logits_processor_kwargs)

            generation_kwargs.update({"prompt_lookup_num_tokens": 2})  # see b)
            output_prompt_lookup = model.generate(**generation_kwargs, **inputs_dict, **logits_processor_kwargs)

            # The two outputs must match and their shape must be as expected
            self.assertTrue(has_similar_generate_outputs(output_greedy, output_prompt_lookup))
            for output in (output_greedy, output_prompt_lookup):
                self._check_generate_outputs(output, model.config, use_cache=True)

    @pytest.mark.generate
    def test_assisted_decoding_sample(self):
        # In this test we don't check assisted vs non-assisted output -- seeded assisted decoding with sample will not
        # match sample for the same seed, as the forward pass does not return the exact same logits (due to matmul with
        # different shapes, see https://github.com/huggingface/transformers/issues/25420#issuecomment-1775317535).
        for model_class in self.all_generative_model_classes:
            if model_class._is_stateful:
                self.skipTest(reason="Stateful models don't support assisted generation")
            if any(model_name in model_class.__name__.lower() for model_name in ["reformer"]):
                self.skipTest(reason="Won't fix: old model with different cache format")
            if any(
                model_name in model_class.__name__.lower()
                for model_name in [
                    "moshi",
                    "git",
                    "prophetnet",
                    "mllama",  # special cache sizes
                    "blip2",  # overridden `generate()` for all BLIP models
                    "instructblip",
                    "instructblipvideo",
                ]
            ):
                self.skipTest(reason="May fix in the future: need model-specific fixes")

            # enable cache
            config, inputs_dict = self.prepare_config_and_inputs_for_generate(batch_size=1)

            # force eager attention to support output attentions
            if self.has_attentions:
                config._attn_implementation = "eager"

            # NOTE: assisted generation only works with cache on at the moment.
            if not hasattr(config.get_text_config(), "use_cache"):
                self.skipTest(reason=f"{model_class.__name__} doesn't support caching")

            config.is_decoder = True
            model = model_class._from_config(config, attn_implementation="eager").to(torch_device).eval()
            config = model.config
            # Sets assisted generation arguments such that:
            # a) no EOS is generated, to ensure generation doesn't break early
            # b) the assistant model always generates two tokens when it is called, to ensure the input preparation of
            #    the assistant model is correct
            # c) there are at least two forward passes in the main model, to ensure the input preparation of
            #    the main model is correct
            # d) use a cache type compatible with rollbacks (only dynamic cache atm). Otherwise, there may be
            #     differences vs model-specific default cache
            assistant_model = model
            assistant_model.generation_config.num_assistant_tokens = 2  # see b)
            assistant_model.generation_config.num_assistant_tokens_schedule = "constant"  # see b)
            generation_kwargs = {
                "eos_token_id": -1,  # see a)
                "max_new_tokens": 4,  # see c)
                "num_beams": 1,
                "do_sample": True,
                "assistant_model": assistant_model,
                "output_scores": True,
                "output_logits": True,
                "output_hidden_states": True,
                "output_attentions": self.has_attentions,
                "return_dict_in_generate": True,
                "use_cache": True,
                "cache_implementation": "dynamic_full",  # see d)
            }
            logits_processor_kwargs = self._get_logits_processor_kwargs(config=model.config)
            output_assisted = model.generate(**generation_kwargs, **inputs_dict, **logits_processor_kwargs)

            self._check_generate_outputs(output_assisted, config, use_cache=True)

    @pytest.mark.generate
    def test_prompt_lookup_decoding_stops_at_eos(self):
        # This test ensures that the prompt lookup generation stops at eos token and does not suggest more tokens
        # (see https://github.com/huggingface/transformers/pull/31301)

        # The main idea is to have an ngram (unigram in our case) that is repeated twice in the input ids.
        # First time at the very end, so input ends with the unigrams, and second any arbitrary location.
        # Also, we need an EOS token which will be injected just after the arbitrary located ngram.
        # We verify that PLD will not copy and propose candidated that contain an EOS token, even if there are overlapping ngrams
        # in input ids. Otherwise a proposed EOS along with the trailing (ngrams-1) tokens might be accepted by the target model.
        # That seems as if the model "generated" and EOS but didn't stop from user's perspective

        input_ids = torch.randint(1, 50, (1, 10), device=torch_device)  # generate inputs in range from 1-50
        arbitrary_ngram = 51  # this is the arbitrary ngram, specifically chosen OOV to prevent flaky tests
        input_ids[:, 3] = arbitrary_ngram  # set pre-eos to arbitrary_ngram which is for sure not present in inputs
        input_ids[:, -1] = arbitrary_ngram  # put arbitrary_ngram in the end for the necessary match to happen

        eos_token_id = torch.tensor([0], device=torch_device)
        input_ids[:, 4] = eos_token_id  # inject eos-token-id in input ids so that it is located after arbitrary_ngram

        # init cand geenerator with max_matching_ngram_size=1 to match per-token
        candidate_generator = PromptLookupCandidateGenerator(
            eos_token_id=eos_token_id, num_output_tokens=4, max_matching_ngram_size=1
        )
        output_prompt_lookup = candidate_generator.get_candidates(input_ids)[0]

        # PLD shouldn't propose any new tokens based on eos-match
        self.assertTrue(output_prompt_lookup.shape[-1] == 10)

    @pytest.mark.generate
    def test_left_padding_compatibility(
        self, unpadded_custom_inputs: Optional[dict] = None, padded_custom_inputs: Optional[dict] = None
    ):
        """
        Tests that adding left-padding yields the same logits as the original input. Exposes arguments for custom
        inputs for overwrites, to prevent full rewrites of the test when all we need is model-specific input handling.

        ! If you overwrite this test, make sure to document why you need to overwrite it !

        NOTE: left-padding results in small numerical differences. This is expected.
        See https://github.com/huggingface/transformers/issues/25420#issuecomment-1775317535

        Args:
            unpadded_custom_inputs (`dict`, *optional*):
                Used in test overwrites. Custom inputs to add/overwrite over the default test inputs.
            padded_custom_inputs (`dict`, *optional*):
                Used in test overwrites. Custom inputs to add/overwrite over the padded test input handcrafted in this
                test. Commonly used e.g. with multimodal cross attention masks.
        """

        # First, filter out models that don't support left padding
        # 1. The model must support padding
        if not self.has_attentions:
            self.skipTest(reason="This model doesn't support padding.")
        # 2. [encoder-decoder] The model must be a decoder-only architecture. Encoder-based architectures can use
        # right-padding in their (encoder) inputs. Encoder-decoder may use left-padding on their decoder inputs
        # [TODO: lift this restriction? technically, we can test padding the decoder inputs.]
        decoder_only_classes = []
        for model_class in self.all_generative_model_classes:
            config, _ = self.prepare_config_and_inputs_for_generate()
            if config.is_encoder_decoder:
                continue
            else:
                decoder_only_classes.append(model_class)
        if len(decoder_only_classes) == 0:
            self.skipTest(reason="No decoder-only architecture available for this model.")
        # 3. [old models] Decoder-only architectures derived from encoder-decoder models could support it in theory,
        # but we haven't added support for it yet. We skip these models for now.
        has_encoder_attributes = any(
            attr_name
            for attr_name in config.to_dict()
            if attr_name.startswith("encoder") and attr_name != "encoder_no_repeat_ngram_size"
        )
        if has_encoder_attributes:
            self.skipTest(
                reason="The decoder-only derived from encoder-decoder models are not expected to support left-padding."
            )

        # Now we can start testing
        unpadded_custom_inputs = unpadded_custom_inputs or {}
        padded_custom_inputs = padded_custom_inputs or {}

        def _prepare_model_kwargs(model_inputs, signature):
            model_kwargs = {"input_ids": model_inputs["input_ids"], "attention_mask": model_inputs["attention_mask"]}
            if "position_ids" in signature:
                position_ids = torch.cumsum(model_inputs["attention_mask"], dim=-1) - 1
                position_ids.masked_fill_(model_inputs["attention_mask"] == 0, 1)
                model_kwargs["position_ids"] = position_ids
            if "cache_position" in signature:
                cache_position = torch.arange(model_inputs["input_ids"].shape[1], device=torch_device)
                model_kwargs["cache_position"] = cache_position
            # forward all other inputs, if they are in the signature
            model_kwargs.update({k: v for k, v in model_inputs.items() if k not in model_kwargs and k in signature})
            return model_kwargs

        for model_class in decoder_only_classes:
            config, inputs_dict = self.prepare_config_and_inputs_for_generate()
            model = model_class(config).to(torch_device).eval()
            signature = inspect.signature(model.forward).parameters.keys()

            # No cache to simplify the test (some models need careful init)
            model.generation_config.use_cache = False
            inputs_dict.update(unpadded_custom_inputs)
            # special case: an inexistent `attention_mask` is a full mask
            inputs_dict["attention_mask"] = inputs_dict.get("attention_mask", None)
            if inputs_dict["attention_mask"] is None:
                inputs_dict["attention_mask"] = torch.ones_like(inputs_dict["input_ids"])

            # Get output logits from inputs without padding
            model_kwargs_wo_padding = _prepare_model_kwargs(inputs_dict, signature)
            next_logits_wo_padding = model(**model_kwargs_wo_padding).logits[:, -1, :]

            # Prepare padding on common inputs (pad length 32)
            input_ids = inputs_dict["input_ids"]
            attention_mask = inputs_dict["attention_mask"]
            token_type_ids = inputs_dict.get("token_type_ids", None)
            pad_token_id = getattr(config.get_text_config(decoder=True), "pad_token_id", None) or 0
            pad_size = (input_ids.shape[0], 32, *input_ids.shape[2:])
            padding = torch.ones(pad_size, dtype=input_ids.dtype, device=torch_device) * pad_token_id
            padded_input_ids = torch.cat((padding, input_ids), dim=1)
            padded_attention_mask = torch.cat(
                (torch.zeros(pad_size[:2], dtype=input_ids.dtype, device=torch_device), attention_mask), dim=1
            )
            if token_type_ids is not None:
                padded_token_type_ids = torch.cat(
                    (
                        # Assumption: `0` is a good default value for padding token type ids
                        torch.zeros(pad_size[:2], dtype=input_ids.dtype, device=torch_device),
                        token_type_ids,
                    ),
                    dim=1,
                )
            else:
                padded_token_type_ids = None

            # Get output logits from inputs with left-padding (pad length 32)
            padded_inputs_dict = copy.deepcopy(inputs_dict)
            padded_inputs_dict["input_ids"] = padded_input_ids
            padded_inputs_dict["attention_mask"] = padded_attention_mask
            if padded_token_type_ids is not None:
                padded_inputs_dict["token_type_ids"] = padded_token_type_ids
            padded_inputs_dict.update(padded_custom_inputs)

            model_kwargs_with_padding = _prepare_model_kwargs(padded_inputs_dict, signature)
            next_logits_with_padding = model(**model_kwargs_with_padding).logits[:, -1, :]

            # They should result in very similar logits
            torch.testing.assert_close(next_logits_wo_padding, next_logits_with_padding, rtol=1e-5, atol=1e-5)

    @pytest.mark.generate
    def test_past_key_values_format(self):
        """
        Test that the KV cache is formatted correctly.
        Having a standard KV cache format is important for a consistent API (and for advanced generation methods).
        """
        for model_class in self.all_generative_model_classes:
            config, inputs = self.model_tester.prepare_config_and_inputs_for_common()

            # If it doesn't support cache, skip the test
            decoder_config = config.get_text_config(decoder=True)
            if not hasattr(decoder_config, "use_cache"):
                self.skipTest(reason=f"{model_class.__name__} doesn't support caching")

            model = model_class(config).to(torch_device)
            model = model.eval()
            if "use_cache" not in inputs:
                inputs["use_cache"] = True
            outputs = model(**inputs)

            if "past_key_values" not in outputs:
                self.skipTest(reason="This model doesn't return `past_key_values`")

            cache = outputs["past_key_values"]
            if config.is_encoder_decoder:
                batch_size, seq_length = inputs["decoder_input_ids"].shape[:2]
            else:
                batch_size, seq_length = inputs["input_ids"].shape[:2]

            # Check the format
            self._check_past_key_values_for_generate(batch_size, cache, seq_length, decoder_config)

    @pytest.mark.generate
    def test_generate_from_random_inputs_embeds(self):
        """
        Text-only: Tests that different `inputs_embeds` generate different outputs in models with `main_input=="input_ids"`.
        Some models have 'images' as main input and thus can't generate with random text embeddings.
        See `test_generate_from_inputs_embeds` for more general checks.
        """
        for model_class in self.all_generative_model_classes:
            config, inputs_dict = self.prepare_config_and_inputs_for_generate()

            if config.is_encoder_decoder:
                continue
            config.is_decoder = True

            model = model_class(config).to(torch_device).eval()
            if "inputs_embeds" not in inspect.signature(model.prepare_inputs_for_generation).parameters:
                continue

            #  No easy fix, let's skip the test for now
            has_complex_embeds_computation = any(
                model_name in model_class.__name__.lower() for model_name in ["moshi"]
            )

            if model_class.main_input_name != "input_ids" or has_complex_embeds_computation:
                self.skipTest(
                    "The model's main input name in not `input_ids` and we need kwargs from input dict as well."
                )

            if hasattr(config, "scale_embedding"):
                config.scale_embedding = False

            generation_kwargs = {
                "return_dict_in_generate": True,
                "output_scores": True,
                "do_sample": False,
                "max_new_tokens": 5,
                "min_new_tokens": 5,  # generate exactly 5 tokens
            }

            input_ids = inputs_dict.pop("input_ids")
            inputs_embeds = model.get_input_embeddings()(input_ids)
            outputs_from_embeds = model.generate(input_ids, inputs_embeds=inputs_embeds, **generation_kwargs)

            # If we pass different inputs_embeds, we should get different outputs (the output text may be the
            # same, but the logits will almost surely be different)
            random_embeds = torch.rand_like(inputs_embeds)
            outputs_from_rand_embeds = model.generate(
                input_ids=input_ids, inputs_embeds=random_embeds, **generation_kwargs
            )
            for i in range(len(outputs_from_rand_embeds.scores)):
                self.assertFalse(torch.allclose(outputs_from_embeds.scores[i], outputs_from_rand_embeds.scores[i]))

    @pytest.mark.generate
    @parameterized.expand([("greedy", 1), ("beam search", 2)])
    def test_generate_from_inputs_embeds(self, _, num_beams):
        """Tests that we can generate from `inputs_embeds` instead of `input_ids` in LLMs, VLMs, etc"""
        # When supported, tests that the decoder model can generate from `inputs_embeds` instead of `input_ids`
        # if fails, you should probably update the `prepare_inputs_for_generation` function
        for model_class in self.all_generative_model_classes:
            config, inputs_dict = self.prepare_config_and_inputs_for_generate()

            # This test is for decoder-only models (encoder-decoder models have native input embeddings support in the
            # decoder)
            if config.is_encoder_decoder:
                continue
            config.is_decoder = True

            set_config_for_less_flaky_test(config)
            # Skip models without explicit support
            model = model_class(config).to(torch_device).eval()
            set_model_for_less_flaky_test(model)
            if "inputs_embeds" not in inspect.signature(model.prepare_inputs_for_generation).parameters:
                continue

            # There are a few exception patterns in this test:
            # 1 - Complex `inputs_embeds` computation, i.e. the correct computation of inputs embeds is more complex
            # than calling the embedding layer with `input_ids`. Subcases of this exception:
            #   1.A - Ignore `scale_embedding`, if the model supports it (it is controlled by a model-dependent flag)
            if hasattr(config, "scale_embedding"):
                config.scale_embedding = False
            # HACK - in the case of granite speech, input_features and inputs_embeds are mutually exclusive;
            # this is similar to VLMs and should likely be standardized for similar audio models in the future,
            # then made generic here.
            if "granitespeech" in model_class.__name__.lower():
                inputs_dict.pop("input_features", None)

            #   1.B - No easy fix, let's skip the check that compares the outputs from `input_ids` and `inputs_embeds`
            has_complex_embeds_computation = any(
                model_name in model_class.__name__.lower() for model_name in ["moshi"]
            )
            # 2 - `inputs_dict` doesn't contain `attention_mask`. When `attention_mask` is not passed to generate,
            # we infer it from `input_ids`. The last test case will fail if there is a pad token in the original input.
            missing_attention_mask = "attention_mask" not in inputs_dict

            # Traditional way of generating text
            input_ids = inputs_dict.pop("input_ids")
            generation_kwargs = {
                "return_dict_in_generate": True,
                "output_scores": True,
                "num_beams": num_beams,
                "do_sample": False,
                "max_new_tokens": 5,
                "min_new_tokens": 5,  # generate exactly 5 tokens
                "use_cache": True,
            }
            outputs_from_ids = model.generate(input_ids=input_ids, **generation_kwargs, **inputs_dict)
            self.assertEqual(outputs_from_ids.sequences.shape[:2], (input_ids.shape[0], input_ids.shape[1] + 5))

            # Same thing, but from input embeddings (`input_ids` is passed so the prompt is present in the output).
            # The output of the two calls should be the same.
            inputs_embeds = model.get_input_embeddings()(input_ids)
            outputs_from_embeds = model.generate(
                input_ids=input_ids, inputs_embeds=inputs_embeds, **generation_kwargs, **inputs_dict
            )
            if not has_complex_embeds_computation:
                self.assertTrue(has_similar_generate_outputs(outputs_from_ids, outputs_from_embeds))

            # input_ids is not a required input on most models -- if we don't pass it, the newly generated tokens will
            # be the same
            if not missing_attention_mask:
                outputs_from_embeds_wo_ids = model.generate(
                    inputs_embeds=inputs_embeds, **generation_kwargs, **inputs_dict
                )
                outputs_from_embeds.sequences = outputs_from_embeds.sequences[:, inputs_embeds.shape[1] :]
                self.assertTrue(has_similar_generate_outputs(outputs_from_embeds_wo_ids, outputs_from_embeds))

    @pytest.mark.generate
    def test_generate_from_inputs_embeds_with_static_cache(self):
        """
        Test that StaticCache can generate from inputs_embeds and calculates max_cache_length
        correctly in `generate()`. We force the model to not stop generation until max-length is reached
        to verify that the cache length is indeed set correctly and we don't run out of index when slicing the cache.
        """
        for model_class in self.all_generative_model_classes:
            # Here, we should ideally not skip any model, and test them all. However, some old models cannot correctly
            # use a static cache because they don't create the causal masks correctly.
            # TODO: cyril -> relax this by adding a `_support_static_cache` attribute
            if not model_class._can_compile_fullgraph:
                self.skipTest(reason="This model does not support the static cache format")

            config, inputs_dict = self.prepare_config_and_inputs_for_generate()

            if config.is_encoder_decoder:
                self.skipTest(reason="This model is encoder-decoder and has Encoder-Decoder Cache")

            model = model_class(config).to(torch_device).eval()
            if "inputs_embeds" not in inspect.signature(model.prepare_inputs_for_generation).parameters:
                self.skipTest(reason="This model does not support `inputs_embeds` in generation")

            input_ids = inputs_dict.pop("input_ids")

            model.config.use_cache = True
            model.config.is_decoder = True
            batch_size = input_ids.shape[0]
            max_new_tokens = 10

            # here we force to not stop at eos and go until max-length
            model.generation_config.eos_token_id = model.config.get_text_config().eos_token_id = -1
            generation_kwargs = {
                "max_new_tokens": max_new_tokens,
                "cache_implementation": "static",
                "return_dict_in_generate": True,  # Required to return `past_key_values`
            }

            text_config = model.config.get_text_config()
            head_dim = (
                getattr(text_config, "head_dim", None) or text_config.hidden_size // text_config.num_attention_heads
            )
            num_key_value_heads = (
                text_config.num_attention_heads
                if getattr(text_config, "num_key_value_heads", None) is None
                else text_config.num_key_value_heads
            )
            num_hidden_layers = text_config.num_hidden_layers

            inputs_embeds = model.get_input_embeddings()(input_ids)
            outputs = model.generate(inputs_embeds=inputs_embeds, **generation_kwargs, **inputs_dict)

            # we should get `max_length - 1` in shape, not `max_length - embeds_length`.
            # -1 because the last generated token isn't yet in the cache.
            max_length = max_new_tokens + inputs_embeds.shape[1] - 1
            cache_shape = [batch_size, num_key_value_heads, max_length, head_dim]
            self.assertIsInstance(outputs.past_key_values, StaticCache)
            self.assertEqual(len(outputs.past_key_values), num_hidden_layers)
            self.assertListEqual(list(outputs.past_key_values.layers[0].keys.shape), cache_shape)

    @pytest.mark.generate
    def test_generate_continue_from_past_key_values(self):
        # Tests that we can continue generating from past key values, returned from a previous `generate` call
        for model_class in self.all_generative_model_classes:
            if any(model_name in model_class.__name__.lower() for model_name in ["imagegpt", "mllama"]):
                self.skipTest(reason="Won't fix: old model with unique inputs/caches/other")
            if any(model_name in model_class.__name__.lower() for model_name in ["umt5"]):
                self.skipTest(reason="TODO: needs modeling or test input preparation fixes for compatibility")

            config, inputs = self.model_tester.prepare_config_and_inputs_for_common()

            if not hasattr(config.get_text_config(), "use_cache"):
                self.skipTest(reason=f"{model_class.__name__} doesn't support caching")

            # Let's make it always:
            # 1. use cache (for obvious reasons)
            # 2. generate to max length (which can be achieved by setting the eos token to an invalid value), which
            #    would make the test flaky (e.g. EOS is generated on iteration 1 on both generations, but the
            #    continuation would force it to generate beyond an EOS token)
            # 3. ignore `token_type_ids` for simplicity
            # 4. ignore `forced_eos_token_id`, which requires further manipulation of the continuation inputs and is
            #    active by default on some models
            # 5. ignore `encoder_no_repeat_ngram_size`, which is set by default in some encoder-decoder models. When
            #    we use their decoder as a stand-alone model, `encoder_no_repeat_ngram_size` actually prevents
            #    repetition exclusively from the prompt. This test relies on comparing one call vs 2 calls
            #    with cache, what is considered a prompt is different in the two cases.

            if "token_type_ids" in inputs:
                del inputs["token_type_ids"]

            model = model_class(config).to(torch_device)
            model.eval()

            # If "past_key_values" is not returned, skip the test (e.g. RWKV uses a different cache name and format)
            outputs = model(**inputs)
            if "past_key_values" not in outputs:
                self.skipTest(reason="This model doesn't return `past_key_values`")

            generate_kwargs = {
                "pad_token_id": -1,
                "eos_token_id": -1,
                "forced_eos_token_id": None,
                "encoder_no_repeat_ngram_size": 0,
                "use_cache": True,
                "do_sample": False,
                "return_dict_in_generate": True,
                "output_scores": True,
            }

            # Traditional way of generating text, with `return_dict_in_generate` to return the past key values
            outputs = model.generate(**inputs, **generate_kwargs, max_new_tokens=4)

            # Let's generate again, but passing the past key values in between (3 + 1 = 4 tokens). Note that the
            # inputs may need to be tweaked across `generate` calls (like the attention mask).
            outputs_cached = model.generate(**inputs, **generate_kwargs, max_new_tokens=3)

            # Continue from the tokens generated above, preparing the inputs accordingly
            inputs["past_key_values"] = outputs_cached.past_key_values
            new_attention_len = outputs_cached.sequences.shape[-1]
            if config.is_encoder_decoder:
                inputs["decoder_input_ids"] = outputs_cached.sequences
                if "decoder_attention_mask" in inputs:
                    inputs["decoder_attention_mask"] = torch.nn.functional.pad(
                        inputs["decoder_attention_mask"],
                        (0, new_attention_len - inputs["decoder_attention_mask"].shape[1]),
                        mode="constant",
                        value=1,
                    )
            else:
                inputs["input_ids"] = outputs_cached.sequences
                if "attention_mask" in inputs:
                    inputs["attention_mask"] = torch.nn.functional.pad(
                        inputs["attention_mask"],
                        (0, new_attention_len - inputs["attention_mask"].shape[1]),
                        mode="constant",
                        value=1,
                    )
            first_caches_scores = outputs_cached.scores
            outputs_cached = model.generate(**inputs, **generate_kwargs, max_new_tokens=1)
            full_cached_scores = first_caches_scores + outputs_cached.scores
            outputs_cached.scores = full_cached_scores

            # The two sets of generated text and past kv should be equal to each other
            self.assertTrue(has_similar_generate_outputs(outputs, outputs_cached))
            self._check_caches_are_equal(outputs.past_key_values, outputs_cached.past_key_values)

    @pytest.mark.generate
    def test_generate_continue_from_inputs_embeds(self):
        """Tests that we can continue generation from `inputs_embeds` and past key values returned from a previous `generate` call."""
        for model_class in self.all_generative_model_classes:
            if any(model_name in model_class.__name__.lower() for model_name in ["imagegpt"]):
                self.skipTest(reason="Won't fix: old model with unique inputs/caches/other")
            if any(model_name in model_class.__name__.lower() for model_name in ["umt5"]):
                self.skipTest(reason="TODO: needs modeling or test input preparation fixes for compatibility")

            config, inputs_dict = self.prepare_config_and_inputs_for_generate()

            if "token_type_ids" in inputs_dict:
                del inputs_dict["token_type_ids"]

            if config.is_encoder_decoder:
                self.skipTest(reason="This model is encoder-decoder")
            # TODO (joao, raushan): the correct line below is `if not hasattr(config.get_text_config(), "use_cache")`,
            # but it breaks a few models. Fix and then apply `has_similar_generate_outputs` pattern
            if not hasattr(config, "use_cache"):
                self.skipTest(reason=f"{model_class.__name__} doesn't support caching")

            model = model_class(config).to(torch_device).eval()

            if "inputs_embeds" not in inspect.signature(model.prepare_inputs_for_generation).parameters:
                self.skipTest(reason="This model does not support `inputs_embeds` in generation")

            # If "past_key_values" is not returned, skip the test (e.g. RWKV uses a different cache name and format)
            outputs = model(**inputs_dict)
            if "past_key_values" not in outputs:
                self.skipTest(reason="This model doesn't return `past_key_values`")

            input_ids = inputs_dict.pop("input_ids")

            model.generation_config.pad_token_id = model.generation_config.eos_token_id = -1
            model.generation_config.forced_eos_token_id = None
            model.config.is_decoder = True
            model.generation_config.use_cache = True

            generation_kwargs = {
                "return_dict_in_generate": True,
                "do_sample": False,
            }

            # Traditional way of generating text, with `return_dict_in_generate` to return the past key values.
            input_embeds = model.get_input_embeddings()(input_ids)
            outputs = model.generate(inputs_embeds=input_embeds, max_new_tokens=4, **generation_kwargs)

            # Let's generate again, but passing the past key values in between (3 + 1 = 4 tokens)
            initial_output = model.generate(inputs_embeds=input_embeds, max_new_tokens=3, **generation_kwargs)
            continued_embeds = torch.cat([input_embeds, model.get_input_embeddings()(initial_output.sequences)], dim=1)
            cached_output = model.generate(
                inputs_embeds=continued_embeds,
                max_new_tokens=1,
                past_key_values=initial_output.past_key_values,
                **generation_kwargs,
            )

            # Combine the (3 + 1) generated tokens and verify it matches with full generation.
            combined_output_sequences = torch.concat([initial_output.sequences, cached_output.sequences], axis=1)
            self.assertListEqual(outputs.sequences.tolist(), combined_output_sequences.tolist())
            # The two sets of past kv should be equal to each other
            self._check_caches_are_equal(outputs.past_key_values, cached_output.past_key_values)

    @pytest.mark.generate
    def test_generate_with_static_cache(self):
        """
        Tests that generating with static cache give almost same results as with dynamic cache, and the output cache
        has the expected shapes
        """
        for model_class in self.all_generative_model_classes:
            # Here, we should ideally not skip any model, and test them all. However, some old models cannot correctly
            # use a static cache because they don't create the causal masks correctly.
            # TODO: cyril -> relax this by adding a `_support_static_cache` attribute
            if not model_class._can_compile_fullgraph:
                self.skipTest(reason="This model does not support the static cache format")

            config, inputs_dict = self.prepare_config_and_inputs_for_generate()
            set_config_for_less_flaky_test(config)
            main_input = inputs_dict[model_class.main_input_name]

            if config.is_encoder_decoder:
                self.skipTest(reason="This model is encoder-decoder and has Encoder-Decoder Cache")

            config.is_decoder = True
            batch_size = main_input.shape[0]
            seq_length = self.model_tester.seq_length
            max_new_tokens = 20

            for dtype in (torch.float32, torch.float16):
                model = model_class(copy.deepcopy(config)).to(torch_device).to(dtype).eval()
                inputs_dict = {
                    k: v.to(dtype) if isinstance(v, torch.Tensor) and torch.is_floating_point(v) else v
                    for k, v in inputs_dict.items()
                }
                set_model_for_less_flaky_test(model)

                generation_kwargs = {
                    "max_new_tokens": max_new_tokens,
                    "return_dict_in_generate": True,  # Required to return `past_key_values`
                    "output_scores": True,
                    "use_cache": True,
                }

                static_cache_generation = model.generate(
                    **generation_kwargs, **inputs_dict, cache_implementation="static"
                )

                # Check 1: The cache shapes must match the expected shapes
                max_cache_len = seq_length + max_new_tokens - 1  # cache len = gen len - 1, the last token has no cache
                text_config = config.text_config if hasattr(config, "text_config") else config
                head_dim = (
                    getattr(text_config, "head_dim", None)
                    or text_config.hidden_size // text_config.num_attention_heads
                )
                num_key_value_heads = (
                    text_config.num_attention_heads
                    if getattr(text_config, "num_key_value_heads", None) is None
                    else text_config.num_key_value_heads
                )
                num_hidden_layers = text_config.num_hidden_layers
                cache_shape = (batch_size, num_key_value_heads, max_cache_len, head_dim)
                self.assertTrue(isinstance(static_cache_generation.past_key_values, StaticCache))
                self.assertTrue(len(static_cache_generation.past_key_values) == num_hidden_layers)
                self.assertTrue(static_cache_generation.past_key_values.layers[0].keys.shape == cache_shape)

                # Check 2: The outputs must be similar to the case with dynamic cache
                dynamic_cache_generation = model.generate(**generation_kwargs, **inputs_dict)
                self.assertTrue(has_similar_generate_outputs(dynamic_cache_generation, static_cache_generation))

    @require_optimum_quanto
    @pytest.mark.generate
    def test_generate_with_quant_cache(self):
        for model_class in self.all_generative_model_classes:
            config, inputs_dict = self.prepare_config_and_inputs_for_generate()

            if config.is_encoder_decoder or not model_class._supports_default_dynamic_cache():
                self.skipTest(reason="This model does not support the quantized cache format")

            config.is_decoder = True
            model = model_class(config).to(torch_device).eval()
            generation_kwargs = {
                "max_new_tokens": 5,
                "cache_implementation": "quantized",
                # careful with group size, should be divisor of model's hidden size
                "cache_config": {"backend": "quanto", "nbits": 2, "q_group_size": 8, "residual_length": 128},
                "return_dict_in_generate": True,  # Required to return `past_key_values`
                "use_cache": True,
            }

            results = model.generate(**generation_kwargs, **inputs_dict)
            self.assertTrue(all(isinstance(layer, QuantoQuantizedLayer) for layer in results.past_key_values.layers))

            # passing past key values of different type should raise Error
            with self.assertRaises(ValueError):
                model.generate(past_key_valyes=DynamicCache(config=model.config), **generation_kwargs, **inputs_dict)

            # setting incorrect cache_config args should raise an Error, i.e. nbits=60 does not make sense
            generation_kwargs["cache_config"] = {"nbits": 60, "q_group_size": 8, "residual_length": 128}
            with self.assertRaises(ValueError):
                model.generate(**generation_kwargs, **inputs_dict)

    @pytest.mark.generate
    @pytest.mark.torch_compile_test
    @require_torch_greater_or_equal("2.6")  # Uses torch.compiler.set_stance
    def test_generate_compile_model_forward_fullgraph(self):
        """
        Tests that `.generate` is compatible with torch.compile, keeping the same results. Also confirms that
        `.forward` called from `.generate` sees no graph breaks or recompilations when compiled.

        ⚠️ Runs two sequential generations to ensure the cache doesn't get stuck after the first compiled run! ⚠️
        """
        for model_class in self.all_generative_model_classes:
            # 1. Test exclusion criteria
            if not model_class._can_compile_fullgraph:
                self.skipTest("This model doesn't support compilation without graph breaks")

            # 2. Prepares two sets of inputs
            config, inputs_dict = self.prepare_config_and_inputs_for_generate(batch_size=4)
            set_config_for_less_flaky_test(config)
            model = model_class(config).to(torch_device)
            set_model_for_less_flaky_test(model)
            model.eval()  # otherwise `self.training` is `True` -- this flag is used at attn mask creation time

            # Some composite models have a custom generate and will call an inner model's generate -> that inner model
            # is the one that gets compiled.
            # (Note for the future: if BLIP starts causing problems, let's stop testing it)
            if "blip" in model.__class__.__name__.lower():
                model_to_be_compiled = model.language_model
            else:
                model_to_be_compiled = model

            # creates two sets of *different* inputs with the same shape
            main_input = inputs_dict[model.main_input_name].to(torch_device)
            half_batch_size = main_input.shape[0] // 2
            input_1 = {}
            input_2 = {}
            for key, value in inputs_dict.items():
                if isinstance(value, torch.Tensor):
                    input_1[key] = value[:half_batch_size, :].to(torch_device)
                    input_2[key] = value[half_batch_size : half_batch_size * 2, :].to(torch_device)
                else:
                    input_1[key] = value
                    input_2[key] = value
            model_input_sets = [input_1, input_2]
            self.assertTrue(
                model_input_sets[0][model.main_input_name].shape == model_input_sets[1][model.main_input_name].shape
            )

            # 3. compilation-specific setup and generation parameterization
            torch.compiler.reset()  # prevent cached compilation from being used in the test
            has_defined_cache_implementation = model.generation_config.cache_implementation is not None
            compile_config = CompileConfig(fullgraph=True, dynamic=False)  # Error out on dynamic shapes
            compile_config._compile_all_devices = True  # force compilation (e.g. fast CI, CPU)

            generation_kwargs = {
                "use_cache": True,
                "do_sample": False,
                "max_new_tokens": 5,
                "return_dict_in_generate": True,
                "output_scores": True,
                "compile_config": compile_config,
            }

            # 4. get eager + dynamic cache results for future comparison
            dynamic_outputs = []
            # Ignores all `torch.compile` usage, useful to test models that that have non-default compilable caches
            # (who would have used compilation in this section)
            with torch.compiler.set_stance("force_eager"):
                for model_inputs in model_input_sets:
                    gen_out = model.generate(**model_inputs, **generation_kwargs)
                    dynamic_outputs.append(gen_out)
                    # sanity checks for the default cache implementation
                    if not has_defined_cache_implementation:
                        decoder_cache = (
                            gen_out.past_key_values.self_attention_cache
                            if config.is_encoder_decoder
                            else gen_out.past_key_values
                        )
                        self.assertTrue(isinstance(decoder_cache, DynamicCache))
                        self.assertFalse(decoder_cache.is_compileable)
                        # our auto compile should NOT have been called
                        self.assertFalse(hasattr(model_to_be_compiled, "_compiled_call"))

            # 5. get compiled results -- relies on the automatic compilation triggered by specific compilable caches
            if not has_defined_cache_implementation:
                generation_kwargs["cache_implementation"] = "static"

            compiled_outputs = []
            # Uses a context manager to catch recompilation logs. If there is any recompilation, this test fails.
            # Try/Finally is used to ensure that the log options are reset even if an error is raised.
            try:
                torch._logging.set_logs(recompiles_verbose=True)
                logger = logging.get_logger("torch._dynamo.guards")
                with CaptureLogger(logger) as cl:
                    for model_inputs in model_input_sets:
                        # with torch.compiler.set_stance("fail_on_recompile"):
                        gen_out = model.generate(**model_inputs, **generation_kwargs)
                        compiled_outputs.append(gen_out)
                        # sanity checks
                        decoder_cache = (
                            gen_out.past_key_values.self_attention_cache
                            if config.is_encoder_decoder
                            else gen_out.past_key_values
                        )
                        self.assertFalse(isinstance(decoder_cache, DynamicCache))
                        self.assertTrue(decoder_cache.is_compileable)
                        # our auto compile should have been called
                        self.assertTrue(hasattr(model_to_be_compiled, "_compiled_call"))
            finally:
                torch._logging.set_logs()

            # Compilation of sliding layers necessarily has recompiles with `dynamic=False` - however this test
            # still checks that `fullgraph=True` is supported in this case, as compilation with `dynamic=None`
            # is the default and does not actually lead to too many recompiles
            has_sliding_layers = any(decoder_cache.is_sliding)
            has_recompilation = "Recompiling" in cl.out or ("guard" in cl.out and "failure" in cl.out)
            if not has_sliding_layers and has_recompilation:
                raise RuntimeError(
                    f"`torch.compile` recompiled part of the forward pass in {model.__class__.__name__}. "
                    "See the test logs for more details."
                )

            for dynamic_result, compiled_result in zip(dynamic_outputs, compiled_outputs):
                self.assertTrue(has_similar_generate_outputs(dynamic_result, compiled_result))

    @pytest.mark.generate
    def test_generate_compilation_all_outputs(self):
        """
        Tests that all optional outputs are behaving as expected when compilation is triggered.
        In essence, it's the same as `test_greedy_generate_dict_outputs`, but with automatic compilation triggered.
        """
        for model_class in self.all_generative_model_classes:
            # Here, we should ideally not skip any model, and test them all. However, some old models cannot correctly
            # use a static cache because they don't create the causal masks correctly.
            # TODO: cyril -> relax this by adding a `_support_static_cache` attribute
            if not model_class._can_compile_fullgraph:
                self.skipTest(reason="This model does not support the static cache format")

            config, inputs_dict = self.prepare_config_and_inputs_for_generate()
            if self.has_attentions:
                config._attn_implementation = "eager"  # can't output attentions otherwise
            model = model_class(config).to(torch_device).eval()

            # compilation-specific setup
            torch.compiler.reset()  # prevent cached compilation from being used in the test
            has_defined_cache_implementation = model.generation_config.cache_implementation is not None

            # BLIP is the only exception with custom generate which call `self.lm.generate()`
            # We should avoid such calls in all subsequent multimodal models and try to make `generate()`
            # compatible with multimodality
            compile_config = CompileConfig()
            compile_config._compile_all_devices = True
            if "blip" in model.__class__.__name__.lower():
                model.language_model.generation_config.compile_config = compile_config
                if not has_defined_cache_implementation:
                    model.language_model.generation_config.cache_implementation = "static"
            else:
                # force compilation (e.g. fast CI, CPU)
                model.generation_config.compile_config = compile_config
                if not has_defined_cache_implementation:
                    model.generation_config.cache_implementation = "static"

            logits_processor_kwargs = self._get_logits_processor_kwargs(do_sample=False, config=model.config)
            output_generate = model.generate(
                do_sample=False,
                num_beams=1,
                max_new_tokens=self.max_new_tokens,
                min_new_tokens=self.max_new_tokens,
                output_attentions=True,
                output_hidden_states=True,
                output_scores=True,
                output_logits=True,
                return_dict_in_generate=True,
                use_cache=True,
                **logits_processor_kwargs,
                **inputs_dict,
            )

            if "blip" in model.__class__.__name__.lower():
                self.assertTrue(hasattr(model.language_model, "_compiled_call"))
            else:
                self.assertTrue(hasattr(model, "_compiled_call"))  # our auto compile should have been called

            if model.config.is_encoder_decoder:
                self.assertTrue(output_generate.sequences.shape[1] == self.max_new_tokens + 1)
                self.assertIsInstance(output_generate, GenerateEncoderDecoderOutput)
            else:
                self.assertTrue(
                    output_generate.sequences.shape[1] == self.max_new_tokens + inputs_dict["input_ids"].shape[1]
                )
                self.assertIsInstance(output_generate, GenerateDecoderOnlyOutput)

            self._check_generate_outputs(output_generate, model.config, use_cache=True)

    @pytest.mark.generate
    def test_generate_methods_with_logits_to_keep(self):
        for model_class in self.all_generative_model_classes:
            if "logits_to_keep" not in set(inspect.signature(model_class.forward).parameters.keys()):
                self.skipTest(reason="This model does not support `logits_to_keep` argument.")

            config, inputs_dict = self.prepare_config_and_inputs_for_generate()
            config.use_cache = True
            config.is_decoder = True

            model = model_class(config).to(torch_device).eval()
            # All generation methods (except assisted decoding) rely on always extracting the last token logits of the
            # full logits matrix, so testing out only greedy search and assisted decoding is enough (if it works,
            # other methods will work as well)
            generation_kwargs = {
                "max_new_tokens": 10,
                "do_sample": False,
            }

            # Setting logits_to_keep at 0 keeps all logits (old behavior)
            with_all_logits = model.generate(**generation_kwargs, **inputs_dict, logits_to_keep=0)
            # By default, logits_to_keep is automatically set to 1 if not provided (new behavior)
            without_all_logits = model.generate(**inputs_dict, **generation_kwargs)
            self.assertEqual(with_all_logits.tolist(), without_all_logits.tolist())

    @pytest.mark.generate
    def test_inherits_generation_mixin(self):
        """
        Tests that the model class directly inherits `GenerationMixin`, as opposed to relying on `PreTrainedModel`
        to inherit it.
        """
        for model_class in self.all_generative_model_classes:
            self.assertTrue("GenerationMixin" in str(model_class.__bases__))

    @pytest.mark.generate
    def test_prepare_inputs_for_generation_kwargs_forwards(self, **extra_kwargs):
        """Tests that prepare_inputs_for_generation forwards arbitrary kwargs."""
        for model_class in self.all_generative_model_classes:
            config, _ = self.prepare_config_and_inputs_for_generate()

            model = model_class(config).to(torch_device).eval()

            input_ids = torch.tensor([[1, 2, 3], [4, 5, 6]]).to(torch_device)

            input_args = {
                "input_ids": input_ids,
                "cache_position": torch.tensor([9]).to(torch_device),
                "position_ids": torch.tensor([[0, 1, 2], [0, 1, 2]]).to(torch_device),
            }
            arbitrary_kwargs = {
                "output_attentions": True,
                "output_hidden_states": True,
                "custom_arg": "test_value",
                "numeric_arg": 42,
            }

            model_inputs = model.prepare_inputs_for_generation(**input_args, **arbitrary_kwargs, **extra_kwargs)

            # Verify that input_ids has proper name
            if config.is_encoder_decoder:
                self.assertTrue("decoder_input_ids" in model_inputs)
            else:
                self.assertTrue("input_ids" in model_inputs)

            # Verify that arbitrary kwargs are forwarded
            for key, value in arbitrary_kwargs.items():
                self.assertTrue(key in model_inputs)
                self.assertTrue(model_inputs[key] == value)

    def _test_attention_implementation(self, attn_implementation):
        """
        Compares the output of generate with the eager attention implementation against other implementations.
        NOTE: despite the test logic being the same, different implementations actually need different decorators, hence
        this separate function.
        """
        max_new_tokens = 3
        support_flag = {
            "sdpa": "_supports_sdpa",
            "flash_attention_2": "_supports_flash_attn",
            "flash_attention_3": "_supports_flash_attn",
        }

        for model_class in self.all_generative_model_classes:
            if attn_implementation != "eager" and not getattr(model_class, support_flag[attn_implementation]):
                self.skipTest(f"{model_class.__name__} does not support `attn_implementation={attn_implementation}`")

            config, original_inputs_dict = self.prepare_config_and_inputs_for_generate()
            inputs_dict = {}
            for input_name, input_data in original_inputs_dict.items():
                if isinstance(input_data, torch.Tensor) and input_data.dtype in [torch.float32, torch.bfloat16]:
                    inputs_dict[input_name] = input_data.to(torch.float16)
                else:
                    inputs_dict[input_name] = input_data
            main_input = inputs_dict[model_class.main_input_name]

            # FA2 doesn't accept masking in the middle of the sequence for now. We usually generate right-padded
            # attention masks at test time and, with generate, the mask will be appended with 1s on the right,
            # resulting in a mask with holes (not supported properly by FA2).
            if attn_implementation == "flash_attention_2":
                for input_name in ("attention_mask", "decoder_attention_mask", "encoder_attention_mask"):
                    if input_name in inputs_dict:
                        inputs_dict[input_name] = torch.ones_like(inputs_dict[input_name])

            # make sure that all models have enough positions for generation
            if hasattr(config, "max_position_embeddings"):
                config.max_position_embeddings = max_new_tokens + main_input.shape[1] + 1

            set_config_for_less_flaky_test(config)
            model = model_class(config)

            # If not all sub-models support flex, skip the test. We could potentially set not supported backbones
            # to "eager" attention, leaving it for future updates on multimodality tests
            sub_models_supporting_attn = [
                getattr(module, support_flag[attn_implementation])
                for name, module in model.named_modules()
                if isinstance(module, PreTrainedModel) and name != ""
            ]
            if not all(sub_models_supporting_attn) and len(sub_models_supporting_attn) > 0:
                self.skipTest(
                    f"One of {model_class.__name__}'s backbones does not support `attn_implementation={attn_implementation}`"
                )

            with tempfile.TemporaryDirectory() as tmpdirname:
                model.save_pretrained(tmpdirname)
                del model
                gc.collect()

                generate_kwargs = {
                    "max_new_tokens": max_new_tokens,
                    "do_sample": False,
                    "return_dict_in_generate": True,
                    "output_scores": True,
                    "use_cache": True,
                }

                model_eager = model_class.from_pretrained(
                    tmpdirname,
                    dtype=torch.float16,
                    attn_implementation="eager",
                ).to(torch_device)
                set_model_for_less_flaky_test(model_eager)
                res_eager = model_eager.generate(**inputs_dict, **generate_kwargs)
                del model_eager
                gc.collect()

                model_attn = model_class.from_pretrained(
                    tmpdirname,
                    dtype=torch.float16,
                    attn_implementation=attn_implementation,
                ).to(torch_device)
                set_model_for_less_flaky_test(model_attn)
                res_attn = model_attn.generate(**inputs_dict, **generate_kwargs)
                del model_attn
                gc.collect()

                self.assertTrue(has_similar_generate_outputs(res_eager, res_attn, atol=1e-3, rtol=1e-3))

    @pytest.mark.generate
    @slow
    def test_eager_matches_sdpa_generate(self):
        """Tests that generate has equivalent outputs with SDPA and eager attention implementations."""
        self._test_attention_implementation("sdpa")

    @pytest.mark.flash_attn_test
    @require_flash_attn
    @require_torch_gpu
    @slow
    def test_eager_matches_fa2_generate(self):
        """Tests that generate has equivalent outputs with FA2 and eager attention implementations."""
        self._test_attention_implementation("flash_attention_2")

    @pytest.mark.flash_attn_3_test
    @require_flash_attn_3
    @require_torch_gpu
    @slow
    def test_eager_matches_fa3_generate(self):
        """Tests that generate has equivalent outputs with FA3 and eager attention implementations."""
        self._test_attention_implementation("flash_attention_3")

    @require_flash_attn
    @require_torch_gpu
    @pytest.mark.flash_attn_test
    def test_flash_attention_2_continue_generate_with_position_ids(self):
        """
        Tests whether flash attention can continue its generation from given position ids.

        NOTE: This serves as regression check as we had instances where flash attention entered the varlen
        path here. It should now always enter the base `flash_fn`.
        """

        max_new_tokens = 2
        for model_class in self.all_generative_model_classes:
            if not model_class._supports_flash_attn:
                self.skipTest(f"{model_class.__name__} does not support Flash Attention.")

            config, inputs_dict = self.model_tester.prepare_config_and_inputs_for_common()
            if config.is_encoder_decoder:
                self.skipTest("Model is an encoder-decoder")

            if not hasattr(config.get_text_config(), "use_cache"):
                self.skipTest(f"{model_class.__name__} doesn't support caching")

            if "input_ids" not in inputs_dict or inputs_dict["input_ids"].ndim != 2:
                self.skipTest("Model dummy inputs should contain text input ids")

            # make sure that all models have enough positions for generation
            dummy_input_ids = inputs_dict["input_ids"]
            if hasattr(config, "max_position_embeddings"):
                config.max_position_embeddings = max_new_tokens + dummy_input_ids.shape[1] + 1

            model = model_class(config)
            if "position_ids" not in inspect.signature(model.forward).parameters:
                self.skipTest("Model does not support position_ids")

            with tempfile.TemporaryDirectory() as tmpdirname:
                model.save_pretrained(tmpdirname)
                model = (
                    model_class.from_pretrained(
                        tmpdirname,
                        dtype=torch.bfloat16,
                        attn_implementation="flash_attention_2",
                    )
                    .to(torch_device)
                    .eval()
                )

                # Drop all keys except for `input_ids`. Hard to manipulate with multimodals etc
                dummy_input_ids = inputs_dict["input_ids"]
                dummy_position_ids = torch.arange(dummy_input_ids.shape[1], device=torch_device)
                dummy_position_ids = dummy_position_ids.unsqueeze(0).repeat(dummy_input_ids.shape[0], 1)

                # Store cache for the input prompt
                output = model(dummy_input_ids, position_ids=dummy_position_ids, use_cache=True)
                if "past_key_values" not in output:
                    self.skipTest("This model doesn't return `past_key_values`")

                # create new input_ids and position_ids to continue generation re-using the cache
                new_input_ids = output.logits[:, -1, :].float().argmax(-1)[:, None]
                past_length = dummy_input_ids.shape[1]
                position_ids = torch.arange(past_length, past_length + new_input_ids.shape[1], device=torch_device)
                position_ids = position_ids.unsqueeze(0).repeat(new_input_ids.shape[0], 1)

                output = model(
                    input_ids=new_input_ids,
                    past_key_values=output.past_key_values,
                    position_ids=position_ids,
                    use_cache=True,
                )
                next_token_logits = output.logits[:, -1, :].float()

                generate_kwargs = {
                    "pad_token_id": -1,
                    "eos_token_id": -1,
                    "forced_eos_token_id": None,
                    "use_cache": True,
                    "do_sample": False,
                    "return_dict_in_generate": True,
                    "output_logits": True,
                    "max_new_tokens": max_new_tokens,
                }
                generation_out = model.generate(dummy_input_ids, **generate_kwargs)
                next_token_logits_from_generate = generation_out.logits[-1]

                # acceptable numerical instability
                tol = torch.finfo(torch.bfloat16).eps
                torch.testing.assert_close(next_token_logits_from_generate, next_token_logits, rtol=tol, atol=tol)

    def attention_mask_padding_matches_padding_free_with_position_ids(
        self, attn_implementation: str, fa_kwargs: bool = False
    ):
        """
        Tests that the given attention implementation can work with packed sequences and infers the mask
        from position ids. This test requires the model to use new attention mask API which handles packing.
        """
        if not self.has_attentions:
            self.skipTest(reason="Model architecture does not support attentions")

        max_new_tokens = 30
        support_flag = {
            "sdpa": "_supports_sdpa",
            "flash_attention_2": "_supports_flash_attn",
            "flash_attention_3": "_supports_flash_attn",
        }

        for model_class in self.all_generative_model_classes:
            if attn_implementation != "eager" and not getattr(model_class, support_flag[attn_implementation]):
                self.skipTest(f"{model_class.__name__} does not support {attn_implementation}")

            # can't infer if new attn mask API is supported by assume that only model with attention backend support it
            if not model_class._supports_attention_backend:
                self.skipTest(f"{model_class.__name__} does not support new attention mask API")

            if model_class._is_stateful:  # non-transformer models most probably have no packing support
                self.skipTest(f"{model_class.__name__} doesn't support packing!")

            config, inputs_dict = self.model_tester.prepare_config_and_inputs_for_common()
            if config.is_encoder_decoder:
                self.skipTest("Model is an encoder-decoder")

            if 0 not in inputs_dict.get("attention_mask", []) or "attention_mask" not in inputs_dict:
                self.skipTest("Model dummy inputs should contain padding in their attention mask")

            if "input_ids" not in inputs_dict or inputs_dict["input_ids"].ndim != 2:
                self.skipTest("Model dummy inputs should contain text input ids")

            # make sure that all models have enough positions for generation
            dummy_input_ids = inputs_dict["input_ids"]
            if hasattr(config, "max_position_embeddings"):
                config.max_position_embeddings = max_new_tokens + dummy_input_ids.shape[1] + 1

            model = model_class(config)
            if "position_ids" not in inspect.signature(model.forward).parameters:
                self.skipTest("Model does not support position_ids")

            if (not fa_kwargs) and "position_ids" not in inspect.signature(model.forward).parameters:
                continue  # this model doesn't accept position ids as input

            with tempfile.TemporaryDirectory() as tmpdirname:
                model.save_pretrained(tmpdirname)

                # Drop all keys except for the minimal set. Hard to manipulate with multimodals etc
                inputs_dict = {k: v for k, v in inputs_dict.items() if k in ["input_ids", "attention_mask"]}

                # Ensure left padding, to adapt for some models
                if 0 in inputs_dict["attention_mask"][:, -1]:
                    inputs_dict["attention_mask"] = inputs_dict["attention_mask"].flip(1)
                dummy_attention_mask = inputs_dict["attention_mask"]
                dummy_input_ids[~dummy_attention_mask.bool()] = config.get_text_config().pad_token_id

                model = (
                    model_class.from_pretrained(
                        tmpdirname,
                        dtype=torch.bfloat16,
                        attn_implementation=attn_implementation,
                    )
                    .to(torch_device)
                    .eval()
                )

                if fa_kwargs:
                    # flatten
                    features = [
                        {"input_ids": i[a.bool()].tolist()} for i, a in zip(dummy_input_ids, dummy_attention_mask)
                    ]

                    # add position_ids + fa_kwargs
                    data_collator = DataCollatorWithFlattening(return_tensors="pt", return_flash_attn_kwargs=True)
                    batch = data_collator(features)
                    padfree_inputs_dict = {
                        k: t.to(torch_device) if torch.is_tensor(t) else t for k, t in batch.items()
                    }
                else:
                    # create packed position_ids
                    position_ids = (
                        torch.cat([torch.arange(length) for length in dummy_attention_mask.sum(1).tolist()])
                        .long()
                        .unsqueeze(0)
                        .to(torch_device)
                    )
                    padfree_inputs_dict = {
                        "input_ids": dummy_input_ids[dummy_attention_mask.bool()].unsqueeze(0),
                        "position_ids": position_ids,
                    }

                # We need to do simple forward without cache in order to trigger packed SDPA/flex/eager attention path
                res_padded = model(**inputs_dict, use_cache=False)
                res_padfree = model(**padfree_inputs_dict, use_cache=False)

                logits_padded = res_padded.logits[dummy_attention_mask.bool()]
                logits_padfree = res_padfree.logits[0]

                # acceptable numerical instability
                tol = torch.finfo(torch.bfloat16).eps
                torch.testing.assert_close(logits_padded, logits_padfree, rtol=tol, atol=tol)

    def test_eager_padding_matches_padding_free_with_position_ids(self):
        self.attention_mask_padding_matches_padding_free_with_position_ids(attn_implementation="eager")

    def test_sdpa_padding_matches_padding_free_with_position_ids(self):
        self.attention_mask_padding_matches_padding_free_with_position_ids(attn_implementation="sdpa")

    @require_flash_attn
    @require_torch_gpu
    @pytest.mark.flash_attn_test
    @slow
    def test_flash_attention_2_padding_matches_padding_free_with_position_ids(self):
        self.attention_mask_padding_matches_padding_free_with_position_ids(attn_implementation="flash_attention_2")

    @require_flash_attn
    @require_torch_gpu
    @pytest.mark.flash_attn_test
    @slow
    def test_flash_attention_2_padding_matches_padding_free_with_position_ids_and_fa_kwargs(self):
        self.attention_mask_padding_matches_padding_free_with_position_ids(
            attn_implementation="flash_attention_2", fa_kwargs=True
        )

    @require_flash_attn_3
    @require_torch_gpu
    @pytest.mark.flash_attn_3_test
    @slow
    def test_flash_attention_3_padding_matches_padding_free_with_position_ids(self):
        self.attention_mask_padding_matches_padding_free_with_position_ids(attn_implementation="flash_attention_3")

    @require_flash_attn_3
    @require_torch_gpu
    @pytest.mark.flash_attn_3_test
    @slow
    def test_flash_attention_3_padding_matches_padding_free_with_position_ids_and_fa_kwargs(self):
        self.attention_mask_padding_matches_padding_free_with_position_ids(
            attn_implementation="flash_attention_3", fa_kwargs=True
        )

    def _get_custom_4d_mask_test_data(self):
        # Sequence in which all but the last token is the same
        input_ids = torch.tensor(
            [[10, 11, 12, 13], [10, 11, 12, 14], [10, 11, 12, 15]], device=torch_device, dtype=torch.int64
        )
        position_ids = torch.tensor([[0, 1, 2, 3]] * 3, device=torch_device, dtype=torch.int64)

        # Combining common prefix with the unique ending tokens:
        input_ids_shared_prefix = torch.cat([input_ids[0][:-1], input_ids[:, -1]]).unsqueeze(0)

        # Creating a 4D mask where each of the last 3 tokens do not attend to each other.
        mask_shared_prefix = torch.tensor(
            [
                [
                    [
                        [1, 0, 0, 0, 0, 0],
                        [1, 1, 0, 0, 0, 0],
                        [1, 1, 1, 0, 0, 0],
                        [1, 1, 1, 1, 0, 0],
                        [1, 1, 1, 0, 1, 0],
                        [1, 1, 1, 0, 0, 1],
                    ]
                ]
            ],
        )
        # inverting the attention mask
        mask_dtype = torch.float32
        min_dtype = torch.finfo(mask_dtype).min
        mask_shared_prefix = (mask_shared_prefix.eq(0.0)).to(dtype=mask_dtype, device=torch_device) * min_dtype

        # Creating a position_ids tensor. note the repeating figures in the end.
        position_ids_shared_prefix = torch.tensor([[0, 1, 2, 3, 3, 3]], device=torch_device, dtype=torch.int64)

        return input_ids, position_ids, input_ids_shared_prefix, mask_shared_prefix, position_ids_shared_prefix

    def test_custom_4d_attention_mask(self):
        if not self.has_attentions:
            self.skipTest(reason="Model architecture does not support attentions")

        for model_class in self.all_generative_model_classes:
            if not model_class._can_compile_fullgraph:
                self.skipTest(f"{model_class.__name__} is not guaranteed to work with custom 4D attention masks")
            config, _ = self.model_tester.prepare_config_and_inputs_for_common()
            set_config_for_less_flaky_test(config)
            if getattr(config, "sliding_window", 0) is not None and getattr(config, "sliding_window", 0) > 0:
                self.skipTest(f"{model_class.__name__} with sliding window attention is not supported by this test")
            model = model_class(config).to(device=torch_device, dtype=torch.float32).eval()
            set_model_for_less_flaky_test(model)
            if "position_ids" not in inspect.signature(model.forward).parameters:
                continue  # model doesn't accept position ids and probably has special way to model positions

            (
                input_ids,
                position_ids,
                input_ids_shared_prefix,
                mask_shared_prefix,
                position_ids_shared_prefix,
            ) = self._get_custom_4d_mask_test_data()

            logits = model.forward(input_ids, position_ids=position_ids).logits
            # logits.shape == torch.Size([3, 4, ...])

            logits_shared_prefix = model(
                input_ids_shared_prefix,
                attention_mask=mask_shared_prefix,
                position_ids=position_ids_shared_prefix,
            )[0]
            # logits_shared_prefix.shape == torch.Size([1, 6, ...])

            out_last_tokens = logits[:, -1, :]  # last tokens in each batch line
            out_shared_prefix_last_tokens = logits_shared_prefix[0, -3:, :]  # last three tokens

            # comparing softmax-normalized logits:
            normalized_0 = F.softmax(out_last_tokens, dim=-1)
            normalized_1 = F.softmax(out_shared_prefix_last_tokens, dim=-1)
            torch.testing.assert_close(normalized_0, normalized_1, rtol=1e-3, atol=1e-3)

    def test_forward_with_logits_to_keep(self):
        for model_class in self.all_generative_model_classes:
            if "logits_to_keep" not in set(inspect.signature(model_class.forward).parameters.keys()):
                self.skipTest(reason="This model does not support `logits_to_keep` argument.")

            config, inputs = self.model_tester.prepare_config_and_inputs_for_common()
            batch_size, sequence_length = inputs["input_ids"].shape[:2]
            vocab_size = config.get_text_config().vocab_size
            model = model_class(config).to(device=torch_device).eval()
            # some models have labels but `logits_to_keep` should not be used in train mode
            _ = inputs.pop("labels", None)

            # logits_to_keep=0 is a special case meaning "keep all logits"
            all_logits = model(**inputs, logits_to_keep=0).logits
            last_token_logits = model(**inputs, logits_to_keep=1).logits

            # Assert all shapes are correct
            self.assertEqual(tuple(all_logits.shape), (batch_size, sequence_length, vocab_size))
            self.assertEqual(tuple(last_token_logits.shape), (batch_size, 1, vocab_size))

            # Assert the last tokens are actually the same (except for the natural fluctuation due to order of FP ops)
            torch.testing.assert_close(all_logits[:, -1:, :], last_token_logits, rtol=1e-5, atol=1e-5)

    def _check_generate_outputs(self, output, config, use_cache=False, num_return_sequences=1, num_beams=1):
        input_batch_size = int(output.sequences.shape[0] / num_return_sequences)
        internal_batch_size = (
            input_batch_size * num_beams if num_beams > 1 else input_batch_size * num_return_sequences
        )

        prompt_length = getattr(self.model_tester, "seq_length", None)
        prompt_length = getattr(self.model_tester, "encoder_seq_length", prompt_length)
        prompt_length = getattr(self.model_tester, "text_seq_length", prompt_length)

        config = config.text_config if hasattr(config, "text_config") else config

        generated_length = (
            output.sequences.shape[1] - 1 if config.is_encoder_decoder else output.sequences.shape[1] - prompt_length
        )

        cache = getattr(output, "past_key_values", None)
        decoder_past_key_values = cache.self_attention_cache if isinstance(cache, EncoderDecoderCache) else cache

        # in some models we subsample the sequence length in inner layers
        if hasattr(self.model_tester, "get_subsampled_output_lengths"):
            prompt_length = self.model_tester.get_subsampled_output_lengths(prompt_length)

        # scores
        self._check_scores(
            batch_size=internal_batch_size, scores=output.scores, generated_length=generated_length, config=config
        )

        # unprocessed logits
        self._check_logits(batch_size=internal_batch_size, logits=output.logits, config=config)

        # Attentions
        if self.has_attentions:
            if config.is_encoder_decoder:
                # encoder
                self._check_encoder_attention_for_generate(
                    attentions=output.encoder_attentions,
                    batch_size=input_batch_size,
                    config=config,
                    prompt_length=prompt_length,
                )
                # decoder
                self._check_attentions_for_generate(
                    batch_size=internal_batch_size,
                    attentions=output.decoder_attentions,
                    prompt_length=1,  # the BOS token
                    output_length=output.sequences.shape[1],
                    config=config,
                    decoder_past_key_values=decoder_past_key_values,
                )
            else:
                self._check_attentions_for_generate(
                    batch_size=internal_batch_size,
                    attentions=output.attentions,
                    prompt_length=prompt_length,
                    output_length=output.sequences.shape[1],
                    config=config,
                    decoder_past_key_values=decoder_past_key_values,
                )

        # Hidden States
        if config.is_encoder_decoder:
            # encoder
            self._check_encoder_hidden_states_for_generate(
                hidden_states=output.encoder_hidden_states,
                batch_size=input_batch_size,
                config=config,
                prompt_length=prompt_length,
            )
            # decoder
            self._check_hidden_states_for_generate(
                batch_size=internal_batch_size,
                hidden_states=output.decoder_hidden_states,
                prompt_length=1,  # the BOS token
                output_length=output.sequences.shape[1],
                config=config,
                use_cache=use_cache,
            )
        else:
            self._check_hidden_states_for_generate(
                batch_size=internal_batch_size,
                hidden_states=output.hidden_states,
                prompt_length=prompt_length,
                output_length=output.sequences.shape[1],
                config=config,
                use_cache=use_cache,
            )

        # Check the cache shape
        if use_cache:
            cache_length = output.sequences.shape[1] - 1
            self._check_past_key_values_for_generate(
                batch_size=internal_batch_size,
                past_key_values=cache,
                seq_length=cache_length,
                config=config,
            )
        # xlnet has a weird list cache, which is returned even with `use_cache=False`...
        elif "xlnet" not in config.__class__.__name__.lower():
            self.assertTrue(cache is None)

    def _check_scores(self, batch_size, scores, generated_length, config):
        vocab_size = config.get_text_config(decoder=True).vocab_size
        expected_shape = (batch_size, vocab_size)
        self.assertIsInstance(scores, tuple)
        self.assertEqual(len(scores), generated_length)
        self.assertListEqual([iter_scores.shape for iter_scores in scores], [expected_shape] * len(scores))

    def _check_logits(self, batch_size, logits, config):
        vocab_size = config.get_text_config(decoder=True).vocab_size
        self.assertIsInstance(logits, tuple)
        self.assertListEqual([iter_logits.shape[0] for iter_logits in logits], [batch_size] * len(logits))
        # vocabulary difference equal to one (imagegptmodel?) or zero (all other models)
        vocab_diff = vocab_size - logits[0].shape[-1]
        self.assertTrue(vocab_diff in [0, 1])
        self.assertListEqual([vocab_size - score.shape[-1] for score in logits], [vocab_diff] * len(logits))

    def _check_attentions_for_generate(
        self, batch_size, attentions, prompt_length, output_length, config, decoder_past_key_values
    ):
        self.assertIsInstance(attentions, tuple)
        self.assertListEqual(
            [isinstance(iter_attentions, tuple) for iter_attentions in attentions], [True] * len(attentions)
        )
        self.assertEqual(len(attentions), (output_length - prompt_length))

        use_cache = decoder_past_key_values is not None
        has_static_cache = isinstance(decoder_past_key_values, StaticCache)

        # When `output_attentions=True`, each iteration of generate appends the attentions corresponding to the new
        # token(s)
        # NOTE: `StaticCache` may have different lengths on different layers, if this test starts failing add more
        # elaborate checks
        for generated_length, iter_attentions in enumerate(attentions):
            # regardless of using cache, the first forward pass will have the full prompt as input
            if use_cache and generated_length > 0:
                model_input_length = 1
            else:
                model_input_length = prompt_length + generated_length
            query_length = (
                prompt_length + generated_length
                if not has_static_cache
                else decoder_past_key_values.get_max_cache_shape()
            )

            expected_shape = (
                batch_size,
                config.num_attention_heads,
                model_input_length,
                query_length,
            )
            # check attn size
            self.assertListEqual(
                [layer_attention.shape for layer_attention in iter_attentions], [expected_shape] * len(iter_attentions)
            )

    def _check_encoder_attention_for_generate(self, attentions, batch_size, config, prompt_length):
        encoder_expected_shape = (batch_size, config.num_attention_heads, prompt_length, prompt_length)
        self.assertIsInstance(attentions, tuple)
        self.assertListEqual(
            [layer_attentions.shape for layer_attentions in attentions],
            [encoder_expected_shape] * len(attentions),
        )

    def _check_hidden_states_for_generate(
        self, batch_size, hidden_states, prompt_length, output_length, config, use_cache=False
    ):
        self.assertIsInstance(hidden_states, tuple)
        self.assertListEqual(
            [isinstance(iter_hidden_states, tuple) for iter_hidden_states in hidden_states],
            [True] * len(hidden_states),
        )
        self.assertEqual(len(hidden_states), (output_length - prompt_length))

        # When `output_hidden_states=True`, each iteration of generate appends the hidden states corresponding to the
        # new token(s)
        # NOTE: `StaticCache` may have different lengths on different layers, if this test starts failing add more
        # elaborate checks
        for generated_length, iter_hidden_states in enumerate(hidden_states):
            # regardless of using cache, the first forward pass will have the full prompt as input
            if use_cache and generated_length > 0:
                model_input_length = 1
            else:
                model_input_length = prompt_length + generated_length
            expected_shape = (batch_size, model_input_length, config.hidden_size)
            # check hidden size
            self.assertListEqual(
                [layer_hidden_states.shape for layer_hidden_states in iter_hidden_states],
                [expected_shape] * len(iter_hidden_states),
            )

    def _check_encoder_hidden_states_for_generate(self, hidden_states, batch_size, config, prompt_length):
        encoder_expected_shape = (batch_size, prompt_length, config.hidden_size)
        self.assertIsInstance(hidden_states, tuple)
        self.assertListEqual(
            [layer_hidden_states.shape for layer_hidden_states in hidden_states],
            [encoder_expected_shape] * len(hidden_states),
        )

    def _check_past_key_values_for_generate(self, batch_size, past_key_values, seq_length, config):
        # Raise a useful error, asking to explicitly override the method
        if not isinstance(past_key_values, Cache):
            raise ValueError("The cache is not standard! Please overwrite `_check_past_key_values_for_generate`")

        # In this case, we simply call recursively the function on both internal caches
        if isinstance(past_key_values, EncoderDecoderCache):
            self._check_past_key_values_for_generate(
                batch_size, past_key_values.self_attention_cache, seq_length, config
            )
            # For cross attention cache, the seq_length depends on the model, so we remove that dim
            self._check_past_key_values_for_generate(batch_size, past_key_values.cross_attention_cache, None, config)
            return

        # Use the correct config
        config = config.get_text_config(decoder=True)

        # (batch, kv heads, seq_length, head_dim)
        num_heads = getattr(config, "num_key_value_heads", config.num_attention_heads)
        hidden_size = getattr(config, "d_model", config.hidden_size)
        head_dim = getattr(config, "head_dim", hidden_size // config.num_attention_heads)

        # For cross attention cache, the seq_length depends on the model, so we remove that dim
        expected_shape = (
            (batch_size, num_heads, seq_length, head_dim)
            if seq_length is not None
            else (batch_size, num_heads, head_dim)
        )

        # Check the size is coherent
        num_hidden_layers = config.num_hidden_layers
        if getattr(config, "num_kv_shared_layers", None) is not None:
            num_hidden_layers -= config.num_kv_shared_layers
        self.assertEqual(num_hidden_layers, len(past_key_values))

        # Check each layer has the correct shape
        for layer in past_key_values.layers:
            # Remove the seq_length dim for cross-attention cache (it changes based on the model)
            keys = layer.keys if seq_length is not None else layer.keys[:, :, 0, :]
            values = layer.values if seq_length is not None else layer.values[:, :, 0, :]
            self.assertEqual(keys.shape, expected_shape)
            self.assertEqual(values.shape, expected_shape)

    def _check_sequence_inside_sequence(self, tensor_1, tensor_2):
        # check if tensor_1 inside tensor_2 or tensor_2 inside tensor_1.
        # set to same device. we don't care what device.

        if not isinstance(tensor_1, list):
            tensor_1 = tensor_1.tolist()
        if not isinstance(tensor_2, list):
            tensor_2 = tensor_2.tolist()

        in_order = len(tensor_1) <= len(tensor_2)
        longer = tensor_2 if in_order else tensor_1
        shorter = tensor_1 if in_order else tensor_2

        flag = False
        chunk_size = len(shorter)
        for chunk_idx in range(len(longer) - chunk_size + 1):
            subseq = longer[chunk_idx : chunk_idx + chunk_size]
            if subseq == shorter:
                flag = True
                break

        self.assertTrue(flag)

    def _check_caches_are_equal(self, cache1: Cache, cache2: Cache):
        if not isinstance(cache1, Cache) or not isinstance(cache2, Cache):
            raise ValueError("The cache is not standard! Please overwrite `_check_caches_are_equal`")

        # In this case, we simply call recursively the function on both internal caches
        if isinstance(cache1, EncoderDecoderCache):
            self._check_caches_are_equal(cache1.self_attention_cache, cache2.self_attention_cache)
            self._check_caches_are_equal(cache1.cross_attention_cache, cache2.cross_attention_cache)
            return

        if not len(cache1) == len(cache2):
            raise ValueError("Both caches do not have the same number of layers.")

        num_layers = len(cache1)
        for idx in range(num_layers):
            torch.testing.assert_close(cache1.layers[idx].keys, cache2.layers[idx].keys)
            torch.testing.assert_close(cache1.layers[idx].values, cache2.layers[idx].values)


@require_torch
class UtilsFunctionsTest(unittest.TestCase):
    def test_speculative_sampling(self):
        # assume vocab size 10, input length 5 + 3 generated candidates
        candidate_input_ids = torch.tensor([[8, 0, 3, 9, 8, 1, 4, 5]])  # input tokens
        candidate_logits = torch.tensor(
            [
                [
                    [-10.0, 10.0, -10.0, -10.0, -10.0, -10.0, -10.0, -10.0, -10.0, -10.0],  # generated 1
                    [-10.0, -10.0, -10.0, -10.0, 10.0, -10.0, -10.0, -10.0, -10.0, -10.0],  # generated 4
                    [-10.0, -10.0, -10.0, -10.0, -10.0, 10.0, -10.0, -10.0, -10.0, -10.0],  # generated 5
                ]
            ]
        )
        candidate_length = 3
        inf = float("inf")
        new_logits = torch.tensor(
            [
                [
                    [-10.0, 10.0, -10.0, -10.0, -10.0, -10.0, -10.0, -10.0, -10.0, -10.0],  # accepts 1
                    [-10.0, -10.0, -10.0, -10.0, 10.0, -10.0, -10.0, -10.0, -10.0, -10.0],  # accepts 4
                    [-inf, -inf, -inf, -inf, -inf, -inf, -inf, -inf, 10.0, -inf],  # rejects 5, accepts 8
                    [-10.0, -10.0, -10.0, -10.0, -10.0, -10.0, -10.0, -10.0, -10.0, -10.0],  # N/A
                ]
            ]
        )
        last_assistant_token_is_eos = False
        validated_tokens, n_matches = _speculative_sampling(
            candidate_input_ids,
            candidate_logits,
            candidate_length,
            new_logits,
            last_assistant_token_is_eos,
        )
        self.assertTrue(n_matches.item() == 2)
        self.assertTrue(validated_tokens.tolist()[0] == [1, 4, 8])

    def test_speculative_sampling_target_distribution(self):
        """
        Asserts that the target distribution is preserved.
        Should help with catching issues like #32867.
        """
        # assume vocab size 10, input length 5 + 3 generated candidates
        candidate_input_ids = torch.tensor([[8, 0, 3, 9, 8, 1, 4, 5]])  # input tokens
        candidate_logits = torch.tensor(
            [
                [
                    [-10.0, 10.0, -10.0, -10.0, -10.0, -10.0, -10.0, -10.0, -10.0, -10.0],  # generated 1
                    [-10.0, -10.0, -10.0, -10.0, 10.0, -10.0, -10.0, -10.0, -10.0, -10.0],  # generated 4
                    [-10.0, -10.0, -10.0, -10.0, -10.0, 10.0, -10.0, -10.0, -10.0, -10.0],  # generated 5
                ]
            ]
        )
        candidate_length = 3
        inf = float("inf")
        new_logits = torch.tensor(
            [
                [
                    # accepts 1:
                    [-inf, 10.0, -inf, -inf, -inf, -inf, -inf, -inf, -inf, -inf],
                    # accepts 4:
                    [-inf, -inf, -inf, -inf, 10.0, -inf, -inf, -inf, -inf, -inf],
                    # most likely to be 1 or 8, less likely to be 3, then 7, and should never be any other value:
                    [-inf, 2.0, -inf, 1.0, -inf, -inf, -inf, -0.01, 2.0, -inf],
                    # N/A:
                    [-inf, -inf, -inf, -inf, -inf, -inf, -inf, -inf, -inf, -inf],
                ]
            ]
        )
        last_assistant_token_is_eos = False
        last_validated_token = []
        for _ in range(10_000):
            validated_tokens, n_matches = _speculative_sampling(
                candidate_input_ids,
                candidate_logits,
                candidate_length,
                new_logits,
                last_assistant_token_is_eos,
            )
            self.assertTrue(n_matches.item() == 2)
            self.assertTrue(validated_tokens.tolist()[0][0] == 1)
            self.assertTrue(validated_tokens.tolist()[0][1] == 4)
            self.assertTrue(validated_tokens.tolist()[0][2] in [1, 3, 7, 8])
            last_validated_token.append(validated_tokens.tolist()[0][2])
        # check that the most likely tokens are selected more often than the less likely ones
        last_token_counts = collections.Counter(last_validated_token)
        self.assertTrue(last_token_counts[1] > last_token_counts[3] > last_token_counts[7] > 0)
        self.assertTrue(last_token_counts[8] > last_token_counts[3])

    @pytest.mark.torch_export_test
    def test_cache_dependant_input_preparation_exporting(self):
        self.assertFalse(
            is_torchdynamo_exporting()
        )  # otherwise this test does not compare two different implementation
        # Case 1
        input_ids = torch.randint(0, 16, (2, 8), dtype=torch.int64)[:, :0]
        inputs_embeds = torch.rand((2, 8), dtype=torch.float32)
        cache_position = torch.arange(0, 8, dtype=torch.int64)
        eager1, eager2 = GenerationMixin()._cache_dependant_input_preparation(input_ids, inputs_embeds, cache_position)
        export1, export2 = GenerationMixin()._cache_dependant_input_preparation_exporting(
            input_ids, inputs_embeds, cache_position
        )
        torch.testing.assert_close(eager1, export1)
        torch.testing.assert_close(eager2, export2)

        # Case 2
        input_ids = torch.randint(0, 16, (2, 8), dtype=torch.int64)
        inputs_embeds = torch.rand((2, 8), dtype=torch.float32)
        cache_position = torch.arange(0, 8, dtype=torch.int64)
        eager1, eager2 = GenerationMixin()._cache_dependant_input_preparation(input_ids, inputs_embeds, cache_position)
        export1, export2 = GenerationMixin()._cache_dependant_input_preparation_exporting(
            input_ids, inputs_embeds, cache_position
        )
        torch.testing.assert_close(eager1, export1)
        torch.testing.assert_close(eager2, export2)

        # Case 3
        input_ids = torch.randint(0, 16, (2, 12), dtype=torch.int64)
        inputs_embeds = None
        cache_position = torch.arange(0, 8, dtype=torch.int64)
        eager1, eager2 = GenerationMixin()._cache_dependant_input_preparation(input_ids, inputs_embeds, cache_position)
        export1, export2 = GenerationMixin()._cache_dependant_input_preparation_exporting(
            input_ids, inputs_embeds, cache_position
        )
        torch.testing.assert_close(eager1, export1)
        torch.testing.assert_close(eager2, export2)

        # Case 4
        input_ids = torch.randint(0, 16, (2, 8), dtype=torch.int64)
        inputs_embeds = None
        cache_position = torch.arange(0, 8, dtype=torch.int64)
        eager1, eager2 = GenerationMixin()._cache_dependant_input_preparation(input_ids, inputs_embeds, cache_position)
        export1, export2 = GenerationMixin()._cache_dependant_input_preparation_exporting(
            input_ids, inputs_embeds, cache_position
        )
        torch.testing.assert_close(eager1, export1)
        torch.testing.assert_close(eager2, export2)


global_rng = random.Random()


# Copied from tests.test_modeling_common.ids_tensor
def ids_tensor(shape, vocab_size, rng=None, name=None):
    #  Creates a random int32 tensor of the shape within the vocab size
    if rng is None:
        rng = global_rng

    total_dims = 1
    for dim in shape:
        total_dims *= dim

    values = []
    for _ in range(total_dims):
        values.append(rng.randint(0, vocab_size - 1))

    return torch.tensor(data=values, dtype=torch.long, device=torch_device).view(shape).contiguous()


# Copied from tests.test_modeling_common.floats_tensor
def floats_tensor(shape, scale=1.0, rng=None, name=None):
    """Creates a random float32 tensor"""
    if rng is None:
        rng = global_rng

    total_dims = 1
    for dim in shape:
        total_dims *= dim

    values = []
    for _ in range(total_dims):
        values.append(rng.random() * scale)

    return torch.tensor(data=values, dtype=torch.float, device=torch_device).view(shape).contiguous()


@pytest.mark.generate
@require_torch
class GenerationIntegrationTests(unittest.TestCase):
    # TODO joao, manuel: remove in v4.62.0
    @slow
    def test_diverse_beam_search(self):
        article = """Justin Timberlake and Jessica Biel, welcome to parenthood.
        The celebrity couple announced the arrival of their son, Silas Randall Timberlake, in statements to People.
        "Silas was the middle name of Timberlake's maternal grandfather Bill Bomar, who died in 2012, while Randall is the musician's own middle name, as well as his father's first," People reports.
        The couple announced the pregnancy in January, with an Instagram post. It is the first baby for both."""

        bart_tokenizer = BartTokenizer.from_pretrained("facebook/bart-large-cnn")
        bart_model = BartForConditionalGeneration.from_pretrained("facebook/bart-large-cnn").to(torch_device)
        input_ids = bart_tokenizer(article, return_tensors="pt").input_ids.to(torch_device)

        outputs = bart_model.generate(
            input_ids,
            num_beams=4,
            num_return_sequences=2,
            num_beam_groups=4,
            diversity_penalty=2.0,
            remove_invalid_values=True,
            trust_remote_code=True,
            custom_generate="transformers-community/group-beam-search",
        )

        generated_text = bart_tokenizer.batch_decode(outputs, skip_special_tokens=True)

        self.assertListEqual(
            generated_text,
            [
                "The couple announced the birth of their son, Silas Randall Timberlake, in a statement. Silas was the"
                " middle name of Timberlake's maternal grandfather Bill Bomar. Randall is the musician's own middle"
                " name, as well as his father's first. It is the first baby for both of them.",
                "Justin Timberlake and Jessica Biel have a son. The baby is named Silas Randall Timberlake. It is the"
                " first child for both. The couple announced the pregnancy in January. The name Silas is the middle"
                " name of Timberlake's maternal grandfather. It's also his own middle name.",
            ],
        )

    @slow
    def test_beam_search_early_stop_heuristic(self):
        """Regression test for #38778 (early stopping needs to be tracked at a batch level)"""
        EXPECTED_OUTPUT = (
            "<|user|>\nWhat is 3+5?\n<|assistant|>\nThe sum of 3 and 5 is 8. \n\nSo, 3 + 5 = 8. \n\n"
            "Let's confirm this using Python code:\n\n```python\n# Define the numbers\nnum1 = 3\nnum2 = 5\n\n"
            "# Calculate the sum\nresult = num1 + num2\n\n# Print the result\nprint(result)\n```\n"
            "```output\n8\n```\nThe sum of 3 and 5 is \\(\\boxed{8}\\)."
        )

        model = AutoModelForCausalLM.from_pretrained("allenai/OLMo-2-0425-1B-Instruct").to(torch_device)
        tokenizer = AutoTokenizer.from_pretrained("allenai/OLMo-2-0425-1B-Instruct", padding_side="left")
        generation_config = GenerationConfig(
            num_beams=10,
            max_new_tokens=256,
            length_penalty=2,
        )
        # batch of 1
        question = [{"role": "user", "content": "What is 3+5?"}]
        question = tokenizer.apply_chat_template(
            question, tokenize=False, add_generation_prompt=True, return_tensors="pt"
        )
        inputs = tokenizer(question, return_tensors="pt", padding=True).to("cuda")
        outputs = model.generate(**inputs, generation_config=generation_config)
        responses = tokenizer.batch_decode(outputs, skip_special_tokens=True)
        self.assertEqual(responses[0], EXPECTED_OUTPUT)

        # batch of 2
        question = [{"role": "user", "content": "What is 3+5?"}]
        cot_question = [
            {
                "role": "user",
                "content": "What is 3+5? Explain your reasoning step by step, and provide the final answer at the end.",
            }
        ]
        question = tokenizer.apply_chat_template(
            question, tokenize=False, add_generation_prompt=True, return_tensors="pt"
        )
        cot_question = tokenizer.apply_chat_template(
            cot_question, tokenize=False, add_generation_prompt=True, return_tensors="pt"
        )
        inputs = tokenizer([question, cot_question], return_tensors="pt", padding=True).to("cuda")

        outputs = model.generate(**inputs, generation_config=generation_config)
        responses = tokenizer.batch_decode(outputs, skip_special_tokens=True)
        self.assertEqual(responses[0], EXPECTED_OUTPUT)

    def test_max_length_if_input_embeds(self):
        article = "Today a dragon flew over Paris."
        model = AutoModelForCausalLM.from_pretrained("hf-internal-testing/tiny-random-gpt2").to(torch_device)
        tokenizer = AutoTokenizer.from_pretrained("hf-internal-testing/tiny-random-gpt2")
        input_ids = tokenizer(article, return_tensors="pt").input_ids.to(torch_device)
        inputs_embeds = model.get_input_embeddings()(input_ids)

        max_length = 20
        input_len = input_ids.shape[-1]
        out_gen = model.generate(input_ids=input_ids, max_length=max_length)
        out_gen_embeds = model.generate(inputs_embeds=inputs_embeds, max_length=max_length)
        self.assertEqual(out_gen.shape[-1], input_len + out_gen_embeds.shape[-1])

    def test_min_length_if_input_embeds(self):
        article = "Today a dragon flew over Paris."
        model = AutoModelForCausalLM.from_pretrained("hf-internal-testing/tiny-random-gpt2").to(torch_device)
        tokenizer = AutoTokenizer.from_pretrained("hf-internal-testing/tiny-random-gpt2")
        input_ids = tokenizer(article, return_tensors="pt").input_ids.to(torch_device)
        inputs_embeds = model.get_input_embeddings()(input_ids)

        min_length = 10
        input_len = input_ids.shape[-1]
        out_gen = model.generate(input_ids=input_ids, min_length=min_length)
        out_gen_embeds = model.generate(inputs_embeds=inputs_embeds, min_length=min_length)
        self.assertEqual(out_gen.shape[-1], input_len + out_gen_embeds.shape[-1])

    def test_custom_stopping_criteria_overload_error(self):
        article = """Justin Timberlake and Jessica Biel, welcome to parenthood."""
        bart_tokenizer = BartTokenizer.from_pretrained("sshleifer/bart-tiny-random")
        bart_model = BartForConditionalGeneration.from_pretrained("sshleifer/bart-tiny-random").to(torch_device)

        input_ids = bart_tokenizer(article, return_tensors="pt").input_ids.to(torch_device)
        stopping_criteria = StoppingCriteriaList()
        stopping_criteria.append(MaxLengthCriteria(max_length=42))
        with self.assertRaises(ValueError):
            bart_model.generate(input_ids, stopping_criteria=stopping_criteria)
        with self.assertRaises(ValueError):
            bart_model.generate(input_ids, stopping_criteria=stopping_criteria, max_length=32)

    def test_custom_stopping_criteria(self):
        article = """Justin Timberlake and Jessica Biel, welcome to parenthood."""
        bart_tokenizer = BartTokenizer.from_pretrained("sshleifer/bart-tiny-random")
        bart_model = BartForConditionalGeneration.from_pretrained("sshleifer/bart-tiny-random").to(torch_device)
        input_ids = bart_tokenizer(article, return_tensors="pt").input_ids.to(torch_device)

        class DummyCriteria(StoppingCriteria):
            def __call__(self, input_ids: torch.LongTensor, scores: torch.FloatTensor, **kwargs) -> bool:
                return input_ids.shape[-1] >= 20

        stopping_criteria = StoppingCriteriaList()
        stopping_criteria.append(DummyCriteria())

        self.assertEqual(
            list(bart_model.generate(input_ids, stopping_criteria=stopping_criteria, max_length=22).shape),
            [1, 20],
        )
        self.assertEqual(
            list(bart_model.generate(input_ids, stopping_criteria=stopping_criteria, max_length=18).shape),
            [1, 18],
        )

    # TODO (joao): replace `stop_sequence` in the pipeline by the more recent `generate` functionality
    def test_stop_sequence_stopping_criteria(self):
        prompt = """Hello I believe in"""
        generator = pipeline("text-generation", model="hf-internal-testing/tiny-random-bart")
        output = generator(prompt, max_new_tokens=10)
        self.assertEqual(
            output,
            [{"generated_text": ("Hello I believe in we we we we we we we we we")}],
        )

        output = generator(prompt, stop_sequence=" we")
        self.assertEqual(output, [{"generated_text": "Hello I believe in we"}])

    def test_generate_non_nlp_input_ids_as_kwarg(self):
        model = ImageGPTForCausalImageModeling.from_pretrained(
            "hf-internal-testing/tiny-random-imagegpt", max_length=10
        ).to(torch_device)
        input_ids = ids_tensor((3, 5), vocab_size=10)

        output_sequences_kwargs = model.generate(input_ids=input_ids).cpu()
        output_sequences = model.generate(input_ids).cpu()

        self.assertListEqual(output_sequences.tolist(), output_sequences_kwargs.tolist())
        self.assertEqual(output_sequences.shape, (3, 10))

    def test_generate_input_values_as_encoder_kwarg(self):
        input_values = floats_tensor((2, 250))
        model = SpeechEncoderDecoderModel.from_pretrained("hf-internal-testing/tiny-random-speech-encoder-decoder")
        model = model.to(torch_device)
        output_sequences_kwargs = model.generate(input_values=input_values, max_length=5).cpu()
        output_sequences = model.generate(input_values, max_length=5).cpu()

        self.assertListEqual(output_sequences.tolist(), output_sequences_kwargs.tolist())
        self.assertEqual(output_sequences.shape, (2, 5))

    # TODO joao, manuel: remove in v4.62.0
    def test_transition_scores_group_beam_search_encoder_decoder(self):
        articles = [
            "Justin Timberlake and Jessica Biel, welcome to parenthood.",
            "Michael Phelps is arguably the most decorated Olympian of all time.",
        ]
        tokenizer = BartTokenizer.from_pretrained("hf-internal-testing/tiny-random-bart")
        model = BartForConditionalGeneration.from_pretrained(
            "hf-internal-testing/tiny-random-bart",
            eos_token_id=None,
        )
        generation_config = GenerationConfig(
            max_length=10,
            num_beams=2,
            num_beam_groups=2,
            num_return_sequences=2,
            diversity_penalty=1.0,
            return_dict_in_generate=True,
            output_scores=True,
            length_penalty=0.0,
        )
        model = model.to(torch_device)

        input_ids = tokenizer(articles, return_tensors="pt", padding=True).input_ids.to(torch_device)
        outputs = model.generate(
            input_ids=input_ids,
            generation_config=generation_config,
            trust_remote_code=True,
            custom_generate="transformers-community/group-beam-search",
        )

        transition_scores = model.compute_transition_scores(outputs.sequences, outputs.scores, outputs.beam_indices)
        transition_scores_sum = transition_scores.sum(-1)

        torch.testing.assert_close(transition_scores_sum, outputs.sequences_scores, rtol=1e-3, atol=1e-3)

    @slow
    def test_green_red_watermark_generation(self):
        model = AutoModelForCausalLM.from_pretrained("hf-internal-testing/tiny-random-gpt2").to(torch_device)
        tokenizer = AutoTokenizer.from_pretrained("hf-internal-testing/tiny-random-gpt2")
        tokenizer.pad_token_id = tokenizer.eos_token_id
        model_inputs = tokenizer("I will be", return_tensors="pt").to(torch_device)
        input_len = model_inputs["input_ids"].shape[-1]

        # generation should work with both input types: WatermarkingConfig or Dict, so let's check it here :)
        watermark_config = WatermarkingConfig(bias=2.5, seeding_scheme="selfhash")
        _ = model.generate(**model_inputs, watermarking_config=watermark_config, do_sample=False, max_length=15)

        # We will not check watermarked text, since we check it in `logits_processors` tests
        # Checking if generated ids are as expected fails on different hardware
        args = {
            "bias": 2.0,
            "context_width": 1,
            "seeding_scheme": "selfhash",
            "greenlist_ratio": 0.25,
            "hashing_key": 15485863,
        }
        output = model.generate(**model_inputs, do_sample=False, max_length=15)
        output_selfhash = model.generate(**model_inputs, watermarking_config=args, do_sample=False, max_length=15)

        # Check that the detector is detecting watermarked text
        detector = WatermarkDetector(model_config=model.config, device=torch_device, watermarking_config=args)
        detection_out_watermarked = detector(output_selfhash[:, input_len:], return_dict=True)
        detection_out = detector(output[:, input_len:], return_dict=True)

        self.assertListEqual(detection_out_watermarked.prediction.tolist(), [True])
        self.assertListEqual(detection_out.prediction.tolist(), [False])

    """Check the mean bias inserted by the watermarking algorithm."""

    @slow
    def test_synthid_text_watermark_generation_mean_expected_bias(self):
        model = AutoModelForCausalLM.from_pretrained("hf-internal-testing/tiny-random-gpt2").to(torch_device)
        tokenizer = AutoTokenizer.from_pretrained("hf-internal-testing/tiny-random-gpt2")
        tokenizer.pad_token_id = tokenizer.eos_token_id
        model_inputs = tokenizer("I will be", return_tensors="pt").to(torch_device)
        input_len = 5
        batch_size = 200

        # generation should work with both input types: WatermarkingConfig or Dict, so let's check it here :)
        watermark_config = SynthIDTextWatermarkingConfig(keys=[10, 20], ngram_len=5, debug_mode=True)
        logits_processor = watermark_config.construct_processor(model.config.vocab_size, torch_device)
        mean_g_values_repeats = []
        for _ in range(40):
            input_ids = torch.zeros(
                (batch_size, input_len),
                dtype=torch.int64,
                device=torch_device,
            )
            model_inputs = {
                "input_ids": input_ids,
                "attention_mask": torch.ones_like(input_ids, device=torch_device),
            }
            output = model.generate(
                **model_inputs, watermarking_config=watermark_config, do_sample=True, max_length=500, top_k=1000
            )
            g_values = logits_processor.compute_g_values(input_ids=output[:, input_len:])
            context_repetition_mask = logits_processor.compute_context_repetition_mask(
                input_ids=output[:, input_len:],
            ).unsqueeze(dim=2)

            mean_g_values = torch.masked.mean(
                g_values,
                mask=context_repetition_mask,
                dim=0,
                keepdim=True,
                dtype=torch.float64,
            )
            mean_g_values_repeats.append(mean_g_values)

        mean_g_values = torch.concat(mean_g_values_repeats, dim=0).mean(dim=0)
        expected_mean_g_value = logits_processor.expected_mean_g_value(
            vocab_size=model.config.vocab_size,
        )
        atol = 0.03
        is_close = torch.isclose(
            mean_g_values,
            torch.tensor(expected_mean_g_value, dtype=torch.float64),
            atol=atol,
            rtol=0,
        )
        self.assertTrue(torch.all(is_close))

    @slow
    def test_TopH_example_integration(self):
        tokenizer = AutoTokenizer.from_pretrained("Qwen/Qwen2.5-3B")
        model = AutoModelForCausalLM.from_pretrained("Qwen/Qwen2.5-3B")
        tokenizer.pad_token = tokenizer.eos_token
        model.config.pad_token_id = tokenizer.pad_token_id
        encoder_input_str = "Tell me a joke about a monkey."
        input_ids = tokenizer(encoder_input_str, return_tensors="pt")

        torch.manual_seed(0)

        outputs = model.generate(
            **input_ids,
            eos_token_id=model.config.eos_token_id,
            do_sample=True,
            temperature=1.0,
            top_h=0.4,
            max_new_tokens=32,
            pad_token_id=tokenizer.pad_token_id,
        )
        outputs = tokenizer.batch_decode(outputs, skip_special_tokens=True)
        self.assertListEqual(
            outputs,
            [
                'Tell me a joke about a monkey. Why did the monkey go to the doctor? Because he was feeling a little "tropic"!'
            ],
        )

    @slow
    def test_beam_search_example_integration(self):
        # exactly the example provided in the docstrings of beam search, which previously
        # failed after directly copying from it. Refer to PR #15555
        tokenizer = AutoTokenizer.from_pretrained("google-t5/t5-base")
        model = AutoModelForSeq2SeqLM.from_pretrained("google-t5/t5-base")

        encoder_input_str = "translate English to German: How old are you?"
        encoder_input_ids = tokenizer(encoder_input_str, return_tensors="pt").input_ids

        # lets run beam search using 3 beams
        num_beams = 3
        # define decoder start token ids
        input_ids = torch.ones((1, 1), device=model.device, dtype=torch.long)
        input_ids = input_ids * model.config.decoder_start_token_id

        # add encoder_outputs to model keyword arguments
        model_kwargs = {"encoder_outputs": model.get_encoder()(encoder_input_ids, return_dict=True)}

        outputs = model.generate(
            input_ids, num_beams=num_beams, min_length=5, eos_token_id=model.config.eos_token_id, **model_kwargs
        )
        outputs = tokenizer.batch_decode(outputs, skip_special_tokens=True)

        self.assertListEqual(outputs, ["Wie alt bist du?"])

    @slow
    def test_cfg_mixin(self):
        model = GPT2LMHeadModel.from_pretrained("openai-community/gpt2").to(torch_device)
        tokenizer = GPT2Tokenizer.from_pretrained("openai-community/gpt2")

        input = tokenizer(["The dragon flew over Paris,"], return_tensors="pt", return_attention_mask=True)
        input["input_ids"] = input["input_ids"].to(torch_device)
        input["attention_mask"] = input["attention_mask"].to(torch_device)

        outputs = model.generate(**input, max_new_tokens=32, guidance_scale=1.5)
        generated_text = tokenizer.batch_decode(outputs, skip_special_tokens=True)

        self.assertListEqual(
            generated_text,
            [
                "The dragon flew over Paris, landing in the Rue de la Bastille. The crowd was so excited "
                'that they had to leave the city.\n\n"We\'re going to Paris!"\n'
            ],
        )

        neg = tokenizer(["France,"], return_tensors="pt", return_attention_mask=True)
        neg["input_ids"] = neg["input_ids"].to(torch_device)
        neg["attention_mask"] = neg["attention_mask"].to(torch_device)
        outputs = model.generate(
            **input,
            max_new_tokens=32,
            guidance_scale=1.5,
            negative_prompt_ids=neg["input_ids"],
            negative_prompt_attention_mask=neg["attention_mask"],
        )
        generated_text = tokenizer.batch_decode(outputs, skip_special_tokens=True)

        self.assertListEqual(
            generated_text,
            [
                'The dragon flew over Paris, landing on the pavement.\n\n"Paris!"\n\n"Paris!"\n\n"'
                'Paris!"\n\n"Paris!"\n\n"Paris!"\n\n'
            ],
        )

    # TODO joao, manuel: remove in v4.62.0
    @slow
    def test_constrained_beam_search_example_integration(self):
        tokenizer = AutoTokenizer.from_pretrained("google-t5/t5-base")
        model = AutoModelForSeq2SeqLM.from_pretrained("google-t5/t5-base")

        encoder_input_str = "translate English to German: How old are you?"
        encoder_input_ids = tokenizer(encoder_input_str, return_tensors="pt").input_ids

        # lets run beam search using 5 beams
        num_beams = 5
        # define decoder start token ids
        input_ids = torch.ones((1, 1), device=model.device, dtype=torch.long)
        input_ids = input_ids * model.config.decoder_start_token_id

        # add encoder_outputs to model keyword arguments
        model_kwargs = {"encoder_outputs": model.get_encoder()(encoder_input_ids, return_dict=True)}

        constraint_str = "sind"
        constraint_token_ids = tokenizer.encode(constraint_str)[:-1]  # remove eos token

        outputs = model.generate(
            input_ids,
            num_beams=num_beams,
            force_words_ids=[constraint_token_ids],
            min_length=5,
            eos_token_id=model.config.eos_token_id,
            trust_remote_code=True,
            custom_generate="transformers-community/constrained-beam-search",
            **model_kwargs,
        )
        outputs = tokenizer.batch_decode(outputs, skip_special_tokens=True)

        self.assertListEqual(outputs, ["Wie alt sind Sie?"])

    @slow
    def test_per_row_stopping_criteria(self):
        text = [
            "They completed the challenging puzzle, revealing the hidden",
            "Today a dragon flew over France",
            "The aroma of freshly baked pizza filled the kitchen",
        ]
        stop_strings = ["secrets"]

        model = AutoModelForCausalLM.from_pretrained("openai-community/gpt2").to(torch_device)
        tokenizer = AutoTokenizer.from_pretrained("openai-community/gpt2")
        tokenizer.padding_side = "left"
        tokenizer.pad_token_id = tokenizer.eos_token_id
        input_ids = tokenizer(text, return_tensors="pt", padding="longest", add_special_tokens=False).input_ids.to(
            torch_device
        )

        # normal generation with one stopping criteria
        out = model.generate(input_ids, max_length=15)
        out_text = tokenizer.batch_decode(out)
        expected_out = [
            "They completed the challenging puzzle, revealing the hidden secrets of the world.\n",
            "<|endoftext|><|endoftext|><|endoftext|>Today a dragon flew over France and the French government was forced",
            "The aroma of freshly baked pizza filled the kitchen with a sense of freshness",
        ]
        self.assertListEqual(out_text, expected_out)

        # generation should stop at "secrets" for first batch only, filling the rest with eos tokens
        out = model.generate(input_ids, max_length=15, stop_strings=stop_strings, tokenizer=tokenizer)
        out_text = tokenizer.batch_decode(out)
        expected_out = [
            "They completed the challenging puzzle, revealing the hidden secrets<|endoftext|><|endoftext|><|endoftext|><|endoftext|><|endoftext|>",
            "<|endoftext|><|endoftext|><|endoftext|>Today a dragon flew over France and the French government was forced",
            "The aroma of freshly baked pizza filled the kitchen with a sense of freshness",
        ]
        self.assertListEqual(out_text, expected_out)

    def test_batched_decoder_start_id(self):
        articles = [
            "Justin Timberlake and Jessica Biel, welcome to parenthood.",
            "Michael Phelps is arguably the most decorated Olympian of all time.",
        ]
        bart_tokenizer = AutoTokenizer.from_pretrained("hf-internal-testing/tiny-random-bart")
        bart_model = BartForConditionalGeneration.from_pretrained("hf-internal-testing/tiny-random-bart").to(
            torch_device
        )
        input_ids = bart_tokenizer(articles, return_tensors="pt", padding=True).input_ids.to(torch_device)
        decoder_start_token_id = bart_model.generation_config.decoder_start_token_id
        decoder_start_token_id_batch = [decoder_start_token_id] * input_ids.shape[0]

        outputs = bart_model.generate(input_ids, decoder_start_token_id=decoder_start_token_id)

        outputs_batched_ids = bart_model.generate(input_ids, decoder_start_token_id=decoder_start_token_id_batch)

        self.assertListEqual(outputs.tolist(), outputs_batched_ids.tolist())

    def test_decoder_start_id_from_config(self):
        # Refer to: (#30899)
        articles = [
            "Justin Timberlake and Jessica Biel, welcome to parenthood.",
            "Michael Phelps is arguably the most decorated Olympian of all time.",
        ]
        bart_tokenizer = AutoTokenizer.from_pretrained("hf-internal-testing/tiny-random-bart")
        bart_model = BartForConditionalGeneration.from_pretrained("hf-internal-testing/tiny-random-bart").to(
            torch_device
        )
        input_ids = bart_tokenizer(articles, return_tensors="pt", padding=True).input_ids.to(torch_device)
        decoder_start_token_id = bart_model.generation_config.decoder_start_token_id

        # we should be able to take `decoder_start_token_id` from model's generation config if user passes a `GenerationConfig` type
        outputs = bart_model.generate(input_ids, generation_config=GenerationConfig(do_sample=False))

        # If the generatoin config has no `decoder_start_token_id` or `bos_token_id`, we will raise an error unless user passes it in config
        bart_model.generation_config.decoder_start_token_id = None
        bart_model.generation_config.bos_token_id = None
        outputs_with_user_id = bart_model.generate(
            input_ids,
            generation_config=GenerationConfig(do_sample=False, decoder_start_token_id=decoder_start_token_id),
        )

        self.assertListEqual(outputs.tolist(), outputs_with_user_id.tolist())

        with self.assertRaises(ValueError):
            outputs = bart_model.generate(input_ids, generation_config=GenerationConfig(do_sample=False))

    def test_logits_processor_not_inplace(self):
        article = "Today a dragon flew over Paris."
        model = AutoModelForCausalLM.from_pretrained("hf-internal-testing/tiny-random-gpt2").to(torch_device)
        tokenizer = AutoTokenizer.from_pretrained("hf-internal-testing/tiny-random-gpt2")
        input_ids = tokenizer(article, return_tensors="pt").input_ids.to(torch_device)

        out = model.generate(input_ids, output_logits=True, output_scores=True, return_dict_in_generate=True)
        out_with_temp = model.generate(
            input_ids,
            temperature=0.5,
            do_sample=True,
            output_logits=True,
            output_scores=True,
            return_dict_in_generate=True,
        )

        # if no logits processor is used, scores == logits. Otherwise, the processor has to modify the scores
        self.assertListEqual(out.logits[-1].tolist(), out.scores[-1].tolist())
        self.assertNotEqual(out_with_temp.logits[-1].tolist(), out_with_temp.scores[-1].tolist())

    def test_eos_token_id_int_and_list_top_k_top_sampling(self):
        generation_kwargs = {
            "do_sample": True,
            "num_beams": 1,
            "top_p": 0.7,
            "top_k": 10,
            "temperature": 0.7,
        }
        expectation = 20

        tokenizer = AutoTokenizer.from_pretrained("hf-internal-testing/tiny-random-gpt2")
        text = """Hello, my dog is cute and"""
        tokens = tokenizer(text, return_tensors="pt").to(torch_device)
        model = AutoModelForCausalLM.from_pretrained("hf-internal-testing/tiny-random-gpt2").to(torch_device)

        # Only some seeds will work both on CPU/GPU for a fixed `expectation` value.
        # The selected seed is not guaranteed to work on all torch versions.
        torch.manual_seed(1)
        eos_token_id = 846
        generated_tokens = model.generate(**tokens, eos_token_id=eos_token_id, **generation_kwargs)
        self.assertTrue(expectation == len(generated_tokens[0]))

        torch.manual_seed(1)
        eos_token_id = [846, 198]
        generated_tokens = model.generate(**tokens, eos_token_id=eos_token_id, **generation_kwargs)
        self.assertTrue(expectation == len(generated_tokens[0]))

    def test_model_kwarg_encoder_signature_filtering(self):
        bart_tokenizer = AutoTokenizer.from_pretrained("hf-internal-testing/tiny-random-bart")
        article = """Hugging Face is a technology company based in New York and Paris."""
        input_ids = bart_tokenizer(article, return_tensors="pt").input_ids.to(torch_device)
        bart_model = BartForConditionalGeneration.from_pretrained("hf-internal-testing/tiny-random-bart").to(
            torch_device
        )
        output = bart_model.generate(input_ids).cpu().numpy()

        # Let's create a fake model that has a different signature. In particular, this fake model accepts "foo" as an
        # argument. Because "foo" is not in the encoder signature and doesn't start with "decoder_", it will be part of
        # the encoder kwargs prior to signature filtering, which would lead to an exception. But filtering kicks in and
        # saves the day.
        class FakeBart(BartForConditionalGeneration):
            def forward(self, input_ids, foo=None, **kwargs):
                return super().forward(input_ids, **kwargs)

        bart_model = FakeBart.from_pretrained("hf-internal-testing/tiny-random-bart").to(torch_device)
        fake_output = bart_model.generate(input_ids, foo="bar").cpu().numpy()
        self.assertTrue(np.array_equal(output, fake_output))

        # Encoder signature filtering only kicks in if it doesn't accept wildcard kwargs. The following test will fail
        # because it doesn't do signature filtering.
        class FakeEncoder(bart_model.model.encoder.__class__):
            def forward(self, input_ids, **kwargs):
                return super().forward(input_ids, **kwargs)

        fake_encoder = FakeEncoder(bart_model.config, bart_model.model.shared).to(torch_device)
        bart_model.model.encoder = fake_encoder

        # Normal generation still works (the output will be different because the encoder weights are different)
        fake_output = bart_model.generate(input_ids).cpu().numpy()
        with self.assertRaises(TypeError):
            # FakeEncoder.forward() accepts **kwargs -> no filtering -> type error due to unexpected input "foo"
            bart_model.generate(input_ids, foo="bar")

    def test_default_max_length_warning(self):
        model = AutoModelForCausalLM.from_pretrained("hf-internal-testing/tiny-random-gpt2").to(torch_device)
        tokenizer = AutoTokenizer.from_pretrained("hf-internal-testing/tiny-random-gpt2")
        model.generation_config.pad_token_id = tokenizer.eos_token_id

        text = "Hello world"
        tokenized_inputs = tokenizer([text], return_tensors="pt")
        input_ids = tokenized_inputs.input_ids.to(torch_device)

        # Default generation config value of 20 -> emits warning
        with self.assertWarns(UserWarning):
            model.generate(input_ids)

        # Explicitly setting max_length to 20 -> no warning
        with warnings.catch_warnings(record=True) as warning_list:
            model.generate(input_ids, max_length=20)
            self.assertEqual(len(warning_list), 0)

        # Generation config max_length != 20 -> no warning
        with warnings.catch_warnings(record=True) as warning_list:
            # generation_config is modified -> legacy mode is disabled = generation_config takes precedence
            model.generation_config.max_length = 10
            model.generate(input_ids)
            self.assertEqual(len(warning_list), 0)

    def test_length_warning_assisted_generation(self):
        model = AutoModelForCausalLM.from_pretrained("hf-internal-testing/tiny-random-gpt2").to(torch_device)
        assistant = AutoModelForCausalLM.from_pretrained("hf-internal-testing/tiny-random-gpt2").to(torch_device)
        tokenizer = AutoTokenizer.from_pretrained("hf-internal-testing/tiny-random-gpt2")
        model.generation_config.pad_token_id = tokenizer.eos_token_id
        assistant.generation_config.pad_token_id = tokenizer.eos_token_id

        text = "Hello world"
        tokenized_inputs = tokenizer([text], return_tensors="pt")
        input_ids = tokenized_inputs.input_ids.to(torch_device)

        # This should not raise any warning that min length is not feasible in candidate generation
        with warnings.catch_warnings(record=True) as warning_list:
            model.generate(
                input_ids,
                assistant_model=assistant,
                min_new_tokens=10,
                max_length=20,
            )
            self.assertEqual(len(warning_list), 0)

    def test_default_assisted_generation(self):
        # Initialize the GenerationConfig object
        config = GenerationConfig()

        # Check the default values
        self.assertEqual(config.num_assistant_tokens, 20)
        self.assertEqual(config.num_assistant_tokens_schedule, "constant")
        self.assertEqual(config.assistant_confidence_threshold, 0.4)
        self.assertEqual(config.is_assistant, False)

    def test_generated_length_assisted_generation(self):
        model = AutoModelForCausalLM.from_pretrained("hf-internal-testing/tiny-random-gpt2").to(torch_device)
        assistant = AutoModelForCausalLM.from_pretrained("hf-internal-testing/tiny-random-gpt2").to(torch_device)
        tokenizer = AutoTokenizer.from_pretrained("hf-internal-testing/tiny-random-gpt2")
        model.generation_config.pad_token_id = tokenizer.eos_token_id
        assistant.generation_config.pad_token_id = tokenizer.eos_token_id

        text = "Hello world"
        tokenized_inputs = tokenizer([text], return_tensors="pt")
        input_ids = tokenized_inputs.input_ids.to(torch_device)
        input_length = input_ids.shape[-1]

        out = model.generate(
            input_ids,
            assistant_model=assistant,
            min_new_tokens=10,
            max_new_tokens=20,
        )
        self.assertTrue((10 + input_length) <= out.shape[-1] <= (20 + input_length))

        out = model.generate(
            input_ids,
            assistant_model=assistant,
            min_new_tokens=10,
        )
        self.assertTrue((input_length + 10) <= out.shape[-1])

        out = model.generate(
            input_ids,
            assistant_model=assistant,
            max_new_tokens=7,
        )
        self.assertTrue(out.shape[-1] <= (input_length + 7))

    def test_model_kwarg_assisted_decoding_decoder_only(self):
        model = AutoModelForCausalLM.from_pretrained("hf-internal-testing/tiny-random-gpt2").to(torch_device)
        tokenizer = AutoTokenizer.from_pretrained("hf-internal-testing/tiny-random-gpt2")
        model.generation_config.pad_token_id = tokenizer.eos_token_id

        text = "Hello world"
        tokenized_inputs = tokenizer([text], return_tensors="pt")
        input_ids = tokenized_inputs.input_ids.to(torch_device)

        # Traditional way of generating text
        outputs_normal = model.generate(input_ids)
        self.assertEqual(outputs_normal.shape, (1, 20))

        # Should be different with token_type_ids
        outputs_tti = model.generate(
            input_ids,
            token_type_ids=torch.zeros(input_ids.shape, dtype=torch.long).to(torch_device),
        )
        with self.assertRaises(AssertionError):
            self.assertListEqual(outputs_tti.tolist(), outputs_normal.tolist())

        # Assistant model
        assistant = AutoModelForCausalLM.from_pretrained("hf-internal-testing/tiny-random-gpt2").to(torch_device)
        assistant.config.pad_token_id = tokenizer.eos_token_id

        # If assisted generation passes model_kwargs correctly, should be same as previous
        outputs_assisted = model.generate(
            input_ids,
            token_type_ids=torch.zeros(input_ids.shape, dtype=torch.long).to(torch_device),
            assistant_model=assistant,
        )
        self.assertListEqual(outputs_assisted.tolist(), outputs_tti.tolist())

    def test_assisted_decoding_num_assistant_tokens_heuristic_schedule(self):
        # This test ensures that the assisted generation num_assistant_tokens 'heuristic' schedule works properly.

        prompt = "Alice and Bob"
        checkpoint = "EleutherAI/pythia-160m-deduped"
        tokenizer = AutoTokenizer.from_pretrained(checkpoint)
        inputs = tokenizer(prompt, return_tensors="pt")

        model = AutoModelForCausalLM.from_pretrained(checkpoint)

        assistant_model = model
        assistant_model.generation_config.num_assistant_tokens = 5
        assistant_model.generation_config.num_assistant_tokens_schedule = "heuristic"
        generation_kwargs = {
            "eos_token_id": -1,
            "max_new_tokens": 5,
            "do_sample": False,
            "assistant_model": assistant_model,
        }
        model.generate(**inputs, **generation_kwargs)
        # update_candidate_strategy is called only once and therefore, assistant_model.generation_config.num_assistant_tokens should be either 4 or 7
        self.assertTrue(assistant_model.generation_config.num_assistant_tokens in (4, 7))

    def test_assisted_decoding_num_assistant_tokens_heuristic_transient_schedule(self):
        # This test ensures that the assisted generation num_assistant_tokens 'heuristic' schedule works properly.

        prompt = "Alice and Bob"
        checkpoint = "EleutherAI/pythia-160m-deduped"
        tokenizer = AutoTokenizer.from_pretrained(checkpoint)
        inputs = tokenizer(prompt, return_tensors="pt")

        model = AutoModelForCausalLM.from_pretrained(checkpoint)

        assistant_model = model
        assistant_model.generation_config.num_assistant_tokens = 5
        assistant_model.generation_config.num_assistant_tokens_schedule = "heuristic_transient"
        generation_kwargs = {
            "eos_token_id": -1,
            "max_new_tokens": 5,
            "do_sample": False,
            "assistant_model": assistant_model,
        }
        model.generate(**inputs, **generation_kwargs)
        # update_candidate_strategy is called once but assistant_model.generation_config.num_assistant_tokens should stay 5
        self.assertEqual(assistant_model.generation_config.num_assistant_tokens, 5)

    @slow
    def test_validate_assistant(self):
        # Generate a random sample:
        inputs = np.random.rand(160000)

        # Load a main encoder-decoder model:
        model_id = "openai/whisper-large-v2"
        processor = AutoProcessor.from_pretrained(model_id)
        model = AutoModelForSpeechSeq2Seq.from_pretrained(
            model_id,
            use_safetensors=True,
        )
        model.to(torch_device)

        # process the input:
        features = processor(inputs, return_tensors="pt").to(torch_device)

        # Load an encoder-decoder assistant with same encoder as the main model:
        assistant_distil_model_id = "distil-whisper/distil-large-v2"
        assistant_seq_to_seq = AutoModelForSpeechSeq2Seq.from_pretrained(
            assistant_distil_model_id,
            use_safetensors=True,
        ).to(torch_device)
        self.assertTrue(model.generate(**features, assistant_model=assistant_seq_to_seq).sum())

        # Load its decoder only version:
        assistant_causal_lm = AutoModelForCausalLM.from_pretrained(
            assistant_distil_model_id,
            use_safetensors=True,
        ).to(torch_device)
        self.assertTrue(model.generate(**features, assistant_model=assistant_causal_lm).sum())

        # Load an encoder-decoder assistant with a different encoder than the main model:
        assistant_distil_model_id = "openai/whisper-tiny"
        assistant_seq_to_seq = AutoModelForSpeechSeq2Seq.from_pretrained(
            assistant_distil_model_id,
            use_safetensors=True,
        ).to(torch_device)
        self.assertTrue(model.generate(**features, assistant_model=assistant_seq_to_seq).sum())

        # Load its decoder only version:
        assistant_causal_lm = AutoModelForCausalLM.from_pretrained(
            assistant_distil_model_id,
            use_safetensors=True,
        ).to(torch_device)
        # It will raise an error as the encoder of the main and assistant model are not compatible:
        with self.assertRaises(ValueError):
            model.generate(**features, assistant_model=assistant_causal_lm)

        # Load an encoder-decoder model with a different tokenizer than the main model:
        assistant_distil_model_id = "hf-internal-testing/tiny-random-SeamlessM4Tv2ForSpeechToText"
        assistant_seq_to_seq = AutoModelForSpeechSeq2Seq.from_pretrained(
            assistant_distil_model_id,
        ).to(torch_device)
        # This should raise an error as the main and assistant model don't use the same tokenizer:
        with self.assertRaises(ValueError):
            model.generate(**features, assistant_model=assistant_seq_to_seq)

    def test_compare_unprocessed_logit_scores(self):
        # Get unprocessed logit scores back from model generate function.
        # Assert that unprocessed logits from generate() are same as those from modal eval()

        # tell model to generate text and return unprocessed/unwarped logit scores
        tokenizer = AutoTokenizer.from_pretrained("hf-internal-testing/tiny-random-gpt2")
        text = "generate yes or no: "
        input_ids = tokenizer([text], return_tensors="pt").input_ids.to(torch_device)

        model = AutoModelForCausalLM.from_pretrained("hf-internal-testing/tiny-random-gpt2").to(torch_device)

        with torch.no_grad():
            # Get logits for the next token from fwd pass
            logits_fwd = model(input_ids).logits[:, -1, :][0]

        # Get logits for the next token from generate function
        outputs = model.generate(
            input_ids=input_ids,
            return_dict_in_generate=True,
            output_logits=True,
            max_new_tokens=1,
            do_sample=True,
        )
        logits_gen = outputs.logits[0][0]

        # assert that unprocessed logits from generate() are same as those from modal eval()
        torch.testing.assert_allclose(logits_fwd.tolist(), logits_gen.tolist())

    def test_return_unprocessed_logit_scores(self):
        # tell model to generate text and return unprocessed/unwarped logit scores
        tokenizer = AutoTokenizer.from_pretrained("hf-internal-testing/tiny-random-gpt2")
        text = "generate yes or no: "
        input_ids = tokenizer([text], return_tensors="pt").input_ids.to(torch_device)
        model = AutoModelForCausalLM.from_pretrained("hf-internal-testing/tiny-random-gpt2").to(torch_device)

        outputs = model.generate(
            input_ids=input_ids, return_dict_in_generate=True, output_logits=True, max_new_tokens=3
        )

        # perform dummy check if unpreprocessed logits make sense.
        # do preselection on high probabilities; find scores of y and n tokens
        probs_all = torch.nn.functional.softmax(outputs.logits[2][0], dim=-1)
        indices = torch.argwhere(probs_all > 0.001)
        indices = indices[:, -1]
        tokens_max = tokenizer.batch_decode(indices, skip_special_tokens=True)
        probs_max = probs_all[probs_all > 0.001]

        self.assertTrue(len(indices) >= 2)
        next_token_dict = {str(t): p for t, p in zip(tokens_max, probs_max)}
        self.assertTrue("n" in next_token_dict)
        self.assertTrue("y" in next_token_dict)
        y_prob = next_token_dict["y"]
        n_prob = next_token_dict["n"]

        self.assertTrue(y_prob > 0.001 and n_prob > 0.001)
        self.assertTrue(y_prob <= 1.0 and n_prob <= 1.0)

    @slow
    @require_torch_multi_accelerator
    def test_assisted_decoding_in_different_accelerator(self):
        device_0 = f"{torch_device}:0" if torch_device != "cpu" else "cpu"
        device_1 = f"{torch_device}:1" if torch_device != "cpu" else "cpu"
        model = AutoModelForCausalLM.from_pretrained("hf-internal-testing/tiny-random-MistralForCausalLM").to(device_0)
        assistant = AutoModelForCausalLM.from_pretrained("hf-internal-testing/tiny-random-MistralForCausalLM").to(
            device_1
        )
        tokenizer = AutoTokenizer.from_pretrained("hf-internal-testing/tiny-random-MistralForCausalLM")
        model.config.pad_token_id = tokenizer.eos_token_id
        assistant.config.pad_token_id = tokenizer.eos_token_id

        text = "Hello world"
        tokenized_inputs = tokenizer([text], return_tensors="pt")
        input_ids = tokenized_inputs.input_ids.to(torch_device)
        input_length = input_ids.shape[-1]

        out = model.generate(
            input_ids,
            assistant_model=assistant,
            max_new_tokens=20,
        )
        self.assertTrue(input_length <= out.shape[-1] <= input_length + 20)

    @slow
    @require_torch_accelerator
    def test_assisted_decoding_model_in_accelerator_assistant_in_cpu(self):
        model = AutoModelForCausalLM.from_pretrained("hf-internal-testing/tiny-random-MistralForCausalLM").to(
            torch_device
        )
        assistant = AutoModelForCausalLM.from_pretrained("hf-internal-testing/tiny-random-MistralForCausalLM").to(
            "cpu"
        )
        tokenizer = AutoTokenizer.from_pretrained("hf-internal-testing/tiny-random-MistralForCausalLM")
        model.config.pad_token_id = tokenizer.eos_token_id
        assistant.config.pad_token_id = tokenizer.eos_token_id

        text = "Hello world"
        tokenized_inputs = tokenizer([text], return_tensors="pt")
        input_ids = tokenized_inputs.input_ids.to(torch_device)
        input_length = input_ids.shape[-1]

        out = model.generate(
            input_ids,
            assistant_model=assistant,
            max_new_tokens=20,
        )
        self.assertTrue(input_length <= out.shape[-1] <= input_length + 20)

    def test_special_tokens_fall_back_to_model_default(self):
        model = AutoModelForCausalLM.from_pretrained("hf-internal-testing/tiny-random-MistralForCausalLM").to(
            torch_device
        )
        test_bos_id = 50

        # Sanity-check: the model has a BOS token set, and the first generated token is a BOS token
        gen_output = model.generate()
        self.assertTrue(model.generation_config.bos_token_id is not None)
        self.assertTrue(model.generation_config.bos_token_id == gen_output[0, 0])

        # If we pass a generation config **with** a BOS token, `generate` will use it
        generation_config = GenerationConfig(bos_token_id=test_bos_id)
        gen_output = model.generate(generation_config=generation_config)
        self.assertFalse(model.generation_config.bos_token_id == gen_output[0, 0])
        self.assertTrue(generation_config.bos_token_id == gen_output[0, 0])
        self.assertTrue(test_bos_id == gen_output[0, 0])

        # If we pass a generation config **without** a BOS token, `generate` will fetch the BOS token from
        # `model.generation_config`
        generation_config = GenerationConfig(bos_token_id=None)
        gen_output = model.generate(generation_config=generation_config)
        self.assertTrue(model.generation_config.bos_token_id == gen_output[0, 0])
        self.assertFalse(test_bos_id == gen_output[0, 0])
        self.assertTrue(generation_config.bos_token_id is None)

        # Changing `model.generation_config` will affect fallback behavior
        model.generation_config.bos_token_id = test_bos_id
        gen_output = model.generate(generation_config=generation_config)
        self.assertTrue(model.generation_config.bos_token_id == gen_output[0, 0])
        self.assertTrue(test_bos_id == gen_output[0, 0])
        self.assertTrue(generation_config.bos_token_id is None)

    def test_speculative_decoding_equals_regular_decoding(self):
        draft_name = "double7/vicuna-68m"
        target_name = "Qwen/Qwen2-0.5B-Instruct"

        draft_model = AutoModelForCausalLM.from_pretrained(draft_name)
        target_model = AutoModelForCausalLM.from_pretrained(target_name)

        assistant_tokenizer = AutoTokenizer.from_pretrained(draft_name)
        target_tokenizer = AutoTokenizer.from_pretrained(target_name)

        prompt_size = torch.randint(low=20, high=100, size=(1,))
        max_new_tokens = torch.randint(low=10, high=50, size=(1,))
        input_ids = (torch.rand(1, prompt_size[0]) * 100).to(int) + 50

        max_new_tokens_item = max_new_tokens[0].item()
        expected_out = target_model.generate(input_ids, do_sample=False, max_new_tokens=max_new_tokens_item)
        predicted_out = target_model.generate(
            input_ids,
            do_sample=False,
            max_new_tokens=max_new_tokens_item,
            assistant_model=draft_model,
            tokenizer=target_tokenizer,
            assistant_tokenizer=assistant_tokenizer,
        )

        self.assertEqual(expected_out.shape, predicted_out.shape)
        self.assertTrue((expected_out == predicted_out).all().item())

    @pytest.mark.generate
    @require_torch_multi_accelerator
    def test_generate_with_static_cache_multi_accelerator(self):
        """
        Tests if the static cache has been set correctly and if generate works correctly when we are using multi-acceleratorss.
        """
        # need to split manually as auto doesn't work well with unbalanced model
        device_map = {"model.embed_tokens": 0, "model.layers.0": 0, "model.layers.1": 1, "model.norm": 1, "lm_head": 0}
        model = AutoModelForCausalLM.from_pretrained(
            "hf-internal-testing/tiny-random-MistralForCausalLM", device_map=device_map
        )
        tokenizer = AutoTokenizer.from_pretrained("hf-internal-testing/tiny-random-MistralForCausalLM")

        text = "Hello world"
        tokenized_inputs = tokenizer([text], return_tensors="pt")
        input_ids = tokenized_inputs.input_ids.to(torch_device)

        generation_kwargs = {
            "max_new_tokens": 20,
            "cache_implementation": "static",
            "return_dict_in_generate": True,  # Required to return `past_key_values`
        }

        results = model.generate(input_ids, **generation_kwargs)
        self.assertTrue(isinstance(results.past_key_values, StaticCache))

        # check device of each layer
        keys_0 = results.past_key_values.layers[0].keys
        values_0 = results.past_key_values.layers[0].values
        self.assertTrue(keys_0.device == values_0.device == torch.device(0))

        keys_1 = results.past_key_values.layers[1].keys
        values_1 = results.past_key_values.layers[1].values
        self.assertTrue(keys_1.device == values_1.device == torch.device(1))

    @pytest.mark.generate
    @require_torch_multi_accelerator
    def test_generate_multi_accelerator_causal_mask(self):
        """
        Tests that cache position device doesn't clash with causal mask device when we are using multi-accelerators.
        In real life happens only when multimodal encoder size is big, so `embed_tokens` gets allocated to the next device.
        The error will be triggered whenever a bacthed input is used, so that `causal_mask` is actually prepared instead of
        being `None`.
        """
        # need to split manually as auto doesn't work well with unbalanced model
        device_map = {
            "visual": 0,
            "model.embed_tokens": 1,
            "model.layers.0": 1,
            "model.layers.1": 1,
            "model.rotary_emb": 1,
            "model.norm.weight": 1,
            "lm_head": 1,
        }
        model = AutoModelForImageTextToText.from_pretrained(
            "hf-internal-testing/tiny-random-Qwen2VLForConditionalGeneration", device_map=device_map
        )
        processor = AutoProcessor.from_pretrained("hf-internal-testing/tiny-random-Qwen2VLForConditionalGeneration")

        text = ["Hello world", "Today I went to the supermarket to buy"]
        inputs = processor(text=text, padding=True, return_tensors="pt").to(torch_device)
        _ = model.generate(**inputs, max_new_tokens=20)

    @pytest.mark.generate
    @require_torch_multi_accelerator
    def test_init_static_cache_multi_accelerator(self):
        """
        Tests if the static cache has been set correctly when we initialize it manually in a multi-accelerator setup.
        """
        # need to split manually as auto doesn't work well with unbalanced model
        device_map = {"model.embed_tokens": 0, "model.layers.0": 0, "model.layers.1": 1, "model.norm": 1, "lm_head": 0}
        model = AutoModelForCausalLM.from_pretrained(
            "hf-internal-testing/tiny-random-MistralForCausalLM", device_map=device_map
        )
        tokenizer = AutoTokenizer.from_pretrained("hf-internal-testing/tiny-random-MistralForCausalLM")

        text = "Hello world"
        tokenized_inputs = tokenizer([text], return_tensors="pt")
        input_ids = tokenized_inputs.input_ids.to(torch_device)

        generation_kwargs = {
            "max_new_tokens": 20,
            "return_dict_in_generate": True,  # Required to return `past_key_values`
        }

        # TODO: We need to raise a warning in case the cache is not set correctly
        # with self.assertRaisesRegex(ValueError, "If you are manually initializing the cache"):
        #     past_key_values = StaticCache(
        #         config=model.config, max_batch_size=1, max_cache_len=30, device=torch_device, dtype=model.dtype
        #     )
        #     results = model.generate(input_ids, past_key_values=past_key_values, **generation_kwargs)

        past_key_values = StaticCache(config=model.config, max_cache_len=30)
        results = model.generate(input_ids, past_key_values=past_key_values, **generation_kwargs)

        # check device of each layer
        keys_0 = results.past_key_values.layers[0].keys
        values_0 = results.past_key_values.layers[0].values
        self.assertTrue(keys_0.device == values_0.device == torch.device(0))

        keys_1 = results.past_key_values.layers[1].keys
        values_1 = results.past_key_values.layers[1].values
        self.assertTrue(keys_1.device == values_1.device == torch.device(1))

    def test_prepare_inputs_for_generation_decoder_llm(self):
        """Tests GenerationMixin.prepare_inputs_for_generation against expected usage with decoder-only llms."""

        config = AutoConfig.from_pretrained("hf-internal-testing/tiny-random-LlamaForCausalLM")
        model = AutoModelForCausalLM.from_pretrained("hf-internal-testing/tiny-random-LlamaForCausalLM")
        model = model.to(torch_device)

        # 1. Sanity check: the model's `prepare_inputs_for_generation` comes from `GenerationMixin`
        self.assertTrue("GenerationMixin" in str(model.prepare_inputs_for_generation))

        # 2. If we pass input ids by themselves, we should get back the same input ids
        input_ids = torch.tensor([[1, 2, 3], [4, 5, 6]]).to(torch_device)
        model_inputs = model.prepare_inputs_for_generation(input_ids)
        self.assertTrue(torch.all(model_inputs["input_ids"] == input_ids))

        # 3. If we pass the attention mask too, we will get back the attention mask and position ids built from it
        attention_mask = torch.tensor([[1, 1, 1], [1, 1, 1]]).to(torch_device)
        model_inputs = model.prepare_inputs_for_generation(input_ids, attention_mask=attention_mask)
        self.assertTrue(torch.all(model_inputs["attention_mask"] == attention_mask))
        self.assertTrue(model_inputs["position_ids"].shape == input_ids.shape)

        # 4. `use_cache` (and other kwargs) are forwarded
        self.assertFalse("use_cache" in model_inputs)  # From the previous input, there is no `use_cache`
        model_inputs = model.prepare_inputs_for_generation(input_ids, use_cache=True, foo="bar")
        self.assertTrue(model_inputs["use_cache"] is True)
        self.assertTrue(model_inputs["foo"] == "bar")

        # 5. When we pass a cache, we discard data related to already seen tokens in some tensors. We are now also
        # forced to pass a correctly prepared `cache_positions` to slice the data accordingly.
        init_input_ids = input_ids[:, :2]
        dynamic_cache = DynamicCache(config=config)
        dynamic_cache = model(init_input_ids, past_key_values=dynamic_cache).past_key_values
        with self.assertRaises(AttributeError):  # past_key_values + no cache_position -> exception
            model_inputs = model.prepare_inputs_for_generation(input_ids, past_key_values=dynamic_cache)

        cache_position = torch.arange(input_ids.shape[-1], dtype=torch.long).to(torch_device)
        cache_position = cache_position[dynamic_cache.get_seq_length() :]
        model_inputs = model.prepare_inputs_for_generation(
            input_ids, past_key_values=dynamic_cache, cache_position=cache_position, attention_mask=attention_mask
        )
        self.assertTrue("past_key_values" in model_inputs)
        self.assertTrue(torch.all(model_inputs["cache_position"] == cache_position))
        self.assertTrue(model_inputs["input_ids"].shape[-1] == 1)  # 1 = 3 fed tokens - 2 tokens in the cache
        self.assertTrue(model_inputs["position_ids"].shape[-1] == 1)
        self.assertTrue(model_inputs["attention_mask"].shape[-1] == 3)  # we still need the full attention mask!

        # 6. If we pass a `static_cache`, the attention mask will be prepared as a static shape 4D mask
        max_cache_len = 10
        batch_size = 2
        query_length = input_ids.shape[-1] - init_input_ids.shape[-1]
        static_cache = StaticCache(config=config, max_cache_len=max_cache_len)
        static_cache = model(init_input_ids, past_key_values=static_cache).past_key_values
        model_inputs = model.prepare_inputs_for_generation(
            input_ids, past_key_values=static_cache, cache_position=cache_position, attention_mask=attention_mask
        )
        self.assertTrue("past_key_values" in model_inputs)
        self.assertTrue(list(model_inputs["attention_mask"].shape) == [batch_size, 1, query_length, max_cache_len])

        # 7. We can also pass `inputs_embeds` as the embedded prompt. Because `generate` will append its result to
        # `input_ids` and the models will only accept one of the two inputs (`input_ids` or `inputs_embeds`), we
        # a) must use the cache b) must expect `input_ids` after the prompt is processed
        init_inputs_embeds = model.get_input_embeddings()(init_input_ids)
        init_cache_positions = torch.arange(init_input_ids.shape[-1], dtype=torch.long).to(torch_device)
        empty_cache = DynamicCache(config=config)

        # Prompt processing
        model_inputs = model.prepare_inputs_for_generation(
            init_input_ids,
            past_key_values=empty_cache,
            inputs_embeds=init_inputs_embeds,
            cache_position=init_cache_positions,
        )
        self.assertTrue(model_inputs["input_ids"] is None)
        self.assertTrue(model_inputs["inputs_embeds"] is not None)

        # After prompt processing
        model_inputs = model.prepare_inputs_for_generation(
            input_ids, past_key_values=dynamic_cache, inputs_embeds=init_inputs_embeds, cache_position=cache_position
        )
        self.assertTrue(model_inputs["input_ids"] is not None)
        self.assertTrue(model_inputs["inputs_embeds"] is None)

    def test_prepare_inputs_for_generation_encoder_decoder_llm(self):
        """
        Same as `test_prepare_inputs_for_generation_decoder_llm` but for encoder-decoder models. Main difference: we
        should look for `decoder_input_ids`, instead of `input_ids`.
        """
        model = AutoModelForSeq2SeqLM.from_pretrained("hf-internal-testing/tiny-random-t5")
        model = model.to(torch_device)

        # 1. Sanity check: the model's `prepare_inputs_for_generation` comes from `GenerationMixin`
        self.assertTrue("GenerationMixin" in str(model.prepare_inputs_for_generation))

        # 2. If we pass input ids by themselves, we should get back the same input ids -- with the encoder-decoder key
        decoder_input_ids = torch.tensor([[1, 2, 3], [4, 5, 6]]).to(torch_device)
        model_inputs = model.prepare_inputs_for_generation(decoder_input_ids)
        self.assertTrue(torch.all(model_inputs["decoder_input_ids"] == decoder_input_ids))

        # 3. If we pass the attention mask too, we will get back the attention mask. Encoder-decoder models usually
        # don't use `position_ids`
        decoder_attention_mask = torch.tensor([[1, 1, 1], [1, 1, 1]]).to(torch_device)
        model_inputs = model.prepare_inputs_for_generation(
            decoder_input_ids, decoder_attention_mask=decoder_attention_mask
        )
        self.assertTrue(torch.all(model_inputs["decoder_attention_mask"] == decoder_attention_mask))
        self.assertTrue("position_ids" not in model_inputs)

        # 4. `use_cache` (and other kwargs, like the encoder outputs) are forwarded
        self.assertFalse("use_cache" in model_inputs)  # From the previous input, there is no `use_cache`
        model_inputs = model.prepare_inputs_for_generation(decoder_input_ids, use_cache=True, encoder_outputs="foo")
        self.assertTrue(model_inputs["use_cache"] is True)
        self.assertTrue(model_inputs["encoder_outputs"] == "foo")
        # See the decoder-only test for more corner cases. The code is the same, so we don't repeat it here.

    @pytest.mark.torch_compile_test
    def test_generate_compile_fullgraph_tiny(self):
        """
        Tests that we can call end-to-end generation with a tiny model (i.e. doesn't crash)
        NOTE: this test is quite slow (~20s on a consumer desktop), but it is important that we keep it as part of the
        non-slow tests to prevent regressions!
        """
        model = AutoModelForCausalLM.from_pretrained(
            "hf-internal-testing/tiny-random-LlamaForCausalLM", dtype=torch.bfloat16, device_map="auto"
        )
        tokenizer = AutoTokenizer.from_pretrained("hf-internal-testing/tiny-random-LlamaForCausalLM")

        # compile generate
        compiled_generate = torch.compile(model.generate, fullgraph=True, mode="reduce-overhead")

        # compiled generate does NOT accept parameterization except a) model inputs b) a generation config
        generation_config = copy.deepcopy(model.generation_config)
        generation_config.pad_token_id = model.config.eos_token_id

        model_inputs = tokenizer(["Write a poem about the market crashing in summer"], return_tensors="pt")
        model_inputs = model_inputs.to(model.device)
        gen_out = compiled_generate(**model_inputs, generation_config=generation_config)
        self.assertTrue(gen_out.shape[1] > model_inputs["input_ids"].shape[1])  # some text was generated

    @require_read_token
    @slow
    def test_assisted_generation_early_exit(self):
        """
        Tests that assisted generation with early exit works as expected. Under the hood, this has complex cache
        manipulation, which will cause the test to fail if something goes wrong there.
        """
        expected_output = "Alice and Bob are playing a game of poker. Alice has a pair of 8s and Bob has a pair"

        prompt = "Alice and Bob"
        checkpoint = "facebook/layerskip-llama3.2-1B"

        tokenizer = AutoTokenizer.from_pretrained(checkpoint)
        inputs = tokenizer(prompt, return_tensors="pt").to(torch_device)

        model = AutoModelForCausalLM.from_pretrained(checkpoint).to(torch_device)
        original_outputs = model.generate(**inputs, do_sample=False, max_new_tokens=20)
        original_decoded = tokenizer.batch_decode(original_outputs, skip_special_tokens=True)
        self.assertEqual(original_decoded, [expected_output])

        outputs_assisted = model.generate(**inputs, assistant_early_exit=4, do_sample=False, max_new_tokens=20)
        decoded_assisted = tokenizer.batch_decode(outputs_assisted, skip_special_tokens=True)
        self.assertEqual(decoded_assisted, [expected_output])

    @slow
    def test_beam_search_advanced_stopping_criteria(self):
        """
        Tests that beam search works with a stopping criteria that is not max length or EOS token. Prior to the beam
        search vectorization PR (#35802), beam search was not accepting other stopping criteria. Test inspired on
        the original issue (#34843).
        """
        tokenizer = AutoTokenizer.from_pretrained("Qwen/Qwen2.5-0.5B-Instruct")
        model = AutoModelForCausalLM.from_pretrained("Qwen/Qwen2.5-0.5B-Instruct").to(torch_device)

        prompt = (
            "Natalia sold clips to 48 of her friends in April, and then she sold half as many clips in May. "
            "How many clips did Natalia sell altogether in April and May?"
        )
        tokens = tokenizer(prompt, return_tensors="pt").to(torch_device)
        generation_config = GenerationConfig(num_beams=3, do_sample=False, length_penalty=1.0, max_new_tokens=100)

        # This particular prompt should result in a ":" being present in the answer
        out = model.generate(**tokens, generation_config=generation_config, tokenizer=tokenizer)
        output_text = tokenizer.decode(out[0], skip_special_tokens=True)
        last_non_special_token_decoded = tokenizer.decode(out[out != tokenizer.pad_token_id][-1])
        self.assertTrue(":" in output_text)
        self.assertFalse(":" in output_text[-5:])
        self.assertFalse(":" in last_non_special_token_decoded)

        # Adding an advanced stopping criteria: text generation should stop when a ":" is generated.
        # Note that:
        # 1 - the text up to ":" doesn't have to be the same, it can belong to a different beam
        # 2 - ":" may not be the last char, but it must be in the last non-special token
        generation_config.stop_strings = ":"
        out = model.generate(**tokens, generation_config=generation_config, tokenizer=tokenizer)
        output_text = tokenizer.decode(out[0], skip_special_tokens=True)
        last_non_special_token_decoded = tokenizer.decode(out[out != tokenizer.pad_token_id][-1])
        self.assertTrue(":" in output_text)
        self.assertTrue(":" in output_text[-5:])
        self.assertTrue(":" in last_non_special_token_decoded)

    def test_max_time(self):
        tokenizer = GPT2Tokenizer.from_pretrained("openai-community/gpt2")
        model = GPT2LMHeadModel.from_pretrained("openai-community/gpt2")
        model.to(torch_device)

        torch.manual_seed(0)
        tokenized = tokenizer("Today is a nice day and", return_tensors="pt", return_token_type_ids=True)
        input_ids = tokenized.input_ids.to(torch_device)

        MAX_TIME = 0.1
        MAX_LENGTH = 64

        # sampling on
        start = datetime.datetime.now()
        model.generate(input_ids, do_sample=True, max_time=MAX_TIME, max_length=MAX_LENGTH)
        duration = datetime.datetime.now() - start
        self.assertGreater(duration, datetime.timedelta(seconds=MAX_TIME))
        self.assertLess(duration, datetime.timedelta(seconds=1.5 * MAX_TIME))

        # sampling off
        start = datetime.datetime.now()
        model.generate(input_ids, do_sample=False, max_time=MAX_TIME, max_length=MAX_LENGTH)
        duration = datetime.datetime.now() - start
        self.assertGreater(duration, datetime.timedelta(seconds=MAX_TIME))
        self.assertLess(duration, datetime.timedelta(seconds=1.5 * MAX_TIME))

        # beam search
        start = datetime.datetime.now()
        model.generate(input_ids, do_sample=False, num_beams=2, max_time=MAX_TIME, max_length=MAX_LENGTH)
        duration = datetime.datetime.now() - start
        self.assertGreater(duration, datetime.timedelta(seconds=MAX_TIME))
        self.assertLess(duration, datetime.timedelta(seconds=1.5 * MAX_TIME))

        # sanity check: no time limit
        start = datetime.datetime.now()
        model.generate(input_ids, do_sample=False, max_time=None, max_length=MAX_LENGTH)
        duration = datetime.datetime.now() - start
        self.assertGreater(duration, datetime.timedelta(seconds=1.5 * MAX_TIME))

    def test_validate_generation_inputs(self):
        """Tests validation of inputs to `generate`"""
        tokenizer = AutoTokenizer.from_pretrained("hf-internal-testing/tiny-random-t5")
        model = AutoModelForSeq2SeqLM.from_pretrained("hf-internal-testing/tiny-random-t5")

        encoder_input_str = "Hello world"
        input_ids = tokenizer(encoder_input_str, return_tensors="pt").input_ids

        # typos are quickly detected (the correct argument is `do_sample`)
        with self.assertRaisesRegex(ValueError, "do_samples"):
            model.generate(input_ids, do_samples=True)

        # arbitrary arguments that will not be used anywhere are also not accepted
        with self.assertRaisesRegex(ValueError, "foo"):
            fake_model_kwargs = {"foo": "bar"}
            model.generate(input_ids, **fake_model_kwargs)

        # however, valid model_kwargs are accepted
        valid_model_kwargs = {"attention_mask": torch.tensor(np.zeros_like(input_ids))}
        model.generate(input_ids, **valid_model_kwargs)

    def test_custom_logits_processor(self):
        """Tests that custom logits processors can be used in `generate`, and that redundant arguments are caught."""
        bart_tokenizer = AutoTokenizer.from_pretrained("hf-internal-testing/tiny-random-bart")
        article = """Justin Timberlake and Jessica Biel, welcome to parenthood."""
        bart_model = AutoModelForSeq2SeqLM.from_pretrained("hf-internal-testing/tiny-random-bart", min_length=1)
        input_ids = bart_tokenizer(article, return_tensors="pt").input_ids

        logits_processor = LogitsProcessorList()
        logits_processor.append(MinLengthLogitsProcessor(min_length=10, eos_token_id=0))

        # it should not be allowed to both define `min_length` via config and `logits_processor` list
        with self.assertRaises(ValueError):
            bart_model.generate(input_ids, logits_processor=logits_processor, min_length=10)
        bart_model.generate(input_ids, logits_processor=logits_processor)

    def test_transition_scores_greedy_search(self):
        """Test that `compute_transition_scores` is working as expected with gready search"""
        articles = ["Justin Timberlake", "Michael Phelps"]
        tokenizer = AutoTokenizer.from_pretrained("distilbert/distilgpt2", padding_side="left")
        tokenizer.pad_token = tokenizer.eos_token

        model = AutoModelForCausalLM.from_pretrained("distilbert/distilgpt2")
        model.generation_config.eos_token_id = None
        input_ids = tokenizer(articles, return_tensors="pt", padding=True).input_ids
        model = model.to(torch_device)
        input_ids = input_ids.to(torch_device)

        outputs = model.generate(
            input_ids=input_ids,
            max_new_tokens=5,
            pad_token_id=tokenizer.eos_token_id,
            return_dict_in_generate=True,
            output_scores=True,
        )

        transition_scores = model.compute_transition_scores(outputs.sequences, outputs.scores)
        transition_scores = transition_scores.cpu().numpy()

        expected_scores = np.array(
            [
                [-57.8844, -60.45698, -70.16364, -65.50791, -66.35648],
                [-54.417572, -60.216614, -62.661243, -58.621933, -58.298683],
            ]
        )
        self.assertTrue(np.allclose(transition_scores, expected_scores, atol=1e-3))

    def test_transition_scores_greedy_search_normalized(self):
        """
        Test that `compute_transition_scores` is working as expected with gready search, with `normalize_logits=True`
        """
        articles = ["Justin Timberlake", "Michael Phelps"]
        tokenizer = AutoTokenizer.from_pretrained("distilbert/distilgpt2", padding_side="left")
        tokenizer.pad_token = tokenizer.eos_token

        model = AutoModelForCausalLM.from_pretrained("distilbert/distilgpt2")
        model.generation_config.eos_token_id = None
        input_ids = tokenizer(articles, return_tensors="pt", padding=True).input_ids
        model = model.to(torch_device)
        input_ids = input_ids.to(torch_device)

        outputs = model.generate(
            input_ids=input_ids,
            max_new_tokens=5,
            pad_token_id=tokenizer.eos_token_id,
            return_dict_in_generate=True,
            output_scores=True,
        )

        transition_scores = model.compute_transition_scores(outputs.sequences, outputs.scores, normalize_logits=True)
        transition_scores = transition_scores.cpu().numpy()

        expected_scores = np.array(
            [
                [-2.538938, -2.2694316, -2.1580915, -1.572299, -2.6719835],
                [-1.8826028, -2.2461371, -1.7556462, -2.9644494, -1.7996008],
            ]
        )
        self.assertTrue(np.allclose(transition_scores, expected_scores, atol=1e-3))

    def test_transition_scores_beam_search_encoder_decoder(self):
        """
        Test that `compute_transition_scores` is working as expected with beam search and encoder-decoder models
        """
        articles = [
            "Justin Timberlake and Jessica Biel, welcome to parenthood.",
            "Michael Phelps is arguably the most decorated Olympian of all time.",
        ]
        tokenizer = AutoTokenizer.from_pretrained("hf-internal-testing/tiny-random-bart")
        model = AutoModelForSeq2SeqLM.from_pretrained("hf-internal-testing/tiny-random-bart")
        input_ids = tokenizer(articles, return_tensors="pt", padding=True).input_ids
        model = model.to(torch_device)
        input_ids = input_ids.to(torch_device)

        outputs = model.generate(
            input_ids=input_ids,
            max_length=10,
            num_beams=4,
            num_return_sequences=2,
            eos_token_id=None,
            return_dict_in_generate=True,
            output_scores=True,
            length_penalty=0.0,
        )

        transition_scores = model.compute_transition_scores(outputs.sequences, outputs.scores, outputs.beam_indices)
        transition_scores = transition_scores.cpu().numpy()
        outputs.sequences_scores = outputs.sequences_scores.cpu().numpy()

        self.assertTrue(np.allclose(np.sum(transition_scores, axis=-1), outputs.sequences_scores, atol=1e-3))

    def test_transition_scores_beam_search_encoder_decoder_with_eos(self):
        """
        Test that `compute_transition_scores` is working as expected with beam search and encoder-decoder models, when
        an EOS token is defined
        """
        articles = [
            "Justin Timberlake and Jessica Biel, welcome to parenthood.",
            "Michael Phelps is arguably the most decorated Olympian of all time.",
        ]
        tokenizer = AutoTokenizer.from_pretrained("hf-internal-testing/tiny-random-bart")

        model = AutoModelForSeq2SeqLM.from_pretrained("hf-internal-testing/tiny-random-bart")
        input_ids = tokenizer(articles, return_tensors="pt", padding=True).input_ids
        model = model.to(torch_device)
        input_ids = input_ids.to(torch_device)

        outputs = model.generate(
            input_ids=input_ids,
            max_length=10,
            num_beams=4,
            num_return_sequences=2,
            return_dict_in_generate=True,
            output_scores=True,
            length_penalty=0.0,
        )

        transition_scores = model.compute_transition_scores(outputs.sequences, outputs.scores, outputs.beam_indices)
        transition_scores = transition_scores.cpu().numpy()
        outputs.sequences_scores = outputs.sequences_scores.cpu().numpy()

        self.assertTrue(np.allclose(np.sum(transition_scores, axis=-1), outputs.sequences_scores, atol=1e-3))

    def test_transition_scores_beam_search_decoder_only(self):
        """
        Test that `compute_transition_scores` is working as expected with beam search and decoder-only models
        """
        articles = [
            "Justin Timberlake",
            "Michael Phelps",
        ]
        tokenizer = AutoTokenizer.from_pretrained("hf-internal-testing/tiny-random-gpt2")
        tokenizer.pad_token = tokenizer.eos_token

        model = AutoModelForCausalLM.from_pretrained("hf-internal-testing/tiny-random-gpt2")
        input_ids = tokenizer(articles, return_tensors="pt", padding=True).input_ids
        model = model.to(torch_device)
        input_ids = input_ids.to(torch_device)

        outputs = model.generate(
            input_ids=input_ids,
            max_length=10,
            num_beams=4,
            num_return_sequences=2,
            pad_token_id=tokenizer.eos_token_id,
            eos_token_id=None,
            return_dict_in_generate=True,
            output_scores=True,
            length_penalty=0.0,
        )

        transition_scores = model.compute_transition_scores(outputs.sequences, outputs.scores, outputs.beam_indices)
        transition_scores = transition_scores.cpu().numpy()
        outputs.sequences_scores = outputs.sequences_scores.cpu().numpy()

        self.assertTrue(np.allclose(np.sum(transition_scores, axis=-1), outputs.sequences_scores, atol=1e-3))

    @slow
    def test_transition_scores_early_stopping(self):
        """
        Test that `compute_transition_scores` is working as expected with beam search and early stopping

        This is an aggressive test that makes sure that `beam_search's`
        transition scores are computed correctly for varying `num_return_sequences`, `num_beams` and `batch_size > 1`
        2 x input_ids for "question: How are you? \n context: I had a long day, "
        """
        input_ids = torch.tensor(2 * [[822, 10, 571, 33, 25, 58, 2625, 10, 27, 141, 3, 9, 307, 239, 6, 1]])
        model = AutoModelForSeq2SeqLM.from_pretrained("google-t5/t5-small")
        model = model.to(torch_device)
        input_ids = input_ids.to(torch_device)

        outputs = model.generate(
            input_ids,
            max_length=10,
            return_dict_in_generate=True,
            output_scores=True,
            forced_eos_token_id=model.config.eos_token_id,
            num_beams=4,
            do_sample=False,
            num_return_sequences=3,
            length_penalty=0.0,
        )

        transition_scores = model.compute_transition_scores(
            sequences=outputs.sequences, scores=outputs.scores, beam_indices=outputs.beam_indices
        )
        transition_scores = transition_scores.cpu().numpy()
        outputs.sequences_scores = outputs.sequences_scores.cpu().numpy()

        self.assertTrue(np.allclose(np.sum(transition_scores, axis=-1), outputs.sequences_scores))

    def test_encoder_decoder_generate_attention_mask(self):
        """
        Test that `generate` automagically creates the correct `attention_mask` for encoder-decoder models (which
        has a different keyword)
        """
        articles = ["Timberlake", "Jessica Biel, welcome to parenthood among other things"]
        tokenizer = AutoTokenizer.from_pretrained("hf-internal-testing/tiny-random-bart")
        # need extreme generation values here to force this test
        # to fail when `attention_mask` is not correctly treated in generate
        model = AutoModelForSeq2SeqLM.from_pretrained(
            "hf-internal-testing/tiny-random-bart",
        )
        model.config.eos_token_id = None
        input_ids = tokenizer(articles[0], return_tensors="pt").input_ids
        input_ids_batched = tokenizer(articles, padding=True, return_tensors="pt").input_ids
        model = model.to(torch_device)
        input_ids = input_ids.to(torch_device)
        input_ids_batched = input_ids_batched.to(torch_device)

        generate_kwargs = {
            "return_dict_in_generate": True,
            "output_scores": True,
            "max_length": 50,
            "num_beams": 5,
            "num_return_sequences": 5,
        }

        output_sequences_batched = model.generate(input_ids=input_ids_batched, **generate_kwargs)
        output_sequences = model.generate(input_ids=input_ids, **generate_kwargs)

        batched_out = output_sequences_batched.sequences_scores
        out = output_sequences.sequences_scores
        batched_out = batched_out.cpu().numpy()
        out = out.cpu().numpy()

        diff = np.abs(np.sum(batched_out[:5]) - np.sum(out))
        self.assertTrue(diff < 1e-4)

    def test_generate_input_ids_as_kwarg(self):
        """Test that `input_ids` work equally as a positional and keyword argument in decoder-only models"""
        article = "I need input_ids to generate"
        tokenizer = AutoTokenizer.from_pretrained("hf-internal-testing/tiny-random-gpt2")
        model = AutoModelForCausalLM.from_pretrained("hf-internal-testing/tiny-random-gpt2", max_length=15)
        input_ids = tokenizer(article, return_tensors="pt").input_ids
        model = model.to(torch_device)
        input_ids = input_ids.to(torch_device)

        output_sequences_kwargs = model.generate(input_ids=input_ids)
        output_sequences = model.generate(input_ids)
        output_sequences_kwargs = output_sequences_kwargs.cpu().numpy()
        output_sequences = output_sequences.cpu().numpy()

        self.assertTrue(np.array_equal(output_sequences, output_sequences_kwargs))
        self.assertEqual(output_sequences.shape, (1, 15))

    def test_generate_input_ids_as_encoder_kwarg(self):
        """Test that `input_ids` work equally as a positional and keyword argument in encoder-decoder models"""
        article = "Justin Timberlake and Jessica Biel, welcome to parenthood."
        tokenizer = AutoTokenizer.from_pretrained("hf-internal-testing/tiny-random-bart")
        model = AutoModelForSeq2SeqLM.from_pretrained("hf-internal-testing/tiny-random-bart")
        model.config.eos_token_id = None
        input_ids = tokenizer(article, return_tensors="pt").input_ids
        model = model.to(torch_device)
        input_ids = input_ids.to(torch_device)

        output_sequences_kwargs = model.generate(input_ids=input_ids, max_length=5)
        output_sequences = model.generate(input_ids, max_length=5)
        output_sequences_kwargs = output_sequences_kwargs.cpu().numpy()
        output_sequences = output_sequences.cpu().numpy()

        self.assertTrue(np.array_equal(output_sequences, output_sequences_kwargs))
        self.assertEqual(output_sequences.shape, (1, 5))

    def test_generate_inputs_and_encoder_kwargs(self):
        """
        Test that an exception is thrown if the main tensor (`input_ids` in LLMs) is passed as both a positional and
        keyword argument
        """
        article = "I need input_ids to generate"
        tokenizer = AutoTokenizer.from_pretrained("hf-internal-testing/tiny-random-gpt2")
        model = AutoModelForCausalLM.from_pretrained("hf-internal-testing/tiny-random-gpt2", max_length=10)
        input_ids = tokenizer(article, return_tensors="pt").input_ids
        with self.assertRaises(ValueError):
            model.generate(input_ids, input_ids=input_ids)

    def test_generate_too_many_encoder_kwargs(self):
        """Test that passing redundant inputs results in an exception (`input_ids` and `inputs_embeds` in LLMs)"""
        article = "I need input_ids to generate"
        tokenizer = AutoTokenizer.from_pretrained("hf-internal-testing/tiny-random-bart")
        model = AutoModelForSeq2SeqLM.from_pretrained("hf-internal-testing/tiny-random-bart", max_length=10)
        input_ids = tokenizer(article, return_tensors="pt").input_ids
        with self.assertRaises(ValueError):
            model.generate(input_ids=input_ids, inputs_embeds=input_ids)

    def test_generate_input_features_as_encoder_kwarg(self):
        """Test that non-`input_ids` main model inputs are correctly handled as positional arguments"""
        input_features = floats_tensor((3, 80, 60))
        model = AutoModelForSpeechSeq2Seq.from_pretrained(
            "hf-internal-testing/tiny-random-WhisperForConditionalGeneration"
        )
        input_features.to(torch_device)
        model = model.to(torch_device)

        output_sequences_kwargs = model.generate(input_features=input_features, max_length=5)
        output_sequences = model.generate(input_features, max_length=5)
        output_sequences_kwargs = output_sequences_kwargs.cpu().numpy()
        output_sequences = output_sequences.cpu().numpy()

        self.assertTrue(np.array_equal(output_sequences, output_sequences_kwargs))
        self.assertEqual(output_sequences.shape, (3, 5))

    def test_generate_encoder_outputs_attention_mask(self):
        """Test that `generate` can handle attention masks when the encoder outputs are passed"""
        input_features = floats_tensor((3, 80, 60))
        attention_mask = torch.randint(0, 2, input_features.shape).to(torch_device)
        model = AutoModelForSpeechSeq2Seq.from_pretrained(
            "hf-internal-testing/tiny-random-WhisperForConditionalGeneration"
        )
        input_features = input_features.to(torch_device)
        attention_mask = attention_mask.to(torch_device)
        model = model.to(torch_device)

        encoder = model.get_encoder()
        encoder_outputs = encoder(input_features)

        output_sequences_no_mask = model.generate(encoder_outputs=encoder_outputs)
        output_sequences_with_mask = model.generate(encoder_outputs=encoder_outputs, attention_mask=attention_mask)
        output_sequences_no_mask = output_sequences_no_mask.cpu().numpy()
        output_sequences_with_mask = output_sequences_with_mask.cpu().numpy()

        self.assertFalse(np.array_equal(output_sequences_no_mask, output_sequences_with_mask))

    def test_eos_token_id_int_and_list_greedy_search(self):
        """Test that `generate` can handle multiple EOS tokens"""
        generation_kwargs = {
            "do_sample": False,
            "num_beams": 1,
        }
        expectation = 13

        tokenizer = AutoTokenizer.from_pretrained("hf-internal-testing/tiny-random-gpt2")
        text = """Hello, my dog is cute and"""
        tokens = tokenizer(text, return_tensors="pt")
        model = AutoModelForCausalLM.from_pretrained("hf-internal-testing/tiny-random-gpt2")
        model = model.to(torch_device)
        tokens = tokens.to(torch_device)

        eos_token_id = 873
        generated_tokens = model.generate(**tokens, eos_token_id=eos_token_id, **generation_kwargs)
        self.assertTrue(expectation == len(generated_tokens[0]))

        eos_token_id = [873, 198]
        generated_tokens = model.generate(**tokens, eos_token_id=eos_token_id, **generation_kwargs)
        self.assertTrue(expectation == len(generated_tokens[0]))

    def test_generate_vision2text_conditioning(self):
        """Test that `decoder_input_ids` can be used to condition the generation in vision-to-text models"""
        pixel_values = floats_tensor((2, 3, 30, 30))
        conditioning_input = torch.tensor([[10], [10]])  # this should be the 2nd output token, after the BOS token
        model = AutoModelForVision2Seq.from_pretrained(
            "hf-internal-testing/tiny-random-VisionEncoderDecoderModel-vit-gpt2"
        )
        pixel_values = pixel_values.to(torch_device)
        model = model.to(torch_device)
        conditioning_input = conditioning_input.to(torch_device)

        # we can condition on decoder_input_ids (expected decoder input) and input_ids (which we pipe internally as
        # decoder_input_ids, if the encoder is not a model with text input)
        output_sequences_decoder_input_ids = model.generate(
            pixel_values, max_length=5, decoder_input_ids=conditioning_input
        )
        output_sequences_input_ids = model.generate(pixel_values, max_length=5, input_ids=conditioning_input)
        output_sequences_decoder_input_ids = output_sequences_decoder_input_ids.cpu().numpy()
        output_sequences_input_ids = output_sequences_input_ids.cpu().numpy()
        conditioning_input = conditioning_input.cpu().numpy()

        self.assertTrue(np.array_equal(output_sequences_decoder_input_ids, output_sequences_input_ids))
        self.assertTrue(np.array_equal(output_sequences_decoder_input_ids[:, 1:2], conditioning_input))

    @require_read_token
    @slow
    @require_torch_accelerator
    def test_cache_device_map_with_vision_layer_device_map(self):
        """
        Test that the cache device map is correctly set when the vision layer has a device map. Regression test for
        #36942
        """
        # gemma 3 uses hybrid cache, which can be compiled -> needs a device map at allocation time
        model_id = "google/gemma-3-4b-it"

        # important part of this device map: the `.layers.` pattern is NOT present in the decoder
        device_map = {
            "vision_tower.vision_model.embeddings": 0,
            "vision_tower.vision_model.encoder.layers.0": 0,
            "vision_tower.vision_model.encoder.layers.1": 0,
            "vision_tower.vision_model.encoder.layers.2": 0,
            "vision_tower.vision_model.encoder.layers.3": 0,
            "vision_tower.vision_model.encoder.layers.4": 0,
            "vision_tower.vision_model.encoder.layers.5": 0,
            "vision_tower.vision_model.encoder.layers.6": 0,
            "vision_tower.vision_model.encoder.layers.7": 0,
            "vision_tower.vision_model.encoder.layers.8": 0,
            "vision_tower.vision_model.encoder.layers.9": 0,
            "vision_tower.vision_model.encoder.layers.10": 0,
            "vision_tower.vision_model.encoder.layers.11": 0,
            "vision_tower.vision_model.encoder.layers.12": 0,
            "vision_tower.vision_model.encoder.layers.13": 0,
            "vision_tower.vision_model.encoder.layers.14": "cpu",
            "vision_tower.vision_model.encoder.layers.15": "cpu",
            "vision_tower.vision_model.encoder.layers.16": "cpu",
            "vision_tower.vision_model.encoder.layers.17": "cpu",
            "vision_tower.vision_model.encoder.layers.18": "cpu",
            "vision_tower.vision_model.encoder.layers.19": "cpu",
            "vision_tower.vision_model.encoder.layers.20": "cpu",
            "vision_tower.vision_model.encoder.layers.21": "cpu",
            "vision_tower.vision_model.encoder.layers.22": "cpu",
            "vision_tower.vision_model.encoder.layers.23": "cpu",
            "vision_tower.vision_model.encoder.layers.24": "cpu",
            "vision_tower.vision_model.encoder.layers.25": "cpu",
            "vision_tower.vision_model.encoder.layers.26": "cpu",
            "vision_tower.vision_model.post_layernorm": "cpu",
            "multi_modal_projector": "cpu",
            "language_model": "cpu",
        }

        model = AutoModelForImageTextToText.from_pretrained(model_id, device_map=device_map, dtype=torch.bfloat16)
        tokenizer = AutoTokenizer.from_pretrained(model_id)
        inputs = tokenizer(["This is a text input"], return_tensors="pt").to(model.device)

        # If the generate doesn't infer the DECODER device map correctly, this will fail
        _ = model.generate(**inputs, max_new_tokens=2, do_sample=False)

    @require_torch_accelerator
    @pytest.mark.torch_compile_test
    def test_cpu_offload_doesnt_compile(self):
        """Test that CPU offload doesn't trigger compilation"""
        tokenizer = AutoTokenizer.from_pretrained("hf-internal-testing/tiny-random-MistralForCausalLM")
        tokenized_inputs = tokenizer(["Hello world"], return_tensors="pt")
        generate_kwargs = {"max_new_tokens": 3, "cache_implementation": "static"}

        # Sanity check: if we don't specify a device map, the model will get compiled
        model_gpu = AutoModelForCausalLM.from_pretrained(
            "hf-internal-testing/tiny-random-MistralForCausalLM", device_map="auto"
        )
        input_ids = tokenized_inputs.input_ids.to(model_gpu.device)
        _ = model_gpu.generate(input_ids, **generate_kwargs)
        self.assertTrue(hasattr(model_gpu, "_compiled_call"))

        # If we specify a device map, the model will not be compiled
        # (as of April 2025, compiling with CPU offload results in a crash)
        device_map = {
            "model.embed_tokens": 0,
            "model.layers.0": 0,
            "model.layers.1": "cpu",
            "model.norm": "cpu",
            "lm_head": 0,
        }
        model_cpu = AutoModelForCausalLM.from_pretrained(
            "hf-internal-testing/tiny-random-MistralForCausalLM", device_map=device_map
        )
        input_ids = tokenized_inputs.input_ids.to(model_cpu.device)
        _ = model_cpu.generate(input_ids, **generate_kwargs)
        self.assertFalse(hasattr(model_cpu, "_compiled_call"))

    def test_custom_generate_from_argument_in_generate(self):
        """Tests that the `custom_generate` argument is used when passed to `generate`"""
        model = AutoModelForCausalLM.from_pretrained(
            "hf-internal-testing/tiny-random-MistralForCausalLM", device_map="auto"
        )
        tokenizer = AutoTokenizer.from_pretrained("hf-internal-testing/tiny-random-MistralForCausalLM")
        model_inputs = tokenizer("Hello, world!", return_tensors="pt").to(model.device)
        # Note: `transformers-community/custom_generate_example` has a custom decoding method with a `left_padding`
        # argument (int), which prepends as many pad tokens.
        gen_out = model.generate(
            **model_inputs,
            left_padding=5,
            max_new_tokens=5,
            custom_generate="transformers-community/custom_generate_example",
            trust_remote_code=True,
        )
        text_output = tokenizer.decode(gen_out[0])
        self.assertTrue(text_output.startswith("<unk><unk><unk><unk><unk>"))  # <unk> is the pad token

    def test_custom_generate_from_model_repo_with_custom_generate_code(self):
        """
        Tests that models from model repos containing custom generation code override `generate` with the custom code
        """
        model = AutoModelForCausalLM.from_pretrained(
            "transformers-community/custom_generate_example", device_map="auto", trust_remote_code=True
        )
        generate_signature = inspect.signature(model.generate)
        # `left_padding` is a custom argument, doesn't exist in the base `generate` method
        self.assertTrue(generate_signature.parameters.get("left_padding"))

    def test_custom_generate_bad_requirements(self):
        """Tests that we check the `requirements.txt` file from custom generation repos"""
        model = AutoModelForCausalLM.from_pretrained(
            "hf-internal-testing/tiny-random-MistralForCausalLM", device_map="auto"
        )
        tokenizer = AutoTokenizer.from_pretrained("hf-internal-testing/tiny-random-MistralForCausalLM")
        model_inputs = tokenizer("Hello, world!", return_tensors="pt").to(model.device)
        with self.assertRaises(ImportError):
            # Note: `transformers-community/custom_generate_bad_requirements` has a `requirements.txt` with
            # impossible requirements
            model.generate(
                **model_inputs,
                custom_generate="transformers-community/custom_generate_bad_requirements",
                trust_remote_code=True,
            )

    def test_custom_generate_requires_trust_remote_code(self):
        """Tests that `trust_remote_code` is required when using `custom_generate`"""
        # Case 1: A model from a repo containing custom generation code must be loaded with `trust_remote_code`
        with self.assertRaises(ValueError):
            AutoModelForCausalLM.from_pretrained("transformers-community/custom_generate_example", device_map="auto")

        # Case 2: Using the `custom_generate` argument in `generate` requires `trust_remote_code` if the code is not
        # local
        model = AutoModelForCausalLM.from_pretrained(
            "hf-internal-testing/tiny-random-MistralForCausalLM", device_map="auto"
        )
        tokenizer = AutoTokenizer.from_pretrained("hf-internal-testing/tiny-random-MistralForCausalLM")
        model_inputs = tokenizer("Hello, world!", return_tensors="pt").to(model.device)
        with self.assertRaises(ValueError):
            model.generate(**model_inputs, custom_generate="transformers-community/custom_generate_example")

    def test_custom_generate_local_directory(self):
        """Tests that custom_generate works with local directories containing importable relative modules"""
        with tempfile.TemporaryDirectory() as tmp_dir:
            custom_generate_dir = Path(tmp_dir) / "custom_generate"
            custom_generate_dir.mkdir()
            with open(custom_generate_dir / "generate.py", "w") as f:
                f.write("from .helper import ret_success\ndef generate(*args, **kwargs):\n    return ret_success()\n")
            with open(custom_generate_dir / "helper.py", "w") as f:
                f.write('def ret_success():\n    return "success"\n')
            model = AutoModelForCausalLM.from_pretrained(
                "hf-internal-testing/tiny-random-MistralForCausalLM", device_map="auto"
            )
            tokenizer = AutoTokenizer.from_pretrained("hf-internal-testing/tiny-random-MistralForCausalLM")
            model_inputs = tokenizer("Hello, world!", return_tensors="pt").to(model.device)
            value = model.generate(
                **model_inputs,
                custom_generate=str(tmp_dir),
                trust_remote_code=True,
            )
            assert value == "success"

    def test_custom_generate_callable(self):
        """Tests that passing a callable to `custom_generate` executes the callable decoding loop"""
        model = AutoModelForCausalLM.from_pretrained(
            "hf-internal-testing/tiny-random-MistralForCausalLM", device_map="auto"
        )
        tokenizer = AutoTokenizer.from_pretrained("hf-internal-testing/tiny-random-MistralForCausalLM")
        model_inputs = tokenizer("Hello, world!", return_tensors="pt").to(model.device)

        def custom_loop(model, input_ids, logits_processor, stopping_criteria, generation_config, **model_kwargs):
            # Check that generate() correctly prepares the stopping criteria
            assert stopping_criteria[0].max_length == input_ids.shape[1] + 3
            return "callable_success"

        value = model.generate(
            **model_inputs,
            max_new_tokens=3,
            custom_generate=custom_loop,
        )
        self.assertEqual(value, "callable_success")

    @pytest.mark.generate
    def test_generate_custom_cache_position(self):
        """
        Regression test for #39261. Tests that we can continue generating from past key values, returned from a
        previous `generate` call, without the tokens that correspond to the cached part. This is achieved by passing
        manually creating `cache_position` -- this tests that it is piped correctly.
        """
        model = AutoModelForCausalLM.from_pretrained(
            "hf-internal-testing/tiny-random-MistralForCausalLM", device_map="auto"
        )
        tokenizer = AutoTokenizer.from_pretrained("hf-internal-testing/tiny-random-MistralForCausalLM")

        model_inputs = tokenizer("Hello, world!", return_tensors="pt").to(model.device)
        generate_kwargs = {
            "use_cache": True,
            "do_sample": False,
            "return_dict_in_generate": True,
            "output_scores": True,
        }

        # Traditional way to continue generating text using kv cache
        #                 output2
        # /~~~~~~~~~~~~~~~~~~~~~~~~~~~~~~~~~~~~~~~~~~\
        #            input2
        # /~~~~~~~~~~~~~~~~~~~~~~~~\
        #      output1
        # /~~~~~~~~~~~~~~~~\
        #  input1
        # /~~~~~~\
        # IIIIIIIIOOOOOOOOOOIIIIIIIIOOOOOOOOOOOOOOOOOO
        inputs_1a = model_inputs
        outputs_1a = model.generate(**inputs_1a, **generate_kwargs, max_new_tokens=2)
        inputs_2a = {**model_inputs}
        inputs_2a["input_ids"] = torch.cat((outputs_1a.sequences, model_inputs["input_ids"]), dim=1)
        inputs_2a["attention_mask"] = torch.nn.functional.pad(
            inputs_1a["attention_mask"],
            (0, inputs_2a["input_ids"].shape[1] - inputs_1a["input_ids"].shape[1]),
            mode="constant",
            value=1,
        )
        inputs_2a["past_key_values"] = outputs_1a.past_key_values
        outputs_2a = model.generate(**inputs_2a, **generate_kwargs, max_new_tokens=2)
        # Keep only the part of the output related to the second output + last token from the first output, for future
        # comparison
        traditional_outputs = copy.deepcopy(outputs_2a)
        traditional_outputs.sequences = traditional_outputs.sequences[:, outputs_1a.sequences.shape[1] - 1 :]

        # Continue generating text using kv cache, but without providing the cached part of the input in the input_ids.
        #                    cache_position
        #                   /~~~~~~~\
        #  inputs2["attention_mask"]
        # /~~~~~~~~~~~~~~~~~~~~~~~~~\
        #      output1               output2
        # /~~~~~~~~~~~~~~~~\/~~~~~~~~~~~~~~~~~~~~~~~~~\
        #  input1             input2
        # /~~~~~~\          /~~~~~~~\
        # IIIIIIIIOOOOOOOOOOIIIIIIIIIOOOOOOOOOOOOOOOOOO
        #
        inputs_1b = model_inputs
        outputs_1b = model.generate(**inputs_1b, **generate_kwargs, max_new_tokens=2)
        inputs_2b = {**model_inputs}
        # The last output token isn't cached, so it needs to be included in the new input
        inputs_2b["input_ids"] = torch.cat((outputs_1b.sequences[:, -1:], model_inputs["input_ids"]), dim=1)
        inputs_2b["attention_mask"] = torch.nn.functional.pad(
            inputs_1b["attention_mask"],
            (0, outputs_1b.sequences.shape[1]),
            mode="constant",
            value=1,
        )
        inputs_2b["past_key_values"] = outputs_1b.past_key_values
        cache_length_1b = outputs_1b.past_key_values[0][0].shape[-2]
        inputs_2b["cache_position"] = torch.arange(
            cache_length_1b,
            cache_length_1b + inputs_2b["input_ids"].shape[1],
            dtype=torch.int64,
            device=model.device,
        )
        outputs_2b = model.generate(**inputs_2b, **generate_kwargs, max_new_tokens=2)
        incremental_outputs = outputs_2b

        # The two sets of generated text and past kv should be equal to each other
        self.assertTrue(has_similar_generate_outputs(traditional_outputs, incremental_outputs))
        for layer_idx in range(len(traditional_outputs.past_key_values)):
            for kv_idx in range(len(traditional_outputs.past_key_values[layer_idx])):
                self.assertTrue(
                    torch.allclose(
                        traditional_outputs.past_key_values[layer_idx][kv_idx],
                        incremental_outputs.past_key_values[layer_idx][kv_idx],
                    )
                )

    @pytest.mark.generate
    @parameterized.expand(
        [
            ("transformers-community/dola", {"dola_layers": "low"}),
            ("transformers-community/contrastive-search", {"penalty_alpha": 0.6, "top_k": 4}),
            (
                "transformers-community/group-beam-search",
                {
                    "do_sample": False,
                    "num_beams": 2,
                    "num_beam_groups": 2,
                    "diversity_penalty": 2.0,
                    "length_penalty": 2.0,
                },
            ),
            (
                "transformers-community/constrained-beam-search",
                {"do_sample": False, "num_beams": 2, "force_words_ids": [[167, 168, 169]]},
            ),
        ]
    )
    def test_hub_gen_strategies(self, custom_generate, extra_kwargs):
        model = AutoModelForCausalLM.from_pretrained(
            "hf-internal-testing/tiny-random-MistralForCausalLM",
            device_map=torch_device,
            attn_implementation="eager",
        ).eval()
        model_inputs = {
            "input_ids": torch.tensor([[1, 22557, 28725, 1526, 28808]], device=torch_device),
            "attention_mask": torch.tensor([[1, 1, 1, 1, 1]], device=torch_device),
        }
        # Sets generation arguments such that:
        # a) no EOS is generated, to ensure generation doesn't break early
        # b) there are at least two forward passes in the main model, to ensure the input preparation of
        #    the main model is correct
        generation_kwargs = {
            "eos_token_id": -1,  # see a)
            "max_new_tokens": 4,  # see b)
            "num_beams": 1,
            "do_sample": True,
            "output_scores": True,
            "output_logits": True,
            "output_hidden_states": True,
            "output_attentions": True,
            "return_dict_in_generate": True,
            "use_cache": True,
            "trust_remote_code": True,
            "custom_generate": custom_generate,
        }
        generation_kwargs.update(extra_kwargs)
        torch.manual_seed(0)
        output = model.generate(**generation_kwargs, **model_inputs)
        self.assertEqual(output.sequences.shape, (1, 9))


@require_torch
class TokenHealingTestCase(unittest.TestCase):
    @parameterized.expand(
        [
            ("url", 'The link is <a href="http:', 'The link is <a href="http://'),
            # aggressive_healing: "http" shouldn't be replaced with "https"
            ("aggressive_healing", 'The link is <a href="http', 'The link is <a href="http'),
            ("trailing_whitespace", "I read a book about ", "I read a book about"),
            ("nothing_to_heal", "I read a book about", "I read a book about"),
            ("single_token", "I", "I"),
            ("empty_prompt", "", ""),
        ]
    )
    def test_prompts(self, name, input, expected):
        model_name_or_path = "distilbert/distilgpt2"
        tokenizer = AutoTokenizer.from_pretrained(model_name_or_path, use_fast=True)
        completion_model = AutoModelForCausalLM.from_pretrained(
            model_name_or_path,
            device_map="auto",
            trust_remote_code=False,
            revision="main",
            use_cache=True,
        )

        """
        tokenizer.pad_token value can be empty but it is required in the latter codes
        so assigned it here with eos_token
		"""
        tokenizer.pad_token = tokenizer.eos_token

        input_ids = tokenizer(input, return_tensors="pt").input_ids.to(completion_model.device)

        healed_ids = completion_model.heal_tokens(input_ids, tokenizer=tokenizer)
        predicted = tokenizer.decode(healed_ids[0], skip_special_tokens=True)

        self.assertEqual(predicted, expected)

    def test_generate_from_inputs_embeds_with_bos_token_id_is_none(self):
        article = "Today a dragon flew over Paris."
        model = AutoModelForCausalLM.from_pretrained("hf-internal-testing/tiny-random-gpt2").to(torch_device)
        tokenizer = AutoTokenizer.from_pretrained("hf-internal-testing/tiny-random-gpt2")
        input_ids = tokenizer(article, return_tensors="pt").input_ids.to(torch_device)
        inputs_embeds = model.get_input_embeddings()(input_ids)

        model.generate(inputs_embeds=inputs_embeds, max_length=20, bos_token_id=None)

        # bos_token_id is required when no input ids nor inputs_embeds is passed
        with self.assertRaises(ValueError):
            model.generate(max_length=20, bos_token_id=None)


class TestAssistedCandidateGeneratorDifferentTokenizers(unittest.TestCase):
    def test_no_intersection(self):
        prompt = np.array([[1, 2, 3]])
        prompt_plus_new_tokens = np.array([[4, 5, 6]])
        result = AssistedCandidateGeneratorDifferentTokenizers._get_tokens_diag(prompt, prompt_plus_new_tokens)
        self.assertEqual(result, (None, None, None))

    def test_complete_overlap(self):
        prompt = np.array([[1, 2, 3]])
        prompt_plus_new_tokens = np.array([[1, 2, 3, 4, 5]])
        discrep_length, new_tokens_only, discrep_only = AssistedCandidateGeneratorDifferentTokenizers._get_tokens_diag(
            prompt, prompt_plus_new_tokens
        )
        self.assertEqual(discrep_length, 0)
        np.testing.assert_array_equal(new_tokens_only, np.array([[4, 5]]))
        np.testing.assert_array_equal(discrep_only, np.array([[]]))

    def test_partial_overlap(self):
        prompt = np.array([[1, 2, 3]])
        prompt_plus_new_tokens = np.array([[2, 3, 4, 5]])
        discrep_length, new_tokens_only, discrep_only = AssistedCandidateGeneratorDifferentTokenizers._get_tokens_diag(
            prompt, prompt_plus_new_tokens
        )
        self.assertEqual(discrep_length, 0)
        np.testing.assert_array_equal(new_tokens_only, np.array([[4, 5]]))
        np.testing.assert_array_equal(discrep_only, np.array([[]]))

    def test_no_new_tokens(self):
        prompt = np.array([[1, 2, 3]])
        prompt_plus_new_tokens = np.array([[1, 2, 3]])
        discrep_length, new_tokens_only, discrep_only = AssistedCandidateGeneratorDifferentTokenizers._get_tokens_diag(
            prompt, prompt_plus_new_tokens
        )
        self.assertEqual(discrep_length, 0)
        np.testing.assert_array_equal(new_tokens_only, np.array([[]]))
        np.testing.assert_array_equal(discrep_only, np.array([[]]))


class TestAssistedCandidateGeneratorUpdateStrategy(unittest.TestCase):
    def setUp(self):
        checkpoint = "EleutherAI/pythia-160m-deduped"
        self.assistant_model = AutoModelForCausalLM.from_pretrained(checkpoint)
        self.assistant_model.generation_config.assistant_confidence_threshold = 0.4
        self.model_kwargs = {}
        self.input_ids = torch.randint(1, 10, (1, 9))
        self.candidate_generator = AssistedCandidateGenerator(
            input_ids=self.input_ids,
            assistant_model=self.assistant_model,
            generation_config=self.assistant_model.generation_config,
            model_kwargs=self.model_kwargs,
        )
        self.candidate_generator.probs = [0.9, 0.8, 0.7, 0.6, 0.5, 0.4, 0.3, 0.2, 0.1]
        self.original_probs = self.candidate_generator.probs
        self.original_threshold = self.assistant_model.generation_config.assistant_confidence_threshold

    def assert_no_sklearn(self):
        with patch("transformers.generation.candidate_generator.is_sklearn_available", lambda: False):
            self.candidate_generator.update_candidate_strategy(self.input_ids, None, self.num_matches)
            self.assertEqual(self.candidate_generator.matches, self.original_matches)
            self.assertEqual(self.candidate_generator.probs, self.original_probs)
            self.assertEqual(
                self.assistant_model.generation_config.assistant_confidence_threshold, self.original_threshold
            )

    @parameterized.expand([(is_sklearn_available(),), (False,)])
    def test_update_candidate_strategy_no_matches_short(self, sklearn_available):
        self.original_matches = []
        self.candidate_generator.matches = self.original_matches
        self.num_matches = 0

        if sklearn_available:
            self.candidate_generator.update_candidate_strategy(self.input_ids, None, self.num_matches)
            self.assertEqual(self.candidate_generator.matches, [0])
            self.assertEqual(self.candidate_generator.probs, [0.9])
            self.assertEqual(self.assistant_model.generation_config.assistant_confidence_threshold, 0.4)
        else:
            self.assert_no_sklearn()

    @parameterized.expand([(is_sklearn_available(),), (False,)])
    def test_update_candidate_strategy_with_mix_matches_3(self, sklearn_available):
        self.original_matches = [1, 0, 1, 0, 1]
        self.candidate_generator.matches = self.original_matches
        self.num_matches = 3
        if sklearn_available:
            self.candidate_generator.update_candidate_strategy(self.input_ids, None, self.num_matches)
            self.assertEqual(self.candidate_generator.matches, [1, 0, 1, 0, 1, 1, 1, 1, 0])
            self.assertEqual(self.candidate_generator.probs, [0.9, 0.8, 0.7, 0.6, 0.5, 0.4, 0.3, 0.2, 0.1])
            self.assertEqual(self.assistant_model.generation_config.assistant_confidence_threshold, 0.2)
        else:
            self.assert_no_sklearn()

    @parameterized.expand([(is_sklearn_available(),), (False,)])
    def test_update_candidate_strategy_with_matches_4(self, sklearn_available):
        self.original_matches = [1, 1, 1, 1, 1]
        self.candidate_generator.matches = self.original_matches
        self.num_matches = 4
        if sklearn_available:
            self.candidate_generator.update_candidate_strategy(self.input_ids, None, self.num_matches)
            self.assertEqual(self.candidate_generator.matches, [1, 1, 1, 1, 1, 1, 1, 1, 1])
            self.assertEqual(self.candidate_generator.probs, [0.9, 0.8, 0.7, 0.6, 0.5, 0.4, 0.3, 0.2, 0.1])
            self.assertEqual(self.assistant_model.generation_config.assistant_confidence_threshold, 0.4)
        else:
            self.assert_no_sklearn()

    @parameterized.expand([(is_sklearn_available(),), (False,)])
    def test_update_candidate_strategy_with_matches_3(self, sklearn_available):
        self.original_matches = [1, 1, 1, 1, 1]
        self.candidate_generator.matches = self.original_matches
        self.num_matches = 3
        if sklearn_available:
            self.candidate_generator.update_candidate_strategy(self.input_ids, None, self.num_matches)
            self.assertEqual(self.candidate_generator.matches, [1, 1, 1, 1, 1, 1, 1, 1, 0])
            self.assertEqual(self.candidate_generator.probs, [0.9, 0.8, 0.7, 0.6, 0.5, 0.4, 0.3, 0.2, 0.1])
            self.assertEqual(self.assistant_model.generation_config.assistant_confidence_threshold, 0.2)
        else:
            self.assert_no_sklearn()

    @parameterized.expand([(is_sklearn_available(),), (False,)])
    def test_update_candidate_strategy_with_matches_2(self, sklearn_available):
        self.original_matches = [1, 1, 1, 1, 1]
        self.candidate_generator.matches = self.original_matches
        self.num_matches = 2
        if sklearn_available:
            self.candidate_generator.update_candidate_strategy(self.input_ids, None, self.num_matches)
            self.assertEqual(self.candidate_generator.matches, [1, 1, 1, 1, 1, 1, 1, 0])
            self.assertEqual(self.candidate_generator.probs, [0.9, 0.8, 0.7, 0.6, 0.5, 0.4, 0.3, 0.2])
            self.assertEqual(self.assistant_model.generation_config.assistant_confidence_threshold, 0.3)
        else:
            self.assert_no_sklearn()

    @parameterized.expand([(is_sklearn_available(),), (False,)])
    def test_update_candidate_strategy_with_matches_1(self, sklearn_available):
        self.original_matches = [1, 1, 1, 1, 1]
        self.candidate_generator.matches = self.original_matches
        self.num_matches = 1
        if sklearn_available:
            self.candidate_generator.update_candidate_strategy(self.input_ids, None, self.num_matches)
            self.assertEqual(self.candidate_generator.matches, [1, 1, 1, 1, 1, 1, 0])
            self.assertEqual(self.candidate_generator.probs, [0.9, 0.8, 0.7, 0.6, 0.5, 0.4, 0.3])
            self.assertEqual(self.assistant_model.generation_config.assistant_confidence_threshold, 0.4)
        else:
            self.assert_no_sklearn()


def has_similar_generate_outputs(output_1, output_2, atol=1e-5, rtol=1e-5) -> bool:
    """
    Returns a boolean indicating whether a pair of generate outputs are similar. Two `generate` call outputs are
    considered similar in the following situations:
    1. The sequences are the same
    2. The sequences are different, but the scores up to (and including) the first mismatch are nearly identical

    Args:
        output_1 (`GenerateOutput`): The first `generate` call output.
        output_2 (`GenerateOutput`): The second `generate` call output.
        atol (`float`, *optional*, defaults to 1e-5): The absolute tolerance for the scores.
        rtol (`float`, *optional*, defaults to 1e-5): The relative tolerance for the scores.

    Returns:
        A boolean indicating whether the two generate outputs are similar.
    """
    # scores doesn't include data regarding decoder input tokens
    decoder_input_length = output_1.sequences.shape[1] - len(output_1.scores)
    output_matches = output_1.sequences == output_2.sequences
    has_matching_outputs = output_matches.all()
    has_matching_scores = None
    if not has_matching_outputs:
        for batch_idx in range(output_1.sequences.shape[0]):
            batch_matches = output_matches[batch_idx]
            if batch_matches.all():
                continue
            first_mismatch_idx = batch_matches.int().argmin()  # gets the index of the first False
            first_mismatch_idx -= decoder_input_length
            output_1_first_mismatch_scores = output_1.scores[first_mismatch_idx][batch_idx]
            output_2_first_mismatch_scores = output_2.scores[first_mismatch_idx][batch_idx]
            has_matching_scores = torch.allclose(
                output_1_first_mismatch_scores, output_2_first_mismatch_scores, atol=atol, rtol=rtol
            )
            if not has_matching_scores:
                break
    return has_matching_outputs or has_matching_scores<|MERGE_RESOLUTION|>--- conflicted
+++ resolved
@@ -113,31 +113,6 @@
 from transformers.utils import is_sklearn_available
 
 
-<<<<<<< HEAD
-# TODO: raushan remove this when VLMs start accepting input embeds
-VLM_CLASS_NAMES = [
-    "llava",
-    "idefics2",
-    "idefics3",
-    "mllama",
-    "molmo",
-    "paligemma",
-    "emu3",
-    "gotocr2",
-    "qwen2vl",
-    "qwen2_5_vl",
-    "ayavision",
-    "janus",
-    "gemma3",
-    "mistral3",
-    "chameleon",
-    "internvl",
-    "qwen2_5omni",  # the file is named `qwen2_5_omni`, but the model class is `Qwen2_5Omni`
-]
-
-
-=======
->>>>>>> b44d9157
 class GenerationTesterMixin:
     input_name = "input_ids"
     model_tester = None
