# Copyright 2020 The HuggingFace Team Inc.
#
# Licensed under the Apache License, Version 2.0 (the "License");
# you may not use this file except in compliance with the License.
# You may obtain a clone of the License at
#
#     http://www.apache.org/licenses/LICENSE-2.0
#
# Unless required by applicable law or agreed to in writing, software
# distributed under the License is distributed on an "AS IS" BASIS,
# WITHOUT WARRANTIES OR CONDITIONS OF ANY KIND, either express or implied.
# See the License for the specific language governing permissions and
# limitations under the License.


import collections
import copy
import datetime
import gc
import inspect
import random
import tempfile
import unittest
import warnings
from pathlib import Path

import numpy as np
import pytest
from packaging import version
from parameterized import parameterized

from transformers import (
    AutoConfig,
    AutoProcessor,
    AutoTokenizer,
    PreTrainedModel,
    is_torch_available,
    logging,
    pipeline,
)
from transformers.testing_utils import (
    CaptureLogger,
    require_accelerate,
    require_flash_attn,
    require_flash_attn_3,
    require_optimum_quanto,
    require_read_token,
    require_torch,
    require_torch_accelerator,
    require_torch_gpu,
    require_torch_greater_or_equal,
    require_torch_multi_accelerator,
    set_config_for_less_flaky_test,
    set_model_for_less_flaky_test,
    set_model_tester_for_less_flaky_test,
    slow,
    torch_device,
)
from transformers.utils import is_ipex_available, is_torchdynamo_exporting


if is_torch_available():
    import torch

    from transformers import (
        AutoModelForCausalLM,
        AutoModelForImageTextToText,
        AutoModelForSeq2SeqLM,
        AutoModelForSpeechSeq2Seq,
        AutoModelForVision2Seq,
        BartForConditionalGeneration,
        BartTokenizer,
        GPT2LMHeadModel,
        GPT2Tokenizer,
        ImageGPTForCausalImageModeling,
        SpeechEncoderDecoderModel,
    )
    from transformers.cache_utils import (
        Cache,
        DynamicCache,
        EncoderDecoderCache,
        QuantoQuantizedLayer,
        StaticCache,
    )
    from transformers.generation import (
        BeamSampleDecoderOnlyOutput,
        BeamSampleEncoderDecoderOutput,
        BeamSearchDecoderOnlyOutput,
        BeamSearchEncoderDecoderOutput,
        CompileConfig,
        GenerateBeamDecoderOnlyOutput,
        GenerateBeamEncoderDecoderOutput,
        GenerateDecoderOnlyOutput,
        GenerateEncoderDecoderOutput,
        GenerationConfig,
        GenerationMixin,
        GreedySearchDecoderOnlyOutput,
        GreedySearchEncoderDecoderOutput,
        LogitsProcessorList,
        MaxLengthCriteria,
        MinLengthLogitsProcessor,
        PromptLookupCandidateGenerator,
        SampleDecoderOnlyOutput,
        SampleEncoderDecoderOutput,
        StoppingCriteria,
        StoppingCriteriaList,
        SynthIDTextWatermarkingConfig,
        WatermarkDetector,
        WatermarkingConfig,
    )
    from transformers.generation.candidate_generator import (
        AssistedCandidateGenerator,
        AssistedCandidateGeneratorDifferentTokenizers,
    )
    from transformers.generation.utils import _speculative_sampling

from unittest.mock import patch

from transformers.utils import is_sklearn_available


class GenerationTesterMixin:
    input_name = "input_ids"
    model_tester = None
    max_new_tokens = 3

    def prepare_config_and_inputs_for_generate(self, batch_size=2):
        config, inputs_dict = self.model_tester.prepare_config_and_inputs_for_common()

        # We don't want a few model inputs in our model input dictionary for generation tests
        input_keys_to_ignore = [
            # we don't want to mask attention heads
            "head_mask",
            "decoder_head_mask",
            "cross_attn_head_mask",
            # we don't want encoder-decoder models to start from filled decoder ids
            "decoder_input_ids",
            "decoder_attention_mask",
            # we'll set cache use in each test differently
            "use_cache",
            # Ignore labels if it is in the input dict
            "labels",
            # model-specific exceptions should overload/overwrite this function
        ]
        filtered_inputs_dict = {
            k: v[:batch_size, ...] if isinstance(v, torch.Tensor) else v
            for k, v in inputs_dict.items()
            if k not in input_keys_to_ignore
        }

        # It is important set `eos_token_id` to `None` to avoid early stopping (would break for length-based checks)
        text_gen_config = config.get_text_config(decoder=True)
        if text_gen_config.eos_token_id is not None and text_gen_config.pad_token_id is None:
            text_gen_config.pad_token_id = (
                text_gen_config.eos_token_id
                if isinstance(text_gen_config.eos_token_id, int)
                else text_gen_config.eos_token_id[0]
            )
        text_gen_config.eos_token_id = None
        text_gen_config.forced_eos_token_id = None

        return config, filtered_inputs_dict

    def _get_logits_processor_kwargs(self, do_sample=False, config=None):
        logits_processor_kwargs = {
            "bad_words_ids": [[1, 0]],
            "repetition_penalty": 1.2,
            "remove_invalid_values": True,
        }
        if do_sample:
            logits_processor_kwargs.update(
                {
                    "top_k": 10,
                    "top_p": 0.7,
                    "temperature": 0.7,
                }
            )
        # TODO (joao, raushan): see this comment for a long-term fix
        # https://github.com/huggingface/transformers/pull/33593#issuecomment-2361824264)
        # This is a band-aid for VLM models, to ensure they don't generate image/video tokens which would cause them
        # to crash. On pretrained models this isn't a risk, as they are trained to not generate these tokens.
        if config is not None:
            for key in [
                "image_token_id",
                "video_token_id",
                "audio_token_id",
                "vision_start_token_id",
                "audio_start_token_id",
                "audio_end_token_id",
                "vision_end_token_id",
            ]:
                token_index = getattr(config, key, None)
                if token_index is None and hasattr(self, "model_tester"):
                    token_index = getattr(self.model_tester, key, None)
                if token_index is not None and token_index < config.get_text_config(decoder=True).vocab_size:
                    logits_processor_kwargs["bad_words_ids"].append([token_index])

        return logits_processor_kwargs

    def _get_beam_kwargs(self, num_return_sequences=1):
        beam_kwargs = {
            "early_stopping": False,
            "length_penalty": 2.0,
            "num_beams": 2,
            "num_return_sequences": num_return_sequences,
        }
        return beam_kwargs

    def _greedy_generate(
        self,
        model,
        inputs_dict,
        output_scores=False,
        output_logits=False,
        output_attentions=False,
        output_hidden_states=False,
        return_dict_in_generate=False,
        use_cache=True,
    ):
        logits_processor_kwargs = self._get_logits_processor_kwargs(do_sample=False, config=model.config)
        output_generate = model.generate(
            do_sample=False,
            num_beams=1,
            max_new_tokens=self.max_new_tokens,
            min_new_tokens=self.max_new_tokens,
            output_attentions=output_attentions,
            output_hidden_states=output_hidden_states,
            output_scores=output_scores,
            output_logits=output_logits,
            return_dict_in_generate=return_dict_in_generate,
            use_cache=use_cache,
            **logits_processor_kwargs,
            **inputs_dict,
        )

        return output_generate

    def _sample_generate(
        self,
        model,
        inputs_dict,
        num_return_sequences,
        output_scores=False,
        output_logits=False,
        output_attentions=False,
        output_hidden_states=False,
        return_dict_in_generate=False,
        use_cache=True,
    ):
        torch.manual_seed(0)
        logits_processor_kwargs = self._get_logits_processor_kwargs(do_sample=True, config=model.config)
        output_generate = model.generate(
            do_sample=True,
            num_beams=1,
            max_new_tokens=self.max_new_tokens,
            min_new_tokens=self.max_new_tokens,
            num_return_sequences=num_return_sequences,
            output_scores=output_scores,
            output_logits=output_logits,
            output_attentions=output_attentions,
            output_hidden_states=output_hidden_states,
            return_dict_in_generate=return_dict_in_generate,
            use_cache=use_cache,
            **logits_processor_kwargs,
            **inputs_dict,
        )

        return output_generate

    def _beam_search_generate(
        self,
        model,
        inputs_dict,
        beam_kwargs,
        output_scores=False,
        output_logits=False,
        output_attentions=False,
        output_hidden_states=False,
        return_dict_in_generate=False,
        use_cache=True,
    ):
        logits_processor_kwargs = self._get_logits_processor_kwargs(do_sample=False, config=model.config)
        output_generate = model.generate(
            do_sample=False,
            max_new_tokens=self.max_new_tokens,
            min_new_tokens=self.max_new_tokens,
            output_scores=output_scores,
            output_logits=output_logits,
            output_attentions=output_attentions,
            output_hidden_states=output_hidden_states,
            return_dict_in_generate=return_dict_in_generate,
            use_cache=use_cache,
            **beam_kwargs,
            **logits_processor_kwargs,
            **inputs_dict,
        )

        return output_generate

    def _beam_sample_generate(
        self,
        model,
        inputs_dict,
        beam_kwargs,
        output_scores=False,
        output_logits=False,
        output_attentions=False,
        output_hidden_states=False,
        return_dict_in_generate=False,
        use_cache=True,
    ):
        torch.manual_seed(0)
        logits_processor_kwargs = self._get_logits_processor_kwargs(do_sample=True, config=model.config)
        output_generate = model.generate(
            do_sample=True,
            max_new_tokens=self.max_new_tokens,
            min_new_tokens=self.max_new_tokens,
            output_scores=output_scores,
            output_logits=output_logits,
            output_attentions=output_attentions,
            output_hidden_states=output_hidden_states,
            return_dict_in_generate=return_dict_in_generate,
            use_cache=use_cache,
            **beam_kwargs,
            **logits_processor_kwargs,
            **inputs_dict,
        )

        return output_generate

    @pytest.mark.generate
    def test_greedy_generate(self):
        for model_class in self.all_generative_model_classes:
            config, inputs_dict = self.prepare_config_and_inputs_for_generate()

            model = model_class(config).to(torch_device).eval()
            output_generate = self._greedy_generate(model=model, inputs_dict=inputs_dict)

            if model.config.is_encoder_decoder:
                self.assertTrue(output_generate.shape[1] == self.max_new_tokens + 1)
            else:
                self.assertTrue(output_generate.shape[1] == self.max_new_tokens + inputs_dict["input_ids"].shape[1])

    @pytest.mark.generate
    def test_greedy_generate_dict_outputs(self):
        for model_class in self.all_generative_model_classes:
            config, inputs_dict = self.prepare_config_and_inputs_for_generate()
            if self.has_attentions:
                config._attn_implementation = "eager"  # can't output attentions otherwise

            model = model_class(config).to(torch_device).eval()
            output_generate = self._greedy_generate(
                model=model,
                inputs_dict=inputs_dict,
                output_scores=True,
                output_logits=True,
                output_hidden_states=True,
                output_attentions=self.has_attentions,
                return_dict_in_generate=True,
                use_cache=False,
            )

            if model.config.is_encoder_decoder:
                self.assertTrue(output_generate.sequences.shape[1] == self.max_new_tokens + 1)
                self.assertIsInstance(output_generate, GenerateEncoderDecoderOutput)
                # Retrocompatibility check
                self.assertIsInstance(output_generate, GreedySearchEncoderDecoderOutput)
            else:
                self.assertTrue(
                    output_generate.sequences.shape[1] == self.max_new_tokens + inputs_dict["input_ids"].shape[1]
                )
                self.assertIsInstance(output_generate, GenerateDecoderOnlyOutput)
                # Retrocompatibility check
                self.assertIsInstance(output_generate, GreedySearchDecoderOnlyOutput)

            self._check_generate_outputs(output_generate, model.config)

    @pytest.mark.generate
    def test_greedy_generate_dict_outputs_use_cache(self):
        for model_class in self.all_generative_model_classes:
            config, inputs_dict = self.prepare_config_and_inputs_for_generate()
            if self.has_attentions:
                config._attn_implementation = "eager"  # can't output attentions otherwise

            if not hasattr(config.get_text_config(decoder=True), "use_cache"):
                self.skipTest(reason=f"{model_class.__name__} doesn't support caching")
            if any(model_name in model_class.__name__.lower() for model_name in ["rwkv"]):
                self.skipTest(reason="Won't fix: model with non-standard dictionary output shapes")

            config.is_decoder = True
            model = model_class(config).to(torch_device).eval()
            output_generate = self._greedy_generate(
                model=model,
                inputs_dict=inputs_dict,
                output_scores=True,
                output_logits=True,
                output_hidden_states=True,
                output_attentions=self.has_attentions,
                return_dict_in_generate=True,
                use_cache=True,  # Enable cache
            )

            if model.config.is_encoder_decoder:
                self.assertTrue(output_generate.sequences.shape[1] == self.max_new_tokens + 1)
            else:
                self.assertTrue(
                    output_generate.sequences.shape[1] == self.max_new_tokens + inputs_dict["input_ids"].shape[1]
                )

            self._check_generate_outputs(output_generate, model.config, use_cache=True)

    @pytest.mark.generate
    def test_sample_generate(self):
        for model_class in self.all_generative_model_classes:
            config, inputs_dict = self.prepare_config_and_inputs_for_generate()

            model = model_class(config).to(torch_device).eval()
            output_generate = self._sample_generate(model=model, inputs_dict=inputs_dict, num_return_sequences=1)

            if model.config.is_encoder_decoder:
                self.assertTrue(output_generate.shape[1] == self.max_new_tokens + 1)
            else:
                self.assertTrue(output_generate.shape[1] == self.max_new_tokens + inputs_dict["input_ids"].shape[1])

    @pytest.mark.generate
    def test_sample_generate_dict_output(self):
        for model_class in self.all_generative_model_classes:
            config, inputs_dict = self.prepare_config_and_inputs_for_generate()
            if self.has_attentions:
                config._attn_implementation = "eager"  # can't output attentions otherwise

            model = model_class(config).to(torch_device).eval()
            output_generate = self._sample_generate(
                model=model,
                inputs_dict=inputs_dict,
                num_return_sequences=2,
                output_scores=True,
                output_logits=True,
                output_hidden_states=True,
                output_attentions=self.has_attentions,
                return_dict_in_generate=True,
                use_cache=False,
            )

            if model.config.is_encoder_decoder:
                self.assertTrue(output_generate.sequences.shape[1] == self.max_new_tokens + 1)
                self.assertIsInstance(output_generate, GenerateEncoderDecoderOutput)
                # Retrocompatibility check
                self.assertIsInstance(output_generate, SampleEncoderDecoderOutput)
            else:
                self.assertTrue(
                    output_generate.sequences.shape[1] == self.max_new_tokens + inputs_dict["input_ids"].shape[1]
                )
                self.assertIsInstance(output_generate, GenerateDecoderOnlyOutput)
                # Retrocompatibility check
                self.assertIsInstance(output_generate, SampleDecoderOnlyOutput)

            self._check_generate_outputs(output_generate, model.config, num_return_sequences=2)

    @pytest.mark.generate
    def test_beam_search_generate(self):
        for model_class in self.all_generative_model_classes:
            config, inputs_dict = self.prepare_config_and_inputs_for_generate()

            model = model_class(config).to(torch_device).eval()

            beam_kwargs = self._get_beam_kwargs()
            output_generate = self._beam_search_generate(model=model, inputs_dict=inputs_dict, beam_kwargs=beam_kwargs)

            if model.config.is_encoder_decoder:
                self.assertTrue(output_generate.shape[1] == self.max_new_tokens + 1)
            else:
                self.assertTrue(output_generate.shape[1] == self.max_new_tokens + inputs_dict["input_ids"].shape[1])

    @pytest.mark.generate
    def test_beam_search_generate_dict_output(self):
        for model_class in self.all_generative_model_classes:
            config, inputs_dict = self.prepare_config_and_inputs_for_generate()
            if self.has_attentions:
                config._attn_implementation = "eager"  # can't output attentions otherwise

            model = model_class(config).to(torch_device).eval()
            beam_kwargs = self._get_beam_kwargs()
            output_generate = self._beam_search_generate(
                model=model,
                inputs_dict=inputs_dict,
                beam_kwargs=beam_kwargs,
                output_scores=True,
                output_logits=True,
                output_hidden_states=True,
                output_attentions=self.has_attentions,
                return_dict_in_generate=True,
                use_cache=False,
            )
            if model.config.is_encoder_decoder:
                self.assertTrue(output_generate.sequences.shape[1] == self.max_new_tokens + 1)
                self.assertIsInstance(output_generate, GenerateBeamEncoderDecoderOutput)
                # Retrocompatibility check
                self.assertIsInstance(output_generate, BeamSearchEncoderDecoderOutput)
            else:
                self.assertTrue(
                    output_generate.sequences.shape[1] == self.max_new_tokens + inputs_dict["input_ids"].shape[1]
                )
                self.assertIsInstance(output_generate, GenerateBeamDecoderOnlyOutput)
                # Retrocompatibility check
                self.assertIsInstance(output_generate, BeamSearchDecoderOnlyOutput)

            self._check_generate_outputs(
                output_generate,
                model.config,
                num_return_sequences=beam_kwargs["num_return_sequences"],
                num_beams=beam_kwargs["num_beams"],
            )

    @pytest.mark.generate
    def test_beam_search_generate_dict_outputs_use_cache(self):
        for model_class in self.all_generative_model_classes:
            config, inputs_dict = self.prepare_config_and_inputs_for_generate()

            if not hasattr(config.get_text_config(decoder=True), "use_cache"):
                self.skipTest(reason=f"{model_class.__name__} doesn't support caching")
            if any(model_name in model_class.__name__.lower() for model_name in ["rwkv"]):
                self.skipTest(reason="Won't fix: model with non-standard dictionary output shapes")

            if self.has_attentions:
                config._attn_implementation = "eager"  # can't output attentions otherwise
            model = model_class(config).to(torch_device).eval()
            beam_kwargs = self._get_beam_kwargs()

            config.is_decoder = True
            model = model_class(config).to(torch_device).eval()
            output_generate = self._beam_search_generate(
                model=model,
                inputs_dict=inputs_dict,
                beam_kwargs=beam_kwargs,
                output_scores=True,
                output_logits=True,
                output_hidden_states=True,
                output_attentions=self.has_attentions,
                return_dict_in_generate=True,
                use_cache=True,  # Enable cache
            )

            if model.config.is_encoder_decoder:
                self.assertTrue(output_generate.sequences.shape[1] == self.max_new_tokens + 1)
            else:
                self.assertTrue(
                    output_generate.sequences.shape[1] == self.max_new_tokens + inputs_dict["input_ids"].shape[1]
                )

            self._check_generate_outputs(
                output_generate,
                model.config,
                use_cache=True,
                num_return_sequences=beam_kwargs["num_return_sequences"],
                num_beams=beam_kwargs["num_beams"],
            )

    @require_accelerate
    @require_torch_multi_accelerator
    @pytest.mark.generate
    def test_model_parallel_beam_search(self):
        if "xpu" in torch_device:
            if not (is_ipex_available("2.5") or version.parse(torch.__version__) >= version.parse("2.6")):
                self.skipTest(reason="device_map='auto' does not work with XPU devices")

        for model_class in self.all_generative_model_classes:
            if model_class._no_split_modules is None:
                continue

            config, inputs_dict = self.prepare_config_and_inputs_for_generate()

            model = model_class(config).eval()
            with tempfile.TemporaryDirectory() as tmp_dir:
                model.cpu().save_pretrained(tmp_dir)
                new_model = model_class.from_pretrained(tmp_dir, device_map="auto")

                new_model.generate(
                    max_new_tokens=self.max_new_tokens,
                    num_beams=2,
                    **inputs_dict,
                )

    @pytest.mark.generate
    def test_beam_sample_generate(self):
        for model_class in self.all_generative_model_classes:
            config, inputs_dict = self.prepare_config_and_inputs_for_generate()

            model = model_class(config).to(torch_device).eval()
            beam_kwargs = self._get_beam_kwargs()
            output_generate = self._beam_sample_generate(
                model=model,
                inputs_dict=inputs_dict,
                beam_kwargs=beam_kwargs,
            )

            if model.config.is_encoder_decoder:
                self.assertTrue(output_generate.shape[1] == self.max_new_tokens + 1)
            else:
                self.assertTrue(output_generate.shape[1] == self.max_new_tokens + inputs_dict["input_ids"].shape[1])

    @pytest.mark.generate
    def test_beam_sample_generate_dict_output(self):
        for model_class in self.all_generative_model_classes:
            config, inputs_dict = self.prepare_config_and_inputs_for_generate()
            if self.has_attentions:
                config._attn_implementation = "eager"  # can't output attentions otherwise

            model = model_class(config).to(torch_device).eval()
            beam_kwargs = self._get_beam_kwargs()

            output_generate = self._beam_sample_generate(
                model=model,
                inputs_dict=inputs_dict,
                beam_kwargs=beam_kwargs,
                output_scores=True,
                output_logits=True,
                output_hidden_states=True,
                output_attentions=self.has_attentions,
                return_dict_in_generate=True,
                use_cache=False,
            )

            if model.config.is_encoder_decoder:
                self.assertTrue(output_generate.sequences.shape[1] == self.max_new_tokens + 1)
                self.assertIsInstance(output_generate, GenerateBeamEncoderDecoderOutput)
                # Retrocompatibility check
                self.assertIsInstance(output_generate, BeamSampleEncoderDecoderOutput)
            else:
                self.assertTrue(
                    output_generate.sequences.shape[1] == self.max_new_tokens + inputs_dict["input_ids"].shape[1]
                )
                self.assertIsInstance(output_generate, GenerateBeamDecoderOnlyOutput)
                # Retrocompatibility check
                self.assertIsInstance(output_generate, BeamSampleDecoderOnlyOutput)

            self._check_generate_outputs(
                output_generate,
                model.config,
                num_return_sequences=beam_kwargs["num_return_sequences"],
                num_beams=beam_kwargs["num_beams"],
            )

    @pytest.mark.generate
    def test_generate_without_input_ids(self):
        config, _ = self.prepare_config_and_inputs_for_generate()

        # if no bos token id => cannot generate from None
        if config.bos_token_id is None:
            self.skipTest(reason="bos_token_id is None")

        # hack in case they are equal, otherwise the attn mask will be [0]
        if config.bos_token_id == config.pad_token_id:
            config.pad_token_id = None

        for model_class in self.all_generative_model_classes:
            model = model_class(config).to(torch_device)
            model.eval()

            output_ids_generate = model.generate(
                do_sample=False, max_new_tokens=self.max_new_tokens, remove_invalid_values=True
            )
            self.assertIsNotNone(output_ids_generate)

<<<<<<< HEAD
    @is_flaky()  # Some models have position-specific tokens, this test may try to force them in an invalid position
    @pytest.mark.generate
    def test_constrained_beam_search_generate(self):
        for model_class in self.all_generative_model_classes:
            config, inputs_dict = self.prepare_config_and_inputs_for_generate()

            model = model_class(config).to(torch_device).eval()

            # Sample constraints
            min_id = 3
            max_id = config.get_text_config(decoder=True).vocab_size

            force_tokens = torch.randint(min_id, max_id, (1, 2)).tolist()[0]
            constraints = [
                PhrasalConstraint(force_tokens),
            ]

            beam_kwargs = self._get_constrained_beam_kwargs()
            output_generate = self._constrained_beam_search_generate(
                model=model,
                inputs_dict=inputs_dict,
                constraints=constraints,
                beam_kwargs=beam_kwargs,
            )

            if model.config.is_encoder_decoder:
                self.assertTrue(output_generate.shape[1] == self.max_new_tokens + 1)
            else:
                self.assertTrue(output_generate.shape[1] == self.max_new_tokens + inputs_dict["input_ids"].shape[1])

            for generation_output in output_generate:
                self._check_sequence_inside_sequence(force_tokens, generation_output)

            # check`constrained_beam_search` for higher than 1 `num_return_sequences`
            # Sample constraints
            force_tokens = torch.randint(min_id, max_id, (1, 2)).tolist()[0]
            constraints = [
                PhrasalConstraint(force_tokens),
            ]

            beam_kwargs = self._get_constrained_beam_kwargs(num_return_sequences=2)

            output_generate = self._constrained_beam_search_generate(
                model=model,
                inputs_dict=inputs_dict,
                constraints=constraints,
                beam_kwargs=beam_kwargs,
            )

            if model.config.is_encoder_decoder:
                self.assertTrue(output_generate.shape[1] == self.max_new_tokens + 1)
            else:
                self.assertTrue(output_generate.shape[1] == self.max_new_tokens + inputs_dict["input_ids"].shape[1])

            for generation_output in output_generate:
                self._check_sequence_inside_sequence(force_tokens, generation_output)

    @is_flaky()  # Some models have position-specific tokens, this test may try to force them in an invalid position
    @pytest.mark.generate
    def test_constrained_beam_search_generate_dict_output(self):
        for model_class in self.all_generative_model_classes:
            config, inputs_dict = self.prepare_config_and_inputs_for_generate()
            if self.has_attentions:
                config._attn_implementation = "eager"  # can't output attentions otherwise

            model = model_class(config).to(torch_device).eval()

            # Sample constraints
            min_id = 3
            max_id = model.config.get_text_config(decoder=True).vocab_size
            force_tokens = torch.randint(min_id, max_id, (1, 2)).tolist()[0]
            constraints = [
                PhrasalConstraint(force_tokens),
            ]

            beam_kwargs = self._get_constrained_beam_kwargs()
            output_generate = self._constrained_beam_search_generate(
                model=model,
                inputs_dict=inputs_dict,
                constraints=constraints,
                beam_kwargs=beam_kwargs,
                output_scores=True,
                output_logits=True,
                output_hidden_states=True,
                output_attentions=self.has_attentions,
                return_dict_in_generate=True,
                use_cache=False,
            )

            if model.config.is_encoder_decoder:
                self.assertTrue(output_generate.sequences.shape[1] == self.max_new_tokens + 1)
                self.assertIsInstance(output_generate, GenerateBeamEncoderDecoderOutput)
                # Retrocompatibility check
                self.assertIsInstance(output_generate, BeamSearchEncoderDecoderOutput)
            else:
                self.assertTrue(
                    output_generate.sequences.shape[1] == self.max_new_tokens + inputs_dict["input_ids"].shape[1]
                )
                self.assertIsInstance(output_generate, GenerateBeamDecoderOnlyOutput)
                # Retrocompatibility check
                self.assertIsInstance(output_generate, BeamSearchDecoderOnlyOutput)

            self._check_generate_outputs(
                output_generate,
                model.config,
                num_return_sequences=beam_kwargs["num_return_sequences"],
                num_beams=beam_kwargs["num_beams"],
            )

=======
>>>>>>> 8564e210
    @parameterized.expand([("random",), ("same",)])
    @pytest.mark.generate
    def test_assisted_decoding_matches_greedy_search(self, assistant_type):
        # This test ensures that the assisted generation does not introduce output changes over greedy search.
        # See https://github.com/huggingface/transformers/issues/25420#issuecomment-1775317535 for more info.
        # NOTE: It breaks the pattern in the tests above, for multiple reasons:
        # - assisted_decoding, contrarily to the other methods, can't be called on its own (e.g. needs to
        # prepare the assistant encoder outputs in the main generate body);
        # - assisted_decoding does not support `use_cache = False`
        # - assisted_decoding does not support `batch_size > 1`

        # No idea why this cause problem!
        if type(self).__name__ not in ["Gemma3nTextModelTest"]:
            set_model_tester_for_less_flaky_test(self)

        for model_class in self.all_generative_model_classes:
            if model_class._is_stateful:
                self.skipTest(reason="Stateful models don't support assisted generation")
            if any(model_name in model_class.__name__.lower() for model_name in ["reformer"]):
                self.skipTest(reason="Won't fix: old model with different cache format")
            if any(
                model_name in model_class.__name__.lower()
                for model_name in [
                    "moshi",
                    "git",
                    "prophetnet",
                    "mllama",  # special cache sizes
                    "blip2",  # overridden `generate()` all BLIP models
                    "instructblip",
                    "instructblipvideo",
                ]
            ):
                self.skipTest(reason="May fix in the future: need model-specific fixes")

            # enable cache
            config, inputs_dict = self.prepare_config_and_inputs_for_generate(batch_size=1)
            set_config_for_less_flaky_test(config)

            # force eager attention to support output attentions
            if self.has_attentions:
                config._attn_implementation = "eager"

            # NOTE: assisted generation only works with cache on at the moment.
            if not hasattr(config.get_text_config(decoder=True), "use_cache"):
                self.skipTest(reason=f"{model_class.__name__} doesn't support caching")

            config.is_decoder = True
            model = model_class._from_config(config, attn_implementation="eager").to(torch_device).eval()
            set_model_for_less_flaky_test(model)
            config = model.config
            # Sets assisted generation arguments such that:
            # a) no EOS is generated, to ensure generation doesn't break early
            # b) the assistant model always generates two tokens when it is called, to ensure the input preparation of
            #    the assistant model is correct
            # c) there are at least two forward passes in the main model, to ensure the input preparation of
            #    the main model is correct
            generation_kwargs = {
                "eos_token_id": -1,  # see a)
                "max_new_tokens": 4,  # see c)
                "num_beams": 1,
                "do_sample": False,
                "output_scores": True,
                "output_logits": True,
                "output_hidden_states": True,
                "output_attentions": self.has_attentions,
                "return_dict_in_generate": True,
                "use_cache": True,
            }
            logits_processor_kwargs = self._get_logits_processor_kwargs(config=model.config)

            output_greedy = model.generate(**generation_kwargs, **inputs_dict, **logits_processor_kwargs)

            # test with the same assistant model or randomly init one
            # in the first case all candidate tokens are accepted, in the second none is accepted
            # case when some are accepted and some not is hard to reproduce, so let's hope this catches most errors :)
            if assistant_type == "random":
                assistant_model = model_class(config).to(torch_device).eval()
            else:
                assistant_model = model
            assistant_model.config._attn_implementation = "eager"
            assistant_model.generation_config.num_assistant_tokens = 2  # see b)
            assistant_model.generation_config.num_assistant_tokens_schedule = "constant"  # see b)
            generation_kwargs.update({"assistant_model": assistant_model})
            output_assisted = model.generate(**generation_kwargs, **inputs_dict, **logits_processor_kwargs)

            # default values of `has_similar_generate_outputs`
            atol, rtol = 1e-5, 1e-5
            # `gpt_oss` seems to have larger differences on CPU every other generated tokens, sth. like
            # 1e-9, 1e-5, 1e-9, 1e-5. While on GPU, they are all very small 1e-9.
            if model.config.model_type == "gpt_oss" and torch_device == "cpu":
                atol, rtol = 1e-4, 1e-4

            # The two outputs must match and their shape must be as expected
            self.assertTrue(has_similar_generate_outputs(output_greedy, output_assisted, atol=atol, rtol=rtol))
            for output in (output_greedy, output_assisted):
                self._check_generate_outputs(output, model.config, use_cache=True)

    @pytest.mark.generate
    def test_prompt_lookup_decoding_matches_greedy_search(self):
        # This test ensures that the prompt lookup generation does not introduce output changes over greedy search.
        # This test is mostly a copy of test_assisted_decoding_matches_greedy_search

        for model_class in self.all_generative_model_classes:
            if model_class._is_stateful:
                self.skipTest(reason="Stateful models don't support assisted generation")
            if any(model_name in model_class.__name__.lower() for model_name in ["reformer"]):
                self.skipTest(reason="Won't fix: old model with different cache format")
            if any(
                model_name in model_class.__name__.lower()
                for model_name in [
                    "moshi",
                    "git",
                    "prophetnet",
                    "mllama",  # special cache sizes
                    "blip2",  # overridden `generate()` for all BLIP models
                    "instructblip",
                    "instructblipvideo",
                    # All models below: shouldn't suggest image tokens. Can be fixed by passing `suppress_ids` to candidate generator: @joaa @raushan
                    "llava",
                    "idefics2",
                    "idefics3",
                    "mllama",
                    "paligemma",
                    "emu3",
                    "gotocr2",
                    "qwen2vl",
                    "qwen2_5_vl",
                    "ayavision",
                    "janus",
                    "gemma3",
                    "mistral3",
                    "chameleon",
                    "internvl",
                    "qwen2_5omni",  # the file is named `qwen2_5_omni`, but the model class is `Qwen2_5Omni`,
                ]
            ):
                self.skipTest(reason="May fix in the future: need model-specific fixes")

            # enable cache
            config, inputs_dict = self.prepare_config_and_inputs_for_generate(batch_size=1)

            # force eager attention to support output attentions
            if self.has_attentions:
                config._attn_implementation = "eager"

            # NOTE: assisted generation only works with cache on at the moment.
            if not hasattr(config.get_text_config(decoder=True), "use_cache"):
                self.skipTest(reason=f"{model_class.__name__} doesn't support caching")

            config.is_decoder = True
            model = model_class(config).to(torch_device).eval()
            # Sets assisted generation arguments such that:
            # a) no EOS is generated, to ensure generation doesn't break early
            # b) the prompt lookup tries to give the model 2 tokens, to ensure the input preparation of
            #    prompt lookup is correct
            # c) there are at least two forward passes in the main model, to ensure the input preparation of
            #    the main model is correct
            generation_kwargs = {
                "eos_token_id": -1,  # see a)
                "max_new_tokens": 4,  # see c)
                "num_beams": 1,
                "do_sample": False,
                "output_scores": True,
                "output_logits": True,
                "output_hidden_states": True,
                "output_attentions": self.has_attentions,
                "return_dict_in_generate": True,
                "use_cache": True,
            }

            output_greedy = model.generate(**generation_kwargs, **inputs_dict)

            generation_kwargs.update({"prompt_lookup_num_tokens": 2})  # see b)
            output_prompt_lookup = model.generate(**generation_kwargs, **inputs_dict)

            # The two outputs must match and their shape must be as expected
            self.assertTrue(has_similar_generate_outputs(output_greedy, output_prompt_lookup))
            for output in (output_greedy, output_prompt_lookup):
                self._check_generate_outputs(output, model.config, use_cache=True)

    @pytest.mark.generate
    def test_assisted_decoding_sample(self):
        # In this test we don't check assisted vs non-assisted output -- seeded assisted decoding with sample will not
        # match sample for the same seed, as the forward pass does not return the exact same logits (due to matmul with
        # different shapes, see https://github.com/huggingface/transformers/issues/25420#issuecomment-1775317535).
        for model_class in self.all_generative_model_classes:
            if model_class._is_stateful:
                self.skipTest(reason="Stateful models don't support assisted generation")
            if any(model_name in model_class.__name__.lower() for model_name in ["reformer"]):
                self.skipTest(reason="Won't fix: old model with different cache format")
            if any(
                model_name in model_class.__name__.lower()
                for model_name in [
                    "moshi",
                    "git",
                    "prophetnet",
                    "mllama",  # special cache sizes
                    "blip2",  # overridden `generate()` for all BLIP models
                    "instructblip",
                    "instructblipvideo",
                ]
            ):
                self.skipTest(reason="May fix in the future: need model-specific fixes")

            # enable cache
            config, inputs_dict = self.prepare_config_and_inputs_for_generate(batch_size=1)

            # force eager attention to support output attentions
            if self.has_attentions:
                config._attn_implementation = "eager"

            # NOTE: assisted generation only works with cache on at the moment.
            if not hasattr(config.get_text_config(decoder=True), "use_cache"):
                self.skipTest(reason=f"{model_class.__name__} doesn't support caching")

            config.is_decoder = True
            model = model_class._from_config(config, attn_implementation="eager").to(torch_device).eval()
            config = model.config
            # Sets assisted generation arguments such that:
            # a) no EOS is generated, to ensure generation doesn't break early
            # b) the assistant model always generates two tokens when it is called, to ensure the input preparation of
            #    the assistant model is correct
            # c) there are at least two forward passes in the main model, to ensure the input preparation of
            #    the main model is correct
            assistant_model = model
            assistant_model.generation_config.num_assistant_tokens = 2  # see b)
            assistant_model.generation_config.num_assistant_tokens_schedule = "constant"  # see b)
            generation_kwargs = {
                "eos_token_id": -1,  # see a)
                "max_new_tokens": 4,  # see c)
                "num_beams": 1,
                "do_sample": True,
                "assistant_model": assistant_model,
                "output_scores": True,
                "output_logits": True,
                "output_hidden_states": True,
                "output_attentions": self.has_attentions,
                "return_dict_in_generate": True,
                "use_cache": True,
            }
            logits_processor_kwargs = self._get_logits_processor_kwargs(config=model.config)
            output_assisted = model.generate(**generation_kwargs, **inputs_dict, **logits_processor_kwargs)

            self._check_generate_outputs(output_assisted, config, use_cache=True)

    @pytest.mark.generate
    def test_prompt_lookup_decoding_stops_at_eos(self):
        # This test ensures that the prompt lookup generation stops at eos token and does not suggest more tokens
        # (see https://github.com/huggingface/transformers/pull/31301)

        # The main idea is to have an ngram (unigram in our case) that is repeated twice in the input ids.
        # First time at the very end, so input ends with the unigrams, and second any arbitrary location.
        # Also, we need an EOS token which will be injected just after the arbitrary located ngram.
        # We verify that PLD will not copy and propose candidated that contain an EOS token, even if there are overlapping ngrams
        # in input ids. Otherwise a proposed EOS along with the trailing (ngrams-1) tokens might be accepted by the target model.
        # That seems as if the model "generated" and EOS but didn't stop from user's perspective

        input_ids = torch.randint(1, 50, (1, 10), device=torch_device)  # generate inputs in range from 1-50
        arbitrary_ngram = 51  # this is the arbitrary ngram, specifically chosen OOV to prevent flaky tests
        input_ids[:, 3] = arbitrary_ngram  # set pre-eos to arbitrary_ngram which is for sure not present in inputs
        input_ids[:, -1] = arbitrary_ngram  # put arbitrary_ngram in the end for the necessary match to happen

        eos_token_id = torch.tensor([0], device=torch_device)
        input_ids[:, 4] = eos_token_id  # inject eos-token-id in input ids so that it is located after arbitrary_ngram

        # init cand geenerator with max_matching_ngram_size=1 to match per-token
        candidate_generator = PromptLookupCandidateGenerator(
            eos_token_id=eos_token_id, num_output_tokens=4, max_matching_ngram_size=1
        )
        output_prompt_lookup = candidate_generator.get_candidates(input_ids)[0]

        # PLD shouldn't propose any new tokens based on eos-match
        self.assertTrue(output_prompt_lookup.shape[-1] == 10)

    @pytest.mark.generate
    def test_left_padding_compatibility(self):
        # NOTE: left-padding results in small numerical differences. This is expected.
        # See https://github.com/huggingface/transformers/issues/25420#issuecomment-1775317535

        # First, filter out models that don't support left padding
        # - The model must have generative capabilities
        if len(self.all_generative_model_classes) == 0:
            self.skipTest(reason="No generative architecture available for this model.")

        # - The model must support padding
        if not self.has_attentions:
            self.skipTest(reason="This model doesn't support padding.")

        # - The model must be a decoder-only architecture (encoder-based architectures use right-padding)
        decoder_only_classes = []
        for model_class in self.all_generative_model_classes:
            config, _ = self.prepare_config_and_inputs_for_generate()
            if config.is_encoder_decoder:
                continue
            else:
                decoder_only_classes.append(model_class)
        if len(decoder_only_classes) == 0:
            self.skipTest(reason="No decoder-only architecture available for this model.")

        # - Decoder-only architectures derived from encoder-decoder models could support it in theory, but we haven't
        #   added support for it yet. We skip these models for now.
        has_encoder_attributes = any(
            attr_name
            for attr_name in config.to_dict()
            if attr_name.startswith("encoder") and attr_name != "encoder_no_repeat_ngram_size"
        )
        if has_encoder_attributes:
            self.skipTest(
                reason="The decoder-only derived from encoder-decoder models are not expected to support left-padding."
            )

        # Then, test left-padding
        def _prepare_model_kwargs(input_ids, attention_mask, signature):
            model_kwargs = {"input_ids": input_ids, "attention_mask": attention_mask}
            if "position_ids" in signature:
                position_ids = torch.cumsum(attention_mask, dim=-1) - 1
                position_ids.masked_fill_(attention_mask == 0, 1)
                model_kwargs["position_ids"] = position_ids
            if "cache_position" in signature:
                cache_position = torch.arange(input_ids.shape[1], device=torch_device)
                model_kwargs["cache_position"] = cache_position
            return model_kwargs

        for model_class in decoder_only_classes:
            config, inputs_dict = self.prepare_config_and_inputs_for_generate()
            input_ids = inputs_dict["input_ids"]
            attention_mask = inputs_dict.get("attention_mask")
            if attention_mask is None:
                attention_mask = torch.ones_like(input_ids)

            model = model_class(config).to(torch_device).eval()
            signature = inspect.signature(model.forward).parameters.keys()

            # no cache as some models require special cache classes to be init outside forward
            model.generation_config.use_cache = False

            # Without padding
            model_kwargs = _prepare_model_kwargs(input_ids, attention_mask, signature)
            next_logits_wo_padding = model(**model_kwargs).logits[:, -1, :]

            # With left-padding (length 32)
            # can hardcode pad_token to be 0 as we'll do attn masking anyway
            pad_token_id = (
                config.get_text_config(decoder=True).pad_token_id
                if config.get_text_config(decoder=True).pad_token_id is not None
                else 0
            )
            pad_size = (input_ids.shape[0], 32, *input_ids.shape[2:])
            padding = torch.ones(pad_size, dtype=input_ids.dtype, device=torch_device) * pad_token_id
            padded_input_ids = torch.cat((padding, input_ids), dim=1)
            padded_attention_mask = torch.cat(
                (torch.zeros(pad_size[:2], dtype=input_ids.dtype, device=torch_device), attention_mask), dim=1
            )
            model_kwargs = _prepare_model_kwargs(padded_input_ids, padded_attention_mask, signature)
            next_logits_with_padding = model(**model_kwargs).logits[:, -1, :]

            # They should result in very similar logits
            torch.testing.assert_close(next_logits_wo_padding, next_logits_with_padding, rtol=1e-5, atol=1e-5)

    @pytest.mark.generate
    def test_past_key_values_format(self, custom_all_cache_shapes=None):
        """
        Test that the KV cache is formatted correctly. Exceptions need to explicitly overwrite this test, or pass the
        expected cache shapes.
        Having a standard KV cache format is important for a consistent API (and for advanced generation methods).
        """
        for model_class in self.all_generative_model_classes:
            config, inputs = self.model_tester.prepare_config_and_inputs_for_common()

            # 1. If it doesn't support cache, skip the test
            if not hasattr(config.get_text_config(decoder=True), "use_cache"):
                self.skipTest(reason=f"{model_class.__name__} doesn't support caching")

            model = model_class(config).to(torch_device)
            model = model.eval()
            if "use_cache" not in inputs:
                inputs["use_cache"] = True
            outputs = model(**inputs)

            if "past_key_values" not in outputs:
                self.skipTest(reason="This model doesn't return `past_key_values`")

            # 2. retrieve the KV cache and compute its default expected shapes (if no custom shapes are provided)
            past_kv = outputs["past_key_values"]
            is_legacy_cache = not isinstance(past_kv, Cache)

            text_config = config.get_text_config()
            num_decoder_layers = (
                getattr(text_config, "decoder_layers", None)
                or getattr(text_config, "num_decoder_layers", None)
                or text_config.num_hidden_layers
            )

            if custom_all_cache_shapes is None:
                num_query_attention_heads = getattr(
                    text_config, "decoder_attention_heads", text_config.num_attention_heads
                )
                embed_dim = getattr(text_config, "d_model", text_config.hidden_size)
                per_head_embed_dim = embed_dim // num_query_attention_heads
                num_key_value_heads = (
                    text_config.num_key_value_heads
                    if getattr(text_config, "num_key_value_heads", None) is not None
                    else num_query_attention_heads
                )
                if config.is_encoder_decoder:
                    encoder_num_attention_heads = (
                        text_config.encoder_attention_heads
                        if hasattr(text_config, "encoder_attention_heads")
                        else text_config.num_attention_heads
                    )
                    encoder_per_head_embed_dim = embed_dim // encoder_num_attention_heads
                    batch_size, seq_length = inputs["decoder_input_ids"].shape[:2]
                    # The sequence length for the encoder K V depends on the model. Since it is not manipulated in
                    # autoregressive generation, we're keeping the test general and not checking the 3rd dim
                    default_cross_attention_shape = (
                        batch_size,
                        encoder_num_attention_heads,
                        encoder_per_head_embed_dim,
                    )
                    default_self_attention_shape = (batch_size, num_key_value_heads, seq_length, per_head_embed_dim)
                    all_cache_shapes = [
                        [
                            default_self_attention_shape,
                            default_self_attention_shape,
                            default_cross_attention_shape,
                            default_cross_attention_shape,
                        ]
                        for _ in range(num_decoder_layers)
                    ]
                else:
                    batch_size, seq_length = inputs["input_ids"].shape[:2]
                    default_self_attention_shape = (batch_size, num_key_value_heads, seq_length, per_head_embed_dim)
                    all_cache_shapes = [
                        [default_self_attention_shape, default_self_attention_shape] for _ in range(num_decoder_layers)
                    ]

            else:
                all_cache_shapes = custom_all_cache_shapes

            # 3. Check cache shapes
            # 3.1. Encoder-Decoder checks
            if config.is_encoder_decoder:
                num_cache_decoder_layers = len(past_kv) if is_legacy_cache else len(past_kv.self_attention_cache)
                self.assertEqual(num_cache_decoder_layers, num_decoder_layers)

                for i in range(num_decoder_layers):
                    if is_legacy_cache:
                        self.assertEqual(len(past_kv[0]), 4)  # legacy check: confirm number of elements in tuple

                    # Self attention
                    self_attention_layer_keys = (
                        past_kv[i][0] if is_legacy_cache else past_kv.self_attention_cache.layers[i].keys
                    )
                    self_attention_layer_values = (
                        past_kv[i][1] if is_legacy_cache else past_kv.self_attention_cache.layers[i].values
                    )
                    self.assertEqual(self_attention_layer_keys.shape, all_cache_shapes[i][0])
                    self.assertEqual(self_attention_layer_values.shape, all_cache_shapes[i][1])

                    # Cross attention (ignore 3rd dim, see default shape preparation)
                    cross_attention_layer_keys = (
                        past_kv[i][2] if is_legacy_cache else past_kv.cross_attention_cache.layers[i].keys
                    )
                    cross_attention_layer_values = (
                        past_kv[i][3] if is_legacy_cache else past_kv.cross_attention_cache.layers[i].values
                    )
                    cross_attention_layer_keys = cross_attention_layer_keys[:, :, 0, :]
                    cross_attention_layer_values = cross_attention_layer_values[:, :, 0, :]
                    self.assertEqual(cross_attention_layer_keys.shape, all_cache_shapes[i][2])
                    self.assertEqual(cross_attention_layer_values.shape, all_cache_shapes[i][3])

            # 3.2. Decoder-only checks
            else:
                num_cache_decoder_layers = len(past_kv)
                self.assertEqual(num_cache_decoder_layers, num_decoder_layers)

                for i in range(num_decoder_layers):
                    if is_legacy_cache:
                        self.assertEqual(len(past_kv[0]), 2)  # legacy check: confirm number of elements in tuple

                    # Self attention
                    if is_legacy_cache:
                        self_attention_layer_keys = past_kv[i][0]
                        self_attention_layer_values = past_kv[i][1]
                    elif getattr(past_kv, "layers", None) is None:
                        # Cache is lot layered (i.e, Mamba derivatives)
                        self_attention_layer_keys = past_kv.key_cache[i]
                        self_attention_layer_values = past_kv.value_cache[i]
                    else:
                        self_attention_layer_keys = past_kv.layers[i].keys
                        self_attention_layer_values = past_kv.layers[i].values
                    self.assertEqual(self_attention_layer_keys.shape, all_cache_shapes[i][0])
                    self.assertEqual(self_attention_layer_values.shape, all_cache_shapes[i][1])

    @pytest.mark.generate
    def test_generate_from_random_inputs_embeds(self):
        """
        Text-only: Tests that different `inputs_embeds` generate different outputs in models with `main_input=="input_ids"`.
        Some models have 'images' as main input and thus can't generate with random text embeddings.
        See `test_generate_from_inputs_embeds` for more general checks.
        """
        for model_class in self.all_generative_model_classes:
            config, inputs_dict = self.prepare_config_and_inputs_for_generate()

            if config.is_encoder_decoder:
                continue
            config.is_decoder = True

            model = model_class(config).to(torch_device).eval()
            if "inputs_embeds" not in inspect.signature(model.prepare_inputs_for_generation).parameters:
                continue

            #  No easy fix, let's skip the test for now
            has_complex_embeds_computation = any(
                model_name in model_class.__name__.lower() for model_name in ["moshi"]
            )

            if model_class.main_input_name != "input_ids" or has_complex_embeds_computation:
                self.skipTest(
                    "The model's main input name in not `input_ids` and we need kwargs from input dict as well."
                )

            if hasattr(config, "scale_embedding"):
                config.scale_embedding = False

            generation_kwargs = {
                "return_dict_in_generate": True,
                "output_scores": True,
                "do_sample": False,
                "max_new_tokens": 5,
                "min_new_tokens": 5,  # generate exactly 5 tokens
            }

            input_ids = inputs_dict.pop("input_ids")
            inputs_embeds = model.get_input_embeddings()(input_ids)
            outputs_from_embeds = model.generate(input_ids, inputs_embeds=inputs_embeds, **generation_kwargs)

            # If we pass different inputs_embeds, we should get different outputs (the output text may be the
            # same, but the logits will almost surely be different)
            random_embeds = torch.rand_like(inputs_embeds)
            outputs_from_rand_embeds = model.generate(
                input_ids=input_ids, inputs_embeds=random_embeds, **generation_kwargs
            )
            for i in range(len(outputs_from_rand_embeds.scores)):
                self.assertFalse(torch.allclose(outputs_from_embeds.scores[i], outputs_from_rand_embeds.scores[i]))

    @pytest.mark.generate
    @parameterized.expand([("greedy", 1), ("beam search", 2)])
    def test_generate_from_inputs_embeds(self, _, num_beams):
        """Tests that we can generate from `inputs_embeds` instead of `input_ids` in LLMs, VLMs, etc"""
        # When supported, tests that the decoder model can generate from `inputs_embeds` instead of `input_ids`
        # if fails, you should probably update the `prepare_inputs_for_generation` function
        set_model_tester_for_less_flaky_test(self)
        for model_class in self.all_generative_model_classes:
            config, inputs_dict = self.prepare_config_and_inputs_for_generate()

            # This test is for decoder-only models (encoder-decoder models have native input embeddings support in the
            # decoder)
            if config.is_encoder_decoder:
                continue
            config.is_decoder = True

            set_config_for_less_flaky_test(config)
            # Skip models without explicit support
            model = model_class(config).to(torch_device).eval()
            set_model_for_less_flaky_test(model)
            if "inputs_embeds" not in inspect.signature(model.prepare_inputs_for_generation).parameters:
                continue

            # There are a few exception patterns in this test:
            # 1 - Complex `inputs_embeds` computation, i.e. the correct computation of inputs embeds is more complex
            # than calling the embedding layer with `input_ids`. Subcases of this exception:
            #   1.A - Ignore `scale_embedding`, if the model supports it (it is controlled by a model-dependent flag)
            if hasattr(config, "scale_embedding"):
                config.scale_embedding = False
            # HACK - in the case of granite speech, input_features and inputs_embeds are mutually exclusive;
            # this is similar to VLMs and should likely be standardized for similar audio models in the future,
            # then made generic here.
            if "granitespeech" in model_class.__name__.lower():
                inputs_dict.pop("input_features", None)

            #   1.B - No easy fix, let's skip the check that compares the outputs from `input_ids` and `inputs_embeds`
            has_complex_embeds_computation = any(
                model_name in model_class.__name__.lower() for model_name in ["moshi"]
            )
            # 2 - `inputs_dict` doesn't contain `attention_mask`. When `attention_mask` is not passed to generate,
            # we infer it from `input_ids`. The last test case will fail if there is a pad token in the original input.
            missing_attention_mask = "attention_mask" not in inputs_dict

            # Traditional way of generating text
            input_ids = inputs_dict.pop("input_ids")
            generation_kwargs = {
                "return_dict_in_generate": True,
                "output_scores": True,
                "num_beams": num_beams,
                "do_sample": False,
                "max_new_tokens": 5,
                "min_new_tokens": 5,  # generate exactly 5 tokens
                "use_cache": True,
            }
            outputs_from_ids = model.generate(input_ids=input_ids, **generation_kwargs, **inputs_dict)
            self.assertEqual(outputs_from_ids.sequences.shape[:2], (input_ids.shape[0], input_ids.shape[1] + 5))

            # Same thing, but from input embeddings (`input_ids` is passed so the prompt is present in the output).
            # The output of the two calls should be the same.
            inputs_embeds = model.get_input_embeddings()(input_ids)
            outputs_from_embeds = model.generate(
                input_ids=input_ids, inputs_embeds=inputs_embeds, **generation_kwargs, **inputs_dict
            )
            if not has_complex_embeds_computation:
                self.assertTrue(has_similar_generate_outputs(outputs_from_ids, outputs_from_embeds))

            # input_ids is not a required input on most models -- if we don't pass it, the newly generated tokens will
            # be the same
            if not missing_attention_mask:
                outputs_from_embeds_wo_ids = model.generate(
                    inputs_embeds=inputs_embeds, **generation_kwargs, **inputs_dict
                )
                outputs_from_embeds.sequences = outputs_from_embeds.sequences[:, inputs_embeds.shape[1] :]
                self.assertTrue(has_similar_generate_outputs(outputs_from_embeds_wo_ids, outputs_from_embeds))

    @pytest.mark.generate
    def test_generate_from_inputs_embeds_with_static_cache(self):
        """
        Test that StaticCache can generate from inputs_embeds and calculates max_cache_length
        correctly in `generate()`. We force the model to not stop generation until max-length is reached
        to verify that the cache length is indeed set correctly and we don't run out of index when slicing the cache.
        """
        for model_class in self.all_generative_model_classes:
            # Here, we should ideally not skip any model, and test them all. However, some old models cannot correctly
            # use a static cache because they don't create the causal masks correctly.
            # TODO: cyril -> relax this by adding a `_support_static_cache` attribute
            if not model_class._can_compile_fullgraph:
                self.skipTest(reason="This model does not support the static cache format")

            config, inputs_dict = self.prepare_config_and_inputs_for_generate()

            if config.is_encoder_decoder:
                self.skipTest(reason="This model is encoder-decoder and has Encoder-Decoder Cache")

            model = model_class(config).to(torch_device).eval()
            if "inputs_embeds" not in inspect.signature(model.prepare_inputs_for_generation).parameters:
                self.skipTest(reason="This model does not support `inputs_embeds` in generation")

            input_ids = inputs_dict.pop("input_ids")

            model.config.use_cache = True
            model.config.is_decoder = True
            batch_size = input_ids.shape[0]
            max_new_tokens = 10

            # here we force to not stop at eos and go until max-length
            model.generation_config.eos_token_id = model.config.get_text_config(decoder=True).eos_token_id = -1
            generation_kwargs = {
                "max_new_tokens": max_new_tokens,
                "cache_implementation": "static",
                "return_dict_in_generate": True,  # Required to return `past_key_values`
            }

            text_config = model.config.get_text_config()
            head_dim = (
                getattr(text_config, "head_dim", None) or text_config.hidden_size // text_config.num_attention_heads
            )
            num_key_value_heads = (
                text_config.num_attention_heads
                if getattr(text_config, "num_key_value_heads", None) is None
                else text_config.num_key_value_heads
            )
            num_hidden_layers = text_config.num_hidden_layers

            inputs_embeds = model.get_input_embeddings()(input_ids)
            outputs = model.generate(inputs_embeds=inputs_embeds, **generation_kwargs, **inputs_dict)

            # we should get `max_length - 1` in shape, not `max_length - embeds_length`.
            # -1 because the last generated token isn't yet in the cache.
            max_length = max_new_tokens + inputs_embeds.shape[1] - 1
            cache_shape = [batch_size, num_key_value_heads, max_length, head_dim]
            self.assertIsInstance(outputs.past_key_values, StaticCache)
            self.assertEqual(len(outputs.past_key_values), num_hidden_layers)
            self.assertListEqual(list(outputs.past_key_values.layers[0].keys.shape), cache_shape)

    @pytest.mark.generate
    def test_generate_continue_from_past_key_values(self):
        # Tests that we can continue generating from past key values, returned from a previous `generate` call
        for model_class in self.all_generative_model_classes:
            if any(model_name in model_class.__name__.lower() for model_name in ["imagegpt", "mllama"]):
                self.skipTest(reason="Won't fix: old model with unique inputs/caches/other")
            if any(model_name in model_class.__name__.lower() for model_name in ["umt5"]):
                self.skipTest(reason="TODO: needs modeling or test input preparation fixes for compatibility")

            config, inputs = self.model_tester.prepare_config_and_inputs_for_common()

            if not hasattr(config.get_text_config(decoder=True), "use_cache"):
                self.skipTest(reason=f"{model_class.__name__} doesn't support caching")

            # Let's make it always:
            # 1. use cache (for obvious reasons)
            # 2. generate to max length (which can be achieved by setting the eos token to an invalid value), which
            #    would make the test flaky (e.g. EOS is generated on iteration 1 on both generations, but the
            #    continuation would force it to generate beyond an EOS token)
            # 3. ignore `token_type_ids` for simplicity
            # 4. ignore `forced_eos_token_id`, which requires further manipulation of the continuation inputs and is
            #    active by default on some models
            # 5. ignore `encoder_no_repeat_ngram_size`, which is set by default in some encoder-decoder models. When
            #    we use their decoder as a stand-alone model, `encoder_no_repeat_ngram_size` actually prevents
            #    repetition exclusively from the prompt. This test relies on comparing one call vs 2 calls
            #    with cache, what is considered a prompt is different in the two cases.

            if "token_type_ids" in inputs:
                del inputs["token_type_ids"]

            model = model_class(config).to(torch_device)
            model.eval()

            # If "past_key_values" is not returned, skip the test (e.g. RWKV uses a different cache name and format)
            outputs = model(**inputs)
            if "past_key_values" not in outputs:
                self.skipTest(reason="This model doesn't return `past_key_values`")

            generate_kwargs = {
                "pad_token_id": -1,
                "eos_token_id": -1,
                "forced_eos_token_id": None,
                "encoder_no_repeat_ngram_size": 0,
                "use_cache": True,
                "do_sample": False,
                "return_dict_in_generate": True,
                "output_scores": True,
            }

            # Traditional way of generating text, with `return_dict_in_generate` to return the past key values
            outputs = model.generate(**inputs, **generate_kwargs, max_new_tokens=4)

            # Let's generate again, but passing the past key values in between (3 + 1 = 4 tokens). Note that the
            # inputs may need to be tweaked across `generate` calls (like the attention mask).
            outputs_cached = model.generate(**inputs, **generate_kwargs, max_new_tokens=3)

            # Continue from the tokens generated above, preparing the inputs accordingly
            inputs["past_key_values"] = outputs_cached.past_key_values
            new_attention_len = outputs_cached.sequences.shape[-1]
            if config.is_encoder_decoder:
                inputs["decoder_input_ids"] = outputs_cached.sequences
                if "decoder_attention_mask" in inputs:
                    inputs["decoder_attention_mask"] = torch.nn.functional.pad(
                        inputs["decoder_attention_mask"],
                        (0, new_attention_len - inputs["decoder_attention_mask"].shape[1]),
                        mode="constant",
                        value=1,
                    )
            else:
                inputs["input_ids"] = outputs_cached.sequences
                if "attention_mask" in inputs:
                    inputs["attention_mask"] = torch.nn.functional.pad(
                        inputs["attention_mask"],
                        (0, new_attention_len - inputs["attention_mask"].shape[1]),
                        mode="constant",
                        value=1,
                    )
            first_caches_scores = outputs_cached.scores
            outputs_cached = model.generate(**inputs, **generate_kwargs, max_new_tokens=1)
            full_cached_scores = first_caches_scores + outputs_cached.scores
            outputs_cached.scores = full_cached_scores

            # The two sets of generated text and past kv should be equal to each other
            self.assertTrue(has_similar_generate_outputs(outputs, outputs_cached))
            for layer_idx in range(len(outputs_cached.past_key_values)):
                for kv_idx in range(len(outputs_cached.past_key_values[layer_idx])):
                    self.assertTrue(
                        torch.allclose(
                            outputs.past_key_values[layer_idx][kv_idx],
                            outputs_cached.past_key_values[layer_idx][kv_idx],
                        )
                    )

    @pytest.mark.generate
    def test_generate_continue_from_inputs_embeds(self):
        """
        Tests that we can continue generation from `inputs_embeds` and past key values returned from a previous
        `generate` call.
        """
        for model_class in self.all_generative_model_classes:
            # To be more precise: technically we can run this test on all models that have `inputs_embeds` or
            # `decoder_inputs_embeds` in their signatures, but the main use case of this feature is on LLMs.
            # Let's prevent overwrites and additional test logic by adding this constraint.
            if model_class.main_input_name != "input_ids":
                self.skipTest(reason="This test is only for models that use `input_ids` as their main input")
            if "inputs_embeds" not in inspect.signature(model_class.prepare_inputs_for_generation).parameters:
                self.skipTest(reason="This model does not support `inputs_embeds` in generation")
            # these models have a different cache format/class
            different_cache = ["gpt_bigcode", "zamba2"]
            # these models require special input preparation logic for this test
            non_llm = ["mllama", "idefics", "moshi"]
            if any(model_name in model_class.__name__.lower() for model_name in different_cache + non_llm):
                self.skipTest(reason="Won't fix: old model with unique inputs/caches/other")

            config, inputs_dict = self.prepare_config_and_inputs_for_generate()

            # TODO (joao, raushan): this shouldn't be a constraint to this test, `decoder_inputs_embeds` exists
            if config.is_encoder_decoder:
                self.skipTest(reason="This model is encoder-decoder")
            if not hasattr(config.get_text_config(decoder=True), "use_cache"):
                self.skipTest(reason=f"{model_class.__name__} doesn't support caching")

            model = model_class(config).to(torch_device).eval()
            if "token_type_ids" in inputs_dict:
                del inputs_dict["token_type_ids"]

            # If "past_key_values" is not returned, skip the test (e.g. RWKV uses a different cache name and format)
            outputs = model(**inputs_dict)
            if "past_key_values" not in outputs:
                self.skipTest(reason="This model doesn't return `past_key_values`")

            input_ids = inputs_dict.pop("input_ids")

            model.generation_config.pad_token_id = model.generation_config.eos_token_id = -1
            model.generation_config.forced_eos_token_id = None
            model.config.is_decoder = True
            model.generation_config.use_cache = True

            generation_kwargs = {
                "return_dict_in_generate": True,
                "do_sample": False,
                "output_scores": True,
            }

            # Traditional way of generating text, with `return_dict_in_generate` to return the past key values.
            input_embeds = model.get_input_embeddings()(input_ids)
            outputs = model.generate(inputs_embeds=input_embeds, max_new_tokens=4, **generation_kwargs)

            # Let's generate again, but passing the past key values in between (3 + 1 = 4 tokens)
            initial_output = model.generate(inputs_embeds=input_embeds, max_new_tokens=3, **generation_kwargs)
            continued_embeds = torch.cat([input_embeds, model.get_input_embeddings()(initial_output.sequences)], dim=1)
            cached_output = model.generate(
                inputs_embeds=continued_embeds,
                max_new_tokens=1,
                past_key_values=initial_output.past_key_values,
                **generation_kwargs,
            )

            # Combine the (3 + 1) generated tokens and verify it matches with full generation.
            combined_output = type(cached_output)(
                sequences=torch.concat([initial_output.sequences, cached_output.sequences], axis=1),
                scores=initial_output.scores + cached_output.scores,
            )
            self.assertTrue(has_similar_generate_outputs(outputs, combined_output))
            # The two sets of past kv should be equal to each other
            for layer_idx in range(len(cached_output.past_key_values)):
                for kv_idx in range(len(cached_output.past_key_values[layer_idx])):
                    self.assertTrue(
                        torch.allclose(
                            outputs.past_key_values[layer_idx][kv_idx],
                            cached_output.past_key_values[layer_idx][kv_idx],
                        )
                    )

    @pytest.mark.generate
    def test_generate_with_static_cache(self):
        """
        Tests that generating with static cache give almost same results as with dynamic cache, and the output cache
        has the expected shapes
        """
        for model_class in self.all_generative_model_classes:
            # Here, we should ideally not skip any model, and test them all. However, some old models cannot correctly
            # use a static cache because they don't create the causal masks correctly.
            # TODO: cyril -> relax this by adding a `_support_static_cache` attribute
            if not model_class._can_compile_fullgraph:
                self.skipTest(reason="This model does not support the static cache format")

            config, inputs_dict = self.prepare_config_and_inputs_for_generate()
            set_config_for_less_flaky_test(config)
            main_input = inputs_dict[model_class.main_input_name]

            if config.is_encoder_decoder:
                self.skipTest(reason="This model is encoder-decoder and has Encoder-Decoder Cache")

            config.is_decoder = True
            batch_size = main_input.shape[0]
            seq_length = self.model_tester.seq_length
            max_new_tokens = 20

            for dtype in (torch.float32, torch.float16):
                model = model_class(copy.deepcopy(config)).to(torch_device).to(dtype).eval()
                inputs_dict = {
                    k: v.to(dtype) if isinstance(v, torch.Tensor) and torch.is_floating_point(v) else v
                    for k, v in inputs_dict.items()
                }
                set_model_for_less_flaky_test(model)

                generation_kwargs = {
                    "max_new_tokens": max_new_tokens,
                    "return_dict_in_generate": True,  # Required to return `past_key_values`
                    "output_scores": True,
                    "use_cache": True,
                }

                static_cache_generation = model.generate(
                    **generation_kwargs, **inputs_dict, cache_implementation="static"
                )

                # Check 1: The cache shapes must match the expected shapes
                max_cache_len = seq_length + max_new_tokens - 1  # cache len = gen len - 1, the last token has no cache
                text_config = config.text_config if hasattr(config, "text_config") else config
                head_dim = (
                    getattr(text_config, "head_dim", None)
                    or text_config.hidden_size // text_config.num_attention_heads
                )
                num_key_value_heads = (
                    text_config.num_attention_heads
                    if getattr(text_config, "num_key_value_heads", None) is None
                    else text_config.num_key_value_heads
                )
                num_hidden_layers = text_config.num_hidden_layers
                cache_shape = (batch_size, num_key_value_heads, max_cache_len, head_dim)
                self.assertTrue(isinstance(static_cache_generation.past_key_values, StaticCache))
                self.assertTrue(len(static_cache_generation.past_key_values) == num_hidden_layers)
                self.assertTrue(static_cache_generation.past_key_values.layers[0].keys.shape == cache_shape)

                # Check 2: The outputs must be similar to the case with dynamic cache
                dynamic_cache_generation = model.generate(**generation_kwargs, **inputs_dict)
                self.assertTrue(has_similar_generate_outputs(dynamic_cache_generation, static_cache_generation))

    @require_optimum_quanto
    @pytest.mark.generate
    def test_generate_with_quant_cache(self):
        for model_class in self.all_generative_model_classes:
            config, inputs_dict = self.prepare_config_and_inputs_for_generate()

            if config.is_encoder_decoder or not model_class._supports_default_dynamic_cache():
                self.skipTest(reason="This model does not support the quantized cache format")

            config.is_decoder = True
            model = model_class(config).to(torch_device).eval()
            generation_kwargs = {
                "max_new_tokens": 5,
                "cache_implementation": "quantized",
                # careful with group size, should be divisor of model's hidden size
                "cache_config": {"backend": "quanto", "nbits": 2, "q_group_size": 8, "residual_length": 128},
                "return_dict_in_generate": True,  # Required to return `past_key_values`
                "use_cache": True,
            }

            results = model.generate(**generation_kwargs, **inputs_dict)
            self.assertTrue(all(isinstance(layer, QuantoQuantizedLayer) for layer in results.past_key_values.layers))

            # passing past key values of different type should raise Error
            with self.assertRaises(ValueError):
                model.generate(past_key_valyes=DynamicCache(config=model.config), **generation_kwargs, **inputs_dict)

            # setting incorrect cache_config args should raise an Error, i.e. nbits=60 does not make sense
            generation_kwargs["cache_config"] = {"nbits": 60, "q_group_size": 8, "residual_length": 128}
            with self.assertRaises(ValueError):
                model.generate(**generation_kwargs, **inputs_dict)

    @pytest.mark.generate
    @pytest.mark.torch_compile_test
    @require_torch_greater_or_equal("2.6")  # Uses torch.compiler.set_stance
    def test_generate_compile_model_forward_fullgraph(self):
        """
        Tests that `.generate` is compatible with torch.compile, keeping the same results. Also confirms that
        `.forward` called from `.generate` sees no graph breaks or recompilations when compiled.

        ⚠️ Runs two sequential generations to ensure the cache doesn't get stuck after the first compiled run! ⚠️
        """
        for model_class in self.all_generative_model_classes:
            # 1. Test exclusion criteria
            if not model_class._can_compile_fullgraph:
                self.skipTest("This model doesn't support compilation without graph breaks")

            # 2. Prepares two sets of inputs
            config, inputs_dict = self.prepare_config_and_inputs_for_generate(batch_size=4)
            set_config_for_less_flaky_test(config)
            model = model_class(config).to(torch_device)
            set_model_for_less_flaky_test(model)
            model.eval()  # otherwise `self.training` is `True` -- this flag is used at attn mask creation time

            # Some composite models have a custom generate and will call an inner model's generate -> that inner model
            # is the one that gets compiled.
            # (Note for the future: if BLIP starts causing problems, let's stop testing it)
            if "blip" in model.__class__.__name__.lower():
                model_to_be_compiled = model.language_model
            else:
                model_to_be_compiled = model

            # creates two sets of *different* inputs with the same shape
            main_input = inputs_dict[model.main_input_name].to(torch_device)
            half_batch_size = main_input.shape[0] // 2
            input_1 = {}
            input_2 = {}
            for key, value in inputs_dict.items():
                if isinstance(value, torch.Tensor):
                    input_1[key] = value[:half_batch_size, :].to(torch_device)
                    input_2[key] = value[half_batch_size : half_batch_size * 2, :].to(torch_device)
                else:
                    input_1[key] = value
                    input_2[key] = value
            model_input_sets = [input_1, input_2]
            self.assertTrue(
                model_input_sets[0][model.main_input_name].shape == model_input_sets[1][model.main_input_name].shape
            )

            # 3. compilation-specific setup and generation parameterization
            torch.compiler.reset()  # prevent cached compilation from being used in the test
            has_defined_cache_implementation = model.generation_config.cache_implementation is not None
            compile_config = CompileConfig(fullgraph=True, dynamic=False)  # Error out on dynamic shapes
            compile_config._compile_all_devices = True  # force compilation (e.g. fast CI, CPU)

            generation_kwargs = {
                "use_cache": True,
                "do_sample": False,
                "max_new_tokens": 5,
                "return_dict_in_generate": True,
                "output_scores": True,
                "compile_config": compile_config,
            }

            # 4. get eager + dynamic cache results for future comparison
            dynamic_outputs = []
            # Ignores all `torch.compile` usage, useful to test models that that have non-default compilable caches
            # (who would have used compilation in this section)
            with torch.compiler.set_stance("force_eager"):
                for model_inputs in model_input_sets:
                    gen_out = model.generate(**model_inputs, **generation_kwargs)
                    dynamic_outputs.append(gen_out)
                    # sanity checks for the default cache implementation
                    if not has_defined_cache_implementation:
                        decoder_cache = (
                            gen_out.past_key_values.self_attention_cache
                            if config.is_encoder_decoder
                            else gen_out.past_key_values
                        )
                        self.assertTrue(isinstance(decoder_cache, DynamicCache))
                        self.assertFalse(decoder_cache.is_compileable)
                        # our auto compile should NOT have been called
                        self.assertFalse(hasattr(model_to_be_compiled, "_compiled_call"))

            # 5. get compiled results -- relies on the automatic compilation triggered by specific compilable caches
            if not has_defined_cache_implementation:
                generation_kwargs["cache_implementation"] = "static"

            compiled_outputs = []
            # Uses a context manager to catch recompilation logs. If there is any recompilation, this test fails.
            # Try/Finally is used to ensure that the log options are reset even if an error is raised.
            try:
                torch._logging.set_logs(recompiles_verbose=True)
                logger = logging.get_logger("torch._dynamo.guards")
                with CaptureLogger(logger) as cl:
                    for model_inputs in model_input_sets:
                        # with torch.compiler.set_stance("fail_on_recompile"):
                        gen_out = model.generate(**model_inputs, **generation_kwargs)
                        compiled_outputs.append(gen_out)
                        # sanity checks
                        decoder_cache = (
                            gen_out.past_key_values.self_attention_cache
                            if config.is_encoder_decoder
                            else gen_out.past_key_values
                        )
                        self.assertFalse(isinstance(decoder_cache, DynamicCache))
                        self.assertTrue(decoder_cache.is_compileable)
                        # our auto compile should have been called
                        self.assertTrue(hasattr(model_to_be_compiled, "_compiled_call"))
            finally:
                torch._logging.set_logs()

            # Compilation of sliding layers necessarily has recompiles with `dynamic=False` - however this test
            # still checks that `fullgraph=True` is supported in this case, as compilation with `dynamic=None`
            # is the default and does not actually lead to too many recompiles
            has_sliding_layers = any(decoder_cache.is_sliding)
            has_recompilation = "Recompiling" in cl.out or ("guard" in cl.out and "failure" in cl.out)
            if not has_sliding_layers and has_recompilation:
                raise RuntimeError(
                    f"`torch.compile` recompiled part of the forward pass in {model.__class__.__name__}. "
                    "See the test logs for more details."
                )

            for dynamic_result, compiled_result in zip(dynamic_outputs, compiled_outputs):
                self.assertTrue(has_similar_generate_outputs(dynamic_result, compiled_result))

    @pytest.mark.generate
    def test_generate_compilation_all_outputs(self):
        """
        Tests that all optional outputs are behaving as expected when compilation is triggered.
        In essence, it's the same as `test_greedy_generate_dict_outputs`, but with automatic compilation triggered.
        """
        for model_class in self.all_generative_model_classes:
            # Here, we should ideally not skip any model, and test them all. However, some old models cannot correctly
            # use a static cache because they don't create the causal masks correctly.
            # TODO: cyril -> relax this by adding a `_support_static_cache` attribute
            if not model_class._can_compile_fullgraph:
                self.skipTest(reason="This model does not support the static cache format")

            config, inputs_dict = self.prepare_config_and_inputs_for_generate()
            if self.has_attentions:
                config._attn_implementation = "eager"  # can't output attentions otherwise
            model = model_class(config).to(torch_device).eval()

            # compilation-specific setup
            torch.compiler.reset()  # prevent cached compilation from being used in the test
            has_defined_cache_implementation = model.generation_config.cache_implementation is not None

            # BLIP is the only exception with custom generate which call `self.lm.generate()`
            # We should avoid such calls in all subsequent multimodal models and try to make `generate()`
            # compatible with multimodality
            compile_config = CompileConfig()
            compile_config._compile_all_devices = True
            if "blip" in model.__class__.__name__.lower():
                model.language_model.generation_config.compile_config = compile_config
                if not has_defined_cache_implementation:
                    model.language_model.generation_config.cache_implementation = "static"
            else:
                # force compilation (e.g. fast CI, CPU)
                model.generation_config.compile_config = compile_config
                if not has_defined_cache_implementation:
                    model.generation_config.cache_implementation = "static"

            logits_processor_kwargs = self._get_logits_processor_kwargs(do_sample=False, config=model.config)
            output_generate = model.generate(
                do_sample=False,
                num_beams=1,
                max_new_tokens=self.max_new_tokens,
                min_new_tokens=self.max_new_tokens,
                output_attentions=True,
                output_hidden_states=True,
                output_scores=True,
                output_logits=True,
                return_dict_in_generate=True,
                use_cache=True,
                **logits_processor_kwargs,
                **inputs_dict,
            )

            if "blip" in model.__class__.__name__.lower():
                self.assertTrue(hasattr(model.language_model, "_compiled_call"))
            else:
                self.assertTrue(hasattr(model, "_compiled_call"))  # our auto compile should have been called

            if model.config.is_encoder_decoder:
                self.assertTrue(output_generate.sequences.shape[1] == self.max_new_tokens + 1)
                self.assertIsInstance(output_generate, GenerateEncoderDecoderOutput)
            else:
                self.assertTrue(
                    output_generate.sequences.shape[1] == self.max_new_tokens + inputs_dict["input_ids"].shape[1]
                )
                self.assertIsInstance(output_generate, GenerateDecoderOnlyOutput)

            self._check_generate_outputs(output_generate, model.config, use_cache=True)

    @pytest.mark.generate
    def test_generate_methods_with_logits_to_keep(self):
        for model_class in self.all_generative_model_classes:
            if "logits_to_keep" not in set(inspect.signature(model_class.forward).parameters.keys()):
                self.skipTest(reason="This model does not support `logits_to_keep` argument.")

            config, inputs_dict = self.prepare_config_and_inputs_for_generate()
            config.use_cache = True
            config.is_decoder = True

            model = model_class(config).to(torch_device).eval()
            # All generation methods (except assisted decoding) rely on always extracting the last token logits of the
            # full logits matrix, so testing out only greedy search and assisted decoding is enough (if it works,
            # other methods will work as well)
            generation_kwargs = {
                "max_new_tokens": 10,
                "do_sample": False,
            }

            # Setting logits_to_keep at 0 keeps all logits (old behavior)
            with_all_logits = model.generate(**generation_kwargs, **inputs_dict, logits_to_keep=0)
            # By default, logits_to_keep is automatically set to 1 if not provided (new behavior)
            without_all_logits = model.generate(**inputs_dict, **generation_kwargs)
            self.assertEqual(with_all_logits.tolist(), without_all_logits.tolist())

    @pytest.mark.generate
    def test_inherits_generation_mixin(self):
        """
        Tests that the model class directly inherits `GenerationMixin`, as opposed to relying on `PreTrainedModel`
        to inherit it.
        """
        for model_class in self.all_generative_model_classes:
            self.assertTrue("GenerationMixin" in str(model_class.__bases__))

    def _test_attention_implementation(self, attn_implementation):
        """
        Compares the output of generate with the eager attention implementation against other implementations.
        NOTE: despite the test logic being the same, different implementations actually need different decorators, hence
        this separate function.
        """
        max_new_tokens = 3
        support_flag = {
            "sdpa": "_supports_sdpa",
            "flash_attention_2": "_supports_flash_attn",
            "flash_attention_3": "_supports_flash_attn",
        }

        set_model_tester_for_less_flaky_test(self)
        for model_class in self.all_generative_model_classes:
            if attn_implementation != "eager" and not getattr(model_class, support_flag[attn_implementation]):
                self.skipTest(f"{model_class.__name__} does not support `attn_implementation={attn_implementation}`")

            config, original_inputs_dict = self.prepare_config_and_inputs_for_generate()
            inputs_dict = {}
            for input_name, input_data in original_inputs_dict.items():
                if isinstance(input_data, torch.Tensor) and input_data.dtype in [torch.float32, torch.bfloat16]:
                    inputs_dict[input_name] = input_data.to(torch.float16)
                else:
                    inputs_dict[input_name] = input_data
            main_input = inputs_dict[model_class.main_input_name]

            # FA2 doesn't accept masking in the middle of the sequence for now. We usually generate right-padded
            # attention masks at test time and, with generate, the mask will be appended with 1s on the right,
            # resulting in a mask with holes (not supported properly by FA2).
            if attn_implementation == "flash_attention_2":
                for input_name in ("attention_mask", "decoder_attention_mask", "encoder_attention_mask"):
                    if input_name in inputs_dict:
                        inputs_dict[input_name] = torch.ones_like(inputs_dict[input_name])

            # make sure that all models have enough positions for generation
            if hasattr(config, "max_position_embeddings"):
                config.max_position_embeddings = max_new_tokens + main_input.shape[1] + 1

            set_config_for_less_flaky_test(config)
            model = model_class(config)

            # If not all sub-models support flex, skip the test. We could potentially set not supported backbones
            # to "eager" attention, leaving it for future updates on multimodality tests
            sub_models_supporting_attn = [
                getattr(module, support_flag[attn_implementation])
                for name, module in model.named_modules()
                if isinstance(module, PreTrainedModel) and name != ""
            ]
            if not all(sub_models_supporting_attn) and len(sub_models_supporting_attn) > 0:
                self.skipTest(
                    f"One of {model_class.__name__}'s backbones does not support `attn_implementation={attn_implementation}`"
                )

            with tempfile.TemporaryDirectory() as tmpdirname:
                model.save_pretrained(tmpdirname)
                del model
                gc.collect()

                generate_kwargs = {
                    "max_new_tokens": max_new_tokens,
                    "do_sample": False,
                    "return_dict_in_generate": True,
                    "output_scores": True,
                    "use_cache": True,
                }

                model_eager = model_class.from_pretrained(
                    tmpdirname,
                    dtype=torch.float16,
                    attn_implementation="eager",
                ).to(torch_device)
                set_model_for_less_flaky_test(model_eager)
                res_eager = model_eager.generate(**inputs_dict, **generate_kwargs)
                del model_eager
                gc.collect()

                model_attn = model_class.from_pretrained(
                    tmpdirname,
                    dtype=torch.float16,
                    attn_implementation=attn_implementation,
                ).to(torch_device)
                set_model_for_less_flaky_test(model_attn)
                res_attn = model_attn.generate(**inputs_dict, **generate_kwargs)
                del model_attn
                gc.collect()

                self.assertTrue(has_similar_generate_outputs(res_eager, res_attn, atol=1e-3, rtol=1e-3))

    @pytest.mark.generate
    @slow
    def test_eager_matches_sdpa_generate(self):
        """Tests that generate has equivalent outputs with SDPA and eager attention implementations."""
        self._test_attention_implementation("sdpa")

    @pytest.mark.flash_attn_test
    @require_flash_attn
    @require_torch_gpu
    @slow
    def test_eager_matches_fa2_generate(self):
        """Tests that generate has equivalent outputs with FA2 and eager attention implementations."""
        self._test_attention_implementation("flash_attention_2")

    @pytest.mark.flash_attn_3_test
    @require_flash_attn_3
    @require_torch_gpu
    @slow
    def test_eager_matches_fa3_generate(self):
        """Tests that generate has equivalent outputs with FA3 and eager attention implementations."""
        self._test_attention_implementation("flash_attention_3")

    def _check_generate_outputs(self, output, config, use_cache=False, num_return_sequences=1, num_beams=1):
        input_batch_size = int(output.sequences.shape[0] / num_return_sequences)
        internal_batch_size = (
            input_batch_size * num_beams if num_beams > 1 else input_batch_size * num_return_sequences
        )

        prompt_length = getattr(self.model_tester, "seq_length", None)
        prompt_length = getattr(self.model_tester, "encoder_seq_length", prompt_length)
        prompt_length = getattr(self.model_tester, "text_seq_length", prompt_length)

        config = config.text_config if hasattr(config, "text_config") else config

        generated_length = (
            output.sequences.shape[1] - 1 if config.is_encoder_decoder else output.sequences.shape[1] - prompt_length
        )
        decoder_past_key_values = getattr(output, "past_key_values", None)
        if config.is_encoder_decoder and isinstance(decoder_past_key_values, EncoderDecoderCache):
            decoder_past_key_values = decoder_past_key_values.self_attention_cache

        # in some models we subsample the sequence length in inner layers
        if hasattr(self.model_tester, "get_subsampled_output_lengths"):
            prompt_length = self.model_tester.get_subsampled_output_lengths(prompt_length)

        # scores
        self._check_scores(
            batch_size=internal_batch_size, scores=output.scores, generated_length=generated_length, config=config
        )

        # unprocessed logits
        self._check_logits(batch_size=internal_batch_size, logits=output.logits, config=config)

        # Attentions
        if self.has_attentions:
            if config.is_encoder_decoder:
                # encoder
                self._check_encoder_attention_for_generate(
                    attentions=output.encoder_attentions,
                    batch_size=input_batch_size,
                    config=config,
                    prompt_length=prompt_length,
                )
                # decoder
                self._check_attentions_for_generate(
                    batch_size=internal_batch_size,
                    attentions=output.decoder_attentions,
                    prompt_length=1,  # the BOS token
                    output_length=output.sequences.shape[1],
                    config=config,
                    decoder_past_key_values=decoder_past_key_values,
                )
            else:
                self._check_attentions_for_generate(
                    batch_size=internal_batch_size,
                    attentions=output.attentions,
                    prompt_length=prompt_length,
                    output_length=output.sequences.shape[1],
                    config=config,
                    decoder_past_key_values=decoder_past_key_values,
                )

        # Hidden States
        if config.is_encoder_decoder:
            # encoder
            self._check_encoder_hidden_states_for_generate(
                hidden_states=output.encoder_hidden_states,
                batch_size=input_batch_size,
                config=config,
                prompt_length=prompt_length,
            )
            # decoder
            self._check_hidden_states_for_generate(
                batch_size=internal_batch_size,
                hidden_states=output.decoder_hidden_states,
                prompt_length=1,  # the BOS token
                output_length=output.sequences.shape[1],
                config=config,
                use_cache=use_cache,
            )
        else:
            self._check_hidden_states_for_generate(
                batch_size=internal_batch_size,
                hidden_states=output.hidden_states,
                prompt_length=prompt_length,
                output_length=output.sequences.shape[1],
                config=config,
                use_cache=use_cache,
            )

        # Past Key Value States -- a few notes here:
        # 1. Its inner sequence length is with respect to the inputs of the latest forward pass, hence the "-1"
        # 2. We ignore models that have unique cache structures (e.g. mamba) or are in need of refatoring to match the
        #    standard cache format (e.g.mamba architecture )
        models_without_standard_cache = (
            "bamba",
            "granitemoehybrid",
            "reformer",
            "jamba",
            "mamba",
            "xlnet",
            "zamba",
            "zamba2",
            "lfm2",
        )
        has_standard_cache = not any(
            model_name in config.__class__.__name__.lower() for model_name in models_without_standard_cache
        )
        if has_standard_cache:
            if use_cache:
                cache_length = output.sequences.shape[1] - 1
                self._check_past_key_values_for_generate(
                    batch_size=internal_batch_size,
                    decoder_past_key_values=decoder_past_key_values,
                    cache_length=cache_length,
                    config=config,
                )
            elif use_cache is False:
                self.assertTrue(decoder_past_key_values is None)

    def _check_scores(self, batch_size, scores, generated_length, config):
        vocab_size = config.get_text_config(decoder=True).vocab_size
        expected_shape = (batch_size, vocab_size)
        self.assertIsInstance(scores, tuple)
        self.assertEqual(len(scores), generated_length)
        self.assertListEqual([iter_scores.shape for iter_scores in scores], [expected_shape] * len(scores))

    def _check_logits(self, batch_size, logits, config):
        vocab_size = config.get_text_config(decoder=True).vocab_size
        self.assertIsInstance(logits, tuple)
        self.assertListEqual([iter_logits.shape[0] for iter_logits in logits], [batch_size] * len(logits))
        # vocabulary difference equal to one (imagegptmodel?) or zero (all other models)
        vocab_diff = vocab_size - logits[0].shape[-1]
        self.assertTrue(vocab_diff in [0, 1])
        self.assertListEqual([vocab_size - score.shape[-1] for score in logits], [vocab_diff] * len(logits))

    def _check_attentions_for_generate(
        self, batch_size, attentions, prompt_length, output_length, config, decoder_past_key_values
    ):
        self.assertIsInstance(attentions, tuple)
        self.assertListEqual(
            [isinstance(iter_attentions, tuple) for iter_attentions in attentions], [True] * len(attentions)
        )
        self.assertEqual(len(attentions), (output_length - prompt_length))

        use_cache = decoder_past_key_values is not None
        has_static_cache = isinstance(decoder_past_key_values, StaticCache)

        # When `output_attentions=True`, each iteration of generate appends the attentions corresponding to the new
        # token(s)
        # NOTE: `StaticCache` may have different lengths on different layers, if this test starts failing add more
        # elaborate checks
        for generated_length, iter_attentions in enumerate(attentions):
            # regardless of using cache, the first forward pass will have the full prompt as input
            if use_cache and generated_length > 0:
                model_input_length = 1
            else:
                model_input_length = prompt_length + generated_length
            query_length = (
                prompt_length + generated_length
                if not has_static_cache
                else decoder_past_key_values.get_max_cache_shape()
            )

            expected_shape = (
                batch_size,
                config.num_attention_heads,
                model_input_length,
                query_length,
            )
            # check attn size
            self.assertListEqual(
                [layer_attention.shape for layer_attention in iter_attentions], [expected_shape] * len(iter_attentions)
            )

    def _check_encoder_attention_for_generate(self, attentions, batch_size, config, prompt_length):
        encoder_expected_shape = (batch_size, config.num_attention_heads, prompt_length, prompt_length)
        self.assertIsInstance(attentions, tuple)
        self.assertListEqual(
            [layer_attentions.shape for layer_attentions in attentions],
            [encoder_expected_shape] * len(attentions),
        )

    def _check_hidden_states_for_generate(
        self, batch_size, hidden_states, prompt_length, output_length, config, use_cache=False
    ):
        self.assertIsInstance(hidden_states, tuple)
        self.assertListEqual(
            [isinstance(iter_hidden_states, tuple) for iter_hidden_states in hidden_states],
            [True] * len(hidden_states),
        )
        self.assertEqual(len(hidden_states), (output_length - prompt_length))

        # When `output_hidden_states=True`, each iteration of generate appends the hidden states corresponding to the
        # new token(s)
        # NOTE: `StaticCache` may have different lengths on different layers, if this test starts failing add more
        # elaborate checks
        for generated_length, iter_hidden_states in enumerate(hidden_states):
            # regardless of using cache, the first forward pass will have the full prompt as input
            if use_cache and generated_length > 0:
                model_input_length = 1
            else:
                model_input_length = prompt_length + generated_length
            expected_shape = (batch_size, model_input_length, config.hidden_size)
            # check hidden size
            self.assertListEqual(
                [layer_hidden_states.shape for layer_hidden_states in iter_hidden_states],
                [expected_shape] * len(iter_hidden_states),
            )

    def _check_encoder_hidden_states_for_generate(self, hidden_states, batch_size, config, prompt_length):
        encoder_expected_shape = (batch_size, prompt_length, config.hidden_size)
        self.assertIsInstance(hidden_states, tuple)
        self.assertListEqual(
            [layer_hidden_states.shape for layer_hidden_states in hidden_states],
            [encoder_expected_shape] * len(hidden_states),
        )

    def _check_past_key_values_for_generate(self, batch_size, decoder_past_key_values, cache_length, config):
        self.assertIsInstance(decoder_past_key_values, (tuple, Cache))

        # (batch, head, seq_length, head_features)
        expected_shape = (
            batch_size,
            config.num_key_value_heads if hasattr(config, "num_key_value_heads") else config.num_attention_heads,
            cache_length,
            config.hidden_size // config.num_attention_heads,
        )

        if isinstance(decoder_past_key_values, Cache):
            self.assertListEqual(
                [layer.keys.shape for layer in decoder_past_key_values.layers],
                [expected_shape] * len(decoder_past_key_values.layers),
            )
            self.assertListEqual(
                [layer.values.shape for layer in decoder_past_key_values.layers],
                [expected_shape] * len(decoder_past_key_values.layers),
            )

        # Legacy cache format checks. This branch should be removed when all models use `Cache` by default
        else:
            self.assertListEqual(
                [isinstance(iter_past_key_values, tuple) for iter_past_key_values in decoder_past_key_values],
                [True] * len(decoder_past_key_values),
            )
            # check shape key, value
            self.assertListEqual(
                [layer_past_key_values[0].shape for layer_past_key_values in decoder_past_key_values],
                [expected_shape] * len(decoder_past_key_values),
            )
            self.assertListEqual(
                [layer_past_key_values[1].shape for layer_past_key_values in decoder_past_key_values],
                [expected_shape] * len(decoder_past_key_values),
            )

    def _check_sequence_inside_sequence(self, tensor_1, tensor_2):
        # check if tensor_1 inside tensor_2 or tensor_2 inside tensor_1.
        # set to same device. we don't care what device.

        if not isinstance(tensor_1, list):
            tensor_1 = tensor_1.tolist()
        if not isinstance(tensor_2, list):
            tensor_2 = tensor_2.tolist()

        in_order = len(tensor_1) <= len(tensor_2)
        longer = tensor_2 if in_order else tensor_1
        shorter = tensor_1 if in_order else tensor_2

        flag = False
        chunk_size = len(shorter)
        for chunk_idx in range(len(longer) - chunk_size + 1):
            subseq = longer[chunk_idx : chunk_idx + chunk_size]
            if subseq == shorter:
                flag = True
                break

        self.assertTrue(flag)


@require_torch
class UtilsFunctionsTest(unittest.TestCase):
    def test_speculative_sampling(self):
        # assume vocab size 10, input length 5 + 3 generated candidates
        candidate_input_ids = torch.tensor([[8, 0, 3, 9, 8, 1, 4, 5]])  # input tokens
        candidate_logits = torch.tensor(
            [
                [
                    [-10.0, 10.0, -10.0, -10.0, -10.0, -10.0, -10.0, -10.0, -10.0, -10.0],  # generated 1
                    [-10.0, -10.0, -10.0, -10.0, 10.0, -10.0, -10.0, -10.0, -10.0, -10.0],  # generated 4
                    [-10.0, -10.0, -10.0, -10.0, -10.0, 10.0, -10.0, -10.0, -10.0, -10.0],  # generated 5
                ]
            ]
        )
        candidate_length = 3
        inf = float("inf")
        new_logits = torch.tensor(
            [
                [
                    [-10.0, 10.0, -10.0, -10.0, -10.0, -10.0, -10.0, -10.0, -10.0, -10.0],  # accepts 1
                    [-10.0, -10.0, -10.0, -10.0, 10.0, -10.0, -10.0, -10.0, -10.0, -10.0],  # accepts 4
                    [-inf, -inf, -inf, -inf, -inf, -inf, -inf, -inf, 10.0, -inf],  # rejects 5, accepts 8
                    [-10.0, -10.0, -10.0, -10.0, -10.0, -10.0, -10.0, -10.0, -10.0, -10.0],  # N/A
                ]
            ]
        )
        last_assistant_token_is_eos = False
        validated_tokens, n_matches = _speculative_sampling(
            candidate_input_ids,
            candidate_logits,
            candidate_length,
            new_logits,
            last_assistant_token_is_eos,
        )
        self.assertTrue(n_matches.item() == 2)
        self.assertTrue(validated_tokens.tolist()[0] == [1, 4, 8])

    def test_speculative_sampling_target_distribution(self):
        """
        Asserts that the target distribution is preserved.
        Should help with catching issues like #32867.
        """
        # assume vocab size 10, input length 5 + 3 generated candidates
        candidate_input_ids = torch.tensor([[8, 0, 3, 9, 8, 1, 4, 5]])  # input tokens
        candidate_logits = torch.tensor(
            [
                [
                    [-10.0, 10.0, -10.0, -10.0, -10.0, -10.0, -10.0, -10.0, -10.0, -10.0],  # generated 1
                    [-10.0, -10.0, -10.0, -10.0, 10.0, -10.0, -10.0, -10.0, -10.0, -10.0],  # generated 4
                    [-10.0, -10.0, -10.0, -10.0, -10.0, 10.0, -10.0, -10.0, -10.0, -10.0],  # generated 5
                ]
            ]
        )
        candidate_length = 3
        inf = float("inf")
        new_logits = torch.tensor(
            [
                [
                    # accepts 1:
                    [-inf, 10.0, -inf, -inf, -inf, -inf, -inf, -inf, -inf, -inf],
                    # accepts 4:
                    [-inf, -inf, -inf, -inf, 10.0, -inf, -inf, -inf, -inf, -inf],
                    # most likely to be 1 or 8, less likely to be 3, then 7, and should never be any other value:
                    [-inf, 2.0, -inf, 1.0, -inf, -inf, -inf, -0.01, 2.0, -inf],
                    # N/A:
                    [-inf, -inf, -inf, -inf, -inf, -inf, -inf, -inf, -inf, -inf],
                ]
            ]
        )
        last_assistant_token_is_eos = False
        last_validated_token = []
        for _ in range(10_000):
            validated_tokens, n_matches = _speculative_sampling(
                candidate_input_ids,
                candidate_logits,
                candidate_length,
                new_logits,
                last_assistant_token_is_eos,
            )
            self.assertTrue(n_matches.item() == 2)
            self.assertTrue(validated_tokens.tolist()[0][0] == 1)
            self.assertTrue(validated_tokens.tolist()[0][1] == 4)
            self.assertTrue(validated_tokens.tolist()[0][2] in [1, 3, 7, 8])
            last_validated_token.append(validated_tokens.tolist()[0][2])
        # check that the most likely tokens are selected more often than the less likely ones
        last_token_counts = collections.Counter(last_validated_token)
        self.assertTrue(last_token_counts[1] > last_token_counts[3] > last_token_counts[7] > 0)
        self.assertTrue(last_token_counts[8] > last_token_counts[3])

    @pytest.mark.torch_export_test
    def test_cache_dependant_input_preparation_exporting(self):
        self.assertFalse(
            is_torchdynamo_exporting()
        )  # otherwise this test does not compare two different implementation
        # Case 1
        input_ids = torch.randint(0, 16, (2, 8), dtype=torch.int64)[:, :0]
        inputs_embeds = torch.rand((2, 8), dtype=torch.float32)
        cache_position = torch.arange(0, 8, dtype=torch.int64)
        eager1, eager2 = GenerationMixin()._cache_dependant_input_preparation(input_ids, inputs_embeds, cache_position)
        export1, export2 = GenerationMixin()._cache_dependant_input_preparation_exporting(
            input_ids, inputs_embeds, cache_position
        )
        torch.testing.assert_close(eager1, export1)
        torch.testing.assert_close(eager2, export2)

        # Case 2
        input_ids = torch.randint(0, 16, (2, 8), dtype=torch.int64)
        inputs_embeds = torch.rand((2, 8), dtype=torch.float32)
        cache_position = torch.arange(0, 8, dtype=torch.int64)
        eager1, eager2 = GenerationMixin()._cache_dependant_input_preparation(input_ids, inputs_embeds, cache_position)
        export1, export2 = GenerationMixin()._cache_dependant_input_preparation_exporting(
            input_ids, inputs_embeds, cache_position
        )
        torch.testing.assert_close(eager1, export1)
        torch.testing.assert_close(eager2, export2)

        # Case 3
        input_ids = torch.randint(0, 16, (2, 12), dtype=torch.int64)
        inputs_embeds = None
        cache_position = torch.arange(0, 8, dtype=torch.int64)
        eager1, eager2 = GenerationMixin()._cache_dependant_input_preparation(input_ids, inputs_embeds, cache_position)
        export1, export2 = GenerationMixin()._cache_dependant_input_preparation_exporting(
            input_ids, inputs_embeds, cache_position
        )
        torch.testing.assert_close(eager1, export1)
        torch.testing.assert_close(eager2, export2)

        # Case 4
        input_ids = torch.randint(0, 16, (2, 8), dtype=torch.int64)
        inputs_embeds = None
        cache_position = torch.arange(0, 8, dtype=torch.int64)
        eager1, eager2 = GenerationMixin()._cache_dependant_input_preparation(input_ids, inputs_embeds, cache_position)
        export1, export2 = GenerationMixin()._cache_dependant_input_preparation_exporting(
            input_ids, inputs_embeds, cache_position
        )
        torch.testing.assert_close(eager1, export1)
        torch.testing.assert_close(eager2, export2)


global_rng = random.Random()


# Copied from tests.test_modeling_common.ids_tensor
def ids_tensor(shape, vocab_size, rng=None, name=None):
    #  Creates a random int32 tensor of the shape within the vocab size
    if rng is None:
        rng = global_rng

    total_dims = 1
    for dim in shape:
        total_dims *= dim

    values = []
    for _ in range(total_dims):
        values.append(rng.randint(0, vocab_size - 1))

    return torch.tensor(data=values, dtype=torch.long, device=torch_device).view(shape).contiguous()


# Copied from tests.test_modeling_common.floats_tensor
def floats_tensor(shape, scale=1.0, rng=None, name=None):
    """Creates a random float32 tensor"""
    if rng is None:
        rng = global_rng

    total_dims = 1
    for dim in shape:
        total_dims *= dim

    values = []
    for _ in range(total_dims):
        values.append(rng.random() * scale)

    return torch.tensor(data=values, dtype=torch.float, device=torch_device).view(shape).contiguous()


@pytest.mark.generate
@require_torch
class GenerationIntegrationTests(unittest.TestCase):
    # TODO joao, manuel: remove in v4.62.0
    @slow
    def test_diverse_beam_search(self):
        article = """Justin Timberlake and Jessica Biel, welcome to parenthood.
        The celebrity couple announced the arrival of their son, Silas Randall Timberlake, in statements to People.
        "Silas was the middle name of Timberlake's maternal grandfather Bill Bomar, who died in 2012, while Randall is the musician's own middle name, as well as his father's first," People reports.
        The couple announced the pregnancy in January, with an Instagram post. It is the first baby for both."""

        bart_tokenizer = BartTokenizer.from_pretrained("facebook/bart-large-cnn")
        bart_model = BartForConditionalGeneration.from_pretrained("facebook/bart-large-cnn").to(torch_device)
        input_ids = bart_tokenizer(article, return_tensors="pt").input_ids.to(torch_device)

        outputs = bart_model.generate(
            input_ids,
            num_beams=4,
            num_return_sequences=2,
            num_beam_groups=4,
            diversity_penalty=2.0,
            remove_invalid_values=True,
            trust_remote_code=True,
            custom_generate="transformers-community/group-beam-search",
        )

        generated_text = bart_tokenizer.batch_decode(outputs, skip_special_tokens=True)

        self.assertListEqual(
            generated_text,
            [
                "The couple announced the birth of their son, Silas Randall Timberlake, in a statement. Silas was the"
                " middle name of Timberlake's maternal grandfather Bill Bomar. Randall is the musician's own middle"
                " name, as well as his father's first. It is the first baby for both of them.",
                "Justin Timberlake and Jessica Biel have a son. The baby is named Silas Randall Timberlake. It is the"
                " first child for both. The couple announced the pregnancy in January. The name Silas is the middle"
                " name of Timberlake's maternal grandfather. It's also his own middle name.",
            ],
        )

    @slow
    def test_beam_search_early_stop_heuristic(self):
        """Regression test for #38778 (early stopping needs to be tracked at a batch level)"""
        EXPECTED_OUTPUT = (
            "<|user|>\nWhat is 3+5?\n<|assistant|>\nThe sum of 3 and 5 is 8. \n\nSo, 3 + 5 = 8. \n\n"
            "Let's confirm this using Python code:\n\n```python\n# Define the numbers\nnum1 = 3\nnum2 = 5\n\n"
            "# Calculate the sum\nresult = num1 + num2\n\n# Print the result\nprint(result)\n```\n"
            "```output\n8\n```\nThe sum of 3 and 5 is \\(\\boxed{8}\\)."
        )

        model = AutoModelForCausalLM.from_pretrained("allenai/OLMo-2-0425-1B-Instruct").to(torch_device)
        tokenizer = AutoTokenizer.from_pretrained("allenai/OLMo-2-0425-1B-Instruct", padding_side="left")
        generation_config = GenerationConfig(
            num_beams=10,
            max_new_tokens=256,
            length_penalty=2,
        )
        # batch of 1
        question = [{"role": "user", "content": "What is 3+5?"}]
        question = tokenizer.apply_chat_template(
            question, tokenize=False, add_generation_prompt=True, return_tensors="pt"
        )
        inputs = tokenizer(question, return_tensors="pt", padding=True).to("cuda")
        outputs = model.generate(**inputs, generation_config=generation_config)
        responses = tokenizer.batch_decode(outputs, skip_special_tokens=True)
        self.assertEqual(responses[0], EXPECTED_OUTPUT)

        # batch of 2
        question = [{"role": "user", "content": "What is 3+5?"}]
        cot_question = [
            {
                "role": "user",
                "content": "What is 3+5? Explain your reasoning step by step, and provide the final answer at the end.",
            }
        ]
        question = tokenizer.apply_chat_template(
            question, tokenize=False, add_generation_prompt=True, return_tensors="pt"
        )
        cot_question = tokenizer.apply_chat_template(
            cot_question, tokenize=False, add_generation_prompt=True, return_tensors="pt"
        )
        inputs = tokenizer([question, cot_question], return_tensors="pt", padding=True).to("cuda")

        outputs = model.generate(**inputs, generation_config=generation_config)
        responses = tokenizer.batch_decode(outputs, skip_special_tokens=True)
        self.assertEqual(responses[0], EXPECTED_OUTPUT)

    def test_max_length_if_input_embeds(self):
        article = "Today a dragon flew over Paris."
        model = AutoModelForCausalLM.from_pretrained("hf-internal-testing/tiny-random-gpt2").to(torch_device)
        tokenizer = AutoTokenizer.from_pretrained("hf-internal-testing/tiny-random-gpt2")
        input_ids = tokenizer(article, return_tensors="pt").input_ids.to(torch_device)
        inputs_embeds = model.get_input_embeddings()(input_ids)

        max_length = 20
        input_len = input_ids.shape[-1]
        out_gen = model.generate(input_ids=input_ids, max_length=max_length)
        out_gen_embeds = model.generate(inputs_embeds=inputs_embeds, max_length=max_length)
        self.assertEqual(out_gen.shape[-1], input_len + out_gen_embeds.shape[-1])

    def test_min_length_if_input_embeds(self):
        article = "Today a dragon flew over Paris."
        model = AutoModelForCausalLM.from_pretrained("hf-internal-testing/tiny-random-gpt2").to(torch_device)
        tokenizer = AutoTokenizer.from_pretrained("hf-internal-testing/tiny-random-gpt2")
        input_ids = tokenizer(article, return_tensors="pt").input_ids.to(torch_device)
        inputs_embeds = model.get_input_embeddings()(input_ids)

        min_length = 10
        input_len = input_ids.shape[-1]
        out_gen = model.generate(input_ids=input_ids, min_length=min_length)
        out_gen_embeds = model.generate(inputs_embeds=inputs_embeds, min_length=min_length)
        self.assertEqual(out_gen.shape[-1], input_len + out_gen_embeds.shape[-1])

    def test_custom_stopping_criteria_overload_error(self):
        article = """Justin Timberlake and Jessica Biel, welcome to parenthood."""
        bart_tokenizer = BartTokenizer.from_pretrained("sshleifer/bart-tiny-random")
        bart_model = BartForConditionalGeneration.from_pretrained("sshleifer/bart-tiny-random").to(torch_device)

        input_ids = bart_tokenizer(article, return_tensors="pt").input_ids.to(torch_device)
        stopping_criteria = StoppingCriteriaList()
        stopping_criteria.append(MaxLengthCriteria(max_length=42))
        with self.assertRaises(ValueError):
            bart_model.generate(input_ids, stopping_criteria=stopping_criteria)
        with self.assertRaises(ValueError):
            bart_model.generate(input_ids, stopping_criteria=stopping_criteria, max_length=32)

    def test_custom_stopping_criteria(self):
        article = """Justin Timberlake and Jessica Biel, welcome to parenthood."""
        bart_tokenizer = BartTokenizer.from_pretrained("sshleifer/bart-tiny-random")
        bart_model = BartForConditionalGeneration.from_pretrained("sshleifer/bart-tiny-random").to(torch_device)
        input_ids = bart_tokenizer(article, return_tensors="pt").input_ids.to(torch_device)

        class DummyCriteria(StoppingCriteria):
            def __call__(self, input_ids: torch.LongTensor, scores: torch.FloatTensor, **kwargs) -> bool:
                return input_ids.shape[-1] >= 20

        stopping_criteria = StoppingCriteriaList()
        stopping_criteria.append(DummyCriteria())

        self.assertEqual(
            list(bart_model.generate(input_ids, stopping_criteria=stopping_criteria, max_length=22).shape),
            [1, 20],
        )
        self.assertEqual(
            list(bart_model.generate(input_ids, stopping_criteria=stopping_criteria, max_length=18).shape),
            [1, 18],
        )

    # TODO (joao): replace `stop_sequence` in the pipeline by the more recent `generate` functionality
    def test_stop_sequence_stopping_criteria(self):
        prompt = """Hello I believe in"""
        generator = pipeline("text-generation", model="hf-internal-testing/tiny-random-bart")
        output = generator(prompt, max_new_tokens=10)
        self.assertEqual(
            output,
            [{"generated_text": ("Hello I believe in we we we we we we we we we")}],
        )

        output = generator(prompt, stop_sequence=" we")
        self.assertEqual(output, [{"generated_text": "Hello I believe in we"}])

    def test_generate_non_nlp_input_ids_as_kwarg(self):
        model = ImageGPTForCausalImageModeling.from_pretrained(
            "hf-internal-testing/tiny-random-imagegpt", max_length=10
        ).to(torch_device)
        input_ids = ids_tensor((3, 5), vocab_size=10)

        output_sequences_kwargs = model.generate(input_ids=input_ids).cpu()
        output_sequences = model.generate(input_ids).cpu()

        self.assertListEqual(output_sequences.tolist(), output_sequences_kwargs.tolist())
        self.assertEqual(output_sequences.shape, (3, 10))

    def test_generate_input_values_as_encoder_kwarg(self):
        input_values = floats_tensor((2, 250))
        model = SpeechEncoderDecoderModel.from_pretrained("hf-internal-testing/tiny-random-speech-encoder-decoder")
        model = model.to(torch_device)
        output_sequences_kwargs = model.generate(input_values=input_values, max_length=5).cpu()
        output_sequences = model.generate(input_values, max_length=5).cpu()

        self.assertListEqual(output_sequences.tolist(), output_sequences_kwargs.tolist())
        self.assertEqual(output_sequences.shape, (2, 5))

    # TODO joao, manuel: remove in v4.62.0
    def test_transition_scores_group_beam_search_encoder_decoder(self):
        articles = [
            "Justin Timberlake and Jessica Biel, welcome to parenthood.",
            "Michael Phelps is arguably the most decorated Olympian of all time.",
        ]
        tokenizer = BartTokenizer.from_pretrained("hf-internal-testing/tiny-random-bart")
        model = BartForConditionalGeneration.from_pretrained(
            "hf-internal-testing/tiny-random-bart",
            eos_token_id=None,
        )
        generation_config = GenerationConfig(
            max_length=10,
            num_beams=2,
            num_beam_groups=2,
            num_return_sequences=2,
            diversity_penalty=1.0,
            return_dict_in_generate=True,
            output_scores=True,
            length_penalty=0.0,
        )
        model = model.to(torch_device)

        input_ids = tokenizer(articles, return_tensors="pt", padding=True).input_ids.to(torch_device)
        outputs = model.generate(
            input_ids=input_ids,
            generation_config=generation_config,
            trust_remote_code=True,
            custom_generate="transformers-community/group-beam-search",
        )

        transition_scores = model.compute_transition_scores(outputs.sequences, outputs.scores, outputs.beam_indices)
        transition_scores_sum = transition_scores.sum(-1)

        torch.testing.assert_close(transition_scores_sum, outputs.sequences_scores, rtol=1e-3, atol=1e-3)

    @slow
    def test_green_red_watermark_generation(self):
        model = AutoModelForCausalLM.from_pretrained("hf-internal-testing/tiny-random-gpt2").to(torch_device)
        tokenizer = AutoTokenizer.from_pretrained("hf-internal-testing/tiny-random-gpt2")
        tokenizer.pad_token_id = tokenizer.eos_token_id
        model_inputs = tokenizer("I will be", return_tensors="pt").to(torch_device)
        input_len = model_inputs["input_ids"].shape[-1]

        # generation should work with both input types: WatermarkingConfig or Dict, so let's check it here :)
        watermark_config = WatermarkingConfig(bias=2.5, seeding_scheme="selfhash")
        _ = model.generate(**model_inputs, watermarking_config=watermark_config, do_sample=False, max_length=15)

        # We will not check watermarked text, since we check it in `logits_processors` tests
        # Checking if generated ids are as expected fails on different hardware
        args = {
            "bias": 2.0,
            "context_width": 1,
            "seeding_scheme": "selfhash",
            "greenlist_ratio": 0.25,
            "hashing_key": 15485863,
        }
        output = model.generate(**model_inputs, do_sample=False, max_length=15)
        output_selfhash = model.generate(**model_inputs, watermarking_config=args, do_sample=False, max_length=15)

        # Check that the detector is detecting watermarked text
        detector = WatermarkDetector(model_config=model.config, device=torch_device, watermarking_config=args)
        detection_out_watermarked = detector(output_selfhash[:, input_len:], return_dict=True)
        detection_out = detector(output[:, input_len:], return_dict=True)

        self.assertListEqual(detection_out_watermarked.prediction.tolist(), [True])
        self.assertListEqual(detection_out.prediction.tolist(), [False])

    """Check the mean bias inserted by the watermarking algorithm."""

    @slow
    def test_synthid_text_watermark_generation_mean_expected_bias(self):
        model = AutoModelForCausalLM.from_pretrained("hf-internal-testing/tiny-random-gpt2").to(torch_device)
        tokenizer = AutoTokenizer.from_pretrained("hf-internal-testing/tiny-random-gpt2")
        tokenizer.pad_token_id = tokenizer.eos_token_id
        model_inputs = tokenizer("I will be", return_tensors="pt").to(torch_device)
        input_len = 5
        batch_size = 200

        # generation should work with both input types: WatermarkingConfig or Dict, so let's check it here :)
        watermark_config = SynthIDTextWatermarkingConfig(keys=[10, 20], ngram_len=5, debug_mode=True)
        logits_processor = watermark_config.construct_processor(model.config.vocab_size, torch_device)
        mean_g_values_repeats = []
        for _ in range(40):
            input_ids = torch.zeros(
                (batch_size, input_len),
                dtype=torch.int64,
                device=torch_device,
            )
            model_inputs = {
                "input_ids": input_ids,
                "attention_mask": torch.ones_like(input_ids, device=torch_device),
            }
            output = model.generate(
                **model_inputs, watermarking_config=watermark_config, do_sample=True, max_length=500, top_k=1000
            )
            g_values = logits_processor.compute_g_values(input_ids=output[:, input_len:])
            context_repetition_mask = logits_processor.compute_context_repetition_mask(
                input_ids=output[:, input_len:],
            ).unsqueeze(dim=2)

            mean_g_values = torch.masked.mean(
                g_values,
                mask=context_repetition_mask,
                dim=0,
                keepdim=True,
                dtype=torch.float64,
            )
            mean_g_values_repeats.append(mean_g_values)

        mean_g_values = torch.concat(mean_g_values_repeats, dim=0).mean(dim=0)
        expected_mean_g_value = logits_processor.expected_mean_g_value(
            vocab_size=model.config.vocab_size,
        )
        atol = 0.03
        is_close = torch.isclose(
            mean_g_values,
            torch.tensor(expected_mean_g_value, dtype=torch.float64),
            atol=atol,
            rtol=0,
        )
        self.assertTrue(torch.all(is_close))

    @slow
    def test_beam_search_example_integration(self):
        # exactly the example provided in the docstrings of beam search, which previously
        # failed after directly copying from it. Refer to PR #15555
        tokenizer = AutoTokenizer.from_pretrained("google-t5/t5-base")
        model = AutoModelForSeq2SeqLM.from_pretrained("google-t5/t5-base")

        encoder_input_str = "translate English to German: How old are you?"
        encoder_input_ids = tokenizer(encoder_input_str, return_tensors="pt").input_ids

        # lets run beam search using 3 beams
        num_beams = 3
        # define decoder start token ids
        input_ids = torch.ones((1, 1), device=model.device, dtype=torch.long)
        input_ids = input_ids * model.config.decoder_start_token_id

        # add encoder_outputs to model keyword arguments
        model_kwargs = {"encoder_outputs": model.get_encoder()(encoder_input_ids, return_dict=True)}

        outputs = model.generate(
            input_ids, num_beams=num_beams, min_length=5, eos_token_id=model.config.eos_token_id, **model_kwargs
        )
        outputs = tokenizer.batch_decode(outputs, skip_special_tokens=True)

        self.assertListEqual(outputs, ["Wie alt bist du?"])

    @slow
    def test_cfg_mixin(self):
        model = GPT2LMHeadModel.from_pretrained("openai-community/gpt2").to(torch_device)
        tokenizer = GPT2Tokenizer.from_pretrained("openai-community/gpt2")

        input = tokenizer(["The dragon flew over Paris,"], return_tensors="pt", return_attention_mask=True)
        input["input_ids"] = input["input_ids"].to(torch_device)
        input["attention_mask"] = input["attention_mask"].to(torch_device)

        outputs = model.generate(**input, max_new_tokens=32, guidance_scale=1.5)
        generated_text = tokenizer.batch_decode(outputs, skip_special_tokens=True)

        self.assertListEqual(
            generated_text,
            [
                "The dragon flew over Paris, landing in the Rue de la Bastille. The crowd was so excited "
                'that they had to leave the city.\n\n"We\'re going to Paris!"\n'
            ],
        )

        neg = tokenizer(["France,"], return_tensors="pt", return_attention_mask=True)
        neg["input_ids"] = neg["input_ids"].to(torch_device)
        neg["attention_mask"] = neg["attention_mask"].to(torch_device)
        outputs = model.generate(
            **input,
            max_new_tokens=32,
            guidance_scale=1.5,
            negative_prompt_ids=neg["input_ids"],
            negative_prompt_attention_mask=neg["attention_mask"],
        )
        generated_text = tokenizer.batch_decode(outputs, skip_special_tokens=True)

        self.assertListEqual(
            generated_text,
            [
                'The dragon flew over Paris, landing on the pavement.\n\n"Paris!"\n\n"Paris!"\n\n"'
                'Paris!"\n\n"Paris!"\n\n"Paris!"\n\n'
            ],
        )

    # TODO joao, manuel: remove in v4.62.0
    @slow
    def test_constrained_beam_search_example_integration(self):
        tokenizer = AutoTokenizer.from_pretrained("google-t5/t5-base")
        model = AutoModelForSeq2SeqLM.from_pretrained("google-t5/t5-base")

        encoder_input_str = "translate English to German: How old are you?"
        encoder_input_ids = tokenizer(encoder_input_str, return_tensors="pt").input_ids

        # lets run beam search using 5 beams
        num_beams = 5
        # define decoder start token ids
        input_ids = torch.ones((1, 1), device=model.device, dtype=torch.long)
        input_ids = input_ids * model.config.decoder_start_token_id

        # add encoder_outputs to model keyword arguments
        model_kwargs = {"encoder_outputs": model.get_encoder()(encoder_input_ids, return_dict=True)}

        constraint_str = "sind"
        constraint_token_ids = tokenizer.encode(constraint_str)[:-1]  # remove eos token

        outputs = model.generate(
            input_ids,
            num_beams=num_beams,
            force_words_ids=[constraint_token_ids],
            min_length=5,
            eos_token_id=model.config.eos_token_id,
            trust_remote_code=True,
            custom_generate="transformers-community/constrained-beam-search",
            **model_kwargs,
        )
        outputs = tokenizer.batch_decode(outputs, skip_special_tokens=True)

        self.assertListEqual(outputs, ["Wie alt sind Sie?"])

    @slow
    def test_per_row_stopping_criteria(self):
        text = [
            "They completed the challenging puzzle, revealing the hidden",
            "Today a dragon flew over France",
            "The aroma of freshly baked pizza filled the kitchen",
        ]
        stop_strings = ["secrets"]

        model = AutoModelForCausalLM.from_pretrained("openai-community/gpt2").to(torch_device)
        tokenizer = AutoTokenizer.from_pretrained("openai-community/gpt2")
        tokenizer.padding_side = "left"
        tokenizer.pad_token_id = tokenizer.eos_token_id
        input_ids = tokenizer(text, return_tensors="pt", padding="longest", add_special_tokens=False).input_ids.to(
            torch_device
        )

        # normal generation with one stopping criteria
        out = model.generate(input_ids, max_length=15)
        out_text = tokenizer.batch_decode(out)
        expected_out = [
            "They completed the challenging puzzle, revealing the hidden secrets of the world.\n",
            "<|endoftext|><|endoftext|><|endoftext|>Today a dragon flew over France and the French government was forced",
            "The aroma of freshly baked pizza filled the kitchen with a sense of freshness",
        ]
        self.assertListEqual(out_text, expected_out)

        # generation should stop at "secrets" for first batch only, filling the rest with eos tokens
        out = model.generate(input_ids, max_length=15, stop_strings=stop_strings, tokenizer=tokenizer)
        out_text = tokenizer.batch_decode(out)
        expected_out = [
            "They completed the challenging puzzle, revealing the hidden secrets<|endoftext|><|endoftext|><|endoftext|><|endoftext|><|endoftext|>",
            "<|endoftext|><|endoftext|><|endoftext|>Today a dragon flew over France and the French government was forced",
            "The aroma of freshly baked pizza filled the kitchen with a sense of freshness",
        ]
        self.assertListEqual(out_text, expected_out)

    def test_batched_decoder_start_id(self):
        articles = [
            "Justin Timberlake and Jessica Biel, welcome to parenthood.",
            "Michael Phelps is arguably the most decorated Olympian of all time.",
        ]
        bart_tokenizer = AutoTokenizer.from_pretrained("hf-internal-testing/tiny-random-bart")
        bart_model = BartForConditionalGeneration.from_pretrained("hf-internal-testing/tiny-random-bart").to(
            torch_device
        )
        input_ids = bart_tokenizer(articles, return_tensors="pt", padding=True).input_ids.to(torch_device)
        decoder_start_token_id = bart_model.generation_config.decoder_start_token_id
        decoder_start_token_id_batch = [decoder_start_token_id] * input_ids.shape[0]

        outputs = bart_model.generate(input_ids, decoder_start_token_id=decoder_start_token_id)

        outputs_batched_ids = bart_model.generate(input_ids, decoder_start_token_id=decoder_start_token_id_batch)

        self.assertListEqual(outputs.tolist(), outputs_batched_ids.tolist())

    def test_decoder_start_id_from_config(self):
        # Refer to: (#30899)
        articles = [
            "Justin Timberlake and Jessica Biel, welcome to parenthood.",
            "Michael Phelps is arguably the most decorated Olympian of all time.",
        ]
        bart_tokenizer = AutoTokenizer.from_pretrained("hf-internal-testing/tiny-random-bart")
        bart_model = BartForConditionalGeneration.from_pretrained("hf-internal-testing/tiny-random-bart").to(
            torch_device
        )
        input_ids = bart_tokenizer(articles, return_tensors="pt", padding=True).input_ids.to(torch_device)
        decoder_start_token_id = bart_model.generation_config.decoder_start_token_id

        # we should be able to take `decoder_start_token_id` from model's generation config if user passes a `GenerationConfig` type
        outputs = bart_model.generate(input_ids, generation_config=GenerationConfig(do_sample=False))

        # If the generatoin config has no `decoder_start_token_id` or `bos_token_id`, we will raise an error unless user passes it in config
        bart_model.generation_config.decoder_start_token_id = None
        bart_model.generation_config.bos_token_id = None
        outputs_with_user_id = bart_model.generate(
            input_ids,
            generation_config=GenerationConfig(do_sample=False, decoder_start_token_id=decoder_start_token_id),
        )

        self.assertListEqual(outputs.tolist(), outputs_with_user_id.tolist())

        with self.assertRaises(ValueError):
            outputs = bart_model.generate(input_ids, generation_config=GenerationConfig(do_sample=False))

    def test_logits_processor_not_inplace(self):
        article = "Today a dragon flew over Paris."
        model = AutoModelForCausalLM.from_pretrained("hf-internal-testing/tiny-random-gpt2").to(torch_device)
        tokenizer = AutoTokenizer.from_pretrained("hf-internal-testing/tiny-random-gpt2")
        input_ids = tokenizer(article, return_tensors="pt").input_ids.to(torch_device)

        out = model.generate(input_ids, output_logits=True, output_scores=True, return_dict_in_generate=True)
        out_with_temp = model.generate(
            input_ids,
            temperature=0.5,
            do_sample=True,
            output_logits=True,
            output_scores=True,
            return_dict_in_generate=True,
        )

        # if no logits processor is used, scores == logits. Otherwise, the processor has to modify the scores
        self.assertListEqual(out.logits[-1].tolist(), out.scores[-1].tolist())
        self.assertNotEqual(out_with_temp.logits[-1].tolist(), out_with_temp.scores[-1].tolist())

    def test_eos_token_id_int_and_list_top_k_top_sampling(self):
        # Has TF equivalent: this test relies on random sampling
        generation_kwargs = {
            "do_sample": True,
            "num_beams": 1,
            "top_p": 0.7,
            "top_k": 10,
            "temperature": 0.7,
        }
        expectation = 20

        tokenizer = AutoTokenizer.from_pretrained("hf-internal-testing/tiny-random-gpt2")
        text = """Hello, my dog is cute and"""
        tokens = tokenizer(text, return_tensors="pt").to(torch_device)
        model = AutoModelForCausalLM.from_pretrained("hf-internal-testing/tiny-random-gpt2").to(torch_device)

        # Only some seeds will work both on CPU/GPU for a fixed `expectation` value.
        # The selected seed is not guaranteed to work on all torch versions.
        torch.manual_seed(1)
        eos_token_id = 846
        generated_tokens = model.generate(**tokens, eos_token_id=eos_token_id, **generation_kwargs)
        self.assertTrue(expectation == len(generated_tokens[0]))

        torch.manual_seed(1)
        eos_token_id = [846, 198]
        generated_tokens = model.generate(**tokens, eos_token_id=eos_token_id, **generation_kwargs)
        self.assertTrue(expectation == len(generated_tokens[0]))

    def test_model_kwarg_encoder_signature_filtering(self):
        # Has TF equivalent: ample use of framework-specific code
        bart_tokenizer = AutoTokenizer.from_pretrained("hf-internal-testing/tiny-random-bart")
        article = """Hugging Face is a technology company based in New York and Paris."""
        input_ids = bart_tokenizer(article, return_tensors="pt").input_ids.to(torch_device)
        bart_model = BartForConditionalGeneration.from_pretrained("hf-internal-testing/tiny-random-bart").to(
            torch_device
        )
        output = bart_model.generate(input_ids).cpu().numpy()

        # Let's create a fake model that has a different signature. In particular, this fake model accepts "foo" as an
        # argument. Because "foo" is not in the encoder signature and doesn't start with "decoder_", it will be part of
        # the encoder kwargs prior to signature filtering, which would lead to an exception. But filtering kicks in and
        # saves the day.
        class FakeBart(BartForConditionalGeneration):
            def forward(self, input_ids, foo=None, **kwargs):
                return super().forward(input_ids, **kwargs)

        bart_model = FakeBart.from_pretrained("hf-internal-testing/tiny-random-bart").to(torch_device)
        fake_output = bart_model.generate(input_ids, foo="bar").cpu().numpy()
        self.assertTrue(np.array_equal(output, fake_output))

        # Encoder signature filtering only kicks in if it doesn't accept wildcard kwargs. The following test will fail
        # because it doesn't do signature filtering.
        class FakeEncoder(bart_model.model.encoder.__class__):
            def forward(self, input_ids, **kwargs):
                return super().forward(input_ids, **kwargs)

        fake_encoder = FakeEncoder(bart_model.config, bart_model.model.shared).to(torch_device)
        bart_model.model.encoder = fake_encoder

        # Normal generation still works (the output will be different because the encoder weights are different)
        fake_output = bart_model.generate(input_ids).cpu().numpy()
        with self.assertRaises(TypeError):
            # FakeEncoder.forward() accepts **kwargs -> no filtering -> type error due to unexpected input "foo"
            bart_model.generate(input_ids, foo="bar")

    def test_default_max_length_warning(self):
        model = AutoModelForCausalLM.from_pretrained("hf-internal-testing/tiny-random-gpt2").to(torch_device)
        tokenizer = AutoTokenizer.from_pretrained("hf-internal-testing/tiny-random-gpt2")
        model.generation_config.pad_token_id = tokenizer.eos_token_id

        text = "Hello world"
        tokenized_inputs = tokenizer([text], return_tensors="pt")
        input_ids = tokenized_inputs.input_ids.to(torch_device)

        # Default generation config value of 20 -> emits warning
        with self.assertWarns(UserWarning):
            model.generate(input_ids)

        # Explicitly setting max_length to 20 -> no warning
        with warnings.catch_warnings(record=True) as warning_list:
            model.generate(input_ids, max_length=20)
            self.assertEqual(len(warning_list), 0)

        # Generation config max_length != 20 -> no warning
        with warnings.catch_warnings(record=True) as warning_list:
            # generation_config is modified -> legacy mode is disabled = generation_config takes precedence
            model.generation_config.max_length = 10
            model.generate(input_ids)
            self.assertEqual(len(warning_list), 0)

    def test_length_warning_assisted_generation(self):
        model = AutoModelForCausalLM.from_pretrained("hf-internal-testing/tiny-random-gpt2").to(torch_device)
        assistant = AutoModelForCausalLM.from_pretrained("hf-internal-testing/tiny-random-gpt2").to(torch_device)
        tokenizer = AutoTokenizer.from_pretrained("hf-internal-testing/tiny-random-gpt2")
        model.generation_config.pad_token_id = tokenizer.eos_token_id
        assistant.generation_config.pad_token_id = tokenizer.eos_token_id

        text = "Hello world"
        tokenized_inputs = tokenizer([text], return_tensors="pt")
        input_ids = tokenized_inputs.input_ids.to(torch_device)

        # This should not raise any warning that min length is not feasible in candidate generation
        with warnings.catch_warnings(record=True) as warning_list:
            model.generate(
                input_ids,
                assistant_model=assistant,
                min_new_tokens=10,
                max_length=20,
            )
            self.assertEqual(len(warning_list), 0)

    def test_default_assisted_generation(self):
        # Initialize the GenerationConfig object
        config = GenerationConfig()

        # Check the default values
        self.assertEqual(config.num_assistant_tokens, 20)
        self.assertEqual(config.num_assistant_tokens_schedule, "constant")
        self.assertEqual(config.assistant_confidence_threshold, 0.4)
        self.assertEqual(config.is_assistant, False)

    def test_generated_length_assisted_generation(self):
        model = AutoModelForCausalLM.from_pretrained("hf-internal-testing/tiny-random-gpt2").to(torch_device)
        assistant = AutoModelForCausalLM.from_pretrained("hf-internal-testing/tiny-random-gpt2").to(torch_device)
        tokenizer = AutoTokenizer.from_pretrained("hf-internal-testing/tiny-random-gpt2")
        model.generation_config.pad_token_id = tokenizer.eos_token_id
        assistant.generation_config.pad_token_id = tokenizer.eos_token_id

        text = "Hello world"
        tokenized_inputs = tokenizer([text], return_tensors="pt")
        input_ids = tokenized_inputs.input_ids.to(torch_device)
        input_length = input_ids.shape[-1]

        out = model.generate(
            input_ids,
            assistant_model=assistant,
            min_new_tokens=10,
            max_new_tokens=20,
        )
        self.assertTrue((10 + input_length) <= out.shape[-1] <= (20 + input_length))

        out = model.generate(
            input_ids,
            assistant_model=assistant,
            min_new_tokens=10,
        )
        self.assertTrue((input_length + 10) <= out.shape[-1])

        out = model.generate(
            input_ids,
            assistant_model=assistant,
            max_new_tokens=7,
        )
        self.assertTrue(out.shape[-1] <= (input_length + 7))

    def test_model_kwarg_assisted_decoding_decoder_only(self):
        model = AutoModelForCausalLM.from_pretrained("hf-internal-testing/tiny-random-gpt2").to(torch_device)
        tokenizer = AutoTokenizer.from_pretrained("hf-internal-testing/tiny-random-gpt2")
        model.generation_config.pad_token_id = tokenizer.eos_token_id

        text = "Hello world"
        tokenized_inputs = tokenizer([text], return_tensors="pt")
        input_ids = tokenized_inputs.input_ids.to(torch_device)

        # Traditional way of generating text
        outputs_normal = model.generate(input_ids)
        self.assertEqual(outputs_normal.shape, (1, 20))

        # Should be different with token_type_ids
        outputs_tti = model.generate(
            input_ids,
            token_type_ids=torch.zeros(input_ids.shape, dtype=torch.long).to(torch_device),
        )
        with self.assertRaises(AssertionError):
            self.assertListEqual(outputs_tti.tolist(), outputs_normal.tolist())

        # Assistant model
        assistant = AutoModelForCausalLM.from_pretrained("hf-internal-testing/tiny-random-gpt2").to(torch_device)
        assistant.config.pad_token_id = tokenizer.eos_token_id

        # If assisted generation passes model_kwargs correctly, should be same as previous
        outputs_assisted = model.generate(
            input_ids,
            token_type_ids=torch.zeros(input_ids.shape, dtype=torch.long).to(torch_device),
            assistant_model=assistant,
        )
        self.assertListEqual(outputs_assisted.tolist(), outputs_tti.tolist())

    def test_assisted_decoding_num_assistant_tokens_heuristic_schedule(self):
        # This test ensures that the assisted generation num_assistant_tokens 'heuristic' schedule works properly.

        prompt = "Alice and Bob"
        checkpoint = "EleutherAI/pythia-160m-deduped"
        tokenizer = AutoTokenizer.from_pretrained(checkpoint)
        inputs = tokenizer(prompt, return_tensors="pt")

        model = AutoModelForCausalLM.from_pretrained(checkpoint)

        assistant_model = model
        assistant_model.generation_config.num_assistant_tokens = 5
        assistant_model.generation_config.num_assistant_tokens_schedule = "heuristic"
        generation_kwargs = {
            "eos_token_id": -1,
            "max_new_tokens": 5,
            "do_sample": False,
            "assistant_model": assistant_model,
        }
        model.generate(**inputs, **generation_kwargs)
        # update_candidate_strategy is called only once and therefore, assistant_model.generation_config.num_assistant_tokens should be either 4 or 7
        self.assertTrue(assistant_model.generation_config.num_assistant_tokens in (4, 7))

    def test_assisted_decoding_num_assistant_tokens_heuristic_transient_schedule(self):
        # This test ensures that the assisted generation num_assistant_tokens 'heuristic' schedule works properly.

        prompt = "Alice and Bob"
        checkpoint = "EleutherAI/pythia-160m-deduped"
        tokenizer = AutoTokenizer.from_pretrained(checkpoint)
        inputs = tokenizer(prompt, return_tensors="pt")

        model = AutoModelForCausalLM.from_pretrained(checkpoint)

        assistant_model = model
        assistant_model.generation_config.num_assistant_tokens = 5
        assistant_model.generation_config.num_assistant_tokens_schedule = "heuristic_transient"
        generation_kwargs = {
            "eos_token_id": -1,
            "max_new_tokens": 5,
            "do_sample": False,
            "assistant_model": assistant_model,
        }
        model.generate(**inputs, **generation_kwargs)
        # update_candidate_strategy is called once but assistant_model.generation_config.num_assistant_tokens should stay 5
        self.assertEqual(assistant_model.generation_config.num_assistant_tokens, 5)

    @slow
    def test_validate_assistant(self):
        # Generate a random sample:
        inputs = np.random.rand(160000)

        # Load a main encoder-decoder model:
        model_id = "openai/whisper-large-v2"
        processor = AutoProcessor.from_pretrained(model_id)
        model = AutoModelForSpeechSeq2Seq.from_pretrained(
            model_id,
            use_safetensors=True,
        )
        model.to(torch_device)

        # process the input:
        features = processor(inputs, return_tensors="pt").to(torch_device)

        # Load an encoder-decoder assistant with same encoder as the main model:
        assistant_distil_model_id = "distil-whisper/distil-large-v2"
        assistant_seq_to_seq = AutoModelForSpeechSeq2Seq.from_pretrained(
            assistant_distil_model_id,
            use_safetensors=True,
        ).to(torch_device)
        self.assertTrue(model.generate(**features, assistant_model=assistant_seq_to_seq).sum())

        # Load its decoder only version:
        assistant_causal_lm = AutoModelForCausalLM.from_pretrained(
            assistant_distil_model_id,
            use_safetensors=True,
        ).to(torch_device)
        self.assertTrue(model.generate(**features, assistant_model=assistant_causal_lm).sum())

        # Load an encoder-decoder assistant with a different encoder than the main model:
        assistant_distil_model_id = "openai/whisper-tiny"
        assistant_seq_to_seq = AutoModelForSpeechSeq2Seq.from_pretrained(
            assistant_distil_model_id,
            use_safetensors=True,
        ).to(torch_device)
        self.assertTrue(model.generate(**features, assistant_model=assistant_seq_to_seq).sum())

        # Load its decoder only version:
        assistant_causal_lm = AutoModelForCausalLM.from_pretrained(
            assistant_distil_model_id,
            use_safetensors=True,
        ).to(torch_device)
        # It will raise an error as the encoder of the main and assistant model are not compatible:
        with self.assertRaises(ValueError):
            model.generate(**features, assistant_model=assistant_causal_lm)

        # Load an encoder-decoder model with a different tokenizer than the main model:
        assistant_distil_model_id = "hf-internal-testing/tiny-random-SeamlessM4Tv2ForSpeechToText"
        assistant_seq_to_seq = AutoModelForSpeechSeq2Seq.from_pretrained(
            assistant_distil_model_id,
        ).to(torch_device)
        # This should raise an error as the main and assistant model don't use the same tokenizer:
        with self.assertRaises(ValueError):
            model.generate(**features, assistant_model=assistant_seq_to_seq)

    def test_compare_unprocessed_logit_scores(self):
        # Get unprocessed logit scores back from model generate function.
        # Assert that unprocessed logits from generate() are same as those from modal eval()

        # tell model to generate text and return unprocessed/unwarped logit scores
        tokenizer = AutoTokenizer.from_pretrained("hf-internal-testing/tiny-random-gpt2")
        text = "generate yes or no: "
        input_ids = tokenizer([text], return_tensors="pt").input_ids.to(torch_device)

        model = AutoModelForCausalLM.from_pretrained("hf-internal-testing/tiny-random-gpt2").to(torch_device)

        with torch.no_grad():
            # Get logits for the next token from fwd pass
            logits_fwd = model(input_ids).logits[:, -1, :][0]

        # Get logits for the next token from generate function
        outputs = model.generate(
            input_ids=input_ids,
            return_dict_in_generate=True,
            output_logits=True,
            max_new_tokens=1,
            do_sample=True,
        )
        logits_gen = outputs.logits[0][0]

        # assert that unprocessed logits from generate() are same as those from modal eval()
        torch.testing.assert_allclose(logits_fwd.tolist(), logits_gen.tolist())

    def test_return_unprocessed_logit_scores(self):
        # tell model to generate text and return unprocessed/unwarped logit scores
        tokenizer = AutoTokenizer.from_pretrained("hf-internal-testing/tiny-random-gpt2")
        text = "generate yes or no: "
        input_ids = tokenizer([text], return_tensors="pt").input_ids.to(torch_device)
        model = AutoModelForCausalLM.from_pretrained("hf-internal-testing/tiny-random-gpt2").to(torch_device)

        outputs = model.generate(
            input_ids=input_ids, return_dict_in_generate=True, output_logits=True, max_new_tokens=3
        )

        # perform dummy check if unpreprocessed logits make sense.
        # do preselection on high probabilities; find scores of y and n tokens
        probs_all = torch.nn.functional.softmax(outputs.logits[2][0], dim=-1)
        indices = torch.argwhere(probs_all > 0.001)
        indices = indices[:, -1]
        tokens_max = tokenizer.batch_decode(indices, skip_special_tokens=True)
        probs_max = probs_all[probs_all > 0.001]

        self.assertTrue(len(indices) >= 2)
        next_token_dict = {str(t): p for t, p in zip(tokens_max, probs_max)}
        self.assertTrue("n" in next_token_dict)
        self.assertTrue("y" in next_token_dict)
        y_prob = next_token_dict["y"]
        n_prob = next_token_dict["n"]

        self.assertTrue(y_prob > 0.001 and n_prob > 0.001)
        self.assertTrue(y_prob <= 1.0 and n_prob <= 1.0)

    @slow
    @require_torch_multi_accelerator
    def test_assisted_decoding_in_different_accelerator(self):
        device_0 = f"{torch_device}:0" if torch_device != "cpu" else "cpu"
        device_1 = f"{torch_device}:1" if torch_device != "cpu" else "cpu"
        model = AutoModelForCausalLM.from_pretrained("hf-internal-testing/tiny-random-MistralForCausalLM").to(device_0)
        assistant = AutoModelForCausalLM.from_pretrained("hf-internal-testing/tiny-random-MistralForCausalLM").to(
            device_1
        )
        tokenizer = AutoTokenizer.from_pretrained("hf-internal-testing/tiny-random-MistralForCausalLM")
        model.config.pad_token_id = tokenizer.eos_token_id
        assistant.config.pad_token_id = tokenizer.eos_token_id

        text = "Hello world"
        tokenized_inputs = tokenizer([text], return_tensors="pt")
        input_ids = tokenized_inputs.input_ids.to(torch_device)
        input_length = input_ids.shape[-1]

        out = model.generate(
            input_ids,
            assistant_model=assistant,
            max_new_tokens=20,
        )
        self.assertTrue(input_length <= out.shape[-1] <= input_length + 20)

    @slow
    @require_torch_accelerator
    def test_assisted_decoding_model_in_accelerator_assistant_in_cpu(self):
        model = AutoModelForCausalLM.from_pretrained("hf-internal-testing/tiny-random-MistralForCausalLM").to(
            torch_device
        )
        assistant = AutoModelForCausalLM.from_pretrained("hf-internal-testing/tiny-random-MistralForCausalLM").to(
            "cpu"
        )
        tokenizer = AutoTokenizer.from_pretrained("hf-internal-testing/tiny-random-MistralForCausalLM")
        model.config.pad_token_id = tokenizer.eos_token_id
        assistant.config.pad_token_id = tokenizer.eos_token_id

        text = "Hello world"
        tokenized_inputs = tokenizer([text], return_tensors="pt")
        input_ids = tokenized_inputs.input_ids.to(torch_device)
        input_length = input_ids.shape[-1]

        out = model.generate(
            input_ids,
            assistant_model=assistant,
            max_new_tokens=20,
        )
        self.assertTrue(input_length <= out.shape[-1] <= input_length + 20)

    def test_special_tokens_fall_back_to_model_default(self):
        model = AutoModelForCausalLM.from_pretrained("hf-internal-testing/tiny-random-MistralForCausalLM").to(
            torch_device
        )
        test_bos_id = 50

        # Sanity-check: the model has a BOS token set, and the first generated token is a BOS token
        gen_output = model.generate()
        self.assertTrue(model.generation_config.bos_token_id is not None)
        self.assertTrue(model.generation_config.bos_token_id == gen_output[0, 0])

        # If we pass a generation config **with** a BOS token, `generate` will use it
        generation_config = GenerationConfig(bos_token_id=test_bos_id)
        gen_output = model.generate(generation_config=generation_config)
        self.assertFalse(model.generation_config.bos_token_id == gen_output[0, 0])
        self.assertTrue(generation_config.bos_token_id == gen_output[0, 0])
        self.assertTrue(test_bos_id == gen_output[0, 0])

        # If we pass a generation config **without** a BOS token, `generate` will fetch the BOS token from
        # `model.generation_config`
        generation_config = GenerationConfig(bos_token_id=None)
        gen_output = model.generate(generation_config=generation_config)
        self.assertTrue(model.generation_config.bos_token_id == gen_output[0, 0])
        self.assertFalse(test_bos_id == gen_output[0, 0])
        self.assertTrue(generation_config.bos_token_id is None)

        # Changing `model.generation_config` will affect fallback behavior
        model.generation_config.bos_token_id = test_bos_id
        gen_output = model.generate(generation_config=generation_config)
        self.assertTrue(model.generation_config.bos_token_id == gen_output[0, 0])
        self.assertTrue(test_bos_id == gen_output[0, 0])
        self.assertTrue(generation_config.bos_token_id is None)

    def test_speculative_decoding_equals_regular_decoding(self):
        draft_name = "double7/vicuna-68m"
        target_name = "Qwen/Qwen2-0.5B-Instruct"

        draft_model = AutoModelForCausalLM.from_pretrained(draft_name)
        target_model = AutoModelForCausalLM.from_pretrained(target_name)

        assistant_tokenizer = AutoTokenizer.from_pretrained(draft_name)
        target_tokenizer = AutoTokenizer.from_pretrained(target_name)

        prompt_size = torch.randint(low=20, high=100, size=(1,))
        max_new_tokens = torch.randint(low=10, high=50, size=(1,))
        input_ids = (torch.rand(1, prompt_size[0]) * 100).to(int) + 50

        max_new_tokens_item = max_new_tokens[0].item()
        expected_out = target_model.generate(input_ids, do_sample=False, max_new_tokens=max_new_tokens_item)
        predicted_out = target_model.generate(
            input_ids,
            do_sample=False,
            max_new_tokens=max_new_tokens_item,
            assistant_model=draft_model,
            tokenizer=target_tokenizer,
            assistant_tokenizer=assistant_tokenizer,
        )

        self.assertEqual(expected_out.shape, predicted_out.shape)
        self.assertTrue((expected_out == predicted_out).all().item())

    @pytest.mark.generate
    @require_torch_multi_accelerator
    def test_generate_with_static_cache_multi_accelerator(self):
        """
        Tests if the static cache has been set correctly and if generate works correctly when we are using multi-acceleratorss.
        """
        # need to split manually as auto doesn't work well with unbalanced model
        device_map = {"model.embed_tokens": 0, "model.layers.0": 0, "model.layers.1": 1, "model.norm": 1, "lm_head": 0}
        model = AutoModelForCausalLM.from_pretrained(
            "hf-internal-testing/tiny-random-MistralForCausalLM", device_map=device_map
        )
        tokenizer = AutoTokenizer.from_pretrained("hf-internal-testing/tiny-random-MistralForCausalLM")

        text = "Hello world"
        tokenized_inputs = tokenizer([text], return_tensors="pt")
        input_ids = tokenized_inputs.input_ids.to(torch_device)

        generation_kwargs = {
            "max_new_tokens": 20,
            "cache_implementation": "static",
            "return_dict_in_generate": True,  # Required to return `past_key_values`
        }

        results = model.generate(input_ids, **generation_kwargs)
        self.assertTrue(isinstance(results.past_key_values, StaticCache))

        # check device of each layer
        keys_0 = results.past_key_values.layers[0].keys
        values_0 = results.past_key_values.layers[0].values
        self.assertTrue(keys_0.device == values_0.device == torch.device(0))

        keys_1 = results.past_key_values.layers[1].keys
        values_1 = results.past_key_values.layers[1].values
        self.assertTrue(keys_1.device == values_1.device == torch.device(1))

    @pytest.mark.generate
    @require_torch_multi_accelerator
    def test_generate_multi_accelerator_causal_mask(self):
        """
        Tests that cache position device doesn't clash with causal mask device when we are using multi-accelerators.
        In real life happens only when multimodal encoder size is big, so `embed_tokens` gets allocated to the next device.
        The error will be triggered whenever a bacthed input is used, so that `causal_mask` is actually prepared instead of
        being `None`.
        """
        # need to split manually as auto doesn't work well with unbalanced model
        device_map = {
            "visual": 0,
            "model.embed_tokens": 1,
            "model.layers.0": 1,
            "model.layers.1": 1,
            "model.rotary_emb": 1,
            "model.norm.weight": 1,
            "lm_head": 1,
        }
        model = AutoModelForImageTextToText.from_pretrained(
            "hf-internal-testing/tiny-random-Qwen2VLForConditionalGeneration", device_map=device_map
        )
        processor = AutoProcessor.from_pretrained("hf-internal-testing/tiny-random-Qwen2VLForConditionalGeneration")

        text = ["Hello world", "Today I went to the supermarket to buy"]
        inputs = processor(text=text, padding=True, return_tensors="pt").to(torch_device)
        _ = model.generate(**inputs, max_new_tokens=20)

    @pytest.mark.generate
    @require_torch_multi_accelerator
    def test_init_static_cache_multi_accelerator(self):
        """
        Tests if the static cache has been set correctly when we initialize it manually in a multi-accelerator setup.
        """
        # need to split manually as auto doesn't work well with unbalanced model
        device_map = {"model.embed_tokens": 0, "model.layers.0": 0, "model.layers.1": 1, "model.norm": 1, "lm_head": 0}
        model = AutoModelForCausalLM.from_pretrained(
            "hf-internal-testing/tiny-random-MistralForCausalLM", device_map=device_map
        )
        tokenizer = AutoTokenizer.from_pretrained("hf-internal-testing/tiny-random-MistralForCausalLM")

        text = "Hello world"
        tokenized_inputs = tokenizer([text], return_tensors="pt")
        input_ids = tokenized_inputs.input_ids.to(torch_device)

        generation_kwargs = {
            "max_new_tokens": 20,
            "return_dict_in_generate": True,  # Required to return `past_key_values`
        }

        # TODO: We need to raise a warning in case the cache is not set correctly
        # with self.assertRaisesRegex(ValueError, "If you are manually initializing the cache"):
        #     past_key_values = StaticCache(
        #         config=model.config, max_batch_size=1, max_cache_len=30, device=torch_device, dtype=model.dtype
        #     )
        #     results = model.generate(input_ids, past_key_values=past_key_values, **generation_kwargs)

        past_key_values = StaticCache(config=model.config, max_cache_len=30)
        results = model.generate(input_ids, past_key_values=past_key_values, **generation_kwargs)

        # check device of each layer
        keys_0 = results.past_key_values.layers[0].keys
        values_0 = results.past_key_values.layers[0].values
        self.assertTrue(keys_0.device == values_0.device == torch.device(0))

        keys_1 = results.past_key_values.layers[1].keys
        values_1 = results.past_key_values.layers[1].values
        self.assertTrue(keys_1.device == values_1.device == torch.device(1))

    def test_prepare_inputs_for_generation_decoder_llm(self):
        """Tests GenerationMixin.prepare_inputs_for_generation against expected usage with decoder-only llms."""

        config = AutoConfig.from_pretrained("hf-internal-testing/tiny-random-LlamaForCausalLM")
        model = AutoModelForCausalLM.from_pretrained("hf-internal-testing/tiny-random-LlamaForCausalLM")
        model = model.to(torch_device)

        # 1. Sanity check: the model's `prepare_inputs_for_generation` comes from `GenerationMixin`
        self.assertTrue("GenerationMixin" in str(model.prepare_inputs_for_generation))

        # 2. If we pass input ids by themselves, we should get back the same input ids
        input_ids = torch.tensor([[1, 2, 3], [4, 5, 6]]).to(torch_device)
        model_inputs = model.prepare_inputs_for_generation(input_ids)
        self.assertTrue(torch.all(model_inputs["input_ids"] == input_ids))

        # 3. If we pass the attention mask too, we will get back the attention mask and position ids built from it
        attention_mask = torch.tensor([[1, 1, 1], [1, 1, 1]]).to(torch_device)
        model_inputs = model.prepare_inputs_for_generation(input_ids, attention_mask=attention_mask)
        self.assertTrue(torch.all(model_inputs["attention_mask"] == attention_mask))
        self.assertTrue(model_inputs["position_ids"].shape == input_ids.shape)

        # 4. `use_cache` (and other kwargs) are forwarded
        self.assertFalse("use_cache" in model_inputs)  # From the previous input, there is no `use_cache`
        model_inputs = model.prepare_inputs_for_generation(input_ids, use_cache=True, foo="bar")
        self.assertTrue(model_inputs["use_cache"] is True)
        self.assertTrue(model_inputs["foo"] == "bar")

        # 5. When we pass a cache, we discard data related to already seen tokens in some tensors. We are now also
        # forced to pass a correctly prepared `cache_positions` to slice the data accordingly.
        init_input_ids = input_ids[:, :2]
        dynamic_cache = DynamicCache(config=config)
        dynamic_cache = model(init_input_ids, past_key_values=dynamic_cache).past_key_values
        with self.assertRaises(AttributeError):  # past_key_values + no cache_position -> exception
            model_inputs = model.prepare_inputs_for_generation(input_ids, past_key_values=dynamic_cache)

        cache_position = torch.arange(input_ids.shape[-1], dtype=torch.long).to(torch_device)
        cache_position = cache_position[dynamic_cache.get_seq_length() :]
        model_inputs = model.prepare_inputs_for_generation(
            input_ids, past_key_values=dynamic_cache, cache_position=cache_position, attention_mask=attention_mask
        )
        self.assertTrue("past_key_values" in model_inputs)
        self.assertTrue(torch.all(model_inputs["cache_position"] == cache_position))
        self.assertTrue(model_inputs["input_ids"].shape[-1] == 1)  # 1 = 3 fed tokens - 2 tokens in the cache
        self.assertTrue(model_inputs["position_ids"].shape[-1] == 1)
        self.assertTrue(model_inputs["attention_mask"].shape[-1] == 3)  # we still need the full attention mask!

        # 6. If we pass a `static_cache`, the attention mask will be prepared as a static shape 4D mask
        max_cache_len = 10
        batch_size = 2
        query_length = input_ids.shape[-1] - init_input_ids.shape[-1]
        static_cache = StaticCache(config=config, max_cache_len=max_cache_len)
        static_cache = model(init_input_ids, past_key_values=static_cache).past_key_values
        model_inputs = model.prepare_inputs_for_generation(
            input_ids, past_key_values=static_cache, cache_position=cache_position, attention_mask=attention_mask
        )
        self.assertTrue("past_key_values" in model_inputs)
        self.assertTrue(list(model_inputs["attention_mask"].shape) == [batch_size, 1, query_length, max_cache_len])

        # 7. We can also pass `inputs_embeds` as the embedded prompt. Because `generate` will append its result to
        # `input_ids` and the models will only accept one of the two inputs (`input_ids` or `inputs_embeds`), we
        # a) must use the cache b) must expect `input_ids` after the prompt is processed
        init_inputs_embeds = model.get_input_embeddings()(init_input_ids)
        init_cache_positions = torch.arange(init_input_ids.shape[-1], dtype=torch.long).to(torch_device)
        empty_cache = DynamicCache(config=config)

        # Prompt processing
        model_inputs = model.prepare_inputs_for_generation(
            init_input_ids,
            past_key_values=empty_cache,
            inputs_embeds=init_inputs_embeds,
            cache_position=init_cache_positions,
        )
        self.assertTrue(model_inputs["input_ids"] is None)
        self.assertTrue(model_inputs["inputs_embeds"] is not None)

        # After prompt processing
        model_inputs = model.prepare_inputs_for_generation(
            input_ids, past_key_values=dynamic_cache, inputs_embeds=init_inputs_embeds, cache_position=cache_position
        )
        self.assertTrue(model_inputs["input_ids"] is not None)
        self.assertTrue(model_inputs["inputs_embeds"] is None)

    def test_prepare_inputs_for_generation_encoder_decoder_llm(self):
        """
        Same as `test_prepare_inputs_for_generation_decoder_llm` but for encoder-decoder models. Main difference: we
        should look for `decoder_input_ids`, instead of `input_ids`.
        """
        model = AutoModelForSeq2SeqLM.from_pretrained("hf-internal-testing/tiny-random-t5")
        model = model.to(torch_device)

        # 1. Sanity check: the model's `prepare_inputs_for_generation` comes from `GenerationMixin`
        self.assertTrue("GenerationMixin" in str(model.prepare_inputs_for_generation))

        # 2. If we pass input ids by themselves, we should get back the same input ids -- with the encoder-decoder key
        decoder_input_ids = torch.tensor([[1, 2, 3], [4, 5, 6]]).to(torch_device)
        model_inputs = model.prepare_inputs_for_generation(decoder_input_ids)
        self.assertTrue(torch.all(model_inputs["decoder_input_ids"] == decoder_input_ids))

        # 3. If we pass the attention mask too, we will get back the attention mask. Encoder-decoder models usually
        # don't use `position_ids`
        decoder_attention_mask = torch.tensor([[1, 1, 1], [1, 1, 1]]).to(torch_device)
        model_inputs = model.prepare_inputs_for_generation(
            decoder_input_ids, decoder_attention_mask=decoder_attention_mask
        )
        self.assertTrue(torch.all(model_inputs["decoder_attention_mask"] == decoder_attention_mask))
        self.assertTrue("position_ids" not in model_inputs)

        # 4. `use_cache` (and other kwargs, like the encoder outputs) are forwarded
        self.assertFalse("use_cache" in model_inputs)  # From the previous input, there is no `use_cache`
        model_inputs = model.prepare_inputs_for_generation(decoder_input_ids, use_cache=True, encoder_outputs="foo")
        self.assertTrue(model_inputs["use_cache"] is True)
        self.assertTrue(model_inputs["encoder_outputs"] == "foo")
        # See the decoder-only test for more corner cases. The code is the same, so we don't repeat it here.

    @pytest.mark.torch_compile_test
    def test_generate_compile_fullgraph_tiny(self):
        """
        Tests that we can call end-to-end generation with a tiny model (i.e. doesn't crash)
        NOTE: this test is quite slow (~20s on a consumer desktop), but it is important that we keep it as part of the
        non-slow tests to prevent regressions!
        """
        model = AutoModelForCausalLM.from_pretrained(
            "hf-internal-testing/tiny-random-LlamaForCausalLM", dtype=torch.bfloat16, device_map="auto"
        )
        tokenizer = AutoTokenizer.from_pretrained("hf-internal-testing/tiny-random-LlamaForCausalLM")

        # compile generate
        compiled_generate = torch.compile(model.generate, fullgraph=True, mode="reduce-overhead")

        # compiled generate does NOT accept parameterization except a) model inputs b) a generation config
        generation_config = copy.deepcopy(model.generation_config)
        generation_config.pad_token_id = model.config.eos_token_id

        model_inputs = tokenizer(["Write a poem about the market crashing in summer"], return_tensors="pt")
        model_inputs = model_inputs.to(model.device)
        gen_out = compiled_generate(**model_inputs, generation_config=generation_config)
        self.assertTrue(gen_out.shape[1] > model_inputs["input_ids"].shape[1])  # some text was generated

    @require_read_token
    @slow
    def test_assisted_generation_early_exit(self):
        """
        Tests that assisted generation with early exit works as expected. Under the hood, this has complex cache
        manipulation, which will cause the test to fail if something goes wrong there.
        """
        expected_output = "Alice and Bob are playing a game of poker. Alice has a pair of 8s and Bob has a pair"

        prompt = "Alice and Bob"
        checkpoint = "facebook/layerskip-llama3.2-1B"

        tokenizer = AutoTokenizer.from_pretrained(checkpoint)
        inputs = tokenizer(prompt, return_tensors="pt").to(torch_device)

        model = AutoModelForCausalLM.from_pretrained(checkpoint).to(torch_device)
        original_outputs = model.generate(**inputs, do_sample=False, max_new_tokens=20)
        original_decoded = tokenizer.batch_decode(original_outputs, skip_special_tokens=True)
        self.assertEqual(original_decoded, [expected_output])

        outputs_assisted = model.generate(**inputs, assistant_early_exit=4, do_sample=False, max_new_tokens=20)
        decoded_assisted = tokenizer.batch_decode(outputs_assisted, skip_special_tokens=True)
        self.assertEqual(decoded_assisted, [expected_output])

    @slow
    def test_beam_search_advanced_stopping_criteria(self):
        """
        Tests that beam search works with a stopping criteria that is not max length or EOS token. Prior to the beam
        search vectorization PR (#35802), beam search was not accepting other stopping criteria. Test inspired on
        the original issue (#34843).
        """
        tokenizer = AutoTokenizer.from_pretrained("Qwen/Qwen2.5-0.5B-Instruct")
        model = AutoModelForCausalLM.from_pretrained("Qwen/Qwen2.5-0.5B-Instruct").to(torch_device)

        prompt = (
            "Natalia sold clips to 48 of her friends in April, and then she sold half as many clips in May. "
            "How many clips did Natalia sell altogether in April and May?"
        )
        tokens = tokenizer(prompt, return_tensors="pt").to(torch_device)
        generation_config = GenerationConfig(num_beams=3, do_sample=False, length_penalty=1.0, max_new_tokens=100)

        # This particular prompt should result in a ":" being present in the answer
        out = model.generate(**tokens, generation_config=generation_config, tokenizer=tokenizer)
        output_text = tokenizer.decode(out[0], skip_special_tokens=True)
        last_non_special_token_decoded = tokenizer.decode(out[out != tokenizer.pad_token_id][-1])
        self.assertTrue(":" in output_text)
        self.assertFalse(":" in output_text[-5:])
        self.assertFalse(":" in last_non_special_token_decoded)

        # Adding an advanced stopping criteria: text generation should stop when a ":" is generated.
        # Note that:
        # 1 - the text up to ":" doesn't have to be the same, it can belong to a different beam
        # 2 - ":" may not be the last char, but it must be in the last non-special token
        generation_config.stop_strings = ":"
        out = model.generate(**tokens, generation_config=generation_config, tokenizer=tokenizer)
        output_text = tokenizer.decode(out[0], skip_special_tokens=True)
        last_non_special_token_decoded = tokenizer.decode(out[out != tokenizer.pad_token_id][-1])
        self.assertTrue(":" in output_text)
        self.assertTrue(":" in output_text[-5:])
        self.assertTrue(":" in last_non_special_token_decoded)

    def test_max_time(self):
        tokenizer = GPT2Tokenizer.from_pretrained("openai-community/gpt2")
        model = GPT2LMHeadModel.from_pretrained("openai-community/gpt2")
        model.to(torch_device)

        torch.manual_seed(0)
        tokenized = tokenizer("Today is a nice day and", return_tensors="pt", return_token_type_ids=True)
        input_ids = tokenized.input_ids.to(torch_device)

        MAX_TIME = 0.1
        MAX_LENGTH = 64

        # sampling on
        start = datetime.datetime.now()
        model.generate(input_ids, do_sample=True, max_time=MAX_TIME, max_length=MAX_LENGTH)
        duration = datetime.datetime.now() - start
        self.assertGreater(duration, datetime.timedelta(seconds=MAX_TIME))
        self.assertLess(duration, datetime.timedelta(seconds=1.5 * MAX_TIME))

        # sampling off
        start = datetime.datetime.now()
        model.generate(input_ids, do_sample=False, max_time=MAX_TIME, max_length=MAX_LENGTH)
        duration = datetime.datetime.now() - start
        self.assertGreater(duration, datetime.timedelta(seconds=MAX_TIME))
        self.assertLess(duration, datetime.timedelta(seconds=1.5 * MAX_TIME))

        # beam search
        start = datetime.datetime.now()
        model.generate(input_ids, do_sample=False, num_beams=2, max_time=MAX_TIME, max_length=MAX_LENGTH)
        duration = datetime.datetime.now() - start
        self.assertGreater(duration, datetime.timedelta(seconds=MAX_TIME))
        self.assertLess(duration, datetime.timedelta(seconds=1.5 * MAX_TIME))

        # sanity check: no time limit
        start = datetime.datetime.now()
        model.generate(input_ids, do_sample=False, max_time=None, max_length=MAX_LENGTH)
        duration = datetime.datetime.now() - start
        self.assertGreater(duration, datetime.timedelta(seconds=1.5 * MAX_TIME))

    def test_validate_generation_inputs(self):
        """Tests validation of inputs to `generate`"""
        tokenizer = AutoTokenizer.from_pretrained("hf-internal-testing/tiny-random-t5")
        model = AutoModelForSeq2SeqLM.from_pretrained("hf-internal-testing/tiny-random-t5")

        encoder_input_str = "Hello world"
        input_ids = tokenizer(encoder_input_str, return_tensors="pt").input_ids

        # typos are quickly detected (the correct argument is `do_sample`)
        with self.assertRaisesRegex(ValueError, "do_samples"):
            model.generate(input_ids, do_samples=True)

        # arbitrary arguments that will not be used anywhere are also not accepted
        with self.assertRaisesRegex(ValueError, "foo"):
            fake_model_kwargs = {"foo": "bar"}
            model.generate(input_ids, **fake_model_kwargs)

        # however, valid model_kwargs are accepted
        valid_model_kwargs = {"attention_mask": torch.tensor(np.zeros_like(input_ids))}
        model.generate(input_ids, **valid_model_kwargs)

    def test_custom_logits_processor(self):
        """Tests that custom logits processors can be used in `generate`, and that redundant arguments are caught."""
        bart_tokenizer = AutoTokenizer.from_pretrained("hf-internal-testing/tiny-random-bart")
        article = """Justin Timberlake and Jessica Biel, welcome to parenthood."""
        bart_model = AutoModelForSeq2SeqLM.from_pretrained("hf-internal-testing/tiny-random-bart", min_length=1)
        input_ids = bart_tokenizer(article, return_tensors="pt").input_ids

        logits_processor = LogitsProcessorList()
        logits_processor.append(MinLengthLogitsProcessor(min_length=10, eos_token_id=0))

        # it should not be allowed to both define `min_length` via config and `logits_processor` list
        with self.assertRaises(ValueError):
            bart_model.generate(input_ids, logits_processor=logits_processor, min_length=10)
        bart_model.generate(input_ids, logits_processor=logits_processor)

    def test_transition_scores_greedy_search(self):
        """Test that `compute_transition_scores` is working as expected with gready search"""
        articles = ["Justin Timberlake", "Michael Phelps"]
        tokenizer = AutoTokenizer.from_pretrained("distilbert/distilgpt2", padding_side="left")
        tokenizer.pad_token = tokenizer.eos_token

        model = AutoModelForCausalLM.from_pretrained("distilbert/distilgpt2")
        model.generation_config.eos_token_id = None
        input_ids = tokenizer(articles, return_tensors="pt", padding=True).input_ids
        model = model.to(torch_device)
        input_ids = input_ids.to(torch_device)

        outputs = model.generate(
            input_ids=input_ids,
            max_new_tokens=5,
            pad_token_id=tokenizer.eos_token_id,
            return_dict_in_generate=True,
            output_scores=True,
        )

        transition_scores = model.compute_transition_scores(outputs.sequences, outputs.scores)
        transition_scores = transition_scores.cpu().numpy()

        expected_scores = np.array(
            [
                [-57.8844, -60.45698, -70.16364, -65.50791, -66.35648],
                [-54.417572, -60.216614, -62.661243, -58.621933, -58.298683],
            ]
        )
        self.assertTrue(np.allclose(transition_scores, expected_scores, atol=1e-3))

    def test_transition_scores_greedy_search_normalized(self):
        """
        Test that `compute_transition_scores` is working as expected with gready search, with `normalize_logits=True`
        """
        articles = ["Justin Timberlake", "Michael Phelps"]
        tokenizer = AutoTokenizer.from_pretrained("distilbert/distilgpt2", padding_side="left")
        tokenizer.pad_token = tokenizer.eos_token

        model = AutoModelForCausalLM.from_pretrained("distilbert/distilgpt2")
        model.generation_config.eos_token_id = None
        input_ids = tokenizer(articles, return_tensors="pt", padding=True).input_ids
        model = model.to(torch_device)
        input_ids = input_ids.to(torch_device)

        outputs = model.generate(
            input_ids=input_ids,
            max_new_tokens=5,
            pad_token_id=tokenizer.eos_token_id,
            return_dict_in_generate=True,
            output_scores=True,
        )

        transition_scores = model.compute_transition_scores(outputs.sequences, outputs.scores, normalize_logits=True)
        transition_scores = transition_scores.cpu().numpy()

        expected_scores = np.array(
            [
                [-2.538938, -2.2694316, -2.1580915, -1.572299, -2.6719835],
                [-1.8826028, -2.2461371, -1.7556462, -2.9644494, -1.7996008],
            ]
        )
        self.assertTrue(np.allclose(transition_scores, expected_scores, atol=1e-3))

    def test_transition_scores_beam_search_encoder_decoder(self):
        """
        Test that `compute_transition_scores` is working as expected with beam search and encoder-decoder models
        """
        articles = [
            "Justin Timberlake and Jessica Biel, welcome to parenthood.",
            "Michael Phelps is arguably the most decorated Olympian of all time.",
        ]
        tokenizer = AutoTokenizer.from_pretrained("hf-internal-testing/tiny-random-bart")
        model = AutoModelForSeq2SeqLM.from_pretrained("hf-internal-testing/tiny-random-bart")
        input_ids = tokenizer(articles, return_tensors="pt", padding=True).input_ids
        model = model.to(torch_device)
        input_ids = input_ids.to(torch_device)

        outputs = model.generate(
            input_ids=input_ids,
            max_length=10,
            num_beams=4,
            num_return_sequences=2,
            eos_token_id=None,
            return_dict_in_generate=True,
            output_scores=True,
            length_penalty=0.0,
        )

        transition_scores = model.compute_transition_scores(outputs.sequences, outputs.scores, outputs.beam_indices)
        transition_scores = transition_scores.cpu().numpy()
        outputs.sequences_scores = outputs.sequences_scores.cpu().numpy()

        self.assertTrue(np.allclose(np.sum(transition_scores, axis=-1), outputs.sequences_scores, atol=1e-3))

    def test_transition_scores_beam_search_encoder_decoder_with_eos(self):
        """
        Test that `compute_transition_scores` is working as expected with beam search and encoder-decoder models, when
        an EOS token is defined
        """
        articles = [
            "Justin Timberlake and Jessica Biel, welcome to parenthood.",
            "Michael Phelps is arguably the most decorated Olympian of all time.",
        ]
        tokenizer = AutoTokenizer.from_pretrained("hf-internal-testing/tiny-random-bart")

        model = AutoModelForSeq2SeqLM.from_pretrained("hf-internal-testing/tiny-random-bart")
        input_ids = tokenizer(articles, return_tensors="pt", padding=True).input_ids
        model = model.to(torch_device)
        input_ids = input_ids.to(torch_device)

        outputs = model.generate(
            input_ids=input_ids,
            max_length=10,
            num_beams=4,
            num_return_sequences=2,
            return_dict_in_generate=True,
            output_scores=True,
            length_penalty=0.0,
        )

        transition_scores = model.compute_transition_scores(outputs.sequences, outputs.scores, outputs.beam_indices)
        transition_scores = transition_scores.cpu().numpy()
        outputs.sequences_scores = outputs.sequences_scores.cpu().numpy()

        self.assertTrue(np.allclose(np.sum(transition_scores, axis=-1), outputs.sequences_scores, atol=1e-3))

    def test_transition_scores_beam_search_decoder_only(self):
        """
        Test that `compute_transition_scores` is working as expected with beam search and decoder-only models
        """
        articles = [
            "Justin Timberlake",
            "Michael Phelps",
        ]
        tokenizer = AutoTokenizer.from_pretrained("hf-internal-testing/tiny-random-gpt2")
        tokenizer.pad_token = tokenizer.eos_token

        model = AutoModelForCausalLM.from_pretrained("hf-internal-testing/tiny-random-gpt2")
        input_ids = tokenizer(articles, return_tensors="pt", padding=True).input_ids
        model = model.to(torch_device)
        input_ids = input_ids.to(torch_device)

        outputs = model.generate(
            input_ids=input_ids,
            max_length=10,
            num_beams=4,
            num_return_sequences=2,
            pad_token_id=tokenizer.eos_token_id,
            eos_token_id=None,
            return_dict_in_generate=True,
            output_scores=True,
            length_penalty=0.0,
        )

        transition_scores = model.compute_transition_scores(outputs.sequences, outputs.scores, outputs.beam_indices)
        transition_scores = transition_scores.cpu().numpy()
        outputs.sequences_scores = outputs.sequences_scores.cpu().numpy()

        self.assertTrue(np.allclose(np.sum(transition_scores, axis=-1), outputs.sequences_scores, atol=1e-3))

    @slow
    def test_transition_scores_early_stopping(self):
        """
        Test that `compute_transition_scores` is working as expected with beam search and early stopping

        This is an aggressive test that makes sure that `beam_search's`
        transition scores are computed correctly for varying `num_return_sequences`, `num_beams` and `batch_size > 1`
        2 x input_ids for "question: How are you? \n context: I had a long day, "
        """
        input_ids = torch.tensor(2 * [[822, 10, 571, 33, 25, 58, 2625, 10, 27, 141, 3, 9, 307, 239, 6, 1]])
        model = AutoModelForSeq2SeqLM.from_pretrained("google-t5/t5-small")
        model = model.to(torch_device)
        input_ids = input_ids.to(torch_device)

        outputs = model.generate(
            input_ids,
            max_length=10,
            return_dict_in_generate=True,
            output_scores=True,
            forced_eos_token_id=model.config.eos_token_id,
            num_beams=4,
            do_sample=False,
            num_return_sequences=3,
            length_penalty=0.0,
        )

        transition_scores = model.compute_transition_scores(
            sequences=outputs.sequences, scores=outputs.scores, beam_indices=outputs.beam_indices
        )
        transition_scores = transition_scores.cpu().numpy()
        outputs.sequences_scores = outputs.sequences_scores.cpu().numpy()

        self.assertTrue(np.allclose(np.sum(transition_scores, axis=-1), outputs.sequences_scores))

    def test_encoder_decoder_generate_attention_mask(self):
        """
        Test that `generate` automagically creates the correct `attention_mask` for encoder-decoder models (which
        has a different keyword)
        """
        articles = ["Timberlake", "Jessica Biel, welcome to parenthood among other things"]
        tokenizer = AutoTokenizer.from_pretrained("hf-internal-testing/tiny-random-bart")
        # need extreme generation values here to force this test
        # to fail when `attention_mask` is not correctly treated in generate
        model = AutoModelForSeq2SeqLM.from_pretrained(
            "hf-internal-testing/tiny-random-bart",
        )
        model.config.eos_token_id = None
        input_ids = tokenizer(articles[0], return_tensors="pt").input_ids
        input_ids_batched = tokenizer(articles, padding=True, return_tensors="pt").input_ids
        model = model.to(torch_device)
        input_ids = input_ids.to(torch_device)
        input_ids_batched = input_ids_batched.to(torch_device)

        generate_kwargs = {
            "return_dict_in_generate": True,
            "output_scores": True,
            "max_length": 50,
            "num_beams": 5,
            "num_return_sequences": 5,
        }

        output_sequences_batched = model.generate(input_ids=input_ids_batched, **generate_kwargs)
        output_sequences = model.generate(input_ids=input_ids, **generate_kwargs)

        batched_out = output_sequences_batched.sequences_scores
        out = output_sequences.sequences_scores
        batched_out = batched_out.cpu().numpy()
        out = out.cpu().numpy()

        diff = np.abs(np.sum(batched_out[:5]) - np.sum(out))
        self.assertTrue(diff < 1e-4)

    def test_generate_input_ids_as_kwarg(self):
        """Test that `input_ids` work equally as a positional and keyword argument in decoder-only models"""
        article = "I need input_ids to generate"
        tokenizer = AutoTokenizer.from_pretrained("hf-internal-testing/tiny-random-gpt2")
        model = AutoModelForCausalLM.from_pretrained("hf-internal-testing/tiny-random-gpt2", max_length=15)
        input_ids = tokenizer(article, return_tensors="pt").input_ids
        model = model.to(torch_device)
        input_ids = input_ids.to(torch_device)

        output_sequences_kwargs = model.generate(input_ids=input_ids)
        output_sequences = model.generate(input_ids)
        output_sequences_kwargs = output_sequences_kwargs.cpu().numpy()
        output_sequences = output_sequences.cpu().numpy()

        self.assertTrue(np.array_equal(output_sequences, output_sequences_kwargs))
        self.assertEqual(output_sequences.shape, (1, 15))

    def test_generate_input_ids_as_encoder_kwarg(self):
        """Test that `input_ids` work equally as a positional and keyword argument in encoder-decoder models"""
        article = "Justin Timberlake and Jessica Biel, welcome to parenthood."
        tokenizer = AutoTokenizer.from_pretrained("hf-internal-testing/tiny-random-bart")
        model = AutoModelForSeq2SeqLM.from_pretrained("hf-internal-testing/tiny-random-bart")
        model.config.eos_token_id = None
        input_ids = tokenizer(article, return_tensors="pt").input_ids
        model = model.to(torch_device)
        input_ids = input_ids.to(torch_device)

        output_sequences_kwargs = model.generate(input_ids=input_ids, max_length=5)
        output_sequences = model.generate(input_ids, max_length=5)
        output_sequences_kwargs = output_sequences_kwargs.cpu().numpy()
        output_sequences = output_sequences.cpu().numpy()

        self.assertTrue(np.array_equal(output_sequences, output_sequences_kwargs))
        self.assertEqual(output_sequences.shape, (1, 5))

    def test_generate_inputs_and_encoder_kwargs(self):
        """
        Test that an exception is thrown if the main tensor (`input_ids` in LLMs) is passed as both a positional and
        keyword argument
        """
        article = "I need input_ids to generate"
        tokenizer = AutoTokenizer.from_pretrained("hf-internal-testing/tiny-random-gpt2")
        model = AutoModelForCausalLM.from_pretrained("hf-internal-testing/tiny-random-gpt2", max_length=10)
        input_ids = tokenizer(article, return_tensors="pt").input_ids
        with self.assertRaises(ValueError):
            model.generate(input_ids, input_ids=input_ids)

    def test_generate_too_many_encoder_kwargs(self):
        """Test that passing redundant inputs results in an exception (`input_ids` and `inputs_embeds` in LLMs)"""
        article = "I need input_ids to generate"
        tokenizer = AutoTokenizer.from_pretrained("hf-internal-testing/tiny-random-bart")
        model = AutoModelForSeq2SeqLM.from_pretrained("hf-internal-testing/tiny-random-bart", max_length=10)
        input_ids = tokenizer(article, return_tensors="pt").input_ids
        with self.assertRaises(ValueError):
            model.generate(input_ids=input_ids, inputs_embeds=input_ids)

    def test_generate_input_features_as_encoder_kwarg(self):
        """Test that non-`input_ids` main model inputs are correctly handled as positional arguments"""
        input_features = floats_tensor((3, 80, 60))
        model = AutoModelForSpeechSeq2Seq.from_pretrained(
            "hf-internal-testing/tiny-random-WhisperForConditionalGeneration"
        )
        input_features.to(torch_device)
        model = model.to(torch_device)

        output_sequences_kwargs = model.generate(input_features=input_features, max_length=5)
        output_sequences = model.generate(input_features, max_length=5)
        output_sequences_kwargs = output_sequences_kwargs.cpu().numpy()
        output_sequences = output_sequences.cpu().numpy()

        self.assertTrue(np.array_equal(output_sequences, output_sequences_kwargs))
        self.assertEqual(output_sequences.shape, (3, 5))

    def test_generate_encoder_outputs_attention_mask(self):
        """Test that `generate` can handle attention masks when the encoder outputs are passed"""
        input_features = floats_tensor((3, 80, 60))
        attention_mask = torch.randint(0, 2, input_features.shape).to(torch_device)
        model = AutoModelForSpeechSeq2Seq.from_pretrained(
            "hf-internal-testing/tiny-random-WhisperForConditionalGeneration"
        )
        input_features = input_features.to(torch_device)
        attention_mask = attention_mask.to(torch_device)
        model = model.to(torch_device)

        encoder = model.get_encoder()
        encoder_outputs = encoder(input_features)

        output_sequences_no_mask = model.generate(encoder_outputs=encoder_outputs)
        output_sequences_with_mask = model.generate(encoder_outputs=encoder_outputs, attention_mask=attention_mask)
        output_sequences_no_mask = output_sequences_no_mask.cpu().numpy()
        output_sequences_with_mask = output_sequences_with_mask.cpu().numpy()

        self.assertFalse(np.array_equal(output_sequences_no_mask, output_sequences_with_mask))

    def test_eos_token_id_int_and_list_greedy_search(self):
        """Test that `generate` can handle multiple EOS tokens"""
        generation_kwargs = {
            "do_sample": False,
            "num_beams": 1,
        }
        expectation = 13

        tokenizer = AutoTokenizer.from_pretrained("hf-internal-testing/tiny-random-gpt2")
        text = """Hello, my dog is cute and"""
        tokens = tokenizer(text, return_tensors="pt")
        model = AutoModelForCausalLM.from_pretrained("hf-internal-testing/tiny-random-gpt2")
        model = model.to(torch_device)
        tokens = tokens.to(torch_device)

        eos_token_id = 873
        generated_tokens = model.generate(**tokens, eos_token_id=eos_token_id, **generation_kwargs)
        self.assertTrue(expectation == len(generated_tokens[0]))

        eos_token_id = [873, 198]
        generated_tokens = model.generate(**tokens, eos_token_id=eos_token_id, **generation_kwargs)
        self.assertTrue(expectation == len(generated_tokens[0]))

    def test_generate_vision2text_conditioning(self):
        """Test that `decoder_input_ids` can be used to condition the generation in vision-to-text models"""
        pixel_values = floats_tensor((2, 3, 30, 30))
        conditioning_input = torch.tensor([[10], [10]])  # this should be the 2nd output token, after the BOS token
        model = AutoModelForVision2Seq.from_pretrained(
            "hf-internal-testing/tiny-random-VisionEncoderDecoderModel-vit-gpt2"
        )
        pixel_values = pixel_values.to(torch_device)
        model = model.to(torch_device)
        conditioning_input = conditioning_input.to(torch_device)

        # we can condition on decoder_input_ids (expected decoder input) and input_ids (which we pipe internally as
        # decoder_input_ids, if the encoder is not a model with text input)
        output_sequences_decoder_input_ids = model.generate(
            pixel_values, max_length=5, decoder_input_ids=conditioning_input
        )
        output_sequences_input_ids = model.generate(pixel_values, max_length=5, input_ids=conditioning_input)
        output_sequences_decoder_input_ids = output_sequences_decoder_input_ids.cpu().numpy()
        output_sequences_input_ids = output_sequences_input_ids.cpu().numpy()
        conditioning_input = conditioning_input.cpu().numpy()

        self.assertTrue(np.array_equal(output_sequences_decoder_input_ids, output_sequences_input_ids))
        self.assertTrue(np.array_equal(output_sequences_decoder_input_ids[:, 1:2], conditioning_input))

    @require_read_token
    @slow
    @require_torch_accelerator
    def test_cache_device_map_with_vision_layer_device_map(self):
        """
        Test that the cache device map is correctly set when the vision layer has a device map. Regression test for
        #36942
        """
        # gemma 3 uses hybrid cache, which can be compiled -> needs a device map at allocation time
        model_id = "google/gemma-3-4b-it"

        # important part of this device map: the `.layers.` pattern is NOT present in the decoder
        device_map = {
            "vision_tower.vision_model.embeddings": 0,
            "vision_tower.vision_model.encoder.layers.0": 0,
            "vision_tower.vision_model.encoder.layers.1": 0,
            "vision_tower.vision_model.encoder.layers.2": 0,
            "vision_tower.vision_model.encoder.layers.3": 0,
            "vision_tower.vision_model.encoder.layers.4": 0,
            "vision_tower.vision_model.encoder.layers.5": 0,
            "vision_tower.vision_model.encoder.layers.6": 0,
            "vision_tower.vision_model.encoder.layers.7": 0,
            "vision_tower.vision_model.encoder.layers.8": 0,
            "vision_tower.vision_model.encoder.layers.9": 0,
            "vision_tower.vision_model.encoder.layers.10": 0,
            "vision_tower.vision_model.encoder.layers.11": 0,
            "vision_tower.vision_model.encoder.layers.12": 0,
            "vision_tower.vision_model.encoder.layers.13": 0,
            "vision_tower.vision_model.encoder.layers.14": "cpu",
            "vision_tower.vision_model.encoder.layers.15": "cpu",
            "vision_tower.vision_model.encoder.layers.16": "cpu",
            "vision_tower.vision_model.encoder.layers.17": "cpu",
            "vision_tower.vision_model.encoder.layers.18": "cpu",
            "vision_tower.vision_model.encoder.layers.19": "cpu",
            "vision_tower.vision_model.encoder.layers.20": "cpu",
            "vision_tower.vision_model.encoder.layers.21": "cpu",
            "vision_tower.vision_model.encoder.layers.22": "cpu",
            "vision_tower.vision_model.encoder.layers.23": "cpu",
            "vision_tower.vision_model.encoder.layers.24": "cpu",
            "vision_tower.vision_model.encoder.layers.25": "cpu",
            "vision_tower.vision_model.encoder.layers.26": "cpu",
            "vision_tower.vision_model.post_layernorm": "cpu",
            "multi_modal_projector": "cpu",
            "language_model": "cpu",
        }

        model = AutoModelForImageTextToText.from_pretrained(model_id, device_map=device_map, dtype=torch.bfloat16)
        tokenizer = AutoTokenizer.from_pretrained(model_id)
        inputs = tokenizer(["This is a text input"], return_tensors="pt").to(model.device)

        # If the generate doesn't infer the DECODER device map correctly, this will fail
        _ = model.generate(**inputs, max_new_tokens=2, do_sample=False)

    @require_torch_accelerator
    @pytest.mark.torch_compile_test
    def test_cpu_offload_doesnt_compile(self):
        """Test that CPU offload doesn't trigger compilation"""
        tokenizer = AutoTokenizer.from_pretrained("hf-internal-testing/tiny-random-MistralForCausalLM")
        tokenized_inputs = tokenizer(["Hello world"], return_tensors="pt")
        generate_kwargs = {"max_new_tokens": 3, "cache_implementation": "static"}

        # Sanity check: if we don't specify a device map, the model will get compiled
        model_gpu = AutoModelForCausalLM.from_pretrained(
            "hf-internal-testing/tiny-random-MistralForCausalLM", device_map="auto"
        )
        input_ids = tokenized_inputs.input_ids.to(model_gpu.device)
        _ = model_gpu.generate(input_ids, **generate_kwargs)
        self.assertTrue(hasattr(model_gpu, "_compiled_call"))

        # If we specify a device map, the model will not be compiled
        # (as of April 2025, compiling with CPU offload results in a crash)
        device_map = {
            "model.embed_tokens": 0,
            "model.layers.0": 0,
            "model.layers.1": "cpu",
            "model.norm": "cpu",
            "lm_head": 0,
        }
        model_cpu = AutoModelForCausalLM.from_pretrained(
            "hf-internal-testing/tiny-random-MistralForCausalLM", device_map=device_map
        )
        input_ids = tokenized_inputs.input_ids.to(model_cpu.device)
        _ = model_cpu.generate(input_ids, **generate_kwargs)
        self.assertFalse(hasattr(model_cpu, "_compiled_call"))

    def test_custom_generate_from_argument_in_generate(self):
        """Tests that the `custom_generate` argument is used when passed to `generate`"""
        model = AutoModelForCausalLM.from_pretrained(
            "hf-internal-testing/tiny-random-MistralForCausalLM", device_map="auto"
        )
        tokenizer = AutoTokenizer.from_pretrained("hf-internal-testing/tiny-random-MistralForCausalLM")
        model_inputs = tokenizer("Hello, world!", return_tensors="pt").to(model.device)
        # Note: `transformers-community/custom_generate_example` has a custom decoding method with a `left_padding`
        # argument (int), which prepends as many pad tokens.
        gen_out = model.generate(
            **model_inputs,
            left_padding=5,
            max_new_tokens=5,
            custom_generate="transformers-community/custom_generate_example",
            trust_remote_code=True,
        )
        text_output = tokenizer.decode(gen_out[0])
        self.assertTrue(text_output.startswith("<unk><unk><unk><unk><unk>"))  # <unk> is the pad token

    def test_custom_generate_from_model_repo_with_custom_generate_code(self):
        """
        Tests that models from model repos containing custom generation code override `generate` with the custom code
        """
        model = AutoModelForCausalLM.from_pretrained(
            "transformers-community/custom_generate_example", device_map="auto", trust_remote_code=True
        )
        generate_signature = inspect.signature(model.generate)
        # `left_padding` is a custom argument, doesn't exist in the base `generate` method
        self.assertTrue(generate_signature.parameters.get("left_padding"))

    def test_custom_generate_bad_requirements(self):
        """Tests that we check the `requirements.txt` file from custom generation repos"""
        model = AutoModelForCausalLM.from_pretrained(
            "hf-internal-testing/tiny-random-MistralForCausalLM", device_map="auto"
        )
        tokenizer = AutoTokenizer.from_pretrained("hf-internal-testing/tiny-random-MistralForCausalLM")
        model_inputs = tokenizer("Hello, world!", return_tensors="pt").to(model.device)
        with self.assertRaises(ImportError):
            # Note: `transformers-community/custom_generate_bad_requirements` has a `requirements.txt` with
            # impossible requirements
            model.generate(
                **model_inputs,
                custom_generate="transformers-community/custom_generate_bad_requirements",
                trust_remote_code=True,
            )

    def test_custom_generate_requires_trust_remote_code(self):
        """Tests that `trust_remote_code` is required when using `custom_generate`"""
        # Case 1: A model from a repo containing custom generation code must be loaded with `trust_remote_code`
        with self.assertRaises(ValueError):
            AutoModelForCausalLM.from_pretrained("transformers-community/custom_generate_example", device_map="auto")

        # Case 2: Using the `custom_generate` argument in `generate` requires `trust_remote_code` if the code is not
        # local
        model = AutoModelForCausalLM.from_pretrained(
            "hf-internal-testing/tiny-random-MistralForCausalLM", device_map="auto"
        )
        tokenizer = AutoTokenizer.from_pretrained("hf-internal-testing/tiny-random-MistralForCausalLM")
        model_inputs = tokenizer("Hello, world!", return_tensors="pt").to(model.device)
        with self.assertRaises(ValueError):
            model.generate(**model_inputs, custom_generate="transformers-community/custom_generate_example")

    def test_custom_generate_local_directory(self):
        """Tests that custom_generate works with local directories containing importable relative modules"""
        with tempfile.TemporaryDirectory() as tmp_dir:
            custom_generate_dir = Path(tmp_dir) / "custom_generate"
            custom_generate_dir.mkdir()
            with open(custom_generate_dir / "generate.py", "w") as f:
                f.write("from .helper import ret_success\ndef generate(*args, **kwargs):\n    return ret_success()\n")
            with open(custom_generate_dir / "helper.py", "w") as f:
                f.write('def ret_success():\n    return "success"\n')
            model = AutoModelForCausalLM.from_pretrained(
                "hf-internal-testing/tiny-random-MistralForCausalLM", device_map="auto"
            )
            tokenizer = AutoTokenizer.from_pretrained("hf-internal-testing/tiny-random-MistralForCausalLM")
            model_inputs = tokenizer("Hello, world!", return_tensors="pt").to(model.device)
            value = model.generate(
                **model_inputs,
                custom_generate=str(tmp_dir),
                trust_remote_code=True,
            )
            assert value == "success"

    def test_custom_generate_callable(self):
        """Tests that passing a callable to `custom_generate` executes the callable decoding loop"""
        model = AutoModelForCausalLM.from_pretrained(
            "hf-internal-testing/tiny-random-MistralForCausalLM", device_map="auto"
        )
        tokenizer = AutoTokenizer.from_pretrained("hf-internal-testing/tiny-random-MistralForCausalLM")
        model_inputs = tokenizer("Hello, world!", return_tensors="pt").to(model.device)

        def custom_loop(model, input_ids, logits_processor, stopping_criteria, generation_config, **model_kwargs):
            # Check that generate() correctly prepares the stopping criteria
            assert stopping_criteria[0].max_length == input_ids.shape[1] + 3
            return "callable_success"

        value = model.generate(
            **model_inputs,
            max_new_tokens=3,
            custom_generate=custom_loop,
        )
        self.assertEqual(value, "callable_success")

    @pytest.mark.generate
    def test_generate_custom_cache_position(self):
        """
        Regression test for #39261. Tests that we can continue generating from past key values, returned from a
        previous `generate` call, without the tokens that correspond to the cached part. This is achieved by passing
        manually creating `cache_position` -- this tests that it is piped correctly.
        """
        model = AutoModelForCausalLM.from_pretrained(
            "hf-internal-testing/tiny-random-MistralForCausalLM", device_map="auto"
        )
        tokenizer = AutoTokenizer.from_pretrained("hf-internal-testing/tiny-random-MistralForCausalLM")

        model_inputs = tokenizer("Hello, world!", return_tensors="pt").to(model.device)
        generate_kwargs = {
            "use_cache": True,
            "do_sample": False,
            "return_dict_in_generate": True,
            "output_scores": True,
        }

        # Traditional way to continue generating text using kv cache
        #                 output2
        # /~~~~~~~~~~~~~~~~~~~~~~~~~~~~~~~~~~~~~~~~~~\
        #            input2
        # /~~~~~~~~~~~~~~~~~~~~~~~~\
        #      output1
        # /~~~~~~~~~~~~~~~~\
        #  input1
        # /~~~~~~\
        # IIIIIIIIOOOOOOOOOOIIIIIIIIOOOOOOOOOOOOOOOOOO
        inputs_1a = model_inputs
        outputs_1a = model.generate(**inputs_1a, **generate_kwargs, max_new_tokens=2)
        inputs_2a = {**model_inputs}
        inputs_2a["input_ids"] = torch.cat((outputs_1a.sequences, model_inputs["input_ids"]), dim=1)
        inputs_2a["attention_mask"] = torch.nn.functional.pad(
            inputs_1a["attention_mask"],
            (0, inputs_2a["input_ids"].shape[1] - inputs_1a["input_ids"].shape[1]),
            mode="constant",
            value=1,
        )
        inputs_2a["past_key_values"] = outputs_1a.past_key_values
        outputs_2a = model.generate(**inputs_2a, **generate_kwargs, max_new_tokens=2)
        # Keep only the part of the output related to the second output + last token from the first output, for future
        # comparison
        traditional_outputs = copy.deepcopy(outputs_2a)
        traditional_outputs.sequences = traditional_outputs.sequences[:, outputs_1a.sequences.shape[1] - 1 :]

        # Continue generating text using kv cache, but without providing the cached part of the input in the input_ids.
        #                    cache_position
        #                   /~~~~~~~\
        #  inputs2["attention_mask"]
        # /~~~~~~~~~~~~~~~~~~~~~~~~~\
        #      output1               output2
        # /~~~~~~~~~~~~~~~~\/~~~~~~~~~~~~~~~~~~~~~~~~~\
        #  input1             input2
        # /~~~~~~\          /~~~~~~~\
        # IIIIIIIIOOOOOOOOOOIIIIIIIIIOOOOOOOOOOOOOOOOOO
        #
        inputs_1b = model_inputs
        outputs_1b = model.generate(**inputs_1b, **generate_kwargs, max_new_tokens=2)
        inputs_2b = {**model_inputs}
        # The last output token isn't cached, so it needs to be included in the new input
        inputs_2b["input_ids"] = torch.cat((outputs_1b.sequences[:, -1:], model_inputs["input_ids"]), dim=1)
        inputs_2b["attention_mask"] = torch.nn.functional.pad(
            inputs_1b["attention_mask"],
            (0, outputs_1b.sequences.shape[1]),
            mode="constant",
            value=1,
        )
        inputs_2b["past_key_values"] = outputs_1b.past_key_values
        cache_length_1b = outputs_1b.past_key_values[0][0].shape[-2]
        inputs_2b["cache_position"] = torch.arange(
            cache_length_1b,
            cache_length_1b + inputs_2b["input_ids"].shape[1],
            dtype=torch.int64,
            device=model.device,
        )
        outputs_2b = model.generate(**inputs_2b, **generate_kwargs, max_new_tokens=2)
        incremental_outputs = outputs_2b

        # The two sets of generated text and past kv should be equal to each other
        self.assertTrue(has_similar_generate_outputs(traditional_outputs, incremental_outputs))
        for layer_idx in range(len(traditional_outputs.past_key_values)):
            for kv_idx in range(len(traditional_outputs.past_key_values[layer_idx])):
                self.assertTrue(
                    torch.allclose(
                        traditional_outputs.past_key_values[layer_idx][kv_idx],
                        incremental_outputs.past_key_values[layer_idx][kv_idx],
                    )
                )

    @pytest.mark.generate
    @parameterized.expand(
        [
            ("transformers-community/dola", {"dola_layers": "low"}),
            ("transformers-community/contrastive-search", {"penalty_alpha": 0.6, "top_k": 4}),
            (
                "transformers-community/group-beam-search",
                {
                    "do_sample": False,
                    "num_beams": 2,
                    "num_beam_groups": 2,
                    "diversity_penalty": 2.0,
                    "length_penalty": 2.0,
                },
            ),
            (
                "transformers-community/constrained-beam-search",
                {"do_sample": False, "num_beams": 2, "force_words_ids": [[167, 168, 169]]},
            ),
        ]
    )
    def test_hub_gen_strategies(self, custom_generate, extra_kwargs):
        model = AutoModelForCausalLM.from_pretrained(
            "hf-internal-testing/tiny-random-MistralForCausalLM",
            device_map=torch_device,
            attn_implementation="eager",
        ).eval()
        model_inputs = {
            "input_ids": torch.tensor([[1, 22557, 28725, 1526, 28808]], device=torch_device),
            "attention_mask": torch.tensor([[1, 1, 1, 1, 1]], device=torch_device),
        }
        # Sets generation arguments such that:
        # a) no EOS is generated, to ensure generation doesn't break early
        # b) there are at least two forward passes in the main model, to ensure the input preparation of
        #    the main model is correct
        generation_kwargs = {
            "eos_token_id": -1,  # see a)
            "max_new_tokens": 4,  # see b)
            "num_beams": 1,
            "do_sample": True,
            "output_scores": True,
            "output_logits": True,
            "output_hidden_states": True,
            "output_attentions": True,
            "return_dict_in_generate": True,
            "use_cache": True,
            "trust_remote_code": True,
            "custom_generate": custom_generate,
        }
        generation_kwargs.update(extra_kwargs)
        torch.manual_seed(0)
        output = model.generate(**generation_kwargs, **model_inputs)
        self.assertEqual(output.sequences.shape, (1, 9))


@require_torch
class TokenHealingTestCase(unittest.TestCase):
    @parameterized.expand(
        [
            ("url", 'The link is <a href="http:', 'The link is <a href="http://'),
            # aggressive_healing: "http" shouldn't be replaced with "https"
            ("aggressive_healing", 'The link is <a href="http', 'The link is <a href="http'),
            ("trailing_whitespace", "I read a book about ", "I read a book about"),
            ("nothing_to_heal", "I read a book about", "I read a book about"),
            ("single_token", "I", "I"),
            ("empty_prompt", "", ""),
        ]
    )
    def test_prompts(self, name, input, expected):
        model_name_or_path = "distilbert/distilgpt2"
        tokenizer = AutoTokenizer.from_pretrained(model_name_or_path, use_fast=True)
        completion_model = AutoModelForCausalLM.from_pretrained(
            model_name_or_path,
            device_map="auto",
            trust_remote_code=False,
            revision="main",
            use_cache=True,
        )

        """
        tokenizer.pad_token value can be empty but it is required in the latter codes
        so assigned it here with eos_token
		"""
        tokenizer.pad_token = tokenizer.eos_token

        input_ids = tokenizer(input, return_tensors="pt").input_ids.to(completion_model.device)

        healed_ids = completion_model.heal_tokens(input_ids, tokenizer=tokenizer)
        predicted = tokenizer.decode(healed_ids[0], skip_special_tokens=True)

        self.assertEqual(predicted, expected)

    def test_generate_from_inputs_embeds_with_bos_token_id_is_none(self):
        article = "Today a dragon flew over Paris."
        model = AutoModelForCausalLM.from_pretrained("hf-internal-testing/tiny-random-gpt2").to(torch_device)
        tokenizer = AutoTokenizer.from_pretrained("hf-internal-testing/tiny-random-gpt2")
        input_ids = tokenizer(article, return_tensors="pt").input_ids.to(torch_device)
        inputs_embeds = model.get_input_embeddings()(input_ids)

        model.generate(inputs_embeds=inputs_embeds, max_length=20, bos_token_id=None)

        # bos_token_id is required when no input ids nor inputs_embeds is passed
        with self.assertRaises(ValueError):
            model.generate(max_length=20, bos_token_id=None)


class TestAssistedCandidateGeneratorDifferentTokenizers(unittest.TestCase):
    def test_no_intersection(self):
        prompt = np.array([[1, 2, 3]])
        prompt_plus_new_tokens = np.array([[4, 5, 6]])
        result = AssistedCandidateGeneratorDifferentTokenizers._get_tokens_diag(prompt, prompt_plus_new_tokens)
        self.assertEqual(result, (None, None, None))

    def test_complete_overlap(self):
        prompt = np.array([[1, 2, 3]])
        prompt_plus_new_tokens = np.array([[1, 2, 3, 4, 5]])
        discrep_length, new_tokens_only, discrep_only = AssistedCandidateGeneratorDifferentTokenizers._get_tokens_diag(
            prompt, prompt_plus_new_tokens
        )
        self.assertEqual(discrep_length, 0)
        np.testing.assert_array_equal(new_tokens_only, np.array([[4, 5]]))
        np.testing.assert_array_equal(discrep_only, np.array([[]]))

    def test_partial_overlap(self):
        prompt = np.array([[1, 2, 3]])
        prompt_plus_new_tokens = np.array([[2, 3, 4, 5]])
        discrep_length, new_tokens_only, discrep_only = AssistedCandidateGeneratorDifferentTokenizers._get_tokens_diag(
            prompt, prompt_plus_new_tokens
        )
        self.assertEqual(discrep_length, 0)
        np.testing.assert_array_equal(new_tokens_only, np.array([[4, 5]]))
        np.testing.assert_array_equal(discrep_only, np.array([[]]))

    def test_no_new_tokens(self):
        prompt = np.array([[1, 2, 3]])
        prompt_plus_new_tokens = np.array([[1, 2, 3]])
        discrep_length, new_tokens_only, discrep_only = AssistedCandidateGeneratorDifferentTokenizers._get_tokens_diag(
            prompt, prompt_plus_new_tokens
        )
        self.assertEqual(discrep_length, 0)
        np.testing.assert_array_equal(new_tokens_only, np.array([[]]))
        np.testing.assert_array_equal(discrep_only, np.array([[]]))


class TestAssistedCandidateGeneratorUpdateStrategy(unittest.TestCase):
    def setUp(self):
        checkpoint = "EleutherAI/pythia-160m-deduped"
        self.assistant_model = AutoModelForCausalLM.from_pretrained(checkpoint)
        self.assistant_model.generation_config.assistant_confidence_threshold = 0.4
        self.model_kwargs = {}
        self.input_ids = torch.randint(1, 10, (1, 9))
        self.candidate_generator = AssistedCandidateGenerator(
            input_ids=self.input_ids,
            assistant_model=self.assistant_model,
            generation_config=self.assistant_model.generation_config,
            model_kwargs=self.model_kwargs,
        )
        self.candidate_generator.probs = [0.9, 0.8, 0.7, 0.6, 0.5, 0.4, 0.3, 0.2, 0.1]
        self.original_probs = self.candidate_generator.probs
        self.original_threshold = self.assistant_model.generation_config.assistant_confidence_threshold

    def assert_no_sklearn(self):
        with patch("transformers.utils.import_utils._sklearn_available", False):
            self.candidate_generator.update_candidate_strategy(self.input_ids, None, self.num_matches)
            self.assertEqual(self.candidate_generator.matches, self.original_matches)
            self.assertEqual(self.candidate_generator.probs, self.original_probs)
            self.assertEqual(
                self.assistant_model.generation_config.assistant_confidence_threshold, self.original_threshold
            )

    @parameterized.expand([(is_sklearn_available(),), (False,)])
    def test_update_candidate_strategy_no_matches_short(self, sklearn_available):
        self.original_matches = []
        self.candidate_generator.matches = self.original_matches
        self.num_matches = 0

        if sklearn_available:
            self.candidate_generator.update_candidate_strategy(self.input_ids, None, self.num_matches)
            self.assertEqual(self.candidate_generator.matches, [0])
            self.assertEqual(self.candidate_generator.probs, [0.9])
            self.assertEqual(self.assistant_model.generation_config.assistant_confidence_threshold, 0.4)
        else:
            self.assert_no_sklearn()

    @parameterized.expand([(is_sklearn_available(),), (False,)])
    def test_update_candidate_strategy_with_mix_matches_3(self, sklearn_available):
        self.original_matches = [1, 0, 1, 0, 1]
        self.candidate_generator.matches = self.original_matches
        self.num_matches = 3
        if sklearn_available:
            self.candidate_generator.update_candidate_strategy(self.input_ids, None, self.num_matches)
            self.assertEqual(self.candidate_generator.matches, [1, 0, 1, 0, 1, 1, 1, 1, 0])
            self.assertEqual(self.candidate_generator.probs, [0.9, 0.8, 0.7, 0.6, 0.5, 0.4, 0.3, 0.2, 0.1])
            self.assertEqual(self.assistant_model.generation_config.assistant_confidence_threshold, 0.2)
        else:
            self.assert_no_sklearn()

    @parameterized.expand([(is_sklearn_available(),), (False,)])
    def test_update_candidate_strategy_with_matches_4(self, sklearn_available):
        self.original_matches = [1, 1, 1, 1, 1]
        self.candidate_generator.matches = self.original_matches
        self.num_matches = 4
        if sklearn_available:
            self.candidate_generator.update_candidate_strategy(self.input_ids, None, self.num_matches)
            self.assertEqual(self.candidate_generator.matches, [1, 1, 1, 1, 1, 1, 1, 1, 1])
            self.assertEqual(self.candidate_generator.probs, [0.9, 0.8, 0.7, 0.6, 0.5, 0.4, 0.3, 0.2, 0.1])
            self.assertEqual(self.assistant_model.generation_config.assistant_confidence_threshold, 0.4)
        else:
            self.assert_no_sklearn()

    @parameterized.expand([(is_sklearn_available(),), (False,)])
    def test_update_candidate_strategy_with_matches_3(self, sklearn_available):
        self.original_matches = [1, 1, 1, 1, 1]
        self.candidate_generator.matches = self.original_matches
        self.num_matches = 3
        if sklearn_available:
            self.candidate_generator.update_candidate_strategy(self.input_ids, None, self.num_matches)
            self.assertEqual(self.candidate_generator.matches, [1, 1, 1, 1, 1, 1, 1, 1, 0])
            self.assertEqual(self.candidate_generator.probs, [0.9, 0.8, 0.7, 0.6, 0.5, 0.4, 0.3, 0.2, 0.1])
            self.assertEqual(self.assistant_model.generation_config.assistant_confidence_threshold, 0.2)
        else:
            self.assert_no_sklearn()

    @parameterized.expand([(is_sklearn_available(),), (False,)])
    def test_update_candidate_strategy_with_matches_2(self, sklearn_available):
        self.original_matches = [1, 1, 1, 1, 1]
        self.candidate_generator.matches = self.original_matches
        self.num_matches = 2
        if sklearn_available:
            self.candidate_generator.update_candidate_strategy(self.input_ids, None, self.num_matches)
            self.assertEqual(self.candidate_generator.matches, [1, 1, 1, 1, 1, 1, 1, 0])
            self.assertEqual(self.candidate_generator.probs, [0.9, 0.8, 0.7, 0.6, 0.5, 0.4, 0.3, 0.2])
            self.assertEqual(self.assistant_model.generation_config.assistant_confidence_threshold, 0.3)
        else:
            self.assert_no_sklearn()

    @parameterized.expand([(is_sklearn_available(),), (False,)])
    def test_update_candidate_strategy_with_matches_1(self, sklearn_available):
        self.original_matches = [1, 1, 1, 1, 1]
        self.candidate_generator.matches = self.original_matches
        self.num_matches = 1
        if sklearn_available:
            self.candidate_generator.update_candidate_strategy(self.input_ids, None, self.num_matches)
            self.assertEqual(self.candidate_generator.matches, [1, 1, 1, 1, 1, 1, 0])
            self.assertEqual(self.candidate_generator.probs, [0.9, 0.8, 0.7, 0.6, 0.5, 0.4, 0.3])
            self.assertEqual(self.assistant_model.generation_config.assistant_confidence_threshold, 0.4)
        else:
            self.assert_no_sklearn()


def has_similar_generate_outputs(output_1, output_2, atol=1e-5, rtol=1e-5) -> bool:
    """
    Returns a boolean indicating whether a pair of generate outputs are similar. Two `generate` call outputs are
    considered similar in the following situations:
    1. The sequences are the same
    2. The sequences are different, but the scores up to (and including) the first mismatch are nearly identical

    Args:
        output_1 (`GenerateOutput`): The first `generate` call output.
        output_2 (`GenerateOutput`): The second `generate` call output.
        atol (`float`, *optional*, defaults to 1e-5): The absolute tolerance for the scores.
        rtol (`float`, *optional*, defaults to 1e-5): The relative tolerance for the scores.

    Returns:
        A boolean indicating whether the two generate outputs are similar.
    """
    # scores doesn't include data regarding decoder input tokens
    decoder_input_length = output_1.sequences.shape[1] - len(output_1.scores)
    output_matches = output_1.sequences == output_2.sequences
    has_matching_outputs = output_matches.all()
    has_matching_scores = None
    if not has_matching_outputs:
        for batch_idx in range(output_1.sequences.shape[0]):
            batch_matches = output_matches[batch_idx]
            if batch_matches.all():
                continue
            first_mismatch_idx = batch_matches.int().argmin()  # gets the index of the first False
            first_mismatch_idx -= decoder_input_length
            output_1_first_mismatch_scores = output_1.scores[first_mismatch_idx][batch_idx]
            output_2_first_mismatch_scores = output_2.scores[first_mismatch_idx][batch_idx]
            has_matching_scores = torch.allclose(
                output_1_first_mismatch_scores, output_2_first_mismatch_scores, atol=atol, rtol=rtol
            )
            if not has_matching_scores:
                break
    return has_matching_outputs or has_matching_scores<|MERGE_RESOLUTION|>--- conflicted
+++ resolved
@@ -662,118 +662,6 @@
             )
             self.assertIsNotNone(output_ids_generate)
 
-<<<<<<< HEAD
-    @is_flaky()  # Some models have position-specific tokens, this test may try to force them in an invalid position
-    @pytest.mark.generate
-    def test_constrained_beam_search_generate(self):
-        for model_class in self.all_generative_model_classes:
-            config, inputs_dict = self.prepare_config_and_inputs_for_generate()
-
-            model = model_class(config).to(torch_device).eval()
-
-            # Sample constraints
-            min_id = 3
-            max_id = config.get_text_config(decoder=True).vocab_size
-
-            force_tokens = torch.randint(min_id, max_id, (1, 2)).tolist()[0]
-            constraints = [
-                PhrasalConstraint(force_tokens),
-            ]
-
-            beam_kwargs = self._get_constrained_beam_kwargs()
-            output_generate = self._constrained_beam_search_generate(
-                model=model,
-                inputs_dict=inputs_dict,
-                constraints=constraints,
-                beam_kwargs=beam_kwargs,
-            )
-
-            if model.config.is_encoder_decoder:
-                self.assertTrue(output_generate.shape[1] == self.max_new_tokens + 1)
-            else:
-                self.assertTrue(output_generate.shape[1] == self.max_new_tokens + inputs_dict["input_ids"].shape[1])
-
-            for generation_output in output_generate:
-                self._check_sequence_inside_sequence(force_tokens, generation_output)
-
-            # check`constrained_beam_search` for higher than 1 `num_return_sequences`
-            # Sample constraints
-            force_tokens = torch.randint(min_id, max_id, (1, 2)).tolist()[0]
-            constraints = [
-                PhrasalConstraint(force_tokens),
-            ]
-
-            beam_kwargs = self._get_constrained_beam_kwargs(num_return_sequences=2)
-
-            output_generate = self._constrained_beam_search_generate(
-                model=model,
-                inputs_dict=inputs_dict,
-                constraints=constraints,
-                beam_kwargs=beam_kwargs,
-            )
-
-            if model.config.is_encoder_decoder:
-                self.assertTrue(output_generate.shape[1] == self.max_new_tokens + 1)
-            else:
-                self.assertTrue(output_generate.shape[1] == self.max_new_tokens + inputs_dict["input_ids"].shape[1])
-
-            for generation_output in output_generate:
-                self._check_sequence_inside_sequence(force_tokens, generation_output)
-
-    @is_flaky()  # Some models have position-specific tokens, this test may try to force them in an invalid position
-    @pytest.mark.generate
-    def test_constrained_beam_search_generate_dict_output(self):
-        for model_class in self.all_generative_model_classes:
-            config, inputs_dict = self.prepare_config_and_inputs_for_generate()
-            if self.has_attentions:
-                config._attn_implementation = "eager"  # can't output attentions otherwise
-
-            model = model_class(config).to(torch_device).eval()
-
-            # Sample constraints
-            min_id = 3
-            max_id = model.config.get_text_config(decoder=True).vocab_size
-            force_tokens = torch.randint(min_id, max_id, (1, 2)).tolist()[0]
-            constraints = [
-                PhrasalConstraint(force_tokens),
-            ]
-
-            beam_kwargs = self._get_constrained_beam_kwargs()
-            output_generate = self._constrained_beam_search_generate(
-                model=model,
-                inputs_dict=inputs_dict,
-                constraints=constraints,
-                beam_kwargs=beam_kwargs,
-                output_scores=True,
-                output_logits=True,
-                output_hidden_states=True,
-                output_attentions=self.has_attentions,
-                return_dict_in_generate=True,
-                use_cache=False,
-            )
-
-            if model.config.is_encoder_decoder:
-                self.assertTrue(output_generate.sequences.shape[1] == self.max_new_tokens + 1)
-                self.assertIsInstance(output_generate, GenerateBeamEncoderDecoderOutput)
-                # Retrocompatibility check
-                self.assertIsInstance(output_generate, BeamSearchEncoderDecoderOutput)
-            else:
-                self.assertTrue(
-                    output_generate.sequences.shape[1] == self.max_new_tokens + inputs_dict["input_ids"].shape[1]
-                )
-                self.assertIsInstance(output_generate, GenerateBeamDecoderOnlyOutput)
-                # Retrocompatibility check
-                self.assertIsInstance(output_generate, BeamSearchDecoderOnlyOutput)
-
-            self._check_generate_outputs(
-                output_generate,
-                model.config,
-                num_return_sequences=beam_kwargs["num_return_sequences"],
-                num_beams=beam_kwargs["num_beams"],
-            )
-
-=======
->>>>>>> 8564e210
     @parameterized.expand([("random",), ("same",)])
     @pytest.mark.generate
     def test_assisted_decoding_matches_greedy_search(self, assistant_type):
