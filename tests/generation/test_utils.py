# coding=utf-8
# Copyright 2020 The HuggingFace Team Inc.
#
# Licensed under the Apache License, Version 2.0 (the "License");
# you may not use this file except in compliance with the License.
# You may obtain a clone of the License at
#
#     http://www.apache.org/licenses/LICENSE-2.0
#
# Unless required by applicable law or agreed to in writing, software
# distributed under the License is distributed on an "AS IS" BASIS,
# WITHOUT WARRANTIES OR CONDITIONS OF ANY KIND, either express or implied.
# See the License for the specific language governing permissions and
# limitations under the License.


import collections
import copy
import datetime
import gc
import inspect
import tempfile
import unittest
import warnings

import numpy as np
import pytest
from packaging import version
from parameterized import parameterized

from transformers import AutoConfig, AutoProcessor, AutoTokenizer, is_torch_available, pipeline
from transformers.testing_utils import (
    is_flaky,
    require_accelerate,
    require_flash_attn,
    require_optimum_quanto,
    require_torch,
    require_torch_accelerator,
    require_torch_gpu,
    require_torch_multi_accelerator,
    require_torch_multi_gpu,
    require_torch_sdpa,
    set_config_for_less_flaky_test,
    set_model_for_less_flaky_test,
    set_model_tester_for_less_flaky_test,
    slow,
    torch_device,
)
from transformers.utils import is_ipex_available

from ..test_modeling_common import floats_tensor, ids_tensor
from .test_framework_agnostic import GenerationIntegrationTestsMixin


if is_torch_available():
    import torch
    import torch.nn.functional as F

    from transformers import (
        AutoModelForCausalLM,
        AutoModelForSeq2SeqLM,
        AutoModelForSpeechSeq2Seq,
        AutoModelForVision2Seq,
<<<<<<< HEAD
        BartForCausalLM,
=======
        AutoProcessor,
        AutoTokenizer,
>>>>>>> 8a2f062e
        BartForConditionalGeneration,
        BartTokenizer,
        GPT2LMHeadModel,
        GPT2Tokenizer,
        ImageGPTForCausalImageModeling,
        SpeechEncoderDecoderModel,
        T5ForConditionalGeneration,
    )
    from transformers.cache_utils import (
        Cache,
        DynamicCache,
        EncoderDecoderCache,
        HybridCache,
        QuantoQuantizedCache,
        StaticCache,
    )
    from transformers.generation import (
        BeamSampleDecoderOnlyOutput,
        BeamSampleEncoderDecoderOutput,
        BeamSearchDecoderOnlyOutput,
        BeamSearchEncoderDecoderOutput,
        DisjunctiveConstraint,
        GenerateBeamDecoderOnlyOutput,
        GenerateBeamEncoderDecoderOutput,
        GenerateDecoderOnlyOutput,
        GenerateEncoderDecoderOutput,
        GenerationConfig,
        GreedySearchDecoderOnlyOutput,
        GreedySearchEncoderDecoderOutput,
        LogitsProcessorList,
        MaxLengthCriteria,
        MinLengthLogitsProcessor,
        PhrasalConstraint,
        PromptLookupCandidateGenerator,
        SampleDecoderOnlyOutput,
        SampleEncoderDecoderOutput,
        StoppingCriteria,
        StoppingCriteriaList,
        SynthIDTextWatermarkingConfig,
        WatermarkDetector,
        WatermarkingConfig,
    )
    from transformers.generation.candidate_generator import (
        AssistedCandidateGenerator,
        AssistedCandidateGeneratorDifferentTokenizers,
    )
    from transformers.generation.utils import _speculative_sampling

from unittest.mock import patch

from transformers.utils import is_sklearn_available


class GenerationTesterMixin:
    input_name = "input_ids"
    model_tester = None
    max_new_tokens = 3

    def prepare_config_and_inputs_for_generate(self, batch_size=2):
        config, inputs_dict = self.model_tester.prepare_config_and_inputs_for_common()

        # We don't want a few model inputs in our model input dictionary for generation tests
        input_keys_to_ignore = [
            # we don't want to mask attention heads
            "head_mask",
            "decoder_head_mask",
            "cross_attn_head_mask",
            # we don't want encoder-decoder models to start from filled decoder ids
            "decoder_input_ids",
            "decoder_attention_mask",
            # we'll set cache use in each test differently
            "use_cache",
            # Ignore labels if it is in the input dict
            "labels",
            # model-specific exceptions should overload/overwrite this function
        ]
        filtered_inputs_dict = {
            k: v[:batch_size, ...] if isinstance(v, torch.Tensor) else v
            for k, v in inputs_dict.items()
            if k not in input_keys_to_ignore
        }

        # It is important set `eos_token_id` to `None` to avoid early stopping (would break for length-based checks)
        text_gen_config = config.get_text_config(decoder=True)
        if text_gen_config.eos_token_id is not None and text_gen_config.pad_token_id is None:
            text_gen_config.pad_token_id = (
                text_gen_config.eos_token_id
                if isinstance(text_gen_config.eos_token_id, int)
                else text_gen_config.eos_token_id[0]
            )
        text_gen_config.eos_token_id = None
        text_gen_config.forced_eos_token_id = None

        return config, filtered_inputs_dict

    def _check_similar_generate_outputs(self, output_1, output_2, atol=1e-5, rtol=1e-5):
        """
        Checks whether a pair of generate outputs are similar. Two `generate` call outputs are considered similar in
        the following siturations:
        1. The sequences are the same
        2. The sequences are different, but the scores up to (and including) the first mismatch are nearly identical
        """
        # scores doesn't include data regarding decoder input tokens
        decoder_input_length = output_1.sequences.shape[1] - len(output_1.scores)
        output_matches = output_1.sequences == output_2.sequences
        has_matching_outputs = output_matches.all()
        has_matching_scores = None
        if not has_matching_outputs:
            for batch_idx in range(output_1.sequences.shape[0]):
                batch_matches = output_matches[batch_idx]
                if batch_matches.all():
                    continue
                first_mismatch_idx = batch_matches.int().argmin()  # gets the index of the first False
                first_mismatch_idx -= decoder_input_length
                output_1_first_mismatch_scores = output_1.scores[first_mismatch_idx][batch_idx]
                output_2_first_mismatch_scores = output_2.scores[first_mismatch_idx][batch_idx]
                has_matching_scores = torch.allclose(
                    output_1_first_mismatch_scores, output_2_first_mismatch_scores, rtol=atol, atol=rtol
                )
                if not has_matching_scores:
                    break
        self.assertTrue(has_matching_outputs or has_matching_scores)

    def _get_logits_processor_kwargs(self, do_sample=False, config=None):
        logits_processor_kwargs = {
            "bad_words_ids": [[1, 0]],
            "repetition_penalty": 1.2,
            "remove_invalid_values": True,
        }
        if do_sample:
            logits_processor_kwargs.update(
                {
                    "top_k": 10,
                    "top_p": 0.7,
                    "temperature": 0.7,
                }
            )
        # TODO (joao, raushan): see this comment for a long-term fix
        # https://github.com/huggingface/transformers/pull/33593#issuecomment-2361824264)
        # This is a band-aid for VLM models, to ensure they don't generate image/video tokens which would cause them
        # to crash. On pretrained models this isn't a risk, as they are trained to not generate these tokens.
        if config is not None:
            for key in [
                "image_token_index",
                "image_token_id",
                "video_token_index",
                "video_token_id",
                "vision_start_token_id",
            ]:
                token_index = getattr(config, key, None)
                if token_index is None and hasattr(self, "model_tester"):
                    token_index = getattr(self.model_tester, key, None)
                if token_index is not None and token_index < config.get_text_config().vocab_size:
                    logits_processor_kwargs["bad_words_ids"].append([token_index])

        return logits_processor_kwargs

    def _get_beam_kwargs(self, num_return_sequences=1):
        beam_kwargs = {
            "early_stopping": False,
            "length_penalty": 2.0,
            "num_beams": 2,
            "num_return_sequences": num_return_sequences,
        }
        return beam_kwargs

    def _get_diverse_beam_kwargs(self, num_return_sequences=1):
        beam_kwargs = {
            "early_stopping": False,
            "length_penalty": 2.0,
            "num_beams": 2,
            "num_return_sequences": num_return_sequences,
            "num_beam_groups": 2,  # one beam per group
            "diversity_penalty": 2.0,
        }
        return beam_kwargs

    def _get_constrained_beam_kwargs(self, num_return_sequences=1):
        beam_kwargs = {
            "early_stopping": False,
            "length_penalty": 2.0,
            "num_beams": num_return_sequences * 4,
            "num_return_sequences": num_return_sequences,
        }
        return beam_kwargs

    def _greedy_generate(
        self,
        model,
        inputs_dict,
        output_scores=False,
        output_logits=False,
        output_attentions=False,
        output_hidden_states=False,
        return_dict_in_generate=False,
        use_cache=True,
    ):
        logits_processor_kwargs = self._get_logits_processor_kwargs(do_sample=False, config=model.config)
        output_generate = model.generate(
            do_sample=False,
            num_beams=1,
            max_new_tokens=self.max_new_tokens,
            output_attentions=output_attentions,
            output_hidden_states=output_hidden_states,
            output_scores=output_scores,
            output_logits=output_logits,
            return_dict_in_generate=return_dict_in_generate,
            use_cache=use_cache,
            **logits_processor_kwargs,
            **inputs_dict,
        )

        return output_generate

    def _sample_generate(
        self,
        model,
        inputs_dict,
        num_return_sequences,
        output_scores=False,
        output_logits=False,
        output_attentions=False,
        output_hidden_states=False,
        return_dict_in_generate=False,
        use_cache=True,
    ):
        torch.manual_seed(0)
        logits_processor_kwargs = self._get_logits_processor_kwargs(do_sample=True, config=model.config)
        output_generate = model.generate(
            do_sample=True,
            num_beams=1,
            max_new_tokens=self.max_new_tokens,
            num_return_sequences=num_return_sequences,
            output_scores=output_scores,
            output_logits=output_logits,
            output_attentions=output_attentions,
            output_hidden_states=output_hidden_states,
            return_dict_in_generate=return_dict_in_generate,
            use_cache=use_cache,
            **logits_processor_kwargs,
            **inputs_dict,
        )

        return output_generate

    def _beam_search_generate(
        self,
        model,
        inputs_dict,
        beam_kwargs,
        output_scores=False,
        output_logits=False,
        output_attentions=False,
        output_hidden_states=False,
        return_dict_in_generate=False,
        use_cache=True,
    ):
        logits_processor_kwargs = self._get_logits_processor_kwargs(do_sample=False, config=model.config)
        output_generate = model.generate(
            do_sample=False,
            max_new_tokens=self.max_new_tokens,
            output_scores=output_scores,
            output_logits=output_logits,
            output_attentions=output_attentions,
            output_hidden_states=output_hidden_states,
            return_dict_in_generate=return_dict_in_generate,
            use_cache=use_cache,
            **beam_kwargs,
            **logits_processor_kwargs,
            **inputs_dict,
        )

        return output_generate

    def _beam_sample_generate(
        self,
        model,
        inputs_dict,
        beam_kwargs,
        output_scores=False,
        output_logits=False,
        output_attentions=False,
        output_hidden_states=False,
        return_dict_in_generate=False,
        use_cache=True,
    ):
        torch.manual_seed(0)
        logits_processor_kwargs = self._get_logits_processor_kwargs(do_sample=True, config=model.config)
        output_generate = model.generate(
            do_sample=True,
            max_new_tokens=self.max_new_tokens,
            output_scores=output_scores,
            output_logits=output_logits,
            output_attentions=output_attentions,
            output_hidden_states=output_hidden_states,
            return_dict_in_generate=return_dict_in_generate,
            use_cache=use_cache,
            **beam_kwargs,
            **logits_processor_kwargs,
            **inputs_dict,
        )

        return output_generate

    def _group_beam_search_generate(
        self,
        model,
        inputs_dict,
        beam_kwargs,
        output_scores=False,
        output_logits=False,
        output_attentions=False,
        output_hidden_states=False,
        return_dict_in_generate=False,
        use_cache=True,
    ):
        logits_processor_kwargs = self._get_logits_processor_kwargs(do_sample=False, config=model.config)
        output_generate = model.generate(
            do_sample=False,
            max_new_tokens=self.max_new_tokens,
            output_scores=output_scores,
            output_logits=output_logits,
            output_attentions=output_attentions,
            output_hidden_states=output_hidden_states,
            return_dict_in_generate=return_dict_in_generate,
            use_cache=use_cache,
            **beam_kwargs,
            **logits_processor_kwargs,
            **inputs_dict,
        )

        return output_generate

    def _constrained_beam_search_generate(
        self,
        model,
        inputs_dict,
        constraints,
        beam_kwargs,
        output_scores=False,
        output_logits=False,
        output_attentions=False,
        output_hidden_states=False,
        return_dict_in_generate=False,
        use_cache=True,
    ):
        logits_processor_kwargs = self._get_logits_processor_kwargs(do_sample=False, config=model.config)
        output_generate = model.generate(
            do_sample=False,
            max_new_tokens=self.max_new_tokens,
            output_scores=output_scores,
            output_logits=output_logits,
            output_attentions=output_attentions,
            output_hidden_states=output_hidden_states,
            return_dict_in_generate=return_dict_in_generate,
            constraints=constraints,
            use_cache=use_cache,
            **beam_kwargs,
            **logits_processor_kwargs,
            **inputs_dict,
        )

        return output_generate

    def _contrastive_generate(
        self,
        model,
        inputs_dict,
        output_scores=False,
        output_logits=False,
        output_attentions=False,
        output_hidden_states=False,
        return_dict_in_generate=False,
        use_cache=True,
    ):
        contrastive_search_kwargs = {
            "penalty_alpha": 0.6,
            "top_k": 5,
        }

        logits_processor_kwargs = self._get_logits_processor_kwargs(do_sample=False, config=model.config)
        output_generate = model.generate(
            do_sample=False,
            num_beams=1,
            max_new_tokens=self.max_new_tokens,
            output_attentions=output_attentions,
            output_hidden_states=output_hidden_states,
            output_scores=output_scores,
            output_logits=output_logits,
            return_dict_in_generate=return_dict_in_generate,
            use_cache=use_cache,
            **logits_processor_kwargs,
            **contrastive_search_kwargs,
            **inputs_dict,
        )

        return output_generate

    @pytest.mark.generate
    def test_greedy_generate(self):
        for model_class in self.all_generative_model_classes:
            config, inputs_dict = self.prepare_config_and_inputs_for_generate()

            model = model_class(config).to(torch_device).eval()
            output_generate = self._greedy_generate(model=model, inputs_dict=inputs_dict)

            if model.config.is_encoder_decoder:
                self.assertTrue(output_generate.shape[-1] == self.max_new_tokens + 1)
            else:
                self.assertTrue(output_generate.shape[-1] == self.max_new_tokens + inputs_dict["input_ids"].shape[-1])

    @pytest.mark.generate
    def test_greedy_generate_dict_outputs(self):
        for model_class in self.all_generative_model_classes:
            config, inputs_dict = self.prepare_config_and_inputs_for_generate()
            if self.has_attentions:
                config._attn_implementation = "eager"  # can't output attentions otherwise

            model = model_class(config).to(torch_device).eval()
            output_generate = self._greedy_generate(
                model=model,
                inputs_dict=inputs_dict,
                output_scores=True,
                output_logits=True,
                output_hidden_states=True,
                output_attentions=self.has_attentions,
                return_dict_in_generate=True,
                use_cache=False,
            )

            if model.config.is_encoder_decoder:
                self.assertTrue(output_generate.sequences.shape[-1] == self.max_new_tokens + 1)
                self.assertIsInstance(output_generate, GenerateEncoderDecoderOutput)
                # Retrocompatibility check
                self.assertIsInstance(output_generate, GreedySearchEncoderDecoderOutput)
            else:
                self.assertTrue(
                    output_generate.sequences.shape[-1] == self.max_new_tokens + inputs_dict["input_ids"].shape[-1]
                )
                self.assertIsInstance(output_generate, GenerateDecoderOnlyOutput)
                # Retrocompatibility check
                self.assertIsInstance(output_generate, GreedySearchDecoderOnlyOutput)

            self._check_generate_outputs(output_generate, model.config)

    @pytest.mark.generate
    def test_greedy_generate_dict_outputs_use_cache(self):
        for model_class in self.all_generative_model_classes:
            config, inputs_dict = self.prepare_config_and_inputs_for_generate()
            if self.has_attentions:
                config._attn_implementation = "eager"  # can't output attentions otherwise

            if not hasattr(config.get_text_config(), "use_cache"):
                self.skipTest(reason=f"{model_class.__name__} doesn't support caching")
            if any(model_name in model_class.__name__.lower() for model_name in ["rwkv"]):
                self.skipTest(reason="Won't fix: model with non-standard dictionary output shapes")

            config.is_decoder = True
            model = model_class(config).to(torch_device).eval()
            output_generate = self._greedy_generate(
                model=model,
                inputs_dict=inputs_dict,
                output_scores=True,
                output_logits=True,
                output_hidden_states=True,
                output_attentions=self.has_attentions,
                return_dict_in_generate=True,
                use_cache=True,  # Enable cache
            )

            if model.config.is_encoder_decoder:
                self.assertTrue(output_generate.sequences.shape[-1] == self.max_new_tokens + 1)
            else:
                self.assertTrue(
                    output_generate.sequences.shape[-1] == self.max_new_tokens + inputs_dict["input_ids"].shape[-1]
                )

            self._check_generate_outputs(output_generate, model.config, use_cache=True)

    @pytest.mark.generate
    def test_sample_generate(self):
        for model_class in self.all_generative_model_classes:
            config, inputs_dict = self.prepare_config_and_inputs_for_generate()

            model = model_class(config).to(torch_device).eval()
            output_generate = self._sample_generate(model=model, inputs_dict=inputs_dict, num_return_sequences=1)

            if model.config.is_encoder_decoder:
                self.assertTrue(output_generate.shape[-1] == self.max_new_tokens + 1)
            else:
                self.assertTrue(output_generate.shape[-1] == self.max_new_tokens + inputs_dict["input_ids"].shape[-1])

    @pytest.mark.generate
    def test_sample_generate_dict_output(self):
        for model_class in self.all_generative_model_classes:
            config, inputs_dict = self.prepare_config_and_inputs_for_generate()
            if self.has_attentions:
                config._attn_implementation = "eager"  # can't output attentions otherwise

            model = model_class(config).to(torch_device).eval()
            output_generate = self._sample_generate(
                model=model,
                inputs_dict=inputs_dict,
                num_return_sequences=2,
                output_scores=True,
                output_logits=True,
                output_hidden_states=True,
                output_attentions=self.has_attentions,
                return_dict_in_generate=True,
                use_cache=False,
            )

            if model.config.is_encoder_decoder:
                self.assertTrue(output_generate.sequences.shape[-1] == self.max_new_tokens + 1)
                self.assertIsInstance(output_generate, GenerateEncoderDecoderOutput)
                # Retrocompatibility check
                self.assertIsInstance(output_generate, SampleEncoderDecoderOutput)
            else:
                self.assertTrue(
                    output_generate.sequences.shape[-1] == self.max_new_tokens + inputs_dict["input_ids"].shape[-1]
                )
                self.assertIsInstance(output_generate, GenerateDecoderOnlyOutput)
                # Retrocompatibility check
                self.assertIsInstance(output_generate, SampleDecoderOnlyOutput)

            self._check_generate_outputs(output_generate, model.config, num_return_sequences=2)

    @pytest.mark.generate
    def test_beam_search_generate(self):
        for model_class in self.all_generative_model_classes:
            config, inputs_dict = self.prepare_config_and_inputs_for_generate()

            model = model_class(config).to(torch_device).eval()

            beam_kwargs = self._get_beam_kwargs()
            output_generate = self._beam_search_generate(model=model, inputs_dict=inputs_dict, beam_kwargs=beam_kwargs)

            if model.config.is_encoder_decoder:
                self.assertTrue(output_generate.shape[-1] == self.max_new_tokens + 1)
            else:
                self.assertTrue(output_generate.shape[-1] == self.max_new_tokens + inputs_dict["input_ids"].shape[-1])

    @pytest.mark.generate
    def test_beam_search_generate_dict_output(self):
        for model_class in self.all_generative_model_classes:
            config, inputs_dict = self.prepare_config_and_inputs_for_generate()
            if self.has_attentions:
                config._attn_implementation = "eager"  # can't output attentions otherwise

            model = model_class(config).to(torch_device).eval()
            beam_kwargs = self._get_beam_kwargs()
            output_generate = self._beam_search_generate(
                model=model,
                inputs_dict=inputs_dict,
                beam_kwargs=beam_kwargs,
                output_scores=True,
                output_logits=True,
                output_hidden_states=True,
                output_attentions=self.has_attentions,
                return_dict_in_generate=True,
                use_cache=False,
            )
            if model.config.is_encoder_decoder:
                self.assertTrue(output_generate.sequences.shape[-1] == self.max_new_tokens + 1)
                self.assertIsInstance(output_generate, GenerateBeamEncoderDecoderOutput)
                # Retrocompatibility check
                self.assertIsInstance(output_generate, BeamSearchEncoderDecoderOutput)
            else:
                self.assertTrue(
                    output_generate.sequences.shape[-1] == self.max_new_tokens + inputs_dict["input_ids"].shape[-1]
                )
                self.assertIsInstance(output_generate, GenerateBeamDecoderOnlyOutput)
                # Retrocompatibility check
                self.assertIsInstance(output_generate, BeamSearchDecoderOnlyOutput)

            self._check_generate_outputs(
                output_generate,
                model.config,
                num_return_sequences=beam_kwargs["num_return_sequences"],
                num_beams=beam_kwargs["num_beams"],
            )

    @pytest.mark.generate
    def test_beam_search_generate_dict_outputs_use_cache(self):
        for model_class in self.all_generative_model_classes:
            config, inputs_dict = self.prepare_config_and_inputs_for_generate()

            if not hasattr(config.get_text_config(), "use_cache"):
                self.skipTest(reason=f"{model_class.__name__} doesn't support caching")
            if any(model_name in model_class.__name__.lower() for model_name in ["rwkv"]):
                self.skipTest(reason="Won't fix: model with non-standard dictionary output shapes")

            if self.has_attentions:
                config._attn_implementation = "eager"  # can't output attentions otherwise
            model = model_class(config).to(torch_device).eval()
            beam_kwargs = self._get_beam_kwargs()

            config.is_decoder = True
            model = model_class(config).to(torch_device).eval()
            output_generate = self._beam_search_generate(
                model=model,
                inputs_dict=inputs_dict,
                beam_kwargs=beam_kwargs,
                output_scores=True,
                output_logits=True,
                output_hidden_states=True,
                output_attentions=self.has_attentions,
                return_dict_in_generate=True,
                use_cache=True,  # Enable cache
            )

            if model.config.is_encoder_decoder:
                self.assertTrue(output_generate.sequences.shape[-1] == self.max_new_tokens + 1)
            else:
                self.assertTrue(
                    output_generate.sequences.shape[-1] == self.max_new_tokens + inputs_dict["input_ids"].shape[-1]
                )

            self._check_generate_outputs(
                output_generate,
                model.config,
                use_cache=True,
                num_return_sequences=beam_kwargs["num_return_sequences"],
                num_beams=beam_kwargs["num_beams"],
            )

    @require_accelerate
    @require_torch_multi_accelerator
    @pytest.mark.generate
    def test_model_parallel_beam_search(self):
        if "xpu" in torch_device:
            if not (is_ipex_available("2.5") or version.parse(torch.__version__) >= version.parse("2.6")):
                self.skipTest(reason="device_map='auto' does not work with XPU devices")

        for model_class in self.all_generative_model_classes:
            if model_class._no_split_modules is None:
                continue

            config, inputs_dict = self.prepare_config_and_inputs_for_generate()

            model = model_class(config).eval()
            with tempfile.TemporaryDirectory() as tmp_dir:
                model.cpu().save_pretrained(tmp_dir)
                new_model = model_class.from_pretrained(tmp_dir, device_map="auto")

                new_model.generate(
                    max_new_tokens=self.max_new_tokens,
                    num_beams=2,
                    **inputs_dict,
                )

    @pytest.mark.generate
    def test_beam_sample_generate(self):
        for model_class in self.all_generative_model_classes:
            config, inputs_dict = self.prepare_config_and_inputs_for_generate()

            model = model_class(config).to(torch_device).eval()
            beam_kwargs = self._get_beam_kwargs()
            output_generate = self._beam_sample_generate(
                model=model,
                inputs_dict=inputs_dict,
                beam_kwargs=beam_kwargs,
            )

            if model.config.is_encoder_decoder:
                self.assertTrue(output_generate.shape[-1] == self.max_new_tokens + 1)
            else:
                self.assertTrue(output_generate.shape[-1] == self.max_new_tokens + inputs_dict["input_ids"].shape[-1])

    @pytest.mark.generate
    def test_beam_sample_generate_dict_output(self):
        for model_class in self.all_generative_model_classes:
            config, inputs_dict = self.prepare_config_and_inputs_for_generate()
            if self.has_attentions:
                config._attn_implementation = "eager"  # can't output attentions otherwise

            model = model_class(config).to(torch_device).eval()
            beam_kwargs = self._get_beam_kwargs()

            output_generate = self._beam_sample_generate(
                model=model,
                inputs_dict=inputs_dict,
                beam_kwargs=beam_kwargs,
                output_scores=True,
                output_logits=True,
                output_hidden_states=True,
                output_attentions=self.has_attentions,
                return_dict_in_generate=True,
                use_cache=False,
            )

            if model.config.is_encoder_decoder:
                self.assertTrue(output_generate.sequences.shape[-1] == self.max_new_tokens + 1)
                self.assertIsInstance(output_generate, GenerateBeamEncoderDecoderOutput)
                # Retrocompatibility check
                self.assertIsInstance(output_generate, BeamSampleEncoderDecoderOutput)
            else:
                self.assertTrue(
                    output_generate.sequences.shape[-1] == self.max_new_tokens + inputs_dict["input_ids"].shape[-1]
                )
                self.assertIsInstance(output_generate, GenerateBeamDecoderOnlyOutput)
                # Retrocompatibility check
                self.assertIsInstance(output_generate, BeamSampleDecoderOnlyOutput)

            self._check_generate_outputs(
                output_generate,
                model.config,
                num_return_sequences=beam_kwargs["num_return_sequences"],
                num_beams=beam_kwargs["num_beams"],
            )

    @pytest.mark.generate
    def test_generate_without_input_ids(self):
        config, _ = self.prepare_config_and_inputs_for_generate()

        # if no bos token id => cannot generate from None
        if config.bos_token_id is None:
            self.skipTest(reason="bos_token_id is None")

        # hack in case they are equal, otherwise the attn mask will be [0]
        if config.bos_token_id == config.pad_token_id:
            config.pad_token_id = None

        for model_class in self.all_generative_model_classes:
            model = model_class(config).to(torch_device)
            model.eval()

            output_ids_generate = model.generate(
                do_sample=False, max_new_tokens=self.max_new_tokens, remove_invalid_values=True
            )
            self.assertIsNotNone(output_ids_generate)

    @pytest.mark.generate
    def test_group_beam_search_generate(self):
        for model_class in self.all_generative_model_classes:
            config, inputs_dict = self.prepare_config_and_inputs_for_generate()

            model = model_class(config).to(torch_device).eval()
            # check `generate()` and `group_beam_search()` are equal
            beam_kwargs = self._get_diverse_beam_kwargs()
            output_generate = self._group_beam_search_generate(
                model=model,
                inputs_dict=inputs_dict,
                beam_kwargs=beam_kwargs,
            )
            if model.config.is_encoder_decoder:
                self.assertTrue(output_generate.shape[-1] == self.max_new_tokens + 1)
            else:
                self.assertTrue(output_generate.shape[-1] == self.max_new_tokens + inputs_dict["input_ids"].shape[-1])

            # check `group_beam_search` for higher than 1 `num_return_sequences`
            num_return_sequences = 2
            beam_kwargs = self._get_diverse_beam_kwargs(num_return_sequences=num_return_sequences)
            output_generate = self._group_beam_search_generate(
                model=model,
                inputs_dict=inputs_dict,
                beam_kwargs=beam_kwargs,
            )
            if model.config.is_encoder_decoder:
                self.assertTrue(output_generate.shape[-1] == self.max_new_tokens + 1)
            else:
                self.assertTrue(output_generate.shape[-1] == self.max_new_tokens + inputs_dict["input_ids"].shape[-1])

    @pytest.mark.generate
    def test_group_beam_search_generate_dict_output(self):
        for model_class in self.all_generative_model_classes:
            config, inputs_dict = self.prepare_config_and_inputs_for_generate()
            if self.has_attentions:
                config._attn_implementation = "eager"  # can't output attentions otherwise

            model = model_class(config).to(torch_device).eval()
            beam_kwargs = self._get_diverse_beam_kwargs()
            output_generate = self._group_beam_search_generate(
                model=model,
                inputs_dict=inputs_dict,
                beam_kwargs=beam_kwargs,
                output_scores=True,
                output_logits=True,
                output_hidden_states=True,
                output_attentions=self.has_attentions,
                return_dict_in_generate=True,
                use_cache=False,
            )
            if model.config.is_encoder_decoder:
                self.assertTrue(output_generate.sequences.shape[-1] == self.max_new_tokens + 1)
                self.assertIsInstance(output_generate, GenerateBeamEncoderDecoderOutput)
                # Retrocompatibility check
                self.assertIsInstance(output_generate, BeamSearchEncoderDecoderOutput)
            else:
                self.assertTrue(
                    output_generate.sequences.shape[-1] == self.max_new_tokens + inputs_dict["input_ids"].shape[-1]
                )
                self.assertIsInstance(output_generate, GenerateBeamDecoderOnlyOutput)
                # Retrocompatibility check
                self.assertIsInstance(output_generate, BeamSearchDecoderOnlyOutput)

            self._check_generate_outputs(
                output_generate,
                model.config,
                num_return_sequences=beam_kwargs["num_return_sequences"],
                num_beams=beam_kwargs["num_beams"],
            )

    # TODO: @gante check why it is flaky
    @is_flaky()
    @pytest.mark.generate
    def test_constrained_beam_search_generate(self):
        for model_class in self.all_generative_model_classes:
            config, inputs_dict = self.prepare_config_and_inputs_for_generate()

            model = model_class(config).to(torch_device).eval()

            # Sample constraints
            min_id = 3
            max_id = config.get_text_config(decoder=True).vocab_size

            force_tokens = torch.randint(min_id, max_id, (1, 2)).tolist()[0]
            constraints = [
                PhrasalConstraint(force_tokens),
            ]

            beam_kwargs = self._get_constrained_beam_kwargs()
            output_generate = self._constrained_beam_search_generate(
                model=model,
                inputs_dict=inputs_dict,
                constraints=constraints,
                beam_kwargs=beam_kwargs,
            )

            if model.config.is_encoder_decoder:
                self.assertTrue(output_generate.shape[-1] == self.max_new_tokens + 1)
            else:
                self.assertTrue(output_generate.shape[-1] == self.max_new_tokens + inputs_dict["input_ids"].shape[-1])

            for generation_output in output_generate:
                self._check_sequence_inside_sequence(force_tokens, generation_output)

            # check`constrained_beam_search` for higher than 1 `num_return_sequences`
            # Sample constraints
            force_tokens = torch.randint(min_id, max_id, (1, 2)).tolist()[0]
            constraints = [
                PhrasalConstraint(force_tokens),
            ]

            beam_kwargs = self._get_constrained_beam_kwargs(num_return_sequences=2)

            output_generate = self._constrained_beam_search_generate(
                model=model,
                inputs_dict=inputs_dict,
                constraints=constraints,
                beam_kwargs=beam_kwargs,
            )

            if model.config.is_encoder_decoder:
                self.assertTrue(output_generate.shape[-1] == self.max_new_tokens + 1)
            else:
                self.assertTrue(output_generate.shape[-1] == self.max_new_tokens + inputs_dict["input_ids"].shape[-1])

            for generation_output in output_generate:
                self._check_sequence_inside_sequence(force_tokens, generation_output)

    @pytest.mark.generate
    def test_constrained_beam_search_generate_dict_output(self):
        for model_class in self.all_generative_model_classes:
            config, inputs_dict = self.prepare_config_and_inputs_for_generate()
            if self.has_attentions:
                config._attn_implementation = "eager"  # can't output attentions otherwise

            model = model_class(config).to(torch_device).eval()

            # Sample constraints
            min_id = 3
            max_id = model.config.get_text_config(decoder=True).vocab_size
            force_tokens = torch.randint(min_id, max_id, (1, 2)).tolist()[0]
            constraints = [
                PhrasalConstraint(force_tokens),
            ]

            beam_kwargs = self._get_constrained_beam_kwargs()
            output_generate = self._constrained_beam_search_generate(
                model=model,
                inputs_dict=inputs_dict,
                constraints=constraints,
                beam_kwargs=beam_kwargs,
                output_scores=True,
                output_logits=True,
                output_hidden_states=True,
                output_attentions=self.has_attentions,
                return_dict_in_generate=True,
                use_cache=False,
            )

            if model.config.is_encoder_decoder:
                self.assertTrue(output_generate.sequences.shape[-1] == self.max_new_tokens + 1)
                self.assertIsInstance(output_generate, GenerateBeamEncoderDecoderOutput)
                # Retrocompatibility check
                self.assertIsInstance(output_generate, BeamSearchEncoderDecoderOutput)
            else:
                self.assertTrue(
                    output_generate.sequences.shape[-1] == self.max_new_tokens + inputs_dict["input_ids"].shape[-1]
                )
                self.assertIsInstance(output_generate, GenerateBeamDecoderOnlyOutput)
                # Retrocompatibility check
                self.assertIsInstance(output_generate, BeamSearchDecoderOnlyOutput)

            self._check_generate_outputs(
                output_generate,
                model.config,
                num_return_sequences=beam_kwargs["num_return_sequences"],
                num_beams=beam_kwargs["num_beams"],
            )

    @pytest.mark.generate
    def test_contrastive_generate(self):
        for model_class in self.all_generative_model_classes:
            if model_class._is_stateful:
                self.skipTest(reason="Stateful models don't support contrastive search generation")

            # won't fix: FSMT and Reformer have a different cache variable type (and format).
            if any(model_name in model_class.__name__.lower() for model_name in ["fsmt", "reformer"]):
                self.skipTest(reason="Won't fix: old model with different cache format")

            config, inputs_dict = self.prepare_config_and_inputs_for_generate()

            # NOTE: contrastive search only works with cache on at the moment.
            if not hasattr(config.get_text_config(), "use_cache"):
                self.skipTest(reason=f"{model_class.__name__} doesn't support caching")
            config.is_decoder = True

            # test old generation output for backwards compatibility
            model = model_class(config).to(torch_device).eval()
            output_generate = self._contrastive_generate(
                model=model,
                inputs_dict=inputs_dict,
                use_cache=True,  # Enable cache
            )
            if model.config.is_encoder_decoder:
                self.assertTrue(output_generate.shape[-1] == self.max_new_tokens + 1)
            else:
                self.assertTrue(output_generate.shape[-1] == self.max_new_tokens + inputs_dict["input_ids"].shape[-1])

    @pytest.mark.generate
    def test_contrastive_generate_dict_outputs_use_cache(self):
        for model_class in self.all_generative_model_classes:
            if model_class._is_stateful:
                self.skipTest(reason="Stateful models don't support contrastive search generation")

            # won't fix: FSMT and Reformer have a different cache variable type (and format).
            if any(model_name in model_class.__name__.lower() for model_name in ["fsmt", "reformer"]):
                self.skipTest(reason="Won't fix: old model with different cache format")

            config, inputs_dict = self.prepare_config_and_inputs_for_generate()

            # NOTE: contrastive search only works with cache on at the moment.
            if not hasattr(config.get_text_config(), "use_cache"):
                self.skipTest(reason=f"{model_class.__name__} doesn't support caching")
            config.is_decoder = True
            if self.has_attentions:
                config._attn_implementation = "eager"  # can't output attentions otherwise

            model = model_class(config).to(torch_device).eval()
            output_generate = self._contrastive_generate(
                model=model,
                inputs_dict=inputs_dict,
                output_scores=True,
                output_logits=True,
                output_hidden_states=True,
                output_attentions=self.has_attentions,
                return_dict_in_generate=True,
                use_cache=True,  # Enable cache
            )

            if model.config.is_encoder_decoder:
                self.assertTrue(output_generate.sequences.shape[-1] == self.max_new_tokens + 1)
            else:
                self.assertTrue(
                    output_generate.sequences.shape[-1] == self.max_new_tokens + inputs_dict["input_ids"].shape[-1]
                )

            self._check_generate_outputs(output_generate, model.config, use_cache=True)

    @pytest.mark.generate
    def test_contrastive_generate_low_memory(self):
        # Check that choosing 'low_memory' does not change the model output
        for model_class in self.all_generative_model_classes:
            if model_class._is_stateful:
                self.skipTest(reason="Stateful models don't support contrastive search generation")

            if any(model_name in model_class.__name__.lower() for model_name in ["fsmt", "reformer", "speech2text"]):
                self.skipTest(reason="Won't fix: old model with different cache format")
            if any(model_name in model_class.__name__.lower() for model_name in ["gptbigcode"]):
                self.skipTest(reason="TODO: fix me")

            config, inputs_dict = self.prepare_config_and_inputs_for_generate(batch_size=1)

            # NOTE: contrastive search only works with cache on at the moment.
            if not hasattr(config.get_text_config(), "use_cache"):
                self.skipTest(reason=f"{model_class.__name__} doesn't support caching")

            config.is_decoder = True

            # test output equality of low versus high memory
            model = model_class(config).to(torch_device).eval()

            low_output = model.generate(
                top_k=4,
                penalty_alpha=0.6,
                low_memory=True,
                max_new_tokens=self.max_new_tokens,
                **inputs_dict,
                use_cache=True,
            )

            high_output = model.generate(
                top_k=4,
                penalty_alpha=0.6,
                low_memory=False,
                max_new_tokens=self.max_new_tokens,
                **inputs_dict,
                use_cache=True,
            )
            self.assertListEqual(low_output.tolist(), high_output.tolist())

    @pytest.mark.generate
    def test_beam_search_low_memory(self):
        # Check that choosing 'low_memory' does not change the model output
        for model_class in self.all_generative_model_classes:
            if model_class._is_stateful:
                self.skipTest(reason="May fix in the future: need custom cache handling")
            if any(model_name in model_class.__name__.lower() for model_name in ["fsmt", "reformer"]):
                self.skipTest(reason="Won't fix: old model with different cache format")
            if any(
                model_name in model_class.__name__.lower()
                for model_name in [
                    "ctrl",
                    "gptbigcode",
                    "transo_xl",
                    "xlnet",
                    "cpm",
                    "jamba",
                ]
            ):
                self.skipTest(reason="May fix in the future: need model-specific fixes")

            set_model_tester_for_less_flaky_test(self)

            config, inputs_dict = self.prepare_config_and_inputs_for_generate()
            set_config_for_less_flaky_test(config)
            # batch_size=1 is ok, but batch_size>1 will cause non-identical output

            config.use_cache = True
            config.is_decoder = True

            # test output equality of low versus high memory
            model = model_class(config).to(torch_device).eval()
            set_model_for_less_flaky_test(model)

            logits_processor_kwargs = self._get_logits_processor_kwargs(config=model.config)

            low_output = model.generate(
                **inputs_dict,
                max_new_tokens=8,
                num_beams=5,
                early_stopping=True,
                low_memory=True,
                use_cache=True,
                output_scores=True,
                output_logits=True,
                return_dict_in_generate=True,
                **logits_processor_kwargs,
            )

            high_output = model.generate(
                **inputs_dict,
                max_new_tokens=8,
                num_beams=5,
                early_stopping=True,
                low_memory=False,
                use_cache=True,
                output_scores=True,
                output_logits=True,
                return_dict_in_generate=True,
                **logits_processor_kwargs,
            )
            # The two outputs must match and their shape must be as expected
            self._check_similar_generate_outputs(low_output, high_output)

    @pytest.mark.generate
    @parameterized.expand([("random",), ("same",)])
    def test_assisted_decoding_matches_greedy_search(self, assistant_type):
        # This test ensures that the assisted generation does not introduce output changes over greedy search.
        # See https://github.com/huggingface/transformers/issues/25420#issuecomment-1775317535 for more info.
        # NOTE: It breaks the pattern in the tests above, for multiple reasons:
        # - assisted_decoding, contrarily to the other methods, can't be called on its own (e.g. needs to
        # prepare the assistant encoder outputs in the main generate body);
        # - assisted_decoding does not support `use_cache = False`
        # - assisted_decoding does not support `batch_size > 1`

        for model_class in self.all_generative_model_classes:
            if model_class._is_stateful:
                self.skipTest(reason="Stateful models don't support assisted generation")
            if any(model_name in model_class.__name__.lower() for model_name in ["fsmt", "reformer"]):
                self.skipTest(reason="Won't fix: old model with different cache format")
            if any(
                model_name in model_class.__name__.lower()
                for model_name in [
                    "bigbirdpegasus",
                    "led",
                    "mega",
                    "moshi",
                    "speech2text",
                    "git",
                    "prophetnet",
                    "seamlessm4t",
                    "clvp",
                    "mllama",  # special cache sizes
                    "blip2",  # overridden `generate()`
                    "instructblip",
                    "instructblipvideo",
                ]
            ):
                self.skipTest(reason="May fix in the future: need model-specific fixes")

            # enable cache
            config, inputs_dict = self.prepare_config_and_inputs_for_generate(batch_size=1)

            # NOTE: assisted generation only works with cache on at the moment.
            if not hasattr(config.get_text_config(), "use_cache"):
                self.skipTest(reason=f"{model_class.__name__} doesn't support caching")

            config.is_decoder = True
            model = model_class(config).to(torch_device).eval()
            # Sets assisted generation arguments such that:
            # a) no EOS is generated, to ensure generation doesn't break early
            # b) the assistant model always generates two tokens when it is called, to ensure the input preparation of
            #    the assistant model is correct
            # c) there are at least two forward passes in the main model, to ensure the input preparation of
            #    the main model is correct
            generation_kwargs = {
                "eos_token_id": -1,  # see a)
                "max_new_tokens": 4,  # see c)
                "num_beams": 1,
                "do_sample": False,
                "output_scores": True,
                "output_logits": True,
                "output_hidden_states": True,
                "output_attentions": self.has_attentions,
                "return_dict_in_generate": True,
                "use_cache": True,
            }
            logits_processor_kwargs = self._get_logits_processor_kwargs(config=model.config)

            output_greedy = model.generate(**generation_kwargs, **inputs_dict, **logits_processor_kwargs)

            # test with the same assistant model or randomly init one
            # in the first case all candidate tokens are accepted, in the second none is accepted
            # case when some are accepted and some not is hard to reproduce, so let's hope this catches most errors :)
            if assistant_type == "random":
                assistant_model = model_class(config).to(torch_device).eval()
            else:
                assistant_model = model
            assistant_model.generation_config.num_assistant_tokens = 2  # see b)
            assistant_model.generation_config.num_assistant_tokens_schedule = "constant"  # see b)
            generation_kwargs.update({"assistant_model": assistant_model})
            output_assisted = model.generate(**generation_kwargs, **inputs_dict, **logits_processor_kwargs)

            # The two outputs must match and their shape must be as expected
            self._check_similar_generate_outputs(output_greedy, output_assisted)
            for output in (output_greedy, output_assisted):
                self._check_generate_outputs(output, model.config, use_cache=True)

    @pytest.mark.generate
    def test_prompt_lookup_decoding_matches_greedy_search(self):
        # This test ensures that the prompt lookup generation does not introduce output changes over greedy search.
        # This test is mostly a copy of test_assisted_decoding_matches_greedy_search

        for model_class in self.all_generative_model_classes:
            if model_class._is_stateful:
                self.skipTest(reason="Stateful models don't support assisted generation")
            if any(model_name in model_class.__name__.lower() for model_name in ["fsmt", "reformer"]):
                self.skipTest(reason="Won't fix: old model with different cache format")
            if any(
                model_name in model_class.__name__.lower()
                for model_name in [
                    "bigbirdpegasus",
                    "led",
                    "mega",
                    "moshi",
                    "speech2text",
                    "git",
                    "prophetnet",
                    "seamlessm4t",
                    "clvp",
                    "fuyu",
                    "mllama",  # special cache sizes
                    "blip2",  # overridden `generate()`
                    "instructblip",
                    "instructblipvideo",
                ]
            ):
                self.skipTest(reason="May fix in the future: need model-specific fixes")

            # enable cache
            config, inputs_dict = self.prepare_config_and_inputs_for_generate(batch_size=1)

            # NOTE: assisted generation only works with cache on at the moment.
            if not hasattr(config.get_text_config(), "use_cache"):
                self.skipTest(reason=f"{model_class.__name__} doesn't support caching")

            config.is_decoder = True
            model = model_class(config).to(torch_device).eval()
            # Sets assisted generation arguments such that:
            # a) no EOS is generated, to ensure generation doesn't break early
            # b) the prompt lookup tries to give the model 2 tokens, to ensure the input preparation of
            #    prompt lookup is correct
            # c) there are at least two forward passes in the main model, to ensure the input preparation of
            #    the main model is correct
            generation_kwargs = {
                "eos_token_id": -1,  # see a)
                "max_new_tokens": 4,  # see c)
                "num_beams": 1,
                "do_sample": False,
                "output_scores": True,
                "output_logits": True,
                "output_hidden_states": True,
                "output_attentions": self.has_attentions,
                "return_dict_in_generate": True,
                "use_cache": True,
            }

            output_greedy = model.generate(**generation_kwargs, **inputs_dict)

            generation_kwargs.update({"prompt_lookup_num_tokens": 2})  # see b)
            output_prompt_lookup = model.generate(**generation_kwargs, **inputs_dict)

            # The two outputs must match and their shape must be as expected
            self._check_similar_generate_outputs(output_greedy, output_prompt_lookup)
            for output in (output_greedy, output_prompt_lookup):
                self._check_generate_outputs(output, model.config, use_cache=True)

    @pytest.mark.generate
    def test_dola_decoding_sample(self):
        # TODO (joao): investigate skips, try to reduce incompatibilities
        for model_class in self.all_generative_model_classes:
            if model_class._is_stateful:
                self.skipTest(reason="Stateful models don't support DoLa decoding")

            if any(model_name in model_class.__name__.lower() for model_name in ["reformer"]):
                self.skipTest("Skip Reformer as the lm_head input size is 2 * hidden size, adopted from Rev Nets.")

            if any(model_name in model_class.__name__.lower() for model_name in ["marian", "mbart", "pegasus"]):
                self.skipTest("DoLa is not supported for models that don't return layerwise hidden states")

            if any(model_name == model_class.__name__ for model_name in ["LlavaNextVideoForConditionalGeneration"]):
                self.skipTest(f"DoLa is failing for {model_class.__name__}")

            # enable cache if the model is not openai-gpt, xlnet, cpm, or xlm
            config, inputs_dict = self.prepare_config_and_inputs_for_generate()

            # Encoder-decoder models are not supported
            if config.is_encoder_decoder:
                self.skipTest("DoLa is not supported for encoder-decoder models")
            config.is_decoder = True
            model = model_class(config).to(torch_device).eval()

            if model.get_output_embeddings() is None:
                self.skipTest("DoLa is not supported for models that don't have output embeddings")

            logits_processor_kwargs = self._get_logits_processor_kwargs(do_sample=True, config=model.config)

            # Sets dola generation arguments such that:
            # a) no EOS is generated, to ensure generation doesn't break early
            # b) there are at least two forward passes in the main model, to ensure the input preparation of
            #    the main model is correct
            generation_kwargs = {
                "eos_token_id": -1,  # see a)
                "max_new_tokens": 4,  # see b)
                "num_beams": 1,
                "do_sample": True,
                "output_scores": True,
                "output_logits": True,
                "output_hidden_states": True,
                "output_attentions": self.has_attentions,
                "return_dict_in_generate": True,
                "use_cache": getattr(config, "use_cache", False),  # Some models don't support the cache
                "dola_layers": "low",
            }
            output_dola = model.generate(**generation_kwargs, **logits_processor_kwargs, **inputs_dict)
            self._check_generate_outputs(output_dola, model.config, use_cache=getattr(config, "use_cache", False))

    @pytest.mark.generate
    def test_assisted_decoding_sample(self):
        # In this test we don't check assisted vs non-assisted output -- seeded assisted decoding with sample will not
        # match sample for the same seed, as the forward pass does not return the exact same logits (due to matmul with
        # different shapes, see https://github.com/huggingface/transformers/issues/25420#issuecomment-1775317535).
        for model_class in self.all_generative_model_classes:
            if model_class._is_stateful:
                self.skipTest(reason="Stateful models don't support assisted generation")
            if any(model_name in model_class.__name__.lower() for model_name in ["fsmt", "reformer"]):
                self.skipTest(reason="Won't fix: old model with different cache format")
            if any(
                model_name in model_class.__name__.lower()
                for model_name in [
                    "bigbirdpegasus",
                    "led",
                    "mega",
                    "moshi",
                    "speech2text",
                    "git",
                    "prophetnet",
                    "seamlessm4t",
                    "clvp",
                    "mllama",  # special cache sizes
                    "blip2",  # overridden `generate()`
                    "instructblip",
                    "instructblipvideo",
                ]
            ):
                self.skipTest(reason="May fix in the future: need model-specific fixes")

            # enable cache
            config, inputs_dict = self.prepare_config_and_inputs_for_generate(batch_size=1)

            # NOTE: assisted generation only works with cache on at the moment.
            if not hasattr(config.get_text_config(), "use_cache"):
                self.skipTest(reason=f"{model_class.__name__} doesn't support caching")

            config.is_decoder = True
            model = model_class(config).to(torch_device).eval()
            # Sets assisted generation arguments such that:
            # a) no EOS is generated, to ensure generation doesn't break early
            # b) the assistant model always generates two tokens when it is called, to ensure the input preparation of
            #    the assistant model is correct
            # c) there are at least two forward passes in the main model, to ensure the input preparation of
            #    the main model is correct
            assistant_model = model
            assistant_model.generation_config.num_assistant_tokens = 2  # see b)
            assistant_model.generation_config.num_assistant_tokens_schedule = "constant"  # see b)
            generation_kwargs = {
                "eos_token_id": -1,  # see a)
                "max_new_tokens": 4,  # see c)
                "num_beams": 1,
                "do_sample": True,
                "assistant_model": assistant_model,
                "output_scores": True,
                "output_logits": True,
                "output_hidden_states": True,
                "output_attentions": self.has_attentions,
                "return_dict_in_generate": True,
                "use_cache": True,
            }
            output_assisted = model.generate(**generation_kwargs, **inputs_dict)

            self._check_generate_outputs(output_assisted, config, use_cache=True)

    @pytest.mark.generate
    def test_prompt_lookup_decoding_stops_at_eos(self):
        # This test ensures that the prompt lookup generation stops at eos token and does not suggest more tokens
        # (see https://github.com/huggingface/transformers/pull/31301)

        # The main idea is to have an ngram (unigram in our case) that is repeated twice in the input ids.
        # First time at the very end, so input ends with the unigrams, and second any arbitrary location.
        # Also, we need an EOS token which will be injected just after the arbitrary located ngram.
        # We verify that PLD will not copy and propose candidated that contain an EOS token, even if there are overlapping ngrams
        # in input ids. Otherwise a proposed EOS along with the trailing (ngrams-1) tokens might be accepted by the target model.
        # That seems as if the model "generated" and EOS but didn't stop from user's perspective

        input_ids = torch.randint(1, 50, (1, 10), device=torch_device)  # generate inputs in range from 1-50
        arbitrary_ngram = 51  # this is the arbitrary ngram, specifically chosen OOV to prevent flaky tests
        input_ids[:, 3] = arbitrary_ngram  # set pre-eos to arbitrary_ngram which is for sure not present in inputs
        input_ids[:, -1] = arbitrary_ngram  # put arbitrary_ngram in the end for the necessary match to happen

        eos_token_id = torch.tensor([0], device=torch_device)
        input_ids[:, 4] = eos_token_id  # inject eos-token-id in input ids so that it is located after arbitrary_ngram

        # init cand geenerator with max_matching_ngram_size=1 to match per-token
        candidate_generator = PromptLookupCandidateGenerator(
            eos_token_id=eos_token_id, num_output_tokens=4, max_matching_ngram_size=1
        )
        output_prompt_lookup = candidate_generator.get_candidates(input_ids)[0]

        # PLD shouldn't propose any new tokens based on eos-match
        self.assertTrue(output_prompt_lookup.shape[-1] == 10)

    @pytest.mark.generate
    def test_generate_with_head_masking(self):
        """Test designed for encoder-decoder models to ensure the attention head masking is used."""
        attention_names = ["encoder_attentions", "decoder_attentions", "cross_attentions"]
        for model_class in self.all_generative_model_classes:
            config, inputs_dict = self.prepare_config_and_inputs_for_generate()
            text_config = config.get_text_config()
            if self.has_attentions:
                config._attn_implementation = "eager"  # can't output attentions otherwise

            # We want to test only encoder-decoder models
            if not text_config.is_encoder_decoder:
                continue
            model = model_class(config).to(torch_device)

            head_masking = {
                "head_mask": torch.zeros(
                    text_config.encoder_layers, text_config.encoder_attention_heads, device=torch_device
                ),
                "decoder_head_mask": torch.zeros(
                    text_config.decoder_layers, text_config.decoder_attention_heads, device=torch_device
                ),
                "cross_attn_head_mask": torch.zeros(
                    text_config.decoder_layers, text_config.decoder_attention_heads, device=torch_device
                ),
            }

            signature = inspect.signature(model.forward)
            # We want to test only models where encoder/decoder head masking is implemented
            if not set(head_masking.keys()) < {*signature.parameters.keys()}:
                continue

            for attn_name, (name, mask) in zip(attention_names, head_masking.items()):
                out = model.generate(
                    num_beams=1,
                    output_attentions=self.has_attentions,
                    return_dict_in_generate=True,
                    remove_invalid_values=True,
                    **{name: mask},
                    **inputs_dict,
                )
                # We check the state of decoder_attentions and cross_attentions just from the last step
                attn_weights = out[attn_name] if attn_name == attention_names[0] else out[attn_name][-1]
                self.assertEqual(sum([w.sum().item() for w in attn_weights]), 0.0)

    @pytest.mark.generate
    def test_left_padding_compatibility(self):
        # NOTE: left-padding results in small numerical differences. This is expected.
        # See https://github.com/huggingface/transformers/issues/25420#issuecomment-1775317535

        # First, filter out models that don't support left padding
        # - The model must have generative capabilities
        if len(self.all_generative_model_classes) == 0:
            self.skipTest(reason="No generative architecture available for this model.")

        # - The model must support padding
        if not self.has_attentions:
            self.skipTest(reason="This model doesn't support padding.")

        # - The model must be a decoder-only architecture (encoder-based architectures use right-padding)
        decoder_only_classes = []
        for model_class in self.all_generative_model_classes:
            config, _ = self.prepare_config_and_inputs_for_generate()
            if config.is_encoder_decoder:
                continue
            else:
                decoder_only_classes.append(model_class)
        if len(decoder_only_classes) == 0:
            self.skipTest(reason="No decoder-only architecture available for this model.")

        # - Decoder-only architectures derived from encoder-decoder models could support it in theory, but we haven't
        #   added support for it yet. We skip these models for now.
        has_encoder_attributes = any(
            attr_name
            for attr_name in config.to_dict().keys()
            if attr_name.startswith("encoder") and attr_name != "encoder_no_repeat_ngram_size"
        )
        if has_encoder_attributes:
            self.skipTest(
                reason="The decoder-only derived from encoder-decoder models are not expected to support left-padding."
            )

        # Then, test left-padding
        def _prepare_model_kwargs(input_ids, attention_mask, signature):
            model_kwargs = {"input_ids": input_ids, "attention_mask": attention_mask}
            if "position_ids" in signature:
                position_ids = torch.cumsum(attention_mask, dim=-1) - 1
                position_ids.masked_fill_(attention_mask == 0, 1)
                model_kwargs["position_ids"] = position_ids
            if "cache_position" in signature:
                cache_position = torch.arange(input_ids.shape[-1], device=torch_device)
                model_kwargs["cache_position"] = cache_position
            return model_kwargs

        for model_class in decoder_only_classes:
            config, inputs_dict = self.prepare_config_and_inputs_for_generate()
            input_ids = inputs_dict["input_ids"]
            attention_mask = inputs_dict.get("attention_mask")
            if attention_mask is None:
                attention_mask = torch.ones_like(input_ids)

            model = model_class(config).to(torch_device).eval()
            signature = inspect.signature(model.forward).parameters.keys()

            # no cache as some models require special cache classes to be init outside forward
            model.generation_config.use_cache = False

            # Without padding
            model_kwargs = _prepare_model_kwargs(input_ids, attention_mask, signature)
            next_logits_wo_padding = model(**model_kwargs).logits[:, -1, :]

            # With left-padding (length 32)
            # can hardcode pad_token to be 0 as we'll do attn masking anyway
            pad_token_id = (
                config.get_text_config().pad_token_id if config.get_text_config().pad_token_id is not None else 0
            )
            pad_size = (input_ids.shape[0], 32)
            padding = torch.ones(pad_size, dtype=input_ids.dtype, device=torch_device) * pad_token_id
            padded_input_ids = torch.cat((padding, input_ids), dim=1)
            padded_attention_mask = torch.cat((torch.zeros_like(padding), attention_mask), dim=1)
            model_kwargs = _prepare_model_kwargs(padded_input_ids, padded_attention_mask, signature)
            next_logits_with_padding = model(**model_kwargs).logits[:, -1, :]

            # They should result in very similar logits
            torch.testing.assert_close(next_logits_wo_padding, next_logits_with_padding, rtol=1e-5, atol=1e-5)

    @pytest.mark.generate
    def test_past_key_values_format(self):
        # Test that the KV cache is formatted correctly. Exceptions need to explicitly overwrite this test. Having a
        # standard KV cache format is important for a consistent API (and for advanced generation methods).
        for model_class in self.all_generative_model_classes:
            config, inputs = self.model_tester.prepare_config_and_inputs_for_common()

            # If it doesn't support cache, pass the test
            if not hasattr(config.get_text_config(), "use_cache"):
                self.skipTest(reason=f"{model_class.__name__} doesn't support caching")

            model = model_class(config).to(torch_device)
            if "use_cache" not in inputs:
                inputs["use_cache"] = True
            outputs = model(**inputs)

            # If "past_key_values" is not returned, pass the test (e.g. RWKV uses a different cache name and format)
            if "past_key_values" not in outputs:
                self.skipTest(reason="This model doesn't return `past_key_values`")

            text_config = config.get_text_config()
            num_hidden_layers = (
                getattr(text_config, "decoder_layers", None)
                or getattr(text_config, "num_decoder_layers", None)
                or text_config.num_hidden_layers
            )
            num_attention_heads = getattr(text_config, "decoder_attention_heads", text_config.num_attention_heads)
            embed_dim = getattr(text_config, "d_model", text_config.hidden_size)
            per_head_embed_dim = embed_dim // num_attention_heads

            # some models have diffent num-head for query vs key/value so we need to assign correct value
            # BUT only after `per_head_embed_dim` is set
            num_attention_heads = (
                text_config.num_key_value_heads
                if getattr(text_config, "num_key_value_heads", None) is not None
                else num_attention_heads
            )

            past_kv = outputs["past_key_values"]
            self.assertEqual(len(past_kv), num_hidden_layers)

            # Encoder-Decoder checks
            if config.is_encoder_decoder:
                # encoder-decoder models usually don't have text config
                # below is needed only for Pix2Struct which we cannot modify now due to BC
                config = config.get_text_config()
                encoder_num_attention_heads = (
                    config.encoder_attention_heads
                    if hasattr(config, "encoder_attention_heads")
                    else config.num_attention_heads
                )
                encoder_per_head_embed_dim = embed_dim // encoder_num_attention_heads
                batch_size, seq_length = inputs["decoder_input_ids"].shape
                for i in range(num_hidden_layers):
                    self.assertEqual(len(past_kv[i]), 4)  # K V for the decoder + K V for the encoder = 4
                    self.assertEqual(
                        past_kv[i][0].shape, (batch_size, num_attention_heads, seq_length, per_head_embed_dim)
                    )
                    self.assertEqual(
                        past_kv[i][1].shape, (batch_size, num_attention_heads, seq_length, per_head_embed_dim)
                    )
                    # The sequence length for the encoder K V depends on the model. Since it is not manipulated in
                    # autoregressive generation, I'm keeping the test general and not checking the 3rd dim
                    self.assertEqual(
                        (past_kv[i][2].shape[0], past_kv[i][2].shape[1], past_kv[i][2].shape[3]),
                        (batch_size, encoder_num_attention_heads, encoder_per_head_embed_dim),
                    )
                    self.assertEqual(
                        (past_kv[i][3].shape[0], past_kv[i][3].shape[1], past_kv[i][3].shape[3]),
                        (batch_size, encoder_num_attention_heads, encoder_per_head_embed_dim),
                    )

            # Decoder-only checks
            else:
                # TODO: this line is only needed because of imagegpt, where "pixel_values" = "input_ids". Fix the
                # tests in imagegpt such that `prepare_config_and_inputs_for_common` returns the later (and the other
                # tests use it)
                key = "input_ids" if "input_ids" in inputs else "pixel_values"
                batch_size, seq_length = inputs[key].shape
                for i in range(num_hidden_layers):
                    self.assertEqual(len(past_kv[0]), 2)  # K V for the decoder = 2
                    self.assertEqual(
                        past_kv[i][0].shape, (batch_size, num_attention_heads, seq_length, per_head_embed_dim)
                    )
                    self.assertEqual(
                        past_kv[i][1].shape, (batch_size, num_attention_heads, seq_length, per_head_embed_dim)
                    )

    @pytest.mark.generate
    @parameterized.expand([("greedy", 1), ("beam search", 2)])
    def test_generate_from_inputs_embeds(self, _, num_beams):
        """Tests that we can generate from `inputs_embeds` instead of `input_ids` in LLMs, VLMs, etc"""
        # When supported, tests that the decoder model can generate from `inputs_embeds` instead of `input_ids`
        # if fails, you should probably update the `prepare_inputs_for_generation` function
        for model_class in self.all_generative_model_classes:
            config, inputs_dict = self.prepare_config_and_inputs_for_generate()

            # This test is for decoder-only models (encoder-decoder models have native input embeddings support in the
            # decoder)
            if config.is_encoder_decoder:
                continue
            config.is_decoder = True

            # Skip models without explicit support
            model = model_class(config).to(torch_device).eval()
            if "inputs_embeds" not in inspect.signature(model.prepare_inputs_for_generation).parameters.keys():
                continue

            # There are a few exception patterns in this test:
            # 1 - Some models can't generate without `input_ids`, when `inputs_embeds` are passed
            requires_inputs_ids = any(model_name in model_class.__name__.lower() for model_name in ["idefics"])
            # 2 - Complex `inputs_embeds` computation, i.e. the correct computation of inputs embeds is more complex
            # than calling the embedding layer with `input_ids`. Subcases of this exception:
            #   2.A - Ignore `scale_embedding`, if the model supports it (it is controlled by a model-dependent flag)
            if hasattr(config, "scale_embedding"):
                config.scale_embedding = False
            #   2.B - Some VLMs assume `inputs_embeds` and `pixel_values` are mutually exclusive AND fall in the
            #   exception above (complex `inputs_embeds` computation). Popping `pixel_values` allow us to run the
            #   checks without adding test complexity. Ditto for `pixel_values_videos` and `pixel_values_images`
            pixel_values_is_mutually_exclusive = any(
                model_name in model_class.__name__.lower()
                for model_name in ["llava", "idefics2", "idefics3", "mllama", "paligemma", "emu3", "gotocr2"]
            )
            if pixel_values_is_mutually_exclusive:
                inputs_dict.pop("pixel_values", None)
                inputs_dict.pop("pixel_values_videos", None)
                inputs_dict.pop("pixel_values_images", None)
            #   2.C - No easy fix, let's skip the check that compares the outputs from `input_ids` and `inputs_embeds`
            has_complex_embeds_computation = any(
                model_name in model_class.__name__.lower() for model_name in ["moshi", "qwen2vl", "qwen2_5_vl"]
            )
            # 3 - `inputs_dict` doesn't contain `attention_mask`. When `attention_mask` is not passed to generate,
            # we infer it from `input_ids`. The last test case will fail if there is a pad token in the original input.
            missing_attention_mask = "attention_mask" not in inputs_dict

            # Traditional way of generating text
            input_ids = inputs_dict.pop("input_ids")
            generation_kwargs = {
                "return_dict_in_generate": True,
                "output_scores": True,
                "num_beams": num_beams,
                "do_sample": False,
                "max_new_tokens": 5,
                "min_new_tokens": 5,  # generate exactly 5 tokens
            }
            outputs_from_ids = model.generate(input_ids, **generation_kwargs, **inputs_dict)
            self.assertEqual(outputs_from_ids.sequences.shape, (input_ids.shape[0], input_ids.shape[1] + 5))

            # Same thing, but from input embeddings (`input_ids` is passed so the prompt is present in the output).
            # The output of the two calls should be the same.
            inputs_embeds = model.get_input_embeddings()(input_ids)
            outputs_from_embeds = model.generate(
                input_ids, inputs_embeds=inputs_embeds, **generation_kwargs, **inputs_dict
            )
            if not has_complex_embeds_computation:
                self._check_similar_generate_outputs(outputs_from_ids, outputs_from_embeds)

            # If we pass different inputs_embeds, we should get different outputs (the output text may be the
            # same, but the logits will almost surely be different)
            random_embeds = torch.rand_like(inputs_embeds)
            outputs_from_rand_embeds = model.generate(
                input_ids, inputs_embeds=random_embeds, **generation_kwargs, **inputs_dict
            )
            for i in range(len(outputs_from_rand_embeds.scores)):
                self.assertFalse(torch.allclose(outputs_from_embeds.scores[i], outputs_from_rand_embeds.scores[i]))

            # input_ids is not a required input on most models -- if we don't pass it, the newly generated tokens will
            # be the same
            if not (requires_inputs_ids or missing_attention_mask):
                outputs_from_embeds_wo_ids = model.generate(
                    inputs_embeds=inputs_embeds, **generation_kwargs, **inputs_dict
                )
                outputs_from_embeds.sequences = outputs_from_embeds.sequences[:, inputs_embeds.shape[1] :]
                self._check_similar_generate_outputs(outputs_from_embeds_wo_ids, outputs_from_embeds)

    @pytest.mark.generate
    def test_generate_from_inputs_embeds_with_static_cache(self):
        """
        Test that StaticCache can generate from inputs_embeds and calculates max_cache_length
        correctly in `generate()`. We force the model to not stop generation until max-length is reached
        to verify that the cache length is indeed set correctly and we don't run out of index when slicing the cache.
        """
        for model_class in self.all_generative_model_classes:
            if not model_class._supports_static_cache:
                self.skipTest(reason="This model does not support the static cache format")

            config, inputs_dict = self.prepare_config_and_inputs_for_generate()

            if config.is_encoder_decoder:
                self.skipTest(reason="This model is encoder-decoder and has Encoder-Decoder Cache")

            model = model_class(config).to(torch_device).eval()
            if "inputs_embeds" not in inspect.signature(model.prepare_inputs_for_generation).parameters.keys():
                self.skipTest(reason="This model does not support `inputs_embeds` in generation")

            #   Some VLMs assume `inputs_embeds` and `pixel_values` are mutually exclusive AND fall in the
            #   exception above (complex `inputs_embeds` computation). Popping `pixel_values` allow us to run the
            #   checks without adding test complexity. Ditto for `pixel_values_videos` and `pixel_values_images`
            pixel_values_is_mutually_exclusive = any(
                model_name in model_class.__name__.lower()
                for model_name in ["llava", "idefics2", "idefics3", "mllama", "paligemma", "emu3"]
            )
            if pixel_values_is_mutually_exclusive:
                inputs_dict.pop("pixel_values", None)
                inputs_dict.pop("pixel_values_videos", None)
                inputs_dict.pop("pixel_values_images", None)

            input_ids = inputs_dict.pop("input_ids")

            model.config.use_cache = True
            model.config.is_decoder = True
            batch_size = input_ids.shape[0]
            max_cache_len = 30

            # here we force to not stop at eos and go until max-length
            model.generation_config.eos_token_id = model.config.get_text_config().eos_token_id = -1
            generation_kwargs = {
                "max_length": max_cache_len,
                "cache_implementation": "static",
                "return_dict_in_generate": True,  # Required to return `past_key_values`
            }

            text_config = model.config.get_text_config()
            head_dim = (
                text_config.head_dim
                if hasattr(text_config, "head_dim")
                else text_config.hidden_size // text_config.num_attention_heads
            )
            num_key_value_heads = (
                text_config.num_attention_heads
                if getattr(text_config, "num_key_value_heads", None) is None
                else text_config.num_key_value_heads
            )
            num_hidden_layers = text_config.num_hidden_layers

            inputs_embeds = model.get_input_embeddings()(input_ids)
            max_cache_len += inputs_embeds.shape[1] - 1  # the last generated token has no cache
            outputs = model.generate(inputs_embeds=inputs_embeds, **generation_kwargs, **inputs_dict)

            # we should get `max_length` in shape, not `max_length - embeds_length`
            cache_shape = (batch_size, num_key_value_heads, max_cache_len, head_dim)
            self.assertTrue(isinstance(outputs.past_key_values, StaticCache))
            self.assertTrue(len(outputs.past_key_values.key_cache) == num_hidden_layers)
            self.assertTrue(outputs.past_key_values.key_cache[0].shape == cache_shape)

    @pytest.mark.generate
    def test_generate_continue_from_past_key_values(self):
        # Tests that we can continue generating from past key values, returned from a previous `generate` call
        for model_class in self.all_generative_model_classes:
            if any(model_name in model_class.__name__.lower() for model_name in ["imagegpt", "mllama"]):
                self.skipTest(reason="Won't fix: old model with unique inputs/caches/other")
            if any(model_name in model_class.__name__.lower() for model_name in ["umt5"]):
                self.skipTest(reason="TODO: needs modeling or test input preparation fixes for compatibility")

            config, inputs = self.model_tester.prepare_config_and_inputs_for_common()

            if not hasattr(config.get_text_config(), "use_cache"):
                self.skipTest(reason=f"{model_class.__name__} doesn't support caching")

            # Let's make it always:
            # 1. use cache (for obvious reasons)
            # 2. generate to max length (which can be achieved by setting the eos token to an invalid value), which
            #    would make the test flaky (e.g. EOS is generated on iteration 1 on both generations, but the
            #    continuation would force it to generate beyond an EOS token)
            # 3. ignore `token_type_ids` for simplicity
            # 4. ignore `forced_eos_token_id`, which requires further manipulation of the continuation inputs and is
            #    active by default on some models
            # 5. ignore `encoder_no_repeat_ngram_size`, which is set by default in some encoder-decoder models. When
            #    we use their decoder as a stand-alone model, `encoder_no_repeat_ngram_size` actually prevents
            #    repetition exclusively from the prompt. This test relies on comparing one call vs 2 calls
            #    with cache, what is considered a prompt is different in the two cases.

            if "token_type_ids" in inputs:
                del inputs["token_type_ids"]

            model = model_class(config).to(torch_device)
            model.eval()
            model.generation_config.pad_token_id = model.generation_config.eos_token_id = -1
            model.generation_config.forced_eos_token_id = None
            model.generation_config.encoder_no_repeat_ngram_size = 0
            model.generation_config.use_cache = True

            # If "past_key_values" is not returned, skip the test (e.g. RWKV uses a different cache name and format)
            outputs = model(**inputs)
            if "past_key_values" not in outputs:
                self.skipTest(reason="This model doesn't return `past_key_values`")

            # Traditional way of generating text, with `return_dict_in_generate` to return the past key values
            outputs = model.generate(**inputs, do_sample=False, max_new_tokens=4, return_dict_in_generate=True)

            # Let's generate again, but passing the past key values in between (3 + 1 = 4 tokens). Note that the
            # inputs may need to be tweaked across `generate` calls (like the attention mask).
            outputs_cached = model.generate(**inputs, do_sample=False, max_new_tokens=3, return_dict_in_generate=True)

            # Continue from the tokens generated above, preparing the inputs accordingly
            inputs["past_key_values"] = outputs_cached.past_key_values
            new_attention_len = outputs_cached.sequences.shape[-1]
            if config.is_encoder_decoder:
                inputs["decoder_input_ids"] = outputs_cached.sequences
                if "decoder_attention_mask" in inputs:
                    inputs["decoder_attention_mask"] = torch.nn.functional.pad(
                        inputs["decoder_attention_mask"],
                        (0, new_attention_len - inputs["decoder_attention_mask"].shape[1]),
                        mode="constant",
                        value=1,
                    )
            else:
                inputs["input_ids"] = outputs_cached.sequences
                if "attention_mask" in inputs:
                    inputs["attention_mask"] = torch.nn.functional.pad(
                        inputs["attention_mask"],
                        (0, new_attention_len - inputs["attention_mask"].shape[1]),
                        mode="constant",
                        value=1,
                    )
            outputs_cached = model.generate(**inputs, do_sample=False, max_new_tokens=1, return_dict_in_generate=True)

            # The two sets of generated text and past kv should be equal to each other
            self.assertListEqual(outputs.sequences.tolist(), outputs_cached.sequences.tolist())
            for layer_idx in range(len(outputs_cached.past_key_values)):
                for kv_idx in range(len(outputs_cached.past_key_values[layer_idx])):
                    self.assertTrue(
                        torch.allclose(
                            outputs.past_key_values[layer_idx][kv_idx],
                            outputs_cached.past_key_values[layer_idx][kv_idx],
                        )
                    )

    @pytest.mark.generate
    def test_generate_continue_from_inputs_embeds(self):
        """Tests that we can continue generation from `inputs_embeds` and past key values returned from a previous `generate` call."""
        for model_class in self.all_generative_model_classes:
            if any(model_name in model_class.__name__.lower() for model_name in ["imagegpt"]):
                self.skipTest(reason="Won't fix: old model with unique inputs/caches/other")
            if any(model_name in model_class.__name__.lower() for model_name in ["umt5"]):
                self.skipTest(reason="TODO: needs modeling or test input preparation fixes for compatibility")

            config, inputs_dict = self.prepare_config_and_inputs_for_generate()

            if "token_type_ids" in inputs_dict:
                del inputs_dict["token_type_ids"]

            if config.is_encoder_decoder:
                self.skipTest(reason="This model is encoder-decoder")
            if not hasattr(config, "use_cache"):
                self.skipTest(reason=f"{model_class.__name__} doesn't support caching")

            model = model_class(config).to(torch_device).eval()

            if "inputs_embeds" not in inspect.signature(model.prepare_inputs_for_generation).parameters.keys():
                self.skipTest(reason="This model does not support `inputs_embeds` in generation")

            # If "past_key_values" is not returned, skip the test (e.g. RWKV uses a different cache name and format)
            outputs = model(**inputs_dict)
            if "past_key_values" not in outputs:
                self.skipTest(reason="This model doesn't return `past_key_values`")

            pixel_values_is_mutually_exclusive = any(
                model_name in model_class.__name__.lower()
                for model_name in ["llava", "idefics2", "idefics3", "mllama", "paligemma", "emu3"]
            )
            if pixel_values_is_mutually_exclusive:
                inputs_dict.pop("pixel_values", None)
                inputs_dict.pop("pixel_values_videos", None)
                inputs_dict.pop("pixel_values_images", None)

            input_ids = inputs_dict.pop("input_ids")

            model.generation_config.pad_token_id = model.generation_config.eos_token_id = -1
            model.generation_config.forced_eos_token_id = None
            model.config.is_decoder = True
            model.generation_config.use_cache = True

            generation_kwargs = {
                "return_dict_in_generate": True,
                "do_sample": False,
            }

            # Traditional way of generating text, with `return_dict_in_generate` to return the past key values.
            input_embeds = model.get_input_embeddings()(input_ids)
            outputs = model.generate(inputs_embeds=input_embeds, max_new_tokens=4, **generation_kwargs)

            # Let's generate again, but passing the past key values in between (3 + 1 = 4 tokens)
            initial_output = model.generate(inputs_embeds=input_embeds, max_new_tokens=3, **generation_kwargs)
            continued_embeds = torch.cat([input_embeds, model.get_input_embeddings()(initial_output.sequences)], dim=1)
            cached_output = model.generate(
                inputs_embeds=continued_embeds,
                max_new_tokens=1,
                past_key_values=initial_output.past_key_values,
                **generation_kwargs,
            )

            # Combine the (3 + 1) generated tokens and verify it matches with full generation.
            combined_output_sequences = torch.concat([initial_output.sequences, cached_output.sequences], axis=1)
            self.assertListEqual(outputs.sequences.tolist(), combined_output_sequences.tolist())
            # The two sets of past kv should be equal to each other
            for layer_idx in range(len(cached_output.past_key_values)):
                for kv_idx in range(len(cached_output.past_key_values[layer_idx])):
                    self.assertTrue(
                        torch.allclose(
                            outputs.past_key_values[layer_idx][kv_idx],
                            cached_output.past_key_values[layer_idx][kv_idx],
                        )
                    )

    @parameterized.expand([("offloaded",)])  # ("offloaded_static",) TODO: @raushan fixme in some models (eg T5)
    @require_torch_gpu
    @pytest.mark.generate
    def test_offloaded_cache_implementation(self, cache_implementation):
        """Tests we can generate by indicating `cache_implementation` for each possible cache class"""
        for model_class in self.all_generative_model_classes:
            if not model_class._supports_cache_class:
                self.skipTest(reason="This model does not support the new cache format")

            config, inputs_dict = self.prepare_config_and_inputs_for_generate()

            model = model_class(config).to(torch_device).eval()
            generation_kwargs = {
                "max_new_tokens": 5,
                "use_cache": True,
                "cache_implementation": cache_implementation,
            }

            legacy_results = model.generate(**generation_kwargs, **inputs_dict)

            # Most cache classes have their own tests except for some that are tested here
            # The ones here do not need special treatment when passing `cache_implementation`
            # and are not bound to specific models only
            new_results = model.generate(**generation_kwargs, **inputs_dict)
            self.assertListEqual(legacy_results.tolist(), new_results.tolist())

    @pytest.mark.generate
    def test_generate_with_static_cache(self):
        """
        Tests that generating with static cache give almost same results as with dynamic cache, and the output cache
        has the expected shapes
        """
        set_model_tester_for_less_flaky_test(self)
        for model_class in self.all_generative_model_classes:
            if not model_class._supports_static_cache:
                self.skipTest(reason="This model does not support the static cache format")

            config, inputs_dict = self.prepare_config_and_inputs_for_generate()
            set_config_for_less_flaky_test(config)
            main_input = inputs_dict[model_class.main_input_name]

            if config.is_encoder_decoder:
                self.skipTest(reason="This model is encoder-decoder and has Encoder-Decoder Cache")

            config.is_decoder = True
            batch_size = main_input.shape[0]
            seq_length = main_input.shape[-1]
            max_new_tokens = 20

            for dtype in (torch.float32, torch.float16):
                model = model_class(config).to(torch_device).to(dtype).eval()
                inputs_dict = {
                    k: v.to(dtype) if isinstance(v, torch.Tensor) and torch.is_floating_point(v) else v
                    for k, v in inputs_dict.items()
                }
                set_model_for_less_flaky_test(model)

                generation_kwargs = {
                    "max_new_tokens": max_new_tokens,
                    "return_dict_in_generate": True,  # Required to return `past_key_values`
                    "output_scores": True,
                    "use_cache": True,
                }

                static_cache_generation = model.generate(
                    **generation_kwargs, **inputs_dict, cache_implementation="static"
                )

                # Check 1: The cache shapes must match the expected shapes
                max_cache_len = seq_length + max_new_tokens - 1  # cache len = gen len - 1, the last token has no cache
                text_config = config.text_config if hasattr(config, "text_config") else config
                head_dim = (
                    text_config.head_dim
                    if hasattr(text_config, "head_dim")
                    else text_config.hidden_size // text_config.num_attention_heads
                )
                num_key_value_heads = (
                    text_config.num_attention_heads
                    if getattr(text_config, "num_key_value_heads", None) is None
                    else text_config.num_key_value_heads
                )
                num_hidden_layers = text_config.num_hidden_layers
                cache_shape = (batch_size, num_key_value_heads, max_cache_len, head_dim)
                self.assertTrue(isinstance(static_cache_generation.past_key_values, StaticCache))
                self.assertTrue(len(static_cache_generation.past_key_values.key_cache) == num_hidden_layers)
                self.assertTrue(static_cache_generation.past_key_values.key_cache[0].shape == cache_shape)

                # Check 2: The outputs must be similar to the case with dynamic cache
                dynamic_cache_generation = model.generate(**generation_kwargs, **inputs_dict)
                self._check_similar_generate_outputs(dynamic_cache_generation, static_cache_generation)

    @require_optimum_quanto
    @pytest.mark.generate
    def test_generate_with_quant_cache(self):
        for model_class in self.all_generative_model_classes:
            if not model_class._supports_quantized_cache:
                self.skipTest(reason="This model does not support the quantized cache format")

            config, inputs_dict = self.prepare_config_and_inputs_for_generate()
            config.is_decoder = True

            model = model_class(config).to(torch_device).eval()
            generation_kwargs = {
                "max_new_tokens": 5,
                "cache_implementation": "quantized",
                # careful with group size, should be divisor of model's hidden size
                "cache_config": {"backend": "quanto", "nbits": 2, "q_group_size": 8, "residual_length": 128},
                "return_dict_in_generate": True,  # Required to return `past_key_values`
                "use_cache": True,
            }

            results = model.generate(**generation_kwargs, **inputs_dict)
            self.assertTrue(isinstance(results.past_key_values, QuantoQuantizedCache))

            # passing past key values of different type should raise Error
            with self.assertRaises(ValueError):
                model.generate(past_key_valyes=DynamicCache(), **generation_kwargs, **inputs_dict)

            # setting incorrect cache_config args should raise an Error, i.e. nbits=60 does not make sense
            generation_kwargs["cache_config"] = {"nbits": 60, "q_group_size": 8, "residual_length": 128}
            with self.assertRaises(ValueError):
                model.generate(**generation_kwargs, **inputs_dict)

    @pytest.mark.generate
    def test_generate_compile_model_forward(self):
        """
        Tests that `.generate` is compatible with torch.compile without graph breaks, keeping the same results.
        ⚠️ Runs two sequential generations to ensure the cache doesn't get stuck after the first compiled run! ⚠️
        """
        for model_class in self.all_generative_model_classes:
            if not model_class._supports_static_cache:
                self.skipTest("This model doesn't support static cache (= no expectations of compilation support)")

            config, inputs_dict = self.prepare_config_and_inputs_for_generate(batch_size=4)

            model = model_class(config).to(torch_device)
            model.eval()  # otherwise `self.training` is `True` -- this flag is used at attn mask creation time

            main_input = inputs_dict[model.main_input_name].to(torch_device)
            # creates two sets of *different* inputs with the same shape
            half_batch_size = main_input.shape[0] // 2
            input_1 = {}
            input_2 = {}
            for key, value in inputs_dict.items():
                if isinstance(value, torch.Tensor):
                    input_1[key] = value[:half_batch_size, :].to(torch_device)
                    input_2[key] = value[half_batch_size : half_batch_size * 2, :].to(torch_device)
                else:
                    input_1[key] = value
                    input_2[key] = value
            model_input_sets = [input_1, input_2]
            self.assertTrue(
                model_input_sets[0][model.main_input_name].shape == model_input_sets[1][model.main_input_name].shape
            )

            # compilation-specific setup
            torch.compiler.reset()  # prevent cached compilation from being used in the test
            has_defined_cache_implementation = model.generation_config.cache_implementation is not None
            model.generation_config.compile_config._compile_all_devices = True  # force compilation (e.g. fast CI, CPU)

            generation_kwargs = {
                "do_sample": False,
                "max_new_tokens": 5,
                "return_dict_in_generate": True,
                "output_scores": True,
            }

            # get eager + dynamic cache results for future comparison
            dynamic_outputs = []
            for model_inputs in model_input_sets:
                gen_out = model.generate(**model_inputs, **generation_kwargs)
                dynamic_outputs.append(gen_out)
                # sanity checks for the default cache implementation
                if not has_defined_cache_implementation:
                    decoder_cache = (
                        gen_out.past_key_values.self_attention_cache
                        if config.is_encoder_decoder
                        else gen_out.past_key_values
                    )
                    self.assertTrue(isinstance(decoder_cache, DynamicCache))
                    self.assertFalse(decoder_cache.is_compileable)
                    self.assertFalse(hasattr(model, "_compiled_call"))  # our auto compile should NOT have been called

            # get compiled results -- relies on the automatic compilation triggered by specific "cache_implementation"
            if not has_defined_cache_implementation:
                generation_kwargs["cache_implementation"] = "static"

            compiled_outputs = []
            for model_inputs in model_input_sets:
                gen_out = model.generate(**model_inputs, **generation_kwargs)
                compiled_outputs.append(gen_out)
                # sanity checks
                decoder_cache = (
                    gen_out.past_key_values.self_attention_cache
                    if config.is_encoder_decoder
                    else gen_out.past_key_values
                )
                self.assertFalse(isinstance(decoder_cache, DynamicCache))
                self.assertTrue(decoder_cache.is_compileable)
                self.assertTrue(hasattr(model, "_compiled_call"))  # our auto compile should have been called

            for dynamic_result, compiled_result in zip(dynamic_outputs, compiled_outputs):
                self._check_similar_generate_outputs(dynamic_result, compiled_result)

    @pytest.mark.generate
    def test_generate_compilation_all_outputs(self):
        """
        Tests that all optional outputs are behaving as expected when compilation is triggered.
        In essence, it's the same as `test_greedy_generate_dict_outputs`, but with automatic compilation triggered.
        """
        for model_class in self.all_generative_model_classes:
            if not model_class._supports_static_cache:
                self.skipTest("This model doesn't support static cache (= no expectations of compilation support)")

            config, inputs_dict = self.prepare_config_and_inputs_for_generate()
            if self.has_attentions:
                config._attn_implementation = "eager"  # can't output attentions otherwise
            model = model_class(config).to(torch_device).eval()

            # compilation-specific setup
            torch.compiler.reset()  # prevent cached compilation from being used in the test
            has_defined_cache_implementation = model.generation_config.cache_implementation is not None
            model.generation_config.compile_config._compile_all_devices = True  # force compilation (e.g. fast CI, CPU)
            if not has_defined_cache_implementation:
                model.generation_config.cache_implementation = "static"

            logits_processor_kwargs = self._get_logits_processor_kwargs(do_sample=False, config=model.config)
            output_generate = model.generate(
                do_sample=False,
                num_beams=1,
                max_new_tokens=self.max_new_tokens,
                min_new_tokens=self.max_new_tokens,
                output_attentions=True,
                output_hidden_states=True,
                output_scores=True,
                output_logits=True,
                return_dict_in_generate=True,
                use_cache=True,
                **logits_processor_kwargs,
                **inputs_dict,
            )

            # Sanity check: compilation has happened
            self.assertTrue(hasattr(model, "_compiled_call"))

            if model.config.is_encoder_decoder:
                self.assertTrue(output_generate.sequences.shape[-1] == self.max_new_tokens + 1)
                self.assertIsInstance(output_generate, GenerateEncoderDecoderOutput)
            else:
                self.assertTrue(
                    output_generate.sequences.shape[-1] == self.max_new_tokens + inputs_dict["input_ids"].shape[-1]
                )
                self.assertIsInstance(output_generate, GenerateDecoderOnlyOutput)

            self._check_generate_outputs(output_generate, model.config, use_cache=True)

    @pytest.mark.generate
    def test_generate_methods_with_logits_to_keep(self):
        for model_class in self.all_generative_model_classes:
            if "logits_to_keep" not in set(inspect.signature(model_class.forward).parameters.keys()):
                self.skipTest(reason="This model does not support `logits_to_keep` argument.")

            config, inputs_dict = self.prepare_config_and_inputs_for_generate()
            config.use_cache = True
            config.is_decoder = True

            model = model_class(config).to(torch_device).eval()
            # All generation methods (except assisted decoding) rely on always extracting the last token logits of the
            # full logits matrix, so testing out only greedy search and assisted decoding is enough (if it works,
            # other methods will work as well)
            generation_kwargs = {
                "max_new_tokens": 10,
                "do_sample": False,
            }

            # Setting logits_to_keep at 0 keeps all logits (old behavior)
            with_all_logits = model.generate(**generation_kwargs, **inputs_dict, logits_to_keep=0)
            # By default, logits_to_keep is automatically set to 1 if not provided (new behavior)
            without_all_logits = model.generate(**inputs_dict, **generation_kwargs)
            self.assertEqual(with_all_logits.tolist(), without_all_logits.tolist())

    @pytest.mark.generate
    def test_assisted_decoding_with_logits_to_keep(self):
        for model_class in self.all_generative_model_classes:
            if "logits_to_keep" not in set(inspect.signature(model_class.forward).parameters.keys()):
                self.skipTest(reason="This model does not support `logits_to_keep` argument.")
            if model_class._is_stateful:
                self.skipTest(reason="Stateful models don't support assisted generation")

            config, inputs_dict = self.prepare_config_and_inputs_for_generate(batch_size=1)
            # NOTE: assisted generation only works with cache on at the moment.
            if not hasattr(config.get_text_config(), "use_cache"):
                self.skipTest(reason=f"{model_class.__name__} doesn't support caching")
            config.use_cache = True
            config.is_decoder = True

            model = model_class(config).to(torch_device).eval()
            assistant_model = model
            # All generation methods (except assisted decoding) rely on always extracting the last token logits of the
            # full logits matrix, so testing out only greedy search and assisted decoding is enough (if it works,
            # other methods will work as well)
            generation_kwargs = {
                "max_new_tokens": 10,
                "do_sample": False,
                "assistant_model": assistant_model,
                "return_dict_in_generate": True,
                "output_scores": True,
            }

            # Setting logits_to_keep at 0 keeps all logits (old behavior)
            with_all_logits = model.generate(**generation_kwargs, **inputs_dict, logits_to_keep=0)
            # By default, logits_to_keep is automatically set to 1 if not provided (new behavior)
            without_all_logits = model.generate(**inputs_dict, **generation_kwargs)

            self._check_similar_generate_outputs(with_all_logits, without_all_logits)

    @pytest.mark.generate
    def test_inherits_generation_mixin(self):
        """
        Tests that the model class directly inherits `GenerationMixin`, as opposed to relying on `PreTrainedModel`
        to inherit it.
        """
        for model_class in self.all_generative_model_classes:
            self.assertTrue("GenerationMixin" in str(model_class.__bases__))

    def _test_attention_implementation(self, attn_implementation):
        """
        Compares the output of generate with the eager attention implementation against other implementations.
        NOTE: despite the test logic being the same, different implementations actually need diferent decorators, hence
        this separate function.
        """
        max_new_tokens = 30
        support_flag = {
            "sdpa": "_supports_sdpa",
            "flash_attention_2": "_supports_flash_attn_2",
        }

        for model_class in self.all_generative_model_classes:
            if not getattr(model_class, support_flag[attn_implementation]):
                self.skipTest(f"{model_class.__name__} does not support `attn_implementation={attn_implementation}`")

            config, original_inputs_dict = self.prepare_config_and_inputs_for_generate()
            inputs_dict = {}
            for input_name, input_data in original_inputs_dict.items():
                if isinstance(input_data, torch.Tensor) and input_data.dtype in [torch.float32, torch.bfloat16]:
                    inputs_dict[input_name] = input_data.to(torch.float16)
                else:
                    inputs_dict[input_name] = input_data
            main_input = inputs_dict[model_class.main_input_name]

            # make sure that all models have enough positions for generation
            if hasattr(config, "max_position_embeddings"):
                config.max_position_embeddings = max_new_tokens + main_input.shape[1] + 1

            model = model_class(config)

            with tempfile.TemporaryDirectory() as tmpdirname:
                model.save_pretrained(tmpdirname)
                del model
                gc.collect()

                generate_kwargs = {
                    "max_new_tokens": max_new_tokens,
                    "do_sample": False,
                    "return_dict_in_generate": True,
                    "output_scores": True,
                    "use_cache": True,
                }

                model_eager = model_class.from_pretrained(
                    tmpdirname,
                    torch_dtype=torch.float16,
                    low_cpu_mem_usage=True,
                    attn_implementation="eager",
                ).to(torch_device)
                res_eager = model_eager.generate(**inputs_dict, **generate_kwargs)
                del model_eager
                gc.collect()

                model_attn = model_class.from_pretrained(
                    tmpdirname,
                    torch_dtype=torch.float16,
                    low_cpu_mem_usage=True,
                    attn_implementation=attn_implementation,
                ).to(torch_device)
                res_attn = model_attn.generate(**inputs_dict, **generate_kwargs)
                del model_attn
                gc.collect()

                self._check_similar_generate_outputs(res_eager, res_attn, atol=1e-3, rtol=1e-3)

    @pytest.mark.generate
    @require_torch_sdpa
    @slow
    def test_eager_matches_sdpa_generate(self):
        """Tests that generate has equivalent outputs with SDPA and eager attention implementations."""
        self._test_attention_implementation("sdpa")

    @pytest.mark.flash_attn_test
    @require_flash_attn
    @require_torch_gpu
    @slow
    def test_eager_matches_fa2_generate(self):
        """Tests that generate has equivalent outputs with FA2 and eager attention implementations."""
        # TODO (@joao @raushan) -- this test is failing the output checks on most models, investigate. After fixing,
        # check whether we still need the overwrites
        self._test_attention_implementation("flash_attention_2")

    def _check_generate_outputs(self, output, config, use_cache=False, num_return_sequences=1, num_beams=1):
        input_batch_size = int(output.sequences.shape[0] / num_return_sequences)
        internal_batch_size = (
            input_batch_size * num_beams if num_beams > 1 else input_batch_size * num_return_sequences
        )

        prompt_length = getattr(self.model_tester, "seq_length", None)
        prompt_length = getattr(self.model_tester, "encoder_seq_length", prompt_length)
        prompt_length = getattr(self.model_tester, "text_seq_length", prompt_length)

        config = config.text_config if hasattr(config, "text_config") else config

        generated_length = (
            output.sequences.shape[-1] - 1 if config.is_encoder_decoder else output.sequences.shape[-1] - prompt_length
        )
        decoder_past_key_values = getattr(output, "past_key_values", None)
        if config.is_encoder_decoder and isinstance(decoder_past_key_values, EncoderDecoderCache):
            decoder_past_key_values = decoder_past_key_values.self_attention_cache

        # in some models we subsample the sequence length in inner layers
        if hasattr(self.model_tester, "get_subsampled_output_lengths"):
            prompt_length = self.model_tester.get_subsampled_output_lengths(prompt_length)

        # scores
        self._check_scores(
            batch_size=internal_batch_size, scores=output.scores, generated_length=generated_length, config=config
        )

        # unprocessed logits
        self._check_logits(batch_size=internal_batch_size, logits=output.logits, config=config)

        # Attentions
        if self.has_attentions:
            if config.is_encoder_decoder:
                # encoder
                self._check_encoder_attention_for_generate(
                    attentions=output.encoder_attentions,
                    batch_size=input_batch_size,
                    config=config,
                    prompt_length=prompt_length,
                )
                # decoder
                self._check_attentions_for_generate(
                    batch_size=internal_batch_size,
                    attentions=output.decoder_attentions,
                    prompt_length=1,  # the BOS token
                    output_length=output.sequences.shape[-1],
                    config=config,
                    decoder_past_key_values=decoder_past_key_values,
                )
            else:
                self._check_attentions_for_generate(
                    batch_size=internal_batch_size,
                    attentions=output.attentions,
                    prompt_length=prompt_length,
                    output_length=output.sequences.shape[-1],
                    config=config,
                    decoder_past_key_values=decoder_past_key_values,
                )

        # Hidden States
        if config.is_encoder_decoder:
            # encoder
            self._check_encoder_hidden_states_for_generate(
                hidden_states=output.encoder_hidden_states,
                batch_size=input_batch_size,
                config=config,
                prompt_length=prompt_length,
            )
            # decoder
            self._check_hidden_states_for_generate(
                batch_size=internal_batch_size,
                hidden_states=output.decoder_hidden_states,
                prompt_length=1,  # the BOS token
                output_length=output.sequences.shape[-1],
                config=config,
                use_cache=use_cache,
            )
        else:
            self._check_hidden_states_for_generate(
                batch_size=internal_batch_size,
                hidden_states=output.hidden_states,
                prompt_length=prompt_length,
                output_length=output.sequences.shape[-1],
                config=config,
                use_cache=use_cache,
            )

        # Past Key Value States -- a few notes here:
        # 1. Its inner sequence length is with respect to the inputs of the latest forward pass, hence the "-1"
        # 2. We ignore models that have unique cache structures (e.g. mamba) or are in need of refatoring to match the
        #    standard cache format (e.g.gptbigcode )
        models_without_standard_cache = (
            "bamba",
            "ctrl",
            "fsmt",
            "gptbigcode",
            "mega",
            "reformer",
            "jamba",
            "mamba",
            "xlnet",
            "zamba",
            "zamba2",
        )
        has_standard_cache = not any(
            model_name in config.__class__.__name__.lower() for model_name in models_without_standard_cache
        )
        if has_standard_cache:
            if use_cache:
                cache_length = output.sequences.shape[-1] - 1
                self._check_past_key_values_for_generate(
                    batch_size=internal_batch_size,
                    decoder_past_key_values=decoder_past_key_values,
                    cache_length=cache_length,
                    config=config,
                )
            elif use_cache is False:
                self.assertTrue(decoder_past_key_values is None)

    def _check_scores(self, batch_size, scores, generated_length, config):
        vocab_size = config.get_text_config(decoder=True).vocab_size
        expected_shape = (batch_size, vocab_size)
        self.assertIsInstance(scores, tuple)
        self.assertEqual(len(scores), generated_length)
        self.assertListEqual([iter_scores.shape for iter_scores in scores], [expected_shape] * len(scores))

    def _check_logits(self, batch_size, logits, config):
        vocab_size = config.get_text_config(decoder=True).vocab_size
        self.assertIsInstance(logits, tuple)
        self.assertListEqual([iter_logits.shape[0] for iter_logits in logits], [batch_size] * len(logits))
        # vocabulary difference equal to one (imagegptmodel?) or zero (all other models)
        vocab_diff = vocab_size - logits[0].shape[-1]
        self.assertTrue(vocab_diff in [0, 1])
        self.assertListEqual([vocab_size - score.shape[-1] for score in logits], [vocab_diff] * len(logits))

    def _check_attentions_for_generate(
        self, batch_size, attentions, prompt_length, output_length, config, decoder_past_key_values
    ):
        self.assertIsInstance(attentions, tuple)
        self.assertListEqual(
            [isinstance(iter_attentions, tuple) for iter_attentions in attentions], [True] * len(attentions)
        )
        self.assertEqual(len(attentions), (output_length - prompt_length))

        use_cache = decoder_past_key_values is not None
        has_static_cache = isinstance(decoder_past_key_values, (StaticCache, HybridCache))

        # When `output_attentions=True`, each iteration of generate appends the attentions corresponding to the new
        # token(s)
        # NOTE: `HybridCache` may have different lengths on different layers, if this test starts failing add more
        # elaborate checks
        for generated_length, iter_attentions in enumerate(attentions):
            # regardless of using cache, the first forward pass will have the full prompt as input
            if use_cache and generated_length > 0:
                model_input_length = 1
            else:
                model_input_length = prompt_length + generated_length
            query_length = (
                prompt_length + generated_length
                if not has_static_cache
                else decoder_past_key_values.get_max_cache_shape()
            )

            expected_shape = (
                batch_size,
                config.num_attention_heads,
                model_input_length,
                query_length,
            )
            # check attn size
            self.assertListEqual(
                [layer_attention.shape for layer_attention in iter_attentions], [expected_shape] * len(iter_attentions)
            )

    def _check_encoder_attention_for_generate(self, attentions, batch_size, config, prompt_length):
        encoder_expected_shape = (batch_size, config.num_attention_heads, prompt_length, prompt_length)
        self.assertIsInstance(attentions, tuple)
        self.assertListEqual(
            [layer_attentions.shape for layer_attentions in attentions],
            [encoder_expected_shape] * len(attentions),
        )

    def _check_hidden_states_for_generate(
        self, batch_size, hidden_states, prompt_length, output_length, config, use_cache=False
    ):
        self.assertIsInstance(hidden_states, tuple)
        self.assertListEqual(
            [isinstance(iter_hidden_states, tuple) for iter_hidden_states in hidden_states],
            [True] * len(hidden_states),
        )
        self.assertEqual(len(hidden_states), (output_length - prompt_length))

        # When `output_hidden_states=True`, each iteration of generate appends the hidden states corresponding to the
        # new token(s)
        # NOTE: `HybridCache` may have different lengths on different layers, if this test starts failing add more
        # elaborate checks
        for generated_length, iter_hidden_states in enumerate(hidden_states):
            # regardless of using cache, the first forward pass will have the full prompt as input
            if use_cache and generated_length > 0:
                model_input_length = 1
            else:
                model_input_length = prompt_length + generated_length
            expected_shape = (batch_size, model_input_length, config.hidden_size)
            # check hidden size
            self.assertListEqual(
                [layer_hidden_states.shape for layer_hidden_states in iter_hidden_states],
                [expected_shape] * len(iter_hidden_states),
            )

    def _check_encoder_hidden_states_for_generate(self, hidden_states, batch_size, config, prompt_length):
        encoder_expected_shape = (batch_size, prompt_length, config.hidden_size)
        self.assertIsInstance(hidden_states, tuple)
        self.assertListEqual(
            [layer_hidden_states.shape for layer_hidden_states in hidden_states],
            [encoder_expected_shape] * len(hidden_states),
        )

    def _check_past_key_values_for_generate(self, batch_size, decoder_past_key_values, cache_length, config):
        self.assertIsInstance(decoder_past_key_values, (tuple, Cache))

        # (batch, head, seq_length, head_features)
        expected_shape = (
            batch_size,
            config.num_key_value_heads if hasattr(config, "num_key_value_heads") else config.num_attention_heads,
            cache_length,
            config.hidden_size // config.num_attention_heads,
        )

        if isinstance(decoder_past_key_values, Cache):
            self.assertListEqual(
                [key_tensor.shape for key_tensor in decoder_past_key_values.key_cache],
                [expected_shape] * len(decoder_past_key_values.key_cache),
            )
            self.assertListEqual(
                [value_tensor.shape for value_tensor in decoder_past_key_values.value_cache],
                [expected_shape] * len(decoder_past_key_values.value_cache),
            )

        # Legacy cache format checks. This branch should be removed when all models use `Cache` by default
        else:
            self.assertListEqual(
                [isinstance(iter_past_key_values, tuple) for iter_past_key_values in decoder_past_key_values],
                [True] * len(decoder_past_key_values),
            )
            # check shape key, value
            self.assertListEqual(
                [layer_past_key_values[0].shape for layer_past_key_values in decoder_past_key_values],
                [expected_shape] * len(decoder_past_key_values),
            )
            self.assertListEqual(
                [layer_past_key_values[1].shape for layer_past_key_values in decoder_past_key_values],
                [expected_shape] * len(decoder_past_key_values),
            )

    def _check_sequence_inside_sequence(self, tensor_1, tensor_2):
        # check if tensor_1 inside tensor_2 or tensor_2 inside tensor_1.
        # set to same device. we don't care what device.

        if not isinstance(tensor_1, list):
            tensor_1 = tensor_1.cpu().tolist()
        if not isinstance(tensor_2, list):
            tensor_2 = tensor_2.cpu().tolist()

        in_order = len(tensor_1) <= len(tensor_2)
        longer = tensor_2 if in_order else tensor_1
        shorter = tensor_1 if in_order else tensor_2

        flag = False
        chunk_size = len(shorter)
        for chunk_idx in range(len(longer) - chunk_size + 1):
            subseq = longer[chunk_idx : chunk_idx + chunk_size]
            if subseq == shorter:
                flag = True
                break

        self.assertTrue(flag)


@require_torch
class UtilsFunctionsTest(unittest.TestCase):
    def test_speculative_sampling(self):
        # assume vocab size 10, input length 5 + 3 generated candidates
        candidate_input_ids = torch.tensor([[8, 0, 3, 9, 8, 1, 4, 5]])  # input tokens
        candidate_logits = torch.tensor(
            [
                [
                    [-10.0, 10.0, -10.0, -10.0, -10.0, -10.0, -10.0, -10.0, -10.0, -10.0],  # generated 1
                    [-10.0, -10.0, -10.0, -10.0, 10.0, -10.0, -10.0, -10.0, -10.0, -10.0],  # generated 4
                    [-10.0, -10.0, -10.0, -10.0, -10.0, 10.0, -10.0, -10.0, -10.0, -10.0],  # generated 5
                ]
            ]
        )
        candidate_length = 3
        inf = float("inf")
        new_logits = torch.tensor(
            [
                [
                    [-10.0, 10.0, -10.0, -10.0, -10.0, -10.0, -10.0, -10.0, -10.0, -10.0],  # accepts 1
                    [-10.0, -10.0, -10.0, -10.0, 10.0, -10.0, -10.0, -10.0, -10.0, -10.0],  # accepts 4
                    [-inf, -inf, -inf, -inf, -inf, -inf, -inf, -inf, 10.0, -inf],  # rejects 5, accepts 8
                    [-10.0, -10.0, -10.0, -10.0, -10.0, -10.0, -10.0, -10.0, -10.0, -10.0],  # N/A
                ]
            ]
        )
        last_assistant_token_is_eos = False
        validated_tokens, n_matches = _speculative_sampling(
            candidate_input_ids,
            candidate_logits,
            candidate_length,
            new_logits,
            last_assistant_token_is_eos,
        )
        self.assertTrue(n_matches.item() == 2)
        self.assertTrue(validated_tokens.tolist()[0] == [1, 4, 8])

    def test_speculative_sampling_target_distribution(self):
        """
        Asserts that the target distribution is preserved.
        Should help with catching issues like #32867.
        """
        # assume vocab size 10, input length 5 + 3 generated candidates
        candidate_input_ids = torch.tensor([[8, 0, 3, 9, 8, 1, 4, 5]])  # input tokens
        candidate_logits = torch.tensor(
            [
                [
                    [-10.0, 10.0, -10.0, -10.0, -10.0, -10.0, -10.0, -10.0, -10.0, -10.0],  # generated 1
                    [-10.0, -10.0, -10.0, -10.0, 10.0, -10.0, -10.0, -10.0, -10.0, -10.0],  # generated 4
                    [-10.0, -10.0, -10.0, -10.0, -10.0, 10.0, -10.0, -10.0, -10.0, -10.0],  # generated 5
                ]
            ]
        )
        candidate_length = 3
        inf = float("inf")
        new_logits = torch.tensor(
            [
                [
                    # accepts 1:
                    [-inf, 10.0, -inf, -inf, -inf, -inf, -inf, -inf, -inf, -inf],
                    # accepts 4:
                    [-inf, -inf, -inf, -inf, 10.0, -inf, -inf, -inf, -inf, -inf],
                    # most likely to be 1 or 8, less likely to be 3, then 7, and should never be any other value:
                    [-inf, 2.0, -inf, 1.0, -inf, -inf, -inf, -0.01, 2.0, -inf],
                    # N/A:
                    [-inf, -inf, -inf, -inf, -inf, -inf, -inf, -inf, -inf, -inf],
                ]
            ]
        )
        last_assistant_token_is_eos = False
        last_validated_token = []
        for _ in range(10_000):
            validated_tokens, n_matches = _speculative_sampling(
                candidate_input_ids,
                candidate_logits,
                candidate_length,
                new_logits,
                last_assistant_token_is_eos,
            )
            self.assertTrue(n_matches.item() == 2)
            self.assertTrue(validated_tokens.tolist()[0][0] == 1)
            self.assertTrue(validated_tokens.tolist()[0][1] == 4)
            self.assertTrue(validated_tokens.tolist()[0][2] in [1, 3, 7, 8])
            last_validated_token.append(validated_tokens.tolist()[0][2])
        # check that the most likely tokens are selected more often than the less likely ones
        last_token_counts = collections.Counter(last_validated_token)
        self.assertTrue(last_token_counts[1] > last_token_counts[3] > last_token_counts[7] > 0)
        self.assertTrue(last_token_counts[8] > last_token_counts[3])


@pytest.mark.generate
@require_torch
class GenerationIntegrationTests(unittest.TestCase, GenerationIntegrationTestsMixin):
    # setting framework_dependent_parameters needs to be gated, just like its contents' imports
    if is_torch_available():
        framework_dependent_parameters = {
            "AutoModelForCausalLM": AutoModelForCausalLM,
            "AutoModelForSpeechSeq2Seq": AutoModelForSpeechSeq2Seq,
            "AutoModelForSeq2SeqLM": AutoModelForSeq2SeqLM,
            "AutoModelForVision2Seq": AutoModelForVision2Seq,
            "LogitsProcessorList": LogitsProcessorList,
            "MinLengthLogitsProcessor": MinLengthLogitsProcessor,
            "create_tensor_fn": torch.tensor,
            "floats_tensor": floats_tensor,
            "return_tensors": "pt",
        }

    @slow
    def test_diverse_beam_search(self):
        # PT-only test: TF doesn't have a diverse beam search implementation
        article = """Justin Timberlake and Jessica Biel, welcome to parenthood.
        The celebrity couple announced the arrival of their son, Silas Randall Timberlake, in statements to People.
        "Silas was the middle name of Timberlake's maternal grandfather Bill Bomar, who died in 2012, while Randall is the musician's own middle name, as well as his father's first," People reports.
        The couple announced the pregnancy in January, with an Instagram post. It is the first baby for both."""

        bart_tokenizer = BartTokenizer.from_pretrained("facebook/bart-large-cnn")
        bart_model = BartForConditionalGeneration.from_pretrained("facebook/bart-large-cnn").to(torch_device)
        input_ids = bart_tokenizer(article, return_tensors="pt").input_ids.to(torch_device)

        outputs = bart_model.generate(
            input_ids,
            num_beams=4,
            num_return_sequences=2,
            num_beam_groups=4,
            diversity_penalty=2.0,
            remove_invalid_values=True,
        )

        generated_text = bart_tokenizer.batch_decode(outputs, skip_special_tokens=True)

        self.assertListEqual(
            generated_text,
            [
                "The couple announced the birth of their son, Silas Randall Timberlake, in a statement. Silas was the"
                " middle name of Timberlake's maternal grandfather Bill Bomar. Randall is the musician's own middle"
                " name, as well as his father's first. It is the first baby for both of them.",
                "Justin Timberlake and Jessica Biel have a son. The baby is named Silas Randall Timberlake. It is the"
                " first child for both. The couple announced the pregnancy in January. The name Silas is the middle"
                " name of Timberlake's maternal grandfather. It's also his own middle name.",
            ],
        )

    def test_max_length_if_input_embeds(self):
        # PT-only test: TF doesn't have StoppingCriteria
        article = "Today a dragon flew over Paris."
        model = AutoModelForCausalLM.from_pretrained("hf-internal-testing/tiny-random-gpt2").to(torch_device)
        tokenizer = AutoTokenizer.from_pretrained("hf-internal-testing/tiny-random-gpt2")
        input_ids = tokenizer(article, return_tensors="pt").input_ids.to(torch_device)
        inputs_embeds = model.get_input_embeddings()(input_ids)

        max_length = 20
        input_len = input_ids.shape[-1]
        out_gen = model.generate(input_ids=input_ids, max_length=max_length)
        out_gen_embeds = model.generate(inputs_embeds=inputs_embeds, max_length=max_length)
        self.assertEqual(out_gen.shape[-1], input_len + out_gen_embeds.shape[-1])

    def test_min_length_if_input_embeds(self):
        # PT-only test: TF doesn't have StoppingCriteria
        article = "Today a dragon flew over Paris."
        model = AutoModelForCausalLM.from_pretrained("hf-internal-testing/tiny-random-gpt2").to(torch_device)
        tokenizer = AutoTokenizer.from_pretrained("hf-internal-testing/tiny-random-gpt2")
        input_ids = tokenizer(article, return_tensors="pt").input_ids.to(torch_device)
        inputs_embeds = model.get_input_embeddings()(input_ids)

        min_length = 10
        input_len = input_ids.shape[-1]
        out_gen = model.generate(input_ids=input_ids, min_length=min_length)
        out_gen_embeds = model.generate(inputs_embeds=inputs_embeds, min_length=min_length)
        self.assertEqual(out_gen.shape[-1], input_len + out_gen_embeds.shape[-1])

    def test_custom_stopping_criteria_overload_error(self):
        # PT-only test: TF doesn't have StoppingCriteria
        article = """Justin Timberlake and Jessica Biel, welcome to parenthood."""
        bart_tokenizer = BartTokenizer.from_pretrained("sshleifer/bart-tiny-random")
        bart_model = BartForConditionalGeneration.from_pretrained("sshleifer/bart-tiny-random").to(torch_device)

        input_ids = bart_tokenizer(article, return_tensors="pt").input_ids.to(torch_device)
        stopping_criteria = StoppingCriteriaList()
        stopping_criteria.append(MaxLengthCriteria(max_length=42))
        with self.assertRaises(ValueError):
            bart_model.generate(input_ids, stopping_criteria=stopping_criteria)
        with self.assertRaises(ValueError):
            bart_model.generate(input_ids, stopping_criteria=stopping_criteria, max_length=32)

    def test_custom_stopping_criteria(self):
        # PT-only test: TF doesn't have StoppingCriteria
        article = """Justin Timberlake and Jessica Biel, welcome to parenthood."""
        bart_tokenizer = BartTokenizer.from_pretrained("sshleifer/bart-tiny-random")
        bart_model = BartForConditionalGeneration.from_pretrained("sshleifer/bart-tiny-random").to(torch_device)
        input_ids = bart_tokenizer(article, return_tensors="pt").input_ids.to(torch_device)

        class DummyCriteria(StoppingCriteria):
            def __call__(self, input_ids: torch.LongTensor, scores: torch.FloatTensor, **kwargs) -> bool:
                return input_ids.shape[-1] >= 20

        stopping_criteria = StoppingCriteriaList()
        stopping_criteria.append(DummyCriteria())

        self.assertEqual(
            list(bart_model.generate(input_ids, stopping_criteria=stopping_criteria, max_length=22).shape),
            [1, 20],
        )
        self.assertEqual(
            list(bart_model.generate(input_ids, stopping_criteria=stopping_criteria, max_length=18).shape),
            [1, 18],
        )

    # TODO (joao): replace `stop_sequence` in the pipeline by the more recent `generate` functionality
    def test_stop_sequence_stopping_criteria(self):
        # PT-only test: TF doesn't have StoppingCriteria
        prompt = """Hello I believe in"""
        generator = pipeline("text-generation", model="hf-internal-testing/tiny-random-bart")
        output = generator(prompt)
        self.assertEqual(
            output,
            [{"generated_text": ("Hello I believe in we we we we we we we we we")}],
        )

        output = generator(prompt, stop_sequence=" we")
        self.assertEqual(output, [{"generated_text": "Hello I believe in we"}])

    def test_generate_non_nlp_input_ids_as_kwarg(self):
        # PT-only test: AFAIK there's no non-NLP model architecture in TF that supports `input_ids` as its only input
        model = ImageGPTForCausalImageModeling.from_pretrained(
            "hf-internal-testing/tiny-random-imagegpt", max_length=10
        ).to(torch_device)
        input_ids = ids_tensor((3, 5), vocab_size=10)

        output_sequences_kwargs = model.generate(input_ids=input_ids).cpu()
        output_sequences = model.generate(input_ids).cpu()

        self.assertListEqual(output_sequences.tolist(), output_sequences_kwargs.tolist())
        self.assertEqual(output_sequences.shape, (3, 10))

    def test_generate_input_values_as_encoder_kwarg(self):
        # PT-only test: AFAIK there's no generate-capable architecture in TF that supports `input_values` as its input
        input_values = floats_tensor((2, 250))
        model = SpeechEncoderDecoderModel.from_pretrained("hf-internal-testing/tiny-random-speech-encoder-decoder")
        model = model.to(torch_device)
        output_sequences_kwargs = model.generate(input_values=input_values, max_length=5).cpu()
        output_sequences = model.generate(input_values, max_length=5).cpu()

        self.assertListEqual(output_sequences.tolist(), output_sequences_kwargs.tolist())
        self.assertEqual(output_sequences.shape, (2, 5))

    def test_transition_scores_group_beam_search_encoder_decoder(self):
        # PT-only test: TF doesn't have group beam search
        articles = [
            "Justin Timberlake and Jessica Biel, welcome to parenthood.",
            "Michael Phelps is arguably the most decorated Olympian of all time.",
        ]
        tokenizer = BartTokenizer.from_pretrained("hf-internal-testing/tiny-random-bart")
        model = BartForConditionalGeneration.from_pretrained(
            "hf-internal-testing/tiny-random-bart",
            max_length=10,
            num_beams=2,
            num_beam_groups=2,
            num_return_sequences=2,
            diversity_penalty=1.0,
            eos_token_id=None,
            return_dict_in_generate=True,
            output_scores=True,
            length_penalty=0.0,
        )
        model = model.to(torch_device)

        input_ids = tokenizer(articles, return_tensors="pt", padding=True).input_ids.to(torch_device)
        outputs = model.generate(input_ids=input_ids)

        transition_scores = model.compute_transition_scores(outputs.sequences, outputs.scores, outputs.beam_indices)
        transition_scores_sum = transition_scores.sum(-1)

        torch.testing.assert_close(transition_scores_sum, outputs.sequences_scores, rtol=1e-3, atol=1e-3)

    def test_beam_search_low_memory(self):
        tokenizer = GPT2Tokenizer.from_pretrained("openai-community/gpt2")
        model = AutoModelForCausalLM.from_pretrained("openai-community/gpt2")
        tokenizer.pad_token_id = tokenizer.eos_token_id
        model_inputs = tokenizer("I", return_tensors="pt")["input_ids"]

        low_output = model.generate(model_inputs, max_new_tokens=40, num_beams=5, early_stopping=True, low_memory=True)

        high_output = model.generate(
            model_inputs, max_new_tokens=40, num_beams=5, early_stopping=True, low_memory=False
        )
        self.assertListEqual(low_output.tolist(), high_output.tolist())

    @slow
    def test_green_red_watermark_generation(self):
        model = AutoModelForCausalLM.from_pretrained("hf-internal-testing/tiny-random-gpt2").to(torch_device)
        tokenizer = AutoTokenizer.from_pretrained("hf-internal-testing/tiny-random-gpt2")
        tokenizer.pad_token_id = tokenizer.eos_token_id
        model_inputs = tokenizer("I will be", return_tensors="pt").to(torch_device)
        input_len = model_inputs["input_ids"].shape[-1]

        # generation should work with both input types: WatermarkingConfig or Dict, so let's check it here :)
        watermark_config = WatermarkingConfig(bias=2.5, seeding_scheme="selfhash")
        _ = model.generate(**model_inputs, watermarking_config=watermark_config, do_sample=False, max_length=15)

        # We will not check watermarked text, since we check it in `logits_processors` tests
        # Checking if generated ids are as expected fails on different hardware
        args = {
            "bias": 2.0,
            "context_width": 1,
            "seeding_scheme": "selfhash",
            "greenlist_ratio": 0.25,
            "hashing_key": 15485863,
        }
        output = model.generate(**model_inputs, do_sample=False, max_length=15)
        output_selfhash = model.generate(**model_inputs, watermarking_config=args, do_sample=False, max_length=15)

        # Check that the detector is detecting watermarked text
        detector = WatermarkDetector(model_config=model.config, device=torch_device, watermarking_config=args)
        detection_out_watermarked = detector(output_selfhash[:, input_len:], return_dict=True)
        detection_out = detector(output[:, input_len:], return_dict=True)

        self.assertListEqual(detection_out_watermarked.prediction.tolist(), [True])
        self.assertListEqual(detection_out.prediction.tolist(), [False])

    """Check the mean bias inserted by the watermarking algorithm."""

    @slow
    def test_synthid_text_watermark_generation_mean_expected_bias(self):
        model = AutoModelForCausalLM.from_pretrained("hf-internal-testing/tiny-random-gpt2").to(torch_device)
        tokenizer = AutoTokenizer.from_pretrained("hf-internal-testing/tiny-random-gpt2")
        tokenizer.pad_token_id = tokenizer.eos_token_id
        model_inputs = tokenizer("I will be", return_tensors="pt").to(torch_device)
        input_len = 5
        batch_size = 200

        # generation should work with both input types: WatermarkingConfig or Dict, so let's check it here :)
        watermark_config = SynthIDTextWatermarkingConfig(keys=[10, 20], ngram_len=5, debug_mode=True)
        logits_processor = watermark_config.construct_processor(model.config.vocab_size, torch_device)
        mean_g_values_repeats = []
        for _ in range(40):
            input_ids = torch.zeros(
                (batch_size, input_len),
                dtype=torch.int64,
                device=torch_device,
            )
            model_inputs = {
                "input_ids": input_ids,
                "attention_mask": torch.ones_like(input_ids, device=torch_device),
            }
            output = model.generate(
                **model_inputs, watermarking_config=watermark_config, do_sample=True, max_length=500, top_k=1000
            )
            g_values = logits_processor.compute_g_values(input_ids=output[:, input_len:])
            context_repetition_mask = logits_processor.compute_context_repetition_mask(
                input_ids=output[:, input_len:],
            ).unsqueeze(dim=2)

            mean_g_values = torch.masked.mean(
                g_values,
                mask=context_repetition_mask,
                dim=0,
                keepdim=True,
                dtype=torch.float64,
            )
            mean_g_values_repeats.append(mean_g_values)

        mean_g_values = torch.concat(mean_g_values_repeats, dim=0).mean(dim=0)
        expected_mean_g_value = logits_processor.expected_mean_g_value(
            vocab_size=model.config.vocab_size,
        )
        atol = 0.03
        is_close = torch.isclose(
            mean_g_values,
            torch.tensor(expected_mean_g_value, dtype=torch.float64),
            atol=atol,
            rtol=0,
        )
        self.assertTrue(torch.all(is_close))

    @slow
    def test_beam_search_example_integration(self):
        # PT-only test: TF doesn't have a BeamSearchScorer
        # exactly the example provided in the docstrings of beam search, which previously
        # failed after directly copying from it. Refer to PR #15555
        tokenizer = AutoTokenizer.from_pretrained("google-t5/t5-base")
        model = AutoModelForSeq2SeqLM.from_pretrained("google-t5/t5-base")

        encoder_input_str = "translate English to German: How old are you?"
        encoder_input_ids = tokenizer(encoder_input_str, return_tensors="pt").input_ids

        # lets run beam search using 3 beams
        num_beams = 3
        # define decoder start token ids
        input_ids = torch.ones((1, 1), device=model.device, dtype=torch.long)
        input_ids = input_ids * model.config.decoder_start_token_id

        # add encoder_outputs to model keyword arguments
        model_kwargs = {"encoder_outputs": model.get_encoder()(encoder_input_ids, return_dict=True)}

        outputs = model.generate(
            input_ids, num_beams=num_beams, min_length=5, eos_token_id=model.config.eos_token_id, **model_kwargs
        )
        outputs = tokenizer.batch_decode(outputs, skip_special_tokens=True)

        self.assertListEqual(outputs, ["Wie alt bist du?"])

    @slow
    def test_constrained_beam_search(self):
        # PT-only test: TF doesn't have constrained beam search
        model = GPT2LMHeadModel.from_pretrained("openai-community/gpt2").to(torch_device)
        tokenizer = GPT2Tokenizer.from_pretrained("openai-community/gpt2")

        force_tokens = tokenizer("scared", add_prefix_space=True, add_special_tokens=False).input_ids
        force_tokens_2 = tokenizer("big weapons", add_prefix_space=True, add_special_tokens=False).input_ids

        constraints = [
            PhrasalConstraint(force_tokens),
            PhrasalConstraint(force_tokens_2),
        ]

        starting_text = ["The soldiers were not prepared and"]

        input_ids = tokenizer(starting_text, return_tensors="pt").input_ids.to(torch_device)

        outputs = model.generate(
            input_ids,
            constraints=constraints,
            num_beams=10,
            num_return_sequences=1,
            no_repeat_ngram_size=1,
            max_length=30,
            remove_invalid_values=True,
        )

        generated_text = tokenizer.batch_decode(outputs, skip_special_tokens=True)

        self.assertListEqual(
            generated_text,
            [
                "The soldiers were not prepared and didn't know what to do. They had no idea how they would react if"
                " the enemy attacked them, big weapons scared"
            ],
        )

    @slow
    def test_constrained_beam_search_mixed(self):
        # PT-only test: TF doesn't have constrained beam search
        model = GPT2LMHeadModel.from_pretrained("openai-community/gpt2").to(torch_device)
        tokenizer = GPT2Tokenizer.from_pretrained("openai-community/gpt2")

        force_phrase = tokenizer("scared", add_prefix_space=True, add_special_tokens=False).input_ids
        flexible_phrases = tokenizer(
            ["scream", "screams", "screaming", "screamed"], add_prefix_space=True, add_special_tokens=False
        ).input_ids

        constraints = [
            PhrasalConstraint(force_phrase),
            DisjunctiveConstraint(flexible_phrases),
        ]

        starting_text = ["The soldiers", "The child"]

        input_ids = tokenizer(starting_text, return_tensors="pt").input_ids.to(torch_device)

        outputs = model.generate(
            input_ids,
            constraints=constraints,
            num_beams=10,
            num_return_sequences=1,
            no_repeat_ngram_size=1,
            # max_length=20,
            remove_invalid_values=True,
        )

        generated_text = tokenizer.batch_decode(outputs, skip_special_tokens=True)

        self.assertListEqual(
            generated_text,
            [
                "The soldiers, who had been stationed at the base for more than a year before being evacuated"
                " screaming scared",
                "The child was taken to a local hospital where he died.\n 'I don't think screaming scared",
            ],
        )

    @slow
    def test_constrained_beam_search_mixed_mixin(self):
        # PT-only test: TF doesn't have constrained beam search
        model = GPT2LMHeadModel.from_pretrained("openai-community/gpt2").to(torch_device)
        tokenizer = GPT2Tokenizer.from_pretrained("openai-community/gpt2")

        force_word = "scared"
        force_flexible = ["scream", "screams", "screaming", "screamed"]

        force_words_ids = [
            tokenizer([force_word], add_prefix_space=True, add_special_tokens=False).input_ids,
            tokenizer(force_flexible, add_prefix_space=True, add_special_tokens=False).input_ids,
        ]

        starting_text = ["The soldiers", "The child"]

        input_ids = tokenizer(starting_text, return_tensors="pt").input_ids.to(torch_device)

        outputs = model.generate(
            input_ids,
            force_words_ids=force_words_ids,
            num_beams=10,
            num_return_sequences=1,
            no_repeat_ngram_size=1,
            remove_invalid_values=True,
        )

        generated_text = tokenizer.batch_decode(outputs, skip_special_tokens=True)

        self.assertListEqual(
            generated_text,
            [
                "The soldiers, who had been stationed at the base for more than a year before being evacuated"
                " screaming scared",
                "The child was taken to a local hospital where he died.\n 'I don't think screaming scared",
            ],
        )

    @slow
    def test_cfg_mixin(self):
        model = GPT2LMHeadModel.from_pretrained("openai-community/gpt2").to(torch_device)
        tokenizer = GPT2Tokenizer.from_pretrained("openai-community/gpt2")

        input = tokenizer(["The dragon flew over Paris,"], return_tensors="pt", return_attention_mask=True)
        input["input_ids"] = input["input_ids"].to(torch_device)
        input["attention_mask"] = input["attention_mask"].to(torch_device)

        outputs = model.generate(**input, max_new_tokens=32, guidance_scale=1.5)
        generated_text = tokenizer.batch_decode(outputs, skip_special_tokens=True)

        self.assertListEqual(
            generated_text,
            [
                "The dragon flew over Paris, landing in the Rue de la Bastille. The crowd was so excited "
                'that they had to leave the city.\n\n"We\'re going to Paris!"\n'
            ],
        )

        neg = tokenizer(["France,"], return_tensors="pt", return_attention_mask=True)
        neg["input_ids"] = neg["input_ids"].to(torch_device)
        neg["attention_mask"] = neg["attention_mask"].to(torch_device)
        outputs = model.generate(
            **input,
            max_new_tokens=32,
            guidance_scale=1.5,
            negative_prompt_ids=neg["input_ids"],
            negative_prompt_attention_mask=neg["attention_mask"],
        )
        generated_text = tokenizer.batch_decode(outputs, skip_special_tokens=True)

        self.assertListEqual(
            generated_text,
            [
                'The dragon flew over Paris, landing on the pavement.\n\n"Paris!"\n\n"Paris!"\n\n"'
                'Paris!"\n\n"Paris!"\n\n"Paris!"\n\n'
            ],
        )

    @slow
    def test_constrained_beam_search_example_translation_mixin(self):
        # PT-only test: TF doesn't have constrained beam search
        tokenizer = AutoTokenizer.from_pretrained("google-t5/t5-base")
        model = AutoModelForSeq2SeqLM.from_pretrained("google-t5/t5-base")

        encoder_input_str = "translate English to German: How old are you?"
        force_words = ["sind"]

        input_ids = tokenizer(encoder_input_str, return_tensors="pt").input_ids
        force_words_ids = tokenizer(force_words, add_special_tokens=False).input_ids

        outputs = model.generate(
            input_ids,
            force_words_ids=force_words_ids,
            num_beams=10,
            num_return_sequences=1,
            no_repeat_ngram_size=1,
            remove_invalid_values=True,
        )

        outputs = tokenizer.batch_decode(outputs, skip_special_tokens=True)

        self.assertListEqual(outputs, ["Wie alt sind Sie?"])

    @slow
    def test_constrained_beam_search_example_integration(self):
        # PT-only test: TF doesn't have constrained beam search
        tokenizer = AutoTokenizer.from_pretrained("google-t5/t5-base")
        model = AutoModelForSeq2SeqLM.from_pretrained("google-t5/t5-base")

        encoder_input_str = "translate English to German: How old are you?"
        encoder_input_ids = tokenizer(encoder_input_str, return_tensors="pt").input_ids

        # lets run beam search using 5 beams
        num_beams = 5
        # define decoder start token ids
        input_ids = torch.ones((1, 1), device=model.device, dtype=torch.long)
        input_ids = input_ids * model.config.decoder_start_token_id

        # add encoder_outputs to model keyword arguments
        model_kwargs = {"encoder_outputs": model.get_encoder()(encoder_input_ids, return_dict=True)}

        constraint_str = "sind"
        constraint_token_ids = tokenizer.encode(constraint_str)[:-1]  # remove eos token

        outputs = model.generate(
            input_ids,
            num_beams=num_beams,
            force_words_ids=[constraint_token_ids],
            min_length=5,
            eos_token_id=model.config.eos_token_id,
            **model_kwargs,
        )
        outputs = tokenizer.batch_decode(outputs, skip_special_tokens=True)

        self.assertListEqual(outputs, ["Wie alt sind Sie?"])

    @slow
    def test_per_row_stopping_criteria(self):
        text = [
            "They completed the challenging puzzle, revealing the hidden",
            "Today a dragon flew over France",
            "The aroma of freshly baked pizza filled the kitchen",
        ]
        stop_strings = ["secrets"]

        model = AutoModelForCausalLM.from_pretrained("openai-community/gpt2").to(torch_device)
        tokenizer = AutoTokenizer.from_pretrained("openai-community/gpt2")
        tokenizer.padding_side = "left"
        tokenizer.pad_token_id = tokenizer.eos_token_id
        input_ids = tokenizer(text, return_tensors="pt", padding="longest", add_special_tokens=False).input_ids.to(
            torch_device
        )

        # normal generation with one stopping criteria
        out = model.generate(input_ids, max_length=15)
        out_text = tokenizer.batch_decode(out)
        expected_out = [
            "They completed the challenging puzzle, revealing the hidden secrets of the world.\n",
            "<|endoftext|><|endoftext|><|endoftext|>Today a dragon flew over France and the French government was forced",
            "The aroma of freshly baked pizza filled the kitchen with a sense of freshness",
        ]
        self.assertListEqual(out_text, expected_out)

        # generation should stop at "secrets" for first batch only, filling the rest with eos tokens
        out = model.generate(input_ids, max_length=15, stop_strings=stop_strings, tokenizer=tokenizer)
        out_text = tokenizer.batch_decode(out)
        expected_out = [
            "They completed the challenging puzzle, revealing the hidden secrets<|endoftext|><|endoftext|><|endoftext|><|endoftext|><|endoftext|>",
            "<|endoftext|><|endoftext|><|endoftext|>Today a dragon flew over France and the French government was forced",
            "The aroma of freshly baked pizza filled the kitchen with a sense of freshness",
        ]
        self.assertListEqual(out_text, expected_out)

    def test_constrained_beam_search_mixin_type_checks(self):
        # PT-only test: TF doesn't have constrained beam search
        tokenizer = AutoTokenizer.from_pretrained("patrickvonplaten/t5-tiny-random")
        model = AutoModelForSeq2SeqLM.from_pretrained("patrickvonplaten/t5-tiny-random")

        encoder_input_str = "translate English to German: How old are you?"
        input_ids = tokenizer(encoder_input_str, return_tensors="pt").input_ids

        with self.assertRaises(ValueError):
            force_words = ["sind"]
            force_words_ids = tokenizer(force_words, return_tensors="pt").input_ids
            model.generate(
                input_ids,
                force_words_ids=force_words_ids,
                num_beams=10,
                num_return_sequences=1,
                no_repeat_ngram_size=1,
                remove_invalid_values=True,
            )

        with self.assertRaises(ValueError):
            force_words = ["sind"]
            force_words_ids = [tokenizer(force_words, return_tensors="pt").input_ids]
            model.generate(
                input_ids,
                force_words_ids=force_words_ids,
                num_beams=10,
                num_return_sequences=1,
                no_repeat_ngram_size=1,
                remove_invalid_values=True,
            )

        with self.assertRaises(ValueError):
            model.generate(input_ids, force_words_ids=[])

        with self.assertRaises(ValueError):
            model.generate(input_ids, force_words_ids=[[-1]])

        with self.assertRaises(ValueError):
            model.generate(input_ids, force_words_ids=[[[-1]]])

    def test_batched_decoder_start_id(self):
        # PT-only test: TF doesn't support batched_decoder_start_id
        articles = [
            "Justin Timberlake and Jessica Biel, welcome to parenthood.",
            "Michael Phelps is arguably the most decorated Olympian of all time.",
        ]
        bart_tokenizer = AutoTokenizer.from_pretrained("hf-internal-testing/tiny-random-bart")
        bart_model = BartForConditionalGeneration.from_pretrained("hf-internal-testing/tiny-random-bart").to(
            torch_device
        )
        input_ids = bart_tokenizer(articles, return_tensors="pt", padding=True).input_ids.to(torch_device)
        decoder_start_token_id = bart_model.generation_config.decoder_start_token_id
        decoder_start_token_id_batch = [decoder_start_token_id] * input_ids.shape[0]

        outputs = bart_model.generate(input_ids, decoder_start_token_id=decoder_start_token_id)

        outputs_batched_ids = bart_model.generate(input_ids, decoder_start_token_id=decoder_start_token_id_batch)

        self.assertListEqual(outputs.tolist(), outputs_batched_ids.tolist())

    def test_decoder_start_id_from_config(self):
        # Refer to: (#30899)
        articles = [
            "Justin Timberlake and Jessica Biel, welcome to parenthood.",
            "Michael Phelps is arguably the most decorated Olympian of all time.",
        ]
        bart_tokenizer = AutoTokenizer.from_pretrained("hf-internal-testing/tiny-random-bart")
        bart_model = BartForConditionalGeneration.from_pretrained("hf-internal-testing/tiny-random-bart").to(
            torch_device
        )
        input_ids = bart_tokenizer(articles, return_tensors="pt", padding=True).input_ids.to(torch_device)
        decoder_start_token_id = bart_model.generation_config.decoder_start_token_id

        # we should be able to take `decoder_start_token_id` from model's generation config if user passes a `GenerationConfig` type
        outputs = bart_model.generate(input_ids, generation_config=GenerationConfig(do_sample=False))

        # If the generatoin config has no `decoder_start_token_id` or `bos_token_id`, we will raise an error unless user passes it in config
        bart_model.generation_config.decoder_start_token_id = None
        bart_model.generation_config.bos_token_id = None
        outputs_with_user_id = bart_model.generate(
            input_ids,
            generation_config=GenerationConfig(do_sample=False, decoder_start_token_id=decoder_start_token_id),
        )

        self.assertListEqual(outputs.tolist(), outputs_with_user_id.tolist())

        with self.assertRaises(ValueError):
            outputs = bart_model.generate(input_ids, generation_config=GenerationConfig(do_sample=False))

    def test_contrastive_search_batched(self):
        # PT-only test: TF doesn't have constrained beam search
        # Tests that contrastive search works with batched inputs (i.e. has the same output as for non-batched inputs)
        articles = ["Foo", "Bar Baz"]
        tokenizer = BartTokenizer.from_pretrained("hf-internal-testing/tiny-random-bart")
        model = BartForConditionalGeneration.from_pretrained("hf-internal-testing/tiny-random-bart").to(torch_device)

        model.config.eos_token_id = None
        input_ids_batched = tokenizer(articles, padding=True, return_tensors="pt").input_ids.to(torch_device)
        input_ids = tokenizer(articles[1], return_tensors="pt").input_ids.to(torch_device)

        output_sequences_batched = model.generate(
            input_ids=input_ids_batched, penalty_alpha=0.6, top_k=4, return_dict_in_generate=True, output_scores=True
        )
        output_sequences = model.generate(
            input_ids=input_ids, penalty_alpha=0.6, top_k=4, return_dict_in_generate=True, output_scores=True
        )

        batched_out = tokenizer.decode(output_sequences_batched.sequences[1], skip_special_tokens=True)
        out = tokenizer.decode(output_sequences.sequences[0], skip_special_tokens=True)
        self.assertEqual(batched_out, out)

        # output_sequences_batched.scores[0][1] -> 1st set of logits, 2nd sequence
        max_score_diff = (output_sequences_batched.scores[0][1] - output_sequences.scores[0][0]).abs().max()
        self.assertTrue(max_score_diff < 1e-5)

    def test_logits_processor_not_inplace(self):
        # PT-only test: TF fixes were not made
        article = "Today a dragon flew over Paris."
        model = AutoModelForCausalLM.from_pretrained("hf-internal-testing/tiny-random-gpt2").to(torch_device)
        tokenizer = AutoTokenizer.from_pretrained("hf-internal-testing/tiny-random-gpt2")
        input_ids = tokenizer(article, return_tensors="pt").input_ids.to(torch_device)

        out = model.generate(input_ids, output_logits=True, output_scores=True, return_dict_in_generate=True)
        out_with_temp = model.generate(
            input_ids,
            temperature=0.5,
            do_sample=True,
            output_logits=True,
            output_scores=True,
            return_dict_in_generate=True,
        )

        # if no logits processor is used, scores == logits. Otherwise, the processor has to modify the scores
        self.assertListEqual(out.logits[-1].tolist(), out.scores[-1].tolist())
        self.assertNotEqual(out_with_temp.logits[-1].tolist(), out_with_temp.scores[-1].tolist())

    def test_eos_token_id_int_and_list_top_k_top_sampling(self):
        # Has TF equivalent: this test relies on random sampling
        generation_kwargs = {
            "do_sample": True,
            "num_beams": 1,
            "top_p": 0.7,
            "top_k": 10,
            "temperature": 0.7,
        }
        expectation = 20

        tokenizer = AutoTokenizer.from_pretrained("hf-internal-testing/tiny-random-gpt2")
        text = """Hello, my dog is cute and"""
        tokens = tokenizer(text, return_tensors="pt").to(torch_device)
        model = AutoModelForCausalLM.from_pretrained("hf-internal-testing/tiny-random-gpt2").to(torch_device)

        # Only some seeds will work both on CPU/GPU for a fixed `expectation` value.
        # The selected seed is not guaranteed to work on all torch versions.
        torch.manual_seed(1)
        eos_token_id = 846
        generated_tokens = model.generate(**tokens, eos_token_id=eos_token_id, **generation_kwargs)
        self.assertTrue(expectation == len(generated_tokens[0]))

        torch.manual_seed(1)
        eos_token_id = [846, 198]
        generated_tokens = model.generate(**tokens, eos_token_id=eos_token_id, **generation_kwargs)
        self.assertTrue(expectation == len(generated_tokens[0]))

    def test_model_kwarg_encoder_signature_filtering(self):
        # Has TF equivalent: ample use of framework-specific code
        bart_tokenizer = AutoTokenizer.from_pretrained("hf-internal-testing/tiny-random-bart")
        article = """Hugging Face is a technology company based in New York and Paris."""
        input_ids = bart_tokenizer(article, return_tensors="pt").input_ids.to(torch_device)
        bart_model = BartForConditionalGeneration.from_pretrained("hf-internal-testing/tiny-random-bart").to(
            torch_device
        )
        output = bart_model.generate(input_ids).cpu().numpy()

        # Let's create a fake model that has a different signature. In particular, this fake model accepts "foo" as an
        # argument. Because "foo" is not in the encoder signature and doesn't start with "decoder_", it will be part of
        # the encoder kwargs prior to signature filtering, which would lead to an exception. But filtering kicks in and
        # saves the day.
        class FakeBart(BartForConditionalGeneration):
            def forward(self, input_ids, foo=None, **kwargs):
                return super().forward(input_ids, **kwargs)

        bart_model = FakeBart.from_pretrained("hf-internal-testing/tiny-random-bart").to(torch_device)
        fake_output = bart_model.generate(input_ids, foo="bar").cpu().numpy()
        self.assertTrue(np.array_equal(output, fake_output))

        # Encoder signature filtering only kicks in if it doesn't accept wildcard kwargs. The following test will fail
        # because it doesn't do signature filtering.
        class FakeEncoder(bart_model.model.encoder.__class__):
            def forward(self, input_ids, **kwargs):
                return super().forward(input_ids, **kwargs)

        fake_encoder = FakeEncoder(bart_model.config, bart_model.model.shared).to(torch_device)
        bart_model.model.encoder = fake_encoder

        # Normal generation still works (the output will be different because the encoder weights are different)
        fake_output = bart_model.generate(input_ids).cpu().numpy()
        with self.assertRaises(TypeError):
            # FakeEncoder.forward() accepts **kwargs -> no filtering -> type error due to unexpected input "foo"
            bart_model.generate(input_ids, foo="bar")

    def test_default_max_length_warning(self):
        model = AutoModelForCausalLM.from_pretrained("hf-internal-testing/tiny-random-gpt2").to(torch_device)
        tokenizer = AutoTokenizer.from_pretrained("hf-internal-testing/tiny-random-gpt2")
        model.generation_config.pad_token_id = tokenizer.eos_token_id

        text = "Hello world"
        tokenized_inputs = tokenizer([text], return_tensors="pt")
        input_ids = tokenized_inputs.input_ids.to(torch_device)

        # Default generation config value of 20 -> emits warning
        with self.assertWarns(UserWarning):
            model.generate(input_ids)

        # Explicitly setting max_length to 20 -> no warning
        with warnings.catch_warnings(record=True) as warning_list:
            model.generate(input_ids, max_length=20)
            self.assertEqual(len(warning_list), 0)

        # Generation config max_length != 20 -> no warning
        with warnings.catch_warnings(record=True) as warning_list:
            # generation_config is modified -> legacy mode is disabled = generation_config takes precedence
            model.generation_config.max_length = 10
            model.generate(input_ids)
            self.assertEqual(len(warning_list), 0)

    def test_length_warning_assisted_generation(self):
        # PT-only test: TF doesn't support assisted decoding yet.
        model = AutoModelForCausalLM.from_pretrained("hf-internal-testing/tiny-random-gpt2").to(torch_device)
        assistant = AutoModelForCausalLM.from_pretrained("hf-internal-testing/tiny-random-gpt2").to(torch_device)
        tokenizer = AutoTokenizer.from_pretrained("hf-internal-testing/tiny-random-gpt2")
        model.generation_config.pad_token_id = tokenizer.eos_token_id
        assistant.generation_config.pad_token_id = tokenizer.eos_token_id

        text = "Hello world"
        tokenized_inputs = tokenizer([text], return_tensors="pt")
        input_ids = tokenized_inputs.input_ids.to(torch_device)

        # This should not raise any warning that min length is not feasible in candidate generation
        with warnings.catch_warnings(record=True) as warning_list:
            model.generate(
                input_ids,
                assistant_model=assistant,
                min_new_tokens=10,
                max_length=20,
            )
            self.assertEqual(len(warning_list), 0)

    def test_default_assisted_generation(self):
        # Initialize the GenerationConfig object
        config = GenerationConfig()

        # Check the default values
        self.assertEqual(config.num_assistant_tokens, 20)
        self.assertEqual(config.num_assistant_tokens_schedule, "constant")
        self.assertEqual(config.assistant_confidence_threshold, 0.4)
        self.assertEqual(config.is_assistant, False)

    def test_generated_length_assisted_generation(self):
        # PT-only test: TF doesn't support assisted decoding yet.
        model = AutoModelForCausalLM.from_pretrained("hf-internal-testing/tiny-random-gpt2").to(torch_device)
        assistant = AutoModelForCausalLM.from_pretrained("hf-internal-testing/tiny-random-gpt2").to(torch_device)
        tokenizer = AutoTokenizer.from_pretrained("hf-internal-testing/tiny-random-gpt2")
        model.generation_config.pad_token_id = tokenizer.eos_token_id
        assistant.generation_config.pad_token_id = tokenizer.eos_token_id

        text = "Hello world"
        tokenized_inputs = tokenizer([text], return_tensors="pt")
        input_ids = tokenized_inputs.input_ids.to(torch_device)
        input_length = input_ids.shape[-1]

        out = model.generate(
            input_ids,
            assistant_model=assistant,
            min_new_tokens=10,
            max_new_tokens=20,
        )
        self.assertTrue((10 + input_length) <= out.shape[-1] <= (20 + input_length))

        out = model.generate(
            input_ids,
            assistant_model=assistant,
            min_new_tokens=10,
        )
        self.assertTrue((input_length + 10) <= out.shape[-1])

        out = model.generate(
            input_ids,
            assistant_model=assistant,
            max_new_tokens=7,
        )
        self.assertTrue(out.shape[-1] <= (input_length + 7))

    def test_model_kwarg_assisted_decoding_decoder_only(self):
        # PT-only test: TF doesn't support assisted decoding yet.
        model = AutoModelForCausalLM.from_pretrained("hf-internal-testing/tiny-random-gpt2").to(torch_device)
        tokenizer = AutoTokenizer.from_pretrained("hf-internal-testing/tiny-random-gpt2")
        model.generation_config.pad_token_id = tokenizer.eos_token_id

        text = "Hello world"
        tokenized_inputs = tokenizer([text], return_tensors="pt")
        input_ids = tokenized_inputs.input_ids.to(torch_device)

        # Traditional way of generating text
        outputs_normal = model.generate(input_ids)
        self.assertEqual(outputs_normal.shape, (1, 20))

        # Should be different with token_type_ids
        outputs_tti = model.generate(
            input_ids,
            token_type_ids=torch.zeros(input_ids.shape, dtype=torch.long).to(torch_device),
        )
        with self.assertRaises(AssertionError):
            self.assertListEqual(outputs_tti.tolist(), outputs_normal.tolist())

        # Assistant model
        assistant = AutoModelForCausalLM.from_pretrained("hf-internal-testing/tiny-random-gpt2").to(torch_device)
        assistant.config.pad_token_id = tokenizer.eos_token_id

        # If assisted generation passes model_kwargs correctly, should be same as previous
        outputs_assisted = model.generate(
            input_ids,
            token_type_ids=torch.zeros(input_ids.shape, dtype=torch.long).to(torch_device),
            assistant_model=assistant,
        )
        self.assertListEqual(outputs_assisted.tolist(), outputs_tti.tolist())

    def test_assisted_decoding_num_assistant_tokens_heuristic_schedule(self):
        # This test ensures that the assisted generation num_assistant_tokens 'heuristic' schedule works properly.

        prompt = "Alice and Bob"
        checkpoint = "EleutherAI/pythia-160m-deduped"
        tokenizer = AutoTokenizer.from_pretrained(checkpoint)
        inputs = tokenizer(prompt, return_tensors="pt")

        model = AutoModelForCausalLM.from_pretrained(checkpoint)

        assistant_model = model
        assistant_model.generation_config.num_assistant_tokens = 5
        assistant_model.generation_config.num_assistant_tokens_schedule = "heuristic"
        generation_kwargs = {
            "eos_token_id": -1,
            "max_new_tokens": 5,
            "do_sample": False,
            "assistant_model": assistant_model,
        }
        model.generate(**inputs, **generation_kwargs)
        # update_candidate_strategy is called only once and therefore, assistant_model.generation_config.num_assistant_tokens should be either 4 or 7
        self.assertTrue(assistant_model.generation_config.num_assistant_tokens in (4, 7))

    def test_assisted_decoding_num_assistant_tokens_heuristic_transient_schedule(self):
        # This test ensures that the assisted generation num_assistant_tokens 'heuristic' schedule works properly.

        prompt = "Alice and Bob"
        checkpoint = "EleutherAI/pythia-160m-deduped"
        tokenizer = AutoTokenizer.from_pretrained(checkpoint)
        inputs = tokenizer(prompt, return_tensors="pt")

        model = AutoModelForCausalLM.from_pretrained(checkpoint)

        assistant_model = model
        assistant_model.generation_config.num_assistant_tokens = 5
        assistant_model.generation_config.num_assistant_tokens_schedule = "heuristic_transient"
        generation_kwargs = {
            "eos_token_id": -1,
            "max_new_tokens": 5,
            "do_sample": False,
            "assistant_model": assistant_model,
        }
        model.generate(**inputs, **generation_kwargs)
        # update_candidate_strategy is called once but assistant_model.generation_config.num_assistant_tokens should stay 5
        self.assertEqual(assistant_model.generation_config.num_assistant_tokens, 5)

    @slow
    def test_validate_assistant(self):
        # Generate a random sample:
        inputs = np.random.rand(160000)

        # Load a main encoder-decoder model:
        model_id = "openai/whisper-large-v2"
        processor = AutoProcessor.from_pretrained(model_id)
        model = AutoModelForSpeechSeq2Seq.from_pretrained(
            model_id,
            low_cpu_mem_usage=True,
            use_safetensors=True,
        )
        model.to(torch_device)

        # process the input:
        features = processor(inputs, return_tensors="pt").to(torch_device)

        # Load an encoder-decoder assistant with same encoder as the main model:
        assistant_distil_model_id = "distil-whisper/distil-large-v2"
        assistant_seq_to_seq = AutoModelForSpeechSeq2Seq.from_pretrained(
            assistant_distil_model_id,
            use_safetensors=True,
        ).to(torch_device)
        self.assertTrue(model.generate(**features, assistant_model=assistant_seq_to_seq).sum())

        # Load its decoder only version:
        assistant_causal_lm = AutoModelForCausalLM.from_pretrained(
            assistant_distil_model_id,
            low_cpu_mem_usage=True,
            use_safetensors=True,
        ).to(torch_device)
        self.assertTrue(model.generate(**features, assistant_model=assistant_causal_lm).sum())

        # Load an encoder-decoder assistant with a different encoder than the main model:
        assistant_distil_model_id = "openai/whisper-tiny"
        assistant_seq_to_seq = AutoModelForSpeechSeq2Seq.from_pretrained(
            assistant_distil_model_id,
            use_safetensors=True,
        ).to(torch_device)
        self.assertTrue(model.generate(**features, assistant_model=assistant_seq_to_seq).sum())

        # Load its decoder only version:
        assistant_causal_lm = AutoModelForCausalLM.from_pretrained(
            assistant_distil_model_id,
            low_cpu_mem_usage=True,
            use_safetensors=True,
        ).to(torch_device)
        # It will raise an error as the encoder of the main and assistant model are not compatible:
        with self.assertRaises(ValueError):
            model.generate(**features, assistant_model=assistant_causal_lm)

        # Load an encoder-decoder model with a different tokenizer than the main model:
        assistant_distil_model_id = "hf-internal-testing/tiny-random-SeamlessM4Tv2ForSpeechToText"
        assistant_seq_to_seq = AutoModelForSpeechSeq2Seq.from_pretrained(
            assistant_distil_model_id,
        ).to(torch_device)
        # This should raise an error as the main and assistant model don't use the same tokenizer:
        with self.assertRaises(ValueError):
            model.generate(**features, assistant_model=assistant_seq_to_seq)

    def test_compare_unprocessed_logit_scores(self):
        # Get unprocessed logit scores back from model generate function.
        # Assert that unprocessed logits from generate() are same as those from modal eval()

        # tell model to generate text and return unprocessed/unwarped logit scores
        tokenizer = AutoTokenizer.from_pretrained("hf-internal-testing/tiny-random-gpt2")
        text = "generate yes or no: "
        input_ids = tokenizer([text], return_tensors="pt").input_ids.to(torch_device)

        model = AutoModelForCausalLM.from_pretrained("hf-internal-testing/tiny-random-gpt2").to(torch_device)

        with torch.no_grad():
            # Get logits for the next token from fwd pass
            logits_fwd = model(input_ids).logits[:, -1, :][0]

        # Get logits for the next token from generate function
        outputs = model.generate(
            input_ids=input_ids,
            return_dict_in_generate=True,
            output_logits=True,
            max_new_tokens=1,
            do_sample=True,
        )
        logits_gen = outputs.logits[0][0]

        # assert that unprocessed logits from generate() are same as those from modal eval()
        self.assertListEqual(logits_fwd.tolist(), logits_gen.tolist())

    def test_return_unprocessed_logit_scores(self):
        # tell model to generate text and return unprocessed/unwarped logit scores
        tokenizer = AutoTokenizer.from_pretrained("hf-internal-testing/tiny-random-gpt2")
        text = "generate yes or no: "
        input_ids = tokenizer([text], return_tensors="pt").input_ids.to(torch_device)
        model = AutoModelForCausalLM.from_pretrained("hf-internal-testing/tiny-random-gpt2").to(torch_device)

        outputs = model.generate(
            input_ids=input_ids, return_dict_in_generate=True, output_logits=True, max_new_tokens=3
        )

        # perform dummy check if unpreprocessed logits make sense.
        # do preselection on high probabilities; find scores of y and n tokens
        probs_all = torch.nn.functional.softmax(outputs.logits[2][0], dim=-1)
        indices = torch.argwhere(probs_all > 0.001)
        indices = indices[:, -1]
        tokens_max = tokenizer.batch_decode(indices, skip_special_tokens=True)
        probs_max = probs_all[probs_all > 0.001]

        self.assertTrue(len(indices) >= 2)
        next_token_dict = {str(t): p for t, p in zip(tokens_max, probs_max)}
        self.assertTrue("n" in next_token_dict)
        self.assertTrue("y" in next_token_dict)
        y_prob = next_token_dict["y"]
        n_prob = next_token_dict["n"]

        self.assertTrue(y_prob > 0.001 and n_prob > 0.001)
        self.assertTrue(y_prob <= 1.0 and n_prob <= 1.0)

    @slow
    @require_torch_multi_gpu
    def test_assisted_decoding_in_different_gpu(self):
        # PT-only test: TF doesn't support assisted decoding yet.
        model = AutoModelForCausalLM.from_pretrained("hf-internal-testing/tiny-random-MistralForCausalLM").to("cuda:0")
        assistant = AutoModelForCausalLM.from_pretrained("hf-internal-testing/tiny-random-MistralForCausalLM").to(
            "cuda:1"
        )
        tokenizer = AutoTokenizer.from_pretrained("hf-internal-testing/tiny-random-MistralForCausalLM")
        model.config.pad_token_id = tokenizer.eos_token_id
        assistant.config.pad_token_id = tokenizer.eos_token_id

        text = "Hello world"
        tokenized_inputs = tokenizer([text], return_tensors="pt")
        input_ids = tokenized_inputs.input_ids.to(torch_device)
        input_length = input_ids.shape[-1]

        out = model.generate(
            input_ids,
            assistant_model=assistant,
            max_new_tokens=20,
        )
        self.assertTrue(input_length <= out.shape[-1] <= input_length + 20)

    @slow
    @require_torch_accelerator
    def test_assisted_decoding_model_in_gpu_assistant_in_cpu(self):
        # PT-only test: TF doesn't support assisted decoding yet.
        model = AutoModelForCausalLM.from_pretrained("hf-internal-testing/tiny-random-MistralForCausalLM").to(
            torch_device
        )
        assistant = AutoModelForCausalLM.from_pretrained("hf-internal-testing/tiny-random-MistralForCausalLM").to(
            "cpu"
        )
        tokenizer = AutoTokenizer.from_pretrained("hf-internal-testing/tiny-random-MistralForCausalLM")
        model.config.pad_token_id = tokenizer.eos_token_id
        assistant.config.pad_token_id = tokenizer.eos_token_id

        text = "Hello world"
        tokenized_inputs = tokenizer([text], return_tensors="pt")
        input_ids = tokenized_inputs.input_ids.to(torch_device)
        input_length = input_ids.shape[-1]

        out = model.generate(
            input_ids,
            assistant_model=assistant,
            max_new_tokens=20,
        )
        self.assertTrue(input_length <= out.shape[-1] <= input_length + 20)

    def test_special_tokens_fall_back_to_model_default(self):
        # PT-only test: TF doesn't support assisted decoding yet.
        model = AutoModelForCausalLM.from_pretrained("hf-internal-testing/tiny-random-MistralForCausalLM").to(
            torch_device
        )
        test_bos_id = 50

        # Sanity-check: the model has a BOS token set, and the first generated token is a BOS token
        gen_output = model.generate()
        self.assertTrue(model.generation_config.bos_token_id is not None)
        self.assertTrue(model.generation_config.bos_token_id == gen_output[0, 0])

        # If we pass a generation config **with** a BOS token, `generate` will use it
        generation_config = GenerationConfig(bos_token_id=test_bos_id)
        gen_output = model.generate(generation_config=generation_config)
        self.assertFalse(model.generation_config.bos_token_id == gen_output[0, 0])
        self.assertTrue(generation_config.bos_token_id == gen_output[0, 0])
        self.assertTrue(test_bos_id == gen_output[0, 0])

        # If we pass a generation config **without** a BOS token, `generate` will fetch the BOS token from
        # `model.generation_config`
        generation_config = GenerationConfig(bos_token_id=None)
        gen_output = model.generate(generation_config=generation_config)
        self.assertTrue(model.generation_config.bos_token_id == gen_output[0, 0])
        self.assertFalse(test_bos_id == gen_output[0, 0])
        self.assertTrue(generation_config.bos_token_id is None)

        # Changing `model.generation_config` will affect fallback behavior
        model.generation_config.bos_token_id = test_bos_id
        gen_output = model.generate(generation_config=generation_config)
        self.assertTrue(model.generation_config.bos_token_id == gen_output[0, 0])
        self.assertTrue(test_bos_id == gen_output[0, 0])
        self.assertTrue(generation_config.bos_token_id is None)

    def test_speculative_decoding_equals_regular_decoding(self):
        draft_name = "double7/vicuna-68m"
        target_name = "Qwen/Qwen2-0.5B-Instruct"

        draft_model = AutoModelForCausalLM.from_pretrained(draft_name)
        target_model = AutoModelForCausalLM.from_pretrained(target_name)

        assistant_tokenizer = AutoTokenizer.from_pretrained(draft_name)
        target_tokenizer = AutoTokenizer.from_pretrained(target_name)

        prompt_size = torch.randint(low=20, high=100, size=(1,))
        max_new_tokens = torch.randint(low=10, high=50, size=(1,))
        input_ids = (torch.rand(1, prompt_size[0]) * 100).to(int) + 50

        max_new_tokens_item = max_new_tokens[0].item()
        expected_out = target_model.generate(input_ids, do_sample=False, max_new_tokens=max_new_tokens_item)
        predicted_out = target_model.generate(
            input_ids,
            do_sample=False,
            max_new_tokens=max_new_tokens_item,
            assistant_model=draft_model,
            tokenizer=target_tokenizer,
            assistant_tokenizer=assistant_tokenizer,
        )

        self.assertEqual(expected_out.shape, predicted_out.shape)
        self.assertTrue((expected_out == predicted_out).all().item())

    @pytest.mark.generate
    @require_torch_multi_gpu
    def test_generate_with_static_cache_multi_gpu(self):
        """
        Tests if the static cache has been set correctly and if generate works correctly when we are using multi-gpus.
        """
        # need to split manually as auto doesn't work well with unbalanced model
        device_map = {"model.embed_tokens": 0, "model.layers.0": 0, "model.layers.1": 1, "model.norm": 1, "lm_head": 0}
        model = AutoModelForCausalLM.from_pretrained(
            "hf-internal-testing/tiny-random-MistralForCausalLM", device_map=device_map
        )
        tokenizer = AutoTokenizer.from_pretrained("hf-internal-testing/tiny-random-MistralForCausalLM")

        text = "Hello world"
        tokenized_inputs = tokenizer([text], return_tensors="pt")
        input_ids = tokenized_inputs.input_ids.to(torch_device)

        generation_kwargs = {
            "max_new_tokens": 20,
            "cache_implementation": "static",
            "return_dict_in_generate": True,  # Required to return `past_key_values`
        }

        results = model.generate(input_ids, **generation_kwargs)
        self.assertTrue(isinstance(results.past_key_values, StaticCache))

        # check device of each layer
        key_cache_0 = results.past_key_values.key_cache[0]
        value_cache_0 = results.past_key_values.value_cache[0]
        self.assertTrue(key_cache_0.device == value_cache_0.device == torch.device(0))

        key_cache_1 = results.past_key_values.key_cache[1]
        value_cache_1 = results.past_key_values.value_cache[1]
        self.assertTrue(key_cache_1.device == value_cache_1.device == torch.device(1))

    @pytest.mark.generate
    @require_torch_multi_gpu
    def test_init_static_cache_multi_gpu(self):
        """
        Tests if the static cache has been set correctly when we initialize it manually in a multi-gpu setup.
        """
        # need to split manually as auto doesn't work well with unbalanced model
        device_map = {"model.embed_tokens": 0, "model.layers.0": 0, "model.layers.1": 1, "model.norm": 1, "lm_head": 0}
        model = AutoModelForCausalLM.from_pretrained(
            "hf-internal-testing/tiny-random-MistralForCausalLM", device_map=device_map
        )
        tokenizer = AutoTokenizer.from_pretrained("hf-internal-testing/tiny-random-MistralForCausalLM")

        text = "Hello world"
        tokenized_inputs = tokenizer([text], return_tensors="pt")
        input_ids = tokenized_inputs.input_ids.to(torch_device)

        generation_kwargs = {
            "max_new_tokens": 20,
            "return_dict_in_generate": True,  # Required to return `past_key_values`
        }

        # TODO: We need to raise a warning in case the cache is not set correctly
        # with self.assertRaisesRegex(ValueError, "If you are manually initializing the cache"):
        #     past_key_values = StaticCache(
        #         config=model.config, batch_size=1, max_cache_len=30, device=torch_device, dtype=model.dtype
        #     )
        #     results = model.generate(input_ids, past_key_values=past_key_values, **generation_kwargs)

        # deduced from the device_map : layer 0 on device 0 and layer 1 on device 1
        layer_device_map = {0: 0, 1: 1}
        past_key_values = StaticCache(
            config=model.config,
            batch_size=1,
            max_cache_len=30,
            device=torch_device,
            dtype=model.dtype,
            layer_device_map=layer_device_map,
        )
        results = model.generate(input_ids, past_key_values=past_key_values, **generation_kwargs)

        # check device of each layer
        key_cache_0 = results.past_key_values.key_cache[0]
        value_cache_0 = results.past_key_values.value_cache[0]
        self.assertTrue(key_cache_0.device == value_cache_0.device == torch.device(0))

        key_cache_1 = results.past_key_values.key_cache[1]
        value_cache_1 = results.past_key_values.value_cache[1]
        self.assertTrue(key_cache_1.device == value_cache_1.device == torch.device(1))

    @slow
    def test_padding_input_contrastive_search_gpt2(self):
        # Load the pre-trained GPT-2 model and tokenizer
        model = GPT2LMHeadModel.from_pretrained("openai-community/gpt2")
        model.to(torch_device)
        tokenizer = AutoTokenizer.from_pretrained("openai-community/gpt2", clean_up_tokenization_spaces=True)

        # Set the tokenizer to left-pad the sequences
        tokenizer.padding_side = "left"

        # Define the PAD token as the EOS token
        tokenizer.pad_token = tokenizer.eos_token
        model.generation_config.pad_token_id = model.generation_config.eos_token_id

        # Define the input prompt
        prompt_text = "The whispered legends of the haunted mansion spoke"

        # Tokenize the input prompt
        encoded_prompt = tokenizer(prompt_text, return_tensors="pt", padding=True)
        input_ids = encoded_prompt.input_ids.to(torch_device)
        attention_mask = encoded_prompt.attention_mask.to(torch_device)

        # Define the contrastive search params
        penalty_alpha = 0.6
        top_k = 4

        # Define the padding length to add to the input IDs and attention mask
        padding_length = 10

        # Generate text without padding
        outputs = model.generate(
            input_ids=input_ids,
            attention_mask=attention_mask,
            do_sample=False,
            penalty_alpha=penalty_alpha,
            top_k=top_k,
            max_new_tokens=64,
        )
        generated_text_no_padding = tokenizer.decode(outputs[0], skip_special_tokens=True)

        # Pad the input IDs and attention mask on the left
        padded_input_ids = F.pad(
            input_ids, (padding_length, 0), "constant", value=model.generation_config.pad_token_id
        )
        padded_attention_mask = F.pad(attention_mask, (padding_length, 0), "constant", value=0)

        # Generate text with padded inputs
        outputs_with_padding = model.generate(
            input_ids=padded_input_ids,
            attention_mask=padded_attention_mask,
            do_sample=False,
            penalty_alpha=penalty_alpha,
            top_k=top_k,
            max_new_tokens=64,
        )
        generated_text_with_padding = tokenizer.decode(outputs_with_padding[0], skip_special_tokens=True)

        # Assert that the generated texts are identical for padded and non-padded inputs
        self.assertEqual(generated_text_no_padding, generated_text_with_padding)
        self.assertEqual(
            generated_text_with_padding,
            'The whispered legends of the haunted mansion spoke of the "souls of the dead" who were "falling '
            'out of the sky" and "falling into the sea."\n\nThe ghostly apparitions were said to have been '
            'created by the spirits of the dead, who were "falling out of the sky" and "falling into the sea',
        )

    @slow
    def test_padding_input_contrastive_search_t5(self):
        # Load the pre-trained T5 model and tokenizer
        model = T5ForConditionalGeneration.from_pretrained("google-t5/t5-small")
        model.to(torch_device)
        tokenizer = AutoTokenizer.from_pretrained("google-t5/t5-small", clean_up_tokenization_spaces=True)

        # Define the input prompt
        prompt_text = "translate English to German: I need to finish this task before the end of the day."

        # Tokenize the input prompt
        encoded_prompt = tokenizer(prompt_text, return_tensors="pt")
        input_ids = encoded_prompt.input_ids.to(torch_device)
        attention_mask = encoded_prompt.attention_mask.to(torch_device)

        # Define the decoder prompt
        decoder_prompt_text = "Ich muss diese Aufgabe"
        encoded_decoder_prompt = tokenizer(decoder_prompt_text, add_special_tokens=False, return_tensors="pt")
        decoder_input_ids = encoded_decoder_prompt.input_ids.to(torch_device)
        decoder_attention_mask = encoded_decoder_prompt.attention_mask.to(torch_device)

        # Define the contrastive search params
        penalty_alpha = 0.6
        top_k = 4

        # Generate text without padding
        outputs = model.generate(
            input_ids=input_ids,
            attention_mask=attention_mask,
            decoder_input_ids=decoder_input_ids,
            decoder_attention_mask=decoder_attention_mask,
            do_sample=False,
            penalty_alpha=penalty_alpha,
            top_k=top_k,
            max_new_tokens=64,
        )
        generated_text_no_padding = tokenizer.decode(outputs[0], skip_special_tokens=True)

        # Define the padding length to add to the input IDs and attention mask
        padding_length = 10

        # Pad the decoder input IDs and attention mask on the left
        padded_decoder_input_ids = F.pad(
            decoder_input_ids, (padding_length, 0), "constant", value=model.generation_config.pad_token_id
        )
        padded_decoder_attention_mask = F.pad(decoder_attention_mask, (padding_length, 0), "constant", value=0)
        # Since the decoder_start_token_id is the same as the pad_token_id,
        # the last padded token represents the decoder start token.
        # Set the attention mask for the decoder_start_token_id to True (1).
        padded_decoder_attention_mask[:, padding_length - 1] = 1
        # Generate text with padded inputs
        outputs_with_padding = model.generate(
            input_ids=input_ids,
            attention_mask=attention_mask,
            decoder_input_ids=padded_decoder_input_ids,
            decoder_attention_mask=padded_decoder_attention_mask,
            do_sample=False,
            penalty_alpha=penalty_alpha,
            top_k=top_k,
            max_new_tokens=64,
        )
        generated_text_with_padding = tokenizer.decode(outputs_with_padding[0], skip_special_tokens=True)

        # Assert that the generated texts are identical for padded and non-padded inputs
        self.assertEqual(generated_text_no_padding, generated_text_with_padding)
        self.assertEqual(generated_text_no_padding, "Ich muss diese Aufgabe vor Ende des Tages beenden.")

    def test_prepare_inputs_for_generation_decoder_llm(self):
        """Tests GenerationMixin.prepare_inputs_for_generation against expected usage with decoder-only llms."""

        config = AutoConfig.from_pretrained("hf-internal-testing/tiny-random-LlamaForCausalLM")
        model = AutoModelForCausalLM.from_pretrained("hf-internal-testing/tiny-random-LlamaForCausalLM")
        model = model.to(torch_device)

        # 1. Sanity check: the model's `prepare_inputs_for_generation` comes from `GenerationMixin`
        self.assertTrue("GenerationMixin" in str(model.prepare_inputs_for_generation))

        # 2. If we pass input ids by themselves, we should get back the same input ids
        input_ids = torch.tensor([[1, 2, 3], [4, 5, 6]]).to(torch_device)
        model_inputs = model.prepare_inputs_for_generation(input_ids)
        self.assertTrue(torch.all(model_inputs["input_ids"] == input_ids))

        # 3. If we pass the attention mask too, we will get back the attention mask and position ids built from it
        attention_mask = torch.tensor([[1, 1, 1], [1, 1, 1]]).to(torch_device)
        model_inputs = model.prepare_inputs_for_generation(input_ids, attention_mask=attention_mask)
        self.assertTrue(torch.all(model_inputs["attention_mask"] == attention_mask))
        self.assertTrue(model_inputs["position_ids"].shape == input_ids.shape)

        # 4. `use_cache` (and other kwargs) are forwarded
        self.assertFalse("use_cache" in model_inputs)  # From the previous input, there is no `use_cache`
        model_inputs = model.prepare_inputs_for_generation(input_ids, use_cache=True, foo="bar")
        self.assertTrue(model_inputs["use_cache"] is True)
        self.assertTrue(model_inputs["foo"] == "bar")

        # 5. When we pass a cache, we discard data related to already seen tokens in some tensors. We are now also
        # forced to pass a correctly prepared `cache_positions` to slice the data accordingly.
        init_input_ids = input_ids[:, :2]
        dynamic_cache = DynamicCache()
        dynamic_cache = model(init_input_ids, past_key_values=dynamic_cache).past_key_values
        with self.assertRaises(AttributeError):  # past_key_values + no cache_position -> exception
            model_inputs = model.prepare_inputs_for_generation(input_ids, past_key_values=dynamic_cache)

        cache_position = torch.arange(input_ids.shape[-1], dtype=torch.long).to(torch_device)
        cache_position = cache_position[dynamic_cache.get_seq_length() :]
        model_inputs = model.prepare_inputs_for_generation(
            input_ids, past_key_values=dynamic_cache, cache_position=cache_position, attention_mask=attention_mask
        )
        self.assertTrue("past_key_values" in model_inputs)
        self.assertTrue(torch.all(model_inputs["cache_position"] == cache_position))
        self.assertTrue(model_inputs["input_ids"].shape[-1] == 1)  # 1 = 3 fed tokens - 2 tokens in the cache
        self.assertTrue(model_inputs["position_ids"].shape[-1] == 1)
        self.assertTrue(model_inputs["attention_mask"].shape[-1] == 3)  # we still need the full attention mask!

        # 6. If we pass a `static_cache`, the attention mask will be prepared as a static shape 4D mask
        max_cache_len = 10
        batch_size = 2
        query_length = input_ids.shape[-1] - init_input_ids.shape[-1]
        static_cache = StaticCache(
            config=config, batch_size=batch_size, max_cache_len=max_cache_len, device=torch_device, dtype=torch.float32
        )
        static_cache = model(init_input_ids, past_key_values=static_cache).past_key_values
        model_inputs = model.prepare_inputs_for_generation(
            input_ids, past_key_values=static_cache, cache_position=cache_position, attention_mask=attention_mask
        )
        self.assertTrue("past_key_values" in model_inputs)
        self.assertTrue(list(model_inputs["attention_mask"].shape) == [batch_size, 1, query_length, max_cache_len])

        # 7. We can also pass `inputs_embeds` as the embedded prompt. Because `generate` will append its result to
        # `input_ids` and the models will only accept one of the two inputs (`input_ids` or `inputs_embeds`), we
        # a) must use the cache b) must expect `input_ids` after the prompt is processed
        init_inputs_embeds = model.get_input_embeddings()(init_input_ids)
        init_cache_positions = torch.arange(init_input_ids.shape[-1], dtype=torch.long).to(torch_device)
        empty_cache = DynamicCache()

        # Prompt processing
        model_inputs = model.prepare_inputs_for_generation(
            init_input_ids,
            past_key_values=empty_cache,
            inputs_embeds=init_inputs_embeds,
            cache_position=init_cache_positions,
        )
        self.assertTrue(model_inputs["input_ids"] is None)
        self.assertTrue(model_inputs["inputs_embeds"] is not None)

        # After prompt processing
        model_inputs = model.prepare_inputs_for_generation(
            input_ids, past_key_values=dynamic_cache, inputs_embeds=init_inputs_embeds, cache_position=cache_position
        )
        self.assertTrue(model_inputs["input_ids"] is not None)
        self.assertTrue(model_inputs["inputs_embeds"] is None)

    def test_prepare_inputs_for_generation_encoder_decoder_llm(self):
        """
        Same as `test_prepare_inputs_for_generation_decoder_llm` but for encoder-decoder models. Main difference: we
        should look for `decoder_input_ids`, instead of `input_ids`.
        """
        model = AutoModelForSeq2SeqLM.from_pretrained("hf-internal-testing/tiny-random-t5")
        model = model.to(torch_device)

        # 1. Sanity check: the model's `prepare_inputs_for_generation` comes from `GenerationMixin`
        self.assertTrue("GenerationMixin" in str(model.prepare_inputs_for_generation))

        # 2. If we pass input ids by themselves, we should get back the same input ids -- with the encoder-decoder key
        decoder_input_ids = torch.tensor([[1, 2, 3], [4, 5, 6]]).to(torch_device)
        model_inputs = model.prepare_inputs_for_generation(decoder_input_ids)
        self.assertTrue(torch.all(model_inputs["decoder_input_ids"] == decoder_input_ids))

        # 3. If we pass the attention mask too, we will get back the attention mask. Encoder-decoder models usually
        # don't use `position_ids`
        decoder_attention_mask = torch.tensor([[1, 1, 1], [1, 1, 1]]).to(torch_device)
        model_inputs = model.prepare_inputs_for_generation(
            decoder_input_ids, decoder_attention_mask=decoder_attention_mask
        )
        self.assertTrue(torch.all(model_inputs["decoder_attention_mask"] == decoder_attention_mask))
        self.assertTrue("position_ids" not in model_inputs)

        # 4. `use_cache` (and other kwargs, like the encoder outputs) are forwarded
        self.assertFalse("use_cache" in model_inputs)  # From the previous input, there is no `use_cache`
        model_inputs = model.prepare_inputs_for_generation(decoder_input_ids, use_cache=True, encoder_outputs="foo")
        self.assertTrue(model_inputs["use_cache"] is True)
        self.assertTrue(model_inputs["encoder_outputs"] == "foo")
        # See the decoder-only test for more corner cases. The code is the same, so we don't repeat it here.

    def test_generate_compile_fullgraph_tiny(self):
        """
        Tests that we can call end-to-end generation with a tiny model (i.e. doesn't crash)
        NOTE: this test is quite slow (~20s on a consumer desktop), but it is important that we keep it as part of the
        non-slow tests to prevent regressions!
        """
        model = AutoModelForCausalLM.from_pretrained(
            "hf-internal-testing/tiny-random-LlamaForCausalLM", torch_dtype=torch.bfloat16, device_map="auto"
        )
        tokenizer = AutoTokenizer.from_pretrained("hf-internal-testing/tiny-random-LlamaForCausalLM")

        # compile generate
        compiled_generate = torch.compile(model.generate, fullgraph=True, mode="reduce-overhead")

        # compiled generate does NOT accept parameterization except a) model inputs b) a generation config
        generation_config = copy.deepcopy(model.generation_config)
        generation_config.pad_token_id = model.config.eos_token_id

        model_inputs = tokenizer(["Write a poem about the market crashing in summer"], return_tensors="pt")
        model_inputs = model_inputs.to(model.device)
        gen_out = compiled_generate(**model_inputs, generation_config=generation_config)
        self.assertTrue(gen_out.shape[1] > model_inputs["input_ids"].shape[1])  # some text was generated

    def test_assisted_generation_early_exit(self):
        """
        Tests that assisted generation with early exit works as expected. Under the hood, this has complex cache
        manipulation, which will cause the test to fail if something goes wrong there.
        """
        expected_output = "Alice and Bob are playing a game of poker. Alice has a pair of 8s and Bob has a pair"

        prompt = "Alice and Bob"
        checkpoint = "facebook/layerskip-llama3.2-1B"

        tokenizer = AutoTokenizer.from_pretrained(checkpoint)
        inputs = tokenizer(prompt, return_tensors="pt").to(torch_device)

        model = AutoModelForCausalLM.from_pretrained(checkpoint).to(torch_device)
        original_outputs = model.generate(**inputs, do_sample=False, max_new_tokens=20)
        original_decoded = tokenizer.batch_decode(original_outputs, skip_special_tokens=True)
        self.assertEqual(original_decoded, [expected_output])

        outputs_assisted = model.generate(**inputs, assistant_early_exit=4, do_sample=False, max_new_tokens=20)
        decoded_assisted = tokenizer.batch_decode(outputs_assisted, skip_special_tokens=True)
        self.assertEqual(decoded_assisted, [expected_output])

    @slow
    def test_max_time(self):
        tokenizer = GPT2Tokenizer.from_pretrained("openai-community/gpt2")
        model = GPT2LMHeadModel.from_pretrained("openai-community/gpt2")
        model.to(torch_device)

        torch.manual_seed(0)
        tokenized = tokenizer("Today is a nice day and", return_tensors="pt", return_token_type_ids=True)
        input_ids = tokenized.input_ids.to(torch_device)

        MAX_TIME = 0.1
        MAX_LENGTH = 64

        # sampling on
        start = datetime.datetime.now()
        model.generate(input_ids, do_sample=True, max_time=MAX_TIME, max_length=MAX_LENGTH)
        duration = datetime.datetime.now() - start
        self.assertGreater(duration, datetime.timedelta(seconds=MAX_TIME))
        self.assertLess(duration, datetime.timedelta(seconds=1.5 * MAX_TIME))

        # sampling off
        start = datetime.datetime.now()
        model.generate(input_ids, do_sample=False, max_time=MAX_TIME, max_length=MAX_LENGTH)
        duration = datetime.datetime.now() - start
        self.assertGreater(duration, datetime.timedelta(seconds=MAX_TIME))
        self.assertLess(duration, datetime.timedelta(seconds=1.5 * MAX_TIME))

        # beam search
        start = datetime.datetime.now()
        model.generate(input_ids, do_sample=False, num_beams=2, max_time=MAX_TIME, max_length=MAX_LENGTH)
        duration = datetime.datetime.now() - start
        self.assertGreater(duration, datetime.timedelta(seconds=MAX_TIME))
        self.assertLess(duration, datetime.timedelta(seconds=1.5 * MAX_TIME))

        # sanity check: no time limit
        start = datetime.datetime.now()
        model.generate(input_ids, do_sample=False, max_time=None, max_length=MAX_LENGTH)
        duration = datetime.datetime.now() - start
        self.assertGreater(duration, datetime.timedelta(seconds=1.5 * MAX_TIME))


@require_torch
class TokenHealingTestCase(unittest.TestCase):
    @parameterized.expand(
        [
            ("url", 'The link is <a href="http:', 'The link is <a href="http://'),
            # aggressive_healing: "http" shouldn't be replaced with "https"
            ("aggressive_healing", 'The link is <a href="http', 'The link is <a href="http'),
            ("trailing_whitespace", "I read a book about ", "I read a book about"),
            ("nothing_to_heal", "I read a book about", "I read a book about"),
            ("single_token", "I", "I"),
            ("empty_prompt", "", ""),
        ]
    )
    def test_prompts(self, name, input, expected):
        model_name_or_path = "distilbert/distilgpt2"
        tokenizer = AutoTokenizer.from_pretrained(model_name_or_path, use_fast=True)
        completion_model = AutoModelForCausalLM.from_pretrained(
            model_name_or_path,
            device_map="auto",
            trust_remote_code=False,
            revision="main",
            use_cache=True,
        )

        """
        tokenizer.pad_token value can be empty but it is required in the latter codes
        so assigned it here with eos_token
		"""
        tokenizer.pad_token = tokenizer.eos_token

        input_ids = tokenizer(input, return_tensors="pt").input_ids.to(completion_model.device)

        healed_ids = completion_model.heal_tokens(input_ids, tokenizer=tokenizer)
        predicted = tokenizer.decode(healed_ids[0], skip_special_tokens=True)

        self.assertEqual(predicted, expected)

    def test_generate_from_inputs_embeds_with_bos_token_id_is_none(self):
        article = "Today a dragon flew over Paris."
        model = AutoModelForCausalLM.from_pretrained("hf-internal-testing/tiny-random-gpt2").to(torch_device)
        tokenizer = AutoTokenizer.from_pretrained("hf-internal-testing/tiny-random-gpt2")
        input_ids = tokenizer(article, return_tensors="pt").input_ids.to(torch_device)
        inputs_embeds = model.get_input_embeddings()(input_ids)

        model.generate(inputs_embeds=inputs_embeds, max_length=20, bos_token_id=None)

        # bos_token_id is required when no input ids nor inputs_embeds is passed
        with self.assertRaises(ValueError):
            model.generate(max_length=20, bos_token_id=None)


class TestAssistedCandidateGeneratorDifferentTokenizers(unittest.TestCase):
    def test_no_intersection(self):
        prompt = np.array([[1, 2, 3]])
        prompt_plus_new_tokens = np.array([[4, 5, 6]])
        result = AssistedCandidateGeneratorDifferentTokenizers._get_tokens_diag(prompt, prompt_plus_new_tokens)
        self.assertEqual(result, (None, None, None))

    def test_complete_overlap(self):
        prompt = np.array([[1, 2, 3]])
        prompt_plus_new_tokens = np.array([[1, 2, 3, 4, 5]])
        discrep_length, new_tokens_only, discrep_only = AssistedCandidateGeneratorDifferentTokenizers._get_tokens_diag(
            prompt, prompt_plus_new_tokens
        )
        self.assertEqual(discrep_length, 0)
        np.testing.assert_array_equal(new_tokens_only, np.array([[4, 5]]))
        np.testing.assert_array_equal(discrep_only, np.array([[]]))

    def test_partial_overlap(self):
        prompt = np.array([[1, 2, 3]])
        prompt_plus_new_tokens = np.array([[2, 3, 4, 5]])
        discrep_length, new_tokens_only, discrep_only = AssistedCandidateGeneratorDifferentTokenizers._get_tokens_diag(
            prompt, prompt_plus_new_tokens
        )
        self.assertEqual(discrep_length, 0)
        np.testing.assert_array_equal(new_tokens_only, np.array([[4, 5]]))
        np.testing.assert_array_equal(discrep_only, np.array([[]]))

    def test_no_new_tokens(self):
        prompt = np.array([[1, 2, 3]])
        prompt_plus_new_tokens = np.array([[1, 2, 3]])
        discrep_length, new_tokens_only, discrep_only = AssistedCandidateGeneratorDifferentTokenizers._get_tokens_diag(
            prompt, prompt_plus_new_tokens
        )
        self.assertEqual(discrep_length, 0)
        np.testing.assert_array_equal(new_tokens_only, np.array([[]]))
        np.testing.assert_array_equal(discrep_only, np.array([[]]))


class TestAssistedCandidateGeneratorUpdateStrategy(unittest.TestCase):
    def setUp(self):
        checkpoint = "EleutherAI/pythia-160m-deduped"
        self.assistant_model = AutoModelForCausalLM.from_pretrained(checkpoint)
        self.assistant_model.generation_config.assistant_confidence_threshold = 0.4
        self.model_kwargs = {}
        self.input_ids = torch.randint(1, 10, (1, 9))
        self.candidate_generator = AssistedCandidateGenerator(
            input_ids=self.input_ids,
            assistant_model=self.assistant_model,
            generation_config=self.assistant_model.generation_config,
            model_kwargs=self.model_kwargs,
        )
        self.candidate_generator.probs = [0.9, 0.8, 0.7, 0.6, 0.5, 0.4, 0.3, 0.2, 0.1]
        self.original_probs = self.candidate_generator.probs
        self.original_threshold = self.assistant_model.generation_config.assistant_confidence_threshold

    def assert_no_sklearn(self):
        with patch("transformers.utils.import_utils._sklearn_available", False):
            self.candidate_generator.update_candidate_strategy(self.input_ids, None, self.num_matches)
            self.assertEqual(self.candidate_generator.matches, self.original_matches)
            self.assertEqual(self.candidate_generator.probs, self.original_probs)
            self.assertEqual(
                self.assistant_model.generation_config.assistant_confidence_threshold, self.original_threshold
            )

    @parameterized.expand([(is_sklearn_available(),), (False,)])
    def test_update_candidate_strategy_no_matches_short(self, sklearn_available):
        print("test_update_candidate_strategy_no_matches_short")
        self.original_matches = []
        self.candidate_generator.matches = self.original_matches
        self.num_matches = 0

        if sklearn_available:
            self.candidate_generator.update_candidate_strategy(self.input_ids, None, self.num_matches)
            self.assertEqual(self.candidate_generator.matches, [0])
            self.assertEqual(self.candidate_generator.probs, [0.9])
            self.assertEqual(self.assistant_model.generation_config.assistant_confidence_threshold, 0.4)
        else:
            self.assert_no_sklearn()

    @parameterized.expand([(is_sklearn_available(),), (False,)])
    def test_update_candidate_strategy_with_mix_matches_3(self, sklearn_available):
        self.original_matches = [1, 0, 1, 0, 1]
        self.candidate_generator.matches = self.original_matches
        self.num_matches = 3
        if sklearn_available:
            self.candidate_generator.update_candidate_strategy(self.input_ids, None, self.num_matches)
            self.assertEqual(self.candidate_generator.matches, [1, 0, 1, 0, 1, 1, 1, 1, 0])
            self.assertEqual(self.candidate_generator.probs, [0.9, 0.8, 0.7, 0.6, 0.5, 0.4, 0.3, 0.2, 0.1])
            self.assertEqual(self.assistant_model.generation_config.assistant_confidence_threshold, 0.2)
        else:
            self.assert_no_sklearn()

    @parameterized.expand([(is_sklearn_available(),), (False,)])
    def test_update_candidate_strategy_with_matches_4(self, sklearn_available):
        self.original_matches = [1, 1, 1, 1, 1]
        self.candidate_generator.matches = self.original_matches
        self.num_matches = 4
        if sklearn_available:
            self.candidate_generator.update_candidate_strategy(self.input_ids, None, self.num_matches)
            self.assertEqual(self.candidate_generator.matches, [1, 1, 1, 1, 1, 1, 1, 1, 1])
            self.assertEqual(self.candidate_generator.probs, [0.9, 0.8, 0.7, 0.6, 0.5, 0.4, 0.3, 0.2, 0.1])
            self.assertEqual(self.assistant_model.generation_config.assistant_confidence_threshold, 0.4)
        else:
            self.assert_no_sklearn()

    @parameterized.expand([(is_sklearn_available(),), (False,)])
    def test_update_candidate_strategy_with_matches_3(self, sklearn_available):
        self.original_matches = [1, 1, 1, 1, 1]
        self.candidate_generator.matches = self.original_matches
        self.num_matches = 3
        if sklearn_available:
            self.candidate_generator.update_candidate_strategy(self.input_ids, None, self.num_matches)
            self.assertEqual(self.candidate_generator.matches, [1, 1, 1, 1, 1, 1, 1, 1, 0])
            self.assertEqual(self.candidate_generator.probs, [0.9, 0.8, 0.7, 0.6, 0.5, 0.4, 0.3, 0.2, 0.1])
            self.assertEqual(self.assistant_model.generation_config.assistant_confidence_threshold, 0.2)
        else:
            self.assert_no_sklearn()

    @parameterized.expand([(is_sklearn_available(),), (False,)])
    def test_update_candidate_strategy_with_matches_2(self, sklearn_available):
        self.original_matches = [1, 1, 1, 1, 1]
        self.candidate_generator.matches = self.original_matches
        self.num_matches = 2
        if sklearn_available:
            self.candidate_generator.update_candidate_strategy(self.input_ids, None, self.num_matches)
            self.assertEqual(self.candidate_generator.matches, [1, 1, 1, 1, 1, 1, 1, 0])
            self.assertEqual(self.candidate_generator.probs, [0.9, 0.8, 0.7, 0.6, 0.5, 0.4, 0.3, 0.2])
            self.assertEqual(self.assistant_model.generation_config.assistant_confidence_threshold, 0.3)
        else:
            self.assert_no_sklearn()

    @parameterized.expand([(is_sklearn_available(),), (False,)])
    def test_update_candidate_strategy_with_matches_1(self, sklearn_available):
        self.original_matches = [1, 1, 1, 1, 1]
        self.candidate_generator.matches = self.original_matches
        self.num_matches = 1
        if sklearn_available:
            self.candidate_generator.update_candidate_strategy(self.input_ids, None, self.num_matches)
            self.assertEqual(self.candidate_generator.matches, [1, 1, 1, 1, 1, 1, 0])
            self.assertEqual(self.candidate_generator.probs, [0.9, 0.8, 0.7, 0.6, 0.5, 0.4, 0.3])
            self.assertEqual(self.assistant_model.generation_config.assistant_confidence_threshold, 0.4)
        else:
            self.assert_no_sklearn()<|MERGE_RESOLUTION|>--- conflicted
+++ resolved
@@ -61,12 +61,7 @@
         AutoModelForSeq2SeqLM,
         AutoModelForSpeechSeq2Seq,
         AutoModelForVision2Seq,
-<<<<<<< HEAD
         BartForCausalLM,
-=======
-        AutoProcessor,
-        AutoTokenizer,
->>>>>>> 8a2f062e
         BartForConditionalGeneration,
         BartTokenizer,
         GPT2LMHeadModel,
