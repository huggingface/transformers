# Copyright 2020 The HuggingFace Team Inc.
#
# Licensed under the Apache License, Version 2.0 (the "License");
# you may not use this file except in compliance with the License.
# You may obtain a clone of the License at
#
#     http://www.apache.org/licenses/LICENSE-2.0
#
# Unless required by applicable law or agreed to in writing, software
# distributed under the License is distributed on an "AS IS" BASIS,
# WITHOUT WARRANTIES OR CONDITIONS OF ANY KIND, either express or implied.
# See the License for the specific language governing permissions and
# limitations under the License.


import collections
import copy
import datetime
import gc
import inspect
import random
import tempfile
import unittest
import warnings
from pathlib import Path

import numpy as np
import pytest
from packaging import version
from parameterized import parameterized

from transformers import (
    AutoConfig,
    AutoProcessor,
    AutoTokenizer,
    PreTrainedModel,
    is_torch_available,
    logging,
    pipeline,
)
from transformers.testing_utils import (
    CaptureLogger,
    require_accelerate,
    require_flash_attn,
    require_flash_attn_3,
    require_optimum_quanto,
    require_read_token,
    require_torch,
    require_torch_accelerator,
    require_torch_gpu,
    require_torch_greater_or_equal,
    require_torch_multi_accelerator,
    set_config_for_less_flaky_test,
    set_model_for_less_flaky_test,
    slow,
    torch_device,
)
from transformers.utils import is_ipex_available, is_torchdynamo_exporting


if is_torch_available():
    import torch
    import torch.nn.functional as F

    from transformers import (
        AutoModelForCausalLM,
        AutoModelForImageTextToText,
        AutoModelForSeq2SeqLM,
        AutoModelForSpeechSeq2Seq,
        AutoModelForVision2Seq,
        BartForConditionalGeneration,
        BartTokenizer,
        DataCollatorWithFlattening,
        GPT2LMHeadModel,
        GPT2Tokenizer,
        ImageGPTForCausalImageModeling,
        SpeechEncoderDecoderModel,
    )
    from transformers.cache_utils import (
        Cache,
        DynamicCache,
        EncoderDecoderCache,
        QuantoQuantizedLayer,
        StaticCache,
    )
    from transformers.generation import (
        BeamSampleDecoderOnlyOutput,
        BeamSampleEncoderDecoderOutput,
        BeamSearchDecoderOnlyOutput,
        BeamSearchEncoderDecoderOutput,
        CompileConfig,
        GenerateBeamDecoderOnlyOutput,
        GenerateBeamEncoderDecoderOutput,
        GenerateDecoderOnlyOutput,
        GenerateEncoderDecoderOutput,
        GenerationConfig,
        GenerationMixin,
        GreedySearchDecoderOnlyOutput,
        GreedySearchEncoderDecoderOutput,
        LogitsProcessorList,
        MaxLengthCriteria,
        MinLengthLogitsProcessor,
        PromptLookupCandidateGenerator,
        SampleDecoderOnlyOutput,
        SampleEncoderDecoderOutput,
        StoppingCriteria,
        StoppingCriteriaList,
        SynthIDTextWatermarkingConfig,
        WatermarkDetector,
        WatermarkingConfig,
    )
    from transformers.generation.candidate_generator import (
        AssistedCandidateGenerator,
        AssistedCandidateGeneratorDifferentTokenizers,
    )
    from transformers.generation.utils import _speculative_sampling

from unittest.mock import patch

from transformers.utils import is_sklearn_available


class GenerationTesterMixin:
    input_name = "input_ids"
    model_tester = None
    max_new_tokens = 3

    def prepare_config_and_inputs_for_generate(self, batch_size=2):
        config, inputs_dict = self.model_tester.prepare_config_and_inputs_for_common()

        # We don't want a few model inputs in our model input dictionary for generation tests
        input_keys_to_ignore = [
            # we don't want to mask attention heads
            "head_mask",
            "decoder_head_mask",
            "cross_attn_head_mask",
            # we don't want encoder-decoder models to start from filled decoder ids
            "decoder_input_ids",
            "decoder_attention_mask",
            # we'll set cache use in each test differently
            "use_cache",
            # Ignore labels if it is in the input dict
            "labels",
            # model-specific exceptions should overload/overwrite this function
        ]
        filtered_inputs_dict = {
            k: v[:batch_size, ...] if isinstance(v, torch.Tensor) else v
            for k, v in inputs_dict.items()
            if k not in input_keys_to_ignore
        }

        # It is important set `eos_token_id` to `None` to avoid early stopping (would break for length-based checks)
        text_gen_config = config.get_text_config(decoder=True)
        if text_gen_config.eos_token_id is not None and text_gen_config.pad_token_id is None:
            text_gen_config.pad_token_id = (
                text_gen_config.eos_token_id
                if isinstance(text_gen_config.eos_token_id, int)
                else text_gen_config.eos_token_id[0]
            )
        text_gen_config.eos_token_id = None
        text_gen_config.forced_eos_token_id = None

        return config, filtered_inputs_dict

    def _get_logits_processor_kwargs(self, do_sample=False, config=None):
        logits_processor_kwargs = {
            "bad_words_ids": [[1, 0]],
            "repetition_penalty": 1.2,
            "remove_invalid_values": True,
        }
        if do_sample:
            logits_processor_kwargs.update(
                {
                    "top_k": 10,
                    "top_p": 0.7,
                    "temperature": 0.7,
                }
            )
        # TODO (joao, raushan): see this comment for a long-term fix
        # https://github.com/huggingface/transformers/pull/33593#issuecomment-2361824264)
        # This is a band-aid for VLM models, to ensure they don't generate image/video tokens which would cause them
        # to crash. On pretrained models this isn't a risk, as they are trained to not generate these tokens.
        if config is not None:
            for key in [
                "image_token_id",
                "video_token_id",
                "audio_token_id",
                "vision_start_token_id",
                "audio_start_token_id",
                "audio_end_token_id",
                "vision_end_token_id",
            ]:
                token_index = getattr(config, key, None)
                if token_index is None and hasattr(self, "model_tester"):
                    token_index = getattr(self.model_tester, key, None)
                if token_index is not None and token_index < config.get_text_config().vocab_size:
                    logits_processor_kwargs["bad_words_ids"].append([token_index])

        return logits_processor_kwargs

    def _get_beam_kwargs(self, num_return_sequences=1):
        beam_kwargs = {
            "early_stopping": False,
            "length_penalty": 2.0,
            "num_beams": 2,
            "num_return_sequences": num_return_sequences,
        }
        return beam_kwargs

    def _greedy_generate(
        self,
        model,
        inputs_dict,
        output_scores=False,
        output_logits=False,
        output_attentions=False,
        output_hidden_states=False,
        return_dict_in_generate=False,
        use_cache=True,
    ):
        logits_processor_kwargs = self._get_logits_processor_kwargs(do_sample=False, config=model.config)
        output_generate = model.generate(
            do_sample=False,
            num_beams=1,
            max_new_tokens=self.max_new_tokens,
            min_new_tokens=self.max_new_tokens,
            output_attentions=output_attentions,
            output_hidden_states=output_hidden_states,
            output_scores=output_scores,
            output_logits=output_logits,
            return_dict_in_generate=return_dict_in_generate,
            use_cache=use_cache,
            **logits_processor_kwargs,
            **inputs_dict,
        )

        return output_generate

    def _sample_generate(
        self,
        model,
        inputs_dict,
        num_return_sequences,
        output_scores=False,
        output_logits=False,
        output_attentions=False,
        output_hidden_states=False,
        return_dict_in_generate=False,
        use_cache=True,
    ):
        torch.manual_seed(0)
        logits_processor_kwargs = self._get_logits_processor_kwargs(do_sample=True, config=model.config)
        output_generate = model.generate(
            do_sample=True,
            num_beams=1,
            max_new_tokens=self.max_new_tokens,
            min_new_tokens=self.max_new_tokens,
            num_return_sequences=num_return_sequences,
            output_scores=output_scores,
            output_logits=output_logits,
            output_attentions=output_attentions,
            output_hidden_states=output_hidden_states,
            return_dict_in_generate=return_dict_in_generate,
            use_cache=use_cache,
            **logits_processor_kwargs,
            **inputs_dict,
        )

        return output_generate

    def _beam_search_generate(
        self,
        model,
        inputs_dict,
        beam_kwargs,
        output_scores=False,
        output_logits=False,
        output_attentions=False,
        output_hidden_states=False,
        return_dict_in_generate=False,
        use_cache=True,
    ):
        logits_processor_kwargs = self._get_logits_processor_kwargs(do_sample=False, config=model.config)
        output_generate = model.generate(
            do_sample=False,
            max_new_tokens=self.max_new_tokens,
            min_new_tokens=self.max_new_tokens,
            output_scores=output_scores,
            output_logits=output_logits,
            output_attentions=output_attentions,
            output_hidden_states=output_hidden_states,
            return_dict_in_generate=return_dict_in_generate,
            use_cache=use_cache,
            **beam_kwargs,
            **logits_processor_kwargs,
            **inputs_dict,
        )

        return output_generate

    def _beam_sample_generate(
        self,
        model,
        inputs_dict,
        beam_kwargs,
        output_scores=False,
        output_logits=False,
        output_attentions=False,
        output_hidden_states=False,
        return_dict_in_generate=False,
        use_cache=True,
    ):
        torch.manual_seed(0)
        logits_processor_kwargs = self._get_logits_processor_kwargs(do_sample=True, config=model.config)
        output_generate = model.generate(
            do_sample=True,
            max_new_tokens=self.max_new_tokens,
            min_new_tokens=self.max_new_tokens,
            output_scores=output_scores,
            output_logits=output_logits,
            output_attentions=output_attentions,
            output_hidden_states=output_hidden_states,
            return_dict_in_generate=return_dict_in_generate,
            use_cache=use_cache,
            **beam_kwargs,
            **logits_processor_kwargs,
            **inputs_dict,
        )

        return output_generate

    @pytest.mark.generate
    def test_greedy_generate(self):
        for model_class in self.all_generative_model_classes:
            config, inputs_dict = self.prepare_config_and_inputs_for_generate()

            model = model_class(config).to(torch_device).eval()
            output_generate = self._greedy_generate(model=model, inputs_dict=inputs_dict)

            if model.config.is_encoder_decoder:
                self.assertTrue(output_generate.shape[1] == self.max_new_tokens + 1)
            else:
                self.assertTrue(output_generate.shape[1] == self.max_new_tokens + inputs_dict["input_ids"].shape[1])

    @pytest.mark.generate
    def test_greedy_generate_dict_outputs(self):
        for model_class in self.all_generative_model_classes:
            config, inputs_dict = self.prepare_config_and_inputs_for_generate()
            if self.has_attentions:
                config._attn_implementation = "eager"  # can't output attentions otherwise

            model = model_class(config).to(torch_device).eval()
            output_generate = self._greedy_generate(
                model=model,
                inputs_dict=inputs_dict,
                output_scores=True,
                output_logits=True,
                output_hidden_states=True,
                output_attentions=self.has_attentions,
                return_dict_in_generate=True,
                use_cache=False,
            )

            if model.config.is_encoder_decoder:
                self.assertTrue(output_generate.sequences.shape[1] == self.max_new_tokens + 1)
                self.assertIsInstance(output_generate, GenerateEncoderDecoderOutput)
                # Retrocompatibility check
                self.assertIsInstance(output_generate, GreedySearchEncoderDecoderOutput)
            else:
                self.assertTrue(
                    output_generate.sequences.shape[1] == self.max_new_tokens + inputs_dict["input_ids"].shape[1]
                )
                self.assertIsInstance(output_generate, GenerateDecoderOnlyOutput)
                # Retrocompatibility check
                self.assertIsInstance(output_generate, GreedySearchDecoderOnlyOutput)

            self._check_generate_outputs(output_generate, model.config)

    @pytest.mark.generate
    def test_greedy_generate_dict_outputs_use_cache(self):
        for model_class in self.all_generative_model_classes:
            config, inputs_dict = self.prepare_config_and_inputs_for_generate()
            if self.has_attentions:
                config._attn_implementation = "eager"  # can't output attentions otherwise

            if not hasattr(config.get_text_config(), "use_cache"):
                self.skipTest(reason=f"{model_class.__name__} doesn't support caching")
            if any(model_name in model_class.__name__.lower() for model_name in ["rwkv"]):
                self.skipTest(reason="Won't fix: model with non-standard dictionary output shapes")

            config.is_decoder = True
            model = model_class(config).to(torch_device).eval()
            output_generate = self._greedy_generate(
                model=model,
                inputs_dict=inputs_dict,
                output_scores=True,
                output_logits=True,
                output_hidden_states=True,
                output_attentions=self.has_attentions,
                return_dict_in_generate=True,
                use_cache=True,  # Enable cache
            )

            if model.config.is_encoder_decoder:
                self.assertTrue(output_generate.sequences.shape[1] == self.max_new_tokens + 1)
            else:
                self.assertTrue(
                    output_generate.sequences.shape[1] == self.max_new_tokens + inputs_dict["input_ids"].shape[1]
                )

            self._check_generate_outputs(output_generate, model.config, use_cache=True)

    @pytest.mark.generate
    def test_sample_generate(self):
        for model_class in self.all_generative_model_classes:
            config, inputs_dict = self.prepare_config_and_inputs_for_generate()

            model = model_class(config).to(torch_device).eval()
            output_generate = self._sample_generate(model=model, inputs_dict=inputs_dict, num_return_sequences=1)

            if model.config.is_encoder_decoder:
                self.assertTrue(output_generate.shape[1] == self.max_new_tokens + 1)
            else:
                self.assertTrue(output_generate.shape[1] == self.max_new_tokens + inputs_dict["input_ids"].shape[1])

    @pytest.mark.generate
    def test_sample_generate_dict_output(self):
        for model_class in self.all_generative_model_classes:
            config, inputs_dict = self.prepare_config_and_inputs_for_generate()
            if self.has_attentions:
                config._attn_implementation = "eager"  # can't output attentions otherwise

            model = model_class(config).to(torch_device).eval()
            output_generate = self._sample_generate(
                model=model,
                inputs_dict=inputs_dict,
                num_return_sequences=2,
                output_scores=True,
                output_logits=True,
                output_hidden_states=True,
                output_attentions=self.has_attentions,
                return_dict_in_generate=True,
                use_cache=False,
            )

            if model.config.is_encoder_decoder:
                self.assertTrue(output_generate.sequences.shape[1] == self.max_new_tokens + 1)
                self.assertIsInstance(output_generate, GenerateEncoderDecoderOutput)
                # Retrocompatibility check
                self.assertIsInstance(output_generate, SampleEncoderDecoderOutput)
            else:
                self.assertTrue(
                    output_generate.sequences.shape[1] == self.max_new_tokens + inputs_dict["input_ids"].shape[1]
                )
                self.assertIsInstance(output_generate, GenerateDecoderOnlyOutput)
                # Retrocompatibility check
                self.assertIsInstance(output_generate, SampleDecoderOnlyOutput)

            self._check_generate_outputs(output_generate, model.config, num_return_sequences=2)

    @pytest.mark.generate
    def test_beam_search_generate(self):
        for model_class in self.all_generative_model_classes:
            config, inputs_dict = self.prepare_config_and_inputs_for_generate()

            model = model_class(config).to(torch_device).eval()

            beam_kwargs = self._get_beam_kwargs()
            output_generate = self._beam_search_generate(model=model, inputs_dict=inputs_dict, beam_kwargs=beam_kwargs)

            if model.config.is_encoder_decoder:
                self.assertTrue(output_generate.shape[1] == self.max_new_tokens + 1)
            else:
                self.assertTrue(output_generate.shape[1] == self.max_new_tokens + inputs_dict["input_ids"].shape[1])

    @pytest.mark.generate
    def test_beam_search_generate_dict_output(self):
        for model_class in self.all_generative_model_classes:
            config, inputs_dict = self.prepare_config_and_inputs_for_generate()
            if self.has_attentions:
                config._attn_implementation = "eager"  # can't output attentions otherwise

            model = model_class(config).to(torch_device).eval()
            beam_kwargs = self._get_beam_kwargs()
            output_generate = self._beam_search_generate(
                model=model,
                inputs_dict=inputs_dict,
                beam_kwargs=beam_kwargs,
                output_scores=True,
                output_logits=True,
                output_hidden_states=True,
                output_attentions=self.has_attentions,
                return_dict_in_generate=True,
                use_cache=False,
            )
            if model.config.is_encoder_decoder:
                self.assertTrue(output_generate.sequences.shape[1] == self.max_new_tokens + 1)
                self.assertIsInstance(output_generate, GenerateBeamEncoderDecoderOutput)
                # Retrocompatibility check
                self.assertIsInstance(output_generate, BeamSearchEncoderDecoderOutput)
            else:
                self.assertTrue(
                    output_generate.sequences.shape[1] == self.max_new_tokens + inputs_dict["input_ids"].shape[1]
                )
                self.assertIsInstance(output_generate, GenerateBeamDecoderOnlyOutput)
                # Retrocompatibility check
                self.assertIsInstance(output_generate, BeamSearchDecoderOnlyOutput)

            self._check_generate_outputs(
                output_generate,
                model.config,
                num_return_sequences=beam_kwargs["num_return_sequences"],
                num_beams=beam_kwargs["num_beams"],
            )

    @pytest.mark.generate
    def test_beam_search_generate_dict_outputs_use_cache(self):
        for model_class in self.all_generative_model_classes:
            config, inputs_dict = self.prepare_config_and_inputs_for_generate()

            if not hasattr(config.get_text_config(), "use_cache"):
                self.skipTest(reason=f"{model_class.__name__} doesn't support caching")
            if any(model_name in model_class.__name__.lower() for model_name in ["rwkv"]):
                self.skipTest(reason="Won't fix: model with non-standard dictionary output shapes")

            if self.has_attentions:
                config._attn_implementation = "eager"  # can't output attentions otherwise
            model = model_class(config).to(torch_device).eval()
            beam_kwargs = self._get_beam_kwargs()

            config.is_decoder = True
            model = model_class(config).to(torch_device).eval()
            output_generate = self._beam_search_generate(
                model=model,
                inputs_dict=inputs_dict,
                beam_kwargs=beam_kwargs,
                output_scores=True,
                output_logits=True,
                output_hidden_states=True,
                output_attentions=self.has_attentions,
                return_dict_in_generate=True,
                use_cache=True,  # Enable cache
            )

            if model.config.is_encoder_decoder:
                self.assertTrue(output_generate.sequences.shape[1] == self.max_new_tokens + 1)
            else:
                self.assertTrue(
                    output_generate.sequences.shape[1] == self.max_new_tokens + inputs_dict["input_ids"].shape[1]
                )

            self._check_generate_outputs(
                output_generate,
                model.config,
                use_cache=True,
                num_return_sequences=beam_kwargs["num_return_sequences"],
                num_beams=beam_kwargs["num_beams"],
            )

    @require_accelerate
    @require_torch_multi_accelerator
    @pytest.mark.generate
    def test_model_parallel_beam_search(self):
        if "xpu" in torch_device:
            if not (is_ipex_available("2.5") or version.parse(torch.__version__) >= version.parse("2.6")):
                self.skipTest(reason="device_map='auto' does not work with XPU devices")

        for model_class in self.all_generative_model_classes:
            if model_class._no_split_modules is None:
                continue

            config, inputs_dict = self.prepare_config_and_inputs_for_generate()

            model = model_class(config).eval()
            with tempfile.TemporaryDirectory() as tmp_dir:
                model.cpu().save_pretrained(tmp_dir)
                new_model = model_class.from_pretrained(tmp_dir, device_map="auto")

                new_model.generate(
                    max_new_tokens=self.max_new_tokens,
                    num_beams=2,
                    **inputs_dict,
                )

    @pytest.mark.generate
    def test_beam_sample_generate(self):
        for model_class in self.all_generative_model_classes:
            config, inputs_dict = self.prepare_config_and_inputs_for_generate()

            model = model_class(config).to(torch_device).eval()
            beam_kwargs = self._get_beam_kwargs()
            output_generate = self._beam_sample_generate(
                model=model,
                inputs_dict=inputs_dict,
                beam_kwargs=beam_kwargs,
            )

            if model.config.is_encoder_decoder:
                self.assertTrue(output_generate.shape[1] == self.max_new_tokens + 1)
            else:
                self.assertTrue(output_generate.shape[1] == self.max_new_tokens + inputs_dict["input_ids"].shape[1])

    @pytest.mark.generate
    def test_beam_sample_generate_dict_output(self):
        for model_class in self.all_generative_model_classes:
            config, inputs_dict = self.prepare_config_and_inputs_for_generate()
            if self.has_attentions:
                config._attn_implementation = "eager"  # can't output attentions otherwise

            model = model_class(config).to(torch_device).eval()
            beam_kwargs = self._get_beam_kwargs()

            output_generate = self._beam_sample_generate(
                model=model,
                inputs_dict=inputs_dict,
                beam_kwargs=beam_kwargs,
                output_scores=True,
                output_logits=True,
                output_hidden_states=True,
                output_attentions=self.has_attentions,
                return_dict_in_generate=True,
                use_cache=False,
            )

            if model.config.is_encoder_decoder:
                self.assertTrue(output_generate.sequences.shape[1] == self.max_new_tokens + 1)
                self.assertIsInstance(output_generate, GenerateBeamEncoderDecoderOutput)
                # Retrocompatibility check
                self.assertIsInstance(output_generate, BeamSampleEncoderDecoderOutput)
            else:
                self.assertTrue(
                    output_generate.sequences.shape[1] == self.max_new_tokens + inputs_dict["input_ids"].shape[1]
                )
                self.assertIsInstance(output_generate, GenerateBeamDecoderOnlyOutput)
                # Retrocompatibility check
                self.assertIsInstance(output_generate, BeamSampleDecoderOnlyOutput)

            self._check_generate_outputs(
                output_generate,
                model.config,
                num_return_sequences=beam_kwargs["num_return_sequences"],
                num_beams=beam_kwargs["num_beams"],
            )

    @pytest.mark.generate
    def test_generate_without_input_ids(self):
        config, _ = self.prepare_config_and_inputs_for_generate()

        # if no bos token id => cannot generate from None
        if config.bos_token_id is None:
            self.skipTest(reason="bos_token_id is None")

        # hack in case they are equal, otherwise the attn mask will be [0]
        if config.bos_token_id == config.pad_token_id:
            config.pad_token_id = None

        for model_class in self.all_generative_model_classes:
            model = model_class(config).to(torch_device)
            model.eval()

            output_ids_generate = model.generate(
                do_sample=False, max_new_tokens=self.max_new_tokens, remove_invalid_values=True
            )
            self.assertIsNotNone(output_ids_generate)

    @parameterized.expand([("random",), ("same",)])
    @pytest.mark.generate
    def test_assisted_decoding_matches_greedy_search(self, assistant_type):
        # This test ensures that the assisted generation does not introduce output changes over greedy search.
        # See https://github.com/huggingface/transformers/issues/25420#issuecomment-1775317535 for more info.
        # NOTE: It breaks the pattern in the tests above, for multiple reasons:
        # - assisted_decoding, contrarily to the other methods, can't be called on its own (e.g. needs to
        # prepare the assistant encoder outputs in the main generate body);
        # - assisted_decoding does not support `use_cache = False`
        # - assisted_decoding does not support `batch_size > 1`

        for model_class in self.all_generative_model_classes:
            if model_class._is_stateful:
                self.skipTest(reason="Stateful models don't support assisted generation")
            if any(model_name in model_class.__name__.lower() for model_name in ["reformer"]):
                self.skipTest(reason="Won't fix: old model with different cache format")
            if any(
                model_name in model_class.__name__.lower()
                for model_name in [
                    "moshi",
                    "git",
                    "prophetnet",
                    "mllama",  # special cache sizes
                    "blip2",  # overridden `generate()` all BLIP models
                    "instructblip",
                    "instructblipvideo",
                ]
            ):
                self.skipTest(reason="May fix in the future: need model-specific fixes")

            # enable cache
            config, inputs_dict = self.prepare_config_and_inputs_for_generate(batch_size=1)
            set_config_for_less_flaky_test(config)

            # force eager attention to support output attentions
            if self.has_attentions:
                config._attn_implementation = "eager"

            # NOTE: assisted generation only works with cache on at the moment.
            if not hasattr(config.get_text_config(), "use_cache"):
                self.skipTest(reason=f"{model_class.__name__} doesn't support caching")

            config.is_decoder = True
            model = model_class._from_config(config, attn_implementation="eager").to(torch_device).eval()
            set_model_for_less_flaky_test(model)
            config = model.config
            # Sets assisted generation arguments such that:
            # a) no EOS is generated, to ensure generation doesn't break early
            # b) the assistant model always generates two tokens when it is called, to ensure the input preparation of
            #    the assistant model is correct
            # c) there are at least two forward passes in the main model, to ensure the input preparation of
            #    the main model is correct
            # d) use a cache type compatible with rollbacks (only dynamic cache atm). Otherwise, there may be
            #     differences vs model-specific default cache
            generation_kwargs = {
                "eos_token_id": -1,  # see a)
                "max_new_tokens": 4,  # see c)
                "num_beams": 1,
                "do_sample": False,
                "output_scores": True,
                "output_logits": True,
                "output_hidden_states": True,
                "output_attentions": self.has_attentions,
                "return_dict_in_generate": True,
                "use_cache": True,
                "cache_implementation": "dynamic_full",  # see d)
            }
            logits_processor_kwargs = self._get_logits_processor_kwargs(config=model.config)

            output_greedy = model.generate(**generation_kwargs, **inputs_dict, **logits_processor_kwargs)

            # test with the same assistant model or randomly init one
            # in the first case all candidate tokens are accepted, in the second none is accepted
            # case when some are accepted and some not is hard to reproduce, so let's hope this catches most errors :)
            if assistant_type == "random":
                assistant_model = model_class(config).to(torch_device).eval()
            else:
                assistant_model = model
            assistant_model.config._attn_implementation = "eager"
            assistant_model.generation_config.num_assistant_tokens = 2  # see b)
            assistant_model.generation_config.num_assistant_tokens_schedule = "constant"  # see b)
            generation_kwargs.update({"assistant_model": assistant_model})
            output_assisted = model.generate(**generation_kwargs, **inputs_dict, **logits_processor_kwargs)

            # default values of `has_similar_generate_outputs`
            atol, rtol = 1e-5, 1e-5
            # `gpt_oss` seems to have larger differences on CPU every other generated tokens, sth. like
            # 1e-9, 1e-5, 1e-9, 1e-5. While on GPU, they are all very small 1e-9.
            if model.config.model_type == "gpt_oss" and torch_device == "cpu":
                atol, rtol = 1e-4, 1e-4

            # The two outputs must match and their shape must be as expected
            self.assertTrue(has_similar_generate_outputs(output_greedy, output_assisted, atol=atol, rtol=rtol))
            for output in (output_greedy, output_assisted):
                self._check_generate_outputs(output, model.config, use_cache=True)

    @pytest.mark.generate
    def test_prompt_lookup_decoding_matches_greedy_search(self):
        # This test ensures that the prompt lookup generation does not introduce output changes over greedy search.
        # This test is mostly a copy of test_assisted_decoding_matches_greedy_search

        for model_class in self.all_generative_model_classes:
            if model_class._is_stateful:
                self.skipTest(reason="Stateful models don't support assisted generation")
            if any(model_name in model_class.__name__.lower() for model_name in ["reformer"]):
                self.skipTest(reason="Won't fix: old model with different cache format")
            if any(
                model_name in model_class.__name__.lower()
                for model_name in [
                    "moshi",
                    "git",
                    "prophetnet",
                    "mllama",  # special cache sizes
                    "blip2",  # overridden `generate()` for all BLIP models
                    "instructblip",
                    "instructblipvideo",
<<<<<<< HEAD
                    # TODO: The list is growing huge 🙃! Let's try to check if the config has any of audio/image/video token id and skip the test!
                    # All models below: shouldn't suggest image tokens. Can be fixed by passing `suppress_ids` to candidate generator: @joaa @raushan
                    "llava",
                    "idefics2",
                    "idefics3",
                    "mllama",
                    "paligemma",
                    "emu3",
                    "gotocr2",
                    "qwen2vl",
                    "qwen2_5_vl",
                    "ayavision",
                    "janus",
                    "gemma3",
                    "mistral3",
                    "chameleon",
                    "internvl",
                    "qwen2_5omni",  # the file is named `qwen2_5_omni`, but the model class is `Qwen2_5Omni`,
                    "lfm2vl",
                    # All models below: shouldn't suggest audio tokens. Can be fixed by passing `suppress_ids` to candidate generator: @joaa @raushan
                    "voxtral",
                    "qwen2audio",
=======
>>>>>>> cccef4be
                ]
            ):
                self.skipTest(reason="May fix in the future: need model-specific fixes")

            # enable cache
            config, inputs_dict = self.prepare_config_and_inputs_for_generate(batch_size=1)

            # force eager attention to support output attentions
            if self.has_attentions:
                config._attn_implementation = "eager"

            # NOTE: assisted generation only works with cache on at the moment.
            if not hasattr(config.get_text_config(), "use_cache"):
                self.skipTest(reason=f"{model_class.__name__} doesn't support caching")

            config.is_decoder = True
            model = model_class(config).to(torch_device).eval()
            # Sets assisted generation arguments such that:
            # a) no EOS is generated, to ensure generation doesn't break early
            # b) the prompt lookup tries to give the model 2 tokens, to ensure the input preparation of
            #    prompt lookup is correct
            # c) there are at least two forward passes in the main model, to ensure the input preparation of
            #    the main model is correct
            # d) use a cache type compatible with rollbacks (only dynamic cache atm). Otherwise, there may be
            #     differences vs model-specific default cache
            generation_kwargs = {
                "eos_token_id": -1,  # see a)
                "max_new_tokens": 4,  # see c)
                "num_beams": 1,
                "do_sample": False,
                "output_scores": True,
                "output_logits": True,
                "output_hidden_states": True,
                "output_attentions": self.has_attentions,
                "return_dict_in_generate": True,
                "use_cache": True,
                "cache_implementation": "dynamic_full",  # see d)
            }
            logits_processor_kwargs = self._get_logits_processor_kwargs(config=model.config)

            output_greedy = model.generate(**generation_kwargs, **inputs_dict, **logits_processor_kwargs)

            generation_kwargs.update({"prompt_lookup_num_tokens": 2})  # see b)
            output_prompt_lookup = model.generate(**generation_kwargs, **inputs_dict, **logits_processor_kwargs)

            # The two outputs must match and their shape must be as expected
            self.assertTrue(has_similar_generate_outputs(output_greedy, output_prompt_lookup))
            for output in (output_greedy, output_prompt_lookup):
                self._check_generate_outputs(output, model.config, use_cache=True)

    @pytest.mark.generate
    def test_assisted_decoding_sample(self):
        # In this test we don't check assisted vs non-assisted output -- seeded assisted decoding with sample will not
        # match sample for the same seed, as the forward pass does not return the exact same logits (due to matmul with
        # different shapes, see https://github.com/huggingface/transformers/issues/25420#issuecomment-1775317535).
        for model_class in self.all_generative_model_classes:
            if model_class._is_stateful:
                self.skipTest(reason="Stateful models don't support assisted generation")
            if any(model_name in model_class.__name__.lower() for model_name in ["reformer"]):
                self.skipTest(reason="Won't fix: old model with different cache format")
            if any(
                model_name in model_class.__name__.lower()
                for model_name in [
                    "moshi",
                    "git",
                    "prophetnet",
                    "mllama",  # special cache sizes
                    "blip2",  # overridden `generate()` for all BLIP models
                    "instructblip",
                    "instructblipvideo",
                ]
            ):
                self.skipTest(reason="May fix in the future: need model-specific fixes")

            # enable cache
            config, inputs_dict = self.prepare_config_and_inputs_for_generate(batch_size=1)

            # force eager attention to support output attentions
            if self.has_attentions:
                config._attn_implementation = "eager"

            # NOTE: assisted generation only works with cache on at the moment.
            if not hasattr(config.get_text_config(), "use_cache"):
                self.skipTest(reason=f"{model_class.__name__} doesn't support caching")

            config.is_decoder = True
            model = model_class._from_config(config, attn_implementation="eager").to(torch_device).eval()
            config = model.config
            # Sets assisted generation arguments such that:
            # a) no EOS is generated, to ensure generation doesn't break early
            # b) the assistant model always generates two tokens when it is called, to ensure the input preparation of
            #    the assistant model is correct
            # c) there are at least two forward passes in the main model, to ensure the input preparation of
            #    the main model is correct
            # d) use a cache type compatible with rollbacks (only dynamic cache atm). Otherwise, there may be
            #     differences vs model-specific default cache
            assistant_model = model
            assistant_model.generation_config.num_assistant_tokens = 2  # see b)
            assistant_model.generation_config.num_assistant_tokens_schedule = "constant"  # see b)
            generation_kwargs = {
                "eos_token_id": -1,  # see a)
                "max_new_tokens": 4,  # see c)
                "num_beams": 1,
                "do_sample": True,
                "assistant_model": assistant_model,
                "output_scores": True,
                "output_logits": True,
                "output_hidden_states": True,
                "output_attentions": self.has_attentions,
                "return_dict_in_generate": True,
                "use_cache": True,
                "cache_implementation": "dynamic_full",  # see d)
            }
            logits_processor_kwargs = self._get_logits_processor_kwargs(config=model.config)
            output_assisted = model.generate(**generation_kwargs, **inputs_dict, **logits_processor_kwargs)

            self._check_generate_outputs(output_assisted, config, use_cache=True)

    @pytest.mark.generate
    def test_prompt_lookup_decoding_stops_at_eos(self):
        # This test ensures that the prompt lookup generation stops at eos token and does not suggest more tokens
        # (see https://github.com/huggingface/transformers/pull/31301)

        # The main idea is to have an ngram (unigram in our case) that is repeated twice in the input ids.
        # First time at the very end, so input ends with the unigrams, and second any arbitrary location.
        # Also, we need an EOS token which will be injected just after the arbitrary located ngram.
        # We verify that PLD will not copy and propose candidated that contain an EOS token, even if there are overlapping ngrams
        # in input ids. Otherwise a proposed EOS along with the trailing (ngrams-1) tokens might be accepted by the target model.
        # That seems as if the model "generated" and EOS but didn't stop from user's perspective

        input_ids = torch.randint(1, 50, (1, 10), device=torch_device)  # generate inputs in range from 1-50
        arbitrary_ngram = 51  # this is the arbitrary ngram, specifically chosen OOV to prevent flaky tests
        input_ids[:, 3] = arbitrary_ngram  # set pre-eos to arbitrary_ngram which is for sure not present in inputs
        input_ids[:, -1] = arbitrary_ngram  # put arbitrary_ngram in the end for the necessary match to happen

        eos_token_id = torch.tensor([0], device=torch_device)
        input_ids[:, 4] = eos_token_id  # inject eos-token-id in input ids so that it is located after arbitrary_ngram

        # init cand geenerator with max_matching_ngram_size=1 to match per-token
        candidate_generator = PromptLookupCandidateGenerator(
            eos_token_id=eos_token_id, num_output_tokens=4, max_matching_ngram_size=1
        )
        output_prompt_lookup = candidate_generator.get_candidates(input_ids)[0]

        # PLD shouldn't propose any new tokens based on eos-match
        self.assertTrue(output_prompt_lookup.shape[-1] == 10)

    @pytest.mark.generate
    def test_left_padding_compatibility(self):
        # NOTE: left-padding results in small numerical differences. This is expected.
        # See https://github.com/huggingface/transformers/issues/25420#issuecomment-1775317535

        # First, filter out models that don't support left padding
        # - The model must have generative capabilities
        if len(self.all_generative_model_classes) == 0:
            self.skipTest(reason="No generative architecture available for this model.")

        # - The model must support padding
        if not self.has_attentions:
            self.skipTest(reason="This model doesn't support padding.")

        # - The model must be a decoder-only architecture (encoder-based architectures use right-padding)
        decoder_only_classes = []
        for model_class in self.all_generative_model_classes:
            config, _ = self.prepare_config_and_inputs_for_generate()
            if config.get_text_config(decoder=True).is_encoder_decoder:
                continue
            else:
                decoder_only_classes.append(model_class)
        if len(decoder_only_classes) == 0:
            self.skipTest(reason="No decoder-only architecture available for this model.")

        # - Decoder-only architectures derived from encoder-decoder models could support it in theory, but we haven't
        #   added support for it yet. We skip these models for now.
        has_encoder_attributes = any(
            attr_name
            for attr_name in config.to_dict()
            if attr_name.startswith("encoder") and attr_name != "encoder_no_repeat_ngram_size"
        )
        if has_encoder_attributes:
            self.skipTest(
                reason="The decoder-only derived from encoder-decoder models are not expected to support left-padding."
            )

        # Then, test left-padding
        def _prepare_model_kwargs(input_ids, attention_mask, signature):
            model_kwargs = {"input_ids": input_ids, "attention_mask": attention_mask}
            if "position_ids" in signature:
                position_ids = torch.cumsum(attention_mask, dim=-1) - 1
                position_ids.masked_fill_(attention_mask == 0, 1)
                model_kwargs["position_ids"] = position_ids
            if "cache_position" in signature:
                cache_position = torch.arange(input_ids.shape[1], device=torch_device)
                model_kwargs["cache_position"] = cache_position
            return model_kwargs

        for model_class in decoder_only_classes:
            config, inputs_dict = self.prepare_config_and_inputs_for_generate()
            input_ids = inputs_dict["input_ids"]
            attention_mask = inputs_dict.get("attention_mask")
            if attention_mask is None:
                attention_mask = torch.ones_like(input_ids)

            model = model_class(config).to(torch_device).eval()
            signature = inspect.signature(model.forward).parameters.keys()

            # no cache as some models require special cache classes to be init outside forward
            model.generation_config.use_cache = False

            # Without padding
            model_kwargs = _prepare_model_kwargs(input_ids, attention_mask, signature)
            next_logits_wo_padding = model(**model_kwargs).logits[:, -1, :]

            # With left-padding (length 32)
            # can hardcode pad_token to be 0 as we'll do attn masking anyway
            pad_token_id = (
                config.get_text_config().pad_token_id if config.get_text_config().pad_token_id is not None else 0
            )
            pad_size = (input_ids.shape[0], 32, *input_ids.shape[2:])
            padding = torch.ones(pad_size, dtype=input_ids.dtype, device=torch_device) * pad_token_id
            padded_input_ids = torch.cat((padding, input_ids), dim=1)
            padded_attention_mask = torch.cat(
                (torch.zeros(pad_size[:2], dtype=input_ids.dtype, device=torch_device), attention_mask), dim=1
            )
            model_kwargs = _prepare_model_kwargs(padded_input_ids, padded_attention_mask, signature)
            next_logits_with_padding = model(**model_kwargs).logits[:, -1, :]

            # They should result in very similar logits
            torch.testing.assert_close(next_logits_wo_padding, next_logits_with_padding, rtol=1e-5, atol=1e-5)

    @pytest.mark.generate
    def test_past_key_values_format(self, custom_all_cache_shapes=None):
        """
        Test that the KV cache is formatted correctly. Exceptions need to explicitly overwrite this test, or pass the
        expected cache shapes.
        Having a standard KV cache format is important for a consistent API (and for advanced generation methods).
        """
        for model_class in self.all_generative_model_classes:
            config, inputs = self.model_tester.prepare_config_and_inputs_for_common()

            # 1. If it doesn't support cache, skip the test
            decoder_config = config.get_text_config(decoder=True)
            if not hasattr(decoder_config, "use_cache"):
                self.skipTest(reason=f"{model_class.__name__} doesn't support caching")

            model = model_class(config).to(torch_device)
            model = model.eval()
            if "use_cache" not in inputs:
                inputs["use_cache"] = True
            outputs = model(**inputs)

            if "past_key_values" not in outputs:
                self.skipTest(reason="This model doesn't return `past_key_values`")

            # 2. retrieve the KV cache and compute its default expected shapes (if no custom shapes are provided)
            past_kv = outputs["past_key_values"]
            is_legacy_cache = not isinstance(past_kv, Cache)

            num_decoder_layers = decoder_config.num_hidden_layers
            if custom_all_cache_shapes is None:
                num_query_attention_heads = decoder_config.num_attention_heads
                embed_dim = getattr(decoder_config, "d_model", decoder_config.hidden_size)
                per_head_embed_dim = (
                    getattr(decoder_config, "head_dim", None) or embed_dim // num_query_attention_heads
                )
                num_key_value_heads = getattr(decoder_config, "num_key_value_heads", None) or num_query_attention_heads
                if config.is_encoder_decoder:
                    batch_size, seq_length = inputs["decoder_input_ids"].shape[:2]
                    # The sequence length for the encoder K V depends on the model. Since it is not manipulated in
                    # autoregressive generation, we're keeping the test general and not checking the 3rd dim
                    default_cross_attention_shape = (batch_size, num_key_value_heads, per_head_embed_dim)
                    default_self_attention_shape = (batch_size, num_key_value_heads, seq_length, per_head_embed_dim)
                    all_cache_shapes = [
                        [
                            default_self_attention_shape,
                            default_self_attention_shape,
                            default_cross_attention_shape,
                            default_cross_attention_shape,
                        ]
                        for _ in range(num_decoder_layers)
                    ]
                else:
                    batch_size, seq_length = inputs["input_ids"].shape[:2]
                    default_self_attention_shape = (batch_size, num_key_value_heads, seq_length, per_head_embed_dim)
                    all_cache_shapes = [
                        [default_self_attention_shape, default_self_attention_shape] for _ in range(num_decoder_layers)
                    ]

            else:
                all_cache_shapes = custom_all_cache_shapes

            # 3. Check cache shapes
            # 3.1. Encoder-Decoder checks
            if config.is_encoder_decoder:
                num_cache_decoder_layers = len(past_kv) if is_legacy_cache else len(past_kv.self_attention_cache)
                self.assertEqual(num_cache_decoder_layers, num_decoder_layers)

                for i in range(num_decoder_layers):
                    if is_legacy_cache:
                        self.assertEqual(len(past_kv[0]), 4)  # legacy check: confirm number of elements in tuple

                    # Self attention
                    self_attention_layer_keys = (
                        past_kv[i][0] if is_legacy_cache else past_kv.self_attention_cache.layers[i].keys
                    )
                    self_attention_layer_values = (
                        past_kv[i][1] if is_legacy_cache else past_kv.self_attention_cache.layers[i].values
                    )
                    self.assertEqual(self_attention_layer_keys.shape, all_cache_shapes[i][0])
                    self.assertEqual(self_attention_layer_values.shape, all_cache_shapes[i][1])

                    # Cross attention (ignore 3rd dim, see default shape preparation)
                    cross_attention_layer_keys = (
                        past_kv[i][2] if is_legacy_cache else past_kv.cross_attention_cache.layers[i].keys
                    )
                    cross_attention_layer_values = (
                        past_kv[i][3] if is_legacy_cache else past_kv.cross_attention_cache.layers[i].values
                    )
                    cross_attention_layer_keys = cross_attention_layer_keys[:, :, 0, :]
                    cross_attention_layer_values = cross_attention_layer_values[:, :, 0, :]
                    self.assertEqual(cross_attention_layer_keys.shape, all_cache_shapes[i][2])
                    self.assertEqual(cross_attention_layer_values.shape, all_cache_shapes[i][3])

            # 3.2. Decoder-only checks
            else:
                num_cache_decoder_layers = len(past_kv)
                self.assertEqual(
                    # we may have skipped layers
                    num_cache_decoder_layers + getattr(decoder_config, "num_kv_shared_layers", 0),
                    num_decoder_layers,
                )

                for i in range(num_cache_decoder_layers):
                    if is_legacy_cache:
                        self.assertEqual(len(past_kv[0]), 2)  # legacy check: confirm number of elements in tuple

                    # Self attention
                    if is_legacy_cache:
                        self_attention_layer_keys = past_kv[i][0]
                        self_attention_layer_values = past_kv[i][1]
                    elif getattr(past_kv, "layers", None) is None:
                        # Cache is lot layered (i.e, Mamba derivatives)
                        self_attention_layer_keys = past_kv.key_cache[i]
                        self_attention_layer_values = past_kv.value_cache[i]
                    else:
                        self_attention_layer_keys = past_kv.layers[i].keys
                        self_attention_layer_values = past_kv.layers[i].values
                    self.assertEqual(self_attention_layer_keys.shape, all_cache_shapes[i][0])
                    self.assertEqual(self_attention_layer_values.shape, all_cache_shapes[i][1])

    @pytest.mark.generate
    def test_generate_from_random_inputs_embeds(self):
        """
        Text-only: Tests that different `inputs_embeds` generate different outputs in models with `main_input=="input_ids"`.
        Some models have 'images' as main input and thus can't generate with random text embeddings.
        See `test_generate_from_inputs_embeds` for more general checks.
        """
        for model_class in self.all_generative_model_classes:
            config, inputs_dict = self.prepare_config_and_inputs_for_generate()

            if config.is_encoder_decoder:
                continue
            config.is_decoder = True

            model = model_class(config).to(torch_device).eval()
            if "inputs_embeds" not in inspect.signature(model.prepare_inputs_for_generation).parameters:
                continue

            #  No easy fix, let's skip the test for now
            has_complex_embeds_computation = any(
                model_name in model_class.__name__.lower() for model_name in ["moshi"]
            )

            if model_class.main_input_name != "input_ids" or has_complex_embeds_computation:
                self.skipTest(
                    "The model's main input name in not `input_ids` and we need kwargs from input dict as well."
                )

            if hasattr(config, "scale_embedding"):
                config.scale_embedding = False

            generation_kwargs = {
                "return_dict_in_generate": True,
                "output_scores": True,
                "do_sample": False,
                "max_new_tokens": 5,
                "min_new_tokens": 5,  # generate exactly 5 tokens
            }

            input_ids = inputs_dict.pop("input_ids")
            inputs_embeds = model.get_input_embeddings()(input_ids)
            outputs_from_embeds = model.generate(input_ids, inputs_embeds=inputs_embeds, **generation_kwargs)

            # If we pass different inputs_embeds, we should get different outputs (the output text may be the
            # same, but the logits will almost surely be different)
            random_embeds = torch.rand_like(inputs_embeds)
            outputs_from_rand_embeds = model.generate(
                input_ids=input_ids, inputs_embeds=random_embeds, **generation_kwargs
            )
            for i in range(len(outputs_from_rand_embeds.scores)):
                self.assertFalse(torch.allclose(outputs_from_embeds.scores[i], outputs_from_rand_embeds.scores[i]))

    @pytest.mark.generate
    @parameterized.expand([("greedy", 1), ("beam search", 2)])
    def test_generate_from_inputs_embeds(self, _, num_beams):
        """Tests that we can generate from `inputs_embeds` instead of `input_ids` in LLMs, VLMs, etc"""
        # When supported, tests that the decoder model can generate from `inputs_embeds` instead of `input_ids`
        # if fails, you should probably update the `prepare_inputs_for_generation` function
        for model_class in self.all_generative_model_classes:
            config, inputs_dict = self.prepare_config_and_inputs_for_generate()

            # This test is for decoder-only models (encoder-decoder models have native input embeddings support in the
            # decoder)
            if config.get_text_config(decoder=True).is_encoder_decoder:
                continue
            config.is_decoder = True

            set_config_for_less_flaky_test(config)
            # Skip models without explicit support
            model = model_class(config).to(torch_device).eval()
            set_model_for_less_flaky_test(model)
            if "inputs_embeds" not in inspect.signature(model.prepare_inputs_for_generation).parameters:
                continue

            # There are a few exception patterns in this test:
            # 1 - Complex `inputs_embeds` computation, i.e. the correct computation of inputs embeds is more complex
            # than calling the embedding layer with `input_ids`. Subcases of this exception:
            #   1.A - Ignore `scale_embedding`, if the model supports it (it is controlled by a model-dependent flag)
            if hasattr(config, "scale_embedding"):
                config.scale_embedding = False
            # HACK - in the case of granite speech, input_features and inputs_embeds are mutually exclusive;
            # this is similar to VLMs and should likely be standardized for similar audio models in the future,
            # then made generic here.
            if "granitespeech" in model_class.__name__.lower():
                inputs_dict.pop("input_features", None)

            #   1.B - No easy fix, let's skip the check that compares the outputs from `input_ids` and `inputs_embeds`
            has_complex_embeds_computation = any(
                model_name in model_class.__name__.lower() for model_name in ["moshi"]
            )
            # 2 - `inputs_dict` doesn't contain `attention_mask`. When `attention_mask` is not passed to generate,
            # we infer it from `input_ids`. The last test case will fail if there is a pad token in the original input.
            missing_attention_mask = "attention_mask" not in inputs_dict

            # Traditional way of generating text
            input_ids = inputs_dict.pop("input_ids")
            generation_kwargs = {
                "return_dict_in_generate": True,
                "output_scores": True,
                "num_beams": num_beams,
                "do_sample": False,
                "max_new_tokens": 5,
                "min_new_tokens": 5,  # generate exactly 5 tokens
                "use_cache": True,
            }
            outputs_from_ids = model.generate(input_ids=input_ids, **generation_kwargs, **inputs_dict)
            self.assertEqual(outputs_from_ids.sequences.shape[:2], (input_ids.shape[0], input_ids.shape[1] + 5))

            # Same thing, but from input embeddings (`input_ids` is passed so the prompt is present in the output).
            # The output of the two calls should be the same.
            inputs_embeds = model.get_input_embeddings()(input_ids)
            outputs_from_embeds = model.generate(
                input_ids=input_ids, inputs_embeds=inputs_embeds, **generation_kwargs, **inputs_dict
            )
            if not has_complex_embeds_computation:
                self.assertTrue(has_similar_generate_outputs(outputs_from_ids, outputs_from_embeds))

            # input_ids is not a required input on most models -- if we don't pass it, the newly generated tokens will
            # be the same
            if not missing_attention_mask:
                outputs_from_embeds_wo_ids = model.generate(
                    inputs_embeds=inputs_embeds, **generation_kwargs, **inputs_dict
                )
                outputs_from_embeds.sequences = outputs_from_embeds.sequences[:, inputs_embeds.shape[1] :]
                self.assertTrue(has_similar_generate_outputs(outputs_from_embeds_wo_ids, outputs_from_embeds))

    @pytest.mark.generate
    def test_generate_from_inputs_embeds_with_static_cache(self):
        """
        Test that StaticCache can generate from inputs_embeds and calculates max_cache_length
        correctly in `generate()`. We force the model to not stop generation until max-length is reached
        to verify that the cache length is indeed set correctly and we don't run out of index when slicing the cache.
        """
        for model_class in self.all_generative_model_classes:
            # Here, we should ideally not skip any model, and test them all. However, some old models cannot correctly
            # use a static cache because they don't create the causal masks correctly.
            # TODO: cyril -> relax this by adding a `_support_static_cache` attribute
            if not model_class._can_compile_fullgraph:
                self.skipTest(reason="This model does not support the static cache format")

            config, inputs_dict = self.prepare_config_and_inputs_for_generate()

            if config.get_text_config(decoder=True).is_encoder_decoder:
                self.skipTest(reason="This model is encoder-decoder and has Encoder-Decoder Cache")

            model = model_class(config).to(torch_device).eval()
            if "inputs_embeds" not in inspect.signature(model.prepare_inputs_for_generation).parameters:
                self.skipTest(reason="This model does not support `inputs_embeds` in generation")

            input_ids = inputs_dict.pop("input_ids")

            model.config.use_cache = True
            model.config.is_decoder = True
            batch_size = input_ids.shape[0]
            max_new_tokens = 10

            # here we force to not stop at eos and go until max-length
            model.generation_config.eos_token_id = model.config.get_text_config().eos_token_id = -1
            generation_kwargs = {
                "max_new_tokens": max_new_tokens,
                "cache_implementation": "static",
                "return_dict_in_generate": True,  # Required to return `past_key_values`
            }

            text_config = model.config.get_text_config()
            head_dim = (
                getattr(text_config, "head_dim", None) or text_config.hidden_size // text_config.num_attention_heads
            )
            num_key_value_heads = (
                text_config.num_attention_heads
                if getattr(text_config, "num_key_value_heads", None) is None
                else text_config.num_key_value_heads
            )
            num_hidden_layers = text_config.num_hidden_layers

            inputs_embeds = model.get_input_embeddings()(input_ids)
            outputs = model.generate(inputs_embeds=inputs_embeds, **generation_kwargs, **inputs_dict)

            # we should get `max_length - 1` in shape, not `max_length - embeds_length`.
            # -1 because the last generated token isn't yet in the cache.
            max_length = max_new_tokens + inputs_embeds.shape[1] - 1
            cache_shape = [batch_size, num_key_value_heads, max_length, head_dim]
            self.assertIsInstance(outputs.past_key_values, StaticCache)
            self.assertEqual(len(outputs.past_key_values), num_hidden_layers)
            self.assertListEqual(list(outputs.past_key_values.layers[0].keys.shape), cache_shape)

    @pytest.mark.generate
    def test_generate_continue_from_past_key_values(self):
        # Tests that we can continue generating from past key values, returned from a previous `generate` call
        for model_class in self.all_generative_model_classes:
            if any(model_name in model_class.__name__.lower() for model_name in ["imagegpt", "mllama"]):
                self.skipTest(reason="Won't fix: old model with unique inputs/caches/other")
            if any(model_name in model_class.__name__.lower() for model_name in ["umt5"]):
                self.skipTest(reason="TODO: needs modeling or test input preparation fixes for compatibility")

            config, inputs = self.model_tester.prepare_config_and_inputs_for_common()

            if not hasattr(config.get_text_config(), "use_cache"):
                self.skipTest(reason=f"{model_class.__name__} doesn't support caching")

            # Let's make it always:
            # 1. use cache (for obvious reasons)
            # 2. generate to max length (which can be achieved by setting the eos token to an invalid value), which
            #    would make the test flaky (e.g. EOS is generated on iteration 1 on both generations, but the
            #    continuation would force it to generate beyond an EOS token)
            # 3. ignore `token_type_ids` for simplicity
            # 4. ignore `forced_eos_token_id`, which requires further manipulation of the continuation inputs and is
            #    active by default on some models
            # 5. ignore `encoder_no_repeat_ngram_size`, which is set by default in some encoder-decoder models. When
            #    we use their decoder as a stand-alone model, `encoder_no_repeat_ngram_size` actually prevents
            #    repetition exclusively from the prompt. This test relies on comparing one call vs 2 calls
            #    with cache, what is considered a prompt is different in the two cases.

            if "token_type_ids" in inputs:
                del inputs["token_type_ids"]

            model = model_class(config).to(torch_device)
            model.eval()

            # If "past_key_values" is not returned, skip the test (e.g. RWKV uses a different cache name and format)
            outputs = model(**inputs)
            if "past_key_values" not in outputs:
                self.skipTest(reason="This model doesn't return `past_key_values`")

            generate_kwargs = {
                "pad_token_id": -1,
                "eos_token_id": -1,
                "forced_eos_token_id": None,
                "encoder_no_repeat_ngram_size": 0,
                "use_cache": True,
                "do_sample": False,
                "return_dict_in_generate": True,
                "output_scores": True,
            }

            # Traditional way of generating text, with `return_dict_in_generate` to return the past key values
            outputs = model.generate(**inputs, **generate_kwargs, max_new_tokens=4)

            # Let's generate again, but passing the past key values in between (3 + 1 = 4 tokens). Note that the
            # inputs may need to be tweaked across `generate` calls (like the attention mask).
            outputs_cached = model.generate(**inputs, **generate_kwargs, max_new_tokens=3)

            # Continue from the tokens generated above, preparing the inputs accordingly
            inputs["past_key_values"] = outputs_cached.past_key_values
            new_attention_len = outputs_cached.sequences.shape[-1]
            if config.is_encoder_decoder:
                inputs["decoder_input_ids"] = outputs_cached.sequences
                if "decoder_attention_mask" in inputs:
                    inputs["decoder_attention_mask"] = torch.nn.functional.pad(
                        inputs["decoder_attention_mask"],
                        (0, new_attention_len - inputs["decoder_attention_mask"].shape[1]),
                        mode="constant",
                        value=1,
                    )
            else:
                inputs["input_ids"] = outputs_cached.sequences
                if "attention_mask" in inputs:
                    inputs["attention_mask"] = torch.nn.functional.pad(
                        inputs["attention_mask"],
                        (0, new_attention_len - inputs["attention_mask"].shape[1]),
                        mode="constant",
                        value=1,
                    )
            first_caches_scores = outputs_cached.scores
            outputs_cached = model.generate(**inputs, **generate_kwargs, max_new_tokens=1)
            full_cached_scores = first_caches_scores + outputs_cached.scores
            outputs_cached.scores = full_cached_scores

            # The two sets of generated text and past kv should be equal to each other
            self.assertTrue(has_similar_generate_outputs(outputs, outputs_cached))
            for layer_idx in range(len(outputs_cached.past_key_values)):
                for kv_idx in range(len(outputs_cached.past_key_values[layer_idx])):
                    self.assertTrue(
                        torch.allclose(
                            outputs.past_key_values[layer_idx][kv_idx],
                            outputs_cached.past_key_values[layer_idx][kv_idx],
                        )
                    )

    @pytest.mark.generate
    def test_generate_continue_from_inputs_embeds(self):
        """Tests that we can continue generation from `inputs_embeds` and past key values returned from a previous `generate` call."""
        for model_class in self.all_generative_model_classes:
            if any(model_name in model_class.__name__.lower() for model_name in ["imagegpt"]):
                self.skipTest(reason="Won't fix: old model with unique inputs/caches/other")
            if any(model_name in model_class.__name__.lower() for model_name in ["umt5"]):
                self.skipTest(reason="TODO: needs modeling or test input preparation fixes for compatibility")

            config, inputs_dict = self.prepare_config_and_inputs_for_generate()

            if "token_type_ids" in inputs_dict:
                del inputs_dict["token_type_ids"]

            if config.get_text_config(decoder=True).is_encoder_decoder:
                self.skipTest(reason="This model is encoder-decoder")
            # TODO (joao, raushan): the correct line below is `if not hasattr(config.get_text_config(), "use_cache")`,
            # but it breaks a few models. Fix and then apply `has_similar_generate_outputs` pattern
            if not hasattr(config, "use_cache"):
                self.skipTest(reason=f"{model_class.__name__} doesn't support caching")

            model = model_class(config).to(torch_device).eval()

            if "inputs_embeds" not in inspect.signature(model.prepare_inputs_for_generation).parameters:
                self.skipTest(reason="This model does not support `inputs_embeds` in generation")

            # If "past_key_values" is not returned, skip the test (e.g. RWKV uses a different cache name and format)
            outputs = model(**inputs_dict)
            if "past_key_values" not in outputs:
                self.skipTest(reason="This model doesn't return `past_key_values`")

            input_ids = inputs_dict.pop("input_ids")

            model.generation_config.pad_token_id = model.generation_config.eos_token_id = -1
            model.generation_config.forced_eos_token_id = None
            model.config.is_decoder = True
            model.generation_config.use_cache = True

            generation_kwargs = {
                "return_dict_in_generate": True,
                "do_sample": False,
            }

            # Traditional way of generating text, with `return_dict_in_generate` to return the past key values.
            input_embeds = model.get_input_embeddings()(input_ids)
            outputs = model.generate(inputs_embeds=input_embeds, max_new_tokens=4, **generation_kwargs)

            # Let's generate again, but passing the past key values in between (3 + 1 = 4 tokens)
            initial_output = model.generate(inputs_embeds=input_embeds, max_new_tokens=3, **generation_kwargs)
            continued_embeds = torch.cat([input_embeds, model.get_input_embeddings()(initial_output.sequences)], dim=1)
            cached_output = model.generate(
                inputs_embeds=continued_embeds,
                max_new_tokens=1,
                past_key_values=initial_output.past_key_values,
                **generation_kwargs,
            )

            # Combine the (3 + 1) generated tokens and verify it matches with full generation.
            combined_output_sequences = torch.concat([initial_output.sequences, cached_output.sequences], axis=1)
            self.assertListEqual(outputs.sequences.tolist(), combined_output_sequences.tolist())
            # The two sets of past kv should be equal to each other
            for layer_idx in range(len(cached_output.past_key_values)):
                for kv_idx in range(len(cached_output.past_key_values[layer_idx])):
                    self.assertTrue(
                        torch.allclose(
                            outputs.past_key_values[layer_idx][kv_idx],
                            cached_output.past_key_values[layer_idx][kv_idx],
                        )
                    )

    @pytest.mark.generate
    def test_generate_with_static_cache(self):
        """
        Tests that generating with static cache give almost same results as with dynamic cache, and the output cache
        has the expected shapes
        """
        for model_class in self.all_generative_model_classes:
            # Here, we should ideally not skip any model, and test them all. However, some old models cannot correctly
            # use a static cache because they don't create the causal masks correctly.
            # TODO: cyril -> relax this by adding a `_support_static_cache` attribute
            if not model_class._can_compile_fullgraph:
                self.skipTest(reason="This model does not support the static cache format")

            config, inputs_dict = self.prepare_config_and_inputs_for_generate()
            set_config_for_less_flaky_test(config)
            main_input = inputs_dict[model_class.main_input_name]

            if config.get_text_config(decoder=True).is_encoder_decoder:
                self.skipTest(reason="This model is encoder-decoder and has Encoder-Decoder Cache")

            config.is_decoder = True
            batch_size = main_input.shape[0]
            seq_length = self.model_tester.seq_length
            max_new_tokens = 20

            for dtype in (torch.float32, torch.float16):
                model = model_class(copy.deepcopy(config)).to(torch_device).to(dtype).eval()
                inputs_dict = {
                    k: v.to(dtype) if isinstance(v, torch.Tensor) and torch.is_floating_point(v) else v
                    for k, v in inputs_dict.items()
                }
                set_model_for_less_flaky_test(model)

                generation_kwargs = {
                    "max_new_tokens": max_new_tokens,
                    "return_dict_in_generate": True,  # Required to return `past_key_values`
                    "output_scores": True,
                    "use_cache": True,
                }

                static_cache_generation = model.generate(
                    **generation_kwargs, **inputs_dict, cache_implementation="static"
                )

                # Check 1: The cache shapes must match the expected shapes
                max_cache_len = seq_length + max_new_tokens - 1  # cache len = gen len - 1, the last token has no cache
                text_config = config.text_config if hasattr(config, "text_config") else config
                head_dim = (
                    getattr(text_config, "head_dim", None)
                    or text_config.hidden_size // text_config.num_attention_heads
                )
                num_key_value_heads = (
                    text_config.num_attention_heads
                    if getattr(text_config, "num_key_value_heads", None) is None
                    else text_config.num_key_value_heads
                )
                num_hidden_layers = text_config.num_hidden_layers
                cache_shape = (batch_size, num_key_value_heads, max_cache_len, head_dim)
                self.assertTrue(isinstance(static_cache_generation.past_key_values, StaticCache))
                self.assertTrue(len(static_cache_generation.past_key_values) == num_hidden_layers)
                self.assertTrue(static_cache_generation.past_key_values.layers[0].keys.shape == cache_shape)

                # Check 2: The outputs must be similar to the case with dynamic cache
                dynamic_cache_generation = model.generate(**generation_kwargs, **inputs_dict)
                self.assertTrue(has_similar_generate_outputs(dynamic_cache_generation, static_cache_generation))

    @require_optimum_quanto
    @pytest.mark.generate
    def test_generate_with_quant_cache(self):
        for model_class in self.all_generative_model_classes:
            config, inputs_dict = self.prepare_config_and_inputs_for_generate()

            if (
                config.get_text_config(decoder=True).is_encoder_decoder
                or not model_class._supports_default_dynamic_cache()
            ):
                self.skipTest(reason="This model does not support the quantized cache format")

            config.is_decoder = True
            model = model_class(config).to(torch_device).eval()
            generation_kwargs = {
                "max_new_tokens": 5,
                "cache_implementation": "quantized",
                # careful with group size, should be divisor of model's hidden size
                "cache_config": {"backend": "quanto", "nbits": 2, "q_group_size": 8, "residual_length": 128},
                "return_dict_in_generate": True,  # Required to return `past_key_values`
                "use_cache": True,
            }

            results = model.generate(**generation_kwargs, **inputs_dict)
            self.assertTrue(all(isinstance(layer, QuantoQuantizedLayer) for layer in results.past_key_values.layers))

            # passing past key values of different type should raise Error
            with self.assertRaises(ValueError):
                model.generate(past_key_valyes=DynamicCache(config=model.config), **generation_kwargs, **inputs_dict)

            # setting incorrect cache_config args should raise an Error, i.e. nbits=60 does not make sense
            generation_kwargs["cache_config"] = {"nbits": 60, "q_group_size": 8, "residual_length": 128}
            with self.assertRaises(ValueError):
                model.generate(**generation_kwargs, **inputs_dict)

    @pytest.mark.generate
    @pytest.mark.torch_compile_test
    @require_torch_greater_or_equal("2.6")  # Uses torch.compiler.set_stance
    def test_generate_compile_model_forward_fullgraph(self):
        """
        Tests that `.generate` is compatible with torch.compile, keeping the same results. Also confirms that
        `.forward` called from `.generate` sees no graph breaks or recompilations when compiled.

        ⚠️ Runs two sequential generations to ensure the cache doesn't get stuck after the first compiled run! ⚠️
        """
        for model_class in self.all_generative_model_classes:
            # 1. Test exclusion criteria
            if not model_class._can_compile_fullgraph:
                self.skipTest("This model doesn't support compilation without graph breaks")

            # 2. Prepares two sets of inputs
            config, inputs_dict = self.prepare_config_and_inputs_for_generate(batch_size=4)
            set_config_for_less_flaky_test(config)
            model = model_class(config).to(torch_device)
            set_model_for_less_flaky_test(model)
            model.eval()  # otherwise `self.training` is `True` -- this flag is used at attn mask creation time

            # Some composite models have a custom generate and will call an inner model's generate -> that inner model
            # is the one that gets compiled.
            # (Note for the future: if BLIP starts causing problems, let's stop testing it)
            if "blip" in model.__class__.__name__.lower():
                model_to_be_compiled = model.language_model
            else:
                model_to_be_compiled = model

            # creates two sets of *different* inputs with the same shape
            main_input = inputs_dict[model.main_input_name].to(torch_device)
            half_batch_size = main_input.shape[0] // 2
            input_1 = {}
            input_2 = {}
            for key, value in inputs_dict.items():
                if isinstance(value, torch.Tensor):
                    input_1[key] = value[:half_batch_size, :].to(torch_device)
                    input_2[key] = value[half_batch_size : half_batch_size * 2, :].to(torch_device)
                else:
                    input_1[key] = value
                    input_2[key] = value
            model_input_sets = [input_1, input_2]
            self.assertTrue(
                model_input_sets[0][model.main_input_name].shape == model_input_sets[1][model.main_input_name].shape
            )

            # 3. compilation-specific setup and generation parameterization
            torch.compiler.reset()  # prevent cached compilation from being used in the test
            has_defined_cache_implementation = model.generation_config.cache_implementation is not None
            compile_config = CompileConfig(fullgraph=True, dynamic=False)  # Error out on dynamic shapes
            compile_config._compile_all_devices = True  # force compilation (e.g. fast CI, CPU)

            generation_kwargs = {
                "use_cache": True,
                "do_sample": False,
                "max_new_tokens": 5,
                "return_dict_in_generate": True,
                "output_scores": True,
                "compile_config": compile_config,
            }

            # 4. get eager + dynamic cache results for future comparison
            dynamic_outputs = []
            # Ignores all `torch.compile` usage, useful to test models that that have non-default compilable caches
            # (who would have used compilation in this section)
            with torch.compiler.set_stance("force_eager"):
                for model_inputs in model_input_sets:
                    gen_out = model.generate(**model_inputs, **generation_kwargs)
                    dynamic_outputs.append(gen_out)
                    # sanity checks for the default cache implementation
                    if not has_defined_cache_implementation:
                        decoder_cache = (
                            gen_out.past_key_values.self_attention_cache
                            if config.get_text_config(decoder=True).is_encoder_decoder
                            else gen_out.past_key_values
                        )
                        self.assertTrue(isinstance(decoder_cache, DynamicCache))
                        self.assertFalse(decoder_cache.is_compileable)
                        # our auto compile should NOT have been called
                        self.assertFalse(hasattr(model_to_be_compiled, "_compiled_call"))

            # 5. get compiled results -- relies on the automatic compilation triggered by specific compilable caches
            if not has_defined_cache_implementation:
                generation_kwargs["cache_implementation"] = "static"

            compiled_outputs = []
            # Uses a context manager to catch recompilation logs. If there is any recompilation, this test fails.
            # Try/Finally is used to ensure that the log options are reset even if an error is raised.
            try:
                torch._logging.set_logs(recompiles_verbose=True)
                logger = logging.get_logger("torch._dynamo.guards")
                with CaptureLogger(logger) as cl:
                    for model_inputs in model_input_sets:
                        # with torch.compiler.set_stance("fail_on_recompile"):
                        gen_out = model.generate(**model_inputs, **generation_kwargs)
                        compiled_outputs.append(gen_out)
                        # sanity checks
                        decoder_cache = (
                            gen_out.past_key_values.self_attention_cache
                            if config.get_text_config(decoder=True).is_encoder_decoder
                            else gen_out.past_key_values
                        )
                        self.assertFalse(isinstance(decoder_cache, DynamicCache))
                        self.assertTrue(decoder_cache.is_compileable)
                        # our auto compile should have been called
                        self.assertTrue(hasattr(model_to_be_compiled, "_compiled_call"))
            finally:
                torch._logging.set_logs()

            # Compilation of sliding layers necessarily has recompiles with `dynamic=False` - however this test
            # still checks that `fullgraph=True` is supported in this case, as compilation with `dynamic=None`
            # is the default and does not actually lead to too many recompiles
            has_sliding_layers = any(decoder_cache.is_sliding)
            has_recompilation = "Recompiling" in cl.out or ("guard" in cl.out and "failure" in cl.out)
            if not has_sliding_layers and has_recompilation:
                raise RuntimeError(
                    f"`torch.compile` recompiled part of the forward pass in {model.__class__.__name__}. "
                    "See the test logs for more details."
                )

            for dynamic_result, compiled_result in zip(dynamic_outputs, compiled_outputs):
                self.assertTrue(has_similar_generate_outputs(dynamic_result, compiled_result))

    @pytest.mark.generate
    def test_generate_compilation_all_outputs(self):
        """
        Tests that all optional outputs are behaving as expected when compilation is triggered.
        In essence, it's the same as `test_greedy_generate_dict_outputs`, but with automatic compilation triggered.
        """
        for model_class in self.all_generative_model_classes:
            # Here, we should ideally not skip any model, and test them all. However, some old models cannot correctly
            # use a static cache because they don't create the causal masks correctly.
            # TODO: cyril -> relax this by adding a `_support_static_cache` attribute
            if not model_class._can_compile_fullgraph:
                self.skipTest(reason="This model does not support the static cache format")

            config, inputs_dict = self.prepare_config_and_inputs_for_generate()
            if self.has_attentions:
                config._attn_implementation = "eager"  # can't output attentions otherwise
            model = model_class(config).to(torch_device).eval()

            # compilation-specific setup
            torch.compiler.reset()  # prevent cached compilation from being used in the test
            has_defined_cache_implementation = model.generation_config.cache_implementation is not None

            # BLIP is the only exception with custom generate which call `self.lm.generate()`
            # We should avoid such calls in all subsequent multimodal models and try to make `generate()`
            # compatible with multimodality
            compile_config = CompileConfig()
            compile_config._compile_all_devices = True
            if "blip" in model.__class__.__name__.lower():
                model.language_model.generation_config.compile_config = compile_config
                if not has_defined_cache_implementation:
                    model.language_model.generation_config.cache_implementation = "static"
            else:
                # force compilation (e.g. fast CI, CPU)
                model.generation_config.compile_config = compile_config
                if not has_defined_cache_implementation:
                    model.generation_config.cache_implementation = "static"

            logits_processor_kwargs = self._get_logits_processor_kwargs(do_sample=False, config=model.config)
            output_generate = model.generate(
                do_sample=False,
                num_beams=1,
                max_new_tokens=self.max_new_tokens,
                min_new_tokens=self.max_new_tokens,
                output_attentions=True,
                output_hidden_states=True,
                output_scores=True,
                output_logits=True,
                return_dict_in_generate=True,
                use_cache=True,
                **logits_processor_kwargs,
                **inputs_dict,
            )

            if "blip" in model.__class__.__name__.lower():
                self.assertTrue(hasattr(model.language_model, "_compiled_call"))
            else:
                self.assertTrue(hasattr(model, "_compiled_call"))  # our auto compile should have been called

            if model.config.is_encoder_decoder:
                self.assertTrue(output_generate.sequences.shape[1] == self.max_new_tokens + 1)
                self.assertIsInstance(output_generate, GenerateEncoderDecoderOutput)
            else:
                self.assertTrue(
                    output_generate.sequences.shape[1] == self.max_new_tokens + inputs_dict["input_ids"].shape[1]
                )
                self.assertIsInstance(output_generate, GenerateDecoderOnlyOutput)

            self._check_generate_outputs(output_generate, model.config, use_cache=True)

    @pytest.mark.generate
    def test_generate_methods_with_logits_to_keep(self):
        for model_class in self.all_generative_model_classes:
            if "logits_to_keep" not in set(inspect.signature(model_class.forward).parameters.keys()):
                self.skipTest(reason="This model does not support `logits_to_keep` argument.")

            config, inputs_dict = self.prepare_config_and_inputs_for_generate()
            config.use_cache = True
            config.is_decoder = True

            model = model_class(config).to(torch_device).eval()
            # All generation methods (except assisted decoding) rely on always extracting the last token logits of the
            # full logits matrix, so testing out only greedy search and assisted decoding is enough (if it works,
            # other methods will work as well)
            generation_kwargs = {
                "max_new_tokens": 10,
                "do_sample": False,
            }

            # Setting logits_to_keep at 0 keeps all logits (old behavior)
            with_all_logits = model.generate(**generation_kwargs, **inputs_dict, logits_to_keep=0)
            # By default, logits_to_keep is automatically set to 1 if not provided (new behavior)
            without_all_logits = model.generate(**inputs_dict, **generation_kwargs)
            self.assertEqual(with_all_logits.tolist(), without_all_logits.tolist())

    @pytest.mark.generate
    def test_inherits_generation_mixin(self):
        """
        Tests that the model class directly inherits `GenerationMixin`, as opposed to relying on `PreTrainedModel`
        to inherit it.
        """
        for model_class in self.all_generative_model_classes:
            self.assertTrue("GenerationMixin" in str(model_class.__bases__))

    @pytest.mark.generate
    def test_prepare_inputs_for_generation_kwargs_forwards(self, **extra_kwargs):
        """Tests that prepare_inputs_for_generation forwards arbitrary kwargs."""
        for model_class in self.all_generative_model_classes:
            config, _ = self.prepare_config_and_inputs_for_generate()

            model = model_class(config).to(torch_device).eval()

            input_ids = torch.tensor([[1, 2, 3], [4, 5, 6]]).to(torch_device)

            input_args = {
                "input_ids": input_ids,
                "cache_position": torch.tensor([9]).to(torch_device),
                "position_ids": torch.tensor([[0, 1, 2], [0, 1, 2]]).to(torch_device),
            }
            arbitrary_kwargs = {
                "output_attentions": True,
                "output_hidden_states": True,
                "custom_arg": "test_value",
                "numeric_arg": 42,
            }

            model_inputs = model.prepare_inputs_for_generation(**input_args, **arbitrary_kwargs, **extra_kwargs)

            # Verify that input_ids has proper name
            if config.is_encoder_decoder:
                self.assertTrue("decoder_input_ids" in model_inputs)
            else:
                self.assertTrue("input_ids" in model_inputs)

            # Verify that arbitrary kwargs are forwarded
            for key, value in arbitrary_kwargs.items():
                self.assertTrue(key in model_inputs)
                self.assertTrue(model_inputs[key] == value)

    def _test_attention_implementation(self, attn_implementation):
        """
        Compares the output of generate with the eager attention implementation against other implementations.
        NOTE: despite the test logic being the same, different implementations actually need different decorators, hence
        this separate function.
        """
        max_new_tokens = 3
        support_flag = {
            "sdpa": "_supports_sdpa",
            "flash_attention_2": "_supports_flash_attn",
            "flash_attention_3": "_supports_flash_attn",
        }

        for model_class in self.all_generative_model_classes:
            if attn_implementation != "eager" and not getattr(model_class, support_flag[attn_implementation]):
                self.skipTest(f"{model_class.__name__} does not support `attn_implementation={attn_implementation}`")

            config, original_inputs_dict = self.prepare_config_and_inputs_for_generate()
            inputs_dict = {}
            for input_name, input_data in original_inputs_dict.items():
                if isinstance(input_data, torch.Tensor) and input_data.dtype in [torch.float32, torch.bfloat16]:
                    inputs_dict[input_name] = input_data.to(torch.float16)
                else:
                    inputs_dict[input_name] = input_data
            main_input = inputs_dict[model_class.main_input_name]

            # FA2 doesn't accept masking in the middle of the sequence for now. We usually generate right-padded
            # attention masks at test time and, with generate, the mask will be appended with 1s on the right,
            # resulting in a mask with holes (not supported properly by FA2).
            if attn_implementation == "flash_attention_2":
                for input_name in ("attention_mask", "decoder_attention_mask", "encoder_attention_mask"):
                    if input_name in inputs_dict:
                        inputs_dict[input_name] = torch.ones_like(inputs_dict[input_name])

            # make sure that all models have enough positions for generation
            if hasattr(config, "max_position_embeddings"):
                config.max_position_embeddings = max_new_tokens + main_input.shape[1] + 1

            set_config_for_less_flaky_test(config)
            model = model_class(config)

            # If not all sub-models support flex, skip the test. We could potentially set not supported backbones
            # to "eager" attention, leaving it for future updates on multimodality tests
            sub_models_supporting_attn = [
                getattr(module, support_flag[attn_implementation])
                for name, module in model.named_modules()
                if isinstance(module, PreTrainedModel) and name != ""
            ]
            if not all(sub_models_supporting_attn) and len(sub_models_supporting_attn) > 0:
                self.skipTest(
                    f"One of {model_class.__name__}'s backbones does not support `attn_implementation={attn_implementation}`"
                )

            with tempfile.TemporaryDirectory() as tmpdirname:
                model.save_pretrained(tmpdirname)
                del model
                gc.collect()

                generate_kwargs = {
                    "max_new_tokens": max_new_tokens,
                    "do_sample": False,
                    "return_dict_in_generate": True,
                    "output_scores": True,
                    "use_cache": True,
                }

                model_eager = model_class.from_pretrained(
                    tmpdirname,
                    dtype=torch.float16,
                    attn_implementation="eager",
                ).to(torch_device)
                set_model_for_less_flaky_test(model_eager)
                res_eager = model_eager.generate(**inputs_dict, **generate_kwargs)
                del model_eager
                gc.collect()

                model_attn = model_class.from_pretrained(
                    tmpdirname,
                    dtype=torch.float16,
                    attn_implementation=attn_implementation,
                ).to(torch_device)
                set_model_for_less_flaky_test(model_attn)
                res_attn = model_attn.generate(**inputs_dict, **generate_kwargs)
                del model_attn
                gc.collect()

                self.assertTrue(has_similar_generate_outputs(res_eager, res_attn, atol=1e-3, rtol=1e-3))

    @pytest.mark.generate
    @slow
    def test_eager_matches_sdpa_generate(self):
        """Tests that generate has equivalent outputs with SDPA and eager attention implementations."""
        self._test_attention_implementation("sdpa")

    @pytest.mark.flash_attn_test
    @require_flash_attn
    @require_torch_gpu
    @slow
    def test_eager_matches_fa2_generate(self):
        """Tests that generate has equivalent outputs with FA2 and eager attention implementations."""
        self._test_attention_implementation("flash_attention_2")

    @pytest.mark.flash_attn_3_test
    @require_flash_attn_3
    @require_torch_gpu
    @slow
    def test_eager_matches_fa3_generate(self):
        """Tests that generate has equivalent outputs with FA3 and eager attention implementations."""
        self._test_attention_implementation("flash_attention_3")

    @require_flash_attn
    @require_torch_gpu
    @pytest.mark.flash_attn_test
    def test_flash_attention_2_continue_generate_with_position_ids(self):
        """
        Tests whether flash attention can continue its generation from given position ids.

        NOTE: This serves as regression check as we had instances where flash attention entered the varlen
        path here. It should now always enter the base `flash_fn`.
        """

        max_new_tokens = 2
        for model_class in self.all_generative_model_classes:
            if not model_class._supports_flash_attn:
                self.skipTest(f"{model_class.__name__} does not support Flash Attention.")

            config, inputs_dict = self.model_tester.prepare_config_and_inputs_for_common()
            if config.is_encoder_decoder:
                self.skipTest("Model is an encoder-decoder")

            if not hasattr(config.get_text_config(), "use_cache"):
                self.skipTest(f"{model_class.__name__} doesn't support caching")

            if "input_ids" not in inputs_dict or inputs_dict["input_ids"].ndim != 2:
                self.skipTest("Model dummy inputs should contain text input ids")

            # make sure that all models have enough positions for generation
            dummy_input_ids = inputs_dict["input_ids"]
            if hasattr(config, "max_position_embeddings"):
                config.max_position_embeddings = max_new_tokens + dummy_input_ids.shape[1] + 1

            model = model_class(config)
            if "position_ids" not in inspect.signature(model.forward).parameters:
                self.skipTest("Model does not support position_ids")

            with tempfile.TemporaryDirectory() as tmpdirname:
                model.save_pretrained(tmpdirname)
                model = (
                    model_class.from_pretrained(
                        tmpdirname,
                        dtype=torch.bfloat16,
                        attn_implementation="flash_attention_2",
                    )
                    .to(torch_device)
                    .eval()
                )

                # Drop all keys except for `input_ids`. Hard to manipulate with multimodals/head_mask/etc
                dummy_input_ids = inputs_dict["input_ids"]
                dummy_position_ids = torch.arange(dummy_input_ids.shape[1], device=torch_device)
                dummy_position_ids = dummy_position_ids.unsqueeze(0).repeat(dummy_input_ids.shape[0], 1)

                # Store cache for the input prompt
                output = model(dummy_input_ids, position_ids=dummy_position_ids, use_cache=True)
                if "past_key_values" not in output:
                    self.skipTest("This model doesn't return `past_key_values`")

                # create new input_ids and position_ids to continue generation re-using the cache
                new_input_ids = output.logits[:, -1, :].float().argmax(-1)[:, None]
                past_length = dummy_input_ids.shape[1]
                position_ids = torch.arange(past_length, past_length + new_input_ids.shape[1], device=torch_device)
                position_ids = position_ids.unsqueeze(0).repeat(new_input_ids.shape[0], 1)

                output = model(
                    input_ids=new_input_ids,
                    past_key_values=output.past_key_values,
                    position_ids=position_ids,
                    use_cache=True,
                )
                next_token_logits = output.logits[:, -1, :].float()

                generate_kwargs = {
                    "pad_token_id": -1,
                    "eos_token_id": -1,
                    "forced_eos_token_id": None,
                    "use_cache": True,
                    "do_sample": False,
                    "return_dict_in_generate": True,
                    "output_logits": True,
                    "max_new_tokens": max_new_tokens,
                }
                generation_out = model.generate(dummy_input_ids, **generate_kwargs)
                next_token_logits_from_generate = generation_out.logits[-1]

                # acceptable numerical instability
                tol = torch.finfo(torch.bfloat16).eps
                torch.testing.assert_close(next_token_logits_from_generate, next_token_logits, rtol=tol, atol=tol)

    def attention_mask_padding_matches_padding_free_with_position_ids(
        self, attn_implementation: str, fa_kwargs: bool = False
    ):
        """
        Tests that the given attention implementation can work with packed sequences and infers the mask
        from position ids. This test requires the model to use new attention mask API which handles packing.
        """
        if not self.has_attentions:
            self.skipTest(reason="Model architecture does not support attentions")

        max_new_tokens = 30
        support_flag = {
            "sdpa": "_supports_sdpa",
            "flash_attention_2": "_supports_flash_attn",
            "flash_attention_3": "_supports_flash_attn",
        }

        for model_class in self.all_generative_model_classes:
            if attn_implementation != "eager" and not getattr(model_class, support_flag[attn_implementation]):
                self.skipTest(f"{model_class.__name__} does not support {attn_implementation}")

            # can't infer if new attn mask API is supported by assume that only model with attention backend support it
            if not model_class._supports_attention_backend:
                self.skipTest(f"{model_class.__name__} does not support new attention mask API")

            if model_class._is_stateful:  # non-transformer models most probably have no packing support
                self.skipTest(f"{model_class.__name__} doesn't support packing!")

            config, inputs_dict = self.model_tester.prepare_config_and_inputs_for_common()
            if config.is_encoder_decoder:
                self.skipTest("Model is an encoder-decoder")

            if 0 not in inputs_dict.get("attention_mask", []) or "attention_mask" not in inputs_dict:
                self.skipTest("Model dummy inputs should contain padding in their attention mask")

            if "input_ids" not in inputs_dict or inputs_dict["input_ids"].ndim != 2:
                self.skipTest("Model dummy inputs should contain text input ids")

            # make sure that all models have enough positions for generation
            dummy_input_ids = inputs_dict["input_ids"]
            if hasattr(config, "max_position_embeddings"):
                config.max_position_embeddings = max_new_tokens + dummy_input_ids.shape[1] + 1

            model = model_class(config)
            if "position_ids" not in inspect.signature(model.forward).parameters:
                self.skipTest("Model does not support position_ids")

            if (not fa_kwargs) and "position_ids" not in inspect.signature(model.forward).parameters:
                continue  # this model doesn't accept position ids as input

            with tempfile.TemporaryDirectory() as tmpdirname:
                model.save_pretrained(tmpdirname)

                # Drop all keys except for the minimal set. Hard to manipulate with multimodals/head_mask/etc
                inputs_dict = {k: v for k, v in inputs_dict.items() if k in ["input_ids", "attention_mask"]}

                # Ensure left padding, to adapt for some models
                if 0 in inputs_dict["attention_mask"][:, -1]:
                    inputs_dict["attention_mask"] = inputs_dict["attention_mask"].flip(1)
                dummy_attention_mask = inputs_dict["attention_mask"]
                dummy_input_ids[~dummy_attention_mask.bool()] = config.get_text_config().pad_token_id

                model = (
                    model_class.from_pretrained(
                        tmpdirname,
                        dtype=torch.bfloat16,
                        attn_implementation=attn_implementation,
                    )
                    .to(torch_device)
                    .eval()
                )

                if fa_kwargs:
                    # flatten
                    features = [
                        {"input_ids": i[a.bool()].tolist()} for i, a in zip(dummy_input_ids, dummy_attention_mask)
                    ]

                    # add position_ids + fa_kwargs
                    data_collator = DataCollatorWithFlattening(return_tensors="pt", return_flash_attn_kwargs=True)
                    batch = data_collator(features)
                    padfree_inputs_dict = {
                        k: t.to(torch_device) if torch.is_tensor(t) else t for k, t in batch.items()
                    }
                else:
                    # create packed position_ids
                    position_ids = (
                        torch.cat([torch.arange(length) for length in dummy_attention_mask.sum(1).tolist()])
                        .long()
                        .unsqueeze(0)
                        .to(torch_device)
                    )
                    padfree_inputs_dict = {
                        "input_ids": dummy_input_ids[dummy_attention_mask.bool()].unsqueeze(0),
                        "position_ids": position_ids,
                    }

                # We need to do simple forward without cache in order to trigger packed SDPA/flex/eager attention path
                res_padded = model(**inputs_dict, use_cache=False)
                res_padfree = model(**padfree_inputs_dict, use_cache=False)

                logits_padded = res_padded.logits[dummy_attention_mask.bool()]
                logits_padfree = res_padfree.logits[0]

                # acceptable numerical instability
                tol = torch.finfo(torch.bfloat16).eps
                torch.testing.assert_close(logits_padded, logits_padfree, rtol=tol, atol=tol)

    def test_eager_padding_matches_padding_free_with_position_ids(self):
        self.attention_mask_padding_matches_padding_free_with_position_ids(attn_implementation="eager")

    def test_sdpa_padding_matches_padding_free_with_position_ids(self):
        self.attention_mask_padding_matches_padding_free_with_position_ids(attn_implementation="sdpa")

    @require_flash_attn
    @require_torch_gpu
    @pytest.mark.flash_attn_test
    @slow
    def test_flash_attention_2_padding_matches_padding_free_with_position_ids(self):
        self.attention_mask_padding_matches_padding_free_with_position_ids(attn_implementation="flash_attention_2")

    @require_flash_attn
    @require_torch_gpu
    @pytest.mark.flash_attn_test
    @slow
    def test_flash_attention_2_padding_matches_padding_free_with_position_ids_and_fa_kwargs(self):
        self.attention_mask_padding_matches_padding_free_with_position_ids(
            attn_implementation="flash_attention_2", fa_kwargs=True
        )

    @require_flash_attn_3
    @require_torch_gpu
    @pytest.mark.flash_attn_3_test
    @slow
    def test_flash_attention_3_padding_matches_padding_free_with_position_ids(self):
        self.attention_mask_padding_matches_padding_free_with_position_ids(attn_implementation="flash_attention_3")

    @require_flash_attn_3
    @require_torch_gpu
    @pytest.mark.flash_attn_3_test
    @slow
    def test_flash_attention_3_padding_matches_padding_free_with_position_ids_and_fa_kwargs(self):
        self.attention_mask_padding_matches_padding_free_with_position_ids(
            attn_implementation="flash_attention_3", fa_kwargs=True
        )

    def _get_custom_4d_mask_test_data(self):
        # Sequence in which all but the last token is the same
        input_ids = torch.tensor(
            [[10, 11, 12, 13], [10, 11, 12, 14], [10, 11, 12, 15]], device=torch_device, dtype=torch.int64
        )
        position_ids = torch.tensor([[0, 1, 2, 3]] * 3, device=torch_device, dtype=torch.int64)

        # Combining common prefix with the unique ending tokens:
        input_ids_shared_prefix = torch.cat([input_ids[0][:-1], input_ids[:, -1]]).unsqueeze(0)

        # Creating a 4D mask where each of the last 3 tokens do not attend to each other.
        mask_shared_prefix = torch.tensor(
            [
                [
                    [
                        [1, 0, 0, 0, 0, 0],
                        [1, 1, 0, 0, 0, 0],
                        [1, 1, 1, 0, 0, 0],
                        [1, 1, 1, 1, 0, 0],
                        [1, 1, 1, 0, 1, 0],
                        [1, 1, 1, 0, 0, 1],
                    ]
                ]
            ],
        )
        # inverting the attention mask
        mask_dtype = torch.float32
        min_dtype = torch.finfo(mask_dtype).min
        mask_shared_prefix = (mask_shared_prefix.eq(0.0)).to(dtype=mask_dtype, device=torch_device) * min_dtype

        # Creating a position_ids tensor. note the repeating figures in the end.
        position_ids_shared_prefix = torch.tensor([[0, 1, 2, 3, 3, 3]], device=torch_device, dtype=torch.int64)

        return input_ids, position_ids, input_ids_shared_prefix, mask_shared_prefix, position_ids_shared_prefix

    def test_custom_4d_attention_mask(self):
        if not self.has_attentions:
            self.skipTest(reason="Model architecture does not support attentions")

        for model_class in self.all_generative_model_classes:
            if not model_class._can_compile_fullgraph:
                self.skipTest(f"{model_class.__name__} is not guaranteed to work with custom 4D attention masks")
            config, _ = self.model_tester.prepare_config_and_inputs_for_common()
            set_config_for_less_flaky_test(config)
            if getattr(config, "sliding_window", 0) is not None and getattr(config, "sliding_window", 0) > 0:
                self.skipTest(f"{model_class.__name__} with sliding window attention is not supported by this test")
            model = model_class(config).to(device=torch_device, dtype=torch.float32).eval()
            set_model_for_less_flaky_test(model)
            if "position_ids" not in inspect.signature(model.forward).parameters:
                continue  # model doesn't accept position ids and probably has special way to model positions

            (
                input_ids,
                position_ids,
                input_ids_shared_prefix,
                mask_shared_prefix,
                position_ids_shared_prefix,
            ) = self._get_custom_4d_mask_test_data()

            logits = model.forward(input_ids, position_ids=position_ids).logits
            # logits.shape == torch.Size([3, 4, ...])

            logits_shared_prefix = model(
                input_ids_shared_prefix,
                attention_mask=mask_shared_prefix,
                position_ids=position_ids_shared_prefix,
            )[0]
            # logits_shared_prefix.shape == torch.Size([1, 6, ...])

            out_last_tokens = logits[:, -1, :]  # last tokens in each batch line
            out_shared_prefix_last_tokens = logits_shared_prefix[0, -3:, :]  # last three tokens

            # comparing softmax-normalized logits:
            normalized_0 = F.softmax(out_last_tokens, dim=-1)
            normalized_1 = F.softmax(out_shared_prefix_last_tokens, dim=-1)
            torch.testing.assert_close(normalized_0, normalized_1, rtol=1e-3, atol=1e-3)

    def test_forward_with_logits_to_keep(self):
        for model_class in self.all_generative_model_classes:
            if "logits_to_keep" not in set(inspect.signature(model_class.forward).parameters.keys()):
                self.skipTest(reason="This model does not support `logits_to_keep` argument.")

            config, inputs = self.model_tester.prepare_config_and_inputs_for_common()
            batch_size, sequence_length = inputs["input_ids"].shape[:2]
            vocab_size = config.get_text_config().vocab_size
            model = model_class(config).to(device=torch_device).eval()
            # some models have labels but `logits_to_keep` should not be used in train mode
            _ = inputs.pop("labels", None)

            # logits_to_keep=0 is a special case meaning "keep all logits"
            all_logits = model(**inputs, logits_to_keep=0).logits
            last_token_logits = model(**inputs, logits_to_keep=1).logits

            # Assert all shapes are correct
            self.assertEqual(tuple(all_logits.shape), (batch_size, sequence_length, vocab_size))
            self.assertEqual(tuple(last_token_logits.shape), (batch_size, 1, vocab_size))

            # Assert the last tokens are actually the same (except for the natural fluctuation due to order of FP ops)
            torch.testing.assert_close(all_logits[:, -1:, :], last_token_logits, rtol=1e-5, atol=1e-5)

    def _check_generate_outputs(self, output, config, use_cache=False, num_return_sequences=1, num_beams=1):
        input_batch_size = int(output.sequences.shape[0] / num_return_sequences)
        internal_batch_size = (
            input_batch_size * num_beams if num_beams > 1 else input_batch_size * num_return_sequences
        )

        prompt_length = getattr(self.model_tester, "seq_length", None)
        prompt_length = getattr(self.model_tester, "encoder_seq_length", prompt_length)
        prompt_length = getattr(self.model_tester, "text_seq_length", prompt_length)

        config = config.text_config if hasattr(config, "text_config") else config

        generated_length = (
            output.sequences.shape[1] - 1 if config.is_encoder_decoder else output.sequences.shape[1] - prompt_length
        )
        decoder_past_key_values = getattr(output, "past_key_values", None)
        if config.is_encoder_decoder and isinstance(decoder_past_key_values, EncoderDecoderCache):
            decoder_past_key_values = decoder_past_key_values.self_attention_cache

        # in some models we subsample the sequence length in inner layers
        if hasattr(self.model_tester, "get_subsampled_output_lengths"):
            prompt_length = self.model_tester.get_subsampled_output_lengths(prompt_length)

        # scores
        self._check_scores(
            batch_size=internal_batch_size, scores=output.scores, generated_length=generated_length, config=config
        )

        # unprocessed logits
        self._check_logits(batch_size=internal_batch_size, logits=output.logits, config=config)

        # Attentions
        if self.has_attentions:
            if config.is_encoder_decoder:
                # encoder
                self._check_encoder_attention_for_generate(
                    attentions=output.encoder_attentions,
                    batch_size=input_batch_size,
                    config=config,
                    prompt_length=prompt_length,
                )
                # decoder
                self._check_attentions_for_generate(
                    batch_size=internal_batch_size,
                    attentions=output.decoder_attentions,
                    prompt_length=1,  # the BOS token
                    output_length=output.sequences.shape[1],
                    config=config,
                    decoder_past_key_values=decoder_past_key_values,
                )
            else:
                self._check_attentions_for_generate(
                    batch_size=internal_batch_size,
                    attentions=output.attentions,
                    prompt_length=prompt_length,
                    output_length=output.sequences.shape[1],
                    config=config,
                    decoder_past_key_values=decoder_past_key_values,
                )

        # Hidden States
        if config.is_encoder_decoder:
            # encoder
            self._check_encoder_hidden_states_for_generate(
                hidden_states=output.encoder_hidden_states,
                batch_size=input_batch_size,
                config=config,
                prompt_length=prompt_length,
            )
            # decoder
            self._check_hidden_states_for_generate(
                batch_size=internal_batch_size,
                hidden_states=output.decoder_hidden_states,
                prompt_length=1,  # the BOS token
                output_length=output.sequences.shape[1],
                config=config,
                use_cache=use_cache,
            )
        else:
            self._check_hidden_states_for_generate(
                batch_size=internal_batch_size,
                hidden_states=output.hidden_states,
                prompt_length=prompt_length,
                output_length=output.sequences.shape[1],
                config=config,
                use_cache=use_cache,
            )

        # Past Key Value States -- a few notes here:
        # 1. Its inner sequence length is with respect to the inputs of the latest forward pass, hence the "-1"
        # 2. We ignore models that have unique cache structures (e.g. mamba) or are in need of refatoring to match the
        #    standard cache format (e.g.mamba architecture )
        models_without_standard_cache = (
            "bamba",
            "granitemoehybrid",
            "reformer",
            "jamba",
            "mamba",
            "xlnet",
            "zamba",
            "zamba2",
            "lfm2",
            "lfm2-vl",
        )
        has_standard_cache = not any(
            model_name in config.__class__.__name__.lower() for model_name in models_without_standard_cache
        )
        if has_standard_cache:
            if use_cache:
                cache_length = output.sequences.shape[1] - 1
                self._check_past_key_values_for_generate(
                    batch_size=internal_batch_size,
                    decoder_past_key_values=decoder_past_key_values,
                    cache_length=cache_length,
                    config=config,
                )
            elif use_cache is False:
                self.assertTrue(decoder_past_key_values is None)

    def _check_scores(self, batch_size, scores, generated_length, config):
        vocab_size = config.get_text_config(decoder=True).vocab_size
        expected_shape = (batch_size, vocab_size)
        self.assertIsInstance(scores, tuple)
        self.assertEqual(len(scores), generated_length)
        self.assertListEqual([iter_scores.shape for iter_scores in scores], [expected_shape] * len(scores))

    def _check_logits(self, batch_size, logits, config):
        vocab_size = config.get_text_config(decoder=True).vocab_size
        self.assertIsInstance(logits, tuple)
        self.assertListEqual([iter_logits.shape[0] for iter_logits in logits], [batch_size] * len(logits))
        # vocabulary difference equal to one (imagegptmodel?) or zero (all other models)
        vocab_diff = vocab_size - logits[0].shape[-1]
        self.assertTrue(vocab_diff in [0, 1])
        self.assertListEqual([vocab_size - score.shape[-1] for score in logits], [vocab_diff] * len(logits))

    def _check_attentions_for_generate(
        self, batch_size, attentions, prompt_length, output_length, config, decoder_past_key_values
    ):
        self.assertIsInstance(attentions, tuple)
        self.assertListEqual(
            [isinstance(iter_attentions, tuple) for iter_attentions in attentions], [True] * len(attentions)
        )
        self.assertEqual(len(attentions), (output_length - prompt_length))

        use_cache = decoder_past_key_values is not None
        has_static_cache = isinstance(decoder_past_key_values, StaticCache)

        # When `output_attentions=True`, each iteration of generate appends the attentions corresponding to the new
        # token(s)
        # NOTE: `StaticCache` may have different lengths on different layers, if this test starts failing add more
        # elaborate checks
        for generated_length, iter_attentions in enumerate(attentions):
            # regardless of using cache, the first forward pass will have the full prompt as input
            if use_cache and generated_length > 0:
                model_input_length = 1
            else:
                model_input_length = prompt_length + generated_length
            query_length = (
                prompt_length + generated_length
                if not has_static_cache
                else decoder_past_key_values.get_max_cache_shape()
            )

            expected_shape = (
                batch_size,
                config.num_attention_heads,
                model_input_length,
                query_length,
            )
            # check attn size
            self.assertListEqual(
                [layer_attention.shape for layer_attention in iter_attentions], [expected_shape] * len(iter_attentions)
            )

    def _check_encoder_attention_for_generate(self, attentions, batch_size, config, prompt_length):
        encoder_expected_shape = (batch_size, config.num_attention_heads, prompt_length, prompt_length)
        self.assertIsInstance(attentions, tuple)
        self.assertListEqual(
            [layer_attentions.shape for layer_attentions in attentions],
            [encoder_expected_shape] * len(attentions),
        )

    def _check_hidden_states_for_generate(
        self, batch_size, hidden_states, prompt_length, output_length, config, use_cache=False
    ):
        self.assertIsInstance(hidden_states, tuple)
        self.assertListEqual(
            [isinstance(iter_hidden_states, tuple) for iter_hidden_states in hidden_states],
            [True] * len(hidden_states),
        )
        self.assertEqual(len(hidden_states), (output_length - prompt_length))

        # When `output_hidden_states=True`, each iteration of generate appends the hidden states corresponding to the
        # new token(s)
        # NOTE: `StaticCache` may have different lengths on different layers, if this test starts failing add more
        # elaborate checks
        for generated_length, iter_hidden_states in enumerate(hidden_states):
            # regardless of using cache, the first forward pass will have the full prompt as input
            if use_cache and generated_length > 0:
                model_input_length = 1
            else:
                model_input_length = prompt_length + generated_length
            expected_shape = (batch_size, model_input_length, config.hidden_size)
            # check hidden size
            self.assertListEqual(
                [layer_hidden_states.shape for layer_hidden_states in iter_hidden_states],
                [expected_shape] * len(iter_hidden_states),
            )

    def _check_encoder_hidden_states_for_generate(self, hidden_states, batch_size, config, prompt_length):
        encoder_expected_shape = (batch_size, prompt_length, config.hidden_size)
        self.assertIsInstance(hidden_states, tuple)
        self.assertListEqual(
            [layer_hidden_states.shape for layer_hidden_states in hidden_states],
            [encoder_expected_shape] * len(hidden_states),
        )

    def _check_past_key_values_for_generate(self, batch_size, decoder_past_key_values, cache_length, config):
        self.assertIsInstance(decoder_past_key_values, (tuple, Cache))

        # (batch, # kv heads, seq_length, head_features)
        expected_shape = (
            batch_size,
            getattr(config, "num_key_value_heads", None) or config.num_attention_heads,
            cache_length,
            getattr(config, "head_dim", None) or config.hidden_size // config.num_attention_heads,
        )

        if isinstance(decoder_past_key_values, Cache):
            self.assertListEqual(
                [layer.keys.shape for layer in decoder_past_key_values.layers],
                [expected_shape] * len(decoder_past_key_values.layers),
            )
            self.assertListEqual(
                [layer.values.shape for layer in decoder_past_key_values.layers],
                [expected_shape] * len(decoder_past_key_values.layers),
            )

        # Legacy cache format checks. This branch should be removed when all models use `Cache` by default
        else:
            self.assertListEqual(
                [isinstance(iter_past_key_values, tuple) for iter_past_key_values in decoder_past_key_values],
                [True] * len(decoder_past_key_values),
            )
            # check shape key, value
            self.assertListEqual(
                [layer_past_key_values[0].shape for layer_past_key_values in decoder_past_key_values],
                [expected_shape] * len(decoder_past_key_values),
            )
            self.assertListEqual(
                [layer_past_key_values[1].shape for layer_past_key_values in decoder_past_key_values],
                [expected_shape] * len(decoder_past_key_values),
            )

    def _check_sequence_inside_sequence(self, tensor_1, tensor_2):
        # check if tensor_1 inside tensor_2 or tensor_2 inside tensor_1.
        # set to same device. we don't care what device.

        if not isinstance(tensor_1, list):
            tensor_1 = tensor_1.tolist()
        if not isinstance(tensor_2, list):
            tensor_2 = tensor_2.tolist()

        in_order = len(tensor_1) <= len(tensor_2)
        longer = tensor_2 if in_order else tensor_1
        shorter = tensor_1 if in_order else tensor_2

        flag = False
        chunk_size = len(shorter)
        for chunk_idx in range(len(longer) - chunk_size + 1):
            subseq = longer[chunk_idx : chunk_idx + chunk_size]
            if subseq == shorter:
                flag = True
                break

        self.assertTrue(flag)


@require_torch
class UtilsFunctionsTest(unittest.TestCase):
    def test_speculative_sampling(self):
        # assume vocab size 10, input length 5 + 3 generated candidates
        candidate_input_ids = torch.tensor([[8, 0, 3, 9, 8, 1, 4, 5]])  # input tokens
        candidate_logits = torch.tensor(
            [
                [
                    [-10.0, 10.0, -10.0, -10.0, -10.0, -10.0, -10.0, -10.0, -10.0, -10.0],  # generated 1
                    [-10.0, -10.0, -10.0, -10.0, 10.0, -10.0, -10.0, -10.0, -10.0, -10.0],  # generated 4
                    [-10.0, -10.0, -10.0, -10.0, -10.0, 10.0, -10.0, -10.0, -10.0, -10.0],  # generated 5
                ]
            ]
        )
        candidate_length = 3
        inf = float("inf")
        new_logits = torch.tensor(
            [
                [
                    [-10.0, 10.0, -10.0, -10.0, -10.0, -10.0, -10.0, -10.0, -10.0, -10.0],  # accepts 1
                    [-10.0, -10.0, -10.0, -10.0, 10.0, -10.0, -10.0, -10.0, -10.0, -10.0],  # accepts 4
                    [-inf, -inf, -inf, -inf, -inf, -inf, -inf, -inf, 10.0, -inf],  # rejects 5, accepts 8
                    [-10.0, -10.0, -10.0, -10.0, -10.0, -10.0, -10.0, -10.0, -10.0, -10.0],  # N/A
                ]
            ]
        )
        last_assistant_token_is_eos = False
        validated_tokens, n_matches = _speculative_sampling(
            candidate_input_ids,
            candidate_logits,
            candidate_length,
            new_logits,
            last_assistant_token_is_eos,
        )
        self.assertTrue(n_matches.item() == 2)
        self.assertTrue(validated_tokens.tolist()[0] == [1, 4, 8])

    def test_speculative_sampling_target_distribution(self):
        """
        Asserts that the target distribution is preserved.
        Should help with catching issues like #32867.
        """
        # assume vocab size 10, input length 5 + 3 generated candidates
        candidate_input_ids = torch.tensor([[8, 0, 3, 9, 8, 1, 4, 5]])  # input tokens
        candidate_logits = torch.tensor(
            [
                [
                    [-10.0, 10.0, -10.0, -10.0, -10.0, -10.0, -10.0, -10.0, -10.0, -10.0],  # generated 1
                    [-10.0, -10.0, -10.0, -10.0, 10.0, -10.0, -10.0, -10.0, -10.0, -10.0],  # generated 4
                    [-10.0, -10.0, -10.0, -10.0, -10.0, 10.0, -10.0, -10.0, -10.0, -10.0],  # generated 5
                ]
            ]
        )
        candidate_length = 3
        inf = float("inf")
        new_logits = torch.tensor(
            [
                [
                    # accepts 1:
                    [-inf, 10.0, -inf, -inf, -inf, -inf, -inf, -inf, -inf, -inf],
                    # accepts 4:
                    [-inf, -inf, -inf, -inf, 10.0, -inf, -inf, -inf, -inf, -inf],
                    # most likely to be 1 or 8, less likely to be 3, then 7, and should never be any other value:
                    [-inf, 2.0, -inf, 1.0, -inf, -inf, -inf, -0.01, 2.0, -inf],
                    # N/A:
                    [-inf, -inf, -inf, -inf, -inf, -inf, -inf, -inf, -inf, -inf],
                ]
            ]
        )
        last_assistant_token_is_eos = False
        last_validated_token = []
        for _ in range(10_000):
            validated_tokens, n_matches = _speculative_sampling(
                candidate_input_ids,
                candidate_logits,
                candidate_length,
                new_logits,
                last_assistant_token_is_eos,
            )
            self.assertTrue(n_matches.item() == 2)
            self.assertTrue(validated_tokens.tolist()[0][0] == 1)
            self.assertTrue(validated_tokens.tolist()[0][1] == 4)
            self.assertTrue(validated_tokens.tolist()[0][2] in [1, 3, 7, 8])
            last_validated_token.append(validated_tokens.tolist()[0][2])
        # check that the most likely tokens are selected more often than the less likely ones
        last_token_counts = collections.Counter(last_validated_token)
        self.assertTrue(last_token_counts[1] > last_token_counts[3] > last_token_counts[7] > 0)
        self.assertTrue(last_token_counts[8] > last_token_counts[3])

    @pytest.mark.torch_export_test
    def test_cache_dependant_input_preparation_exporting(self):
        self.assertFalse(
            is_torchdynamo_exporting()
        )  # otherwise this test does not compare two different implementation
        # Case 1
        input_ids = torch.randint(0, 16, (2, 8), dtype=torch.int64)[:, :0]
        inputs_embeds = torch.rand((2, 8), dtype=torch.float32)
        cache_position = torch.arange(0, 8, dtype=torch.int64)
        eager1, eager2 = GenerationMixin()._cache_dependant_input_preparation(input_ids, inputs_embeds, cache_position)
        export1, export2 = GenerationMixin()._cache_dependant_input_preparation_exporting(
            input_ids, inputs_embeds, cache_position
        )
        torch.testing.assert_close(eager1, export1)
        torch.testing.assert_close(eager2, export2)

        # Case 2
        input_ids = torch.randint(0, 16, (2, 8), dtype=torch.int64)
        inputs_embeds = torch.rand((2, 8), dtype=torch.float32)
        cache_position = torch.arange(0, 8, dtype=torch.int64)
        eager1, eager2 = GenerationMixin()._cache_dependant_input_preparation(input_ids, inputs_embeds, cache_position)
        export1, export2 = GenerationMixin()._cache_dependant_input_preparation_exporting(
            input_ids, inputs_embeds, cache_position
        )
        torch.testing.assert_close(eager1, export1)
        torch.testing.assert_close(eager2, export2)

        # Case 3
        input_ids = torch.randint(0, 16, (2, 12), dtype=torch.int64)
        inputs_embeds = None
        cache_position = torch.arange(0, 8, dtype=torch.int64)
        eager1, eager2 = GenerationMixin()._cache_dependant_input_preparation(input_ids, inputs_embeds, cache_position)
        export1, export2 = GenerationMixin()._cache_dependant_input_preparation_exporting(
            input_ids, inputs_embeds, cache_position
        )
        torch.testing.assert_close(eager1, export1)
        torch.testing.assert_close(eager2, export2)

        # Case 4
        input_ids = torch.randint(0, 16, (2, 8), dtype=torch.int64)
        inputs_embeds = None
        cache_position = torch.arange(0, 8, dtype=torch.int64)
        eager1, eager2 = GenerationMixin()._cache_dependant_input_preparation(input_ids, inputs_embeds, cache_position)
        export1, export2 = GenerationMixin()._cache_dependant_input_preparation_exporting(
            input_ids, inputs_embeds, cache_position
        )
        torch.testing.assert_close(eager1, export1)
        torch.testing.assert_close(eager2, export2)


global_rng = random.Random()


# Copied from tests.test_modeling_common.ids_tensor
def ids_tensor(shape, vocab_size, rng=None, name=None):
    #  Creates a random int32 tensor of the shape within the vocab size
    if rng is None:
        rng = global_rng

    total_dims = 1
    for dim in shape:
        total_dims *= dim

    values = []
    for _ in range(total_dims):
        values.append(rng.randint(0, vocab_size - 1))

    return torch.tensor(data=values, dtype=torch.long, device=torch_device).view(shape).contiguous()


# Copied from tests.test_modeling_common.floats_tensor
def floats_tensor(shape, scale=1.0, rng=None, name=None):
    """Creates a random float32 tensor"""
    if rng is None:
        rng = global_rng

    total_dims = 1
    for dim in shape:
        total_dims *= dim

    values = []
    for _ in range(total_dims):
        values.append(rng.random() * scale)

    return torch.tensor(data=values, dtype=torch.float, device=torch_device).view(shape).contiguous()


@pytest.mark.generate
@require_torch
class GenerationIntegrationTests(unittest.TestCase):
    # TODO joao, manuel: remove in v4.62.0
    @slow
    def test_diverse_beam_search(self):
        article = """Justin Timberlake and Jessica Biel, welcome to parenthood.
        The celebrity couple announced the arrival of their son, Silas Randall Timberlake, in statements to People.
        "Silas was the middle name of Timberlake's maternal grandfather Bill Bomar, who died in 2012, while Randall is the musician's own middle name, as well as his father's first," People reports.
        The couple announced the pregnancy in January, with an Instagram post. It is the first baby for both."""

        bart_tokenizer = BartTokenizer.from_pretrained("facebook/bart-large-cnn")
        bart_model = BartForConditionalGeneration.from_pretrained("facebook/bart-large-cnn").to(torch_device)
        input_ids = bart_tokenizer(article, return_tensors="pt").input_ids.to(torch_device)

        outputs = bart_model.generate(
            input_ids,
            num_beams=4,
            num_return_sequences=2,
            num_beam_groups=4,
            diversity_penalty=2.0,
            remove_invalid_values=True,
            trust_remote_code=True,
            custom_generate="transformers-community/group-beam-search",
        )

        generated_text = bart_tokenizer.batch_decode(outputs, skip_special_tokens=True)

        self.assertListEqual(
            generated_text,
            [
                "The couple announced the birth of their son, Silas Randall Timberlake, in a statement. Silas was the"
                " middle name of Timberlake's maternal grandfather Bill Bomar. Randall is the musician's own middle"
                " name, as well as his father's first. It is the first baby for both of them.",
                "Justin Timberlake and Jessica Biel have a son. The baby is named Silas Randall Timberlake. It is the"
                " first child for both. The couple announced the pregnancy in January. The name Silas is the middle"
                " name of Timberlake's maternal grandfather. It's also his own middle name.",
            ],
        )

    @slow
    def test_beam_search_early_stop_heuristic(self):
        """Regression test for #38778 (early stopping needs to be tracked at a batch level)"""
        EXPECTED_OUTPUT = (
            "<|user|>\nWhat is 3+5?\n<|assistant|>\nThe sum of 3 and 5 is 8. \n\nSo, 3 + 5 = 8. \n\n"
            "Let's confirm this using Python code:\n\n```python\n# Define the numbers\nnum1 = 3\nnum2 = 5\n\n"
            "# Calculate the sum\nresult = num1 + num2\n\n# Print the result\nprint(result)\n```\n"
            "```output\n8\n```\nThe sum of 3 and 5 is \\(\\boxed{8}\\)."
        )

        model = AutoModelForCausalLM.from_pretrained("allenai/OLMo-2-0425-1B-Instruct").to(torch_device)
        tokenizer = AutoTokenizer.from_pretrained("allenai/OLMo-2-0425-1B-Instruct", padding_side="left")
        generation_config = GenerationConfig(
            num_beams=10,
            max_new_tokens=256,
            length_penalty=2,
        )
        # batch of 1
        question = [{"role": "user", "content": "What is 3+5?"}]
        question = tokenizer.apply_chat_template(
            question, tokenize=False, add_generation_prompt=True, return_tensors="pt"
        )
        inputs = tokenizer(question, return_tensors="pt", padding=True).to("cuda")
        outputs = model.generate(**inputs, generation_config=generation_config)
        responses = tokenizer.batch_decode(outputs, skip_special_tokens=True)
        self.assertEqual(responses[0], EXPECTED_OUTPUT)

        # batch of 2
        question = [{"role": "user", "content": "What is 3+5?"}]
        cot_question = [
            {
                "role": "user",
                "content": "What is 3+5? Explain your reasoning step by step, and provide the final answer at the end.",
            }
        ]
        question = tokenizer.apply_chat_template(
            question, tokenize=False, add_generation_prompt=True, return_tensors="pt"
        )
        cot_question = tokenizer.apply_chat_template(
            cot_question, tokenize=False, add_generation_prompt=True, return_tensors="pt"
        )
        inputs = tokenizer([question, cot_question], return_tensors="pt", padding=True).to("cuda")

        outputs = model.generate(**inputs, generation_config=generation_config)
        responses = tokenizer.batch_decode(outputs, skip_special_tokens=True)
        self.assertEqual(responses[0], EXPECTED_OUTPUT)

    def test_max_length_if_input_embeds(self):
        article = "Today a dragon flew over Paris."
        model = AutoModelForCausalLM.from_pretrained("hf-internal-testing/tiny-random-gpt2").to(torch_device)
        tokenizer = AutoTokenizer.from_pretrained("hf-internal-testing/tiny-random-gpt2")
        input_ids = tokenizer(article, return_tensors="pt").input_ids.to(torch_device)
        inputs_embeds = model.get_input_embeddings()(input_ids)

        max_length = 20
        input_len = input_ids.shape[-1]
        out_gen = model.generate(input_ids=input_ids, max_length=max_length)
        out_gen_embeds = model.generate(inputs_embeds=inputs_embeds, max_length=max_length)
        self.assertEqual(out_gen.shape[-1], input_len + out_gen_embeds.shape[-1])

    def test_min_length_if_input_embeds(self):
        article = "Today a dragon flew over Paris."
        model = AutoModelForCausalLM.from_pretrained("hf-internal-testing/tiny-random-gpt2").to(torch_device)
        tokenizer = AutoTokenizer.from_pretrained("hf-internal-testing/tiny-random-gpt2")
        input_ids = tokenizer(article, return_tensors="pt").input_ids.to(torch_device)
        inputs_embeds = model.get_input_embeddings()(input_ids)

        min_length = 10
        input_len = input_ids.shape[-1]
        out_gen = model.generate(input_ids=input_ids, min_length=min_length)
        out_gen_embeds = model.generate(inputs_embeds=inputs_embeds, min_length=min_length)
        self.assertEqual(out_gen.shape[-1], input_len + out_gen_embeds.shape[-1])

    def test_custom_stopping_criteria_overload_error(self):
        article = """Justin Timberlake and Jessica Biel, welcome to parenthood."""
        bart_tokenizer = BartTokenizer.from_pretrained("sshleifer/bart-tiny-random")
        bart_model = BartForConditionalGeneration.from_pretrained("sshleifer/bart-tiny-random").to(torch_device)

        input_ids = bart_tokenizer(article, return_tensors="pt").input_ids.to(torch_device)
        stopping_criteria = StoppingCriteriaList()
        stopping_criteria.append(MaxLengthCriteria(max_length=42))
        with self.assertRaises(ValueError):
            bart_model.generate(input_ids, stopping_criteria=stopping_criteria)
        with self.assertRaises(ValueError):
            bart_model.generate(input_ids, stopping_criteria=stopping_criteria, max_length=32)

    def test_custom_stopping_criteria(self):
        article = """Justin Timberlake and Jessica Biel, welcome to parenthood."""
        bart_tokenizer = BartTokenizer.from_pretrained("sshleifer/bart-tiny-random")
        bart_model = BartForConditionalGeneration.from_pretrained("sshleifer/bart-tiny-random").to(torch_device)
        input_ids = bart_tokenizer(article, return_tensors="pt").input_ids.to(torch_device)

        class DummyCriteria(StoppingCriteria):
            def __call__(self, input_ids: torch.LongTensor, scores: torch.FloatTensor, **kwargs) -> bool:
                return input_ids.shape[-1] >= 20

        stopping_criteria = StoppingCriteriaList()
        stopping_criteria.append(DummyCriteria())

        self.assertEqual(
            list(bart_model.generate(input_ids, stopping_criteria=stopping_criteria, max_length=22).shape),
            [1, 20],
        )
        self.assertEqual(
            list(bart_model.generate(input_ids, stopping_criteria=stopping_criteria, max_length=18).shape),
            [1, 18],
        )

    # TODO (joao): replace `stop_sequence` in the pipeline by the more recent `generate` functionality
    def test_stop_sequence_stopping_criteria(self):
        prompt = """Hello I believe in"""
        generator = pipeline("text-generation", model="hf-internal-testing/tiny-random-bart")
        output = generator(prompt, max_new_tokens=10)
        self.assertEqual(
            output,
            [{"generated_text": ("Hello I believe in we we we we we we we we we")}],
        )

        output = generator(prompt, stop_sequence=" we")
        self.assertEqual(output, [{"generated_text": "Hello I believe in we"}])

    def test_generate_non_nlp_input_ids_as_kwarg(self):
        model = ImageGPTForCausalImageModeling.from_pretrained(
            "hf-internal-testing/tiny-random-imagegpt", max_length=10
        ).to(torch_device)
        input_ids = ids_tensor((3, 5), vocab_size=10)

        output_sequences_kwargs = model.generate(input_ids=input_ids).cpu()
        output_sequences = model.generate(input_ids).cpu()

        self.assertListEqual(output_sequences.tolist(), output_sequences_kwargs.tolist())
        self.assertEqual(output_sequences.shape, (3, 10))

    def test_generate_input_values_as_encoder_kwarg(self):
        input_values = floats_tensor((2, 250))
        model = SpeechEncoderDecoderModel.from_pretrained("hf-internal-testing/tiny-random-speech-encoder-decoder")
        model = model.to(torch_device)
        output_sequences_kwargs = model.generate(input_values=input_values, max_length=5).cpu()
        output_sequences = model.generate(input_values, max_length=5).cpu()

        self.assertListEqual(output_sequences.tolist(), output_sequences_kwargs.tolist())
        self.assertEqual(output_sequences.shape, (2, 5))

    # TODO joao, manuel: remove in v4.62.0
    def test_transition_scores_group_beam_search_encoder_decoder(self):
        articles = [
            "Justin Timberlake and Jessica Biel, welcome to parenthood.",
            "Michael Phelps is arguably the most decorated Olympian of all time.",
        ]
        tokenizer = BartTokenizer.from_pretrained("hf-internal-testing/tiny-random-bart")
        model = BartForConditionalGeneration.from_pretrained(
            "hf-internal-testing/tiny-random-bart",
            eos_token_id=None,
        )
        generation_config = GenerationConfig(
            max_length=10,
            num_beams=2,
            num_beam_groups=2,
            num_return_sequences=2,
            diversity_penalty=1.0,
            return_dict_in_generate=True,
            output_scores=True,
            length_penalty=0.0,
        )
        model = model.to(torch_device)

        input_ids = tokenizer(articles, return_tensors="pt", padding=True).input_ids.to(torch_device)
        outputs = model.generate(
            input_ids=input_ids,
            generation_config=generation_config,
            trust_remote_code=True,
            custom_generate="transformers-community/group-beam-search",
        )

        transition_scores = model.compute_transition_scores(outputs.sequences, outputs.scores, outputs.beam_indices)
        transition_scores_sum = transition_scores.sum(-1)

        torch.testing.assert_close(transition_scores_sum, outputs.sequences_scores, rtol=1e-3, atol=1e-3)

    @slow
    def test_green_red_watermark_generation(self):
        model = AutoModelForCausalLM.from_pretrained("hf-internal-testing/tiny-random-gpt2").to(torch_device)
        tokenizer = AutoTokenizer.from_pretrained("hf-internal-testing/tiny-random-gpt2")
        tokenizer.pad_token_id = tokenizer.eos_token_id
        model_inputs = tokenizer("I will be", return_tensors="pt").to(torch_device)
        input_len = model_inputs["input_ids"].shape[-1]

        # generation should work with both input types: WatermarkingConfig or Dict, so let's check it here :)
        watermark_config = WatermarkingConfig(bias=2.5, seeding_scheme="selfhash")
        _ = model.generate(**model_inputs, watermarking_config=watermark_config, do_sample=False, max_length=15)

        # We will not check watermarked text, since we check it in `logits_processors` tests
        # Checking if generated ids are as expected fails on different hardware
        args = {
            "bias": 2.0,
            "context_width": 1,
            "seeding_scheme": "selfhash",
            "greenlist_ratio": 0.25,
            "hashing_key": 15485863,
        }
        output = model.generate(**model_inputs, do_sample=False, max_length=15)
        output_selfhash = model.generate(**model_inputs, watermarking_config=args, do_sample=False, max_length=15)

        # Check that the detector is detecting watermarked text
        detector = WatermarkDetector(model_config=model.config, device=torch_device, watermarking_config=args)
        detection_out_watermarked = detector(output_selfhash[:, input_len:], return_dict=True)
        detection_out = detector(output[:, input_len:], return_dict=True)

        self.assertListEqual(detection_out_watermarked.prediction.tolist(), [True])
        self.assertListEqual(detection_out.prediction.tolist(), [False])

    """Check the mean bias inserted by the watermarking algorithm."""

    @slow
    def test_synthid_text_watermark_generation_mean_expected_bias(self):
        model = AutoModelForCausalLM.from_pretrained("hf-internal-testing/tiny-random-gpt2").to(torch_device)
        tokenizer = AutoTokenizer.from_pretrained("hf-internal-testing/tiny-random-gpt2")
        tokenizer.pad_token_id = tokenizer.eos_token_id
        model_inputs = tokenizer("I will be", return_tensors="pt").to(torch_device)
        input_len = 5
        batch_size = 200

        # generation should work with both input types: WatermarkingConfig or Dict, so let's check it here :)
        watermark_config = SynthIDTextWatermarkingConfig(keys=[10, 20], ngram_len=5, debug_mode=True)
        logits_processor = watermark_config.construct_processor(model.config.vocab_size, torch_device)
        mean_g_values_repeats = []
        for _ in range(40):
            input_ids = torch.zeros(
                (batch_size, input_len),
                dtype=torch.int64,
                device=torch_device,
            )
            model_inputs = {
                "input_ids": input_ids,
                "attention_mask": torch.ones_like(input_ids, device=torch_device),
            }
            output = model.generate(
                **model_inputs, watermarking_config=watermark_config, do_sample=True, max_length=500, top_k=1000
            )
            g_values = logits_processor.compute_g_values(input_ids=output[:, input_len:])
            context_repetition_mask = logits_processor.compute_context_repetition_mask(
                input_ids=output[:, input_len:],
            ).unsqueeze(dim=2)

            mean_g_values = torch.masked.mean(
                g_values,
                mask=context_repetition_mask,
                dim=0,
                keepdim=True,
                dtype=torch.float64,
            )
            mean_g_values_repeats.append(mean_g_values)

        mean_g_values = torch.concat(mean_g_values_repeats, dim=0).mean(dim=0)
        expected_mean_g_value = logits_processor.expected_mean_g_value(
            vocab_size=model.config.vocab_size,
        )
        atol = 0.03
        is_close = torch.isclose(
            mean_g_values,
            torch.tensor(expected_mean_g_value, dtype=torch.float64),
            atol=atol,
            rtol=0,
        )
        self.assertTrue(torch.all(is_close))

    @slow
    def test_beam_search_example_integration(self):
        # exactly the example provided in the docstrings of beam search, which previously
        # failed after directly copying from it. Refer to PR #15555
        tokenizer = AutoTokenizer.from_pretrained("google-t5/t5-base")
        model = AutoModelForSeq2SeqLM.from_pretrained("google-t5/t5-base")

        encoder_input_str = "translate English to German: How old are you?"
        encoder_input_ids = tokenizer(encoder_input_str, return_tensors="pt").input_ids

        # lets run beam search using 3 beams
        num_beams = 3
        # define decoder start token ids
        input_ids = torch.ones((1, 1), device=model.device, dtype=torch.long)
        input_ids = input_ids * model.config.decoder_start_token_id

        # add encoder_outputs to model keyword arguments
        model_kwargs = {"encoder_outputs": model.get_encoder()(encoder_input_ids, return_dict=True)}

        outputs = model.generate(
            input_ids, num_beams=num_beams, min_length=5, eos_token_id=model.config.eos_token_id, **model_kwargs
        )
        outputs = tokenizer.batch_decode(outputs, skip_special_tokens=True)

        self.assertListEqual(outputs, ["Wie alt bist du?"])

    @slow
    def test_cfg_mixin(self):
        model = GPT2LMHeadModel.from_pretrained("openai-community/gpt2").to(torch_device)
        tokenizer = GPT2Tokenizer.from_pretrained("openai-community/gpt2")

        input = tokenizer(["The dragon flew over Paris,"], return_tensors="pt", return_attention_mask=True)
        input["input_ids"] = input["input_ids"].to(torch_device)
        input["attention_mask"] = input["attention_mask"].to(torch_device)

        outputs = model.generate(**input, max_new_tokens=32, guidance_scale=1.5)
        generated_text = tokenizer.batch_decode(outputs, skip_special_tokens=True)

        self.assertListEqual(
            generated_text,
            [
                "The dragon flew over Paris, landing in the Rue de la Bastille. The crowd was so excited "
                'that they had to leave the city.\n\n"We\'re going to Paris!"\n'
            ],
        )

        neg = tokenizer(["France,"], return_tensors="pt", return_attention_mask=True)
        neg["input_ids"] = neg["input_ids"].to(torch_device)
        neg["attention_mask"] = neg["attention_mask"].to(torch_device)
        outputs = model.generate(
            **input,
            max_new_tokens=32,
            guidance_scale=1.5,
            negative_prompt_ids=neg["input_ids"],
            negative_prompt_attention_mask=neg["attention_mask"],
        )
        generated_text = tokenizer.batch_decode(outputs, skip_special_tokens=True)

        self.assertListEqual(
            generated_text,
            [
                'The dragon flew over Paris, landing on the pavement.\n\n"Paris!"\n\n"Paris!"\n\n"'
                'Paris!"\n\n"Paris!"\n\n"Paris!"\n\n'
            ],
        )

    # TODO joao, manuel: remove in v4.62.0
    @slow
    def test_constrained_beam_search_example_integration(self):
        tokenizer = AutoTokenizer.from_pretrained("google-t5/t5-base")
        model = AutoModelForSeq2SeqLM.from_pretrained("google-t5/t5-base")

        encoder_input_str = "translate English to German: How old are you?"
        encoder_input_ids = tokenizer(encoder_input_str, return_tensors="pt").input_ids

        # lets run beam search using 5 beams
        num_beams = 5
        # define decoder start token ids
        input_ids = torch.ones((1, 1), device=model.device, dtype=torch.long)
        input_ids = input_ids * model.config.decoder_start_token_id

        # add encoder_outputs to model keyword arguments
        model_kwargs = {"encoder_outputs": model.get_encoder()(encoder_input_ids, return_dict=True)}

        constraint_str = "sind"
        constraint_token_ids = tokenizer.encode(constraint_str)[:-1]  # remove eos token

        outputs = model.generate(
            input_ids,
            num_beams=num_beams,
            force_words_ids=[constraint_token_ids],
            min_length=5,
            eos_token_id=model.config.eos_token_id,
            trust_remote_code=True,
            custom_generate="transformers-community/constrained-beam-search",
            **model_kwargs,
        )
        outputs = tokenizer.batch_decode(outputs, skip_special_tokens=True)

        self.assertListEqual(outputs, ["Wie alt sind Sie?"])

    @slow
    def test_per_row_stopping_criteria(self):
        text = [
            "They completed the challenging puzzle, revealing the hidden",
            "Today a dragon flew over France",
            "The aroma of freshly baked pizza filled the kitchen",
        ]
        stop_strings = ["secrets"]

        model = AutoModelForCausalLM.from_pretrained("openai-community/gpt2").to(torch_device)
        tokenizer = AutoTokenizer.from_pretrained("openai-community/gpt2")
        tokenizer.padding_side = "left"
        tokenizer.pad_token_id = tokenizer.eos_token_id
        input_ids = tokenizer(text, return_tensors="pt", padding="longest", add_special_tokens=False).input_ids.to(
            torch_device
        )

        # normal generation with one stopping criteria
        out = model.generate(input_ids, max_length=15)
        out_text = tokenizer.batch_decode(out)
        expected_out = [
            "They completed the challenging puzzle, revealing the hidden secrets of the world.\n",
            "<|endoftext|><|endoftext|><|endoftext|>Today a dragon flew over France and the French government was forced",
            "The aroma of freshly baked pizza filled the kitchen with a sense of freshness",
        ]
        self.assertListEqual(out_text, expected_out)

        # generation should stop at "secrets" for first batch only, filling the rest with eos tokens
        out = model.generate(input_ids, max_length=15, stop_strings=stop_strings, tokenizer=tokenizer)
        out_text = tokenizer.batch_decode(out)
        expected_out = [
            "They completed the challenging puzzle, revealing the hidden secrets<|endoftext|><|endoftext|><|endoftext|><|endoftext|><|endoftext|>",
            "<|endoftext|><|endoftext|><|endoftext|>Today a dragon flew over France and the French government was forced",
            "The aroma of freshly baked pizza filled the kitchen with a sense of freshness",
        ]
        self.assertListEqual(out_text, expected_out)

    def test_batched_decoder_start_id(self):
        articles = [
            "Justin Timberlake and Jessica Biel, welcome to parenthood.",
            "Michael Phelps is arguably the most decorated Olympian of all time.",
        ]
        bart_tokenizer = AutoTokenizer.from_pretrained("hf-internal-testing/tiny-random-bart")
        bart_model = BartForConditionalGeneration.from_pretrained("hf-internal-testing/tiny-random-bart").to(
            torch_device
        )
        input_ids = bart_tokenizer(articles, return_tensors="pt", padding=True).input_ids.to(torch_device)
        decoder_start_token_id = bart_model.generation_config.decoder_start_token_id
        decoder_start_token_id_batch = [decoder_start_token_id] * input_ids.shape[0]

        outputs = bart_model.generate(input_ids, decoder_start_token_id=decoder_start_token_id)

        outputs_batched_ids = bart_model.generate(input_ids, decoder_start_token_id=decoder_start_token_id_batch)

        self.assertListEqual(outputs.tolist(), outputs_batched_ids.tolist())

    def test_decoder_start_id_from_config(self):
        # Refer to: (#30899)
        articles = [
            "Justin Timberlake and Jessica Biel, welcome to parenthood.",
            "Michael Phelps is arguably the most decorated Olympian of all time.",
        ]
        bart_tokenizer = AutoTokenizer.from_pretrained("hf-internal-testing/tiny-random-bart")
        bart_model = BartForConditionalGeneration.from_pretrained("hf-internal-testing/tiny-random-bart").to(
            torch_device
        )
        input_ids = bart_tokenizer(articles, return_tensors="pt", padding=True).input_ids.to(torch_device)
        decoder_start_token_id = bart_model.generation_config.decoder_start_token_id

        # we should be able to take `decoder_start_token_id` from model's generation config if user passes a `GenerationConfig` type
        outputs = bart_model.generate(input_ids, generation_config=GenerationConfig(do_sample=False))

        # If the generatoin config has no `decoder_start_token_id` or `bos_token_id`, we will raise an error unless user passes it in config
        bart_model.generation_config.decoder_start_token_id = None
        bart_model.generation_config.bos_token_id = None
        outputs_with_user_id = bart_model.generate(
            input_ids,
            generation_config=GenerationConfig(do_sample=False, decoder_start_token_id=decoder_start_token_id),
        )

        self.assertListEqual(outputs.tolist(), outputs_with_user_id.tolist())

        with self.assertRaises(ValueError):
            outputs = bart_model.generate(input_ids, generation_config=GenerationConfig(do_sample=False))

    def test_logits_processor_not_inplace(self):
        article = "Today a dragon flew over Paris."
        model = AutoModelForCausalLM.from_pretrained("hf-internal-testing/tiny-random-gpt2").to(torch_device)
        tokenizer = AutoTokenizer.from_pretrained("hf-internal-testing/tiny-random-gpt2")
        input_ids = tokenizer(article, return_tensors="pt").input_ids.to(torch_device)

        out = model.generate(input_ids, output_logits=True, output_scores=True, return_dict_in_generate=True)
        out_with_temp = model.generate(
            input_ids,
            temperature=0.5,
            do_sample=True,
            output_logits=True,
            output_scores=True,
            return_dict_in_generate=True,
        )

        # if no logits processor is used, scores == logits. Otherwise, the processor has to modify the scores
        self.assertListEqual(out.logits[-1].tolist(), out.scores[-1].tolist())
        self.assertNotEqual(out_with_temp.logits[-1].tolist(), out_with_temp.scores[-1].tolist())

    def test_eos_token_id_int_and_list_top_k_top_sampling(self):
        # Has TF equivalent: this test relies on random sampling
        generation_kwargs = {
            "do_sample": True,
            "num_beams": 1,
            "top_p": 0.7,
            "top_k": 10,
            "temperature": 0.7,
        }
        expectation = 20

        tokenizer = AutoTokenizer.from_pretrained("hf-internal-testing/tiny-random-gpt2")
        text = """Hello, my dog is cute and"""
        tokens = tokenizer(text, return_tensors="pt").to(torch_device)
        model = AutoModelForCausalLM.from_pretrained("hf-internal-testing/tiny-random-gpt2").to(torch_device)

        # Only some seeds will work both on CPU/GPU for a fixed `expectation` value.
        # The selected seed is not guaranteed to work on all torch versions.
        torch.manual_seed(1)
        eos_token_id = 846
        generated_tokens = model.generate(**tokens, eos_token_id=eos_token_id, **generation_kwargs)
        self.assertTrue(expectation == len(generated_tokens[0]))

        torch.manual_seed(1)
        eos_token_id = [846, 198]
        generated_tokens = model.generate(**tokens, eos_token_id=eos_token_id, **generation_kwargs)
        self.assertTrue(expectation == len(generated_tokens[0]))

    def test_model_kwarg_encoder_signature_filtering(self):
        # Has TF equivalent: ample use of framework-specific code
        bart_tokenizer = AutoTokenizer.from_pretrained("hf-internal-testing/tiny-random-bart")
        article = """Hugging Face is a technology company based in New York and Paris."""
        input_ids = bart_tokenizer(article, return_tensors="pt").input_ids.to(torch_device)
        bart_model = BartForConditionalGeneration.from_pretrained("hf-internal-testing/tiny-random-bart").to(
            torch_device
        )
        output = bart_model.generate(input_ids).cpu().numpy()

        # Let's create a fake model that has a different signature. In particular, this fake model accepts "foo" as an
        # argument. Because "foo" is not in the encoder signature and doesn't start with "decoder_", it will be part of
        # the encoder kwargs prior to signature filtering, which would lead to an exception. But filtering kicks in and
        # saves the day.
        class FakeBart(BartForConditionalGeneration):
            def forward(self, input_ids, foo=None, **kwargs):
                return super().forward(input_ids, **kwargs)

        bart_model = FakeBart.from_pretrained("hf-internal-testing/tiny-random-bart").to(torch_device)
        fake_output = bart_model.generate(input_ids, foo="bar").cpu().numpy()
        self.assertTrue(np.array_equal(output, fake_output))

        # Encoder signature filtering only kicks in if it doesn't accept wildcard kwargs. The following test will fail
        # because it doesn't do signature filtering.
        class FakeEncoder(bart_model.model.encoder.__class__):
            def forward(self, input_ids, **kwargs):
                return super().forward(input_ids, **kwargs)

        fake_encoder = FakeEncoder(bart_model.config, bart_model.model.shared).to(torch_device)
        bart_model.model.encoder = fake_encoder

        # Normal generation still works (the output will be different because the encoder weights are different)
        fake_output = bart_model.generate(input_ids).cpu().numpy()
        with self.assertRaises(TypeError):
            # FakeEncoder.forward() accepts **kwargs -> no filtering -> type error due to unexpected input "foo"
            bart_model.generate(input_ids, foo="bar")

    def test_default_max_length_warning(self):
        model = AutoModelForCausalLM.from_pretrained("hf-internal-testing/tiny-random-gpt2").to(torch_device)
        tokenizer = AutoTokenizer.from_pretrained("hf-internal-testing/tiny-random-gpt2")
        model.generation_config.pad_token_id = tokenizer.eos_token_id

        text = "Hello world"
        tokenized_inputs = tokenizer([text], return_tensors="pt")
        input_ids = tokenized_inputs.input_ids.to(torch_device)

        # Default generation config value of 20 -> emits warning
        with self.assertWarns(UserWarning):
            model.generate(input_ids)

        # Explicitly setting max_length to 20 -> no warning
        with warnings.catch_warnings(record=True) as warning_list:
            model.generate(input_ids, max_length=20)
            self.assertEqual(len(warning_list), 0)

        # Generation config max_length != 20 -> no warning
        with warnings.catch_warnings(record=True) as warning_list:
            # generation_config is modified -> legacy mode is disabled = generation_config takes precedence
            model.generation_config.max_length = 10
            model.generate(input_ids)
            self.assertEqual(len(warning_list), 0)

    def test_length_warning_assisted_generation(self):
        model = AutoModelForCausalLM.from_pretrained("hf-internal-testing/tiny-random-gpt2").to(torch_device)
        assistant = AutoModelForCausalLM.from_pretrained("hf-internal-testing/tiny-random-gpt2").to(torch_device)
        tokenizer = AutoTokenizer.from_pretrained("hf-internal-testing/tiny-random-gpt2")
        model.generation_config.pad_token_id = tokenizer.eos_token_id
        assistant.generation_config.pad_token_id = tokenizer.eos_token_id

        text = "Hello world"
        tokenized_inputs = tokenizer([text], return_tensors="pt")
        input_ids = tokenized_inputs.input_ids.to(torch_device)

        # This should not raise any warning that min length is not feasible in candidate generation
        with warnings.catch_warnings(record=True) as warning_list:
            model.generate(
                input_ids,
                assistant_model=assistant,
                min_new_tokens=10,
                max_length=20,
            )
            self.assertEqual(len(warning_list), 0)

    def test_default_assisted_generation(self):
        # Initialize the GenerationConfig object
        config = GenerationConfig()

        # Check the default values
        self.assertEqual(config.num_assistant_tokens, 20)
        self.assertEqual(config.num_assistant_tokens_schedule, "constant")
        self.assertEqual(config.assistant_confidence_threshold, 0.4)
        self.assertEqual(config.is_assistant, False)

    def test_generated_length_assisted_generation(self):
        model = AutoModelForCausalLM.from_pretrained("hf-internal-testing/tiny-random-gpt2").to(torch_device)
        assistant = AutoModelForCausalLM.from_pretrained("hf-internal-testing/tiny-random-gpt2").to(torch_device)
        tokenizer = AutoTokenizer.from_pretrained("hf-internal-testing/tiny-random-gpt2")
        model.generation_config.pad_token_id = tokenizer.eos_token_id
        assistant.generation_config.pad_token_id = tokenizer.eos_token_id

        text = "Hello world"
        tokenized_inputs = tokenizer([text], return_tensors="pt")
        input_ids = tokenized_inputs.input_ids.to(torch_device)
        input_length = input_ids.shape[-1]

        out = model.generate(
            input_ids,
            assistant_model=assistant,
            min_new_tokens=10,
            max_new_tokens=20,
        )
        self.assertTrue((10 + input_length) <= out.shape[-1] <= (20 + input_length))

        out = model.generate(
            input_ids,
            assistant_model=assistant,
            min_new_tokens=10,
        )
        self.assertTrue((input_length + 10) <= out.shape[-1])

        out = model.generate(
            input_ids,
            assistant_model=assistant,
            max_new_tokens=7,
        )
        self.assertTrue(out.shape[-1] <= (input_length + 7))

    def test_model_kwarg_assisted_decoding_decoder_only(self):
        model = AutoModelForCausalLM.from_pretrained("hf-internal-testing/tiny-random-gpt2").to(torch_device)
        tokenizer = AutoTokenizer.from_pretrained("hf-internal-testing/tiny-random-gpt2")
        model.generation_config.pad_token_id = tokenizer.eos_token_id

        text = "Hello world"
        tokenized_inputs = tokenizer([text], return_tensors="pt")
        input_ids = tokenized_inputs.input_ids.to(torch_device)

        # Traditional way of generating text
        outputs_normal = model.generate(input_ids)
        self.assertEqual(outputs_normal.shape, (1, 20))

        # Should be different with token_type_ids
        outputs_tti = model.generate(
            input_ids,
            token_type_ids=torch.zeros(input_ids.shape, dtype=torch.long).to(torch_device),
        )
        with self.assertRaises(AssertionError):
            self.assertListEqual(outputs_tti.tolist(), outputs_normal.tolist())

        # Assistant model
        assistant = AutoModelForCausalLM.from_pretrained("hf-internal-testing/tiny-random-gpt2").to(torch_device)
        assistant.config.pad_token_id = tokenizer.eos_token_id

        # If assisted generation passes model_kwargs correctly, should be same as previous
        outputs_assisted = model.generate(
            input_ids,
            token_type_ids=torch.zeros(input_ids.shape, dtype=torch.long).to(torch_device),
            assistant_model=assistant,
        )
        self.assertListEqual(outputs_assisted.tolist(), outputs_tti.tolist())

    def test_assisted_decoding_num_assistant_tokens_heuristic_schedule(self):
        # This test ensures that the assisted generation num_assistant_tokens 'heuristic' schedule works properly.

        prompt = "Alice and Bob"
        checkpoint = "EleutherAI/pythia-160m-deduped"
        tokenizer = AutoTokenizer.from_pretrained(checkpoint)
        inputs = tokenizer(prompt, return_tensors="pt")

        model = AutoModelForCausalLM.from_pretrained(checkpoint)

        assistant_model = model
        assistant_model.generation_config.num_assistant_tokens = 5
        assistant_model.generation_config.num_assistant_tokens_schedule = "heuristic"
        generation_kwargs = {
            "eos_token_id": -1,
            "max_new_tokens": 5,
            "do_sample": False,
            "assistant_model": assistant_model,
        }
        model.generate(**inputs, **generation_kwargs)
        # update_candidate_strategy is called only once and therefore, assistant_model.generation_config.num_assistant_tokens should be either 4 or 7
        self.assertTrue(assistant_model.generation_config.num_assistant_tokens in (4, 7))

    def test_assisted_decoding_num_assistant_tokens_heuristic_transient_schedule(self):
        # This test ensures that the assisted generation num_assistant_tokens 'heuristic' schedule works properly.

        prompt = "Alice and Bob"
        checkpoint = "EleutherAI/pythia-160m-deduped"
        tokenizer = AutoTokenizer.from_pretrained(checkpoint)
        inputs = tokenizer(prompt, return_tensors="pt")

        model = AutoModelForCausalLM.from_pretrained(checkpoint)

        assistant_model = model
        assistant_model.generation_config.num_assistant_tokens = 5
        assistant_model.generation_config.num_assistant_tokens_schedule = "heuristic_transient"
        generation_kwargs = {
            "eos_token_id": -1,
            "max_new_tokens": 5,
            "do_sample": False,
            "assistant_model": assistant_model,
        }
        model.generate(**inputs, **generation_kwargs)
        # update_candidate_strategy is called once but assistant_model.generation_config.num_assistant_tokens should stay 5
        self.assertEqual(assistant_model.generation_config.num_assistant_tokens, 5)

    @slow
    def test_validate_assistant(self):
        # Generate a random sample:
        inputs = np.random.rand(160000)

        # Load a main encoder-decoder model:
        model_id = "openai/whisper-large-v2"
        processor = AutoProcessor.from_pretrained(model_id)
        model = AutoModelForSpeechSeq2Seq.from_pretrained(
            model_id,
            use_safetensors=True,
        )
        model.to(torch_device)

        # process the input:
        features = processor(inputs, return_tensors="pt").to(torch_device)

        # Load an encoder-decoder assistant with same encoder as the main model:
        assistant_distil_model_id = "distil-whisper/distil-large-v2"
        assistant_seq_to_seq = AutoModelForSpeechSeq2Seq.from_pretrained(
            assistant_distil_model_id,
            use_safetensors=True,
        ).to(torch_device)
        self.assertTrue(model.generate(**features, assistant_model=assistant_seq_to_seq).sum())

        # Load its decoder only version:
        assistant_causal_lm = AutoModelForCausalLM.from_pretrained(
            assistant_distil_model_id,
            use_safetensors=True,
        ).to(torch_device)
        self.assertTrue(model.generate(**features, assistant_model=assistant_causal_lm).sum())

        # Load an encoder-decoder assistant with a different encoder than the main model:
        assistant_distil_model_id = "openai/whisper-tiny"
        assistant_seq_to_seq = AutoModelForSpeechSeq2Seq.from_pretrained(
            assistant_distil_model_id,
            use_safetensors=True,
        ).to(torch_device)
        self.assertTrue(model.generate(**features, assistant_model=assistant_seq_to_seq).sum())

        # Load its decoder only version:
        assistant_causal_lm = AutoModelForCausalLM.from_pretrained(
            assistant_distil_model_id,
            use_safetensors=True,
        ).to(torch_device)
        # It will raise an error as the encoder of the main and assistant model are not compatible:
        with self.assertRaises(ValueError):
            model.generate(**features, assistant_model=assistant_causal_lm)

        # Load an encoder-decoder model with a different tokenizer than the main model:
        assistant_distil_model_id = "hf-internal-testing/tiny-random-SeamlessM4Tv2ForSpeechToText"
        assistant_seq_to_seq = AutoModelForSpeechSeq2Seq.from_pretrained(
            assistant_distil_model_id,
        ).to(torch_device)
        # This should raise an error as the main and assistant model don't use the same tokenizer:
        with self.assertRaises(ValueError):
            model.generate(**features, assistant_model=assistant_seq_to_seq)

    def test_compare_unprocessed_logit_scores(self):
        # Get unprocessed logit scores back from model generate function.
        # Assert that unprocessed logits from generate() are same as those from modal eval()

        # tell model to generate text and return unprocessed/unwarped logit scores
        tokenizer = AutoTokenizer.from_pretrained("hf-internal-testing/tiny-random-gpt2")
        text = "generate yes or no: "
        input_ids = tokenizer([text], return_tensors="pt").input_ids.to(torch_device)

        model = AutoModelForCausalLM.from_pretrained("hf-internal-testing/tiny-random-gpt2").to(torch_device)

        with torch.no_grad():
            # Get logits for the next token from fwd pass
            logits_fwd = model(input_ids).logits[:, -1, :][0]

        # Get logits for the next token from generate function
        outputs = model.generate(
            input_ids=input_ids,
            return_dict_in_generate=True,
            output_logits=True,
            max_new_tokens=1,
            do_sample=True,
        )
        logits_gen = outputs.logits[0][0]

        # assert that unprocessed logits from generate() are same as those from modal eval()
        torch.testing.assert_allclose(logits_fwd.tolist(), logits_gen.tolist())

    def test_return_unprocessed_logit_scores(self):
        # tell model to generate text and return unprocessed/unwarped logit scores
        tokenizer = AutoTokenizer.from_pretrained("hf-internal-testing/tiny-random-gpt2")
        text = "generate yes or no: "
        input_ids = tokenizer([text], return_tensors="pt").input_ids.to(torch_device)
        model = AutoModelForCausalLM.from_pretrained("hf-internal-testing/tiny-random-gpt2").to(torch_device)

        outputs = model.generate(
            input_ids=input_ids, return_dict_in_generate=True, output_logits=True, max_new_tokens=3
        )

        # perform dummy check if unpreprocessed logits make sense.
        # do preselection on high probabilities; find scores of y and n tokens
        probs_all = torch.nn.functional.softmax(outputs.logits[2][0], dim=-1)
        indices = torch.argwhere(probs_all > 0.001)
        indices = indices[:, -1]
        tokens_max = tokenizer.batch_decode(indices, skip_special_tokens=True)
        probs_max = probs_all[probs_all > 0.001]

        self.assertTrue(len(indices) >= 2)
        next_token_dict = {str(t): p for t, p in zip(tokens_max, probs_max)}
        self.assertTrue("n" in next_token_dict)
        self.assertTrue("y" in next_token_dict)
        y_prob = next_token_dict["y"]
        n_prob = next_token_dict["n"]

        self.assertTrue(y_prob > 0.001 and n_prob > 0.001)
        self.assertTrue(y_prob <= 1.0 and n_prob <= 1.0)

    @slow
    @require_torch_multi_accelerator
    def test_assisted_decoding_in_different_accelerator(self):
        device_0 = f"{torch_device}:0" if torch_device != "cpu" else "cpu"
        device_1 = f"{torch_device}:1" if torch_device != "cpu" else "cpu"
        model = AutoModelForCausalLM.from_pretrained("hf-internal-testing/tiny-random-MistralForCausalLM").to(device_0)
        assistant = AutoModelForCausalLM.from_pretrained("hf-internal-testing/tiny-random-MistralForCausalLM").to(
            device_1
        )
        tokenizer = AutoTokenizer.from_pretrained("hf-internal-testing/tiny-random-MistralForCausalLM")
        model.config.pad_token_id = tokenizer.eos_token_id
        assistant.config.pad_token_id = tokenizer.eos_token_id

        text = "Hello world"
        tokenized_inputs = tokenizer([text], return_tensors="pt")
        input_ids = tokenized_inputs.input_ids.to(torch_device)
        input_length = input_ids.shape[-1]

        out = model.generate(
            input_ids,
            assistant_model=assistant,
            max_new_tokens=20,
        )
        self.assertTrue(input_length <= out.shape[-1] <= input_length + 20)

    @slow
    @require_torch_accelerator
    def test_assisted_decoding_model_in_accelerator_assistant_in_cpu(self):
        model = AutoModelForCausalLM.from_pretrained("hf-internal-testing/tiny-random-MistralForCausalLM").to(
            torch_device
        )
        assistant = AutoModelForCausalLM.from_pretrained("hf-internal-testing/tiny-random-MistralForCausalLM").to(
            "cpu"
        )
        tokenizer = AutoTokenizer.from_pretrained("hf-internal-testing/tiny-random-MistralForCausalLM")
        model.config.pad_token_id = tokenizer.eos_token_id
        assistant.config.pad_token_id = tokenizer.eos_token_id

        text = "Hello world"
        tokenized_inputs = tokenizer([text], return_tensors="pt")
        input_ids = tokenized_inputs.input_ids.to(torch_device)
        input_length = input_ids.shape[-1]

        out = model.generate(
            input_ids,
            assistant_model=assistant,
            max_new_tokens=20,
        )
        self.assertTrue(input_length <= out.shape[-1] <= input_length + 20)

    def test_special_tokens_fall_back_to_model_default(self):
        model = AutoModelForCausalLM.from_pretrained("hf-internal-testing/tiny-random-MistralForCausalLM").to(
            torch_device
        )
        test_bos_id = 50

        # Sanity-check: the model has a BOS token set, and the first generated token is a BOS token
        gen_output = model.generate()
        self.assertTrue(model.generation_config.bos_token_id is not None)
        self.assertTrue(model.generation_config.bos_token_id == gen_output[0, 0])

        # If we pass a generation config **with** a BOS token, `generate` will use it
        generation_config = GenerationConfig(bos_token_id=test_bos_id)
        gen_output = model.generate(generation_config=generation_config)
        self.assertFalse(model.generation_config.bos_token_id == gen_output[0, 0])
        self.assertTrue(generation_config.bos_token_id == gen_output[0, 0])
        self.assertTrue(test_bos_id == gen_output[0, 0])

        # If we pass a generation config **without** a BOS token, `generate` will fetch the BOS token from
        # `model.generation_config`
        generation_config = GenerationConfig(bos_token_id=None)
        gen_output = model.generate(generation_config=generation_config)
        self.assertTrue(model.generation_config.bos_token_id == gen_output[0, 0])
        self.assertFalse(test_bos_id == gen_output[0, 0])
        self.assertTrue(generation_config.bos_token_id is None)

        # Changing `model.generation_config` will affect fallback behavior
        model.generation_config.bos_token_id = test_bos_id
        gen_output = model.generate(generation_config=generation_config)
        self.assertTrue(model.generation_config.bos_token_id == gen_output[0, 0])
        self.assertTrue(test_bos_id == gen_output[0, 0])
        self.assertTrue(generation_config.bos_token_id is None)

    def test_speculative_decoding_equals_regular_decoding(self):
        draft_name = "double7/vicuna-68m"
        target_name = "Qwen/Qwen2-0.5B-Instruct"

        draft_model = AutoModelForCausalLM.from_pretrained(draft_name)
        target_model = AutoModelForCausalLM.from_pretrained(target_name)

        assistant_tokenizer = AutoTokenizer.from_pretrained(draft_name)
        target_tokenizer = AutoTokenizer.from_pretrained(target_name)

        prompt_size = torch.randint(low=20, high=100, size=(1,))
        max_new_tokens = torch.randint(low=10, high=50, size=(1,))
        input_ids = (torch.rand(1, prompt_size[0]) * 100).to(int) + 50

        max_new_tokens_item = max_new_tokens[0].item()
        expected_out = target_model.generate(input_ids, do_sample=False, max_new_tokens=max_new_tokens_item)
        predicted_out = target_model.generate(
            input_ids,
            do_sample=False,
            max_new_tokens=max_new_tokens_item,
            assistant_model=draft_model,
            tokenizer=target_tokenizer,
            assistant_tokenizer=assistant_tokenizer,
        )

        self.assertEqual(expected_out.shape, predicted_out.shape)
        self.assertTrue((expected_out == predicted_out).all().item())

    @pytest.mark.generate
    @require_torch_multi_accelerator
    def test_generate_with_static_cache_multi_accelerator(self):
        """
        Tests if the static cache has been set correctly and if generate works correctly when we are using multi-acceleratorss.
        """
        # need to split manually as auto doesn't work well with unbalanced model
        device_map = {"model.embed_tokens": 0, "model.layers.0": 0, "model.layers.1": 1, "model.norm": 1, "lm_head": 0}
        model = AutoModelForCausalLM.from_pretrained(
            "hf-internal-testing/tiny-random-MistralForCausalLM", device_map=device_map
        )
        tokenizer = AutoTokenizer.from_pretrained("hf-internal-testing/tiny-random-MistralForCausalLM")

        text = "Hello world"
        tokenized_inputs = tokenizer([text], return_tensors="pt")
        input_ids = tokenized_inputs.input_ids.to(torch_device)

        generation_kwargs = {
            "max_new_tokens": 20,
            "cache_implementation": "static",
            "return_dict_in_generate": True,  # Required to return `past_key_values`
        }

        results = model.generate(input_ids, **generation_kwargs)
        self.assertTrue(isinstance(results.past_key_values, StaticCache))

        # check device of each layer
        keys_0 = results.past_key_values.layers[0].keys
        values_0 = results.past_key_values.layers[0].values
        self.assertTrue(keys_0.device == values_0.device == torch.device(0))

        keys_1 = results.past_key_values.layers[1].keys
        values_1 = results.past_key_values.layers[1].values
        self.assertTrue(keys_1.device == values_1.device == torch.device(1))

    @pytest.mark.generate
    @require_torch_multi_accelerator
    def test_generate_multi_accelerator_causal_mask(self):
        """
        Tests that cache position device doesn't clash with causal mask device when we are using multi-accelerators.
        In real life happens only when multimodal encoder size is big, so `embed_tokens` gets allocated to the next device.
        The error will be triggered whenever a bacthed input is used, so that `causal_mask` is actually prepared instead of
        being `None`.
        """
        # need to split manually as auto doesn't work well with unbalanced model
        device_map = {
            "visual": 0,
            "model.embed_tokens": 1,
            "model.layers.0": 1,
            "model.layers.1": 1,
            "model.rotary_emb": 1,
            "model.norm.weight": 1,
            "lm_head": 1,
        }
        model = AutoModelForImageTextToText.from_pretrained(
            "hf-internal-testing/tiny-random-Qwen2VLForConditionalGeneration", device_map=device_map
        )
        processor = AutoProcessor.from_pretrained("hf-internal-testing/tiny-random-Qwen2VLForConditionalGeneration")

        text = ["Hello world", "Today I went to the supermarket to buy"]
        inputs = processor(text=text, padding=True, return_tensors="pt").to(torch_device)
        _ = model.generate(**inputs, max_new_tokens=20)

    @pytest.mark.generate
    @require_torch_multi_accelerator
    def test_init_static_cache_multi_accelerator(self):
        """
        Tests if the static cache has been set correctly when we initialize it manually in a multi-accelerator setup.
        """
        # need to split manually as auto doesn't work well with unbalanced model
        device_map = {"model.embed_tokens": 0, "model.layers.0": 0, "model.layers.1": 1, "model.norm": 1, "lm_head": 0}
        model = AutoModelForCausalLM.from_pretrained(
            "hf-internal-testing/tiny-random-MistralForCausalLM", device_map=device_map
        )
        tokenizer = AutoTokenizer.from_pretrained("hf-internal-testing/tiny-random-MistralForCausalLM")

        text = "Hello world"
        tokenized_inputs = tokenizer([text], return_tensors="pt")
        input_ids = tokenized_inputs.input_ids.to(torch_device)

        generation_kwargs = {
            "max_new_tokens": 20,
            "return_dict_in_generate": True,  # Required to return `past_key_values`
        }

        # TODO: We need to raise a warning in case the cache is not set correctly
        # with self.assertRaisesRegex(ValueError, "If you are manually initializing the cache"):
        #     past_key_values = StaticCache(
        #         config=model.config, max_batch_size=1, max_cache_len=30, device=torch_device, dtype=model.dtype
        #     )
        #     results = model.generate(input_ids, past_key_values=past_key_values, **generation_kwargs)

        past_key_values = StaticCache(config=model.config, max_cache_len=30)
        results = model.generate(input_ids, past_key_values=past_key_values, **generation_kwargs)

        # check device of each layer
        keys_0 = results.past_key_values.layers[0].keys
        values_0 = results.past_key_values.layers[0].values
        self.assertTrue(keys_0.device == values_0.device == torch.device(0))

        keys_1 = results.past_key_values.layers[1].keys
        values_1 = results.past_key_values.layers[1].values
        self.assertTrue(keys_1.device == values_1.device == torch.device(1))

    def test_prepare_inputs_for_generation_decoder_llm(self):
        """Tests GenerationMixin.prepare_inputs_for_generation against expected usage with decoder-only llms."""

        config = AutoConfig.from_pretrained("hf-internal-testing/tiny-random-LlamaForCausalLM")
        model = AutoModelForCausalLM.from_pretrained("hf-internal-testing/tiny-random-LlamaForCausalLM")
        model = model.to(torch_device)

        # 1. Sanity check: the model's `prepare_inputs_for_generation` comes from `GenerationMixin`
        self.assertTrue("GenerationMixin" in str(model.prepare_inputs_for_generation))

        # 2. If we pass input ids by themselves, we should get back the same input ids
        input_ids = torch.tensor([[1, 2, 3], [4, 5, 6]]).to(torch_device)
        model_inputs = model.prepare_inputs_for_generation(input_ids)
        self.assertTrue(torch.all(model_inputs["input_ids"] == input_ids))

        # 3. If we pass the attention mask too, we will get back the attention mask and position ids built from it
        attention_mask = torch.tensor([[1, 1, 1], [1, 1, 1]]).to(torch_device)
        model_inputs = model.prepare_inputs_for_generation(input_ids, attention_mask=attention_mask)
        self.assertTrue(torch.all(model_inputs["attention_mask"] == attention_mask))
        self.assertTrue(model_inputs["position_ids"].shape == input_ids.shape)

        # 4. `use_cache` (and other kwargs) are forwarded
        self.assertFalse("use_cache" in model_inputs)  # From the previous input, there is no `use_cache`
        model_inputs = model.prepare_inputs_for_generation(input_ids, use_cache=True, foo="bar")
        self.assertTrue(model_inputs["use_cache"] is True)
        self.assertTrue(model_inputs["foo"] == "bar")

        # 5. When we pass a cache, we discard data related to already seen tokens in some tensors. We are now also
        # forced to pass a correctly prepared `cache_positions` to slice the data accordingly.
        init_input_ids = input_ids[:, :2]
        dynamic_cache = DynamicCache(config=config)
        dynamic_cache = model(init_input_ids, past_key_values=dynamic_cache).past_key_values
        with self.assertRaises(AttributeError):  # past_key_values + no cache_position -> exception
            model_inputs = model.prepare_inputs_for_generation(input_ids, past_key_values=dynamic_cache)

        cache_position = torch.arange(input_ids.shape[-1], dtype=torch.long).to(torch_device)
        cache_position = cache_position[dynamic_cache.get_seq_length() :]
        model_inputs = model.prepare_inputs_for_generation(
            input_ids, past_key_values=dynamic_cache, cache_position=cache_position, attention_mask=attention_mask
        )
        self.assertTrue("past_key_values" in model_inputs)
        self.assertTrue(torch.all(model_inputs["cache_position"] == cache_position))
        self.assertTrue(model_inputs["input_ids"].shape[-1] == 1)  # 1 = 3 fed tokens - 2 tokens in the cache
        self.assertTrue(model_inputs["position_ids"].shape[-1] == 1)
        self.assertTrue(model_inputs["attention_mask"].shape[-1] == 3)  # we still need the full attention mask!

        # 6. If we pass a `static_cache`, the attention mask will be prepared as a static shape 4D mask
        max_cache_len = 10
        batch_size = 2
        query_length = input_ids.shape[-1] - init_input_ids.shape[-1]
        static_cache = StaticCache(config=config, max_cache_len=max_cache_len)
        static_cache = model(init_input_ids, past_key_values=static_cache).past_key_values
        model_inputs = model.prepare_inputs_for_generation(
            input_ids, past_key_values=static_cache, cache_position=cache_position, attention_mask=attention_mask
        )
        self.assertTrue("past_key_values" in model_inputs)
        self.assertTrue(list(model_inputs["attention_mask"].shape) == [batch_size, 1, query_length, max_cache_len])

        # 7. We can also pass `inputs_embeds` as the embedded prompt. Because `generate` will append its result to
        # `input_ids` and the models will only accept one of the two inputs (`input_ids` or `inputs_embeds`), we
        # a) must use the cache b) must expect `input_ids` after the prompt is processed
        init_inputs_embeds = model.get_input_embeddings()(init_input_ids)
        init_cache_positions = torch.arange(init_input_ids.shape[-1], dtype=torch.long).to(torch_device)
        empty_cache = DynamicCache(config=config)

        # Prompt processing
        model_inputs = model.prepare_inputs_for_generation(
            init_input_ids,
            past_key_values=empty_cache,
            inputs_embeds=init_inputs_embeds,
            cache_position=init_cache_positions,
        )
        self.assertTrue(model_inputs["input_ids"] is None)
        self.assertTrue(model_inputs["inputs_embeds"] is not None)

        # After prompt processing
        model_inputs = model.prepare_inputs_for_generation(
            input_ids, past_key_values=dynamic_cache, inputs_embeds=init_inputs_embeds, cache_position=cache_position
        )
        self.assertTrue(model_inputs["input_ids"] is not None)
        self.assertTrue(model_inputs["inputs_embeds"] is None)

    def test_prepare_inputs_for_generation_encoder_decoder_llm(self):
        """
        Same as `test_prepare_inputs_for_generation_decoder_llm` but for encoder-decoder models. Main difference: we
        should look for `decoder_input_ids`, instead of `input_ids`.
        """
        model = AutoModelForSeq2SeqLM.from_pretrained("hf-internal-testing/tiny-random-t5")
        model = model.to(torch_device)

        # 1. Sanity check: the model's `prepare_inputs_for_generation` comes from `GenerationMixin`
        self.assertTrue("GenerationMixin" in str(model.prepare_inputs_for_generation))

        # 2. If we pass input ids by themselves, we should get back the same input ids -- with the encoder-decoder key
        decoder_input_ids = torch.tensor([[1, 2, 3], [4, 5, 6]]).to(torch_device)
        model_inputs = model.prepare_inputs_for_generation(decoder_input_ids)
        self.assertTrue(torch.all(model_inputs["decoder_input_ids"] == decoder_input_ids))

        # 3. If we pass the attention mask too, we will get back the attention mask. Encoder-decoder models usually
        # don't use `position_ids`
        decoder_attention_mask = torch.tensor([[1, 1, 1], [1, 1, 1]]).to(torch_device)
        model_inputs = model.prepare_inputs_for_generation(
            decoder_input_ids, decoder_attention_mask=decoder_attention_mask
        )
        self.assertTrue(torch.all(model_inputs["decoder_attention_mask"] == decoder_attention_mask))
        self.assertTrue("position_ids" not in model_inputs)

        # 4. `use_cache` (and other kwargs, like the encoder outputs) are forwarded
        self.assertFalse("use_cache" in model_inputs)  # From the previous input, there is no `use_cache`
        model_inputs = model.prepare_inputs_for_generation(decoder_input_ids, use_cache=True, encoder_outputs="foo")
        self.assertTrue(model_inputs["use_cache"] is True)
        self.assertTrue(model_inputs["encoder_outputs"] == "foo")
        # See the decoder-only test for more corner cases. The code is the same, so we don't repeat it here.

    @pytest.mark.torch_compile_test
    def test_generate_compile_fullgraph_tiny(self):
        """
        Tests that we can call end-to-end generation with a tiny model (i.e. doesn't crash)
        NOTE: this test is quite slow (~20s on a consumer desktop), but it is important that we keep it as part of the
        non-slow tests to prevent regressions!
        """
        model = AutoModelForCausalLM.from_pretrained(
            "hf-internal-testing/tiny-random-LlamaForCausalLM", dtype=torch.bfloat16, device_map="auto"
        )
        tokenizer = AutoTokenizer.from_pretrained("hf-internal-testing/tiny-random-LlamaForCausalLM")

        # compile generate
        compiled_generate = torch.compile(model.generate, fullgraph=True, mode="reduce-overhead")

        # compiled generate does NOT accept parameterization except a) model inputs b) a generation config
        generation_config = copy.deepcopy(model.generation_config)
        generation_config.pad_token_id = model.config.eos_token_id

        model_inputs = tokenizer(["Write a poem about the market crashing in summer"], return_tensors="pt")
        model_inputs = model_inputs.to(model.device)
        gen_out = compiled_generate(**model_inputs, generation_config=generation_config)
        self.assertTrue(gen_out.shape[1] > model_inputs["input_ids"].shape[1])  # some text was generated

    @require_read_token
    @slow
    def test_assisted_generation_early_exit(self):
        """
        Tests that assisted generation with early exit works as expected. Under the hood, this has complex cache
        manipulation, which will cause the test to fail if something goes wrong there.
        """
        expected_output = "Alice and Bob are playing a game of poker. Alice has a pair of 8s and Bob has a pair"

        prompt = "Alice and Bob"
        checkpoint = "facebook/layerskip-llama3.2-1B"

        tokenizer = AutoTokenizer.from_pretrained(checkpoint)
        inputs = tokenizer(prompt, return_tensors="pt").to(torch_device)

        model = AutoModelForCausalLM.from_pretrained(checkpoint).to(torch_device)
        original_outputs = model.generate(**inputs, do_sample=False, max_new_tokens=20)
        original_decoded = tokenizer.batch_decode(original_outputs, skip_special_tokens=True)
        self.assertEqual(original_decoded, [expected_output])

        outputs_assisted = model.generate(**inputs, assistant_early_exit=4, do_sample=False, max_new_tokens=20)
        decoded_assisted = tokenizer.batch_decode(outputs_assisted, skip_special_tokens=True)
        self.assertEqual(decoded_assisted, [expected_output])

    @slow
    def test_beam_search_advanced_stopping_criteria(self):
        """
        Tests that beam search works with a stopping criteria that is not max length or EOS token. Prior to the beam
        search vectorization PR (#35802), beam search was not accepting other stopping criteria. Test inspired on
        the original issue (#34843).
        """
        tokenizer = AutoTokenizer.from_pretrained("Qwen/Qwen2.5-0.5B-Instruct")
        model = AutoModelForCausalLM.from_pretrained("Qwen/Qwen2.5-0.5B-Instruct").to(torch_device)

        prompt = (
            "Natalia sold clips to 48 of her friends in April, and then she sold half as many clips in May. "
            "How many clips did Natalia sell altogether in April and May?"
        )
        tokens = tokenizer(prompt, return_tensors="pt").to(torch_device)
        generation_config = GenerationConfig(num_beams=3, do_sample=False, length_penalty=1.0, max_new_tokens=100)

        # This particular prompt should result in a ":" being present in the answer
        out = model.generate(**tokens, generation_config=generation_config, tokenizer=tokenizer)
        output_text = tokenizer.decode(out[0], skip_special_tokens=True)
        last_non_special_token_decoded = tokenizer.decode(out[out != tokenizer.pad_token_id][-1])
        self.assertTrue(":" in output_text)
        self.assertFalse(":" in output_text[-5:])
        self.assertFalse(":" in last_non_special_token_decoded)

        # Adding an advanced stopping criteria: text generation should stop when a ":" is generated.
        # Note that:
        # 1 - the text up to ":" doesn't have to be the same, it can belong to a different beam
        # 2 - ":" may not be the last char, but it must be in the last non-special token
        generation_config.stop_strings = ":"
        out = model.generate(**tokens, generation_config=generation_config, tokenizer=tokenizer)
        output_text = tokenizer.decode(out[0], skip_special_tokens=True)
        last_non_special_token_decoded = tokenizer.decode(out[out != tokenizer.pad_token_id][-1])
        self.assertTrue(":" in output_text)
        self.assertTrue(":" in output_text[-5:])
        self.assertTrue(":" in last_non_special_token_decoded)

    def test_max_time(self):
        tokenizer = GPT2Tokenizer.from_pretrained("openai-community/gpt2")
        model = GPT2LMHeadModel.from_pretrained("openai-community/gpt2")
        model.to(torch_device)

        torch.manual_seed(0)
        tokenized = tokenizer("Today is a nice day and", return_tensors="pt", return_token_type_ids=True)
        input_ids = tokenized.input_ids.to(torch_device)

        MAX_TIME = 0.1
        MAX_LENGTH = 64

        # sampling on
        start = datetime.datetime.now()
        model.generate(input_ids, do_sample=True, max_time=MAX_TIME, max_length=MAX_LENGTH)
        duration = datetime.datetime.now() - start
        self.assertGreater(duration, datetime.timedelta(seconds=MAX_TIME))
        self.assertLess(duration, datetime.timedelta(seconds=1.5 * MAX_TIME))

        # sampling off
        start = datetime.datetime.now()
        model.generate(input_ids, do_sample=False, max_time=MAX_TIME, max_length=MAX_LENGTH)
        duration = datetime.datetime.now() - start
        self.assertGreater(duration, datetime.timedelta(seconds=MAX_TIME))
        self.assertLess(duration, datetime.timedelta(seconds=1.5 * MAX_TIME))

        # beam search
        start = datetime.datetime.now()
        model.generate(input_ids, do_sample=False, num_beams=2, max_time=MAX_TIME, max_length=MAX_LENGTH)
        duration = datetime.datetime.now() - start
        self.assertGreater(duration, datetime.timedelta(seconds=MAX_TIME))
        self.assertLess(duration, datetime.timedelta(seconds=1.5 * MAX_TIME))

        # sanity check: no time limit
        start = datetime.datetime.now()
        model.generate(input_ids, do_sample=False, max_time=None, max_length=MAX_LENGTH)
        duration = datetime.datetime.now() - start
        self.assertGreater(duration, datetime.timedelta(seconds=1.5 * MAX_TIME))

    def test_validate_generation_inputs(self):
        """Tests validation of inputs to `generate`"""
        tokenizer = AutoTokenizer.from_pretrained("hf-internal-testing/tiny-random-t5")
        model = AutoModelForSeq2SeqLM.from_pretrained("hf-internal-testing/tiny-random-t5")

        encoder_input_str = "Hello world"
        input_ids = tokenizer(encoder_input_str, return_tensors="pt").input_ids

        # typos are quickly detected (the correct argument is `do_sample`)
        with self.assertRaisesRegex(ValueError, "do_samples"):
            model.generate(input_ids, do_samples=True)

        # arbitrary arguments that will not be used anywhere are also not accepted
        with self.assertRaisesRegex(ValueError, "foo"):
            fake_model_kwargs = {"foo": "bar"}
            model.generate(input_ids, **fake_model_kwargs)

        # however, valid model_kwargs are accepted
        valid_model_kwargs = {"attention_mask": torch.tensor(np.zeros_like(input_ids))}
        model.generate(input_ids, **valid_model_kwargs)

    def test_custom_logits_processor(self):
        """Tests that custom logits processors can be used in `generate`, and that redundant arguments are caught."""
        bart_tokenizer = AutoTokenizer.from_pretrained("hf-internal-testing/tiny-random-bart")
        article = """Justin Timberlake and Jessica Biel, welcome to parenthood."""
        bart_model = AutoModelForSeq2SeqLM.from_pretrained("hf-internal-testing/tiny-random-bart", min_length=1)
        input_ids = bart_tokenizer(article, return_tensors="pt").input_ids

        logits_processor = LogitsProcessorList()
        logits_processor.append(MinLengthLogitsProcessor(min_length=10, eos_token_id=0))

        # it should not be allowed to both define `min_length` via config and `logits_processor` list
        with self.assertRaises(ValueError):
            bart_model.generate(input_ids, logits_processor=logits_processor, min_length=10)
        bart_model.generate(input_ids, logits_processor=logits_processor)

    def test_transition_scores_greedy_search(self):
        """Test that `compute_transition_scores` is working as expected with gready search"""
        articles = ["Justin Timberlake", "Michael Phelps"]
        tokenizer = AutoTokenizer.from_pretrained("distilbert/distilgpt2", padding_side="left")
        tokenizer.pad_token = tokenizer.eos_token

        model = AutoModelForCausalLM.from_pretrained("distilbert/distilgpt2")
        model.generation_config.eos_token_id = None
        input_ids = tokenizer(articles, return_tensors="pt", padding=True).input_ids
        model = model.to(torch_device)
        input_ids = input_ids.to(torch_device)

        outputs = model.generate(
            input_ids=input_ids,
            max_new_tokens=5,
            pad_token_id=tokenizer.eos_token_id,
            return_dict_in_generate=True,
            output_scores=True,
        )

        transition_scores = model.compute_transition_scores(outputs.sequences, outputs.scores)
        transition_scores = transition_scores.cpu().numpy()

        expected_scores = np.array(
            [
                [-57.8844, -60.45698, -70.16364, -65.50791, -66.35648],
                [-54.417572, -60.216614, -62.661243, -58.621933, -58.298683],
            ]
        )
        self.assertTrue(np.allclose(transition_scores, expected_scores, atol=1e-3))

    def test_transition_scores_greedy_search_normalized(self):
        """
        Test that `compute_transition_scores` is working as expected with gready search, with `normalize_logits=True`
        """
        articles = ["Justin Timberlake", "Michael Phelps"]
        tokenizer = AutoTokenizer.from_pretrained("distilbert/distilgpt2", padding_side="left")
        tokenizer.pad_token = tokenizer.eos_token

        model = AutoModelForCausalLM.from_pretrained("distilbert/distilgpt2")
        model.generation_config.eos_token_id = None
        input_ids = tokenizer(articles, return_tensors="pt", padding=True).input_ids
        model = model.to(torch_device)
        input_ids = input_ids.to(torch_device)

        outputs = model.generate(
            input_ids=input_ids,
            max_new_tokens=5,
            pad_token_id=tokenizer.eos_token_id,
            return_dict_in_generate=True,
            output_scores=True,
        )

        transition_scores = model.compute_transition_scores(outputs.sequences, outputs.scores, normalize_logits=True)
        transition_scores = transition_scores.cpu().numpy()

        expected_scores = np.array(
            [
                [-2.538938, -2.2694316, -2.1580915, -1.572299, -2.6719835],
                [-1.8826028, -2.2461371, -1.7556462, -2.9644494, -1.7996008],
            ]
        )
        self.assertTrue(np.allclose(transition_scores, expected_scores, atol=1e-3))

    def test_transition_scores_beam_search_encoder_decoder(self):
        """
        Test that `compute_transition_scores` is working as expected with beam search and encoder-decoder models
        """
        articles = [
            "Justin Timberlake and Jessica Biel, welcome to parenthood.",
            "Michael Phelps is arguably the most decorated Olympian of all time.",
        ]
        tokenizer = AutoTokenizer.from_pretrained("hf-internal-testing/tiny-random-bart")
        model = AutoModelForSeq2SeqLM.from_pretrained("hf-internal-testing/tiny-random-bart")
        input_ids = tokenizer(articles, return_tensors="pt", padding=True).input_ids
        model = model.to(torch_device)
        input_ids = input_ids.to(torch_device)

        outputs = model.generate(
            input_ids=input_ids,
            max_length=10,
            num_beams=4,
            num_return_sequences=2,
            eos_token_id=None,
            return_dict_in_generate=True,
            output_scores=True,
            length_penalty=0.0,
        )

        transition_scores = model.compute_transition_scores(outputs.sequences, outputs.scores, outputs.beam_indices)
        transition_scores = transition_scores.cpu().numpy()
        outputs.sequences_scores = outputs.sequences_scores.cpu().numpy()

        self.assertTrue(np.allclose(np.sum(transition_scores, axis=-1), outputs.sequences_scores, atol=1e-3))

    def test_transition_scores_beam_search_encoder_decoder_with_eos(self):
        """
        Test that `compute_transition_scores` is working as expected with beam search and encoder-decoder models, when
        an EOS token is defined
        """
        articles = [
            "Justin Timberlake and Jessica Biel, welcome to parenthood.",
            "Michael Phelps is arguably the most decorated Olympian of all time.",
        ]
        tokenizer = AutoTokenizer.from_pretrained("hf-internal-testing/tiny-random-bart")

        model = AutoModelForSeq2SeqLM.from_pretrained("hf-internal-testing/tiny-random-bart")
        input_ids = tokenizer(articles, return_tensors="pt", padding=True).input_ids
        model = model.to(torch_device)
        input_ids = input_ids.to(torch_device)

        outputs = model.generate(
            input_ids=input_ids,
            max_length=10,
            num_beams=4,
            num_return_sequences=2,
            return_dict_in_generate=True,
            output_scores=True,
            length_penalty=0.0,
        )

        transition_scores = model.compute_transition_scores(outputs.sequences, outputs.scores, outputs.beam_indices)
        transition_scores = transition_scores.cpu().numpy()
        outputs.sequences_scores = outputs.sequences_scores.cpu().numpy()

        self.assertTrue(np.allclose(np.sum(transition_scores, axis=-1), outputs.sequences_scores, atol=1e-3))

    def test_transition_scores_beam_search_decoder_only(self):
        """
        Test that `compute_transition_scores` is working as expected with beam search and decoder-only models
        """
        articles = [
            "Justin Timberlake",
            "Michael Phelps",
        ]
        tokenizer = AutoTokenizer.from_pretrained("hf-internal-testing/tiny-random-gpt2")
        tokenizer.pad_token = tokenizer.eos_token

        model = AutoModelForCausalLM.from_pretrained("hf-internal-testing/tiny-random-gpt2")
        input_ids = tokenizer(articles, return_tensors="pt", padding=True).input_ids
        model = model.to(torch_device)
        input_ids = input_ids.to(torch_device)

        outputs = model.generate(
            input_ids=input_ids,
            max_length=10,
            num_beams=4,
            num_return_sequences=2,
            pad_token_id=tokenizer.eos_token_id,
            eos_token_id=None,
            return_dict_in_generate=True,
            output_scores=True,
            length_penalty=0.0,
        )

        transition_scores = model.compute_transition_scores(outputs.sequences, outputs.scores, outputs.beam_indices)
        transition_scores = transition_scores.cpu().numpy()
        outputs.sequences_scores = outputs.sequences_scores.cpu().numpy()

        self.assertTrue(np.allclose(np.sum(transition_scores, axis=-1), outputs.sequences_scores, atol=1e-3))

    @slow
    def test_transition_scores_early_stopping(self):
        """
        Test that `compute_transition_scores` is working as expected with beam search and early stopping

        This is an aggressive test that makes sure that `beam_search's`
        transition scores are computed correctly for varying `num_return_sequences`, `num_beams` and `batch_size > 1`
        2 x input_ids for "question: How are you? \n context: I had a long day, "
        """
        input_ids = torch.tensor(2 * [[822, 10, 571, 33, 25, 58, 2625, 10, 27, 141, 3, 9, 307, 239, 6, 1]])
        model = AutoModelForSeq2SeqLM.from_pretrained("google-t5/t5-small")
        model = model.to(torch_device)
        input_ids = input_ids.to(torch_device)

        outputs = model.generate(
            input_ids,
            max_length=10,
            return_dict_in_generate=True,
            output_scores=True,
            forced_eos_token_id=model.config.eos_token_id,
            num_beams=4,
            do_sample=False,
            num_return_sequences=3,
            length_penalty=0.0,
        )

        transition_scores = model.compute_transition_scores(
            sequences=outputs.sequences, scores=outputs.scores, beam_indices=outputs.beam_indices
        )
        transition_scores = transition_scores.cpu().numpy()
        outputs.sequences_scores = outputs.sequences_scores.cpu().numpy()

        self.assertTrue(np.allclose(np.sum(transition_scores, axis=-1), outputs.sequences_scores))

    def test_encoder_decoder_generate_attention_mask(self):
        """
        Test that `generate` automagically creates the correct `attention_mask` for encoder-decoder models (which
        has a different keyword)
        """
        articles = ["Timberlake", "Jessica Biel, welcome to parenthood among other things"]
        tokenizer = AutoTokenizer.from_pretrained("hf-internal-testing/tiny-random-bart")
        # need extreme generation values here to force this test
        # to fail when `attention_mask` is not correctly treated in generate
        model = AutoModelForSeq2SeqLM.from_pretrained(
            "hf-internal-testing/tiny-random-bart",
        )
        model.config.eos_token_id = None
        input_ids = tokenizer(articles[0], return_tensors="pt").input_ids
        input_ids_batched = tokenizer(articles, padding=True, return_tensors="pt").input_ids
        model = model.to(torch_device)
        input_ids = input_ids.to(torch_device)
        input_ids_batched = input_ids_batched.to(torch_device)

        generate_kwargs = {
            "return_dict_in_generate": True,
            "output_scores": True,
            "max_length": 50,
            "num_beams": 5,
            "num_return_sequences": 5,
        }

        output_sequences_batched = model.generate(input_ids=input_ids_batched, **generate_kwargs)
        output_sequences = model.generate(input_ids=input_ids, **generate_kwargs)

        batched_out = output_sequences_batched.sequences_scores
        out = output_sequences.sequences_scores
        batched_out = batched_out.cpu().numpy()
        out = out.cpu().numpy()

        diff = np.abs(np.sum(batched_out[:5]) - np.sum(out))
        self.assertTrue(diff < 1e-4)

    def test_generate_input_ids_as_kwarg(self):
        """Test that `input_ids` work equally as a positional and keyword argument in decoder-only models"""
        article = "I need input_ids to generate"
        tokenizer = AutoTokenizer.from_pretrained("hf-internal-testing/tiny-random-gpt2")
        model = AutoModelForCausalLM.from_pretrained("hf-internal-testing/tiny-random-gpt2", max_length=15)
        input_ids = tokenizer(article, return_tensors="pt").input_ids
        model = model.to(torch_device)
        input_ids = input_ids.to(torch_device)

        output_sequences_kwargs = model.generate(input_ids=input_ids)
        output_sequences = model.generate(input_ids)
        output_sequences_kwargs = output_sequences_kwargs.cpu().numpy()
        output_sequences = output_sequences.cpu().numpy()

        self.assertTrue(np.array_equal(output_sequences, output_sequences_kwargs))
        self.assertEqual(output_sequences.shape, (1, 15))

    def test_generate_input_ids_as_encoder_kwarg(self):
        """Test that `input_ids` work equally as a positional and keyword argument in encoder-decoder models"""
        article = "Justin Timberlake and Jessica Biel, welcome to parenthood."
        tokenizer = AutoTokenizer.from_pretrained("hf-internal-testing/tiny-random-bart")
        model = AutoModelForSeq2SeqLM.from_pretrained("hf-internal-testing/tiny-random-bart")
        model.config.eos_token_id = None
        input_ids = tokenizer(article, return_tensors="pt").input_ids
        model = model.to(torch_device)
        input_ids = input_ids.to(torch_device)

        output_sequences_kwargs = model.generate(input_ids=input_ids, max_length=5)
        output_sequences = model.generate(input_ids, max_length=5)
        output_sequences_kwargs = output_sequences_kwargs.cpu().numpy()
        output_sequences = output_sequences.cpu().numpy()

        self.assertTrue(np.array_equal(output_sequences, output_sequences_kwargs))
        self.assertEqual(output_sequences.shape, (1, 5))

    def test_generate_inputs_and_encoder_kwargs(self):
        """
        Test that an exception is thrown if the main tensor (`input_ids` in LLMs) is passed as both a positional and
        keyword argument
        """
        article = "I need input_ids to generate"
        tokenizer = AutoTokenizer.from_pretrained("hf-internal-testing/tiny-random-gpt2")
        model = AutoModelForCausalLM.from_pretrained("hf-internal-testing/tiny-random-gpt2", max_length=10)
        input_ids = tokenizer(article, return_tensors="pt").input_ids
        with self.assertRaises(ValueError):
            model.generate(input_ids, input_ids=input_ids)

    def test_generate_too_many_encoder_kwargs(self):
        """Test that passing redundant inputs results in an exception (`input_ids` and `inputs_embeds` in LLMs)"""
        article = "I need input_ids to generate"
        tokenizer = AutoTokenizer.from_pretrained("hf-internal-testing/tiny-random-bart")
        model = AutoModelForSeq2SeqLM.from_pretrained("hf-internal-testing/tiny-random-bart", max_length=10)
        input_ids = tokenizer(article, return_tensors="pt").input_ids
        with self.assertRaises(ValueError):
            model.generate(input_ids=input_ids, inputs_embeds=input_ids)

    def test_generate_input_features_as_encoder_kwarg(self):
        """Test that non-`input_ids` main model inputs are correctly handled as positional arguments"""
        input_features = floats_tensor((3, 80, 60))
        model = AutoModelForSpeechSeq2Seq.from_pretrained(
            "hf-internal-testing/tiny-random-WhisperForConditionalGeneration"
        )
        input_features.to(torch_device)
        model = model.to(torch_device)

        output_sequences_kwargs = model.generate(input_features=input_features, max_length=5)
        output_sequences = model.generate(input_features, max_length=5)
        output_sequences_kwargs = output_sequences_kwargs.cpu().numpy()
        output_sequences = output_sequences.cpu().numpy()

        self.assertTrue(np.array_equal(output_sequences, output_sequences_kwargs))
        self.assertEqual(output_sequences.shape, (3, 5))

    def test_generate_encoder_outputs_attention_mask(self):
        """Test that `generate` can handle attention masks when the encoder outputs are passed"""
        input_features = floats_tensor((3, 80, 60))
        attention_mask = torch.randint(0, 2, input_features.shape).to(torch_device)
        model = AutoModelForSpeechSeq2Seq.from_pretrained(
            "hf-internal-testing/tiny-random-WhisperForConditionalGeneration"
        )
        input_features = input_features.to(torch_device)
        attention_mask = attention_mask.to(torch_device)
        model = model.to(torch_device)

        encoder = model.get_encoder()
        encoder_outputs = encoder(input_features)

        output_sequences_no_mask = model.generate(encoder_outputs=encoder_outputs)
        output_sequences_with_mask = model.generate(encoder_outputs=encoder_outputs, attention_mask=attention_mask)
        output_sequences_no_mask = output_sequences_no_mask.cpu().numpy()
        output_sequences_with_mask = output_sequences_with_mask.cpu().numpy()

        self.assertFalse(np.array_equal(output_sequences_no_mask, output_sequences_with_mask))

    def test_eos_token_id_int_and_list_greedy_search(self):
        """Test that `generate` can handle multiple EOS tokens"""
        generation_kwargs = {
            "do_sample": False,
            "num_beams": 1,
        }
        expectation = 13

        tokenizer = AutoTokenizer.from_pretrained("hf-internal-testing/tiny-random-gpt2")
        text = """Hello, my dog is cute and"""
        tokens = tokenizer(text, return_tensors="pt")
        model = AutoModelForCausalLM.from_pretrained("hf-internal-testing/tiny-random-gpt2")
        model = model.to(torch_device)
        tokens = tokens.to(torch_device)

        eos_token_id = 873
        generated_tokens = model.generate(**tokens, eos_token_id=eos_token_id, **generation_kwargs)
        self.assertTrue(expectation == len(generated_tokens[0]))

        eos_token_id = [873, 198]
        generated_tokens = model.generate(**tokens, eos_token_id=eos_token_id, **generation_kwargs)
        self.assertTrue(expectation == len(generated_tokens[0]))

    def test_generate_vision2text_conditioning(self):
        """Test that `decoder_input_ids` can be used to condition the generation in vision-to-text models"""
        pixel_values = floats_tensor((2, 3, 30, 30))
        conditioning_input = torch.tensor([[10], [10]])  # this should be the 2nd output token, after the BOS token
        model = AutoModelForVision2Seq.from_pretrained(
            "hf-internal-testing/tiny-random-VisionEncoderDecoderModel-vit-gpt2"
        )
        pixel_values = pixel_values.to(torch_device)
        model = model.to(torch_device)
        conditioning_input = conditioning_input.to(torch_device)

        # we can condition on decoder_input_ids (expected decoder input) and input_ids (which we pipe internally as
        # decoder_input_ids, if the encoder is not a model with text input)
        output_sequences_decoder_input_ids = model.generate(
            pixel_values, max_length=5, decoder_input_ids=conditioning_input
        )
        output_sequences_input_ids = model.generate(pixel_values, max_length=5, input_ids=conditioning_input)
        output_sequences_decoder_input_ids = output_sequences_decoder_input_ids.cpu().numpy()
        output_sequences_input_ids = output_sequences_input_ids.cpu().numpy()
        conditioning_input = conditioning_input.cpu().numpy()

        self.assertTrue(np.array_equal(output_sequences_decoder_input_ids, output_sequences_input_ids))
        self.assertTrue(np.array_equal(output_sequences_decoder_input_ids[:, 1:2], conditioning_input))

    @require_read_token
    @slow
    @require_torch_accelerator
    def test_cache_device_map_with_vision_layer_device_map(self):
        """
        Test that the cache device map is correctly set when the vision layer has a device map. Regression test for
        #36942
        """
        # gemma 3 uses hybrid cache, which can be compiled -> needs a device map at allocation time
        model_id = "google/gemma-3-4b-it"

        # important part of this device map: the `.layers.` pattern is NOT present in the decoder
        device_map = {
            "vision_tower.vision_model.embeddings": 0,
            "vision_tower.vision_model.encoder.layers.0": 0,
            "vision_tower.vision_model.encoder.layers.1": 0,
            "vision_tower.vision_model.encoder.layers.2": 0,
            "vision_tower.vision_model.encoder.layers.3": 0,
            "vision_tower.vision_model.encoder.layers.4": 0,
            "vision_tower.vision_model.encoder.layers.5": 0,
            "vision_tower.vision_model.encoder.layers.6": 0,
            "vision_tower.vision_model.encoder.layers.7": 0,
            "vision_tower.vision_model.encoder.layers.8": 0,
            "vision_tower.vision_model.encoder.layers.9": 0,
            "vision_tower.vision_model.encoder.layers.10": 0,
            "vision_tower.vision_model.encoder.layers.11": 0,
            "vision_tower.vision_model.encoder.layers.12": 0,
            "vision_tower.vision_model.encoder.layers.13": 0,
            "vision_tower.vision_model.encoder.layers.14": "cpu",
            "vision_tower.vision_model.encoder.layers.15": "cpu",
            "vision_tower.vision_model.encoder.layers.16": "cpu",
            "vision_tower.vision_model.encoder.layers.17": "cpu",
            "vision_tower.vision_model.encoder.layers.18": "cpu",
            "vision_tower.vision_model.encoder.layers.19": "cpu",
            "vision_tower.vision_model.encoder.layers.20": "cpu",
            "vision_tower.vision_model.encoder.layers.21": "cpu",
            "vision_tower.vision_model.encoder.layers.22": "cpu",
            "vision_tower.vision_model.encoder.layers.23": "cpu",
            "vision_tower.vision_model.encoder.layers.24": "cpu",
            "vision_tower.vision_model.encoder.layers.25": "cpu",
            "vision_tower.vision_model.encoder.layers.26": "cpu",
            "vision_tower.vision_model.post_layernorm": "cpu",
            "multi_modal_projector": "cpu",
            "language_model": "cpu",
        }

        model = AutoModelForImageTextToText.from_pretrained(model_id, device_map=device_map, dtype=torch.bfloat16)
        tokenizer = AutoTokenizer.from_pretrained(model_id)
        inputs = tokenizer(["This is a text input"], return_tensors="pt").to(model.device)

        # If the generate doesn't infer the DECODER device map correctly, this will fail
        _ = model.generate(**inputs, max_new_tokens=2, do_sample=False)

    @require_torch_accelerator
    @pytest.mark.torch_compile_test
    def test_cpu_offload_doesnt_compile(self):
        """Test that CPU offload doesn't trigger compilation"""
        tokenizer = AutoTokenizer.from_pretrained("hf-internal-testing/tiny-random-MistralForCausalLM")
        tokenized_inputs = tokenizer(["Hello world"], return_tensors="pt")
        generate_kwargs = {"max_new_tokens": 3, "cache_implementation": "static"}

        # Sanity check: if we don't specify a device map, the model will get compiled
        model_gpu = AutoModelForCausalLM.from_pretrained(
            "hf-internal-testing/tiny-random-MistralForCausalLM", device_map="auto"
        )
        input_ids = tokenized_inputs.input_ids.to(model_gpu.device)
        _ = model_gpu.generate(input_ids, **generate_kwargs)
        self.assertTrue(hasattr(model_gpu, "_compiled_call"))

        # If we specify a device map, the model will not be compiled
        # (as of April 2025, compiling with CPU offload results in a crash)
        device_map = {
            "model.embed_tokens": 0,
            "model.layers.0": 0,
            "model.layers.1": "cpu",
            "model.norm": "cpu",
            "lm_head": 0,
        }
        model_cpu = AutoModelForCausalLM.from_pretrained(
            "hf-internal-testing/tiny-random-MistralForCausalLM", device_map=device_map
        )
        input_ids = tokenized_inputs.input_ids.to(model_cpu.device)
        _ = model_cpu.generate(input_ids, **generate_kwargs)
        self.assertFalse(hasattr(model_cpu, "_compiled_call"))

    def test_custom_generate_from_argument_in_generate(self):
        """Tests that the `custom_generate` argument is used when passed to `generate`"""
        model = AutoModelForCausalLM.from_pretrained(
            "hf-internal-testing/tiny-random-MistralForCausalLM", device_map="auto"
        )
        tokenizer = AutoTokenizer.from_pretrained("hf-internal-testing/tiny-random-MistralForCausalLM")
        model_inputs = tokenizer("Hello, world!", return_tensors="pt").to(model.device)
        # Note: `transformers-community/custom_generate_example` has a custom decoding method with a `left_padding`
        # argument (int), which prepends as many pad tokens.
        gen_out = model.generate(
            **model_inputs,
            left_padding=5,
            max_new_tokens=5,
            custom_generate="transformers-community/custom_generate_example",
            trust_remote_code=True,
        )
        text_output = tokenizer.decode(gen_out[0])
        self.assertTrue(text_output.startswith("<unk><unk><unk><unk><unk>"))  # <unk> is the pad token

    def test_custom_generate_from_model_repo_with_custom_generate_code(self):
        """
        Tests that models from model repos containing custom generation code override `generate` with the custom code
        """
        model = AutoModelForCausalLM.from_pretrained(
            "transformers-community/custom_generate_example", device_map="auto", trust_remote_code=True
        )
        generate_signature = inspect.signature(model.generate)
        # `left_padding` is a custom argument, doesn't exist in the base `generate` method
        self.assertTrue(generate_signature.parameters.get("left_padding"))

    def test_custom_generate_bad_requirements(self):
        """Tests that we check the `requirements.txt` file from custom generation repos"""
        model = AutoModelForCausalLM.from_pretrained(
            "hf-internal-testing/tiny-random-MistralForCausalLM", device_map="auto"
        )
        tokenizer = AutoTokenizer.from_pretrained("hf-internal-testing/tiny-random-MistralForCausalLM")
        model_inputs = tokenizer("Hello, world!", return_tensors="pt").to(model.device)
        with self.assertRaises(ImportError):
            # Note: `transformers-community/custom_generate_bad_requirements` has a `requirements.txt` with
            # impossible requirements
            model.generate(
                **model_inputs,
                custom_generate="transformers-community/custom_generate_bad_requirements",
                trust_remote_code=True,
            )

    def test_custom_generate_requires_trust_remote_code(self):
        """Tests that `trust_remote_code` is required when using `custom_generate`"""
        # Case 1: A model from a repo containing custom generation code must be loaded with `trust_remote_code`
        with self.assertRaises(ValueError):
            AutoModelForCausalLM.from_pretrained("transformers-community/custom_generate_example", device_map="auto")

        # Case 2: Using the `custom_generate` argument in `generate` requires `trust_remote_code` if the code is not
        # local
        model = AutoModelForCausalLM.from_pretrained(
            "hf-internal-testing/tiny-random-MistralForCausalLM", device_map="auto"
        )
        tokenizer = AutoTokenizer.from_pretrained("hf-internal-testing/tiny-random-MistralForCausalLM")
        model_inputs = tokenizer("Hello, world!", return_tensors="pt").to(model.device)
        with self.assertRaises(ValueError):
            model.generate(**model_inputs, custom_generate="transformers-community/custom_generate_example")

    def test_custom_generate_local_directory(self):
        """Tests that custom_generate works with local directories containing importable relative modules"""
        with tempfile.TemporaryDirectory() as tmp_dir:
            custom_generate_dir = Path(tmp_dir) / "custom_generate"
            custom_generate_dir.mkdir()
            with open(custom_generate_dir / "generate.py", "w") as f:
                f.write("from .helper import ret_success\ndef generate(*args, **kwargs):\n    return ret_success()\n")
            with open(custom_generate_dir / "helper.py", "w") as f:
                f.write('def ret_success():\n    return "success"\n')
            model = AutoModelForCausalLM.from_pretrained(
                "hf-internal-testing/tiny-random-MistralForCausalLM", device_map="auto"
            )
            tokenizer = AutoTokenizer.from_pretrained("hf-internal-testing/tiny-random-MistralForCausalLM")
            model_inputs = tokenizer("Hello, world!", return_tensors="pt").to(model.device)
            value = model.generate(
                **model_inputs,
                custom_generate=str(tmp_dir),
                trust_remote_code=True,
            )
            assert value == "success"

    def test_custom_generate_callable(self):
        """Tests that passing a callable to `custom_generate` executes the callable decoding loop"""
        model = AutoModelForCausalLM.from_pretrained(
            "hf-internal-testing/tiny-random-MistralForCausalLM", device_map="auto"
        )
        tokenizer = AutoTokenizer.from_pretrained("hf-internal-testing/tiny-random-MistralForCausalLM")
        model_inputs = tokenizer("Hello, world!", return_tensors="pt").to(model.device)

        def custom_loop(model, input_ids, logits_processor, stopping_criteria, generation_config, **model_kwargs):
            # Check that generate() correctly prepares the stopping criteria
            assert stopping_criteria[0].max_length == input_ids.shape[1] + 3
            return "callable_success"

        value = model.generate(
            **model_inputs,
            max_new_tokens=3,
            custom_generate=custom_loop,
        )
        self.assertEqual(value, "callable_success")

    @pytest.mark.generate
    def test_generate_custom_cache_position(self):
        """
        Regression test for #39261. Tests that we can continue generating from past key values, returned from a
        previous `generate` call, without the tokens that correspond to the cached part. This is achieved by passing
        manually creating `cache_position` -- this tests that it is piped correctly.
        """
        model = AutoModelForCausalLM.from_pretrained(
            "hf-internal-testing/tiny-random-MistralForCausalLM", device_map="auto"
        )
        tokenizer = AutoTokenizer.from_pretrained("hf-internal-testing/tiny-random-MistralForCausalLM")

        model_inputs = tokenizer("Hello, world!", return_tensors="pt").to(model.device)
        generate_kwargs = {
            "use_cache": True,
            "do_sample": False,
            "return_dict_in_generate": True,
            "output_scores": True,
        }

        # Traditional way to continue generating text using kv cache
        #                 output2
        # /~~~~~~~~~~~~~~~~~~~~~~~~~~~~~~~~~~~~~~~~~~\
        #            input2
        # /~~~~~~~~~~~~~~~~~~~~~~~~\
        #      output1
        # /~~~~~~~~~~~~~~~~\
        #  input1
        # /~~~~~~\
        # IIIIIIIIOOOOOOOOOOIIIIIIIIOOOOOOOOOOOOOOOOOO
        inputs_1a = model_inputs
        outputs_1a = model.generate(**inputs_1a, **generate_kwargs, max_new_tokens=2)
        inputs_2a = {**model_inputs}
        inputs_2a["input_ids"] = torch.cat((outputs_1a.sequences, model_inputs["input_ids"]), dim=1)
        inputs_2a["attention_mask"] = torch.nn.functional.pad(
            inputs_1a["attention_mask"],
            (0, inputs_2a["input_ids"].shape[1] - inputs_1a["input_ids"].shape[1]),
            mode="constant",
            value=1,
        )
        inputs_2a["past_key_values"] = outputs_1a.past_key_values
        outputs_2a = model.generate(**inputs_2a, **generate_kwargs, max_new_tokens=2)
        # Keep only the part of the output related to the second output + last token from the first output, for future
        # comparison
        traditional_outputs = copy.deepcopy(outputs_2a)
        traditional_outputs.sequences = traditional_outputs.sequences[:, outputs_1a.sequences.shape[1] - 1 :]

        # Continue generating text using kv cache, but without providing the cached part of the input in the input_ids.
        #                    cache_position
        #                   /~~~~~~~\
        #  inputs2["attention_mask"]
        # /~~~~~~~~~~~~~~~~~~~~~~~~~\
        #      output1               output2
        # /~~~~~~~~~~~~~~~~\/~~~~~~~~~~~~~~~~~~~~~~~~~\
        #  input1             input2
        # /~~~~~~\          /~~~~~~~\
        # IIIIIIIIOOOOOOOOOOIIIIIIIIIOOOOOOOOOOOOOOOOOO
        #
        inputs_1b = model_inputs
        outputs_1b = model.generate(**inputs_1b, **generate_kwargs, max_new_tokens=2)
        inputs_2b = {**model_inputs}
        # The last output token isn't cached, so it needs to be included in the new input
        inputs_2b["input_ids"] = torch.cat((outputs_1b.sequences[:, -1:], model_inputs["input_ids"]), dim=1)
        inputs_2b["attention_mask"] = torch.nn.functional.pad(
            inputs_1b["attention_mask"],
            (0, outputs_1b.sequences.shape[1]),
            mode="constant",
            value=1,
        )
        inputs_2b["past_key_values"] = outputs_1b.past_key_values
        cache_length_1b = outputs_1b.past_key_values[0][0].shape[-2]
        inputs_2b["cache_position"] = torch.arange(
            cache_length_1b,
            cache_length_1b + inputs_2b["input_ids"].shape[1],
            dtype=torch.int64,
            device=model.device,
        )
        outputs_2b = model.generate(**inputs_2b, **generate_kwargs, max_new_tokens=2)
        incremental_outputs = outputs_2b

        # The two sets of generated text and past kv should be equal to each other
        self.assertTrue(has_similar_generate_outputs(traditional_outputs, incremental_outputs))
        for layer_idx in range(len(traditional_outputs.past_key_values)):
            for kv_idx in range(len(traditional_outputs.past_key_values[layer_idx])):
                self.assertTrue(
                    torch.allclose(
                        traditional_outputs.past_key_values[layer_idx][kv_idx],
                        incremental_outputs.past_key_values[layer_idx][kv_idx],
                    )
                )

    @pytest.mark.generate
    @parameterized.expand(
        [
            ("transformers-community/dola", {"dola_layers": "low"}),
            ("transformers-community/contrastive-search", {"penalty_alpha": 0.6, "top_k": 4}),
            (
                "transformers-community/group-beam-search",
                {
                    "do_sample": False,
                    "num_beams": 2,
                    "num_beam_groups": 2,
                    "diversity_penalty": 2.0,
                    "length_penalty": 2.0,
                },
            ),
            (
                "transformers-community/constrained-beam-search",
                {"do_sample": False, "num_beams": 2, "force_words_ids": [[167, 168, 169]]},
            ),
        ]
    )
    def test_hub_gen_strategies(self, custom_generate, extra_kwargs):
        model = AutoModelForCausalLM.from_pretrained(
            "hf-internal-testing/tiny-random-MistralForCausalLM",
            device_map=torch_device,
            attn_implementation="eager",
        ).eval()
        model_inputs = {
            "input_ids": torch.tensor([[1, 22557, 28725, 1526, 28808]], device=torch_device),
            "attention_mask": torch.tensor([[1, 1, 1, 1, 1]], device=torch_device),
        }
        # Sets generation arguments such that:
        # a) no EOS is generated, to ensure generation doesn't break early
        # b) there are at least two forward passes in the main model, to ensure the input preparation of
        #    the main model is correct
        generation_kwargs = {
            "eos_token_id": -1,  # see a)
            "max_new_tokens": 4,  # see b)
            "num_beams": 1,
            "do_sample": True,
            "output_scores": True,
            "output_logits": True,
            "output_hidden_states": True,
            "output_attentions": True,
            "return_dict_in_generate": True,
            "use_cache": True,
            "trust_remote_code": True,
            "custom_generate": custom_generate,
        }
        generation_kwargs.update(extra_kwargs)
        torch.manual_seed(0)
        output = model.generate(**generation_kwargs, **model_inputs)
        self.assertEqual(output.sequences.shape, (1, 9))


@require_torch
class TokenHealingTestCase(unittest.TestCase):
    @parameterized.expand(
        [
            ("url", 'The link is <a href="http:', 'The link is <a href="http://'),
            # aggressive_healing: "http" shouldn't be replaced with "https"
            ("aggressive_healing", 'The link is <a href="http', 'The link is <a href="http'),
            ("trailing_whitespace", "I read a book about ", "I read a book about"),
            ("nothing_to_heal", "I read a book about", "I read a book about"),
            ("single_token", "I", "I"),
            ("empty_prompt", "", ""),
        ]
    )
    def test_prompts(self, name, input, expected):
        model_name_or_path = "distilbert/distilgpt2"
        tokenizer = AutoTokenizer.from_pretrained(model_name_or_path, use_fast=True)
        completion_model = AutoModelForCausalLM.from_pretrained(
            model_name_or_path,
            device_map="auto",
            trust_remote_code=False,
            revision="main",
            use_cache=True,
        )

        """
        tokenizer.pad_token value can be empty but it is required in the latter codes
        so assigned it here with eos_token
		"""
        tokenizer.pad_token = tokenizer.eos_token

        input_ids = tokenizer(input, return_tensors="pt").input_ids.to(completion_model.device)

        healed_ids = completion_model.heal_tokens(input_ids, tokenizer=tokenizer)
        predicted = tokenizer.decode(healed_ids[0], skip_special_tokens=True)

        self.assertEqual(predicted, expected)

    def test_generate_from_inputs_embeds_with_bos_token_id_is_none(self):
        article = "Today a dragon flew over Paris."
        model = AutoModelForCausalLM.from_pretrained("hf-internal-testing/tiny-random-gpt2").to(torch_device)
        tokenizer = AutoTokenizer.from_pretrained("hf-internal-testing/tiny-random-gpt2")
        input_ids = tokenizer(article, return_tensors="pt").input_ids.to(torch_device)
        inputs_embeds = model.get_input_embeddings()(input_ids)

        model.generate(inputs_embeds=inputs_embeds, max_length=20, bos_token_id=None)

        # bos_token_id is required when no input ids nor inputs_embeds is passed
        with self.assertRaises(ValueError):
            model.generate(max_length=20, bos_token_id=None)


class TestAssistedCandidateGeneratorDifferentTokenizers(unittest.TestCase):
    def test_no_intersection(self):
        prompt = np.array([[1, 2, 3]])
        prompt_plus_new_tokens = np.array([[4, 5, 6]])
        result = AssistedCandidateGeneratorDifferentTokenizers._get_tokens_diag(prompt, prompt_plus_new_tokens)
        self.assertEqual(result, (None, None, None))

    def test_complete_overlap(self):
        prompt = np.array([[1, 2, 3]])
        prompt_plus_new_tokens = np.array([[1, 2, 3, 4, 5]])
        discrep_length, new_tokens_only, discrep_only = AssistedCandidateGeneratorDifferentTokenizers._get_tokens_diag(
            prompt, prompt_plus_new_tokens
        )
        self.assertEqual(discrep_length, 0)
        np.testing.assert_array_equal(new_tokens_only, np.array([[4, 5]]))
        np.testing.assert_array_equal(discrep_only, np.array([[]]))

    def test_partial_overlap(self):
        prompt = np.array([[1, 2, 3]])
        prompt_plus_new_tokens = np.array([[2, 3, 4, 5]])
        discrep_length, new_tokens_only, discrep_only = AssistedCandidateGeneratorDifferentTokenizers._get_tokens_diag(
            prompt, prompt_plus_new_tokens
        )
        self.assertEqual(discrep_length, 0)
        np.testing.assert_array_equal(new_tokens_only, np.array([[4, 5]]))
        np.testing.assert_array_equal(discrep_only, np.array([[]]))

    def test_no_new_tokens(self):
        prompt = np.array([[1, 2, 3]])
        prompt_plus_new_tokens = np.array([[1, 2, 3]])
        discrep_length, new_tokens_only, discrep_only = AssistedCandidateGeneratorDifferentTokenizers._get_tokens_diag(
            prompt, prompt_plus_new_tokens
        )
        self.assertEqual(discrep_length, 0)
        np.testing.assert_array_equal(new_tokens_only, np.array([[]]))
        np.testing.assert_array_equal(discrep_only, np.array([[]]))


class TestAssistedCandidateGeneratorUpdateStrategy(unittest.TestCase):
    def setUp(self):
        checkpoint = "EleutherAI/pythia-160m-deduped"
        self.assistant_model = AutoModelForCausalLM.from_pretrained(checkpoint)
        self.assistant_model.generation_config.assistant_confidence_threshold = 0.4
        self.model_kwargs = {}
        self.input_ids = torch.randint(1, 10, (1, 9))
        self.candidate_generator = AssistedCandidateGenerator(
            input_ids=self.input_ids,
            assistant_model=self.assistant_model,
            generation_config=self.assistant_model.generation_config,
            model_kwargs=self.model_kwargs,
        )
        self.candidate_generator.probs = [0.9, 0.8, 0.7, 0.6, 0.5, 0.4, 0.3, 0.2, 0.1]
        self.original_probs = self.candidate_generator.probs
        self.original_threshold = self.assistant_model.generation_config.assistant_confidence_threshold

    def assert_no_sklearn(self):
        with patch("transformers.utils.import_utils._sklearn_available", False):
            self.candidate_generator.update_candidate_strategy(self.input_ids, None, self.num_matches)
            self.assertEqual(self.candidate_generator.matches, self.original_matches)
            self.assertEqual(self.candidate_generator.probs, self.original_probs)
            self.assertEqual(
                self.assistant_model.generation_config.assistant_confidence_threshold, self.original_threshold
            )

    @parameterized.expand([(is_sklearn_available(),), (False,)])
    def test_update_candidate_strategy_no_matches_short(self, sklearn_available):
        self.original_matches = []
        self.candidate_generator.matches = self.original_matches
        self.num_matches = 0

        if sklearn_available:
            self.candidate_generator.update_candidate_strategy(self.input_ids, None, self.num_matches)
            self.assertEqual(self.candidate_generator.matches, [0])
            self.assertEqual(self.candidate_generator.probs, [0.9])
            self.assertEqual(self.assistant_model.generation_config.assistant_confidence_threshold, 0.4)
        else:
            self.assert_no_sklearn()

    @parameterized.expand([(is_sklearn_available(),), (False,)])
    def test_update_candidate_strategy_with_mix_matches_3(self, sklearn_available):
        self.original_matches = [1, 0, 1, 0, 1]
        self.candidate_generator.matches = self.original_matches
        self.num_matches = 3
        if sklearn_available:
            self.candidate_generator.update_candidate_strategy(self.input_ids, None, self.num_matches)
            self.assertEqual(self.candidate_generator.matches, [1, 0, 1, 0, 1, 1, 1, 1, 0])
            self.assertEqual(self.candidate_generator.probs, [0.9, 0.8, 0.7, 0.6, 0.5, 0.4, 0.3, 0.2, 0.1])
            self.assertEqual(self.assistant_model.generation_config.assistant_confidence_threshold, 0.2)
        else:
            self.assert_no_sklearn()

    @parameterized.expand([(is_sklearn_available(),), (False,)])
    def test_update_candidate_strategy_with_matches_4(self, sklearn_available):
        self.original_matches = [1, 1, 1, 1, 1]
        self.candidate_generator.matches = self.original_matches
        self.num_matches = 4
        if sklearn_available:
            self.candidate_generator.update_candidate_strategy(self.input_ids, None, self.num_matches)
            self.assertEqual(self.candidate_generator.matches, [1, 1, 1, 1, 1, 1, 1, 1, 1])
            self.assertEqual(self.candidate_generator.probs, [0.9, 0.8, 0.7, 0.6, 0.5, 0.4, 0.3, 0.2, 0.1])
            self.assertEqual(self.assistant_model.generation_config.assistant_confidence_threshold, 0.4)
        else:
            self.assert_no_sklearn()

    @parameterized.expand([(is_sklearn_available(),), (False,)])
    def test_update_candidate_strategy_with_matches_3(self, sklearn_available):
        self.original_matches = [1, 1, 1, 1, 1]
        self.candidate_generator.matches = self.original_matches
        self.num_matches = 3
        if sklearn_available:
            self.candidate_generator.update_candidate_strategy(self.input_ids, None, self.num_matches)
            self.assertEqual(self.candidate_generator.matches, [1, 1, 1, 1, 1, 1, 1, 1, 0])
            self.assertEqual(self.candidate_generator.probs, [0.9, 0.8, 0.7, 0.6, 0.5, 0.4, 0.3, 0.2, 0.1])
            self.assertEqual(self.assistant_model.generation_config.assistant_confidence_threshold, 0.2)
        else:
            self.assert_no_sklearn()

    @parameterized.expand([(is_sklearn_available(),), (False,)])
    def test_update_candidate_strategy_with_matches_2(self, sklearn_available):
        self.original_matches = [1, 1, 1, 1, 1]
        self.candidate_generator.matches = self.original_matches
        self.num_matches = 2
        if sklearn_available:
            self.candidate_generator.update_candidate_strategy(self.input_ids, None, self.num_matches)
            self.assertEqual(self.candidate_generator.matches, [1, 1, 1, 1, 1, 1, 1, 0])
            self.assertEqual(self.candidate_generator.probs, [0.9, 0.8, 0.7, 0.6, 0.5, 0.4, 0.3, 0.2])
            self.assertEqual(self.assistant_model.generation_config.assistant_confidence_threshold, 0.3)
        else:
            self.assert_no_sklearn()

    @parameterized.expand([(is_sklearn_available(),), (False,)])
    def test_update_candidate_strategy_with_matches_1(self, sklearn_available):
        self.original_matches = [1, 1, 1, 1, 1]
        self.candidate_generator.matches = self.original_matches
        self.num_matches = 1
        if sklearn_available:
            self.candidate_generator.update_candidate_strategy(self.input_ids, None, self.num_matches)
            self.assertEqual(self.candidate_generator.matches, [1, 1, 1, 1, 1, 1, 0])
            self.assertEqual(self.candidate_generator.probs, [0.9, 0.8, 0.7, 0.6, 0.5, 0.4, 0.3])
            self.assertEqual(self.assistant_model.generation_config.assistant_confidence_threshold, 0.4)
        else:
            self.assert_no_sklearn()


def has_similar_generate_outputs(output_1, output_2, atol=1e-5, rtol=1e-5) -> bool:
    """
    Returns a boolean indicating whether a pair of generate outputs are similar. Two `generate` call outputs are
    considered similar in the following situations:
    1. The sequences are the same
    2. The sequences are different, but the scores up to (and including) the first mismatch are nearly identical

    Args:
        output_1 (`GenerateOutput`): The first `generate` call output.
        output_2 (`GenerateOutput`): The second `generate` call output.
        atol (`float`, *optional*, defaults to 1e-5): The absolute tolerance for the scores.
        rtol (`float`, *optional*, defaults to 1e-5): The relative tolerance for the scores.

    Returns:
        A boolean indicating whether the two generate outputs are similar.
    """
    # scores doesn't include data regarding decoder input tokens
    decoder_input_length = output_1.sequences.shape[1] - len(output_1.scores)
    output_matches = output_1.sequences == output_2.sequences
    has_matching_outputs = output_matches.all()
    has_matching_scores = None
    if not has_matching_outputs:
        for batch_idx in range(output_1.sequences.shape[0]):
            batch_matches = output_matches[batch_idx]
            if batch_matches.all():
                continue
            first_mismatch_idx = batch_matches.int().argmin()  # gets the index of the first False
            first_mismatch_idx -= decoder_input_length
            output_1_first_mismatch_scores = output_1.scores[first_mismatch_idx][batch_idx]
            output_2_first_mismatch_scores = output_2.scores[first_mismatch_idx][batch_idx]
            has_matching_scores = torch.allclose(
                output_1_first_mismatch_scores, output_2_first_mismatch_scores, atol=atol, rtol=rtol
            )
            if not has_matching_scores:
                break
    return has_matching_outputs or has_matching_scores<|MERGE_RESOLUTION|>--- conflicted
+++ resolved
@@ -779,31 +779,6 @@
                     "blip2",  # overridden `generate()` for all BLIP models
                     "instructblip",
                     "instructblipvideo",
-<<<<<<< HEAD
-                    # TODO: The list is growing huge 🙃! Let's try to check if the config has any of audio/image/video token id and skip the test!
-                    # All models below: shouldn't suggest image tokens. Can be fixed by passing `suppress_ids` to candidate generator: @joaa @raushan
-                    "llava",
-                    "idefics2",
-                    "idefics3",
-                    "mllama",
-                    "paligemma",
-                    "emu3",
-                    "gotocr2",
-                    "qwen2vl",
-                    "qwen2_5_vl",
-                    "ayavision",
-                    "janus",
-                    "gemma3",
-                    "mistral3",
-                    "chameleon",
-                    "internvl",
-                    "qwen2_5omni",  # the file is named `qwen2_5_omni`, but the model class is `Qwen2_5Omni`,
-                    "lfm2vl",
-                    # All models below: shouldn't suggest audio tokens. Can be fixed by passing `suppress_ids` to candidate generator: @joaa @raushan
-                    "voxtral",
-                    "qwen2audio",
-=======
->>>>>>> cccef4be
                 ]
             ):
                 self.skipTest(reason="May fix in the future: need model-specific fixes")
