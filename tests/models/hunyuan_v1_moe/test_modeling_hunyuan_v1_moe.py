--- conflicted
+++ resolved
@@ -46,19 +46,6 @@
 
 @require_torch
 class HunYuanMoEV1ModelTest(CausalLMModelTest, unittest.TestCase):
-<<<<<<< HEAD
-    all_model_classes = (
-        (
-            HunYuanMoEV1Model,
-            HunYuanMoEV1ForCausalLM,
-            HunYuanMoEV1ForSequenceClassification,
-        )
-        if is_torch_available()
-        else ()
-    )
-    test_pruning = False
-=======
->>>>>>> 3e975acc
     test_all_params_have_gradient = False
     model_tester_class = HunYuanMoEV1ModelTester
     pipeline_model_mapping = (
