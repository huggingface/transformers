--- conflicted
+++ resolved
@@ -535,14 +535,13 @@
     def test_model_common_attributes(self):
         pass
 
-<<<<<<< HEAD
     @pytest.mark.generate
     @unittest.skip(reason="InstructBlipVideo does not support generation from no inputs")
     def test_generate_without_input_ids(self):
-=======
+        pass
+
     @unittest.skip(reason="InstructBLIP has no separate base model without a head.")
     def test_model_base_model_prefix(self):
->>>>>>> 5ee9ffe3
         pass
 
     def test_forward_signature(self):
