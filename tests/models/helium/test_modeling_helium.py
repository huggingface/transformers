--- conflicted
+++ resolved
@@ -65,11 +65,7 @@
         if is_torch_available()
         else {}
     )
-<<<<<<< HEAD
-=======
     model_tester_class = HeliumModelTester
-    test_headmasking = False
->>>>>>> 071c7b14
     test_pruning = False
     _is_stateful = True
     model_split_percents = [0.5, 0.6]
