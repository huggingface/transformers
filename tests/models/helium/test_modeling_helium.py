# Copyright 2024 The HuggingFace Inc. team. All rights reserved.
#
# Licensed under the Apache License, Version 2.0 (the "License");
# you may not use this file except in compliance with the License.
# You may obtain a copy of the License at
#
#     http://www.apache.org/licenses/LICENSE-2.0
#
# Unless required by applicable law or agreed to in writing, software
# distributed under the License is distributed on an "AS IS" BASIS,
# WITHOUT WARRANTIES OR CONDITIONS OF ANY KIND, either express or implied.
# See the License for the specific language governing permissions and
# limitations under the License.
"""Testing suite for the PyTorch Helium model."""

import unittest

from transformers import AutoModelForCausalLM, AutoTokenizer, is_torch_available
from transformers.testing_utils import (
    Expectations,
    require_read_token,
    require_torch,
    slow,
    torch_device,
)

from ...causal_lm_tester import CausalLMModelTest, CausalLMModelTester


if is_torch_available():
    import torch

    from transformers import (
        HeliumForCausalLM,
        HeliumForSequenceClassification,
        HeliumForTokenClassification,
        HeliumModel,
    )


class HeliumModelTester(CausalLMModelTester):
    if is_torch_available():
<<<<<<< HEAD
        base_model_class = HeliumModel
=======
        config_class = HeliumConfig
        base_model_class = HeliumModel
        causal_lm_class = HeliumForCausalLM
        sequence_classification_class = HeliumForSequenceClassification
        token_classification_class = HeliumForTokenClassification
>>>>>>> 869735d3


@require_torch
class HeliumModelTest(CausalLMModelTest, unittest.TestCase):
<<<<<<< HEAD
=======
    all_model_classes = (
        (HeliumModel, HeliumForCausalLM, HeliumForSequenceClassification, HeliumForTokenClassification)
        if is_torch_available()
        else ()
    )
>>>>>>> 869735d3
    pipeline_model_mapping = (
        {
            "feature-extraction": HeliumModel,
            "text-classification": HeliumForSequenceClassification,
            "token-classification": HeliumForTokenClassification,
            "text-generation": HeliumForCausalLM,
            "zero-shot": HeliumForSequenceClassification,
        }
        if is_torch_available()
        else {}
    )
<<<<<<< HEAD
    _is_stateful = True
    model_split_percents = [0.5, 0.6]

    model_tester_class = HeliumModelTester

=======
    model_tester_class = HeliumModelTester
    test_headmasking = False
    test_pruning = False
    _is_stateful = True
    model_split_percents = [0.5, 0.6]

>>>>>>> 869735d3

@slow
# @require_torch_gpu
class HeliumIntegrationTest(unittest.TestCase):
    input_text = ["Hello, today is a great day to"]

    @require_read_token
    def test_model_2b(self):
        model_id = "kyutai/helium-1-preview"
        expected_texts = Expectations(
            {
                ("rocm", (9, 5)): ["Hello, today is a great day to start a new project. I have been working on a new project for a while now, and I"],
                (None, None): ["Hello, today is a great day to start a new project. I have been working on a new project for a while now and I have"],
                ("cuda", 8): ['Hello, today is a great day to start a new project. I have been working on a new project for a while now, and I'],
            }
        )  # fmt: skip
        EXPECTED_TEXTS = expected_texts.get_expectation()

        model = AutoModelForCausalLM.from_pretrained(model_id, dtype=torch.bfloat16, revision="refs/pr/1").to(
            torch_device
        )
        tokenizer = AutoTokenizer.from_pretrained(model_id, revision="refs/pr/1")
        inputs = tokenizer(self.input_text, return_tensors="pt", padding=True).to(torch_device)

        output = model.generate(**inputs, max_new_tokens=20, do_sample=False)
        output_text = tokenizer.batch_decode(output, skip_special_tokens=True)

        self.assertEqual(output_text, EXPECTED_TEXTS)<|MERGE_RESOLUTION|>--- conflicted
+++ resolved
@@ -40,27 +40,11 @@
 
 class HeliumModelTester(CausalLMModelTester):
     if is_torch_available():
-<<<<<<< HEAD
         base_model_class = HeliumModel
-=======
-        config_class = HeliumConfig
-        base_model_class = HeliumModel
-        causal_lm_class = HeliumForCausalLM
-        sequence_classification_class = HeliumForSequenceClassification
-        token_classification_class = HeliumForTokenClassification
->>>>>>> 869735d3
 
 
 @require_torch
 class HeliumModelTest(CausalLMModelTest, unittest.TestCase):
-<<<<<<< HEAD
-=======
-    all_model_classes = (
-        (HeliumModel, HeliumForCausalLM, HeliumForSequenceClassification, HeliumForTokenClassification)
-        if is_torch_available()
-        else ()
-    )
->>>>>>> 869735d3
     pipeline_model_mapping = (
         {
             "feature-extraction": HeliumModel,
@@ -72,20 +56,11 @@
         if is_torch_available()
         else {}
     )
-<<<<<<< HEAD
     _is_stateful = True
     model_split_percents = [0.5, 0.6]
 
     model_tester_class = HeliumModelTester
-
-=======
-    model_tester_class = HeliumModelTester
-    test_headmasking = False
-    test_pruning = False
-    _is_stateful = True
-    model_split_percents = [0.5, 0.6]
-
->>>>>>> 869735d3
+    
 
 @slow
 # @require_torch_gpu
