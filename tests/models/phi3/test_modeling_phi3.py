--- conflicted
+++ resolved
@@ -103,10 +103,6 @@
         else {}
     )
 
-<<<<<<< HEAD
-    test_pruning = False
-=======
->>>>>>> 3e975acc
     model_tester_class = Phi3ModelTester
 
 
