--- conflicted
+++ resolved
@@ -66,10 +66,6 @@
         if is_torch_available()
         else {}
     )
-<<<<<<< HEAD
-    test_pruning = False
-=======
->>>>>>> 3e975acc
     fx_compatible = False
     model_tester_class = Glm4MoeModelTester
     # used in `test_torch_compile_for_training`. Skip as "Dynamic control flow in MoE"
