--- conflicted
+++ resolved
@@ -76,11 +76,6 @@
         decoder = self.get_decoder()
         decoder.save_to_dir(self.tmpdirname)
 
-<<<<<<< HEAD
-    @classmethod
-    def get_tokenizer(cls, **kwargs_init):
-        kwargs = cls.add_kwargs_tokens_map.copy()
-=======
         feature_extractor = Wav2Vec2FeatureExtractor(**feature_extractor_map)
         processor = Wav2Vec2ProcessorWithLM(
             tokenizer=self.get_tokenizer(), feature_extractor=feature_extractor, decoder=self.get_decoder()
@@ -89,9 +84,8 @@
 
     def get_tokenizer(self, **kwargs_init):
         kwargs = self.add_kwargs_tokens_map.copy()
->>>>>>> 6344371a
         kwargs.update(kwargs_init)
-        return Wav2Vec2CTCTokenizer.from_pretrained(cls.tmpdirname, **kwargs)
+        return Wav2Vec2CTCTokenizer.from_pretrained(self.tmpdirname, **kwargs)
 
     @classmethod
     def get_feature_extractor(cls, **kwargs):
