# coding=utf-8
# Copyright 2022 The HuggingFace Inc. team. All rights reserved.
#
# Licensed under the Apache License, Version 2.0 (the "License");
# you may not use this file except in compliance with the License.
# You may obtain a copy of the License at
#
#     http://www.apache.org/licenses/LICENSE-2.0
#
# Unless required by applicable law or agreed to in writing, software
# distributed under the License is distributed on an "AS IS" BASIS,
# WITHOUT WARRANTIES OR CONDITIONS OF ANY KIND, either express or implied.
# See the License for the specific language governing permissions and
# limitations under the License.
"""Testing suite for the PyTorch VideoMAE model."""

import copy
import tempfile
import unittest

import numpy as np
from huggingface_hub import hf_hub_download
from pytest import mark

from transformers import VideoMAEConfig
from transformers.models.auto import get_values
<<<<<<< HEAD
from transformers.testing_utils import (
    is_flaky,
    require_flash_attn,
    require_torch,
    require_torch_gpu,
    require_torch_sdpa,
    require_vision,
    slow,
    torch_device,
)
=======
from transformers.testing_utils import require_torch, require_vision, slow, torch_device
>>>>>>> e7337ee7
from transformers.utils import cached_property, is_torch_available, is_vision_available

from ...test_configuration_common import ConfigTester
from ...test_modeling_common import ModelTesterMixin, floats_tensor, ids_tensor
from ...test_pipeline_mixin import PipelineTesterMixin


if is_torch_available():
    import torch
    from torch import nn

    from transformers import (
        MODEL_FOR_VIDEO_CLASSIFICATION_MAPPING,
        VideoMAEForPreTraining,
        VideoMAEForVideoClassification,
        VideoMAEModel,
    )


if is_vision_available():
    from transformers import VideoMAEImageProcessor


class VideoMAEModelTester:
    def __init__(
        self,
        parent,
        batch_size=13,
        image_size=10,
        num_channels=3,
        patch_size=2,
        tubelet_size=2,
        num_frames=2,
        is_training=True,
        use_labels=True,
        hidden_size=32,
        num_hidden_layers=2,
        num_attention_heads=4,
        intermediate_size=37,
        hidden_act="gelu",
        hidden_dropout_prob=0.1,
        attention_probs_dropout_prob=0.1,
        type_sequence_label_size=10,
        initializer_range=0.02,
        mask_ratio=0.9,
        scope=None,
        attn_implementation="eager",
    ):
        self.parent = parent
        self.batch_size = batch_size
        self.image_size = image_size
        self.num_channels = num_channels
        self.patch_size = patch_size
        self.tubelet_size = tubelet_size
        self.num_frames = num_frames
        self.is_training = is_training
        self.use_labels = use_labels
        self.hidden_size = hidden_size
        self.num_hidden_layers = num_hidden_layers
        self.num_attention_heads = num_attention_heads
        self.intermediate_size = intermediate_size
        self.hidden_act = hidden_act
        self.hidden_dropout_prob = hidden_dropout_prob
        self.attention_probs_dropout_prob = attention_probs_dropout_prob
        self.type_sequence_label_size = type_sequence_label_size
        self.initializer_range = initializer_range
        self.mask_ratio = mask_ratio
        self.scope = scope
        self.attn_implementation = attn_implementation

        # in VideoMAE, the number of tokens equals num_frames/tubelet_size * num_patches per frame
        self.num_patches_per_frame = (image_size // patch_size) ** 2
        self.seq_length = (num_frames // tubelet_size) * self.num_patches_per_frame

        # use this variable to define bool_masked_pos
        self.num_masks = int(mask_ratio * self.seq_length)

    def prepare_config_and_inputs(self):
        pixel_values = floats_tensor(
            [self.batch_size, self.num_frames, self.num_channels, self.image_size, self.image_size]
        )

        labels = None
        if self.use_labels:
            labels = ids_tensor([self.batch_size], self.type_sequence_label_size)

        config = self.get_config()

        return config, pixel_values, labels

    def get_config(self):
        return VideoMAEConfig(
            image_size=self.image_size,
            patch_size=self.patch_size,
            num_channels=self.num_channels,
            num_frames=self.num_frames,
            tubelet_size=self.tubelet_size,
            hidden_size=self.hidden_size,
            num_hidden_layers=self.num_hidden_layers,
            num_attention_heads=self.num_attention_heads,
            intermediate_size=self.intermediate_size,
            hidden_act=self.hidden_act,
            hidden_dropout_prob=self.hidden_dropout_prob,
            attention_probs_dropout_prob=self.attention_probs_dropout_prob,
            is_decoder=False,
            initializer_range=self.initializer_range,
            decoder_hidden_size=self.hidden_size,
            decoder_intermediate_size=self.intermediate_size,
            decoder_num_attention_heads=self.num_attention_heads,
            decoder_num_hidden_layers=self.num_hidden_layers,
            attn_implementation=self.attn_implementation,
        )

    def create_and_check_model(self, config, pixel_values, labels):
        model = VideoMAEModel(config=config)
        model.to(torch_device)
        model.eval()
        result = model(pixel_values)
        self.parent.assertEqual(result.last_hidden_state.shape, (self.batch_size, self.seq_length, self.hidden_size))

    def create_and_check_for_pretraining(self, config, pixel_values, labels):
        model = VideoMAEForPreTraining(config)
        model.to(torch_device)
        model.eval()
        # important: each video needs to have the same number of masked patches
        # hence we define a single mask, which we then repeat for each example in the batch
        mask = torch.ones((self.num_masks,))
        mask = torch.cat([mask, torch.zeros(self.seq_length - mask.size(0))])
        bool_masked_pos = mask.expand(self.batch_size, -1).bool()

        result = model(pixel_values, bool_masked_pos)
        # model only returns predictions for masked patches
        num_masked_patches = mask.sum().item()
        decoder_num_labels = 3 * self.tubelet_size * self.patch_size**2
        self.parent.assertEqual(result.logits.shape, (self.batch_size, num_masked_patches, decoder_num_labels))

    def prepare_config_and_inputs_for_common(self):
        config_and_inputs = self.prepare_config_and_inputs()
        config, pixel_values, labels = config_and_inputs
        inputs_dict = {"pixel_values": pixel_values}
        return config, inputs_dict


@require_torch
class VideoMAEModelTest(ModelTesterMixin, PipelineTesterMixin, unittest.TestCase):
    """
    Here we also overwrite some of the tests of test_modeling_common.py, as VideoMAE does not use input_ids, inputs_embeds,
    attention_mask and seq_length.
    """

    all_model_classes = (
        (VideoMAEModel, VideoMAEForPreTraining, VideoMAEForVideoClassification) if is_torch_available() else ()
    )
    pipeline_model_mapping = (
        {"feature-extraction": VideoMAEModel, "video-classification": VideoMAEForVideoClassification}
        if is_torch_available()
        else {}
    )

    test_pruning = False
    test_torchscript = False
    test_resize_embeddings = False
    test_head_masking = False
    test_torch_exportable = True

    def setUp(self):
        self.model_tester = VideoMAEModelTester(self)
        self.config_tester = ConfigTester(self, config_class=VideoMAEConfig, has_text_modality=False, hidden_size=37)

    def _prepare_for_class(self, inputs_dict, model_class, return_labels=False):
        inputs_dict = copy.deepcopy(inputs_dict)

        if model_class == VideoMAEForPreTraining:
            # important: each video needs to have the same number of masked patches
            # hence we define a single mask, which we then repeat for each example in the batch
            mask = torch.ones((self.model_tester.num_masks,))
            mask = torch.cat([mask, torch.zeros(self.model_tester.seq_length - mask.size(0))])
            batch_size = inputs_dict["pixel_values"].shape[0]
            bool_masked_pos = mask.expand(batch_size, -1).bool()
            inputs_dict["bool_masked_pos"] = bool_masked_pos.to(torch_device)

        if return_labels:
            if model_class in [
                *get_values(MODEL_FOR_VIDEO_CLASSIFICATION_MAPPING),
            ]:
                inputs_dict["labels"] = torch.zeros(
                    self.model_tester.batch_size, dtype=torch.long, device=torch_device
                )

        return inputs_dict

    def test_config(self):
        self.config_tester.run_common_tests()

    @unittest.skip(reason="VideoMAE does not use inputs_embeds")
    def test_inputs_embeds(self):
        pass

    def test_model_get_set_embeddings(self):
        config, _ = self.model_tester.prepare_config_and_inputs_for_common()

        for model_class in self.all_model_classes:
            model = model_class(config)
            self.assertIsInstance(model.get_input_embeddings(), (nn.Module))
            x = model.get_output_embeddings()
            self.assertTrue(x is None or isinstance(x, nn.Linear))

    def test_model(self):
        config_and_inputs = self.model_tester.prepare_config_and_inputs()
        self.model_tester.create_and_check_model(*config_and_inputs)

    def test_for_pretraining(self):
        config_and_inputs = self.model_tester.prepare_config_and_inputs()
        self.model_tester.create_and_check_for_pretraining(*config_and_inputs)

    @slow
    def test_model_from_pretrained(self):
        model_name = "MCG-NJU/videomae-base"
        model = VideoMAEModel.from_pretrained(model_name)
        self.assertIsNotNone(model)

    def test_attention_outputs(self):
        if not self.has_attentions:
            self.skipTest(reason="Model does not have attentions")

        else:
            config, inputs_dict = self.model_tester.prepare_config_and_inputs_for_common()
            config.return_dict = True

            for model_class in self.all_model_classes:
                num_visible_patches = self.model_tester.seq_length - self.model_tester.num_masks
                seq_len = (
                    num_visible_patches if model_class == VideoMAEForPreTraining else self.model_tester.seq_length
                )

                inputs_dict["output_attentions"] = True
                inputs_dict["output_hidden_states"] = False
                config.return_dict = True
                model = model_class(config)
                model.to(torch_device)
                model.eval()
                with torch.no_grad():
                    outputs = model(**self._prepare_for_class(inputs_dict, model_class))
                attentions = outputs.attentions
                self.assertEqual(len(attentions), self.model_tester.num_hidden_layers)

                # check that output_attentions also work using config
                del inputs_dict["output_attentions"]
                config.output_attentions = True
                model = model_class(config)
                model.to(torch_device)
                model.eval()
                with torch.no_grad():
                    outputs = model(**self._prepare_for_class(inputs_dict, model_class))
                attentions = outputs.attentions
                self.assertEqual(len(attentions), self.model_tester.num_hidden_layers)

                self.assertListEqual(
                    list(attentions[0].shape[-3:]),
                    [self.model_tester.num_attention_heads, seq_len, seq_len],
                )
                out_len = len(outputs)

                # Check attention is always last and order is fine
                inputs_dict["output_attentions"] = True
                inputs_dict["output_hidden_states"] = True
                model = model_class(config)
                model.to(torch_device)
                model.eval()
                with torch.no_grad():
                    outputs = model(**self._prepare_for_class(inputs_dict, model_class))

                self.assertEqual(out_len + 1, len(outputs))

                self_attentions = outputs.attentions

                self.assertEqual(len(self_attentions), self.model_tester.num_hidden_layers)
                self.assertListEqual(
                    list(self_attentions[0].shape[-3:]),
                    [self.model_tester.num_attention_heads, seq_len, seq_len],
                )

    def test_hidden_states_output(self):
        def check_hidden_states_output(inputs_dict, config, model_class):
            model = model_class(config)
            model.to(torch_device)
            model.eval()

            with torch.no_grad():
                outputs = model(**self._prepare_for_class(inputs_dict, model_class))

            hidden_states = outputs.hidden_states
            expected_num_layers = self.model_tester.num_hidden_layers + 1
            self.assertEqual(len(hidden_states), expected_num_layers)

            num_visible_patches = self.model_tester.seq_length - self.model_tester.num_masks
            seq_length = num_visible_patches if model_class == VideoMAEForPreTraining else self.model_tester.seq_length

            self.assertListEqual(
                list(hidden_states[0].shape[-2:]),
                [seq_length, self.model_tester.hidden_size],
            )

        config, inputs_dict = self.model_tester.prepare_config_and_inputs_for_common()

        for model_class in self.all_model_classes:
            inputs_dict["output_hidden_states"] = True
            check_hidden_states_output(inputs_dict, config, model_class)

            # check that output_hidden_states also work using config
            del inputs_dict["output_hidden_states"]
            config.output_hidden_states = True

            check_hidden_states_output(inputs_dict, config, model_class)

    @require_flash_attn
    @require_torch_gpu
    @mark.flash_attn_test
    @slow
    @is_flaky()
    def test_flash_attn_2_inference_equivalence(self):
        if not self.has_attentions:
            self.skipTest(reason="Model architecture does not support attentions")

        for model_class in self.all_model_classes:
            if not model_class._supports_flash_attn_2:
                self.skipTest(f"{model_class.__name__} does not support Flash Attention 2")

            config, inputs_dict = self.model_tester.prepare_config_and_inputs_for_common()
            inputs_dict = self._prepare_for_class(inputs_dict, model_class)
            inputs_dict["pixel_values"] = inputs_dict["pixel_values"].to(torch.bfloat16)

            model = model_class(config)

            with tempfile.TemporaryDirectory() as tmpdirname:
                model.save_pretrained(tmpdirname)
                model_fa = model_class.from_pretrained(
                    tmpdirname, torch_dtype=torch.bfloat16, attn_implementation="flash_attention_2"
                )
                model_fa.to(torch_device)

                model = model_class.from_pretrained(tmpdirname, torch_dtype=torch.bfloat16)
                model.to(torch_device)

                outputs = model(**inputs_dict, output_hidden_states=True)
                outputs_fa = model_fa(**inputs_dict, output_hidden_states=True)

                logits = (
                    outputs.hidden_states[-1]
                    if not model.config.is_encoder_decoder
                    else outputs.decoder_hidden_states[-1]
                )
                logits_fa = (
                    outputs_fa.hidden_states[-1]
                    if not model.config.is_encoder_decoder
                    else outputs_fa.decoder_hidden_states[-1]
                )

                assert torch.allclose(logits_fa, logits, atol=4e-2, rtol=4e-2)

                # check with inference + dropout
                model.train()
                _ = model_fa(**inputs_dict)

    @unittest.skip("Not applicable for VideoMAE")
    def test_flash_attn_2_inference_equivalence_right_padding(self):
        pass


# We will verify our results on a video of eating spaghetti
# Frame indices used: [164 168 172 176 181 185 189 193 198 202 206 210 215 219 223 227]
def prepare_video():
    file = hf_hub_download(
        repo_id="hf-internal-testing/spaghetti-video", filename="eating_spaghetti.npy", repo_type="dataset"
    )
    video = np.load(file)
    return list(video)


@require_torch
@require_vision
class VideoMAEModelIntegrationTest(unittest.TestCase):
    @cached_property
    def default_image_processor(self):
        # logits were tested with a different mean and std, so we use the same here
        return (
            VideoMAEImageProcessor(image_mean=[0.5, 0.5, 0.5], image_std=[0.5, 0.5, 0.5])
            if is_vision_available()
            else None
        )

    @slow
    def test_inference_for_video_classification(self):
        model = VideoMAEForVideoClassification.from_pretrained("MCG-NJU/videomae-base-finetuned-kinetics").to(
            torch_device
        )

        image_processor = self.default_image_processor
        video = prepare_video()
        inputs = image_processor(video, return_tensors="pt").to(torch_device)

        # forward pass
        with torch.no_grad():
            outputs = model(**inputs)

        # verify the logits
        expected_shape = torch.Size((1, 400))
        self.assertEqual(outputs.logits.shape, expected_shape)

        expected_slice = torch.tensor([0.3669, -0.0688, -0.2421]).to(torch_device)

        torch.testing.assert_close(outputs.logits[0, :3], expected_slice, rtol=1e-4, atol=1e-4)

    @slow
    def test_inference_for_pretraining(self):
        model = VideoMAEForPreTraining.from_pretrained("MCG-NJU/videomae-base-short").to(torch_device)

        image_processor = self.default_image_processor
        video = prepare_video()
        inputs = image_processor(video, return_tensors="pt").to(torch_device)

        # add boolean mask, indicating which patches to mask
        local_path = hf_hub_download(repo_id="hf-internal-testing/bool-masked-pos", filename="bool_masked_pos.pt")
        inputs["bool_masked_pos"] = torch.load(local_path)

        # forward pass
        with torch.no_grad():
            outputs = model(**inputs)

        # verify the logits
        expected_shape = torch.Size([1, 1408, 1536])
        expected_slice = torch.tensor(
            [[0.7994, 0.9612, 0.8508], [0.7401, 0.8958, 0.8302], [0.5862, 0.7468, 0.7325]], device=torch_device
        )
        self.assertEqual(outputs.logits.shape, expected_shape)
        torch.testing.assert_close(outputs.logits[0, :3, :3], expected_slice, rtol=1e-4, atol=1e-4)

        # verify the loss (`config.norm_pix_loss` = `True`)
        expected_loss = torch.tensor([0.5142], device=torch_device)
        torch.testing.assert_close(outputs.loss, expected_loss, rtol=1e-4, atol=1e-4)

        # verify the loss (`config.norm_pix_loss` = `False`)
        model = VideoMAEForPreTraining.from_pretrained("MCG-NJU/videomae-base-short", norm_pix_loss=False).to(
            torch_device
        )

        with torch.no_grad():
            outputs = model(**inputs)

        expected_loss = torch.tensor(torch.tensor([0.6469]), device=torch_device)
        torch.testing.assert_close(outputs.loss, expected_loss, rtol=1e-4, atol=1e-4)<|MERGE_RESOLUTION|>--- conflicted
+++ resolved
@@ -24,7 +24,6 @@
 
 from transformers import VideoMAEConfig
 from transformers.models.auto import get_values
-<<<<<<< HEAD
 from transformers.testing_utils import (
     is_flaky,
     require_flash_attn,
@@ -35,9 +34,6 @@
     slow,
     torch_device,
 )
-=======
-from transformers.testing_utils import require_torch, require_vision, slow, torch_device
->>>>>>> e7337ee7
 from transformers.utils import cached_property, is_torch_available, is_vision_available
 
 from ...test_configuration_common import ConfigTester
