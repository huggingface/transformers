--- conflicted
+++ resolved
@@ -91,14 +91,6 @@
 
 @require_torch
 class PhimoeModelTest(CausalLMModelTest, unittest.TestCase):
-<<<<<<< HEAD
-    all_model_classes = (
-        (PhimoeModel, PhimoeForCausalLM, PhimoeForSequenceClassification) if is_torch_available() else ()
-    )
-
-    test_pruning = False
-=======
->>>>>>> 3e975acc
     test_all_params_have_gradient = False
     model_tester_class = PhimoeModelTester
     pipeline_model_mapping = (
