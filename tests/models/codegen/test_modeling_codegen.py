--- conflicted
+++ resolved
@@ -319,11 +319,6 @@
     fx_compatible = False
     test_pruning = False
     test_missing_keys = False
-<<<<<<< HEAD
-    test_model_parallel = False
-=======
-    test_head_masking = False
->>>>>>> 3e975acc
 
     # special case for DoubleHeads model
     def _prepare_for_class(self, inputs_dict, model_class, return_labels=False):
