--- conflicted
+++ resolved
@@ -165,87 +165,6 @@
         with self.assertRaises(ValueError):
             masks = processor.post_process_masks(dummy_masks, np.array(original_sizes), np.array(reshaped_input_size))
 
-<<<<<<< HEAD
-    def test_generate_crop_boxes_batched(self):
-        """Test that generate_crop_boxes handles batched inputs correctly"""
-        image_processor = self.get_image_processor()
-
-        # Create a test image
-        image1 = np.zeros((100, 100, 3), dtype=np.uint8)
-
-        points_per_side = 32
-        # Test with crops_n_layers=1
-        crop_boxes1, points_per_crop1, cropped_images1, input_labels1 = image_processor.generate_crop_boxes(
-            image1, target_size=64, crop_n_layers=1, points_per_crop=points_per_side
-        )
-
-        # Basic shape checks
-        self.assertEqual(points_per_crop1.ndim, 4)  # Should be [num_crops, batch, num_points, 2]
-        self.assertEqual(input_labels1.shape[0], points_per_crop1.shape[0])  # Same number of crops
-
-        # Convert to numpy if tensor
-        if hasattr(points_per_crop1, "numpy"):
-            points_per_crop1 = points_per_crop1.numpy()
-        if hasattr(crop_boxes1, "numpy"):
-            crop_boxes1 = crop_boxes1.numpy()
-
-        # Verify each crop's points
-        for crop_idx in range(len(crop_boxes1)):
-            crop_box = crop_boxes1[crop_idx]
-            points = points_per_crop1[crop_idx]
-
-            # Check points shape
-            self.assertEqual(points.shape[0], 1)  # batch dimension
-            self.assertEqual(points.shape[-1], 2)  # x,y coordinates
-
-            # Verify grid dimensions
-            x_coords = points[0, :, 0]  # Take first batch
-            y_coords = points[0, :, 1]
-            unique_x = np.unique(x_coords)
-            unique_y = np.unique(y_coords)
-
-            # Should have points_per_side unique coordinates in each dimension
-            self.assertEqual(len(unique_x), points_per_side)
-            self.assertEqual(len(unique_y), points_per_side)
-
-            # Total points should be points_per_side squared
-            total_points = points.size // 2
-            self.assertEqual(total_points, points_per_side * points_per_side)
-
-            # Verify points are monotonically increasing
-            sorted_x = np.sort(unique_x)
-            sorted_y = np.sort(unique_y)
-            self.assertTrue(np.all(np.diff(sorted_x) > 0))
-            self.assertTrue(np.all(np.diff(sorted_y) > 0))
-
-            # Get the actual bounds of the points
-            x_min_points = np.min(x_coords)
-            x_max_points = np.max(x_coords)
-            y_min_points = np.min(y_coords)
-            y_max_points = np.max(y_coords)
-
-            # Verify points form a regular grid
-            x_spacing = (x_max_points - x_min_points) / (points_per_side - 1)
-            y_spacing = (y_max_points - y_min_points) / (points_per_side - 1)
-
-            # Check that spacings are roughly equal (allowing for floating point imprecision)
-            x_spacings = np.diff(sorted_x)
-            y_spacings = np.diff(sorted_y)
-            self.assertTrue(np.allclose(x_spacings, x_spacing, rtol=1e-5))
-            self.assertTrue(np.allclose(y_spacings, y_spacing, rtol=1e-5))
-
-            # Verify the grid covers a reasonable portion of the crop box
-            x_min, y_min, x_max, y_max = crop_box
-            box_width = x_max - x_min
-            box_height = y_max - y_min
-
-            # Points should cover at least 60% of the crop box dimensions
-            coverage_threshold = 0.6
-            x_coverage = (x_max_points - x_min_points) / box_width
-            y_coverage = (y_max_points - y_min_points) / box_height
-            self.assertGreater(x_coverage, coverage_threshold)
-            self.assertGreater(y_coverage, coverage_threshold)
-=======
     def test_rle_encoding(self):
         """
         Test the run-length encoding function.
@@ -281,7 +200,6 @@
         self.assertEqual(len(rle), 1)
         self.assertEqual(rle[0]["size"], [2, 2])
         self.assertEqual(rle[0]["counts"], [1, 3])  # 1 zero, followed by 3 ones
->>>>>>> 1ce0e299
 
 
 @require_vision
