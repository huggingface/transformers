--- conflicted
+++ resolved
@@ -39,20 +39,9 @@
     model_id = "westlake-repl/Evolla-10B-hf"
     input_keys = ["protein_input_ids", "protein_attention_mask", "input_ids", "attention_mask"]
 
-<<<<<<< HEAD
-    def setUp(self):
-        self.tmpdirname = tempfile.mkdtemp()
-
-        processor = EvollaProcessor.from_pretrained("westlake-repl/Evolla-10B-hf", fix_mistral_regex=True)
-
-        processor.save_pretrained(self.tmpdirname)
-
-        self.input_keys = ["protein_input_ids", "protein_attention_mask", "input_ids", "attention_mask"]
-=======
     @unittest.skip("EvollaProcessor requires `messages_list` and `proteins` inputs.")
     def test_processor_with_multiple_inputs(self):
         pass
->>>>>>> a33943ec
 
     def prepare_input_and_expected_output(self):
         amino_acid_sequence = "AAAA"
@@ -154,30 +143,6 @@
         ]
         return protein_dict, message, expected_output
 
-<<<<<<< HEAD
-    def test_processor(self):
-        protein_tokenizer = self.get_protein_tokenizer()
-        tokenizer = self.get_tokenizer()
-
-        processor = EvollaProcessor(protein_tokenizer, tokenizer)
-
-        protein_dict, message, expected_output = self.prepare_input_and_expected_output()
-        inputs = processor(proteins=[protein_dict], messages_list=[message])
-
-        # check if the input is correct
-        for key, value in expected_output.items():
-            self.assertTrue(
-                torch.equal(inputs[key], value),
-                f"inputs[key] is {inputs[key]} and expected_output[key] is {value}",
-            )
-
-    def get_tokenizer(self, **kwargs):
-        if "fix_mistral_regex" not in kwargs:
-            kwargs["fix_mistral_regex"] = True
-        return AutoProcessor.from_pretrained(self.tmpdirname, **kwargs).tokenizer
-
-=======
->>>>>>> a33943ec
     def get_protein_tokenizer(self, **kwargs):
         if "fix_mistral_regex" not in kwargs:
             kwargs["fix_mistral_regex"] = True
