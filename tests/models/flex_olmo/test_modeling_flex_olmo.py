--- conflicted
+++ resolved
@@ -57,10 +57,6 @@
         if is_torch_available()
         else {}
     )
-<<<<<<< HEAD
-    test_pruning = False
-=======
->>>>>>> 3e975acc
     fx_compatible = False
     test_torchscript = False
     test_all_params_have_gradient = False
