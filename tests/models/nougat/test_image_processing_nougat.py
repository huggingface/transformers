# Copyright 2023 HuggingFace Inc.
#
# Licensed under the Apache License, Version 2.0 (the "License");
# you may not use this file except in compliance with the License.
# You may obtain a copy of the License at
#
#     http://www.apache.org/licenses/LICENSE-2.0
#
# Unless required by applicable law or agreed to in writing, software
# distributed under the License is distributed on an "AS IS" BASIS,
# WITHOUT WARRANTIES OR CONDITIONS OF ANY KIND, either express or implied.
# See the License for the specific language governing permissions and
# limitations under the License.


import unittest

import numpy as np
import requests
from datasets import load_dataset

from transformers.image_utils import SizeDict
from transformers.testing_utils import require_torch, require_vision
from transformers.utils import cached_property, is_torch_available, is_torchvision_available, is_vision_available

from ...test_image_processing_common import ImageProcessingTestMixin, prepare_image_inputs


if is_torch_available():
    import torch

if is_vision_available():
    from PIL import Image

    from transformers import NougatImageProcessor

    if is_torchvision_available():
        from transformers import NougatImageProcessorFast


class NougatImageProcessingTester:
    def __init__(
        self,
        parent,
        batch_size=7,
        num_channels=3,
        image_size=18,
        min_resolution=30,
        max_resolution=400,
        do_crop_margin=True,
        do_resize=True,
        size=None,
        do_thumbnail=True,
        do_align_long_axis: bool = False,
        do_pad=True,
        do_normalize: bool = True,
        image_mean=[0.5, 0.5, 0.5],
        image_std=[0.5, 0.5, 0.5],
    ):
        size = size if size is not None else {"height": 20, "width": 20}
        self.parent = parent
        self.batch_size = batch_size
        self.num_channels = num_channels
        self.image_size = image_size
        self.min_resolution = min_resolution
        self.max_resolution = max_resolution
        self.do_crop_margin = do_crop_margin
        self.do_resize = do_resize
        self.size = size
        self.do_thumbnail = do_thumbnail
        self.do_align_long_axis = do_align_long_axis
        self.do_pad = do_pad
        self.do_normalize = do_normalize
        self.image_mean = image_mean
        self.image_std = image_std
        self.data_format = "channels_first"
        self.input_data_format = "channels_first"

    def prepare_image_processor_dict(self):
        return {
            "do_crop_margin": self.do_crop_margin,
            "do_resize": self.do_resize,
            "size": self.size,
            "do_thumbnail": self.do_thumbnail,
            "do_align_long_axis": self.do_align_long_axis,
            "do_pad": self.do_pad,
            "do_normalize": self.do_normalize,
            "image_mean": self.image_mean,
            "image_std": self.image_std,
        }

    def expected_output_image_shape(self, images):
        return self.num_channels, self.size["height"], self.size["width"]

    def prepare_dummy_image(self):
<<<<<<< HEAD
        dataset = load_dataset("hf-internal-testing/fixtures_docvqa", split="test", trust_remote_code=True)
        image = dataset[1]["image"].convert("RGB")
=======
        revision = "ec57bf8c8b1653a209c13f6e9ee66b12df0fc2db"
        filepath = hf_hub_download(
            repo_id="hf-internal-testing/fixtures_docvqa",
            filename="nougat_pdf.png",
            repo_type="dataset",
            revision=revision,
        )
        image = Image.open(filepath).convert("RGB")
>>>>>>> 018855de
        return image

    def prepare_image_inputs(self, equal_resolution=False, numpify=False, torchify=False):
        return prepare_image_inputs(
            batch_size=self.batch_size,
            num_channels=self.num_channels,
            min_resolution=self.min_resolution,
            max_resolution=self.max_resolution,
            equal_resolution=equal_resolution,
            numpify=numpify,
            torchify=torchify,
        )


@require_torch
@require_vision
class NougatImageProcessingTest(ImageProcessingTestMixin, unittest.TestCase):
    image_processing_class = NougatImageProcessor if is_vision_available() else None
    fast_image_processing_class = NougatImageProcessorFast if is_torchvision_available() else None

    def setUp(self):
        super().setUp()
        self.image_processor_tester = NougatImageProcessingTester(self)

    @property
    def image_processor_dict(self):
        return self.image_processor_tester.prepare_image_processor_dict()

    @cached_property
    def image_processor(self):
        return self.image_processing_class(**self.image_processor_dict)

    def test_image_processor_properties(self):
        for image_processing_class in self.image_processor_list:
            image_processing = image_processing_class(**self.image_processor_dict)
            self.assertTrue(hasattr(image_processing, "do_resize"))
            self.assertTrue(hasattr(image_processing, "size"))
            self.assertTrue(hasattr(image_processing, "do_normalize"))
            self.assertTrue(hasattr(image_processing, "image_mean"))
            self.assertTrue(hasattr(image_processing, "image_std"))

    def test_image_processor_from_dict_with_kwargs(self):
        for image_processing_class in self.image_processor_list:
            image_processor = image_processing_class(**self.image_processor_dict)
            self.assertEqual(image_processor.size, {"height": 20, "width": 20})

            kwargs = dict(self.image_processor_dict)
            kwargs.pop("size", None)
            image_processor = self.image_processing_class(**kwargs, size=42)
            self.assertEqual(image_processor.size, {"height": 42, "width": 42})

    def test_expected_output(self):
        dummy_image = self.image_processor_tester.prepare_dummy_image()
        for image_processing_class in self.image_processor_list:
            image_processor = image_processing_class(**self.image_processor_dict)
            inputs = image_processor(dummy_image, return_tensors="pt")
            torch.testing.assert_close(inputs["pixel_values"].mean(), torch.tensor(-0.3935), rtol=1e-3, atol=1e-3)

    def test_crop_margin_all_white(self):
        image = np.uint8(np.ones((3, 100, 100)) * 255)
        for image_processing_class in self.image_processor_list:
            if image_processing_class == NougatImageProcessorFast:
                image = torch.from_numpy(image)
                image_processor = image_processing_class(**self.image_processor_dict)
                cropped_image = image_processor.crop_margin(image)
                self.assertTrue(torch.equal(image, cropped_image))
            else:
                image_processor = image_processing_class(**self.image_processor_dict)
                cropped_image = image_processor.crop_margin(image)
                self.assertTrue(np.array_equal(image, cropped_image))

    def test_crop_margin_centered_black_square(self):
        image = np.ones((3, 100, 100), dtype=np.uint8) * 255
        image[:, 45:55, 45:55] = 0
        expected_cropped = image[:, 45:55, 45:55]
        for image_processing_class in self.image_processor_list:
            if image_processing_class == NougatImageProcessorFast:
                image = torch.from_numpy(image)
                expected_cropped = torch.from_numpy(expected_cropped)
                image_processor = image_processing_class(**self.image_processor_dict)
                cropped_image = image_processor.crop_margin(image)
                self.assertTrue(torch.equal(expected_cropped, cropped_image))
            else:
                image_processor = image_processing_class(**self.image_processor_dict)
                cropped_image = image_processor.crop_margin(image)
                self.assertTrue(np.array_equal(expected_cropped, cropped_image))

    def test_align_long_axis_no_rotation(self):
        image = np.uint8(np.ones((3, 100, 200)) * 255)
        for image_processing_class in self.image_processor_list:
            if image_processing_class == NougatImageProcessorFast:
                image = torch.from_numpy(image)
                size = SizeDict(height=200, width=300)
                image_processor = image_processing_class(**self.image_processor_dict)
                aligned_image = image_processor.align_long_axis(image, size)
                self.assertEqual(image.shape, aligned_image.shape)
            else:
                size = {"height": 200, "width": 300}
                image_processor = image_processing_class(**self.image_processor_dict)
                aligned_image = image_processor.align_long_axis(image, size)
                self.assertEqual(image.shape, aligned_image.shape)

    def test_align_long_axis_with_rotation(self):
        image = np.uint8(np.ones((3, 200, 100)) * 255)
        for image_processing_class in self.image_processor_list:
            image_processor = image_processing_class(**self.image_processor_dict)
            if image_processing_class == NougatImageProcessorFast:
                image = torch.from_numpy(image)
                size = SizeDict(height=300, width=200)
                image_processor = image_processing_class(**self.image_processor_dict)
                aligned_image = image_processor.align_long_axis(image, size)
                self.assertEqual(torch.Size([3, 200, 100]), aligned_image.shape)
            else:
                size = {"height": 300, "width": 200}
                image_processor = image_processing_class(**self.image_processor_dict)
                aligned_image = image_processor.align_long_axis(image, size)
                self.assertEqual((3, 200, 100), aligned_image.shape)

    def test_align_long_axis_data_format(self):
        image = np.uint8(np.ones((3, 100, 200)) * 255)
        for image_processing_class in self.image_processor_list:
            if image_processing_class == NougatImageProcessorFast:
                image = torch.from_numpy(image)
                image_processor = image_processing_class(**self.image_processor_dict)
                size = SizeDict(height=200, width=300)
                aligned_image = image_processor.align_long_axis(image, size)
                self.assertEqual(torch.Size([3, 100, 200]), aligned_image.shape)
            else:
                size = {"height": 200, "width": 300}
                data_format = "channels_first"
                image_processor = image_processing_class(**self.image_processor_dict)
                aligned_image = image_processor.align_long_axis(image, size, data_format)
                self.assertEqual((3, 100, 200), aligned_image.shape)

    def prepare_dummy_np_image(self):
<<<<<<< HEAD
        dataset = load_dataset("hf-internal-testing/fixtures_got_ocr", split="train", trust_remote_code=True)
        image_pil = dataset[5]["image"].convert("RGB")
        image = np.array(image_pil)

        return np.transpose(image, (2, 0, 1))
=======
        revision = "ec57bf8c8b1653a209c13f6e9ee66b12df0fc2db"
        filepath = hf_hub_download(
            repo_id="hf-internal-testing/fixtures_docvqa",
            filename="nougat_pdf.png",
            repo_type="dataset",
            revision=revision,
        )
        image = Image.open(filepath).convert("RGB")
        return np.array(image)
>>>>>>> 018855de

    def test_crop_margin_equality_cv2_python(self):
        image = self.prepare_dummy_np_image()
        for image_processing_class in self.image_processor_list:
            if image_processing_class == NougatImageProcessorFast:
                image = torch.from_numpy(image)
                image_processor = image_processing_class(**self.image_processor_dict)
                image_cropped_python = image_processor.crop_margin(image)
                self.assertEqual(image_cropped_python.shape, torch.Size([3, 1050, 622]))
                self.assertAlmostEqual(image_cropped_python.float().mean().item(), 218.54951360179655, delta=0.001)
            else:
                image_processor = image_processing_class(**self.image_processor_dict)
                image_cropped_python = image_processor.crop_margin(image)
                self.assertEqual(image_cropped_python.shape, (3, 1050, 622))
                self.assertAlmostEqual(image_cropped_python.mean(), 218.54951360179655, delta=0.001)

    def test_call_numpy_4_channels(self):
        for image_processing_class in self.image_processor_list:
            if image_processing_class == NougatImageProcessor:
                # Test that can process images which have an arbitrary number of channels
                # Initialize image_processing
                image_processor = image_processing_class(**self.image_processor_dict)

                # create random numpy tensors
                self.image_processor_tester.num_channels = 4
                image_inputs = self.image_processor_tester.prepare_image_inputs(equal_resolution=False, numpify=True)

                # Test not batched input
                encoded_images = image_processor(
                    image_inputs[0],
                    return_tensors="pt",
                    input_data_format="channels_last",
                    image_mean=0,
                    image_std=1,
                ).pixel_values
                expected_output_image_shape = self.image_processor_tester.expected_output_image_shape(
                    [image_inputs[0]]
                )
                self.assertEqual(tuple(encoded_images.shape), (1, *expected_output_image_shape))

                # Test batched
                encoded_images = image_processor(
                    image_inputs,
                    return_tensors="pt",
                    input_data_format="channels_last",
                    image_mean=0,
                    image_std=1,
                ).pixel_values
                expected_output_image_shape = self.image_processor_tester.expected_output_image_shape(image_inputs)
                self.assertEqual(
                    tuple(encoded_images.shape), (self.image_processor_tester.batch_size, *expected_output_image_shape)
                )

    def test_slow_fast_equivalence(self):
        if not self.test_slow_image_processor or not self.test_fast_image_processor:
            self.skipTest(reason="Skipping slow/fast equivalence test")

        if self.image_processing_class is None or self.fast_image_processing_class is None:
            self.skipTest(reason="Skipping slow/fast equivalence test as one of the image processors is not defined")

        dummy_image = Image.open(
            requests.get("http://images.cocodataset.org/val2017/000000039769.jpg", stream=True).raw
        )
        image_processor_slow = self.image_processing_class(**self.image_processor_dict)
        image_processor_fast = self.fast_image_processing_class(**self.image_processor_dict)

        encoding_slow = image_processor_slow(dummy_image, return_tensors="pt")
        encoding_fast = image_processor_fast(dummy_image, return_tensors="pt")
        # Adding a larget than usual tolerance because the slow processor uses reducing_gap=2.0 during resizing.
        torch.testing.assert_close(encoding_slow.pixel_values, encoding_fast.pixel_values, atol=2e-1, rtol=0)
        self.assertLessEqual(
            torch.mean(torch.abs(encoding_slow.pixel_values - encoding_fast.pixel_values)).item(), 2e-2
        )<|MERGE_RESOLUTION|>--- conflicted
+++ resolved
@@ -17,7 +17,7 @@
 
 import numpy as np
 import requests
-from datasets import load_dataset
+from huggingface_hub import hf_hub_download
 
 from transformers.image_utils import SizeDict
 from transformers.testing_utils import require_torch, require_vision
@@ -93,10 +93,6 @@
         return self.num_channels, self.size["height"], self.size["width"]
 
     def prepare_dummy_image(self):
-<<<<<<< HEAD
-        dataset = load_dataset("hf-internal-testing/fixtures_docvqa", split="test", trust_remote_code=True)
-        image = dataset[1]["image"].convert("RGB")
-=======
         revision = "ec57bf8c8b1653a209c13f6e9ee66b12df0fc2db"
         filepath = hf_hub_download(
             repo_id="hf-internal-testing/fixtures_docvqa",
@@ -105,7 +101,6 @@
             revision=revision,
         )
         image = Image.open(filepath).convert("RGB")
->>>>>>> 018855de
         return image
 
     def prepare_image_inputs(self, equal_resolution=False, numpify=False, torchify=False):
@@ -162,7 +157,7 @@
         for image_processing_class in self.image_processor_list:
             image_processor = image_processing_class(**self.image_processor_dict)
             inputs = image_processor(dummy_image, return_tensors="pt")
-            torch.testing.assert_close(inputs["pixel_values"].mean(), torch.tensor(-0.3935), rtol=1e-3, atol=1e-3)
+            torch.testing.assert_close(inputs["pixel_values"].mean(), torch.tensor(0.4906), rtol=1e-3, atol=1e-3)
 
     def test_crop_margin_all_white(self):
         image = np.uint8(np.ones((3, 100, 100)) * 255)
@@ -241,13 +236,6 @@
                 self.assertEqual((3, 100, 200), aligned_image.shape)
 
     def prepare_dummy_np_image(self):
-<<<<<<< HEAD
-        dataset = load_dataset("hf-internal-testing/fixtures_got_ocr", split="train", trust_remote_code=True)
-        image_pil = dataset[5]["image"].convert("RGB")
-        image = np.array(image_pil)
-
-        return np.transpose(image, (2, 0, 1))
-=======
         revision = "ec57bf8c8b1653a209c13f6e9ee66b12df0fc2db"
         filepath = hf_hub_download(
             repo_id="hf-internal-testing/fixtures_docvqa",
@@ -256,8 +244,7 @@
             revision=revision,
         )
         image = Image.open(filepath).convert("RGB")
-        return np.array(image)
->>>>>>> 018855de
+        return np.array(image).transpose(2, 0, 1)
 
     def test_crop_margin_equality_cv2_python(self):
         image = self.prepare_dummy_np_image()
@@ -266,13 +253,14 @@
                 image = torch.from_numpy(image)
                 image_processor = image_processing_class(**self.image_processor_dict)
                 image_cropped_python = image_processor.crop_margin(image)
-                self.assertEqual(image_cropped_python.shape, torch.Size([3, 1050, 622]))
-                self.assertAlmostEqual(image_cropped_python.float().mean().item(), 218.54951360179655, delta=0.001)
-            else:
-                image_processor = image_processing_class(**self.image_processor_dict)
+                self.assertEqual(image_cropped_python.shape, torch.Size([3, 850, 685]))
+                self.assertAlmostEqual(image_cropped_python.float().mean().item(), 237.43881150708458, delta=0.001)
+            else:
+                image_processor = image_processing_class(**self.image_processor_dict)
+                print(image.shape)
                 image_cropped_python = image_processor.crop_margin(image)
-                self.assertEqual(image_cropped_python.shape, (3, 1050, 622))
-                self.assertAlmostEqual(image_cropped_python.mean(), 218.54951360179655, delta=0.001)
+                self.assertEqual(image_cropped_python.shape, (3, 850, 685))
+                self.assertAlmostEqual(image_cropped_python.mean(), 237.43881150708458, delta=0.001)
 
     def test_call_numpy_4_channels(self):
         for image_processing_class in self.image_processor_list:
