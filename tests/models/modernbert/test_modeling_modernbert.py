# Copyright 2020 The HuggingFace Team. All rights reserved.
#
# Licensed under the Apache License, Version 2.0 (the "License");
# you may not use this file except in compliance with the License.
# You may obtain a copy of the License at
#
#     http://www.apache.org/licenses/LICENSE-2.0
#
# Unless required by applicable law or agreed to in writing, software
# distributed under the License is distributed on an "AS IS" BASIS,
# WITHOUT WARRANTIES OR CONDITIONS OF ANY KIND, either express or implied.
# See the License for the specific language governing permissions and
# limitations under the License.
import copy
import json
import os
import tempfile
import unittest

import pytest
from packaging import version

from transformers import AutoTokenizer, ModernBertConfig, PreTrainedModel, is_torch_available
from transformers.models.auto import get_values
from transformers.testing_utils import (
    CaptureLogger,
    require_flash_attn,
    require_torch,
    require_torch_gpu,
    slow,
    torch_device,
)

from ...test_configuration_common import ConfigTester
from ...test_modeling_common import ModelTesterMixin, ids_tensor, random_attention_mask
from ...test_pipeline_mixin import PipelineTesterMixin


if is_torch_available():
    import torch

    from transformers import (
        MODEL_FOR_PRETRAINING_MAPPING,
        ModernBertForMaskedLM,
        ModernBertForMultipleChoice,
        ModernBertForQuestionAnswering,
        ModernBertForSequenceClassification,
        ModernBertForTokenClassification,
        ModernBertModel,
        logging,
    )


class ModernBertModelTester:
    def __init__(
        self,
        parent,
        batch_size=13,
        seq_length=7,
        is_training=True,
        use_input_mask=True,
        use_labels=True,
        vocab_size=99,
        pad_token_id=0,
        hidden_size=32,
        num_hidden_layers=2,
        num_attention_heads=4,
        intermediate_size=37,
        hidden_activation="gelu",
        mlp_dropout=0.0,
        attention_dropout=0.0,
        embedding_dropout=0.0,
        classifier_dropout=0.0,
        max_position_embeddings=512,
        type_vocab_size=16,
        type_sequence_label_size=2,
        initializer_range=0.02,
        num_labels=3,
        num_choices=4,
        scope=None,
    ):
        self.parent = parent
        self.batch_size = batch_size
        self.seq_length = seq_length
        self.is_training = is_training
        self.use_input_mask = use_input_mask
        self.use_labels = use_labels
        self.vocab_size = vocab_size
        self.pad_token_id = pad_token_id
        self.hidden_size = hidden_size
        self.num_hidden_layers = num_hidden_layers
        self.num_attention_heads = num_attention_heads
        self.intermediate_size = intermediate_size
        self.hidden_activation = hidden_activation
        self.mlp_dropout = mlp_dropout
        self.attention_dropout = attention_dropout
        self.embedding_dropout = embedding_dropout
        self.classifier_dropout = classifier_dropout
        self.max_position_embeddings = max_position_embeddings
        self.type_vocab_size = type_vocab_size
        self.type_sequence_label_size = type_sequence_label_size
        self.initializer_range = initializer_range
        self.num_labels = num_labels
        self.num_choices = num_choices
        self.scope = scope

    def prepare_config_and_inputs(self):
        input_ids = ids_tensor([self.batch_size, self.seq_length], self.vocab_size)

        input_mask = None
        if self.use_input_mask:
            input_mask = random_attention_mask([self.batch_size, self.seq_length])

        sequence_labels = None
        token_labels = None
        choice_labels = None
        if self.use_labels:
            sequence_labels = ids_tensor([self.batch_size], self.type_sequence_label_size)
            token_labels = ids_tensor([self.batch_size, self.seq_length], self.num_labels)
            choice_labels = ids_tensor([self.batch_size], self.num_choices)

        config = self.get_config()

        return config, input_ids, input_mask, sequence_labels, token_labels, choice_labels

    def get_config(self):
        """
        Returns a tiny configuration by default.
        """
        config = ModernBertConfig(
            vocab_size=self.vocab_size,
            pad_token_id=self.pad_token_id,
            hidden_size=self.hidden_size,
            num_hidden_layers=self.num_hidden_layers,
            num_attention_heads=self.num_attention_heads,
            intermediate_size=self.intermediate_size,
            hidden_activation=self.hidden_activation,
            mlp_dropout=self.mlp_dropout,
            attention_dropout=self.attention_dropout,
            embedding_dropout=self.embedding_dropout,
            classifier_dropout=self.classifier_dropout,
            max_position_embeddings=self.max_position_embeddings,
            type_vocab_size=self.type_vocab_size,
            is_decoder=False,
            initializer_range=self.initializer_range,
        )
        if test := os.environ.get("PYTEST_CURRENT_TEST", None):
            test_name = test.split(":")[-1].split(" ")[0]

            # If we're testing `test_retain_grad_hidden_states_attentions`, we normally get an error
            # that compilation doesn't work. Users can then set compile=False when loading the model,
            # much like here. We're testing whether it works once they've done that.

            # If we're testing `test_inputs_embeds_matches_input_ids`, then we'd like to test with `reference_compile`
            # set to False, otherwise the input_ids with compiled input embeddings will not match the inputs_embeds
            # with atol=1e-8 and rtol=1e-5
            if test_name in ("test_retain_grad_hidden_states_attentions", "test_inputs_embeds_matches_input_ids"):
                config.reference_compile = False
            # Some tests require attentions to be outputted, in that case we'll set the attention implementation to eager
            # as the others don't support outputted attentions
            if test_name in (
                "test_attention_outputs",
                "test_hidden_states_output",
                "test_retain_grad_hidden_states_attentions",
            ):
                config._attn_implementation = "eager"
        return config

    def create_and_check_model(self, config, input_ids, input_mask, sequence_labels, token_labels, choice_labels):
        model = ModernBertModel(config=config)
        model.to(torch_device)
        model.eval()
        result = model(input_ids, attention_mask=input_mask)
        result = model(input_ids)
        result = model(input_ids)
        self.parent.assertEqual(result.last_hidden_state.shape, (self.batch_size, self.seq_length, self.hidden_size))

    def create_and_check_for_masked_lm(
        self, config, input_ids, input_mask, sequence_labels, token_labels, choice_labels
    ):
        model = ModernBertForMaskedLM(config=config)
        model.to(torch_device)
        model.eval()
        result = model(input_ids, attention_mask=input_mask, labels=token_labels)
        self.parent.assertEqual(result.logits.shape, (self.batch_size, self.seq_length, self.vocab_size))

    def create_and_check_for_sequence_classification(
        self, config, input_ids, input_mask, sequence_labels, token_labels, choice_labels
    ):
        config.num_labels = self.num_labels
        model = ModernBertForSequenceClassification(config)
        model.to(torch_device)
        model.eval()
        result = model(input_ids, attention_mask=input_mask, labels=sequence_labels)
        self.parent.assertEqual(result.logits.shape, (self.batch_size, self.num_labels))

    def create_and_check_for_token_classification(
        self, config, input_ids, input_mask, sequence_labels, token_labels, choice_labels
    ):
        config.num_labels = self.num_labels
        model = ModernBertForTokenClassification(config=config)
        model.to(torch_device)
        model.eval()
        result = model(input_ids, attention_mask=input_mask, labels=token_labels)
        self.parent.assertEqual(result.logits.shape, (self.batch_size, self.seq_length, self.num_labels))

    def create_and_check_for_multiple_choice(
        self, config, input_ids, input_mask, sequence_labels, token_labels, choice_labels
    ):
        config.num_labels = self.num_labels
        model = ModernBertForMultipleChoice(config=config)
        model.to(torch_device)
        model.eval()
        multiple_choice_inputs_ids = input_ids.unsqueeze(1).expand(-1, self.num_choices, -1).contiguous()
        multiple_choice_input_mask = input_mask.unsqueeze(1).expand(-1, self.num_choices, -1).contiguous()
        result = model(
            multiple_choice_inputs_ids,
            attention_mask=multiple_choice_input_mask,
            labels=choice_labels,
        )
        self.parent.assertEqual(result.logits.shape, (self.batch_size, self.num_choices))

    def prepare_config_and_inputs_for_common(self):
        config_and_inputs = self.prepare_config_and_inputs()
        (
            config,
            input_ids,
            input_mask,
            sequence_labels,
            token_labels,
            choice_labels,
        ) = config_and_inputs
        inputs_dict = {"input_ids": input_ids, "attention_mask": input_mask}
        return config, inputs_dict


@require_torch
class ModernBertModelTest(ModelTesterMixin, PipelineTesterMixin, unittest.TestCase):
    test_torchscript = False

    all_model_classes = (
        (
            ModernBertModel,
            ModernBertForMaskedLM,
            ModernBertForSequenceClassification,
            ModernBertForTokenClassification,
            ModernBertForQuestionAnswering,
            ModernBertForMultipleChoice,
        )
        if is_torch_available()
        else ()
    )
    pipeline_model_mapping = (
        {
            "feature-extraction": ModernBertModel,
            "fill-mask": ModernBertForMaskedLM,
            "text-classification": ModernBertForSequenceClassification,
            "token-classification": ModernBertForTokenClassification,
            "zero-shot": ModernBertForSequenceClassification,
            "question-answering": ModernBertForQuestionAnswering,
        }
        if is_torch_available()
        else {}
    )
    fx_compatible = False
    test_pruning = False
    model_split_percents = [0.5, 0.8, 0.9]

    # special case for ForPreTraining model
    def _prepare_for_class(self, inputs_dict, model_class, return_labels=False):
        inputs_dict = super()._prepare_for_class(inputs_dict, model_class, return_labels=return_labels)

        if inputs_dict.get("output_attentions", False):
            inputs_dict["output_attentions"] = True

        if return_labels:
            if model_class in get_values(MODEL_FOR_PRETRAINING_MAPPING):
                inputs_dict["labels"] = torch.zeros(
                    (self.model_tester.batch_size, self.model_tester.seq_length), dtype=torch.long, device=torch_device
                )
                inputs_dict["next_sentence_label"] = torch.zeros(
                    self.model_tester.batch_size, dtype=torch.long, device=torch_device
                )
        return inputs_dict

    def setUp(self):
        self.model_tester = ModernBertModelTester(self)
        self.config_tester = ConfigTester(self, config_class=ModernBertConfig, hidden_size=37)

    def test_config(self):
        self.config_tester.run_common_tests()

    def test_model(self):
        config_and_inputs = self.model_tester.prepare_config_and_inputs()
        self.model_tester.create_and_check_model(*config_and_inputs)

<<<<<<< HEAD
    def test_initialization(self):
        config, inputs_dict = self.model_tester.prepare_config_and_inputs_for_common()

        configs_no_init = _config_zero_init(config)
        for model_class in self.all_model_classes:
            model = model_class(config=configs_no_init)
            for name, param in model.named_parameters():
                # The classifier.weight from ModernBertForSequenceClassification and ModernBertForTokenClassification
                # are initialized without `initializer_range`, so they're not set to ~0 via the _config_zero_init
                if param.requires_grad and not (
                    name == "classifier.weight"
                    and model_class
                    in [
                        ModernBertForSequenceClassification,
                        ModernBertForTokenClassification,
                        ModernBertForQuestionAnswering,
                        ModernBertForMultipleChoice,
                    ]
                ):
                    self.assertIn(
                        ((param.data.mean() * 1e9).round() / 1e9).item(),
                        [0.0, 1.0],
                        msg=f"Parameter {name} of model {model_class} seems not properly initialized",
                    )
=======
    def test_model_various_embeddings(self):
        config_and_inputs = self.model_tester.prepare_config_and_inputs()
        for type in ["absolute", "relative_key", "relative_key_query"]:
            config_and_inputs[0].position_embedding_type = type
            self.model_tester.create_and_check_model(*config_and_inputs)
>>>>>>> 9d02602f

    def test_for_masked_lm(self):
        config_and_inputs = self.model_tester.prepare_config_and_inputs()
        self.model_tester.create_and_check_for_masked_lm(*config_and_inputs)

    def test_for_sequence_classification(self):
        config_and_inputs = self.model_tester.prepare_config_and_inputs()
        self.model_tester.create_and_check_for_sequence_classification(*config_and_inputs)

    def test_for_token_classification(self):
        config_and_inputs = self.model_tester.prepare_config_and_inputs()
        self.model_tester.create_and_check_for_token_classification(*config_and_inputs)

    def test_for_multiple_choice(self):
        config_and_inputs = self.model_tester.prepare_config_and_inputs()
        self.model_tester.create_and_check_for_multiple_choice(*config_and_inputs)

    def test_for_warning_if_padding_and_no_attention_mask(self):
        (
            config,
            input_ids,
            input_mask,
            sequence_labels,
            token_labels,
            choice_labels,
        ) = self.model_tester.prepare_config_and_inputs()

        # Set pad tokens in the input_ids
        input_ids[0, 0] = config.pad_token_id

        # Check for warnings if the attention_mask is missing.
        logger = logging.get_logger("transformers.modeling_utils")
        # clear cache so we can test the warning is emitted (from `warning_once`).
        logger.warning_once.cache_clear()

        with CaptureLogger(logger) as cl:
            model = ModernBertModel(config=config)
            model.to(torch_device)
            model.eval()
            model(input_ids, attention_mask=None)
        self.assertIn("We strongly recommend passing in an `attention_mask`", cl.out)

    @unittest.skip("ModernBert doesn't use separate classes for SDPA, but a function instead.")
    def test_sdpa_can_dispatch_non_composite_models(self):
        pass

    @slow
    def test_model_from_pretrained(self):
        model_name = "google-bert/bert-base-uncased"
        model = ModernBertModel.from_pretrained(model_name)
        self.assertIsNotNone(model)

    @require_flash_attn
    @require_torch_gpu
    @pytest.mark.flash_attn_test
    @slow
    def test_flash_attn_2_inference_equivalence_right_padding(self):
        self.skipTest(reason="ModernBert flash attention does not support right padding")

    @require_flash_attn
    @require_torch_gpu
    @pytest.mark.flash_attn_test
    @slow
    def test_flash_attn_2_conversion(self):
        self.skipTest(reason="ModernBert doesn't use the ModernBertFlashAttention2 class method.")

    @pytest.mark.torch_compile_test
    def test_saved_config_excludes_reference_compile(self):
        config = ModernBertConfig(reference_compile=True)
        with tempfile.TemporaryDirectory() as tmpdirname:
            config.save_pretrained(tmpdirname)
            with open(os.path.join(tmpdirname, "config.json")) as f:
                config_dict = json.load(f)
            self.assertNotIn("reference_compile", config_dict)

    @require_flash_attn
    @require_torch_gpu
    @pytest.mark.flash_attn_test
    def test_flash_attention_dispatches_by_default(self):
        "ModernBert should dispatch to FA2 by default, not SDPA"
        config, inputs_dict = self.model_tester.prepare_config_and_inputs_for_common()
        for model_class in self.all_model_classes:
            model = model_class(config=config)
            self.assertTrue(model.config._attn_implementation == "flash_attention_2")

    # This is overloaded because the model handles padding / unpadding on its own, thus ModernBertForMultipleChoice has
    # a different hidden states shape when using FA2.
    def flash_attn_inference_equivalence(
        self, attn_implementation: str, padding_side: str, atol: float = 4e-2, rtol: float = 4e-2
    ):
        r"""
        Tests the equivalence between the eager and flash attention implementations.
        This test is only for inference and runs with `dtype=torch.bfloat16`.
        """
        if not self.has_attentions:
            self.skipTest(reason="Model architecture does not support attentions")

        # This flag is used to know if the test was skipped for all `self.all_model_classes` or not
        _has_run_at_least_one_model = False

        for model_class in self.all_model_classes:
            # Custom kernel which needs the mask interface to be properly usable on these models
            if not model_class._supports_attention_backend and not attn_implementation.startswith("flash_attention"):
                continue

            config, inputs_dict = self.model_tester.prepare_config_and_inputs_for_common()

            # flash attention variants does not always support arbitrary headim
            config = self._prepare_config_headdim(config, 16)

            # forcing the prefill size to go over sliding window size to check for SWA correctness
            if getattr(config, "sliding_window", None):
                config.sliding_window = 2

            model = model_class(config)
            if not all(
                submodel._supports_flash_attn for submodel in model.modules() if isinstance(submodel, PreTrainedModel)
            ):
                continue

            # If we end up here, at least one model class was not skipped
            _has_run_at_least_one_model = True
            with tempfile.TemporaryDirectory() as tmpdirname:
                # Save the model so we can reload with correct attention
                model.save_pretrained(tmpdirname)

                # Create first inputs without attention mask
                main_input = inputs_dict[model.main_input_name]
                # Only keep first batch sequence
                if isinstance(main_input, torch.Tensor):
                    main_input = main_input[:1]
                    # Fix the dtype
                    if torch.is_floating_point(main_input):
                        main_input = main_input.to(torch.bfloat16)
                first_inputs = {model.main_input_name: main_input, "output_hidden_states": True}
                # Some models have main input name which is different from input_ids, but require input_ids... e.g. BarkFine
                if model.main_input_name != "input_ids" and "input_ids" in inputs_dict:
                    first_inputs["input_ids"] = inputs_dict["input_ids"][:1]
                # If we have some pixel values, use them as well
                if model.main_input_name != "pixel_values" and "pixel_values" in inputs_dict:
                    # NOTE: this fixes qwen2_5_vl/omni because test break w/ pixel values
                    if "image_grid_thw" in inputs_dict:
                        continue
                    first_inputs["pixel_values"] = inputs_dict["pixel_values"][:1].to(torch.bfloat16)
                if model.config.is_encoder_decoder:
                    decoder_input_ids = inputs_dict.get("decoder_input_ids", first_inputs.get("input_ids"))
                    if decoder_input_ids is not None:
                        first_inputs["decoder_input_ids"] = decoder_input_ids[:1]

                # Create attention mask with padding
                dummy_attention_mask = inputs_dict.get("attention_mask", None)
                if dummy_attention_mask is not None:
                    dummy_attention_mask = dummy_attention_mask[:1]
                    if padding_side == "left":
                        dummy_attention_mask[:, 1:] = 1
                        dummy_attention_mask[:, 0] = 0
                    else:
                        dummy_attention_mask[:, :-1] = 1
                        dummy_attention_mask[:, -1] = 0

                # Create second inputs with attention mask and padding
                second_inputs = copy.deepcopy(first_inputs)
                if dummy_attention_mask is not None:
                    second_inputs["attention_mask"] = dummy_attention_mask
                    if model.config.is_encoder_decoder:
                        second_inputs["decoder_attention_mask"] = dummy_attention_mask

                # Use prepare for class to account for special attributes (e.g. in QnA models)
                first_inputs = self._prepare_for_class(first_inputs, model_class)
                first_inputs = {
                    k: v.to(torch_device) if isinstance(v, torch.Tensor) else v for k, v in first_inputs.items()
                }
                second_inputs = self._prepare_for_class(second_inputs, model_class)
                second_inputs = {
                    k: v.to(torch_device) if isinstance(v, torch.Tensor) else v for k, v in second_inputs.items()
                }

                model = model_class.from_pretrained(
                    tmpdirname, dtype=torch.bfloat16, attn_implementation="eager", device_map=torch_device
                )

                # First run without attention mask
                outputs = model(**first_inputs)
                retrieve_logits = model_class == ModernBertForMultipleChoice
                logits_1_eager = outputs.logits if retrieve_logits else outputs.hidden_states[-1]
                # Second run with attention mask and padding
                outputs = model(**second_inputs)
                logits_2_eager = outputs.logits if retrieve_logits else outputs.hidden_states[-1]

                # Switch to FA
                del model
                model = model_class.from_pretrained(
                    tmpdirname, dtype=torch.bfloat16, attn_implementation=attn_implementation, device_map=torch_device
                )
                outputs = model(**first_inputs)
                logits_1_fa = outputs.logits if retrieve_logits else outputs.hidden_states[-1]
                # Second run with attention mask and padding
                outputs = model(**second_inputs)
                logits_2_fa = outputs.logits if retrieve_logits else outputs.hidden_states[-1]

                # Check the results
                torch.testing.assert_close(logits_1_eager, logits_1_fa, atol=atol, rtol=rtol)
                if padding_side == "left":
                    torch.testing.assert_close(logits_2_eager[1:], logits_2_fa[1:], atol=atol, rtol=rtol)
                    # Check it can run in training mode
                    model.train()
                    _ = model(**second_inputs)
                else:
                    torch.testing.assert_close(logits_2_eager[:-1], logits_2_fa[:-1], atol=atol, rtol=rtol)

        # In this case, the test should appear as skipped, not successful
        if not _has_run_at_least_one_model:
            self.skipTest(
                f"Model architecture does not support {attn_implementation}, or setting its attention dynamically"
            )


@require_torch
class ModernBertModelIntegrationTest(unittest.TestCase):
    @slow
    def test_inference_masked_lm(self):
        if version.parse(torch.__version__) < version.parse("2.4.0"):
            self.skipTest(reason="This test requires torch >= 2.4 to run.")

        model = ModernBertForMaskedLM.from_pretrained(
            "answerdotai/ModernBERT-base", reference_compile=False, attn_implementation="sdpa"
        )
        tokenizer = AutoTokenizer.from_pretrained("answerdotai/ModernBERT-base")

        inputs = tokenizer("Hello World!", return_tensors="pt")
        with torch.no_grad():
            output = model(**inputs)[0]
        expected_shape = torch.Size((1, 5, 50368))
        self.assertEqual(output.shape, expected_shape)

        # compare the actual values for a slice.
        expected_slice = torch.tensor(
            [[[3.8387, -0.2017, 12.2839], [3.6300, 0.6869, 14.7123], [-5.1137, -3.8122, 11.9874]]]
        )
        torch.testing.assert_close(output[:, :3, :3], expected_slice, rtol=1e-4, atol=1e-4)

    @slow
    def test_inference_no_head(self):
        if version.parse(torch.__version__) < version.parse("2.4.0"):
            self.skipTest(reason="This test requires torch >= 2.4 to run.")

        model = ModernBertModel.from_pretrained(
            "answerdotai/ModernBERT-base", reference_compile=False, attn_implementation="sdpa"
        )
        tokenizer = AutoTokenizer.from_pretrained("answerdotai/ModernBERT-base")

        inputs = tokenizer("Hello World!", return_tensors="pt")
        with torch.no_grad():
            output = model(**inputs)[0]
        expected_shape = torch.Size((1, 5, 768))
        self.assertEqual(output.shape, expected_shape)

        # compare the actual values for a slice.
        expected_slice = torch.tensor(
            [[[0.3151, -0.6417, -0.7027], [-0.7834, -1.5810, 0.4576], [1.0614, -0.7268, -0.0871]]]
        )
        torch.testing.assert_close(output[:, :3, :3], expected_slice, rtol=1e-4, atol=1e-4)

    @slow
    def test_inference_token_classification(self):
        if version.parse(torch.__version__) < version.parse("2.4.0"):
            self.skipTest(reason="This test requires torch >= 2.4 to run.")

        model = ModernBertForTokenClassification.from_pretrained(
            "hf-internal-testing/tiny-random-ModernBertForTokenClassification",
            reference_compile=False,
            attn_implementation="sdpa",
        )
        tokenizer = AutoTokenizer.from_pretrained("hf-internal-testing/tiny-random-ModernBertForTokenClassification")

        inputs = tokenizer("Hello World!", return_tensors="pt")
        with torch.no_grad():
            output = model(**inputs)[0]
        expected_shape = torch.Size((1, 5, 2))
        self.assertEqual(output.shape, expected_shape)

        expected = torch.tensor(
            [[[2.0159, 4.6569], [-0.9430, 3.1595], [-3.8770, 3.2653], [1.5752, 4.5167], [-1.6939, 1.2524]]]
        )
        torch.testing.assert_close(output, expected, rtol=1e-4, atol=1e-4)

    @slow
    def test_inference_sequence_classification(self):
        if version.parse(torch.__version__) < version.parse("2.4.0"):
            self.skipTest(reason="This test requires torch >= 2.4 to run.")

        model = ModernBertForSequenceClassification.from_pretrained(
            "hf-internal-testing/tiny-random-ModernBertForSequenceClassification",
            reference_compile=False,
            attn_implementation="sdpa",
        )
        tokenizer = AutoTokenizer.from_pretrained(
            "hf-internal-testing/tiny-random-ModernBertForSequenceClassification"
        )

        inputs = tokenizer("Hello World!", return_tensors="pt")
        with torch.no_grad():
            output = model(**inputs)[0]
        expected_shape = torch.Size((1, 2))
        self.assertEqual(output.shape, expected_shape)

        expected = torch.tensor([[1.6466, 4.5662]])
        torch.testing.assert_close(output, expected, rtol=1e-4, atol=1e-4)

    @pytest.mark.torch_export_test
    @slow
    def test_export(self):
        if version.parse(torch.__version__) < version.parse("2.4.0"):
            self.skipTest(reason="This test requires torch >= 2.4 to run.")

        bert_model = "answerdotai/ModernBERT-base"
        device = "cpu"
        attn_implementation = "sdpa"
        max_length = 512

        tokenizer = AutoTokenizer.from_pretrained(bert_model)
        inputs = tokenizer(
            "the man worked as a [MASK].",
            return_tensors="pt",
            padding="max_length",
            max_length=max_length,
        )

        model = ModernBertForMaskedLM.from_pretrained(
            bert_model,
            device_map=device,
            attn_implementation=attn_implementation,
        )

        logits = model(**inputs).logits
        eg_predicted_mask = tokenizer.decode(logits[0, 6].topk(5).indices)
        self.assertEqual(eg_predicted_mask.split(), ["lawyer", "mechanic", "teacher", "doctor", "waiter"])

        exported_program = torch.export.export(
            model,
            args=(inputs["input_ids"],),
            kwargs={"attention_mask": inputs["attention_mask"]},
            strict=True,
        )

        result = exported_program.module().forward(inputs["input_ids"], inputs["attention_mask"])
        ep_predicted_mask = tokenizer.decode(result.logits[0, 6].topk(5).indices)
        self.assertEqual(eg_predicted_mask, ep_predicted_mask)

    @slow
    def test_inference_multiple_choice(self):
        if version.parse(torch.__version__) < version.parse("2.4.0"):
            self.skipTest(reason="This test requires torch >= 2.4 to run.")

        tokenizer = AutoTokenizer.from_pretrained("answerdotai/ModernBERT-base")
        model = (
            ModernBertForMultipleChoice.from_pretrained(
                "netique/ModernBertForMultipleChoice",
                reference_compile=False,
                attn_implementation="sdpa",
            )
            .eval()
            .to(torch_device)
        )

        prompt = "In Italy, pizza served in formal settings, such as at a restaurant, is presented unsliced."
        choices = [
            "It is eaten with a fork and a knife.",
            "It is eaten while held in the hand.",
            "It also walks on the sidewalks.",
            "It is a common drink.",
        ]
        labels = torch.tensor([0], device=torch_device)

        encoding = tokenizer([prompt for _ in choices], choices, return_tensors="pt", padding=True)
        outputs = model(**{k: v.unsqueeze(0).to(torch_device) for k, v in encoding.items()}, labels=labels)

        expected_logits = torch.tensor([[0.1973, 0.2041, 0.1835, 0.1896]])
        logits = outputs.logits.to("cpu")

        self.assertTrue(
            torch.allclose(logits, expected_logits, atol=1e-4, rtol=1e-4),
            f"Logits: {logits.tolist()}\nExpected: {expected_logits.tolist()}",
        )<|MERGE_RESOLUTION|>--- conflicted
+++ resolved
@@ -294,39 +294,6 @@
         config_and_inputs = self.model_tester.prepare_config_and_inputs()
         self.model_tester.create_and_check_model(*config_and_inputs)
 
-<<<<<<< HEAD
-    def test_initialization(self):
-        config, inputs_dict = self.model_tester.prepare_config_and_inputs_for_common()
-
-        configs_no_init = _config_zero_init(config)
-        for model_class in self.all_model_classes:
-            model = model_class(config=configs_no_init)
-            for name, param in model.named_parameters():
-                # The classifier.weight from ModernBertForSequenceClassification and ModernBertForTokenClassification
-                # are initialized without `initializer_range`, so they're not set to ~0 via the _config_zero_init
-                if param.requires_grad and not (
-                    name == "classifier.weight"
-                    and model_class
-                    in [
-                        ModernBertForSequenceClassification,
-                        ModernBertForTokenClassification,
-                        ModernBertForQuestionAnswering,
-                        ModernBertForMultipleChoice,
-                    ]
-                ):
-                    self.assertIn(
-                        ((param.data.mean() * 1e9).round() / 1e9).item(),
-                        [0.0, 1.0],
-                        msg=f"Parameter {name} of model {model_class} seems not properly initialized",
-                    )
-=======
-    def test_model_various_embeddings(self):
-        config_and_inputs = self.model_tester.prepare_config_and_inputs()
-        for type in ["absolute", "relative_key", "relative_key_query"]:
-            config_and_inputs[0].position_embedding_type = type
-            self.model_tester.create_and_check_model(*config_and_inputs)
->>>>>>> 9d02602f
-
     def test_for_masked_lm(self):
         config_and_inputs = self.model_tester.prepare_config_and_inputs()
         self.model_tester.create_and_check_for_masked_lm(*config_and_inputs)
