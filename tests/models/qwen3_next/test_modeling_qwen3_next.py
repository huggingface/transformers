# coding=utf-8
# Copyright 2025 The Qwen team, Alibaba Group and the HuggingFace Inc. team. All rights reserved.
#
# Licensed under the Apache License, Version 2.0 (the "License");
# you may not use this file except in compliance with the License.
# You may obtain a copy of the License at
#
#     http://www.apache.org/licenses/LICENSE-2.0
#
# Unless required by applicable law or agreed to in writing, software
# distributed under the License is distributed on an "AS IS" BASIS,
# WITHOUT WARRANTIES OR CONDITIONS OF ANY KIND, either express or implied.
# See the License for the specific language governing permissions and
# limitations under the License.

import copy
import tempfile
import unittest

import pytest
from parameterized import parameterized

from transformers import is_torch_available
from transformers.testing_utils import require_torch, require_torch_multi_gpu, slow, torch_device


if is_torch_available():
    import torch

    from transformers import (
        Qwen3NextForCausalLM,
        Qwen3NextForQuestionAnswering,
        Qwen3NextForSequenceClassification,
        Qwen3NextForTokenClassification,
        Qwen3NextModel,
    )
    from transformers.models.qwen3_next.modeling_qwen3_next import Qwen3NextDynamicCache

from ...causal_lm_tester import CausalLMModelTest, CausalLMModelTester
from ...generation.test_utils import has_similar_generate_outputs
from ...test_modeling_common import (
    TEST_EAGER_MATCHES_SDPA_INFERENCE_PARAMETERIZATION,
    _config_zero_init,
    _test_eager_matches_sdpa_inference,
)


class Qwen3NextModelTester(CausalLMModelTester):
    if is_torch_available():
        base_model_class = Qwen3NextModel

    def __init__(self, parent):
        super().__init__(parent=parent)
        self.layer_types = ["linear_attention", "full_attention"]
        self.linear_conv_kernel_dim = 2
        self.linear_key_head_dim = 16
        self.linear_value_head_dim = 16
        self.linear_num_key_heads = 4
        self.linear_num_value_heads = 8


@require_torch
class Qwen3NextModelTest(CausalLMModelTest, unittest.TestCase):
    pipeline_model_mapping = (
        {
            "feature-extraction": Qwen3NextModel,
            "text-classification": Qwen3NextForSequenceClassification,
            "token-classification": Qwen3NextForTokenClassification,
            "text-generation": Qwen3NextForCausalLM,
            "question-answering": Qwen3NextForQuestionAnswering,
        }
        if is_torch_available()
        else {}
    )

<<<<<<< HEAD
    test_pruning = False
=======
>>>>>>> 3e975acc
    model_tester_class = Qwen3NextModelTester

    def _check_past_key_values_for_generate(self, batch_size, decoder_past_key_values, cache_length, config):
        "Qwen3-Next has a special Cache as it alternates with gated deltanet layers"
        self.assertIsInstance(decoder_past_key_values, Qwen3NextDynamicCache)

        # (batch, head, seq_length, head_features)
        expected_shape = (
            batch_size,
            config.num_key_value_heads if hasattr(config, "num_key_value_heads") else config.num_attention_heads,
            cache_length,
            config.hidden_size // config.num_attention_heads,
        )

        attention_layer_indices = decoder_past_key_values.transformer_layers
        self.assertListEqual(
            [decoder_past_key_values.key_cache[idx].shape for idx in attention_layer_indices],
            [expected_shape] * len(attention_layer_indices),
        )
        self.assertListEqual(
            [decoder_past_key_values.value_cache[idx].shape for idx in attention_layer_indices],
            [expected_shape] * len(attention_layer_indices),
        )

    @pytest.mark.generate
    def test_past_key_values_format(self):
        "Needs to be overwritten as Qwen3-Next alternates between attention layers and gated deltanet layers."
        for model_class in self.all_generative_model_classes:
            config, inputs = self.model_tester.prepare_config_and_inputs_for_common()

            model = model_class(config).to(torch_device)
            model = model.eval()
            if "use_cache" not in inputs:
                inputs["use_cache"] = True
            outputs = model(**inputs)

            past_kv = outputs["past_key_values"]

            num_query_attention_heads = config.num_attention_heads
            embed_dim = config.hidden_size
            per_head_embed_dim = embed_dim // num_query_attention_heads
            num_key_value_heads = getattr(config, "num_key_value_heads", num_query_attention_heads)

            batch_size, seq_length = inputs["input_ids"].shape[:2]
            default_self_attention_shape = (batch_size, num_key_value_heads, seq_length, per_head_embed_dim)

            num_cache_decoder_layers = len(past_kv)
            self.assertEqual(num_cache_decoder_layers, config.num_hidden_layers)

            for i in range(config.num_hidden_layers):
                if config.layer_types[i] == "full_attention":
                    self_attention_layer_keys = past_kv.key_cache[i]
                    self_attention_layer_values = past_kv.value_cache[i]
                    self.assertEqual(self_attention_layer_keys.shape, default_self_attention_shape)
                    self.assertEqual(self_attention_layer_values.shape, default_self_attention_shape)

    @pytest.mark.generate
    def test_generate_continue_from_past_key_values(self):
        "Needs to be overwritten as Qwen3-Next has non-standard cache."
        # Tests that we can continue generating from past key values, returned from a previous `generate` call
        for model_class in self.all_generative_model_classes:
            config, inputs = self.model_tester.prepare_config_and_inputs_for_common()
            model = model_class(config).to(torch_device)
            model.eval()

            generate_kwargs = {
                "pad_token_id": -1,
                "eos_token_id": -1,
                "forced_eos_token_id": None,
                "encoder_no_repeat_ngram_size": 0,
                "use_cache": True,
                "do_sample": False,
                "return_dict_in_generate": True,
                "output_scores": True,
            }

            # Traditional way of generating text, with `return_dict_in_generate` to return the past key values
            outputs = model.generate(**inputs, **generate_kwargs, max_new_tokens=4)
            # Let's generate again, but passing the past key values in between (3 + 1 = 4 tokens). Note that the
            # inputs may need to be tweaked across `generate` calls (like the attention mask).
            outputs_cached = model.generate(**inputs, **generate_kwargs, max_new_tokens=3)

            # Continue from the tokens generated above, preparing the inputs accordingly
            inputs["past_key_values"] = outputs_cached.past_key_values
            new_attention_len = outputs_cached.sequences.shape[-1]

            inputs["input_ids"] = outputs_cached.sequences
            if "attention_mask" in inputs:
                inputs["attention_mask"] = torch.nn.functional.pad(
                    inputs["attention_mask"],
                    (0, new_attention_len - inputs["attention_mask"].shape[1]),
                    mode="constant",
                    value=1,
                )
            first_caches_scores = outputs_cached.scores
            outputs_cached = model.generate(**inputs, **generate_kwargs, max_new_tokens=1)
            full_cached_scores = first_caches_scores + outputs_cached.scores
            outputs_cached.scores = full_cached_scores

            # The two sets of generated text and past kv should be equal to each other
            self.assertTrue(has_similar_generate_outputs(outputs, outputs_cached))
            for layer_idx in range(len(outputs_cached.past_key_values)):
                for kv_idx in range(len(outputs_cached.past_key_values[layer_idx])):
                    # Diff with the main test: we need to skip layers where it stays None
                    if outputs.past_key_values[layer_idx][kv_idx] is not None:
                        self.assertTrue(
                            torch.allclose(
                                outputs.past_key_values[layer_idx][kv_idx],
                                outputs_cached.past_key_values[layer_idx][kv_idx],
                            )
                        )

    @pytest.mark.generate
    def test_generate_continue_from_inputs_embeds(self):
        "Needs to be overwritten as Qwen3-Next has non-standard cache."
        for model_class in self.all_generative_model_classes:
            config, inputs_dict = self.prepare_config_and_inputs_for_generate()
            model = model_class(config).to(torch_device).eval()
            input_ids = inputs_dict.pop("input_ids")
            model.generation_config.pad_token_id = model.generation_config.eos_token_id = -1
            model.generation_config.forced_eos_token_id = None
            model.config.is_decoder = True
            model.generation_config.use_cache = True

            generation_kwargs = {
                "return_dict_in_generate": True,
                "do_sample": False,
            }

            # Traditional way of generating text, with `return_dict_in_generate` to return the past key values.
            input_embeds = model.get_input_embeddings()(input_ids)
            outputs = model.generate(inputs_embeds=input_embeds, max_new_tokens=4, **generation_kwargs)

            # Let's generate again, but passing the past key values in between (3 + 1 = 4 tokens)
            initial_output = model.generate(inputs_embeds=input_embeds, max_new_tokens=3, **generation_kwargs)
            continued_embeds = torch.cat([input_embeds, model.get_input_embeddings()(initial_output.sequences)], dim=1)
            cached_output = model.generate(
                inputs_embeds=continued_embeds,
                max_new_tokens=1,
                past_key_values=initial_output.past_key_values,
                **generation_kwargs,
            )

            # Combine the (3 + 1) generated tokens and verify it matches with full generation.
            combined_output_sequences = torch.concat([initial_output.sequences, cached_output.sequences], axis=1)
            self.assertListEqual(outputs.sequences.tolist(), combined_output_sequences.tolist())
            # The two sets of past kv should be equal to each other
            for layer_idx in range(len(cached_output.past_key_values)):
                for kv_idx in range(len(cached_output.past_key_values[layer_idx])):
                    # Diff with the main test: we need to skip layers where it stays None
                    if outputs.past_key_values[layer_idx][kv_idx] is not None:
                        self.assertTrue(
                            torch.allclose(
                                outputs.past_key_values[layer_idx][kv_idx],
                                cached_output.past_key_values[layer_idx][kv_idx],
                            )
                        )

    def test_attention_outputs(self):
        "Needs to be overwritten as Qwen3-Next alternates between attention layers and gated deltanet layers."
        config, inputs_dict = self.model_tester.prepare_config_and_inputs_for_common()
        config.return_dict = True
        # force eager attention to support output attentions
        config._attn_implementation = "eager"
        seq_len = getattr(self.model_tester, "seq_length", None)

        for model_class in self.all_model_classes:
            inputs_dict["output_attentions"] = True
            inputs_dict["output_hidden_states"] = False
            config.return_dict = True
            model = model_class._from_config(config, attn_implementation="eager")
            config = model.config
            model.to(torch_device)
            model.eval()
            with torch.no_grad():
                outputs = model(**self._prepare_for_class(inputs_dict, model_class))
            attentions = outputs.attentions
            self.assertEqual(len(attentions), sum(layer == "full_attention" for layer in config.layer_types))

            # check that output_attentions also work using config
            del inputs_dict["output_attentions"]
            config.output_attentions = True
            model = model_class(config)
            model.to(torch_device)
            model.eval()
            with torch.no_grad():
                outputs = model(**self._prepare_for_class(inputs_dict, model_class))
            attentions = outputs.attentions
            self.assertEqual(len(attentions), sum(layer == "full_attention" for layer in config.layer_types))
            self.assertListEqual(list(attentions[0].shape[-3:]), [config.num_attention_heads, seq_len, seq_len])
            out_len = len(outputs)

            # Check attention is always last and order is fine
            inputs_dict["output_attentions"] = True
            inputs_dict["output_hidden_states"] = True
            model = model_class(config)
            model.to(torch_device)
            model.eval()
            with torch.no_grad():
                outputs = model(**self._prepare_for_class(inputs_dict, model_class))
                self_attentions = outputs.attentions

            self.assertEqual(out_len + 1, len(outputs))
            self.assertEqual(len(self_attentions), sum(layer == "full_attention" for layer in config.layer_types))
            self.assertListEqual(list(self_attentions[0].shape[-3:]), [config.num_attention_heads, seq_len, seq_len])

    def test_initialization(self):
        "Some parameters need to be skipped."
        config, inputs_dict = self.model_tester.prepare_config_and_inputs_for_common()

        configs_no_init = _config_zero_init(config)
        for model_class in self.all_model_classes:
            model = model_class(config=copy.deepcopy(configs_no_init))
            for name, param in model.named_parameters():
                if param.requires_grad:
                    # this one need to be skipped, it's initialized as log(uniform(0, 16))
                    if "A_log" in name:
                        continue
                    self.assertIn(
                        ((param.data.mean() * 1e9).round() / 1e9).item(),
                        [0.0, 1.0],
                        msg=f"Parameter {name} of model {model_class} seems not properly initialized",
                    )

    @parameterized.expand(TEST_EAGER_MATCHES_SDPA_INFERENCE_PARAMETERIZATION)
    def test_eager_matches_sdpa_inference(
        self,
        name,
        dtype,
        padding_side,
        use_attention_mask,
        output_attentions,
        enable_kernels,
    ):
        """
        We need to overwrite this without the fp16 part of the dtype, because the slow path `torch_chunk_gated_delta_rule`
        is not robust enough (flaky test) in fp16 due to upscaling in fp32 and then downscaling to fp16 at the end
        """
        if dtype == "fp16":
            self.skipTest("Not robust in fp16")
        _test_eager_matches_sdpa_inference(
            self,
            name,
            dtype,
            padding_side,
            use_attention_mask,
            output_attentions,
            enable_kernels,
        )

    @unittest.skip("The specific cache format cannot be instantiated from dp/ddp data.")
    def test_multi_gpu_data_parallel_forward(self):
        pass

    @require_torch_multi_gpu
    def test_can_use_device_map(self):
        """
        Test that this model can be dispatched on multiple gpus. It's not obvious as the Cache is not standard,
        ant each layer need to use the correct device on which it reside (i.e. it needs to be lazy initialized).
        """
        for model_class in self.all_generative_model_classes:
            config, inputs_dict = self.prepare_config_and_inputs_for_generate()
            inputs_dict = {k: v.to(0) if isinstance(v, torch.Tensor) else v for k, v in inputs_dict.items()}
            # We want the linear attention layer to reside on device 1 with the device map (i.e. not the first/default device),
            # to check if cache initialization is on the correct device
            config.layer_types = ["full_attention", "linear_attention"]
            model = model_class(config).eval()

            with tempfile.TemporaryDirectory() as tmpdirname:
                model.save_pretrained(tmpdirname)
                del model
                model = model_class.from_pretrained(
                    tmpdirname,
                    device_map={
                        "lm_head": 0,
                        "model.embed_tokens": 0,
                        "model.norm": 0,
                        "model.layers.0": 0,
                        "model.layers.1": 1,
                    },
                )

                # Check that we indeed use 2 different devices for each layer
                self.assertTrue({param.device for param in model.model.layers[0].parameters()} == {torch.device(0)})
                self.assertTrue({param.device for param in model.model.layers[1].parameters()} == {torch.device(1)})

                # This should not crash
                _ = model.generate(**inputs_dict, max_new_tokens=5, min_new_tokens=5)


@slow
class Qwen3NextIntegrationTest(unittest.TestCase):
    pass<|MERGE_RESOLUTION|>--- conflicted
+++ resolved
@@ -73,10 +73,6 @@
         else {}
     )
 
-<<<<<<< HEAD
-    test_pruning = False
-=======
->>>>>>> 3e975acc
     model_tester_class = Qwen3NextModelTester
 
     def _check_past_key_values_for_generate(self, batch_size, decoder_past_key_values, cache_length, config):
