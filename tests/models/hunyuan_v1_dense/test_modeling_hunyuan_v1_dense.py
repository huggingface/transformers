# Copyright (C) 2024 THL A29 Limited, a Tencent company and The HuggingFace Inc. team. All rights reserved.
#
# Licensed under the Apache License, Version 2.0 (the "License");
# you may not use this file except in compliance with the License.
# You may obtain a copy of the License at
#
#     http://www.apache.org/licenses/LICENSE-2.0
#
# Unless required by applicable law or agreed to in writing, software
# distributed under the License is distributed on an "AS IS" BASIS,
# WITHOUT WARRANTIES OR CONDITIONS OF ANY KIND, either express or implied.
# See the License for the specific language governing permissions and
# limitations under the License.
"""Testing suite for the PyTorch HunYuanDenseV1 model."""

import unittest

from parameterized import parameterized

from transformers import is_torch_available
from transformers.testing_utils import (
    cleanup,
    require_torch,
    slow,
    torch_device,
)


if is_torch_available():
    from transformers import (
        HunYuanDenseV1ForCausalLM,
        HunYuanDenseV1ForSequenceClassification,
        HunYuanDenseV1Model,
    )
from ...causal_lm_tester import CausalLMModelTest, CausalLMModelTester


class HunYuanDenseV1ModelTester(CausalLMModelTester):
    if is_torch_available():
        base_model_class = HunYuanDenseV1Model


@require_torch
class HunYuanDenseV1ModelTest(CausalLMModelTest, unittest.TestCase):
<<<<<<< HEAD
    all_model_classes = (
        (
            HunYuanDenseV1Model,
            HunYuanDenseV1ForCausalLM,
            HunYuanDenseV1ForSequenceClassification,
        )
        if is_torch_available()
        else ()
    )
    test_pruning = False
=======
>>>>>>> 3e975acc
    model_tester_class = HunYuanDenseV1ModelTester
    pipeline_model_mapping = (
        {
            "feature-extraction": HunYuanDenseV1Model,
            "text-generation": HunYuanDenseV1ForCausalLM,
            "text-classification": HunYuanDenseV1ForSequenceClassification,
        }
        if is_torch_available()
        else {}
    )

    def is_pipeline_test_to_skip(
        self,
        pipeline_test_case_name,
        config_class,
        model_architecture,
        tokenizer_name,
        image_processor_name,
        feature_extractor_name,
        processor_name,
    ):
        return True

    @unittest.skip("HunYuanDenseV1's RoPE has custom parameterization")
    def test_model_rope_scaling_frequencies(self):
        pass

    @parameterized.expand([("linear",), ("dynamic",), ("yarn",)])
    @unittest.skip("HunYuanDenseV1's RoPE has custom parameterization")
    def test_model_rope_scaling_from_config(self, scaling_type):
        pass


@require_torch
class HunYuanDenseV1IntegrationTest(unittest.TestCase):
    def setUp(self):
        cleanup(torch_device, gc_collect=True)

    def tearDown(self):
        cleanup(torch_device, gc_collect=True)

    @slow
    def test_model_generation(self):
        # TODO Need new Dense Model
        return True<|MERGE_RESOLUTION|>--- conflicted
+++ resolved
@@ -1,4 +1,4 @@
-# Copyright (C) 2024 THL A29 Limited, a Tencent company and The HuggingFace Inc. team. All rights reserved.
+# Copyright 2025 The HuggingFace Inc. team. All rights reserved.
 #
 # Licensed under the Apache License, Version 2.0 (the "License");
 # you may not use this file except in compliance with the License.
@@ -11,92 +11,809 @@
 # WITHOUT WARRANTIES OR CONDITIONS OF ANY KIND, either express or implied.
 # See the License for the specific language governing permissions and
 # limitations under the License.
-"""Testing suite for the PyTorch HunYuanDenseV1 model."""
-
+"""Testing suite for the PyTorch Gemma3 model."""
+
+import logging
+import tempfile
 import unittest
 
+import pytest
 from parameterized import parameterized
 
-from transformers import is_torch_available
+from transformers import (
+    AutoModelForCausalLM,
+    AutoTokenizer,
+    Gemma3Config,
+    Gemma3TextConfig,
+    is_torch_available,
+)
 from transformers.testing_utils import (
+    Expectations,
     cleanup,
+    is_flash_attn_2_available,
+    require_deterministic_for_xpu,
+    require_flash_attn,
+    require_read_token,
     require_torch,
+    require_torch_accelerator,
+    require_torch_large_accelerator,
     slow,
     torch_device,
 )
 
+from ...causal_lm_tester import CausalLMModelTest, CausalLMModelTester
+from ...generation.test_utils import GenerationTesterMixin
+from ...test_configuration_common import ConfigTester
+from ...test_modeling_common import ModelTesterMixin, floats_tensor, ids_tensor
+
 
 if is_torch_available():
+    import torch
+
     from transformers import (
-        HunYuanDenseV1ForCausalLM,
-        HunYuanDenseV1ForSequenceClassification,
-        HunYuanDenseV1Model,
+        Gemma3ForCausalLM,
+        Gemma3ForConditionalGeneration,
+        Gemma3ForSequenceClassification,
+        Gemma3Model,
+        Gemma3Processor,
+        Gemma3TextForSequenceClassification,
+        Gemma3TextModel,
     )
-from ...causal_lm_tester import CausalLMModelTest, CausalLMModelTester
-
-
-class HunYuanDenseV1ModelTester(CausalLMModelTester):
+    from transformers.pytorch_utils import is_torch_greater_or_equal
+
+
+class Gemma3TextModelTester(CausalLMModelTester):
     if is_torch_available():
-        base_model_class = HunYuanDenseV1Model
+        base_model_class = Gemma3TextModel
+        causal_lm_class = Gemma3ForCausalLM
+        sequence_classification_class = Gemma3TextForSequenceClassification
 
 
 @require_torch
-class HunYuanDenseV1ModelTest(CausalLMModelTest, unittest.TestCase):
-<<<<<<< HEAD
+class Gemma3TextModelTest(CausalLMModelTest, unittest.TestCase):
+    model_tester_class = Gemma3TextModelTester
+    pipeline_model_mapping = (
+        {
+            "feature-extraction": Gemma3TextModel,
+            "text-classification": Gemma3TextForSequenceClassification,
+            "text-generation": Gemma3ForCausalLM,
+        }
+        if is_torch_available()
+        else {}
+    )
+    _is_stateful = True
+    model_split_percents = [0.5, 0.6]
+
+    @unittest.skip("Gemma3 applies key/query norm which doesn't work with packing")
+    def test_flash_attention_2_padding_matches_padding_free_with_position_ids(self):
+        pass
+
+    @unittest.skip("Gemma3 applies key/query norm which doesn't work with packing")
+    def test_flash_attention_2_padding_matches_padding_free_with_position_ids_and_fa_kwargs(self):
+        pass
+
+    @unittest.skip("Gemma3 applies key/query norm which doesn't work with packing")
+    def test_eager_padding_matches_padding_free_with_position_ids(self):
+        pass
+
+    @unittest.skip("Gemma3 applies key/query norm which doesn't work with packing")
+    def test_sdpa_padding_matches_padding_free_with_position_ids(self):
+        pass
+
+    @unittest.skip(
+        "Gemma3 has no base model prefix which causes issues when loading base model from saved task model checkpoint"
+    )
+    def test_load_with_mismatched_shapes(self):
+        pass
+
+    def test_generation_beyond_sliding_window_tiny_model(self):
+        """Test generation with a tiny randomly initialised model whose input length is larger than the `sliding_window`.
+        The model is configured with both `full_attention` and `sliding_attention` layers to make sure the hybrid cache
+        and mask slicing logic is covered.
+        """
+        config = Gemma3TextConfig.from_pretrained("hf-internal-testing/tiny-random-Gemma3ForCausalLM")
+        config.attn_implementation = "eager"
+        config.layer_types = ["full_attention", "sliding_attention"]
+        config.sliding_window = 8
+        config.max_position_embeddings = 128
+        model = AutoModelForCausalLM.from_pretrained(
+            "hf-internal-testing/tiny-random-Gemma3ForCausalLM", config=config
+        ).to(torch_device)
+
+        input_len = 10
+        input_ids = torch.tensor(
+            [
+                [42300, 241087, 255445, 81315, 193760, 184471, 67719, 98191, 210651, 124725],
+                [102294, 205314, 226646, 62020, 60245, 68025, 251839, 114053, 4695, 175511],
+            ],
+            device=torch_device,
+        )
+        attention_mask = torch.ones_like(input_ids).to(torch_device)
+        with torch.no_grad():
+            _ = model.generate(
+                input_ids,
+                attention_mask=attention_mask,
+                max_new_tokens=1,
+                do_sample=False,
+                use_cache=True,
+                cache_implementation="hybrid",
+            )
+            # 2 generations are needed to trigger https://github.com/huggingface/transformers/issues/39711
+            # Since it requires model._cache to have been previously initialized
+            output = model.generate(
+                input_ids,
+                attention_mask=attention_mask,
+                max_new_tokens=5,
+                do_sample=False,
+                use_cache=True,
+                cache_implementation="hybrid",
+            )
+        generated_sequences = output[:, input_len:].cpu()
+        EXPECTED_OUTPUT = torch.tensor([[90109, 90109, 90109, 83191, 83191], [246901, 69832, 69832, 69832, 62288]])
+        torch.testing.assert_close(generated_sequences, EXPECTED_OUTPUT)
+
+    @parameterized.expand([("linear",), ("dynamic",), ("yarn",)])
+    @unittest.skip("TODO (joao): check why this is failing")
+    def test_model_rope_scaling_from_config(self):
+        pass
+
+
+class Gemma3Vision2TextModelTester:
+    def __init__(
+        self,
+        parent,
+        mm_tokens_per_image=2,
+        image_token_index=4,
+        boi_token_index=5,
+        eoi_token_index=6,
+        seq_length=25,
+        is_training=True,
+        vision_config={
+            "use_labels": True,
+            "image_size": 20,
+            "patch_size": 5,
+            "num_channels": 3,
+            "is_training": True,
+            "hidden_size": 32,
+            "num_key_value_heads": 1,
+            "num_hidden_layers": 2,
+            "num_attention_heads": 4,
+            "intermediate_size": 37,
+            "dropout": 0.1,
+            "attention_dropout": 0.1,
+            "initializer_range": 0.02,
+        },
+        use_cache=False,
+    ):
+        self.parent = parent
+        # `image_token_index` is set to 0 to pass "resize_embeddings" test, do not modify
+        self.mm_tokens_per_image = mm_tokens_per_image
+        self.image_token_index = image_token_index
+        self.boi_token_index = boi_token_index
+        self.eoi_token_index = eoi_token_index
+        self.llm_tester = Gemma3TextModelTester(self.parent)
+        self.text_config = self.llm_tester.get_config()
+        self.vision_config = vision_config
+        self.seq_length = seq_length
+        self.pad_token_id = self.text_config.pad_token_id
+
+        self.num_hidden_layers = self.text_config.num_hidden_layers
+        self.vocab_size = self.text_config.vocab_size
+        self.hidden_size = self.text_config.hidden_size
+        self.num_attention_heads = self.text_config.num_attention_heads
+        self.is_training = is_training
+
+        self.batch_size = 3
+        self.num_channels = vision_config["num_channels"]
+        self.image_size = vision_config["image_size"]
+        self.encoder_seq_length = seq_length
+        self.use_cache = use_cache
+
+    def get_config(self):
+        return Gemma3Config(
+            text_config=self.text_config,
+            vision_config=self.vision_config,
+            image_token_index=self.image_token_index,
+            boi_token_index=self.boi_token_index,
+            eoi_token_index=self.eoi_token_index,
+            mm_tokens_per_image=self.mm_tokens_per_image,
+        )
+
+    def prepare_config_and_inputs(self):
+        pixel_values = floats_tensor(
+            [
+                self.batch_size,
+                self.vision_config["num_channels"],
+                self.vision_config["image_size"],
+                self.vision_config["image_size"],
+            ]
+        )
+        config = self.get_config()
+
+        return config, pixel_values
+
+    def prepare_config_and_inputs_for_common(self):
+        config_and_inputs = self.prepare_config_and_inputs()
+        config, pixel_values = config_and_inputs
+        input_ids = ids_tensor([self.batch_size, self.seq_length], config.text_config.vocab_size - 1) + 1
+        attention_mask = input_ids.ne(self.pad_token_id).to(torch_device)
+
+        # set the 3 first tokens to be image, and ensure that no other tokens are image tokens
+        # do not change this unless you modified image size or patch size
+        input_ids[input_ids == config.image_token_index] = self.pad_token_id
+        input_ids[:, :1] = config.image_token_index
+
+        token_type_ids = torch.zeros_like(input_ids)
+        token_type_ids[input_ids == config.image_token_index] = 1
+
+        inputs_dict = {
+            "pixel_values": pixel_values,
+            "input_ids": input_ids,
+            "attention_mask": attention_mask,
+            "token_type_ids": token_type_ids,
+        }
+        return config, inputs_dict
+
+
+@require_torch
+class Gemma3Vision2TextModelTest(ModelTesterMixin, GenerationTesterMixin, unittest.TestCase):
     all_model_classes = (
         (
-            HunYuanDenseV1Model,
-            HunYuanDenseV1ForCausalLM,
-            HunYuanDenseV1ForSequenceClassification,
+            Gemma3Model,
+            Gemma3ForConditionalGeneration,
+            Gemma3ForSequenceClassification,
         )
         if is_torch_available()
         else ()
     )
+    all_generative_model_classes = (Gemma3ForConditionalGeneration,) if is_torch_available() else ()
     test_pruning = False
-=======
->>>>>>> 3e975acc
-    model_tester_class = HunYuanDenseV1ModelTester
-    pipeline_model_mapping = (
-        {
-            "feature-extraction": HunYuanDenseV1Model,
-            "text-generation": HunYuanDenseV1ForCausalLM,
-            "text-classification": HunYuanDenseV1ForSequenceClassification,
-        }
-        if is_torch_available()
-        else {}
+    test_missing_keys = False
+    _is_stateful = True
+    model_split_percents = [0.5, 0.6]
+    additional_model_inputs = ["token_type_ids"]
+
+    # MP works but offload doesn't work when the SigLIP MultiheadAttention is offloaded
+    # TODO: One potential solution would be to add to set preload_module_classes = ["SiglipMultiheadAttentionPoolingHead"]
+    # in the dispatch_model function
+    test_cpu_offload = False
+    test_disk_offload_safetensors = False
+    test_disk_offload_bin = False
+
+    def setUp(self):
+        self.model_tester = Gemma3Vision2TextModelTester(self)
+        self.config_tester = ConfigTester(self, config_class=Gemma3Config, hidden_size=37)
+
+    def test_bidirectional_image_attention(self):
+        """
+        Tests that each image can attend to itself bidirectionally. However an image
+        cannot attend to future images, even within the same batch.
+        """
+        config, inputs_dict = self.model_tester.prepare_config_and_inputs_for_common()
+        config._attn_implementation = "eager"
+        model = Gemma3Model(config).to(torch_device)
+
+        # First let's pass inputs without change which is one image per text and manipulate
+        # `token_type_ids` to make sure bidirectional mask is applied where it has to be
+        inputs_dict["token_type_ids"] = torch.zeros_like(inputs_dict["token_type_ids"])
+        inputs_dict["token_type_ids"][:, :4] = 1  # unmask first 4 tokens
+        with torch.no_grad():
+            out = model(**inputs_dict, output_attentions=True)
+            # We expect a non-causal mask on first 4 tokens, thus no zeros
+            for attention in out.attentions:
+                self.assertTrue((attention[..., :4, :4] != 0).all().item())
+
+        # Now when removing `token_type_ids`, we will get simple causal mask
+        inputs_dict["token_type_ids"][:, :4] = 0  # mask back first 4 tokens
+        with torch.no_grad():
+            out = model(**inputs_dict, output_attentions=True)
+            # We expect a causal mask on first 4 tokens, thus no zeros
+            for attention in out.attentions:
+                self.assertFalse((attention[..., :4, :4] != 0).all().item())
+
+        # Let's add two "images" per text, first one spanning 4 tokens and last one 3 tokens
+        inputs_dict["token_type_ids"][:, :4] = 1
+        inputs_dict["token_type_ids"][:, 7:10] = 1
+        with torch.no_grad():
+            out = model(**inputs_dict, output_attentions=True)
+            for attention in out.attentions:
+                self.assertTrue((attention[..., :4, :4] != 0).all().item())
+                self.assertTrue((attention[..., 7:10, 7:10] != 0).all().item())
+
+                # We expect a non-causal mask only within same image and no looking ahead to the future
+                self.assertTrue((attention[..., :4, 7:10] == 0).all().item())
+
+    @unittest.skip(reason="SiglipVisionModel (vision backbone) does not support standalone training")
+    def test_training_gradient_checkpointing(self):
+        pass
+
+    @unittest.skip(reason="SiglipVisionModel (vision backbone) does not support standalone training")
+    def test_training_gradient_checkpointing_use_reentrant(self):
+        pass
+
+    @unittest.skip(reason="SiglipVisionModel (vision backbone) does not support standalone training")
+    def test_training_gradient_checkpointing_use_reentrant_false(self):
+        pass
+
+    @unittest.skip(
+        reason="Siglip (vision backbone) uses the same initialization scheme as the Flax original implementation"
     )
-
-    def is_pipeline_test_to_skip(
-        self,
-        pipeline_test_case_name,
-        config_class,
-        model_architecture,
-        tokenizer_name,
-        image_processor_name,
-        feature_extractor_name,
-        processor_name,
-    ):
-        return True
-
-    @unittest.skip("HunYuanDenseV1's RoPE has custom parameterization")
-    def test_model_rope_scaling_frequencies(self):
-        pass
-
-    @parameterized.expand([("linear",), ("dynamic",), ("yarn",)])
-    @unittest.skip("HunYuanDenseV1's RoPE has custom parameterization")
-    def test_model_rope_scaling_from_config(self, scaling_type):
-        pass
-
-
-@require_torch
-class HunYuanDenseV1IntegrationTest(unittest.TestCase):
+    def test_initialization(self):
+        pass
+
+    @unittest.skip("Loading nested configs with overwritten `kwargs` isn't supported yet, FIXME @raushan.")
+    def test_load_with_mismatched_shapes(self):
+        pass
+
+    def test_automodelforcausallm(self):
+        """
+        Regression test for #36741/#36917 -- make sure `AutoModelForCausalLM` works with a Gemma3 config, i.e. that
+        `AutoModelForCausalLM.from_pretrained` pulls the text config before loading the model
+        """
+        config = self.model_tester.get_config()
+        model = Gemma3ForConditionalGeneration(config)
+        with tempfile.TemporaryDirectory() as tmp_dir:
+            model.save_pretrained(tmp_dir)
+            for_causal_lm = AutoModelForCausalLM.from_pretrained(tmp_dir)
+            self.assertIsInstance(for_causal_lm, Gemma3ForConditionalGeneration)
+
+
+@slow
+@require_torch_accelerator
+@require_read_token
+class Gemma3IntegrationTest(unittest.TestCase):
     def setUp(self):
-        cleanup(torch_device, gc_collect=True)
+        self.processor = Gemma3Processor.from_pretrained("google/gemma-3-4b-it", padding_side="left")
+
+        url = "https://huggingface.co/datasets/hf-internal-testing/fixtures-captioning/resolve/main/cow_beach_1.png"
+        self.messages = [
+            {"role": "system", "content": [{"type": "text", "text": "You are a helpful assistant."}]},
+            {
+                "role": "user",
+                "content": [
+                    {"type": "image", "url": url},
+                    {"type": "text", "text": "What is shown in this image?"},
+                ],
+            },
+        ]
 
     def tearDown(self):
         cleanup(torch_device, gc_collect=True)
 
-    @slow
-    def test_model_generation(self):
-        # TODO Need new Dense Model
-        return True+    @require_deterministic_for_xpu
+    def test_model_4b_bf16(self):
+        model_id = "google/gemma-3-4b-it"
+
+        model = Gemma3ForConditionalGeneration.from_pretrained(model_id, dtype=torch.bfloat16).to(torch_device)
+
+        inputs = self.processor.apply_chat_template(
+            self.messages,
+            tokenize=True,
+            return_dict=True,
+            return_tensors="pt",
+            add_generation_prompt=True,
+        ).to(torch_device)
+
+        # cache_implementation="hybrid" an in the original transformers implementation
+        output = model.generate(**inputs, max_new_tokens=30, do_sample=False, cache_implementation="hybrid")
+        output_text = self.processor.batch_decode(output, skip_special_tokens=True)
+
+        EXPECTED_TEXTS = Expectations(
+            {
+                ("xpu", 3): ['user\nYou are a helpful assistant.\n\n\n\n\n\nWhat is shown in this image?\nmodel\nCertainly! \n\nThe image shows a brown and white cow standing on a sandy beach with turquoise water in the background. It looks like a lovely,'],
+                ("cuda", (8, 0)): ['user\nYou are a helpful assistant.\n\n\n\n\n\nWhat is shown in this image?\nmodel\nCertainly! \n\nThe image shows a brown cow standing on a sandy beach with clear turquoise water and a blue sky in the background. It looks like'],
+                ("cuda", (8, 6)): ['user\nYou are a helpful assistant.\n\n\n\n\n\nWhat is shown in this image?\nmodel\nCertainly! \n\nThe image shows a brown cow standing on a sandy beach with clear blue water and a blue sky in the background. It looks like'],
+                ("rocm", (9, 4)): ['user\nYou are a helpful assistant.\n\n\n\n\n\nWhat is shown in this image?\nmodel\nCertainly! \n\nThe image shows a brown cow standing on a sandy beach with turquoise water and a blue sky in the background. It looks like a'],
+                ("rocm", (9, 5)): ['user\nYou are a helpful assistant.\n\n\n\n\n\nWhat is shown in this image?\nmodel\nCertainly! \n\nThe image shows a brown and white cow standing on a sandy beach with turquoise water and a distant coastline in the background. It looks'],
+            }
+        )  # fmt: skip
+        EXPECTED_TEXT = EXPECTED_TEXTS.get_expectation()
+        self.assertEqual(output_text, EXPECTED_TEXT)
+
+    @require_torch_large_accelerator
+    @require_deterministic_for_xpu
+    def test_model_4b_batch(self):
+        model_id = "google/gemma-3-4b-it"
+
+        model = Gemma3ForConditionalGeneration.from_pretrained(model_id, dtype=torch.bfloat16).to(torch_device)
+
+        messages_2 = [
+            {"role": "system", "content": [{"type": "text", "text": "You are a helpful assistant."}]},
+            {
+                "role": "user",
+                "content": [
+                    {
+                        "type": "image",
+                        "url": "https://huggingface.co/datasets/hf-internal-testing/fixtures-captioning/resolve/main/cow_beach_1.png",
+                    },
+                    {
+                        "type": "image",
+                        "url": "https://huggingface.co/datasets/huggingface/documentation-images/resolve/main/transformers/tasks/australia.jpg",
+                    },
+                    {"type": "text", "text": "Are these images identical?"},
+                ],
+            },
+        ]
+
+        inputs = self.processor.apply_chat_template(
+            [self.messages, messages_2],
+            tokenize=True,
+            return_dict=True,
+            return_tensors="pt",
+            padding=True,
+            add_generation_prompt=True,
+        ).to(torch_device)
+
+        # cache_implementation="hybrid" an in the original transformers implementation
+        output = model.generate(**inputs, max_new_tokens=30, do_sample=False, cache_implementation="hybrid")
+        output_text = self.processor.batch_decode(output, skip_special_tokens=True)
+
+        EXPECTED_TEXTS = Expectations(
+            {
+                ("xpu", 3):
+                    [
+                        'user\nYou are a helpful assistant.\n\n\n\n\n\nWhat is shown in this image?\nmodel\nCertainly! \n\nThe image shows a brown and white cow standing on a sandy beach next to a turquoise ocean. It looks like a very sunny and',
+                        'user\nYou are a helpful assistant.\n\n\n\n\n\n\n\n\n\nAre these images identical?\nmodel\nNo, these images are not identical. They depict very different scenes:\n\n*   **Image 1** shows a cow standing on a beach.',
+                    ],
+                ("cuda", (8,0)):
+                    [
+                        'user\nYou are a helpful assistant.\n\n\n\n\n\nWhat is shown in this image?\nmodel\nCertainly! \n\nThe image shows a brown cow standing on a sandy beach with clear turquoise water and a blue sky in the background. It looks like',
+                        "user\nYou are a helpful assistant.\n\n\n\n\n\n\n\n\n\nAre these images identical?\nmodel\nNo, these images are not identical. \n\nHere's a breakdown of the differences:\n\n*   **Image 1:** Shows a brown"
+                        ],
+                ("cuda", (8,6)):
+                    [
+                        'user\nYou are a helpful assistant.\n\n\n\n\n\nWhat is shown in this image?\nmodel\nCertainly! \n\nThe image shows a brown cow standing on a sandy beach with clear blue water and a blue sky in the background. It looks like',
+                        "user\nYou are a helpful assistant.\n\n\n\n\n\n\n\n\n\nAre these images identical?\nmodel\nNo, these images are not identical. \n\nHere's a breakdown of the differences:\n\n*   **Image 1:** Shows a brown"
+                    ],
+                ("rocm", (9, 4)):
+                    [
+                        'user\nYou are a helpful assistant.\n\n\n\n\n\nWhat is shown in this image?\nmodel\nCertainly! \n\nThe image shows a brown cow standing on a sandy beach with clear turquoise water and a blue sky in the background. It looks like',
+                        "user\nYou are a helpful assistant.\n\n\n\n\n\n\n\n\n\nAre these images identical?\nmodel\nNo, these images are not identical. \n\nHere's a breakdown of the differences:\n\n*   **Image 1:** Shows a cow"
+                    ],
+                ("rocm", (9, 5)):
+                    [
+                        'user\nYou are a helpful assistant.\n\n\n\n\n\nWhat is shown in this image?\nmodel\nCertainly! \n\nThe image shows a brown and white cow standing on a sandy beach next to a turquoise ocean. There are some clouds in the blue',
+                        'user\nYou are a helpful assistant.\n\n\n\n\n\n\n\n\n\nAre these images identical?\nmodel\nNo, these images are not identical. They depict very different scenes. \n\n*   **Image 1** shows a cow standing on a beach',
+                    ],
+            }
+        )  # fmt: skip
+        EXPECTED_TEXT = EXPECTED_TEXTS.get_expectation()
+        self.assertEqual(output_text, EXPECTED_TEXT)
+
+    @require_torch_large_accelerator
+    def test_model_4b_crops(self):
+        model_id = "google/gemma-3-4b-it"
+
+        model = Gemma3ForConditionalGeneration.from_pretrained(model_id, dtype=torch.bfloat16).to(torch_device)
+
+        crop_config = {
+            "images_kwargs": {
+                "do_pan_and_scan": True,
+                "pan_and_scan_max_num_crops": 448,
+                "pan_and_scan_min_crop_size": 32,
+                "pan_and_scan_min_ratio_to_activate": 0.3,
+            }
+        }
+
+        inputs = self.processor.apply_chat_template(
+            self.messages,
+            tokenize=True,
+            return_dict=True,
+            return_tensors="pt",
+            add_generation_prompt=True,
+            **crop_config,
+        ).to(torch_device)
+
+        # cache_implementation="hybrid" an in the original transformers implementation
+        output = model.generate(**inputs, max_new_tokens=30, do_sample=False, cache_implementation="hybrid")
+        output_text = self.processor.batch_decode(output, skip_special_tokens=True)
+
+        EXPECTED_NUM_IMAGES = 3  # one for the origin image and two crops of images
+        EXPECTED_TEXTS = Expectations(
+            {
+                ("xpu", 3): ['user\nYou are a helpful assistant.\n\nHere is the original image \n\n\n\n and here are some crops to help you see better \n\n\n\n \n\n\n\nWhat is shown in this image?\nmodel\nThe image shows a brown cow standing on a sandy beach next to a turquoise ocean. There are clouds in the blue sky above.'],
+                ("cuda", 7): [],
+                ("cuda", (8, 6)): ["user\nYou are a helpful assistant.\n\nHere is the original image \n\n\n\n and here are some crops to help you see better \n\n\n\n \n\n\n\nWhat is shown in this image?\nmodel\nThe image shows a brown cow standing on a sandy beach next to a turquoise ocean. There's a clear blue sky with some white clouds above."],
+                ("cuda", (8, 0)): ["user\nYou are a helpful assistant.\n\nHere is the original image \n\n\n\n and here are some crops to help you see better \n\n\n\n \n\n\n\nWhat is shown in this image?\nmodel\nThe image shows a brown cow standing on a sandy beach next to a turquoise ocean. There's a blue sky with some white clouds in the background"],
+                ("rocm", (9, 4)): ["user\nYou are a helpful assistant.\n\nHere is the original image \n\n\n\n and here are some crops to help you see better \n\n\n\n \n\n\n\nWhat is shown in this image?\nmodel\nThe image shows a brown cow standing on a sandy beach next to a turquoise ocean. There's a bright blue sky with some white clouds in the"],
+                ("rocm", (9, 5)): ["user\nYou are a helpful assistant.\n\nHere is the original image \n\n\n\n and here are some crops to help you see better \n\n\n\n \n\n\n\nWhat is shown in this image?\nmodel\nThe image shows a brown cow standing on a sandy beach next to a turquoise ocean. There's a blue sky with some white clouds in the background"]
+            }
+        )  # fmt: skip
+        EXPECTED_TEXT = EXPECTED_TEXTS.get_expectation()
+        self.assertEqual(len(inputs["pixel_values"]), EXPECTED_NUM_IMAGES)
+        print(f"Generated text: {output_text}")
+        self.assertEqual(output_text, EXPECTED_TEXT)
+
+    @require_torch_large_accelerator
+    @require_deterministic_for_xpu
+    def test_model_4b_batch_crops(self):
+        model_id = "google/gemma-3-4b-it"
+
+        model = Gemma3ForConditionalGeneration.from_pretrained(model_id, dtype=torch.bfloat16).to(torch_device)
+        crop_config = {
+            "images_kwargs": {
+                "do_pan_and_scan": True,
+                "pan_and_scan_max_num_crops": 448,
+                "pan_and_scan_min_crop_size": 32,
+                "pan_and_scan_min_ratio_to_activate": 0.3,
+            }
+        }
+        messages_2 = [
+            {"role": "system", "content": [{"type": "text", "text": "You are a helpful assistant."}]},
+            {
+                "role": "user",
+                "content": [
+                    {
+                        "type": "image",
+                        "url": "https://huggingface.co/datasets/hf-internal-testing/fixtures-captioning/resolve/main/cow_beach_1.png",
+                    },
+                    {
+                        "type": "image",
+                        "url": "https://huggingface.co/datasets/huggingface/documentation-images/resolve/main/transformers/tasks/australia.jpg",
+                    },
+                    {"type": "text", "text": "Are these images identical?"},
+                ],
+            },
+        ]
+
+        inputs = self.processor.apply_chat_template(
+            [self.messages, messages_2],
+            tokenize=True,
+            return_dict=True,
+            return_tensors="pt",
+            padding=True,
+            add_generation_prompt=True,
+            **crop_config,
+        ).to(torch_device)
+
+        # cache_implementation="hybrid" an in the original transformers implementation
+        output = model.generate(**inputs, max_new_tokens=30, do_sample=False, cache_implementation="hybrid")
+        output_text = self.processor.batch_decode(output, skip_special_tokens=True)
+        EXPECTED_NUM_IMAGES = 9  # 3 * (one for the origin image and two crops of images) = 9
+        EXPECTED_TEXTS = Expectations(
+            {
+                ("xpu", 3): [
+                    'user\nYou are a helpful assistant.\n\nHere is the original image \n\n\n\n and here are some crops to help you see better \n\n\n\n \n\n\n\nWhat is shown in this image?\nmodel\nThe image shows a brown cow standing on a sandy beach next to a turquoise ocean. There are clouds in the blue sky above.',
+                    'user\nYou are a helpful assistant.\n\nHere is the original image \n\n\n\n and here are some crops to help you see better \n\n\n\n \n\n\n\nHere is the original image \n\n\n\n and here are some crops to help you see better \n\n\n\n \n\n\n\nAre these images identical?\nmodel\nNo, the images are not identical. \n\nThe first image shows a cow on a beach, while the second image shows a street scene with a',
+                ],
+                ("cuda", 7): [],
+                ("cuda", (8,0)): [
+                    "user\nYou are a helpful assistant.\n\nHere is the original image \n\n\n\n and here are some crops to help you see better \n\n\n\n \n\n\n\nWhat is shown in this image?\nmodel\nThe image shows a brown cow standing on a sandy beach next to a turquoise ocean. There's a blue sky with some white clouds in the background",
+                    'user\nYou are a helpful assistant.\n\nHere is the original image \n\n\n\n and here are some crops to help you see better \n\n\n\n \n\n\n\nHere is the original image \n\n\n\n and here are some crops to help you see better \n\n\n\n \n\n\n\nAre these images identical?\nmodel\nNo, the images are not identical. \n\nThe first image shows a cow on a beach, while the second image shows a street scene with a'
+                    ],
+                ("cuda", (8, 6)): [
+                    "user\nYou are a helpful assistant.\n\nHere is the original image \n\n\n\n and here are some crops to help you see better \n\n\n\n \n\n\n\nWhat is shown in this image?\nmodel\nThe image shows a brown cow standing on a sandy beach next to a turquoise ocean. There's a bright blue sky with some white clouds in the",
+                    'user\nYou are a helpful assistant.\n\nHere is the original image \n\n\n\n and here are some crops to help you see better \n\n\n\n \n\n\n\nHere is the original image \n\n\n\n and here are some crops to help you see better \n\n\n\n \n\n\n\nAre these images identical?\nmodel\nNo, the images are not identical. \n\nThe first image shows a cow on a beach, while the second image shows a street scene with a'
+                ],
+                ("rocm", (9, 4)) : [
+                    "user\nYou are a helpful assistant.\n\nHere is the original image \n\n\n\n and here are some crops to help you see better \n\n\n\n \n\n\n\nWhat is shown in this image?\nmodel\nThe image shows a brown cow standing on a sandy beach next to a turquoise ocean. There's a bright blue sky with some white clouds in the",
+                    'user\nYou are a helpful assistant.\n\nHere is the original image \n\n\n\n and here are some crops to help you see better \n\n\n\n \n\n\n\nHere is the original image \n\n\n\n and here are some crops to help you see better \n\n\n\n \n\n\n\nAre these images identical?\nmodel\nNo, the images are not identical. \n\nThe first image shows a cow on a beach, while the second image shows a street scene with a'
+                    ],
+                ("rocm", (9, 5)) : [
+                    'user\nYou are a helpful assistant.\n\nHere is the original image \n\n\n\n and here are some crops to help you see better \n\n\n\n \n\n\n\nWhat is shown in this image?\nmodel\nThe image shows a brown cow standing on a sandy beach next to a turquoise ocean. There are clouds in the blue sky above.',
+                    'user\nYou are a helpful assistant.\n\nHere is the original image \n\n\n\n and here are some crops to help you see better \n\n\n\n \n\n\n\nHere is the original image \n\n\n\n and here are some crops to help you see better \n\n\n\n \n\n\n\nAre these images identical?\nmodel\nNo, the images are not identical. \n\nThe first image shows a cow on a beach, while the second image shows a street scene with a',
+                ],
+            }
+        )  # fmt: skip
+        EXPECTED_TEXT = EXPECTED_TEXTS.get_expectation()
+        self.assertEqual(len(inputs["pixel_values"]), EXPECTED_NUM_IMAGES)
+        self.assertEqual(output_text, EXPECTED_TEXT)
+
+    @require_torch_large_accelerator
+    def test_model_4b_multiimage(self):
+        model_id = "google/gemma-3-4b-it"
+
+        model = Gemma3ForConditionalGeneration.from_pretrained(model_id, dtype=torch.bfloat16).to(torch_device)
+
+        messages = [
+            {"role": "system", "content": [{"type": "text", "text": "You are a helpful assistant."}]},
+            {
+                "role": "user",
+                "content": [
+                    {
+                        "type": "image",
+                        "url": "https://huggingface.co/datasets/huggingface/documentation-images/resolve/main/transformers/tasks/australia.jpg",
+                    },
+                    {"type": "text", "text": "What do you see here?"},
+                ],
+            },
+        ]
+
+        inputs = self.processor.apply_chat_template(
+            messages,
+            tokenize=True,
+            return_dict=True,
+            return_tensors="pt",
+            padding=True,
+            add_generation_prompt=True,
+        ).to(torch_device)
+
+        # cache_implementation="hybrid" an in the original transformers implementation
+        output = model.generate(**inputs, max_new_tokens=30, do_sample=False, cache_implementation="hybrid")
+        output_text = self.processor.batch_decode(output, skip_special_tokens=True)
+        EXPECTED_TEXTS = Expectations(
+            {
+                ("xpu", 3): ["user\nYou are a helpful assistant.\n\n\n\n\n\nWhat do you see here?\nmodel\nOkay, let's break down what I see in this image!\n\nHere's a description of the scene:\n\n*   **Chinese Arch"],
+                ("cuda", 7): [],
+                ("cuda", (8, 0)): ["user\nYou are a helpful assistant.\n\n\n\n\n\nWhat do you see here?\nmodel\nOkay, let's break down what I see in this image:\n\n**Overall Scene:**\n\nIt looks like a street scene in a vibrant,"],
+                ("cuda", (8, 6)): ["user\nYou are a helpful assistant.\n\n\n\n\n\nWhat do you see here?\nmodel\nOkay, let's break down what I see in this image:\n\n**Overall Scene:**\n\nIt appears to be a street scene in a city"],
+                ("rocm", (9, 4)): ["user\nYou are a helpful assistant.\n\n\n\n\n\nWhat do you see here?\nmodel\nOkay, let's break down what I see in this image:\n\n**Overall Scene:**\n\nIt appears to be a street scene in a vibrant"],
+                ("rocm", (9, 5)): ["user\nYou are a helpful assistant.\n\n\n\n\n\nWhat do you see here?\nmodel\nOkay, let's break down what I see in this image:\n\n**Main Features:**\n\n*   **Chinese Archway:** The most prominent"],
+            }
+        )  # fmt: skip
+        EXPECTED_TEXT = EXPECTED_TEXTS.get_expectation()
+        self.assertEqual(output_text, EXPECTED_TEXT)
+
+    @require_deterministic_for_xpu
+    def test_model_1b_text_only(self):
+        model_id = "google/gemma-3-1b-it"
+
+        model = Gemma3ForCausalLM.from_pretrained(model_id, dtype=torch.bfloat16).to(torch_device)
+        tokenizer = AutoTokenizer.from_pretrained(model_id, padding_side="left")
+        inputs = tokenizer("Write a poem about Machine Learning.", return_tensors="pt").to(torch_device)
+
+        # cache_implementation="hybrid" an in the original transformers implementation
+        output = model.generate(**inputs, max_new_tokens=30, do_sample=False, cache_implementation="hybrid")
+        output_text = tokenizer.batch_decode(output, skip_special_tokens=True)
+
+        EXPECTED_TEXTS = Expectations(
+            {
+                ("xpu", 3): ['Write a poem about Machine Learning.\n\n---\n\nThe data flows, a river deep,\nWith patterns hidden, secrets sleep.\nA neural net, a watchful eye,\nLearning'],
+                ("cuda", 7): ['Write a poem about Machine Learning.\n\n---\n\nThe data flows, a silent stream,\nInto the neural net, a waking dream.\nAlgorithms hum, a coded grace,\n'],
+                ("cuda", 8): ['Write a poem about Machine Learning.\n\n---\n\nThe data flows, a silent stream,\nInto the neural net, a waking dream.\nAlgorithms hum, a coded grace,\n'],
+                ("rocm", (9, 4)): ['Write a poem about Machine Learning.\n\n---\n\nThe data flows, a silent stream,\nInto the neural net, a waking dream.\nAlgorithms hum, a coded grace,\n'],
+                ("rocm", (9, 5)): ['Write a poem about Machine Learning.\n\n---\n\nThe data flows, a river deep,\nWith patterns hidden, secrets sleep.\nA neural net, a watchful eye,\nLearning'],
+            }
+        )  # fmt: skip
+        EXPECTED_TEXT = EXPECTED_TEXTS.get_expectation()
+        self.assertEqual(output_text, EXPECTED_TEXT)
+
+    # TODO: raushan FA2 generates gibberish for no reason, check later
+    @require_flash_attn
+    @require_torch_large_accelerator
+    @pytest.mark.flash_attn_test
+    def test_model_4b_flash_attn(self):
+        model_id = "google/gemma-3-4b-it"
+
+        model = Gemma3ForConditionalGeneration.from_pretrained(
+            model_id, dtype=torch.bfloat16, attn_implementation="flash_attention_2"
+        ).to(torch_device)
+
+        inputs = self.processor.apply_chat_template(
+            self.messages,
+            tokenize=True,
+            return_dict=True,
+            return_tensors="pt",
+            add_generation_prompt=True,
+        ).to(torch_device)
+
+        # cache_implementation="hybrid" an in the original transformers implementation
+        output = model.generate(**inputs, max_new_tokens=30, do_sample=False, cache_implementation="hybrid")
+        output_text = self.processor.batch_decode(output, skip_special_tokens=True)
+
+        EXPECTED_TEXTS = Expectations(
+            {
+                ("xpu", 3): ['user\nYou are a helpful assistant.\n\n\n\n\n\nWhat is shown in this image?\nmodel\nThe image shows a brown and white cow standing on a sandy beach with turquoise water and a distant island in the background. It looks like a sunny day'],
+                ("cuda", 7): [],
+                ("cuda", 8): ['user\nYou are a helpful assistant.\n\n\n\n\n\nWhat is shown in this image?\nmodel\nThe image shows a brown and white cow standing on a sandy beach with turquoise water and a distant island in the background. It looks like a sunny day'],
+                ("rocm", (9, 4)): ['user\nYou are a helpful assistant.\n\n\n\n\n\nWhat is shown in this image?\nmodel\nThe image shows a brown and white cow standing on a sandy beach with turquoise water and a distant island in the background. It looks like a sunny day'],
+                ("rocm", (9, 5)): ['user\nYou are a helpful assistant.\n\n\n\n\n\nWhat is shown in this image?\nmodel\nThe image shows a brown and white cow standing on a sandy beach with a turquoise ocean and a distant island in the background. It looks like a sunny'],
+            }
+        )  # fmt: skip
+        EXPECTED_TEXT = EXPECTED_TEXTS.get_expectation()
+        self.assertEqual(output_text, EXPECTED_TEXT)
+
+    @parameterized.expand([("flash_attention_2",), ("sdpa",), ("eager",)])
+    def test_generation_beyond_sliding_window(self, attn_implementation: str):
+        """Test that we can correctly generate beyond the sliding window. This is non trivial as
+        we need to correctly slice the attention mask in all cases (because we use a hybrid cache).
+        Outputs for every attention functions should be coherent and identical.
+        """
+        model_id = "google/gemma-3-1b-it"
+
+        if attn_implementation == "flash_attention_2" and not is_flash_attn_2_available():
+            self.skipTest("FlashAttention2 is required for this test.")
+
+        input_text = [
+            "This is a nice place. " * 800 + "I really enjoy the scenery,",  # This is larger than 4096 tokens
+            "A list of colors: red, blue",  # This will almost all be padding tokens
+        ]
+        tokenizer = AutoTokenizer.from_pretrained(model_id, padding="left")
+        inputs = tokenizer(input_text, padding=True, return_tensors="pt").to(torch_device)
+
+        model = AutoModelForCausalLM.from_pretrained(
+            model_id, attn_implementation=attn_implementation, dtype=torch.float16
+        ).to(torch_device)
+
+        # Make sure prefill is larger than sliding window
+        input_size = inputs.input_ids.shape[-1]
+        self.assertTrue(input_size > model.config.sliding_window)
+
+        out = model.generate(**inputs, max_new_tokens=20, do_sample=False, cache_implementation="static")[
+            :, input_size:
+        ]
+        output_text = tokenizer.batch_decode(out)
+
+        EXPECTED_COMPLETIONS = [
+            " and I'm going to take a walk.\n\nI really enjoy the scenery, and I'",
+            ", green, yellow, orange, purple, brown, black, white, gray.\n\nI'",
+        ]
+        self.assertEqual(output_text, EXPECTED_COMPLETIONS)
+
+    @pytest.mark.torch_export_test
+    def test_export_text_only_with_hybrid_cache(self):
+        if not is_torch_greater_or_equal("2.6.0"):
+            self.skipTest(reason="This test requires torch >= 2.6 to run.")
+
+        from transformers.integrations.executorch import TorchExportableModuleForDecoderOnlyLM
+
+        model_id = "google/gemma-3-1b-it"
+        model = AutoModelForCausalLM.from_pretrained(model_id)
+        self.assertEqual(model.config.cache_implementation, "hybrid")
+
+        # Export + hybrid cache
+        model.eval()
+        exportable_module = TorchExportableModuleForDecoderOnlyLM(model, batch_size=1, max_cache_len=1024)
+        exported_program = exportable_module.export(
+            input_ids=torch.tensor([[1]], dtype=torch.long, device=model.device),
+            cache_position=torch.tensor([0], dtype=torch.long, device=model.device),
+        )
+        logging.info(f"\nExported program: {exported_program}")
+
+        # Test generation with the exported model
+        prompt = "What is the capital of France?"
+        max_new_tokens_to_generate = 20
+        # Generate text with the exported model
+        tokenizer = AutoTokenizer.from_pretrained(model_id)
+        export_generated_text = TorchExportableModuleForDecoderOnlyLM.generate(
+            exported_program, tokenizer, prompt, max_new_tokens=max_new_tokens_to_generate
+        )
+        logging.info(f"\nExport generated texts: '{export_generated_text}'")
+
+        input_text = tokenizer(prompt, return_tensors="pt")
+        with torch.no_grad():
+            eager_outputs = model.generate(
+                **input_text,
+                max_new_tokens=max_new_tokens_to_generate,
+                do_sample=False,  # Use greedy decoding to match the exported model
+                cache_implementation="hybrid",
+            )
+
+        eager_generated_text = tokenizer.decode(eager_outputs[0], skip_special_tokens=True)
+        logging.info(f"\nEager generated texts: '{eager_generated_text}'")
+
+        self.assertEqual(export_generated_text, eager_generated_text)
+
+    def test_dynamic_sliding_window_is_default(self):
+        """
+        Test that the dynamic sliding window cache (added in #40039) is the default cache implementation for Gemma3
+        models, despite the fact that Hub checkpoints may have `cache_implementation="hybrid"` (static sliding window).
+        """
+        model_id = "google/gemma-3-1b-it"
+        model = AutoModelForCausalLM.from_pretrained(model_id, device_map="auto")
+
+        # the default cache is static sliding window
+        self.assertEqual(model.config.cache_implementation, "hybrid")
+        self.assertEqual(model.generation_config.cache_implementation, "hybrid")
+
+        tokenizer = AutoTokenizer.from_pretrained(model_id)
+        prompt = "What is the capital of France?"
+        model_inputs = tokenizer(prompt, return_tensors="pt").to(model.device)
+
+        forward_outputs = model(**model_inputs)
+        self.assertIn("DynamicSlidingWindowLayer", str(forward_outputs.past_key_values))
+
+        generate_outputs = model.generate(
+            **model_inputs, max_new_tokens=2, do_sample=False, return_dict_in_generate=True
+        )
+        self.assertIn("DynamicSlidingWindowLayer", str(generate_outputs.past_key_values))
+
+        # If we manually specify the cache implementation = "hybrid", it will use the static sliding window cache
+        generate_outputs = model.generate(
+            **model_inputs,
+            max_new_tokens=2,
+            do_sample=False,
+            return_dict_in_generate=True,
+            cache_implementation="hybrid",
+        )
+        self.assertNotIn("DynamicSlidingWindowLayer", str(generate_outputs.past_key_values))