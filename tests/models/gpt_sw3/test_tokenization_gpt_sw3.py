# Copyright 2022 Hugging Face inc.
#
# Licensed under the Apache License, Version 2.0 (the "License");
# you may not use this file except in compliance with the License.
# You may obtain a copy of the License at
#
#     http://www.apache.org/licenses/LICENSE-2.0
#
# Unless required by applicable law or agreed to in writing, software
# distributed under the License is distributed on an "AS IS" BASIS,
# WITHOUT WARRANTIES OR CONDITIONS OF ANY KIND, either express or implied.
# See the License for the specific language governing permissions and
# limitations under the License.

import unittest

from transformers import GPTSw3Tokenizer
from transformers.testing_utils import get_tests_dir, require_sentencepiece, require_tokenizers, slow

from ...test_tokenization_common import TokenizerTesterMixin


SAMPLE_VOCAB = get_tests_dir("fixtures/test_sentencepiece_with_bytefallback.model")


@require_sentencepiece
@require_tokenizers
class GPTSw3TokenizationTest(TokenizerTesterMixin, unittest.TestCase):
    from_pretrained_id = "AI-Sweden-Models/gpt-sw3-126m"
    tokenizer_class = GPTSw3Tokenizer
    test_rust_tokenizer = False
    test_sentencepiece = True
    test_sentencepiece_ignore_case = False

    @classmethod
    def setUpClass(cls):
        super().setUpClass()

        # We have a SentencePiece fixture for testing
        tokenizer = GPTSw3Tokenizer(
            SAMPLE_VOCAB, eos_token="<unk>", bos_token="<unk>", pad_token="<unk>", name_or_path="test"
        )

        tokenizer.save_pretrained(cls.tmpdirname)

    def get_input_output_texts(self, tokenizer):
        input_text = "This is a test"
        output_text = "This is a test"
        return input_text, output_text

    def test_convert_token_and_id(self):
        """Test ``_convert_token_to_id`` and ``_convert_id_to_token``."""
        token = "<s>"
        token_id = 1

        self.assertEqual(self.get_tokenizer()._convert_token_to_id(token), token_id)
        self.assertEqual(self.get_tokenizer()._convert_id_to_token(token_id), token)

    def test_get_vocab(self):
        vocab_keys = list(self.get_tokenizer().get_vocab().keys())

        self.assertEqual(vocab_keys[0], "<unk>")
        self.assertEqual(vocab_keys[1], "<s>")
        self.assertEqual(vocab_keys[-1], "j")
        self.assertEqual(len(vocab_keys), 2_000)

    def test_vocab_size(self):
        self.assertEqual(self.get_tokenizer().vocab_size, 2_000)

    def test_full_tokenizer(self):
        tokenizer = GPTSw3Tokenizer(SAMPLE_VOCAB, name_or_path="test")

        tokens = tokenizer.tokenize("This is a test")
        self.assertListEqual(tokens, ["▁This", "▁is", "▁a", "▁t", "est"])

        self.assertListEqual(tokenizer.convert_tokens_to_ids(tokens), [465, 287, 265, 631, 842])

        tokens = tokenizer.tokenize("I was born in 92000, and this is falsé.")
        # fmt: off
        self.assertListEqual(
            tokens,
            ["▁I", "▁was", "▁bor", "n", "▁in", "▁", "<0x39>", "2", "0", "0", "0", ",", "▁and", "▁this", "▁is", "▁f", "al", "s", "<0xC3>", "<0xA9>", "."],
        )
        # fmt: on

        ids = tokenizer.convert_tokens_to_ids(tokens)
        self.assertListEqual(
            ids,
            [262, 272, 1525, 286, 271, 268, 60, 916, 633, 633, 633, 259, 266, 301, 287, 384, 367, 263, 198, 172, 260],
        )

        back_tokens = tokenizer.convert_ids_to_tokens(ids)
        # fmt: off
        self.assertListEqual(
            back_tokens,
            ["▁I", "▁was", "▁bor", "n", "▁in", "▁", "<0x39>", "2", "0", "0", "0", ",", "▁and", "▁this", "▁is", "▁f", "al", "s", "<0xC3>", "<0xA9>", "."]
        )
        # fmt: on

    def test_fast_encode_decode(self):
        tokenizer = GPTSw3Tokenizer(SAMPLE_VOCAB, name_or_path="test")
        texts = ["This is a test", "I was born in 92000, and this is falsé."]
        expected_ids_list = [
            [465, 287, 265, 631, 842],
            [262, 272, 1525, 286, 271, 268, 60, 916, 633, 633, 633, 259, 266, 301, 287, 384, 367, 263, 198, 172, 260],
        ]

        # Test that encode_fast returns the same as tokenize + convert_tokens_to_ids
        for text, expected_ids in zip(texts, expected_ids_list):
            self.assertListEqual(tokenizer.encode_fast(text), expected_ids)

        # Test that decode_fast returns the input text
        for text, token_ids in zip(texts, expected_ids_list):
            self.assertEqual(tokenizer.decode_fast(token_ids), text)

    @slow
    def test_tokenizer_integration(self):
        sequences = [
            "<|python|>def fibonacci(n)\n    if n < 0:\n        print('Incorrect input')",
            "Hey there, how are you doing this fine day?",
            "This is a text with a trailing spaces followed by a dot     .",
            "Häj sväjs lillebrör! =)",
            "Det är inget fel på Mr. Cool",
        ]

        expected_encoding = {"input_ids": [[63423, 5, 6811, 14954, 282, 816, 3821, 63466, 63425, 63462, 18, 63978, 678, 301, 1320, 63423, 63455, 63458, 18, 63982, 4246, 3940, 1901, 47789, 5547, 18994], [19630, 1100, 63446, 1342, 633, 544, 4488, 593, 5102, 2416, 63495, 0, 0, 0, 0, 0, 0, 0, 0, 0, 0, 0, 0, 0, 0, 0], [1652, 428, 268, 1936, 515, 268, 58593, 22413, 9106, 546, 268, 33213, 63979, 698, 0, 0, 0, 0, 0, 0, 0, 0, 0, 0, 0, 0], [55130, 63450, 924, 63449, 2249, 4062, 1558, 318, 63504, 21498, 0, 0, 0, 0, 0, 0, 0, 0, 0, 0, 0, 0, 0, 0, 0, 0], [509, 377, 2827, 2559, 332, 6575, 63443, 26801, 0, 0, 0, 0, 0, 0, 0, 0, 0, 0, 0, 0, 0, 0, 0, 0, 0, 0]], "attention_mask": [[1, 1, 1, 1, 1, 1, 1, 1, 1, 1, 1, 1, 1, 1, 1, 1, 1, 1, 1, 1, 1, 1, 1, 1, 1, 1], [1, 1, 1, 1, 1, 1, 1, 1, 1, 1, 1, 0, 0, 0, 0, 0, 0, 0, 0, 0, 0, 0, 0, 0, 0, 0], [1, 1, 1, 1, 1, 1, 1, 1, 1, 1, 1, 1, 1, 1, 0, 0, 0, 0, 0, 0, 0, 0, 0, 0, 0, 0], [1, 1, 1, 1, 1, 1, 1, 1, 1, 1, 0, 0, 0, 0, 0, 0, 0, 0, 0, 0, 0, 0, 0, 0, 0, 0], [1, 1, 1, 1, 1, 1, 1, 1, 0, 0, 0, 0, 0, 0, 0, 0, 0, 0, 0, 0, 0, 0, 0, 0, 0, 0]]}  # fmt: skip
        self.tokenizer_integration_test_util(
            expected_encoding=expected_encoding,
            model_name="AI-Sweden-Models/gpt-sw3-126m",
            sequences=sequences,
<<<<<<< HEAD
        )

    @require_jinja
    def test_tokenization_for_chat(self):
        tokenizer = GPTSw3Tokenizer(SAMPLE_VOCAB, name_or_path="test")
        tokenizer.chat_template = (
            "{{ eos_token }}{{ bos_token }}"
            "{% for message in messages %}"
            "{% if message['role'] == 'user' %}{{ 'User: ' + message['content']}}"
            "{% else %}{{ 'Bot: ' + message['content']}}{% endif %}"
            "{{ message['text'] }}{{ bos_token }}"
            "{% endfor %}"
            "Bot:"
        )
        # This is in English, but it's just here to make sure the chat control tokens are being added properly
        test_chats = [
            [{"role": "system", "content": "You are a helpful chatbot."}, {"role": "user", "content": "Hello!"}],
            [
                {"role": "system", "content": "You are a helpful chatbot."},
                {"role": "user", "content": "Hello!"},
                {"role": "assistant", "content": "Nice to meet you."},
            ],
            [{"role": "assistant", "content": "Nice to meet you."}, {"role": "user", "content": "Hello!"}],
        ]
        tokenized_chats = [tokenizer.apply_chat_template(test_chat) for test_chat in test_chats]
        # fmt: off
        expected_tokens = [
            [2000, 1, 575, 541, 419, 530, 339, 265, 878, 708, 727, 275, 347, 541, 260, 1, 968, 263, 314, 419, 366, 354, 294, 360, 1, 575, 541, 419],
            [2000, 1, 575, 541, 419, 530, 339, 265, 878, 708, 727, 275, 347, 541, 260, 1, 968, 263, 314, 419, 366, 354, 294, 360, 1, 575, 541, 419, 984, 429, 281, 264, 1261, 291, 260, 1, 575, 541, 419],
            [2000, 1, 575, 541, 419, 984, 429, 281, 264, 1261, 291, 260, 1, 968, 263, 314, 419, 366, 354, 294, 360, 1, 575, 541, 419]
            ]
        # fmt: on
        for tokenized_chat, expected_tokens in zip(tokenized_chats, expected_tokens):
            self.assertListEqual(tokenized_chat, expected_tokens)
=======
        )
>>>>>>> 6ccacf3a
<|MERGE_RESOLUTION|>--- conflicted
+++ resolved
@@ -128,7 +128,6 @@
             expected_encoding=expected_encoding,
             model_name="AI-Sweden-Models/gpt-sw3-126m",
             sequences=sequences,
-<<<<<<< HEAD
         )
 
     @require_jinja
@@ -162,7 +161,4 @@
             ]
         # fmt: on
         for tokenized_chat, expected_tokens in zip(tokenized_chats, expected_tokens):
-            self.assertListEqual(tokenized_chat, expected_tokens)
-=======
-        )
->>>>>>> 6ccacf3a
+            self.assertListEqual(tokenized_chat, expected_tokens)