--- conflicted
+++ resolved
@@ -67,10 +67,6 @@
         if is_torch_available()
         else {}
     )
-<<<<<<< HEAD
-    test_pruning = False
-=======
->>>>>>> 3e975acc
     fx_compatible = False  # Broken by attention refactor cc @Cyrilvallez
     model_tester_class = Exaone4ModelTester
     model_split_percents = [0.5, 0.6]
