--- conflicted
+++ resolved
@@ -11,21 +11,13 @@
 # WITHOUT WARRANTIES OR CONDITIONS OF ANY KIND, either express or implied.
 # See the License for the specific language governing permissions and
 # limitations under the License.
-<<<<<<< HEAD
 import json
-import tempfile
-import unittest
-
-from transformers import AutoTokenizer, LlamaTokenizerFast, LlavaProcessor
-from transformers.testing_utils import require_vision
-=======
 import shutil
 import tempfile
 import unittest
 
 from transformers import AutoProcessor, AutoTokenizer, LlamaTokenizerFast, LlavaProcessor
 from transformers.testing_utils import require_torch, require_vision
->>>>>>> bcf8946f
 from transformers.utils import is_vision_available
 
 from ...test_processing_common import ProcessorTesterMixin
@@ -41,7 +33,6 @@
 
     def setUp(self):
         self.tmpdirname = tempfile.mkdtemp()
-<<<<<<< HEAD
 
         image_processor = CLIPImageProcessor()
         tokenizer = LlamaTokenizerFast.from_pretrained("huggyllama/llama-7b")
@@ -50,10 +41,13 @@
         processor.save_pretrained(self.tmpdirname)
 
     def get_tokenizer(self, **kwargs):
-        return LlavaProcessor.from_pretrained(self.tmpdirname, **kwargs).tokenizer
+        return AutoProcessor.from_pretrained(self.tmpdirname, **kwargs).tokenizer
 
     def get_image_processor(self, **kwargs):
-        return LlavaProcessor.from_pretrained(self.tmpdirname, **kwargs).image_processor
+        return AutoProcessor.from_pretrained(self.tmpdirname, **kwargs).image_processor
+
+    def tearDown(self):
+        shutil.rmtree(self.tmpdirname)
 
     def prepare_processor_dict(self):
         return {"chat_template": "dummy_template"}
@@ -71,23 +65,6 @@
         processor_loaded = self.processor_class.from_pretrained(self.tmpdirname)
         processor_dict = self.prepare_processor_dict()
         self.assertTrue(processor_loaded.chat_template == processor_dict.get("chat_template", None))
-=======
-        image_processor = CLIPImageProcessor(do_center_crop=False)
-        tokenizer = LlamaTokenizerFast.from_pretrained("huggyllama/llama-7b")
-
-        processor = LlavaProcessor(image_processor=image_processor, tokenizer=tokenizer)
-
-        processor.save_pretrained(self.tmpdirname)
-
-    def get_tokenizer(self, **kwargs):
-        return AutoProcessor.from_pretrained(self.tmpdirname, **kwargs).tokenizer
-
-    def get_image_processor(self, **kwargs):
-        return AutoProcessor.from_pretrained(self.tmpdirname, **kwargs).image_processor
-
-    def tearDown(self):
-        shutil.rmtree(self.tmpdirname)
->>>>>>> bcf8946f
 
     def test_can_load_various_tokenizers(self):
         for checkpoint in ["Intel/llava-gemma-2b", "llava-hf/llava-1.5-7b-hf"]:
