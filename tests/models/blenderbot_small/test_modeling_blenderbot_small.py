# Copyright 2021, The HuggingFace Inc. team. All rights reserved.
#
# Licensed under the Apache License, Version 2.0 (the "License");
# you may not use this file except in compliance with the License.
# You may obtain a copy of the License at
#
#     http://www.apache.org/licenses/LICENSE-2.0
#
# Unless required by applicable law or agreed to in writing, software
# distributed under the License is distributed on an "AS IS" BASIS,
# WITHOUT WARRANTIES OR CONDITIONS OF ANY KIND, either express or implied.
# See the License for the specific language governing permissions and
# limitations under the License.
"""Testing suite for the PyTorch BlenderbotSmall model."""

import tempfile
import unittest
from functools import cached_property

from transformers import BlenderbotSmallConfig, is_torch_available
from transformers.testing_utils import (
    require_torch,
    require_torch_fp16,
    slow,
    torch_device,
)

from ...generation.test_utils import GenerationTesterMixin
from ...test_configuration_common import ConfigTester
from ...test_modeling_common import ModelTesterMixin, ids_tensor
from ...test_pipeline_mixin import PipelineTesterMixin


if is_torch_available():
    import torch

    from transformers import BlenderbotSmallForConditionalGeneration, BlenderbotSmallModel, BlenderbotSmallTokenizer
    from transformers.models.blenderbot_small.modeling_blenderbot_small import (
        BlenderbotSmallDecoder,
        BlenderbotSmallEncoder,
        BlenderbotSmallForCausalLM,
    )


def prepare_blenderbot_small_inputs_dict(
    config,
    input_ids,
    decoder_input_ids,
    attention_mask=None,
    decoder_attention_mask=None,
):
    if attention_mask is None:
        attention_mask = input_ids.ne(config.pad_token_id)
    if decoder_attention_mask is None:
        decoder_attention_mask = decoder_input_ids.ne(config.pad_token_id)

    return {
        "input_ids": input_ids,
        "decoder_input_ids": decoder_input_ids,
        "attention_mask": attention_mask,
        "decoder_attention_mask": attention_mask,
    }


class BlenderbotSmallModelTester:
    def __init__(
        self,
        parent,
        batch_size=13,
        seq_length=7,
        is_training=True,
        use_labels=False,
        vocab_size=99,
        hidden_size=16,
        num_hidden_layers=2,
        num_attention_heads=4,
        intermediate_size=4,
        hidden_act="gelu",
        hidden_dropout_prob=0.1,
        attention_probs_dropout_prob=0.1,
        max_position_embeddings=50,
        eos_token_id=2,
        pad_token_id=1,
        bos_token_id=0,
    ):
        self.parent = parent
        self.batch_size = batch_size
        self.seq_length = seq_length
        self.is_training = is_training
        self.use_labels = use_labels
        self.vocab_size = vocab_size
        self.hidden_size = hidden_size
        self.num_hidden_layers = num_hidden_layers
        self.num_attention_heads = num_attention_heads
        self.intermediate_size = intermediate_size
        self.hidden_act = hidden_act
        self.hidden_dropout_prob = hidden_dropout_prob
        self.attention_probs_dropout_prob = attention_probs_dropout_prob
        self.max_position_embeddings = max_position_embeddings
        self.eos_token_id = eos_token_id
        self.pad_token_id = pad_token_id
        self.bos_token_id = bos_token_id

    def prepare_config_and_inputs(self):
        input_ids = ids_tensor([self.batch_size, self.seq_length], self.vocab_size).clamp(
            3,
        )
        input_ids[:, -1] = self.eos_token_id  # Eos Token

        decoder_input_ids = ids_tensor([self.batch_size, self.seq_length], self.vocab_size)

        config = self.get_config()
        inputs_dict = prepare_blenderbot_small_inputs_dict(config, input_ids, decoder_input_ids)
        return config, inputs_dict

    def get_config(self):
        return BlenderbotSmallConfig(
            vocab_size=self.vocab_size,
            d_model=self.hidden_size,
            encoder_layers=self.num_hidden_layers,
            decoder_layers=self.num_hidden_layers,
            encoder_attention_heads=self.num_attention_heads,
            decoder_attention_heads=self.num_attention_heads,
            encoder_ffn_dim=self.intermediate_size,
            decoder_ffn_dim=self.intermediate_size,
            dropout=self.hidden_dropout_prob,
            attention_dropout=self.attention_probs_dropout_prob,
            max_position_embeddings=self.max_position_embeddings,
            eos_token_id=self.eos_token_id,
            bos_token_id=self.bos_token_id,
            pad_token_id=self.pad_token_id,
        )

    def prepare_config_and_inputs_for_common(self):
        config, inputs_dict = self.prepare_config_and_inputs()
        return config, inputs_dict

    def create_and_check_decoder_model_past_large_inputs(self, config, inputs_dict):
        model = BlenderbotSmallModel(config=config).get_decoder().to(torch_device).eval()
        input_ids = inputs_dict["input_ids"]
        attention_mask = inputs_dict["attention_mask"]

        # first forward pass
        outputs = model(input_ids, attention_mask=attention_mask, use_cache=True)

        output, past_key_values = outputs.to_tuple()

        # create hypothetical multiple next token and extent to next_input_ids
        next_tokens = ids_tensor((self.batch_size, 3), config.vocab_size)
        next_attn_mask = ids_tensor((self.batch_size, 3), 2)

        # append to next input_ids and
        next_input_ids = torch.cat([input_ids, next_tokens], dim=-1)
        next_attention_mask = torch.cat([attention_mask, next_attn_mask], dim=-1)

        output_from_no_past = model(next_input_ids, attention_mask=next_attention_mask)["last_hidden_state"]
        output_from_past = model(next_tokens, attention_mask=next_attention_mask, past_key_values=past_key_values)[
            "last_hidden_state"
        ]

        # select random slice
        random_slice_idx = ids_tensor((1,), output_from_past.shape[-1]).item()
        output_from_no_past_slice = output_from_no_past[:, -3:, random_slice_idx].detach()
        output_from_past_slice = output_from_past[:, :, random_slice_idx].detach()

        self.parent.assertTrue(output_from_past_slice.shape[1] == next_tokens.shape[1])

        # test that outputs are equal for slice
        self.parent.assertTrue(torch.allclose(output_from_past_slice, output_from_no_past_slice, atol=1e-3))

    def check_encoder_decoder_model_standalone(self, config, inputs_dict):
        model = BlenderbotSmallModel(config=config).to(torch_device).eval()
        outputs = model(**inputs_dict)

        encoder_last_hidden_state = outputs.encoder_last_hidden_state
        last_hidden_state = outputs.last_hidden_state

        with tempfile.TemporaryDirectory() as tmpdirname:
            encoder = model.get_encoder()
            encoder.save_pretrained(tmpdirname)
            encoder = BlenderbotSmallEncoder.from_pretrained(tmpdirname).to(torch_device)

        encoder_last_hidden_state_2 = encoder(inputs_dict["input_ids"], attention_mask=inputs_dict["attention_mask"])[
            0
        ]

        self.parent.assertTrue((encoder_last_hidden_state_2 - encoder_last_hidden_state).abs().max().item() < 1e-3)

        with tempfile.TemporaryDirectory() as tmpdirname:
            decoder = model.get_decoder()
            decoder.save_pretrained(tmpdirname)
            decoder = BlenderbotSmallDecoder.from_pretrained(tmpdirname).to(torch_device)

        last_hidden_state_2 = decoder(
            input_ids=inputs_dict["decoder_input_ids"],
            attention_mask=inputs_dict["decoder_attention_mask"],
            encoder_hidden_states=encoder_last_hidden_state,
            encoder_attention_mask=inputs_dict["attention_mask"],
        )[0]

        self.parent.assertTrue((last_hidden_state_2 - last_hidden_state).abs().max().item() < 1e-3)


@require_torch
class BlenderbotSmallModelTest(ModelTesterMixin, GenerationTesterMixin, PipelineTesterMixin, unittest.TestCase):
    all_model_classes = (BlenderbotSmallModel, BlenderbotSmallForConditionalGeneration) if is_torch_available() else ()
    pipeline_model_mapping = (
        {
            "feature-extraction": BlenderbotSmallModel,
            "summarization": BlenderbotSmallForConditionalGeneration,
            "text-generation": BlenderbotSmallForCausalLM,
            "text2text-generation": BlenderbotSmallForConditionalGeneration,
            "translation": BlenderbotSmallForConditionalGeneration,
        }
        if is_torch_available()
        else {}
    )
    is_encoder_decoder = True
<<<<<<< HEAD
    fx_compatible = False
    test_pruning = False
=======
    fx_compatible = True

>>>>>>> 8dfc8e8c
    test_missing_keys = False

    # TODO: Fix the failed tests when this model gets more usage
    def is_pipeline_test_to_skip(
        self,
        pipeline_test_case_name,
        config_class,
        model_architecture,
        tokenizer_name,
        image_processor_name,
        feature_extractor_name,
        processor_name,
    ):
        return pipeline_test_case_name == "TextGenerationPipelineTests"

    def setUp(self):
        self.model_tester = BlenderbotSmallModelTester(self)
        self.config_tester = ConfigTester(self, config_class=BlenderbotSmallConfig)

    def test_config(self):
        self.config_tester.run_common_tests()

    def test_save_load_strict(self):
        config, inputs_dict = self.model_tester.prepare_config_and_inputs()
        for model_class in self.all_model_classes:
            model = model_class(config)

            with tempfile.TemporaryDirectory() as tmpdirname:
                model.save_pretrained(tmpdirname)
                model2, info = model_class.from_pretrained(tmpdirname, output_loading_info=True)
            self.assertEqual(info["missing_keys"], [])

    def test_decoder_model_past_with_large_inputs(self):
        config_and_inputs = self.model_tester.prepare_config_and_inputs()
        self.model_tester.create_and_check_decoder_model_past_large_inputs(*config_and_inputs)

    def test_encoder_decoder_model_standalone(self):
        config_and_inputs = self.model_tester.prepare_config_and_inputs_for_common()
        self.model_tester.check_encoder_decoder_model_standalone(*config_and_inputs)

    @require_torch_fp16
    def test_generate_fp16(self):
        config, input_dict = self.model_tester.prepare_config_and_inputs()
        input_ids = input_dict["input_ids"]
        attention_mask = input_ids.ne(1).to(torch_device)
        model = BlenderbotSmallForConditionalGeneration(config).eval().to(torch_device)
        model.half()
        model.generate(input_ids, attention_mask=attention_mask)
        model.generate(num_beams=4, do_sample=True, early_stopping=False, num_return_sequences=3)


def assert_tensors_close(a, b, atol=1e-12, prefix=""):
    """If tensors have different shapes, different values or a and b are not both tensors, raise a nice Assertion error."""
    if a is None and b is None:
        return True
    try:
        if torch.allclose(a, b, atol=atol):
            return True
        raise
    except Exception:
        pct_different = (torch.gt((a - b).abs(), atol)).float().mean().item()
        if a.numel() > 100:
            msg = f"tensor values are {pct_different:.1%} percent different."
        else:
            msg = f"{a} != {b}"
        if prefix:
            msg = prefix + ": " + msg
        raise AssertionError(msg)


@require_torch
class Blenderbot90MIntegrationTests(unittest.TestCase):
    ckpt = "facebook/blenderbot-90M"

    @cached_property
    def model(self):
        model = BlenderbotSmallForConditionalGeneration.from_pretrained(self.ckpt).to(torch_device)
        if torch_device == "cuda":
            model = model.half()
        return model

    @cached_property
    def tokenizer(self):
        return BlenderbotSmallTokenizer.from_pretrained(self.ckpt)

    @slow
    def test_90_generation_from_long_input(self):
        src_text = [
            "Social anxiety\nWow, I am never shy. Do you have anxiety?\nYes. I end up sweating and blushing and feel"
            " like       i'm going to throw up.\nand why is that?"
        ]

        model_inputs = self.tokenizer(src_text, return_tensors="pt").to(torch_device)

        assert isinstance(self.tokenizer, BlenderbotSmallTokenizer)
        generated_ids = self.model.generate(**model_inputs)[0]
        reply = self.tokenizer.decode(generated_ids, skip_special_tokens=True, clean_up_tokenization_spaces=True)

        assert reply in (
            "i don't know. i just feel like i'm going to throw up. it's not fun.",
            "i'm not sure. i just feel like i've been feeling like i have to be in a certain place",
        )

    @slow
    def test_90_generation_from_short_input(self):
        model_inputs = self.tokenizer(["sam"], return_tensors="pt").to(torch_device)

        generated_utterances = self.model.generate(**model_inputs)

        clean_txt = self.tokenizer.decode(
            generated_utterances[0], skip_special_tokens=True, clean_up_tokenization_spaces=True
        )
        assert clean_txt in (
            "have you ever been to a sam club? it's a great club in the south.",
            "have you ever heard of sam harris? he's an american singer, songwriter, and actor.",
        )


class BlenderbotSmallStandaloneDecoderModelTester:
    def __init__(
        self,
        parent,
        vocab_size=99,
        batch_size=13,
        d_model=16,
        decoder_seq_length=7,
        is_training=True,
        is_decoder=True,
        use_attention_mask=True,
        use_cache=False,
        use_labels=True,
        decoder_start_token_id=2,
        decoder_ffn_dim=32,
        decoder_layers=2,
        encoder_attention_heads=4,
        decoder_attention_heads=4,
        max_position_embeddings=50,
        is_encoder_decoder=False,
        pad_token_id=0,
        bos_token_id=1,
        eos_token_id=2,
        scope=None,
    ):
        self.parent = parent
        self.batch_size = batch_size
        self.decoder_seq_length = decoder_seq_length
        # For common tests
        self.seq_length = self.decoder_seq_length
        self.is_training = is_training
        self.use_attention_mask = use_attention_mask
        self.use_labels = use_labels

        self.vocab_size = vocab_size
        self.d_model = d_model
        self.hidden_size = d_model
        self.num_hidden_layers = decoder_layers
        self.decoder_layers = decoder_layers
        self.decoder_ffn_dim = decoder_ffn_dim
        self.encoder_attention_heads = encoder_attention_heads
        self.decoder_attention_heads = decoder_attention_heads
        self.num_attention_heads = decoder_attention_heads
        self.eos_token_id = eos_token_id
        self.bos_token_id = bos_token_id
        self.pad_token_id = pad_token_id
        self.decoder_start_token_id = decoder_start_token_id
        self.use_cache = use_cache
        self.max_position_embeddings = max_position_embeddings
        self.is_encoder_decoder = is_encoder_decoder

        self.scope = None
        self.decoder_key_length = decoder_seq_length
        self.base_model_out_len = 2
        self.decoder_attention_idx = 1

    def prepare_config_and_inputs(self):
        input_ids = ids_tensor([self.batch_size, self.decoder_seq_length], self.vocab_size)

        attention_mask = None
        if self.use_attention_mask:
            attention_mask = ids_tensor([self.batch_size, self.decoder_seq_length], vocab_size=2)

        lm_labels = None
        if self.use_labels:
            lm_labels = ids_tensor([self.batch_size, self.decoder_seq_length], self.vocab_size)

        config = BlenderbotSmallConfig(
            vocab_size=self.vocab_size,
            d_model=self.d_model,
            decoder_layers=self.decoder_layers,
            num_hidden_layers=self.decoder_layers,
            decoder_ffn_dim=self.decoder_ffn_dim,
            encoder_attention_heads=self.encoder_attention_heads,
            decoder_attention_heads=self.decoder_attention_heads,
            eos_token_id=self.eos_token_id,
            bos_token_id=self.bos_token_id,
            use_cache=self.use_cache,
            pad_token_id=self.pad_token_id,
            decoder_start_token_id=self.decoder_start_token_id,
            max_position_embeddings=self.max_position_embeddings,
            is_encoder_decoder=self.is_encoder_decoder,
        )

        return (
            config,
            input_ids,
            attention_mask,
            lm_labels,
        )

    def create_and_check_decoder_model_past(
        self,
        config,
        input_ids,
        attention_mask,
        lm_labels,
    ):
        config.use_cache = True
        model = BlenderbotSmallDecoder(config=config).to(torch_device).eval()
        # first forward pass
        outputs = model(input_ids, use_cache=True)
        outputs_use_cache_conf = model(input_ids)
        outputs_no_past = model(input_ids, use_cache=False)

        self.parent.assertTrue(len(outputs) == len(outputs_use_cache_conf))
        self.parent.assertTrue(len(outputs) == len(outputs_no_past) + 1)

        past_key_values = outputs["past_key_values"]

        # create hypothetical next token and extent to next_input_ids
        next_tokens = ids_tensor((self.batch_size, 1), config.vocab_size)

        # append to next input_ids and
        next_input_ids = torch.cat([input_ids, next_tokens], dim=-1)

        output_from_no_past = model(next_input_ids)["last_hidden_state"]
        output_from_past = model(next_tokens, past_key_values=past_key_values)["last_hidden_state"]

        # select random slice
        random_slice_idx = ids_tensor((1,), output_from_past.shape[-1]).item()
        output_from_no_past_slice = output_from_no_past[:, next_input_ids.shape[-1] - 1, random_slice_idx].detach()
        output_from_past_slice = output_from_past[:, 0, random_slice_idx].detach()

        # test that outputs are equal for slice
        assert torch.allclose(output_from_past_slice, output_from_no_past_slice, atol=1e-3)

    def create_and_check_decoder_model_attention_mask_past(
        self,
        config,
        input_ids,
        attention_mask,
        lm_labels,
    ):
        model = BlenderbotSmallDecoder(config=config).to(torch_device).eval()

        # create attention mask
        attn_mask = torch.ones(input_ids.shape, dtype=torch.long, device=torch_device)

        half_seq_length = input_ids.shape[-1] // 2
        attn_mask[:, half_seq_length:] = 0

        # first forward pass
        past_key_values = model(input_ids, attention_mask=attn_mask, use_cache=True)["past_key_values"]

        # create hypothetical next token and extent to next_input_ids
        next_tokens = ids_tensor((self.batch_size, 1), config.vocab_size)

        # change a random masked slice from input_ids
        random_seq_idx_to_change = ids_tensor((1,), half_seq_length).item() + 1
        random_other_next_tokens = ids_tensor((self.batch_size, 1), config.vocab_size).squeeze(-1)
        input_ids[:, -random_seq_idx_to_change] = random_other_next_tokens

        # append to next input_ids and attn_mask
        next_input_ids = torch.cat([input_ids, next_tokens], dim=-1)
        attn_mask = torch.cat(
            [attn_mask, torch.ones((attn_mask.shape[0], 1), dtype=torch.long, device=torch_device)],
            dim=1,
        )

        # get two different outputs
        output_from_no_past = model(next_input_ids, attention_mask=attn_mask)["last_hidden_state"]
        output_from_past = model(
            next_tokens, past_key_values=past_key_values, attention_mask=attn_mask, use_cache=True
        )["last_hidden_state"]

        # select random slice
        random_slice_idx = ids_tensor((1,), output_from_past.shape[-1]).item()
        output_from_no_past_slice = output_from_no_past[:, next_input_ids.shape[-1] - 1, random_slice_idx].detach()
        output_from_past_slice = output_from_past[:, 0, random_slice_idx].detach()

        # test that outputs are equal for slice
        assert torch.allclose(output_from_past_slice, output_from_no_past_slice, atol=1e-3)

    def prepare_config_and_inputs_for_common(self):
        config_and_inputs = self.prepare_config_and_inputs()
        (
            config,
            input_ids,
            attention_mask,
            lm_labels,
        ) = config_and_inputs

        inputs_dict = {
            "input_ids": input_ids,
            "attention_mask": attention_mask,
        }
        return config, inputs_dict


@require_torch
class BlenderbotSmallStandaloneDecoderModelTest(ModelTesterMixin, GenerationTesterMixin, unittest.TestCase):
    all_model_classes = (BlenderbotSmallDecoder, BlenderbotSmallForCausalLM) if is_torch_available() else ()

    is_encoder_decoder = False

    def setUp(
        self,
    ):
        self.model_tester = BlenderbotSmallStandaloneDecoderModelTester(self, is_training=False)
        self.config_tester = ConfigTester(self, config_class=BlenderbotSmallConfig)

    def test_config(self):
        self.config_tester.run_common_tests()

    def test_decoder_model_past(self):
        config_and_inputs = self.model_tester.prepare_config_and_inputs()
        self.model_tester.create_and_check_decoder_model_past(*config_and_inputs)

    def test_decoder_model_attn_mask_past(self):
        config_and_inputs = self.model_tester.prepare_config_and_inputs()
        self.model_tester.create_and_check_decoder_model_attention_mask_past(*config_and_inputs)

    @unittest.skip(reason="decoder cannot keep gradients")
    def test_retain_grad_hidden_states_attentions(self):
        return

    @unittest.skip(reason="Decoder cannot keep gradients")
    def test_flex_attention_with_grads():
        return<|MERGE_RESOLUTION|>--- conflicted
+++ resolved
@@ -216,13 +216,7 @@
         else {}
     )
     is_encoder_decoder = True
-<<<<<<< HEAD
     fx_compatible = False
-    test_pruning = False
-=======
-    fx_compatible = True
-
->>>>>>> 8dfc8e8c
     test_missing_keys = False
 
     # TODO: Fix the failed tests when this model gets more usage
