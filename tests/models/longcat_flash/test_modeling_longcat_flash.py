--- conflicted
+++ resolved
@@ -221,11 +221,6 @@
 
     model_split_percents = [0.5, 0.8]
 
-<<<<<<< HEAD
-    test_pruning = False
-
-=======
->>>>>>> 3e975acc
     model_tester_class = LongcatFlashModelTester
 
     @unittest.skip("LongcatFlash buffers include complex numbers, which breaks this test")
