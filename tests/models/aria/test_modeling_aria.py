# Copyright 2024 The HuggingFace Inc. team. All rights reserved.
#
# Licensed under the Apache License, Version 2.0 (the "License");
# you may not use this file except in compliance with the License.
# You may obtain a copy of the License at
#
#     http://www.apache.org/licenses/LICENSE-2.0
#
# Unless required by applicable law or agreed to in writing, software
# distributed under the License is distributed on an "AS IS" BASIS,
# WITHOUT WARRANTIES OR CONDITIONS OF ANY KIND, either express or implied.
# See the License for the specific language governing permissions and
# limitations under the License.
"""Testing suite for the PyTorch Aria model."""

import unittest

import requests

from transformers import (
    AriaConfig,
    AriaForConditionalGeneration,
    AriaModel,
    AriaTextConfig,
    AutoProcessor,
    AutoTokenizer,
    BitsAndBytesConfig,
    is_torch_available,
    is_vision_available,
)
from transformers.models.idefics3 import Idefics3VisionConfig
from transformers.testing_utils import (
    Expectations,
    cleanup,
    require_bitsandbytes,
    require_torch,
    require_torch_large_accelerator,
    require_vision,
    slow,
    torch_device,
)

from ...generation.test_utils import GenerationTesterMixin
from ...test_configuration_common import ConfigTester
from ...test_modeling_common import ModelTesterMixin, floats_tensor, ids_tensor


if is_torch_available():
    import torch


if is_vision_available():
    from PIL import Image

# Used to be https://aria-vl.github.io/static/images/view.jpg but it was removed, llava-vl has the same image
IMAGE_OF_VIEW_URL = "https://llava-vl.github.io/static/images/view.jpg"


class AriaVisionText2TextModelTester:
    def __init__(
        self,
        parent,
        batch_size=13,
        num_channels=3,
        image_size=16,
        num_image_tokens=4,
        ignore_index=-100,
        image_token_index=9,
        projector_hidden_act="gelu",
        seq_length=7,
        vision_feature_select_strategy="default",
        vision_feature_layer=-1,
        text_config=AriaTextConfig(
            seq_length=7,
            is_training=True,
            use_input_mask=True,
            use_token_type_ids=False,
            use_labels=True,
            hidden_act="gelu",
            hidden_dropout_prob=0.1,
            attention_probs_dropout_prob=0.1,
            type_vocab_size=16,
            type_sequence_label_size=2,
            initializer_range=0.02,
            num_labels=3,
            num_choices=4,
            pad_token_id=1,
            hidden_size=32,
            intermediate_size=16,
            max_position_embeddings=60,
            model_type="aria_moe_lm",
            moe_intermediate_size=4,
            moe_num_experts=3,
            moe_topk=2,
            num_attention_heads=2,
            num_experts_per_tok=3,
            num_hidden_layers=2,
            num_key_value_heads=2,
            rope_theta=5000000,
            vocab_size=99,
            eos_token_id=2,
            head_dim=4,
        ),
        is_training=True,
        vision_config=Idefics3VisionConfig(
            image_size=16,
            patch_size=8,
            num_channels=3,
            is_training=True,
            hidden_size=32,
            projection_dim=4,
            num_hidden_layers=2,
            num_attention_heads=2,
            intermediate_size=4,
            dropout=0.1,
            attention_dropout=0.1,
            initializer_range=0.02,
        ),
    ):
        self.parent = parent
        self.ignore_index = ignore_index
        self.image_token_index = image_token_index
        self.projector_hidden_act = projector_hidden_act
        self.vision_feature_select_strategy = vision_feature_select_strategy
        self.vision_feature_layer = vision_feature_layer
        self.text_config = text_config
        self.vision_config = vision_config
        self.pad_token_id = text_config.pad_token_id
        self.eos_token_id = text_config.eos_token_id
        self.num_hidden_layers = text_config.num_hidden_layers
        self.vocab_size = text_config.vocab_size
        self.hidden_size = text_config.hidden_size
        self.num_attention_heads = text_config.num_attention_heads
        self.is_training = is_training

        self.batch_size = batch_size
        self.num_channels = num_channels
        self.image_size = image_size
        self.num_image_tokens = num_image_tokens
        self.seq_length = seq_length + self.num_image_tokens
        self.projector_patch_to_query_dict = {
            vision_config.image_size**2 // vision_config.patch_size**2: vision_config.projection_dim
        }

    def get_config(self):
        return AriaConfig(
            text_config=self.text_config.to_dict(),
            vision_config=self.vision_config.to_dict(),
            ignore_index=self.ignore_index,
            image_token_index=self.image_token_index,
            projector_hidden_act=self.projector_hidden_act,
            vision_feature_select_strategy=self.vision_feature_select_strategy,
            vision_feature_layer=self.vision_feature_layer,
            eos_token_id=self.eos_token_id,
            projector_patch_to_query_dict=self.projector_patch_to_query_dict,
        )

    def prepare_config_and_inputs(self):
        pixel_values = floats_tensor(
            [
                self.batch_size,
                self.vision_config.num_channels,
                self.vision_config.image_size,
                self.vision_config.image_size,
            ]
        )
        config = self.get_config()

        return config, pixel_values

    def prepare_config_and_inputs_for_common(self):
        config_and_inputs = self.prepare_config_and_inputs()
        config, pixel_values = config_and_inputs
        input_ids = ids_tensor([self.batch_size, self.seq_length], config.text_config.vocab_size - 1) + 1
        attention_mask = input_ids.ne(1).to(torch_device)
        input_ids[input_ids == config.image_token_index] = self.pad_token_id
        input_ids[:, : self.num_image_tokens] = config.image_token_index
        inputs_dict = {
            "pixel_values": pixel_values,
            "input_ids": input_ids,
            "attention_mask": attention_mask,
        }
        return config, inputs_dict


@require_torch
class AriaForConditionalGenerationModelTest(ModelTesterMixin, GenerationTesterMixin, unittest.TestCase):
    """
    Model tester for `AriaForConditionalGeneration`.
    """

    all_model_classes = (AriaModel, AriaForConditionalGeneration) if is_torch_available() else ()
    test_pruning = False
    test_torchscript = False
    _is_composite = True

    def setUp(self):
        self.model_tester = AriaVisionText2TextModelTester(self)
        self.config_tester = ConfigTester(self, config_class=AriaConfig, has_text_modality=False)

<<<<<<< HEAD
    @unittest.skip(reason="Unstable test")
    def test_initialization(self):
        pass

    @unittest.skip(
        reason="This architecture seems to not compute gradients for the last vision-layernorm because the model uses hidden states pre-norm"
    )
    def test_training_gradient_checkpointing(self):
        pass

    @unittest.skip(
        reason="This architecture seems to not compute gradients for the last vision-layernorm because the model uses hidden states pre-norm"
    )
    def test_training_gradient_checkpointing_use_reentrant(self):
        pass

    @unittest.skip(
        reason="This architecture seems to not compute gradients for the last vision-layernorm because the model uses hidden states pre-norm"
    )
    def test_training_gradient_checkpointing_use_reentrant_false(self):
        pass

=======
>>>>>>> 55b172b8

SKIP = False
torch_accelerator_module = getattr(torch, torch_device)
memory = 23  # skip on T4 / A10
if hasattr(torch_accelerator_module, "get_device_properties"):
    if torch_accelerator_module.get_device_properties(0).total_memory / 1024**3 < memory:
        SKIP = True


@unittest.skipIf(SKIP, reason="A10 doesn't have enough GPU memory for this tests")
@require_torch
class AriaForConditionalGenerationIntegrationTest(unittest.TestCase):
    def setUp(self):
        self.processor = AutoProcessor.from_pretrained("rhymes-ai/Aria")
        cleanup(torch_device, gc_collect=True)

    def tearDown(self):
        cleanup(torch_device, gc_collect=True)

    @slow
    @require_torch_large_accelerator
    @require_bitsandbytes
    def test_small_model_integration_test(self):
        # Let's make sure we test the preprocessing to replace what is used
        model = AriaForConditionalGeneration.from_pretrained(
            "rhymes-ai/Aria",
            quantization_config=BitsAndBytesConfig(load_in_4bit=True, llm_int8_skip_modules=["multihead_attn"]),
        )

        prompt = "<|img|>\nUSER: What are the things I should be cautious about when I visit this place?\nASSISTANT:"
        raw_image = Image.open(requests.get(IMAGE_OF_VIEW_URL, stream=True).raw)
        inputs = self.processor(images=raw_image, text=prompt, return_tensors="pt").to(model.device, model.dtype)

        non_img_tokens = [
            109, 3905, 2000, 93415, 4551, 1162, 901, 3894, 970, 2478, 1017, 19312, 2388, 1596, 1809, 970, 5449, 1235,
            3333, 93483, 109, 61081, 11984, 14800, 93415
        ]  # fmt: skip
        EXPECTED_INPUT_IDS = torch.tensor([[9] * 256 + non_img_tokens]).to(inputs["input_ids"].device)
        self.assertTrue(torch.equal(inputs["input_ids"], EXPECTED_INPUT_IDS))

        output = model.generate(**inputs, max_new_tokens=20)
        decoded_output = self.processor.decode(output[0], skip_special_tokens=True)

        expected_output = Expectations(
            {
                (
                    "cuda",
                    None,
                ): "\nUSER: What are the things I should be cautious about when I visit this place?\nASSISTANT: When visiting this place, there are a few things one should be cautious about. Firstly,",
                (
                    "rocm",
                    (9, 5),
                ): "\n USER: What are the things I should be cautious about when I visit this place?\n ASSISTANT: When you visit this place, you should be cautious about the following things:\n\n- The",
            }
        ).get_expectation()
        self.assertEqual(decoded_output, expected_output)

    @slow
    @require_torch_large_accelerator
    @require_bitsandbytes
    def test_small_model_integration_test_llama_single(self):
        # Let's make sure we test the preprocessing to replace what is used
        model_id = "rhymes-ai/Aria"

        model = AriaForConditionalGeneration.from_pretrained(
            model_id,
            quantization_config=BitsAndBytesConfig(load_in_4bit=True, llm_int8_skip_modules=["multihead_attn"]),
        )
        processor = AutoProcessor.from_pretrained(model_id)

        prompt = "USER: <|img|>\nWhat are the things I should be cautious about when I visit this place? ASSISTANT:"
        raw_image = Image.open(requests.get(IMAGE_OF_VIEW_URL, stream=True).raw)
        inputs = processor(images=raw_image, text=prompt, return_tensors="pt").to(model.device, model.dtype)

        output = model.generate(**inputs, max_new_tokens=90, do_sample=False)
        EXPECTED_DECODED_TEXT = Expectations(
            {
                ("cuda", (8, 0)): "USER: \n What are the things I should be cautious about when I visit this place? ASSISTANT: When visiting this beautiful location, it's important to be mindful of a few things to ensure both your safety and the preservation of the environment. Firstly, always be cautious when walking on the wooden pier, as it can be slippery, especially during or after rain. Secondly, be aware of the local wildlife and do not feed or disturb them. Lastly, respect the natural surroundings by not littering and sticking to",
                ("rocm", (9, 5)): "USER: \n What are the things I should be cautious about when I visit this place? ASSISTANT: \n\nWhen visiting this place, you should be cautious about the following:\n\n1. **Weather Conditions**: The weather can be unpredictable, so it's important to check the forecast and dress in layers. Sudden changes in weather can occur, so be prepared for rain or cold temperatures.\n\n2. **Safety on the Dock**: The dock may be slippery, especially when",
            }
        ).get_expectation()  # fmt: off

        decoded_output = processor.decode(output[0], skip_special_tokens=True, clean_up_tokenization_spaces=False)
        self.assertEqual(
            decoded_output,
            EXPECTED_DECODED_TEXT,
            f"Expected: {repr(EXPECTED_DECODED_TEXT)}\nActual: {repr(decoded_output)}",
        )

    @slow
    @require_torch_large_accelerator
    @require_bitsandbytes
    def test_small_model_integration_test_llama_batched(self):
        # Let's make sure we test the preprocessing to replace what is used
        model_id = "rhymes-ai/Aria"

        model = AriaForConditionalGeneration.from_pretrained(
            model_id,
            quantization_config=BitsAndBytesConfig(load_in_4bit=True, llm_int8_skip_modules=["multihead_attn"]),
        )
        processor = AutoProcessor.from_pretrained(model_id)

        prompts = [
            "USER: <|img|>\nWhat are the things I should be cautious about when I visit this place? What should I bring with me? ASSISTANT:",
            "USER: <|img|>\nWhat is this? ASSISTANT:",
        ]
        image1 = Image.open(requests.get(IMAGE_OF_VIEW_URL, stream=True).raw)
        image2 = Image.open(requests.get("http://images.cocodataset.org/val2017/000000039769.jpg", stream=True).raw)

        inputs = processor(images=[image1, image2], text=prompts, return_tensors="pt", padding=True).to(
            model.device, model.dtype
        )

        output = model.generate(**inputs, max_new_tokens=20)

        EXPECTED_DECODED_TEXT = Expectations(
            {
                ("cuda", None): [
                    "USER:  \nWhat are the things I should be cautious about when I visit this place? What should I bring with me? ASSISTANT: When visiting this place, which is a pier or dock extending over a body of water, you",
                    "USER:  \nWhat is this? ASSISTANT: The image features two cats lying down on a pink couch. One cat is located on",
                ],
                ("rocm", (9, 5)): [
                    "USER: \n What are the things I should be cautious about when I visit this place? What should I bring with me? ASSISTANT: \n\nWhen visiting this place, you should be cautious about the weather conditions, as it",
                    "USER: \n What is this? ASSISTANT: This is a picture of two cats sleeping on a couch. USER: What is the color of",
                ],
            }
        ).get_expectation()

        decoded_output = processor.batch_decode(output, skip_special_tokens=True)
        self.assertEqual(decoded_output, EXPECTED_DECODED_TEXT)

    @slow
    @require_torch_large_accelerator
    @require_bitsandbytes
    def test_small_model_integration_test_batch(self):
        # Let's make sure we test the preprocessing to replace what is used
        model = AriaForConditionalGeneration.from_pretrained(
            "rhymes-ai/Aria",
            quantization_config=BitsAndBytesConfig(load_in_4bit=True, llm_int8_skip_modules=["multihead_attn"]),
        )
        # The first batch is longer in terms of text, but only has 1 image. The second batch will be padded in text, but the first will be padded because images take more space!.
        prompts = [
            "USER: <|img|>\nWhat are the things I should be cautious about when I visit this place? What should I bring with me?\nASSISTANT:",
            "USER: <|img|>\nWhat is this?\nASSISTANT:",
        ]
        image1 = Image.open(requests.get(IMAGE_OF_VIEW_URL, stream=True).raw)
        image2 = Image.open(requests.get("http://images.cocodataset.org/val2017/000000039769.jpg", stream=True).raw)

        inputs = self.processor(images=[image1, image2], text=prompts, return_tensors="pt", padding=True).to(
            model.device, model.dtype
        )

        output = model.generate(**inputs, max_new_tokens=20)

        EXPECTED_DECODED_TEXT = Expectations({
            ("cuda", None): [
                'USER:  \nWhat are the things I should be cautious about when I visit this place? What should I bring with me?\nASSISTANT: When visiting this place, there are a few things to be cautious about and items to bring.',
                'USER:  \nWhat is this?\nASSISTANT: Cats',
            ],
            ("rocm", (9, 5)): [
                'USER: \n What are the things I should be cautious about when I visit this place? What should I bring with me?\n ASSISTANT: \n\nWhen visiting this place, you should be cautious about the following:\n\n-',
                'USER: \n What is this?\n ASSISTANT: This is a picture of two cats sleeping on a couch. The couch is red, and the cats',
            ],
        }).get_expectation()  # fmt: skip

        decoded_output = self.processor.batch_decode(output, skip_special_tokens=True)
        self.assertEqual(decoded_output, EXPECTED_DECODED_TEXT)

    @slow
    @require_torch_large_accelerator
    @require_bitsandbytes
    def test_small_model_integration_test_llama_batched_regression(self):
        # Let's make sure we test the preprocessing to replace what is used
        model_id = "rhymes-ai/Aria"

        # Multi-image & multi-prompt (e.g. 3 images and 2 prompts now fails with SDPA, this tests if "eager" works as before)
        model = AriaForConditionalGeneration.from_pretrained(
            model_id,
            quantization_config=BitsAndBytesConfig(load_in_4bit=True, llm_int8_skip_modules=["multihead_attn"]),
        )
        processor = AutoProcessor.from_pretrained(model_id, pad_token="<pad>")

        prompts = [
            "USER: <|img|>\nWhat are the things I should be cautious about when I visit this place? What should I bring with me?\nASSISTANT:",
            "USER: <|img|>\nWhat is this?\nASSISTANT: Two cats lying on a bed!\nUSER: <|img|>\nAnd this?\nASSISTANT:",
        ]
        image1 = Image.open(requests.get(IMAGE_OF_VIEW_URL, stream=True).raw)
        image2 = Image.open(requests.get("http://images.cocodataset.org/val2017/000000039769.jpg", stream=True).raw)

        inputs = processor(images=[image1, image2, image1], text=prompts, return_tensors="pt", padding=True)
        inputs = inputs.to(model.device, model.dtype)

        output = model.generate(**inputs, max_new_tokens=20)

        EXPECTED_DECODED_TEXT = Expectations({
            ("cuda", None): ['USER:  \nWhat are the things I should be cautious about when I visit this place? What should I bring with me?\nASSISTANT: When visiting this place, which appears to be a dock or pier extending over a body of water', 'USER:  \nWhat is this?\nASSISTANT: Two cats lying on a bed!\nUSER:  \nAnd this?\nASSISTANT: A cat sleeping on a bed.'],
            ("rocm", (9, 5)): ['USER: \n What are the things I should be cautious about when I visit this place? What should I bring with me?\n ASSISTANT: \n\nWhen visiting this place, you should be cautious about the weather conditions, as it', 'USER: \n What is this?\n ASSISTANT: Two cats lying on a bed!\n USER: \n And this?\n ASSISTANT: A serene lake scene with a wooden dock extending into the water.\n USER: \n']
        }).get_expectation()  # fmt: skip

        decoded_output = processor.batch_decode(output, skip_special_tokens=True)
        self.assertEqual(decoded_output, EXPECTED_DECODED_TEXT)

    @slow
    @require_torch_large_accelerator
    @require_vision
    @require_bitsandbytes
    def test_batched_generation(self):
        # Skip multihead_attn for 4bit because MHA will read the original weight without dequantize.
        # See https://github.com/huggingface/transformers/pull/37444#discussion_r2045852538.
        model = AriaForConditionalGeneration.from_pretrained(
            "rhymes-ai/Aria",
            quantization_config=BitsAndBytesConfig(load_in_4bit=True, llm_int8_skip_modules=["multihead_attn"]),
        )
        processor = AutoProcessor.from_pretrained("rhymes-ai/Aria")

        prompt1 = "<image>\n<image>\nUSER: What's the difference of two images?\nASSISTANT:"
        prompt2 = "<image>\nUSER: Describe the image.\nASSISTANT:"
        prompt3 = "<image>\nUSER: Describe the image.\nASSISTANT:"
        url1 = "https://images.unsplash.com/photo-1552053831-71594a27632d?q=80&w=3062&auto=format&fit=crop&ixlib=rb-4.0.3&ixid=M3wxMjA3fDB8MHxwaG90by1wYWdlfHx8fGVufDB8fHx8fA%3D%3D"
        url2 = "https://images.unsplash.com/photo-1617258683320-61900b281ced?q=80&w=3087&auto=format&fit=crop&ixlib=rb-4.0.3&ixid=M3wxMjA3fDB8MHxwaG90by1wYWdlfHx8fGVufDB8fHx8fA%3D%3D"
        image1 = Image.open(requests.get(url1, stream=True).raw)
        image2 = Image.open(requests.get(url2, stream=True).raw)

        # Create inputs
        messages = [
            {
                "role": "user",
                "content": [
                    {"type": "image"},
                    {"type": "text", "text": prompt1},
                    {"type": "image"},
                    {"type": "text", "text": prompt2},
                ],
            },
            {
                "role": "user",
                "content": [
                    {"type": "image"},
                    {"type": "text", "text": prompt3},
                ],
            },
        ]

        prompts = [processor.apply_chat_template([message], add_generation_prompt=True) for message in messages]
        images = [[image1, image2], [image2]]
        inputs = processor(text=prompts, images=images, padding=True, return_tensors="pt").to(
            device=model.device, dtype=model.dtype
        )

        EXPECTED_OUTPUTS = Expectations(
            {
                ("cpu", None): [
                    "<|im_start|>user\n<fim_prefix><fim_suffix> <image>\n <image>\n USER: What's the difference of two images?\n ASSISTANT:<fim_prefix><fim_suffix> <image>\n USER: Describe the image.\n ASSISTANT:<|im_end|>\n <|im_start|>assistant\n The first image features a cute, light-colored puppy sitting on a paved surface with",
                    "<|im_start|>user\n<fim_prefix><fim_suffix> <image>\n USER: Describe the image.\n ASSISTANT:<|im_end|>\n <|im_start|>assistant\n The image shows a young alpaca standing on a grassy hill. The alpaca has",
                ],
                ("cuda", None): [
                    "<|im_start|>user\n<fim_prefix><fim_suffix> <image>\n <image>\n USER: What's the difference of two images?\n ASSISTANT:<fim_prefix><fim_suffix> <image>\n USER: Describe the image.\n ASSISTANT:<|im_end|>\n <|im_start|>assistant\n The first image features a cute, light-colored puppy sitting on a paved surface with",
                    "<|im_start|>user\n<fim_prefix><fim_suffix> <image>\n USER: Describe the image.\n ASSISTANT:<|im_end|>\n <|im_start|>assistant\n The image shows a young alpaca standing on a patch of ground with some dry grass. The",
                ],
                ("xpu", 3): [
                    "<|im_start|>user\n<fim_prefix><fim_suffix> <image>\n <image>\n USER: What's the difference of two images?\n ASSISTANT:<fim_prefix><fim_suffix> <image>\n USER: Describe the image.\n ASSISTANT:<|im_end|>\n <|im_start|>assistant\n The first image features a cute, light-colored puppy sitting on a paved surface with",
                    "<|im_start|>user\n<fim_prefix><fim_suffix> <image>\n USER: Describe the image.\n ASSISTANT:<|im_end|>\n <|im_start|>assistant\n The image shows a young alpaca standing on a patch of ground with some dry grass. The",
                ],
                ("rocm", (9, 5)): [
                    "<|im_start|>user\n<fim_prefix><fim_suffix> <image>\n <image>\n USER: What's the difference of two images?\n ASSISTANT:<fim_prefix><fim_suffix> <image>\n USER: Describe the image.\n ASSISTANT:<|im_end|>\n <|im_start|>assistant\n The first image shows a cute golden retriever puppy sitting on a paved surface with a stick",
                    '<|im_start|>user\n<fim_prefix><fim_suffix> <image>\n USER: Describe the image.\n ASSISTANT:<|im_end|>\n <|im_start|>assistant\n The image shows a young llama standing on a patch of ground with some dry grass and dirt. The'
                ],
            }
        )  # fmt: skip
        EXPECTED_OUTPUT = EXPECTED_OUTPUTS.get_expectation()
        generate_ids = model.generate(**inputs, max_new_tokens=20)
        outputs = processor.batch_decode(generate_ids, skip_special_tokens=True, clean_up_tokenization_spaces=False)
        self.assertListEqual(outputs, EXPECTED_OUTPUT)

    def test_tokenizer_integration(self):
        model_id = "rhymes-ai/Aria"
        slow_tokenizer = AutoTokenizer.from_pretrained(
            model_id, bos_token="<|startoftext|>", eos_token="<|endoftext|>", use_fast=False
        )
        slow_tokenizer.add_tokens("<image>", True)

        fast_tokenizer = AutoTokenizer.from_pretrained(
            model_id,
            bos_token="<|startoftext|>",
            eos_token="<|endoftext|>",
            from_slow=True,
            legacy=False,
        )
        fast_tokenizer.add_tokens("<image>", True)

        prompt = "<|startoftext|><|im_start|>system\nAnswer the questions.<|im_end|><|im_start|>user\n<image>\nWhat is shown in this image?<|im_end|>"
        EXPECTED_OUTPUT = ['<|startoftext|>', '<', '|', 'im', '_', 'start', '|', '>', 'system', '\n', 'Answer', '▁the', '▁questions', '.<', '|', 'im', '_', 'end', '|', '><', '|', 'im', '_', 'start', '|', '>', 'user', '\n', '<image>', '\n', 'What', '▁is', '▁shown', '▁in', '▁this', '▁image', '?', '<', '|', 'im', '_', 'end', '|', '>']  # fmt: skip
        self.assertEqual(slow_tokenizer.tokenize(prompt), EXPECTED_OUTPUT)
        self.assertEqual(fast_tokenizer.tokenize(prompt), EXPECTED_OUTPUT)

    @slow
    @require_torch_large_accelerator
    @require_bitsandbytes
    def test_generation_no_images(self):
        model_id = "rhymes-ai/Aria"
        model = AriaForConditionalGeneration.from_pretrained(
            model_id,
            quantization_config=BitsAndBytesConfig(load_in_4bit=True, llm_int8_skip_modules=["multihead_attn"]),
        )
        processor = AutoProcessor.from_pretrained(model_id)
        assert model.device.type == "cuda", "This test is only supported on CUDA"  # TODO: remove this
        # Prepare inputs with no images
        inputs = processor(text="Hello, I am", return_tensors="pt").to(torch_device)

        # Make sure that `generate` works
        _ = model.generate(**inputs, max_new_tokens=20)<|MERGE_RESOLUTION|>--- conflicted
+++ resolved
@@ -198,11 +198,6 @@
         self.model_tester = AriaVisionText2TextModelTester(self)
         self.config_tester = ConfigTester(self, config_class=AriaConfig, has_text_modality=False)
 
-<<<<<<< HEAD
-    @unittest.skip(reason="Unstable test")
-    def test_initialization(self):
-        pass
-
     @unittest.skip(
         reason="This architecture seems to not compute gradients for the last vision-layernorm because the model uses hidden states pre-norm"
     )
@@ -221,8 +216,6 @@
     def test_training_gradient_checkpointing_use_reentrant_false(self):
         pass
 
-=======
->>>>>>> 55b172b8
 
 SKIP = False
 torch_accelerator_module = getattr(torch, torch_device)
