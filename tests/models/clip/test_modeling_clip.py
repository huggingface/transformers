--- conflicted
+++ resolved
@@ -208,10 +208,6 @@
     """
 
     all_model_classes = (CLIPVisionModel, CLIPVisionModelWithProjection) if is_torch_available() else ()
-<<<<<<< HEAD
-    fx_compatible = False
-=======
->>>>>>> cb6f03fc
 
     test_resize_embeddings = False
 
@@ -399,10 +395,6 @@
 @require_torch
 class CLIPTextModelTest(CLIPModelTesterMixin, unittest.TestCase):
     all_model_classes = (CLIPTextModel, CLIPTextModelWithProjection) if is_torch_available() else ()
-<<<<<<< HEAD
-    fx_compatible = False
-=======
->>>>>>> cb6f03fc
 
     model_split_percents = [0.5, 0.8, 0.9]
 
@@ -530,10 +522,6 @@
         {"feature-extraction": CLIPModel, "image-feature-extraction": CLIPVisionModel} if is_torch_available() else {}
     )
     additional_model_inputs = ["pixel_values"]
-<<<<<<< HEAD
-    fx_compatible = False
-=======
->>>>>>> cb6f03fc
 
     test_resize_embeddings = False
     test_attention_outputs = False
