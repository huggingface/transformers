# Copyright 2024 The HuggingFace Inc. team. All rights reserved.
#
# Licensed under the Apache License, Version 2.0 (the "License");
# you may not use this file except in compliance with the License.
# You may obtain a copy of the License at
#
#     http://www.apache.org/licenses/LICENSE-2.0
#
# Unless required by applicable law or agreed to in writing, software
# distributed under the License is distributed on an "AS IS" BASIS,
# WITHOUT WARRANTIES OR CONDITIONS OF ANY KIND, either express or implied.
# See the License for the specific language governing permissions and
# limitations under the License.
"""Testing suite for the PyTorch ColPali model."""

import collections
import gc
import re
import unittest
from typing import ClassVar

import pytest
import torch
from datasets import load_dataset

from tests.test_configuration_common import ConfigTester
from tests.test_modeling_common import ModelTesterMixin, floats_tensor, ids_tensor
from transformers import (
    is_torch_available,
)
from transformers.models.colpali.configuration_colpali import ColPaliConfig
from transformers.models.colpali.modeling_colpali import ColPaliForRetrieval, ColPaliForRetrievalOutput
from transformers.models.colpali.processing_colpali import ColPaliProcessor
from transformers.testing_utils import (
    backend_empty_cache,
    require_torch,
    require_vision,
    slow,
    torch_device,
)


if is_torch_available():
    import torch

    from transformers.pytorch_utils import id_tensor_storage


class ColPaliForRetrievalModelTester:
    def __init__(
        self,
        parent,
        ignore_index=-100,
        image_token_index=0,
        projector_hidden_act="gelu",
        seq_length=25,
        vision_feature_select_strategy="default",
        vision_feature_layer=-1,
        projection_dim=32,
        text_config={
            "model_type": "gemma",
            "seq_length": 128,
            "is_training": True,
            "use_token_type_ids": False,
            "use_labels": True,
            "vocab_size": 99,
            "hidden_size": 32,
            "num_hidden_layers": 2,
            "num_attention_heads": 4,
            "num_key_value_heads": 1,
            "head_dim": 8,
            "intermediate_size": 37,
            "hidden_activation": "gelu_pytorch_tanh",
            "hidden_dropout_prob": 0.1,
            "attention_probs_dropout_prob": 0.1,
            "max_position_embeddings": 512,
            "type_vocab_size": 16,
            "type_sequence_label_size": 2,
            "initializer_range": 0.02,
            "num_labels": 3,
            "num_choices": 4,
            "pad_token_id": 1,
        },
        is_training=False,
        vision_config={
            "use_labels": True,
            "image_size": 20,
            "patch_size": 5,
            "num_image_tokens": 4,
            "num_channels": 3,
            "is_training": True,
            "hidden_size": 32,
            "projection_dim": 32,
            "num_key_value_heads": 1,
            "num_hidden_layers": 2,
            "num_attention_heads": 4,
            "intermediate_size": 37,
            "dropout": 0.1,
            "attention_dropout": 0.1,
            "initializer_range": 0.02,
        },
        use_cache=False,
        embedding_dim=128,
    ):
        self.parent = parent
        self.ignore_index = ignore_index
        # `image_token_index` is set to 0 to pass "resize_embeddings" test, do not modify
        self.image_token_index = image_token_index
        self.projector_hidden_act = projector_hidden_act
        self.vision_feature_select_strategy = vision_feature_select_strategy
        self.vision_feature_layer = vision_feature_layer
        self.text_config = text_config
        self.vision_config = vision_config
        self.seq_length = seq_length
        self.projection_dim = projection_dim
        self.pad_token_id = text_config["pad_token_id"]

        self.num_hidden_layers = text_config["num_hidden_layers"]
        self.vocab_size = text_config["vocab_size"]
        self.hidden_size = text_config["hidden_size"]
        self.num_attention_heads = text_config["num_attention_heads"]
        self.is_training = is_training

        self.batch_size = 3
        self.num_channels = vision_config["num_channels"]
        self.image_size = vision_config["image_size"]
        self.encoder_seq_length = seq_length
        self.use_cache = use_cache

        self.embedding_dim = embedding_dim
        self.vlm_config = {
            "model_type": "paligemma",
            "text_config": self.text_config,
            "vision_config": self.vision_config,
            "ignore_index": self.ignore_index,
            "image_token_index": self.image_token_index,
            "projector_hidden_act": self.projector_hidden_act,
            "projection_dim": self.projection_dim,
            "vision_feature_select_strategy": self.vision_feature_select_strategy,
            "vision_feature_layer": self.vision_feature_layer,
        }

    def get_config(self):
        return ColPaliConfig(
            vlm_config=self.vlm_config,
            embedding_dim=self.embedding_dim,
        )

    def prepare_config_and_inputs(self):
        pixel_values = floats_tensor(
            [
                self.batch_size,
                self.vision_config["num_channels"],
                self.vision_config["image_size"],
                self.vision_config["image_size"],
            ]
        )
        config = self.get_config()

        return config, pixel_values

    def prepare_config_and_inputs_for_common(self):
        config_and_inputs = self.prepare_config_and_inputs()
        config, pixel_values = config_and_inputs
        input_ids = ids_tensor([self.batch_size, self.seq_length], config.vlm_config.text_config.vocab_size - 1) + 1
        attention_mask = input_ids.ne(1).to(torch_device)
        # set the 16 first tokens to be image, and ensure that no other tokens are image tokens
        # do not change this unless you modified image size or patch size
        input_ids[input_ids == config.vlm_config.image_token_index] = self.pad_token_id
        input_ids[:, :16] = config.vlm_config.image_token_index
        inputs_dict = {
            "pixel_values": pixel_values,
            "input_ids": input_ids,
            "attention_mask": attention_mask,
            "labels": input_ids,
            "token_type_ids": torch.zeros_like(input_ids),
        }
        return config, inputs_dict


@require_torch
class ColPaliForRetrievalModelTest(ModelTesterMixin, unittest.TestCase):
    """
    Model tester for `ColPaliForRetrieval`.
    """

    all_model_classes = (ColPaliForRetrieval,) if is_torch_available() else ()
    fx_compatible = False
    test_torchscript = False
    test_pruning = False
    test_resize_embeddings = True
<<<<<<< HEAD
=======
    test_head_masking = False
    additional_model_inputs = ["token_type_ids"]
>>>>>>> 071c7b14

    def setUp(self):
        self.model_tester = ColPaliForRetrievalModelTester(self)
        self.config_tester = ConfigTester(self, config_class=ColPaliConfig, has_text_modality=False)

    @slow
    @require_vision
    def test_colpali_forward_inputs(self):
        config, inputs_dict = self.model_tester.prepare_config_and_inputs_for_common()

        for model_class in self.all_model_classes:
            model = model_class(config)
            model.to(torch_device)
            model.eval()

            inputs = self._prepare_for_class(inputs_dict, model_class)

            with torch.no_grad():
                outputs = model(**inputs, return_dict=True)

            self.assertIsInstance(outputs, ColPaliForRetrievalOutput)

    # ColPali uses a VLM internally which has its state dict keys renames with `conversion_mapping`
    # This test is written assuming that `_tied_weights_keys` are not going to be renamed, thus we
    # overwrite it. NOTE: ColPali inference/save/load works without issues, it is the testcase
    # that makes general assumptions
    def test_tied_weights_keys(self):
        config, _ = self.model_tester.prepare_config_and_inputs_for_common()
        config.get_text_config().tie_word_embeddings = True
        for model_class in self.all_model_classes:
            model_tied = model_class(config)

            ptrs = collections.defaultdict(list)
            for name, tensor in model_tied.state_dict().items():
                ptrs[id_tensor_storage(tensor)].append(name)

            # These are all the pointers of shared tensors.
            tied_params = [names for _, names in ptrs.items() if len(names) > 1]

            tied_weight_keys = model_tied._tied_weights_keys if model_tied._tied_weights_keys is not None else []
            # Detect we get a hit for each key
            for key in tied_weight_keys:
                key = key.replace(".language_model", "")  # remove 'language_model' prefix
                is_tied_key = any(re.search(key, p) for group in tied_params for p in group)
                self.assertTrue(is_tied_key, f"{key} is not a tied weight key for {model_class}.")

            # Removed tied weights found from tied params -> there should only be one left after
            for key in tied_weight_keys:
                key = key.replace(".language_model", "")  # remove 'language_model' prefix
                for i in range(len(tied_params)):
                    tied_params[i] = [p for p in tied_params[i] if re.search(key, p) is None]

            tied_params = [group for group in tied_params if len(group) > 1]
            self.assertListEqual(
                tied_params,
                [],
                f"Missing `_tied_weights_keys` for {model_class}: add all of {tied_params} except one.",
            )

    @unittest.skip(
        reason="This architecture seem to not compute gradients properly when using GC, check: https://github.com/huggingface/transformers/pull/27124"
    )
    def test_training_gradient_checkpointing(self):
        pass

    @unittest.skip(
        reason="This architecture seem to not compute gradients properly when using GC, check: https://github.com/huggingface/transformers/pull/27124"
    )
    def test_training_gradient_checkpointing_use_reentrant(self):
        pass

    @unittest.skip(
        reason="This architecture seem to not compute gradients properly when using GC, check: https://github.com/huggingface/transformers/pull/27124"
    )
    def test_training_gradient_checkpointing_use_reentrant_false(self):
        pass

    @unittest.skip(
        reason="From PaliGemma: Some undefined behavior encountered with test versions of this model. Skip for now."
    )
    def test_model_parallelism(self):
        pass

    @unittest.skip(reason="PaliGemma's SigLip encoder uses a non-standard initialization scheme")
    def test_initialization(self):
        pass

    # TODO extend valid outputs to include this test @Molbap
    @unittest.skip(reason="PaliGemma has currently one output format.")
    def test_model_outputs_equivalence(self):
        pass

    @unittest.skip(reason="Pass because ColPali requires `attention_mask is not None`")
    def test_sdpa_can_dispatch_on_flash(self):
        pass

    @unittest.skip(reason="Pass because ColPali requires `attention_mask is not None`")
    @pytest.mark.torch_compile_test
    def test_sdpa_can_compile_dynamic(self):
        pass


@require_torch
class ColPaliModelIntegrationTest(unittest.TestCase):
    model_name: ClassVar[str] = "vidore/colpali-v1.2-hf"

    def setUp(self):
        self.processor = ColPaliProcessor.from_pretrained(self.model_name)

    def tearDown(self):
        gc.collect()
        backend_empty_cache(torch_device)

    @slow
    def test_model_integration_test(self):
        """
        Test if the model is able to retrieve the correct pages for a small and easy dataset.
        """
        model = ColPaliForRetrieval.from_pretrained(
            self.model_name,
            dtype=torch.bfloat16,
            device_map=torch_device,
        ).eval()

        # Load the test dataset
        ds = load_dataset("hf-internal-testing/document-visual-retrieval-test", split="test")

        # Preprocess the examples
        batch_images = self.processor(images=ds["image"]).to(torch_device)
        batch_queries = self.processor(text=ds["query"]).to(torch_device)

        # Run inference
        with torch.inference_mode():
            image_embeddings = model(**batch_images).embeddings
            query_embeddings = model(**batch_queries).embeddings

        # Compute retrieval scores
        scores = self.processor.score_retrieval(
            query_embeddings=query_embeddings,
            passage_embeddings=image_embeddings,
        )  # (num_queries, num_passages)

        assert scores.ndim == 2, f"Expected 2D tensor, got {scores.ndim}"
        assert scores.shape == (len(ds), len(ds)), f"Expected shape {(len(ds), len(ds))}, got {scores.shape}"

        # Check if the maximum scores per row are in the diagonal of the matrix score
        self.assertTrue((scores.argmax(axis=1) == torch.arange(len(ds), device=scores.device)).all())

        # Further validation: fine-grained check, with a hardcoded score from the original implementation
        expected_scores = torch.tensor(
            [
                [15.5625, 6.5938, 14.4375],
                [12.2500, 16.2500, 11.0000],
                [15.0625, 11.7500, 21.0000],
            ],
            dtype=scores.dtype,
        )

        assert torch.allclose(scores, expected_scores, atol=1), f"Expected scores {expected_scores}, got {scores}"<|MERGE_RESOLUTION|>--- conflicted
+++ resolved
@@ -189,11 +189,7 @@
     test_torchscript = False
     test_pruning = False
     test_resize_embeddings = True
-<<<<<<< HEAD
-=======
-    test_head_masking = False
     additional_model_inputs = ["token_type_ids"]
->>>>>>> 071c7b14
 
     def setUp(self):
         self.model_tester = ColPaliForRetrievalModelTester(self)
