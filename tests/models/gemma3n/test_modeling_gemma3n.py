--- conflicted
+++ resolved
@@ -637,13 +637,7 @@
     def test_model_4b_bf16(self):
         model_id = "Google/gemma-3n-E4B-it"
 
-<<<<<<< HEAD
-        model = Gemma3nForConditionalGeneration.from_pretrained(model_id, torch_dtype=torch.bfloat16).to(torch_device)
-=======
-        model = Gemma3nForConditionalGeneration.from_pretrained(
-            model_id, low_cpu_mem_usage=True, dtype=torch.bfloat16
-        ).to(torch_device)
->>>>>>> 893d89e5
+        model = Gemma3nForConditionalGeneration.from_pretrained(model_id, dtype=torch.bfloat16).to(torch_device)
 
         inputs = self.processor.apply_chat_template(
             self.messages,
@@ -667,13 +661,8 @@
         model_id = "Google/gemma-3n-E4B-it"
 
         model = Gemma3nForConditionalGeneration.from_pretrained(
-<<<<<<< HEAD
-            model_id, torch_dtype=torch.bfloat16, device_map=torch_device
-        )
-=======
-            model_id, low_cpu_mem_usage=True, dtype=torch.bfloat16
-        ).to(torch_device)
->>>>>>> 893d89e5
+            model_id, dtype=torch.bfloat16, device_map=torch_device
+        )
 
         messages = [
             [
@@ -709,13 +698,8 @@
         model_id = "Google/gemma-3n-E4B-it"
 
         model = Gemma3nForConditionalGeneration.from_pretrained(
-<<<<<<< HEAD
-            model_id, torch_dtype=torch.bfloat16, device_map=torch_device
-        )
-=======
-            model_id, low_cpu_mem_usage=False, dtype=torch.bfloat16
-        ).to(torch_device)
->>>>>>> 893d89e5
+            model_id, dtype=torch.bfloat16, device_map=torch_device
+        )
 
         messages_2 = [
             {"role": "system", "content": [{"type": "text", "text": "You are a helpful assistant."}]},
@@ -751,22 +735,8 @@
         model_id = "Google/gemma-3n-E4B-it"
 
         model = Gemma3nForConditionalGeneration.from_pretrained(
-<<<<<<< HEAD
-            model_id, torch_dtype=torch.bfloat16, device_map=torch_device
-        )
-=======
-            model_id, low_cpu_mem_usage=True, dtype=torch.bfloat16
-        ).to(torch_device)
-
-        crop_config = {
-            "images_kwargs": {
-                "do_pan_and_scan": True,
-                "pan_and_scan_max_num_crops": 448,
-                "pan_and_scan_min_crop_size": 32,
-                "pan_and_scan_min_ratio_to_activate": 0.3,
-            }
-        }
->>>>>>> 893d89e5
+            model_id, dtype=torch.bfloat16, device_map=torch_device
+        )
 
         inputs = self.processor.apply_chat_template(
             self.messages,
@@ -788,13 +758,8 @@
         model_id = "Google/gemma-3n-E4B-it"
 
         model = Gemma3nForConditionalGeneration.from_pretrained(
-<<<<<<< HEAD
-            model_id, torch_dtype=torch.bfloat16, device_map=torch_device
-        )
-=======
-            model_id, low_cpu_mem_usage=True, dtype=torch.bfloat16
-        ).to(torch_device)
->>>>>>> 893d89e5
+            model_id, dtype=torch.bfloat16, device_map=torch_device
+        )
 
         messages = [
             {"role": "system", "content": [{"type": "text", "text": "You are a helpful assistant."}]},
@@ -826,13 +791,7 @@
     def test_model_1b_text_only(self):
         model_id = "google/gemma-3-1b-it"
 
-<<<<<<< HEAD
-        model = Gemma3nForCausalLM.from_pretrained(model_id, torch_dtype=torch.bfloat16, device_map=torch_device)
-=======
-        model = Gemma3nForCausalLM.from_pretrained(model_id, low_cpu_mem_usage=True, dtype=torch.bfloat16).to(
-            torch_device
-        )
->>>>>>> 893d89e5
+        model = Gemma3nForCausalLM.from_pretrained(model_id, dtype=torch.bfloat16, device_map=torch_device)
         tokenizer = AutoTokenizer.from_pretrained(model_id, padding_side="left")
         inputs = tokenizer("Write a poem about Machine Learning.", return_tensors="pt").to(torch_device)
 
@@ -842,36 +801,7 @@
         EXPECTED_TEXTS = ['Write a poem about Machine Learning.\n\n---\n\nThe data flows, a river deep,\nWith patterns hidden, secrets sleep.\nA neural net, a watchful eye,\nLearning']  # fmt: skip
         self.assertEqual(output_text, EXPECTED_TEXTS)
 
-<<<<<<< HEAD
     @parameterized.expand([("sdpa",), ("eager",), ("flash_attention_2",)])
-=======
-    # TODO: raushan FA2 generates gibberish for no reason, check later
-    @require_flash_attn
-    @require_torch_gpu
-    @pytest.mark.flash_attn_test
-    def test_model_4b_flash_attn(self):
-        model_id = "Google/gemma-3n-E4B-it"
-
-        model = Gemma3nForConditionalGeneration.from_pretrained(
-            model_id, dtype=torch.bfloat16, attn_implementation="flash_attention_2"
-        ).to(torch_device)
-
-        inputs = self.processor.apply_chat_template(
-            self.messages,
-            tokenize=True,
-            return_dict=True,
-            return_tensors="pt",
-            add_generation_prompt=True,
-        ).to(torch_device)
-
-        output = model.generate(**inputs, max_new_tokens=30, do_sample=False)
-        output_text = self.processor.batch_decode(output, skip_special_tokens=True)
-
-        EXPECTED_TEXTS = ['user\nYou are a helpful assistant.\n\n\n\n\n\nWhat is shown in this image?\nmodel\nCertainly! \n\nThe image shows a brown and white cow standing on a sandy beach next to a turquoise ocean. It looks like a very sunny and']  # fmt: skip
-        self.assertEqual(output_text, EXPECTED_TEXTS)
-
-    @parameterized.expand([("flash_attention_2",), ("sdpa",), ("eager",)])
->>>>>>> 893d89e5
     def test_generation_beyond_sliding_window(self, attn_implementation: str):
         """Test that we can correctly generate beyond the sliding window. This is non trivial as
         we need to correctly slice the attention mask in all cases (because we use a hybrid cache).
@@ -891,13 +821,8 @@
         inputs = tokenizer(input_text, padding=True, return_tensors="pt").to(torch_device)
 
         model = AutoModelForCausalLM.from_pretrained(
-<<<<<<< HEAD
-            model_id, attn_implementation=attn_implementation, torch_dtype=torch.float16, device_map=torch_device
-        )
-=======
-            model_id, attn_implementation=attn_implementation, dtype=torch.float16
-        ).to(torch_device)
->>>>>>> 893d89e5
+            model_id, attn_implementation=attn_implementation, dtype=torch.float16, device_map=torch_device
+        )
 
         # Make sure prefill is larger than sliding window
         input_size = inputs.input_ids.shape[-1]
@@ -923,13 +848,7 @@
         tokenizer = AutoTokenizer.from_pretrained(model_id, padding="left")
         inputs = tokenizer(input_text, padding=True, return_tensors="pt").to(torch_device)
 
-<<<<<<< HEAD
-        model = AutoModelForCausalLM.from_pretrained(model_id, torch_dtype=torch.float16, device_map=torch_device)
-=======
-        model = AutoModelForCausalLM.from_pretrained(
-            model_id, attn_implementation=attn_implementation, dtype=torch.float16
-        ).to(torch_device)
->>>>>>> 893d89e5
+        model = AutoModelForCausalLM.from_pretrained(model_id, dtype=torch.float16, device_map=torch_device)
 
         # Make sure prefill is larger than sliding window
         input_size = inputs.input_ids.shape[-1]
