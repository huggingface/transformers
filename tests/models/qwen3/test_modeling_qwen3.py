--- conflicted
+++ resolved
@@ -52,21 +52,6 @@
 
 @require_torch
 class Qwen3ModelTest(CausalLMModelTest, unittest.TestCase):
-<<<<<<< HEAD
-    all_model_classes = (
-        (
-            Qwen3Model,
-            Qwen3ForCausalLM,
-            Qwen3ForSequenceClassification,
-            Qwen3ForTokenClassification,
-            Qwen3ForQuestionAnswering,
-        )
-        if is_torch_available()
-        else ()
-    )
-    test_pruning = False
-=======
->>>>>>> 3e975acc
     model_tester_class = Qwen3ModelTester
     pipeline_model_mapping = (
         {
