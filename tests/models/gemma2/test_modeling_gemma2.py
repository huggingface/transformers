# Copyright 2024 The HuggingFace Inc. team. All rights reserved.
#
# Licensed under the Apache License, Version 2.0 (the "License");
# you may not use this file except in compliance with the License.
# You may obtain a copy of the License at
#
#     http://www.apache.org/licenses/LICENSE-2.0
#
# Unless required by applicable law or agreed to in writing, software
# distributed under the License is distributed on an "AS IS" BASIS,
# WITHOUT WARRANTIES OR CONDITIONS OF ANY KIND, either express or implied.
# See the License for the specific language governing permissions and
# limitations under the License.
"""Testing suite for the PyTorch Gemma2 model."""

import unittest

import pytest
from packaging import version
from parameterized import parameterized
from pytest import mark

from transformers import AutoModelForCausalLM, AutoTokenizer, DynamicCache, Gemma2Config, is_torch_available, pipeline
from transformers.cache_utils import DynamicLayer, DynamicSlidingWindowLayer
from transformers.generation.configuration_utils import GenerationConfig
from transformers.testing_utils import (
    Expectations,
    cleanup,
    is_flash_attn_2_available,
    require_flash_attn,
    require_large_cpu_ram,
    require_read_token,
    require_torch,
    require_torch_accelerator,
    require_torch_large_accelerator,
    require_torch_large_gpu,
    slow,
    torch_device,
)

from ...causal_lm_tester import CausalLMModelTest, CausalLMModelTester
from ...test_configuration_common import ConfigTester


if is_torch_available():
    import torch

    from transformers import (
        Gemma2ForCausalLM,
        Gemma2ForSequenceClassification,
        Gemma2ForTokenClassification,
        Gemma2Model,
    )


class Gemma2ModelTester(CausalLMModelTester):
    if is_torch_available():
        config_class = Gemma2Config
        base_model_class = Gemma2Model
        causal_lm_class = Gemma2ForCausalLM
        sequence_class = Gemma2ForSequenceClassification
        token_class = Gemma2ForTokenClassification
    pipeline_model_mapping = (
        {
            "feature-extraction": Gemma2Model,
            "text-classification": Gemma2ForSequenceClassification,
            "token-classification": Gemma2ForTokenClassification,
            "text-generation": Gemma2ForCausalLM,
            "zero-shot": Gemma2ForSequenceClassification,
        }
        if is_torch_available()
        else {}
    )


@require_torch
class Gemma2ModelTest(CausalLMModelTest, unittest.TestCase):
    all_model_classes = (
        (Gemma2Model, Gemma2ForCausalLM, Gemma2ForSequenceClassification, Gemma2ForTokenClassification)
        if is_torch_available()
        else ()
    )
    pipeline_model_mapping = (
        {
            "feature-extraction": Gemma2Model,
            "text-classification": Gemma2ForSequenceClassification,
            "token-classification": Gemma2ForTokenClassification,
            "text-generation": Gemma2ForCausalLM,
            "zero-shot": Gemma2ForSequenceClassification,
        }
        if is_torch_available()
        else {}
    )

    test_headmasking = False
    test_pruning = False
    _is_stateful = True
    model_split_percents = [0.5, 0.6]
    model_tester_class = Gemma2ModelTester

    def setUp(self):
        self.model_tester = Gemma2ModelTester(self)
        self.config_tester = ConfigTester(self, config_class=Gemma2Config, hidden_size=37)

<<<<<<< HEAD
    @unittest.skip("Failing because of unique cache (HybridCache)")
    def test_model_outputs_equivalence(self, **kwargs):
        pass

    @unittest.skip("Gemma2's forcefully disables sdpa due to softcapping")
    def test_sdpa_can_dispatch_non_composite_models(self):
        pass

    @unittest.skip("Gemma2's eager attn/sdpa attn outputs are expected to be different")
    def test_eager_matches_sdpa_generate(self):
        pass

    @parameterized.expand([("random",), ("same",)])
    @pytest.mark.generate
    @unittest.skip("Gemma2 has HybridCache which is not compatible with assisted decoding")
    def test_assisted_decoding_matches_greedy_search(self, assistant_type):
        pass

    @unittest.skip("Gemma2 has HybridCache which is not compatible with assisted decoding")
    def test_prompt_lookup_decoding_matches_greedy_search(self, assistant_type):
        pass

    @pytest.mark.generate
    @unittest.skip("Gemma2 has HybridCache which is not compatible with assisted decoding")
    def test_assisted_decoding_sample(self):
        pass

    @unittest.skip("Gemma2 has HybridCache and doesn't support continue from past kv")
    def test_generate_continue_from_past_key_values(self):
        pass

    @unittest.skip("Gemma2 has HybridCache and doesn't support contrastive generation")
    def test_contrastive_generate(self):
        pass

    @unittest.skip("Gemma2 has HybridCache and doesn't support contrastive generation")
    def test_contrastive_generate_dict_outputs_use_cache(self):
        pass

    @unittest.skip("Gemma2 has HybridCache and doesn't support contrastive generation")
    def test_contrastive_generate_low_memory(self):
        pass

    @unittest.skip("Gemma2 has HybridCache and doesn't support StaticCache. Though it could, it shouldn't support.")
    def test_generate_with_static_cache(self):
        pass

    @unittest.skip("Gemma2 has HybridCache and doesn't support StaticCache. Though it could, it shouldn't support.")
    def test_generate_from_inputs_embeds_with_static_cache(self):
        pass

    @unittest.skip("Gemma2 has HybridCache and doesn't support StaticCache. Though it could, it shouldn't support.")
    def test_generate_continue_from_inputs_embeds(self):
        pass

    @unittest.skip(
        reason="HybridCache can't be gathered because it is not iterable. Adding a simple iter and dumping `distributed_iterator`"
        " as in Dynamic Cache doesn't work. NOTE: @gante all cache objects would need better compatibility with multi gpu setting"
    )
    def test_multi_gpu_data_parallel_forward(self):
        pass

    @unittest.skip("Gemma2 has HybridCache which auto-compiles. Compile and FA2 don't work together.")
    def test_eager_matches_fa2_generate(self):
        pass

    @unittest.skip("Gemma2 eager/FA2 attention outputs are expected to be different")
    def test_flash_attn_2_equivalence(self):
        pass

=======
>>>>>>> 40299134

@slow
@require_torch_accelerator
class Gemma2IntegrationTest(unittest.TestCase):
    input_text = ["Hello I am doing", "Hi today"]

    def setUp(self):
        cleanup(torch_device, gc_collect=True)

    def tearDown(self):
        cleanup(torch_device, gc_collect=True)

    @require_torch_large_accelerator
    @require_read_token
    def test_model_9b_bf16(self):
        model_id = "google/gemma-2-9b"
        EXPECTED_TEXTS = [
            "<bos>Hello I am doing a project on the 1918 flu pandemic and I am trying to find out how many",
            "<pad><pad><bos>Hi today I'm going to be talking about the history of the United States. The United States of America",
        ]

        model = AutoModelForCausalLM.from_pretrained(model_id, dtype=torch.bfloat16, attn_implementation="eager").to(
            torch_device
        )

        tokenizer = AutoTokenizer.from_pretrained(model_id)
        inputs = tokenizer(self.input_text, return_tensors="pt", padding=True).to(torch_device)

        output = model.generate(**inputs, max_new_tokens=20, do_sample=False)
        output_text = tokenizer.batch_decode(output, skip_special_tokens=False)

        self.assertEqual(output_text, EXPECTED_TEXTS)

    @require_torch_large_accelerator
    @require_read_token
    def test_model_9b_fp16(self):
        model_id = "google/gemma-2-9b"
        EXPECTED_TEXTS = [
            "<bos>Hello I am doing a project on the 1918 flu pandemic and I am trying to find out how many",
            "<pad><pad><bos>Hi today I'm going to be talking about the history of the United States. The United States of America",
        ]

        model = AutoModelForCausalLM.from_pretrained(model_id, dtype=torch.float16, attn_implementation="eager").to(
            torch_device
        )

        tokenizer = AutoTokenizer.from_pretrained(model_id)
        inputs = tokenizer(self.input_text, return_tensors="pt", padding=True).to(torch_device)

        output = model.generate(**inputs, max_new_tokens=20, do_sample=False)
        output_text = tokenizer.batch_decode(output, skip_special_tokens=False)

        self.assertEqual(output_text, EXPECTED_TEXTS)

    @require_read_token
    @require_torch_large_accelerator
    def test_model_9b_pipeline_bf16(self):
        # See https://github.com/huggingface/transformers/pull/31747 -- pipeline was broken for Gemma2 before this PR
        model_id = "google/gemma-2-9b"
        # EXPECTED_TEXTS should match the same non-pipeline test, minus the special tokens
        EXPECTED_TEXTS = [
            "Hello I am doing a project on the 1918 flu pandemic and I am trying to find out how many",
            "Hi today I'm going to be talking about the history of the United States. The United States of America",
        ]

        model = AutoModelForCausalLM.from_pretrained(
            model_id, dtype=torch.bfloat16, attn_implementation="flex_attention"
        ).to(torch_device)
        tokenizer = AutoTokenizer.from_pretrained(model_id)
        pipe = pipeline("text-generation", model=model, tokenizer=tokenizer)

        output = pipe(self.input_text, max_new_tokens=20, do_sample=False, padding=True)

        self.assertEqual(output[0][0]["generated_text"], EXPECTED_TEXTS[0])
        self.assertEqual(output[1][0]["generated_text"], EXPECTED_TEXTS[1])

    @require_read_token
    def test_model_2b_pipeline_bf16_flex_attention(self):
        # See https://github.com/huggingface/transformers/pull/31747 -- pipeline was broken for Gemma2 before this PR
        model_id = "google/gemma-2-2b"
        # EXPECTED_TEXTS should match the same non-pipeline test, minus the special tokens
        EXPECTED_BATCH_TEXTS = Expectations(
            {
                ("xpu", 3): [
                    "Hello I am doing a project on the 1960s and I am trying to find out what the average",
                    "Hi today I'm going to be talking about the 10 most powerful characters in the Naruto series.",
                ],
                ("cuda", 8): [
                    "Hello I am doing a project on the 1960s and I am trying to find out what the average",
                    "Hi today I'm going to be talking about the 10 most powerful characters in the Naruto series.",
                ],
            }
        )
        EXPECTED_BATCH_TEXT = EXPECTED_BATCH_TEXTS.get_expectation()

        model = AutoModelForCausalLM.from_pretrained(
            model_id, dtype=torch.bfloat16, attn_implementation="flex_attention"
        ).to(torch_device)
        tokenizer = AutoTokenizer.from_pretrained(model_id)
        pipe = pipeline("text-generation", model=model, tokenizer=tokenizer)

        output = pipe(self.input_text, max_new_tokens=20, do_sample=False, padding=True)

        self.assertEqual(output[0][0]["generated_text"], EXPECTED_BATCH_TEXT[0])
        self.assertEqual(output[1][0]["generated_text"], EXPECTED_BATCH_TEXT[1])

    @require_read_token
    @require_flash_attn
    @require_torch_large_gpu
    @mark.flash_attn_test
    @slow
    def test_model_9b_flash_attn(self):
        # See https://github.com/huggingface/transformers/issues/31953 --- flash attn was generating garbage for gemma2, especially in long context
        model_id = "google/gemma-2-9b"
        EXPECTED_TEXTS = [
            '<bos>Hello I am doing a project on the 1918 flu pandemic and I am trying to find out how many people died in the United States. I have found a few sites that say 500,000 but I am not sure if that is correct. I have also found a site that says 675,000 but I am not sure if that is correct either. I am trying to find out how many people died in the United States. I have found a few',
            "<pad><pad><bos>Hi today I'm going to be talking about the history of the United States. The United States of America is a country in North America. It is the third largest country in the world by total area and the third most populous country with over 320 million people. The United States is a federal republic composed of 50 states and a federal district. The 48 contiguous states and the district of Columbia are in central North America between Canada and Mexico. The state of Alaska is in the",
        ]  # fmt: skip

        model = AutoModelForCausalLM.from_pretrained(
            model_id, attn_implementation="flash_attention_2", dtype="float16"
        ).to(torch_device)
        tokenizer = AutoTokenizer.from_pretrained(model_id)
        inputs = tokenizer(self.input_text, return_tensors="pt", padding=True).to(torch_device)

        output = model.generate(**inputs, max_new_tokens=100, do_sample=False)
        output_text = tokenizer.batch_decode(output, skip_special_tokens=False)

        self.assertEqual(output_text, EXPECTED_TEXTS)

    @pytest.mark.torch_export_test
    @slow
    @require_read_token
    def test_export_static_cache(self):
        if version.parse(torch.__version__) < version.parse("2.5.0"):
            self.skipTest(reason="This test requires torch >= 2.5 to run.")

        from transformers.integrations.executorch import (
            TorchExportableModuleWithStaticCache,
        )

        tokenizer = AutoTokenizer.from_pretrained("google/gemma-2-2b", pad_token="</s>", padding_side="right")
        EXPECTED_TEXT_COMPLETIONS = Expectations(
            {
                ("xpu", 3): [
                    "Hello I am doing a project for my school and I need to know how to make a program that will take a number"
                ],
                ("cuda", 7): [
                    "Hello I am doing a project for my school and I need to know how to make a program that will take a number"
                ],
                ("cuda", 8): [
                    "Hello I am doing a project for my class and I am having trouble with the code. I am trying to make a"
                ],
            }
        )
        EXPECTED_TEXT_COMPLETION = EXPECTED_TEXT_COMPLETIONS.get_expectation()
        max_generation_length = tokenizer(EXPECTED_TEXT_COMPLETION, return_tensors="pt", padding=True)[
            "input_ids"
        ].shape[-1]

        # Load model
        device = "cpu"  # TODO (joao / export experts): should be on `torch_device`, but causes GPU OOM
        dtype = torch.bfloat16
        cache_implementation = "static"
        attn_implementation = "sdpa"
        batch_size = 1
        model = AutoModelForCausalLM.from_pretrained(
            "google/gemma-2-2b",
            device_map=device,
            dtype=dtype,
            attn_implementation=attn_implementation,
            generation_config=GenerationConfig(
                use_cache=True,
                cache_implementation=cache_implementation,
                max_length=max_generation_length,
                cache_config={
                    "batch_size": batch_size,
                    "max_cache_len": max_generation_length,
                },
            ),
        )

        prompts = ["Hello I am doing"]
        prompt_tokens = tokenizer(prompts, return_tensors="pt", padding=True).to(model.device)
        prompt_token_ids = prompt_tokens["input_ids"]
        max_new_tokens = max_generation_length - prompt_token_ids.shape[-1]

        # Static Cache + export
        from transformers.integrations.executorch import TorchExportableModuleForDecoderOnlyLM

        exportable_module = TorchExportableModuleForDecoderOnlyLM(model)
        exported_program = exportable_module.export(
            input_ids=torch.tensor([[1]], dtype=torch.long, device=model.device),
            cache_position=torch.tensor([0], dtype=torch.long, device=model.device),
        )
        ep_generated_ids = TorchExportableModuleWithStaticCache.generate(
            exported_program=exported_program, prompt_token_ids=prompt_token_ids, max_new_tokens=max_new_tokens
        )
        ep_generated_text = tokenizer.batch_decode(ep_generated_ids, skip_special_tokens=True)
        self.assertEqual(EXPECTED_TEXT_COMPLETION, ep_generated_text)

    @slow
    @require_read_token
    @require_large_cpu_ram
    @pytest.mark.torch_export_test
    def test_export_hybrid_cache(self):
        from transformers.integrations.executorch import TorchExportableModuleForDecoderOnlyLM
        from transformers.pytorch_utils import is_torch_greater_or_equal

        if not is_torch_greater_or_equal("2.6.0"):
            self.skipTest(reason="This test requires torch >= 2.6 to run.")

        model_id = "google/gemma-2-2b"
        model = AutoModelForCausalLM.from_pretrained(model_id)
        self.assertEqual(model.config.cache_implementation, "hybrid")

        # Export + hybrid cache
        model.eval()
        exportable_module = TorchExportableModuleForDecoderOnlyLM(model)
        exported_program = exportable_module.export(
            input_ids=torch.tensor([[1]], dtype=torch.long, device=model.device),
            cache_position=torch.tensor([0], dtype=torch.long, device=model.device),
        )

        # Test generation with the exported model
        prompt = "What is the capital of France?"
        max_new_tokens_to_generate = 20
        # Generate text with the exported model
        tokenizer = AutoTokenizer.from_pretrained(model_id)
        export_generated_text = TorchExportableModuleForDecoderOnlyLM.generate(
            exported_program, tokenizer, prompt, max_new_tokens=max_new_tokens_to_generate
        )

        input_text = tokenizer(prompt, return_tensors="pt")
        with torch.no_grad():
            eager_outputs = model.generate(
                **input_text,
                max_new_tokens=max_new_tokens_to_generate,
                do_sample=False,  # Use greedy decoding to match the exported model
            )

        eager_generated_text = tokenizer.decode(eager_outputs[0], skip_special_tokens=True)
        self.assertEqual(export_generated_text, eager_generated_text)

    @require_torch_large_accelerator
    @require_read_token
    def test_model_9b_bf16_flex_attention(self):
        model_id = "google/gemma-2-9b"
        EXPECTED_TEXTS = [
            "<bos>Hello I am doing a project on the 1918 flu pandemic and I am trying to find out how many",
            "<pad><pad><bos>Hi today I'm going to be talking about the history of the United States. The United States of America",
        ]

        model = AutoModelForCausalLM.from_pretrained(
            model_id, dtype=torch.bfloat16, attn_implementation="flex_attention"
        ).to(torch_device)
        assert model.config._attn_implementation == "flex_attention"
        tokenizer = AutoTokenizer.from_pretrained(model_id)
        inputs = tokenizer(self.input_text, return_tensors="pt", padding=True).to(torch_device)

        output = model.generate(**inputs, max_new_tokens=20, do_sample=False)
        output_text = tokenizer.batch_decode(output, skip_special_tokens=False)

        self.assertEqual(output_text, EXPECTED_TEXTS)

    @parameterized.expand([("flash_attention_2",), ("sdpa",), ("flex_attention",), ("eager",)])
    @require_read_token
    def test_generation_beyond_sliding_window(self, attn_implementation: str):
        """Test that we can correctly generate beyond the sliding window. This is non trivial as
        we need to correctly slice the attention mask in all cases (because we use a hybrid cache).
        Outputs for every attention functions should be coherent and identical.
        """
        if attn_implementation == "flash_attention_2" and not is_flash_attn_2_available():
            self.skipTest("FlashAttention2 is required for this test.")

        if torch_device == "xpu" and attn_implementation == "flash_attention_2":
            self.skipTest(reason="Intel XPU doesn't support falsh_attention_2 as of now.")

        model_id = "google/gemma-2-2b"
        EXPECTED_COMPLETIONS = [
            " the people, the food, the culture, the history, the music, the art, the architecture",
            ", green, yellow, orange, purple, pink, brown, black, white, gray, silver",
        ]

        input_text = [
            "This is a nice place. " * 800 + "I really enjoy the scenery,",  # This is larger than 4096 tokens
            "A list of colors: red, blue",  # This will almost all be padding tokens
        ]
        tokenizer = AutoTokenizer.from_pretrained(model_id, padding="left")
        inputs = tokenizer(input_text, padding=True, return_tensors="pt").to(torch_device)

        model = AutoModelForCausalLM.from_pretrained(
            model_id, attn_implementation=attn_implementation, dtype=torch.float16
        ).to(torch_device)

        # Make sure prefill is larger than sliding window
        input_size = inputs.input_ids.shape[-1]
        self.assertTrue(input_size > model.config.sliding_window)

        # It should by Hybrid by default from hub config, but let's make sure!
        out = model.generate(**inputs, max_new_tokens=20, cache_implementation="hybrid")[:, input_size:]
        output_text = tokenizer.batch_decode(out)

        self.assertEqual(output_text, EXPECTED_COMPLETIONS)

    @parameterized.expand([("flash_attention_2",), ("sdpa",), ("flex_attention",), ("eager",)])
    @require_read_token
    def test_generation_beyond_sliding_window_dynamic(self, attn_implementation: str):
        """
        Same as above, but explicitly setting the cache to Dynamic, as it's otherwise static by default for
        the model on the hub
        """
        if attn_implementation == "flash_attention_2" and not is_flash_attn_2_available():
            self.skipTest("FlashAttention2 is required for this test.")

        if torch_device == "xpu" and attn_implementation == "flash_attention_2":
            self.skipTest(reason="Intel XPU doesn't support falsh_attention_2 as of now.")

        model_id = "google/gemma-2-2b"
        EXPECTED_COMPLETIONS = [
            " the people, the food, the culture, the history, the music, the art, the architecture",
            ", green, yellow, orange, purple, pink, brown, black, white, gray, silver",
        ]

        input_text = [
            "This is a nice place. " * 800 + "I really enjoy the scenery,",  # This is larger than 4096 tokens
            "A list of colors: red, blue",  # This will almost all be padding tokens
        ]
        tokenizer = AutoTokenizer.from_pretrained(model_id, padding="left")
        inputs = tokenizer(input_text, padding=True, return_tensors="pt").to(torch_device)

        model = AutoModelForCausalLM.from_pretrained(
            model_id, attn_implementation=attn_implementation, dtype=torch.float16
        ).to(torch_device)

        # Make sure prefill is larger than sliding window
        input_size = inputs.input_ids.shape[-1]
        self.assertTrue(input_size > model.config.sliding_window)

        out = model.generate(**inputs, max_new_tokens=20, cache_implementation="dynamic", return_dict_in_generate=True)
        output_text = tokenizer.batch_decode(out.sequences[:, input_size:])

        self.assertEqual(output_text, EXPECTED_COMPLETIONS)

        # Let's check that the dynamic cache has hybrid layers!
        dynamic_cache = out.past_key_values
        self.assertTrue(isinstance(dynamic_cache, DynamicCache))
        for layer, layer_type in zip(dynamic_cache.layers, model.config.layer_types):
            if layer_type == "sliding_attention":
                self.assertTrue(isinstance(layer, DynamicSlidingWindowLayer))
                self.assertEqual(layer.keys.shape[-2], model.config.sliding_window - 1)
            else:
                self.assertTrue(isinstance(layer, DynamicLayer))
                # max_new_tokens - 1 because last token generated is not cached
                self.assertEqual(layer.keys.shape[-2], input_size + 20 - 1)<|MERGE_RESOLUTION|>--- conflicted
+++ resolved
@@ -102,79 +102,6 @@
         self.model_tester = Gemma2ModelTester(self)
         self.config_tester = ConfigTester(self, config_class=Gemma2Config, hidden_size=37)
 
-<<<<<<< HEAD
-    @unittest.skip("Failing because of unique cache (HybridCache)")
-    def test_model_outputs_equivalence(self, **kwargs):
-        pass
-
-    @unittest.skip("Gemma2's forcefully disables sdpa due to softcapping")
-    def test_sdpa_can_dispatch_non_composite_models(self):
-        pass
-
-    @unittest.skip("Gemma2's eager attn/sdpa attn outputs are expected to be different")
-    def test_eager_matches_sdpa_generate(self):
-        pass
-
-    @parameterized.expand([("random",), ("same",)])
-    @pytest.mark.generate
-    @unittest.skip("Gemma2 has HybridCache which is not compatible with assisted decoding")
-    def test_assisted_decoding_matches_greedy_search(self, assistant_type):
-        pass
-
-    @unittest.skip("Gemma2 has HybridCache which is not compatible with assisted decoding")
-    def test_prompt_lookup_decoding_matches_greedy_search(self, assistant_type):
-        pass
-
-    @pytest.mark.generate
-    @unittest.skip("Gemma2 has HybridCache which is not compatible with assisted decoding")
-    def test_assisted_decoding_sample(self):
-        pass
-
-    @unittest.skip("Gemma2 has HybridCache and doesn't support continue from past kv")
-    def test_generate_continue_from_past_key_values(self):
-        pass
-
-    @unittest.skip("Gemma2 has HybridCache and doesn't support contrastive generation")
-    def test_contrastive_generate(self):
-        pass
-
-    @unittest.skip("Gemma2 has HybridCache and doesn't support contrastive generation")
-    def test_contrastive_generate_dict_outputs_use_cache(self):
-        pass
-
-    @unittest.skip("Gemma2 has HybridCache and doesn't support contrastive generation")
-    def test_contrastive_generate_low_memory(self):
-        pass
-
-    @unittest.skip("Gemma2 has HybridCache and doesn't support StaticCache. Though it could, it shouldn't support.")
-    def test_generate_with_static_cache(self):
-        pass
-
-    @unittest.skip("Gemma2 has HybridCache and doesn't support StaticCache. Though it could, it shouldn't support.")
-    def test_generate_from_inputs_embeds_with_static_cache(self):
-        pass
-
-    @unittest.skip("Gemma2 has HybridCache and doesn't support StaticCache. Though it could, it shouldn't support.")
-    def test_generate_continue_from_inputs_embeds(self):
-        pass
-
-    @unittest.skip(
-        reason="HybridCache can't be gathered because it is not iterable. Adding a simple iter and dumping `distributed_iterator`"
-        " as in Dynamic Cache doesn't work. NOTE: @gante all cache objects would need better compatibility with multi gpu setting"
-    )
-    def test_multi_gpu_data_parallel_forward(self):
-        pass
-
-    @unittest.skip("Gemma2 has HybridCache which auto-compiles. Compile and FA2 don't work together.")
-    def test_eager_matches_fa2_generate(self):
-        pass
-
-    @unittest.skip("Gemma2 eager/FA2 attention outputs are expected to be different")
-    def test_flash_attn_2_equivalence(self):
-        pass
-
-=======
->>>>>>> 40299134
 
 @slow
 @require_torch_accelerator
