# Copyright 2025 The HuggingFace Inc. team. All rights reserved.
#
# Licensed under the Apache License, Version 2.0 (the "License");
# you may not use this file except in compliance with the License.
# You may obtain a copy of the License at
#
#     http://www.apache.org/licenses/LICENSE-2.0
#
# Unless required by applicable law or agreed to in writing, software
# distributed under the License is distributed on an "AS IS" BASIS,
# WITHOUT WARRANTIES OR CONDITIONS OF ANY KIND, either express or implied.
# See the License for the specific language governing permissions and
# limitations under the License.
"""Testing suite for the PyTorch Moshi ASR model."""

import gc
import inspect
import tempfile
import unittest

import datasets
import pytest
from parameterized import parameterized

from transformers import (
    KyutaiSpeechToTextConfig,
    KyutaiSpeechToTextForConditionalGeneration,
    KyutaiSpeechToTextProcessor,
    is_torch_available,
)
from transformers.testing_utils import (
    cleanup,
    require_accelerate,
    require_torch,
    require_torch_accelerator,
    require_torch_sdpa,
    slow,
    torch_device,
)

from ...generation.test_utils import GenerationTesterMixin
from ...test_configuration_common import ConfigTester
from ...test_modeling_common import (
    TEST_EAGER_MATCHES_SDPA_INFERENCE_PARAMETERIZATION,
    ModelTesterMixin,
    _config_zero_init,
    floats_tensor,
    ids_tensor,
)
from ...test_pipeline_mixin import PipelineTesterMixin


if is_torch_available():
    import torch

    from transformers import (
        KyutaiSpeechToTextForConditionalGeneration,
        KyutaiSpeechToTextModel,
    )


class KyutaiSpeechToTextModelTester:
    def __init__(
        self,
        parent,
        batch_size=13,
        seq_length=7,
        text_seq_length=1,
        input_values_length=192,  # gives 3 audio tokens, corresponding to the default in GenerationTesterMixin
        is_training=False,
        use_input_mask=True,
        use_token_type_ids=False,
        use_labels=True,
        codebook_vocab_size=2049,
        vocab_size=99,
        hidden_size=32,
        num_hidden_layers=2,
        num_attention_heads=4,
        num_key_value_heads=None,
        max_position_embeddings=512,
        rope_theta=10000.0,
        hidden_act="silu",
        head_dim=None,
        initializer_range=0.02,
        use_cache=True,
        sliding_window=512,
        attention_dropout=0.1,
        ffn_dim=38,
        rms_norm_eps=1e-6,
        num_codebooks=8,
        frame_size=64,
        delay_in_tokens=5,
        audio_bos_token_id=2048,
        audio_pad_token_id=2048,
        tie_word_embeddings=False,
        pad_token_id=0,
        bos_token_id=1,
        codec_config={
            "model_type": "mimi",
            "num_quantizers": 8,
            "audio_channels": 1,
            "chunk_in_sec": None,
            "hidden_size": 16,
            "num_filters": 8,
            "num_residual_layers": 1,
            "upsampling_ratios": [8, 4],
            "codebook_size": 16,
            "vector_quantization_hidden_dimension": 16,
            "upsample_groups": 16,
            "num_hidden_layers": 2,
            "num_attention_heads": 2,
            "num_key_value_heads": 2,
            "sliding_window": 4,
            "codebook_dim": 16,
            "use_cache": False,
        },
        scope=None,
    ):
        self.parent = parent
        self.batch_size = batch_size
        self.seq_length = seq_length
        self.text_seq_length = text_seq_length
        self.is_training = is_training
        self.use_input_mask = use_input_mask
        self.use_token_type_ids = use_token_type_ids
        self.use_labels = use_labels
        self.codebook_vocab_size = codebook_vocab_size
        self.vocab_size = vocab_size
        self.hidden_size = hidden_size
        self.num_hidden_layers = num_hidden_layers
        self.num_attention_heads = num_attention_heads
        self.num_key_value_heads = num_key_value_heads
        self.max_position_embeddings = max_position_embeddings
        self.rope_theta = rope_theta
        self.hidden_act = hidden_act
        self.head_dim = head_dim
        self.initializer_range = initializer_range
        self.use_cache = use_cache
        self.sliding_window = sliding_window
        self.attention_dropout = attention_dropout
        self.ffn_dim = ffn_dim
        self.rms_norm_eps = rms_norm_eps
        self.num_codebooks = num_codebooks
        self.frame_size = frame_size
        self.delay_in_tokens = delay_in_tokens
        self.audio_bos_token_id = audio_bos_token_id
        self.audio_pad_token_id = audio_pad_token_id
        self.tie_word_embeddings = tie_word_embeddings
        self.pad_token_id = pad_token_id
        self.bos_token_id = bos_token_id
        self.codec_config = codec_config
        self.scope = scope
        self.input_values_length = input_values_length

    def get_config(self):
        return KyutaiSpeechToTextConfig(
            codebook_vocab_size=self.codebook_vocab_size,
            vocab_size=self.vocab_size,
            hidden_size=self.hidden_size,
            num_hidden_layers=self.num_hidden_layers,
            num_attention_heads=self.num_attention_heads,
            num_key_value_heads=self.num_key_value_heads,
            max_position_embeddings=self.max_position_embeddings,
            rope_theta=self.rope_theta,
            hidden_act=self.hidden_act,
            head_dim=self.head_dim,
            initializer_range=self.initializer_range,
            use_cache=self.use_cache,
            sliding_window=self.sliding_window,
            attention_dropout=self.attention_dropout,
            ffn_dim=self.ffn_dim,
            rms_norm_eps=self.rms_norm_eps,
            num_codebooks=self.num_codebooks,
            frame_size=self.frame_size,
            delay_in_tokens=self.delay_in_tokens,
            audio_bos_token_id=self.audio_bos_token_id,
            audio_pad_token_id=self.audio_pad_token_id,
            tie_word_embeddings=self.tie_word_embeddings,
            pad_token_id=self.pad_token_id,
            bos_token_id=self.bos_token_id,
            codec_config=self.codec_config,
        )

    def create_and_check_model(self, config, input_ids, input_mask):
        model = KyutaiSpeechToTextModel(config=config)
        model.to(torch_device)
        model.eval()
        result = model(input_ids, attention_mask=input_mask)
        result = model(input_ids)
        self.parent.assertEqual(result.last_hidden_state.shape, (self.batch_size, self.seq_length, self.hidden_size))

    def prepare_config_and_inputs(self):
        config = self.get_config()

        text_input_ids = ids_tensor([self.batch_size, self.seq_length], self.vocab_size - 1) + 1
        codebook_input_ids = (
            ids_tensor([self.batch_size, self.seq_length, self.num_codebooks], self.codebook_vocab_size - 1) + 1
        )

        input_ids = torch.cat([text_input_ids.unsqueeze(2), codebook_input_ids], dim=2)
        attention_mask = text_input_ids.ne(1).to(torch_device)

        return config, input_ids, attention_mask

    def prepare_config_and_inputs_generate(self):
        config = self.get_config()

        input_ids = torch.ones([self.batch_size, 1], dtype=torch.long, device=torch_device)
        input_values = floats_tensor([self.batch_size, 1, self.input_values_length])
        padding_mask = torch.ones_like(input_values, dtype=torch.int32, device=torch_device)

        return config, input_ids, input_values, padding_mask

    def prepare_config_and_inputs_for_common(self):
        config_and_inputs = self.prepare_config_and_inputs()
        (
            config,
            input_ids,
            attention_mask,
        ) = config_and_inputs
        inputs_dict = {"input_ids": input_ids, "attention_mask": attention_mask}
        return config, inputs_dict

    def prepare_config_and_inputs_for_common_generate(self):
        config_and_inputs = self.prepare_config_and_inputs_generate()
        (
            config,
            input_ids,
            input_values,
            padding_mask,
        ) = config_and_inputs
        inputs_dict = {
            "input_ids": input_ids,
            "input_values": input_values,
            "padding_mask": padding_mask,
        }
        return config, inputs_dict


@require_torch
class KyutaiSpeechToTextModelTest(ModelTesterMixin, GenerationTesterMixin, PipelineTesterMixin, unittest.TestCase):
    all_model_classes = (
        (
            KyutaiSpeechToTextModel,
            KyutaiSpeechToTextForConditionalGeneration,
        )
        if is_torch_available()
        else ()
    )
    pipeline_model_mapping = (
        {
            "feature-extraction": KyutaiSpeechToTextModel,
            "automatic-speech-recognition": KyutaiSpeechToTextForConditionalGeneration,
        }
        if is_torch_available()
        else {}
    )
    test_headmasking = False
    test_pruning = False
    fx_compatible = False  # Broken by attention refactor cc @Cyrilvallez

    # Need to use `0.8` instead of `0.9` for `test_cpu_offload`
    # This is because we are hitting edge cases with the causal_mask buffer
    model_split_percents = [0.5, 0.7, 0.8]

    def setUp(self):
        self.model_tester = KyutaiSpeechToTextModelTester(self)
        self.config_tester = ConfigTester(self, config_class=KyutaiSpeechToTextConfig, hidden_size=37)

    def test_config(self):
        self.config_tester.run_common_tests()

    def test_model(self):
        config_and_inputs = self.model_tester.prepare_config_and_inputs()
        self.model_tester.create_and_check_model(*config_and_inputs)

    def _prepare_for_class(self, inputs_dict, model_class, return_labels=False):
        inputs_dict = super()._prepare_for_class(inputs_dict, model_class, return_labels)

        return inputs_dict

    def prepare_config_and_inputs_for_generate(self, batch_size=2):
        # monkey patch prepare_config_and_inputs_for_common

        prepare_config_and_inputs_for_common = self.model_tester.prepare_config_and_inputs_for_common
        original_batch_size = self.model_tester.batch_size

        self.model_tester.prepare_config_and_inputs_for_common = (
            self.model_tester.prepare_config_and_inputs_for_common_generate
        )
        self.model_tester.batch_size = batch_size

        config, filtered_inputs_dict = super().prepare_config_and_inputs_for_generate()
        self.model_tester.prepare_config_and_inputs_for_common = prepare_config_and_inputs_for_common

        self.model_tester.batch_size = original_batch_size
        return config, filtered_inputs_dict

    @pytest.mark.skip(reason="Moshi ASR has custom embedding approach (text and audio embeddings).")
    def test_model_get_set_embeddings(self):
        pass

    @pytest.mark.skip(reason="Moshi ASR has custom embedding approach (text and audio embeddings).")
    def test_tie_model_weights(self):
        pass

    @pytest.mark.skip(reason="Moshi ASR has custom embedding approach (text and audio embeddings).")
    def test_resize_embeddings_untied(self):
        pass

    @pytest.mark.skip(reason="Moshi ASR has custom embedding approach (text and audio embeddings).")
    def test_resize_tokens_embeddings(self):
        pass

    @pytest.mark.skip(reason="Moshi ASR has custom embedding approach (text and audio embeddings).")
    def test_tied_weights_keys(self):
        pass

    @pytest.mark.skip(reason="Does not apply to Moshi ASR that requires input_values.")
    def test_generate_without_input_ids(self):
        pass

    def test_initialization(self):
        """
        Overrides [ModelTesterMixin.test_initialization] because of specificities of Mimi codec model.
        See https://github.com/huggingface/transformers/blob/1077603410cd73ba71d64a522033574d66d64b55/tests/models/mimi/test_modeling_mimi.py#L384-L397
        """
        config, inputs_dict = self.model_tester.prepare_config_and_inputs_for_common()

        configs_no_init = _config_zero_init(config)
        for model_class in self.all_model_classes:
            model = model_class(config=configs_no_init)
            for name, param in model.named_parameters():
                uniform_init_parms = ["conv", "input_proj", "output_proj"]
                if param.requires_grad:
                    if any(x in name for x in uniform_init_parms):
                        self.assertTrue(
                            -1.0 <= ((param.data.mean() * 1e9).round() / 1e9).item() <= 1.0,
                            msg=f"Parameter {name} of model {model_class} seems not properly initialized",
                        )

    @parameterized.expand(TEST_EAGER_MATCHES_SDPA_INFERENCE_PARAMETERIZATION)
    @require_torch_sdpa
    def test_eager_matches_sdpa_inference(
        self, name, torch_dtype, padding_side, use_attention_mask, output_attentions, enable_kernels
    ):
        if use_attention_mask or (not use_attention_mask and torch_dtype == "fp32" and not output_attentions):
            self.skipTest("Test is failing, fix me :) ")
        parent_parameterized_test = getattr(ModelTesterMixin, self._testMethodName)
        parent_parameterized_test(self)

    @unittest.skip(reason="Some undefined behavior encountered with test versions of this model. Skip for now.")
    def test_cpu_offload(self):
        pass

    @unittest.skip(reason="Some undefined behavior encountered with test versions of this model. Skip for now.")
    def test_disk_offload_bin(self):
        pass

    @unittest.skip(reason="Some undefined behavior encountered with test versions of this model. Skip for now.")
    def test_disk_offload_safetensors(self):
        pass

    @pytest.mark.generate
    def test_left_padding_compatibility(self):
        # NOTE: left-padding results in small numerical differences. This is expected.
        # See https://github.com/huggingface/transformers/issues/25420#issuecomment-1775317535

        # First, filter out models that don't support left padding
        # - The model must have generative capabilities
        if len(self.all_generative_model_classes) == 0:
            self.skipTest(reason="No generative architecture available for this model.")

        # - The model must support padding
        if not self.has_attentions:
            self.skipTest(reason="This model doesn't support padding.")

        # - The model must be a decoder-only architecture (encoder-based architectures use right-padding)
        decoder_only_classes = []
        for model_class in self.all_generative_model_classes:
            config, _ = self.prepare_config_and_inputs_for_generate()
            if config.is_encoder_decoder:
                continue
            else:
                decoder_only_classes.append(model_class)
        if len(decoder_only_classes) == 0:
            self.skipTest(reason="No decoder-only architecture available for this model.")

        # - Decoder-only architectures derived from encoder-decoder models could support it in theory, but we haven't
        #   added support for it yet. We skip these models for now.
        has_encoder_attributes = any(
            attr_name
            for attr_name in config.to_dict().keys()
            if attr_name.startswith("encoder") and attr_name != "encoder_no_repeat_ngram_size"
        )
        if has_encoder_attributes:
            self.skipTest(
                reason="The decoder-only derived from encoder-decoder models are not expected to support left-padding."
            )

        # Then, test left-padding
        def _prepare_model_kwargs(input_ids, attention_mask, signature):
            model_kwargs = {"input_ids": input_ids, "attention_mask": attention_mask}
            if "position_ids" in signature:
                position_ids = torch.cumsum(attention_mask, dim=-1) - 1
                position_ids.masked_fill_(attention_mask == 0, 1)
                model_kwargs["position_ids"] = position_ids
            if "cache_position" in signature:
                cache_position = torch.arange(input_ids.shape[1], device=torch_device)
                model_kwargs["cache_position"] = cache_position
            return model_kwargs

        for model_class in decoder_only_classes:
            config, inputs_dict = self.model_tester.prepare_config_and_inputs_for_common()
            input_ids = inputs_dict["input_ids"]
            attention_mask = inputs_dict.get("attention_mask")
            if attention_mask is None:
                attention_mask = torch.ones_like(input_ids)

            model = model_class(config).to(torch_device).eval()
            signature = inspect.signature(model.forward).parameters.keys()

            # no cache as some models require special cache classes to be init outside forward
            model.generation_config.use_cache = False

            # Without padding
            model_kwargs = _prepare_model_kwargs(input_ids, attention_mask, signature)
            next_logits_wo_padding = model(**model_kwargs).logits[:, -1, :]

            # With left-padding (length 32)
            # can hardcode pad_token to be 0 as we'll do attn masking anyway
            pad_token_id = (
                config.get_text_config().pad_token_id if config.get_text_config().pad_token_id is not None else 0
            )
            pad_size = (input_ids.shape[0], 32, *input_ids.shape[2:])
            padding = torch.ones(pad_size, dtype=input_ids.dtype, device=torch_device) * pad_token_id
            padded_input_ids = torch.cat((padding, input_ids), dim=1)
            padded_attention_mask = torch.cat(
                (torch.zeros(pad_size[:2], dtype=input_ids.dtype, device=torch_device), attention_mask), dim=1
            )
            model_kwargs = _prepare_model_kwargs(padded_input_ids, padded_attention_mask, signature)
            next_logits_with_padding = model(**model_kwargs).logits[:, -1, :]

            # They should result in very similar logits
            torch.testing.assert_close(next_logits_wo_padding, next_logits_with_padding, rtol=1e-5, atol=1e-5)

    def test_generate_continue_from_past_key_values(self):
        # Tests that we can continue generating from past key values, returned from a previous `generate` call
        for model_class in self.all_generative_model_classes:
            if any(model_name in model_class.__name__.lower() for model_name in ["imagegpt", "mllama"]):
                self.skipTest(reason="Won't fix: old model with unique inputs/caches/other")
            if any(model_name in model_class.__name__.lower() for model_name in ["umt5"]):
                self.skipTest(reason="TODO: needs modeling or test input preparation fixes for compatibility")

            config, inputs = self.model_tester.prepare_config_and_inputs_for_common()

            if not hasattr(config.get_text_config(), "use_cache"):
                self.skipTest(reason=f"{model_class.__name__} doesn't support caching")

            # Let's make it always:
            # 1. use cache (for obvious reasons)
            # 2. generate to max length (which can be achieved by setting the eos token to an invalid value), which
            #    would make the test flaky (e.g. EOS is generated on iteration 1 on both generations, but the
            #    continuation would force it to generate beyond an EOS token)
            # 3. ignore `token_type_ids` for simplicity
            # 4. ignore `forced_eos_token_id`, which requires further manipulation of the continuation inputs and is
            #    active by default on some models
            # 5. ignore `encoder_no_repeat_ngram_size`, which is set by default in some encoder-decoder models. When
            #    we use their decoder as a stand-alone model, `encoder_no_repeat_ngram_size` actually prevents
            #    repetition exclusively from the prompt. This test relies on comparing one call vs 2 calls
            #    with cache, what is considered a prompt is different in the two cases.

            if "token_type_ids" in inputs:
                del inputs["token_type_ids"]

            model = model_class(config).to(torch_device)
            model.eval()

            # If "past_key_values" is not returned, skip the test (e.g. RWKV uses a different cache name and format)
            outputs = model(**inputs)
            if "past_key_values" not in outputs:
                self.skipTest(reason="This model doesn't return `past_key_values`")

            generate_kwargs = {
                "pad_token_id": -1,
                "eos_token_id": -1,
                "forced_eos_token_id": None,
                "encoder_no_repeat_ngram_size": 0,
                "use_cache": True,
                "do_sample": False,
                "return_dict_in_generate": True,
                "output_scores": True,
            }

            # Traditional way of generating text, with `return_dict_in_generate` to return the past key values
            _, inputs = self.prepare_config_and_inputs_for_generate()
            outputs = model.generate(**inputs, **generate_kwargs, max_new_tokens=3)

            # Let's generate again, but passing the past key values in between (2 + 1 = 3 tokens). Note that the
            # inputs may need to be tweaked across `generate` calls (like the attention mask).
            outputs_cached = model.generate(**inputs, **generate_kwargs, max_new_tokens=2)

            # Continue from the tokens generated above, preparing the inputs accordingly
            inputs["past_key_values"] = outputs_cached.past_key_values
            new_attention_len = outputs_cached.sequences.shape[-1]
            if config.is_encoder_decoder:
                inputs["decoder_input_ids"] = outputs_cached.sequences
                if "decoder_attention_mask" in inputs:
                    inputs["decoder_attention_mask"] = torch.nn.functional.pad(
                        inputs["decoder_attention_mask"],
                        (0, new_attention_len - inputs["decoder_attention_mask"].shape[1]),
                        mode="constant",
                        value=1,
                    )
            else:
                inputs["input_ids"] = outputs_cached.sequences
                if "attention_mask" in inputs:
                    inputs["attention_mask"] = torch.nn.functional.pad(
                        inputs["attention_mask"],
                        (0, new_attention_len - inputs["attention_mask"].shape[1]),
                        mode="constant",
                        value=1,
                    )
            first_caches_scores = outputs_cached.scores
            outputs_cached = model.generate(**inputs, **generate_kwargs, max_new_tokens=1)
            full_cached_scores = first_caches_scores + outputs_cached.scores
            outputs_cached.scores = full_cached_scores

            # The two sets of generated text and past kv should be equal to each other
            self._check_similar_generate_outputs(outputs, outputs_cached)
            for layer_idx in range(len(outputs_cached.past_key_values)):
                for kv_idx in range(len(outputs_cached.past_key_values[layer_idx])):
                    self.assertTrue(
                        torch.allclose(
                            outputs.past_key_values[layer_idx][kv_idx],
                            outputs_cached.past_key_values[layer_idx][kv_idx],
                        )
                    )

    # needs to be overridden to avoid to avoid casting of input_values to float16
    # indeed, the codec model is kept in fp32, so we need to avoid casting input_values to float16
    def _test_attention_implementation(self, attn_implementation):
        """
        Compares the output of generate with the eager attention implementation against other implementations.
        NOTE: despite the test logic being the same, different implementations actually need different decorators, hence
        this separate function.
        """
        max_new_tokens = 30
        support_flag = {
            "sdpa": "_supports_sdpa",
            "flash_attention_2": "_supports_flash_attn",
        }

        for model_class in self.all_generative_model_classes:
            if attn_implementation != "eager" and not getattr(model_class, support_flag[attn_implementation]):
                self.skipTest(f"{model_class.__name__} does not support `attn_implementation={attn_implementation}`")

            config, original_inputs_dict = self.prepare_config_and_inputs_for_generate()
            inputs_dict = {}
            for input_name, input_data in original_inputs_dict.items():
                if (
                    isinstance(input_data, torch.Tensor)
                    and input_data.dtype in [torch.float32, torch.bfloat16]
                    and input_name != "input_values"
                ):
                    inputs_dict[input_name] = input_data.to(torch.float16)
                else:
                    inputs_dict[input_name] = input_data
            main_input = inputs_dict[model_class.main_input_name]

            # FA2 doesn't accept masking in the middle of the sequence for now. We usually generate right-padded
            # attention masks at test time and, with generate, the mask will be appended with 1s on the right,
            # resulting in a mask with holes (not supported properly by FA2).
            if attn_implementation == "flash_attention_2":
                for input_name in ("attention_mask", "decoder_attention_mask", "encoder_attention_mask"):
                    if input_name in inputs_dict:
                        inputs_dict[input_name] = torch.ones_like(inputs_dict[input_name])

            # make sure that all models have enough positions for generation
            if hasattr(config, "max_position_embeddings"):
                config.max_position_embeddings = max_new_tokens + main_input.shape[1] + 1

            model = model_class(config)

            with tempfile.TemporaryDirectory() as tmpdirname:
                model.save_pretrained(tmpdirname)
                del model
                gc.collect()

                generate_kwargs = {
                    "max_new_tokens": max_new_tokens,
                    "do_sample": False,
                    "return_dict_in_generate": True,
                    "output_scores": True,
                    "use_cache": True,
                }

                model_eager = model_class.from_pretrained(
                    tmpdirname,
                    torch_dtype=torch.float16,
                    attn_implementation="eager",
                ).to(torch_device)
                res_eager = model_eager.generate(**inputs_dict, **generate_kwargs)
                del model_eager
                gc.collect()

                model_attn = model_class.from_pretrained(
                    tmpdirname,
                    torch_dtype=torch.float16,
                    attn_implementation=attn_implementation,
                ).to(torch_device)
                res_attn = model_attn.generate(**inputs_dict, **generate_kwargs)
                del model_attn
                gc.collect()

                self._check_similar_generate_outputs(res_eager, res_attn, atol=1e-3, rtol=1e-3)


@require_torch
@require_accelerate
@slow
class KyutaiSpeechToTextBf16Test(unittest.TestCase):
    def test_bf16_fp32_conversion(self):
        r"""
        A test to check whether the argument `keep_in_fp32_modules` correctly does its job
        """
        model_checkpoint = "kyutai/stt-2.6b-en-trfs"
        orig_import = __import__
        accelerate_mock = unittest.mock.Mock()

        # mock import of accelerate
        def import_accelerate_mock(name, *args, **kwargs):
            if name == "accelerate":
                if accelerate_available:
                    return accelerate_mock
                else:
                    raise ImportError
            return orig_import(name, *args, **kwargs)

        # Load without using `accelerate`
        with unittest.mock.patch("builtins.__import__", side_effect=import_accelerate_mock):
            accelerate_available = False

            model = KyutaiSpeechToTextForConditionalGeneration.from_pretrained(
                model_checkpoint, torch_dtype=torch.float16
            )
            self.assertTrue(model.codec_model.dtype == torch.float32)
            self.assertTrue(model.model.dtype == torch.float16)
            self.assertTrue(model.lm_head.weight.data.dtype == torch.float16)

            # Load without in bf16
            model = KyutaiSpeechToTextForConditionalGeneration.from_pretrained(
                model_checkpoint, torch_dtype=torch.bfloat16
            )
            self.assertTrue(model.codec_model.dtype == torch.float32)
            self.assertTrue(model.model.dtype == torch.bfloat16)
            self.assertTrue(model.lm_head.weight.data.dtype == torch.bfloat16)

        # Load using `accelerate` in bf16
        model = KyutaiSpeechToTextForConditionalGeneration.from_pretrained(
            model_checkpoint, torch_dtype=torch.bfloat16, device_map="auto"
        )
        self.assertTrue(model.codec_model.dtype == torch.float32)
        self.assertTrue(model.model.dtype == torch.bfloat16)
        self.assertTrue(model.lm_head.weight.data.dtype == torch.bfloat16)

        # Load using `accelerate` in bf16
        model = KyutaiSpeechToTextForConditionalGeneration.from_pretrained(
            model_checkpoint,
            torch_dtype=torch.bfloat16,
        )
        self.assertTrue(model.codec_model.dtype == torch.float32)
        self.assertTrue(model.model.dtype == torch.bfloat16)
        self.assertTrue(model.lm_head.weight.data.dtype == torch.bfloat16)

        # Load without using `accelerate`
        model = KyutaiSpeechToTextForConditionalGeneration.from_pretrained(
            model_checkpoint,
            torch_dtype=torch.float16,
        )
        self.assertTrue(model.codec_model.dtype == torch.float32)
        self.assertTrue(model.model.dtype == torch.float16)
        self.assertTrue(model.lm_head.weight.data.dtype == torch.float16)

        # Load using `accelerate`
        model = KyutaiSpeechToTextForConditionalGeneration.from_pretrained(
            model_checkpoint, torch_dtype=torch.float16, device_map="auto"
        )
        self.assertTrue(model.codec_model.dtype == torch.float32)
        self.assertTrue(model.model.dtype == torch.float16)
        self.assertTrue(model.lm_head.weight.data.dtype == torch.float16)


class KyutaiSpeechToTextForConditionalGenerationIntegrationTests(unittest.TestCase):
    _dataset = None

    def setUp(self):
        self.model_checkpoint = "kyutai/stt-2.6b-en-trfs"

    def tearDown(self):
        cleanup(torch_device, gc_collect=True)

    @classmethod
    def _load_dataset(cls):
        # Lazy loading of the dataset. Because it is a class method, it will only be loaded once per pytest process.
        if cls._dataset is None:
            cls._dataset = datasets.load_dataset(
                "hf-internal-testing/librispeech_asr_dummy", "clean", split="validation"
            )
            # using 24000 here for simplicity, should rather be processor.feature_extractor.sampling_rate
            cls._dataset = cls._dataset.cast_column("audio", datasets.Audio(sampling_rate=24000))

    def _load_datasamples(self, num_samples):
        self._load_dataset()
        ds = self._dataset
        speech_samples = ds.sort("id")[:num_samples]["audio"]
        return [x["array"] for x in speech_samples]

    @slow
    @require_torch_accelerator
    def test_generation(self):
        """
        reproduce test expected outputs using original codebase: https://gist.github.com/eustlb/7a9aa6139d11e0103c6b65bac103da52

        DISCLAIMER: we are testing for pretty short inputs. Indeed, reproducing correct expected outputs for longer is not possible
        as implementation choices (qkv matrix in one linear for original code vs three for hf) create growing divergence with context lenght,
        ultimately giving different outputs.
        """
        processor = KyutaiSpeechToTextProcessor.from_pretrained(self.model_checkpoint)
        model = KyutaiSpeechToTextForConditionalGeneration.from_pretrained(
            self.model_checkpoint, device_map=torch_device
        )

        samples = self._load_datasamples(1)
        inputs = processor(
            samples,
        ).to(torch_device)

        out = model.generate(**inputs)

        # fmt: off
        EXPECTED_TOKENS = torch.tensor([
            [48000, 3, 3, 3, 3, 3, 3, 3, 3, 3, 3, 3, 3, 3, 3, 3, 3, 3, 3, 3, 3, 3, 3, 3, 3, 3, 3, 3, 3, 3, 3, 3, 3, 3, 3, 3, 3, 3, 3, 3, 3, 3, 3, 3, 3, 3, 3, 3, 3, 3, 3, 0, 1519, 263, 3, 3, 0, 3635, 428, 641, 0, 277, 3, 0, 265, 0, 267, 1162, 261, 274, 410, 0,  272, 3, 0, 265, 0, 260, 1621, 0, 1174, 371, 262, 3, 3, 3, 0, 269, 0, 281, 0, 304, 0, 2433, 3, 0, 266, 3, 0, 281, 1661, 3, 0, 376, 3, 3, 0, 350, 261, 401, 516, 263, 3, 3, 3, 3, 3, 3, 3, 3, 3, 3, 3, 3, 3, 3, 3, 3, 3, 3]],
        )
        # fmt: on

        torch.testing.assert_close(out.cpu(), EXPECTED_TOKENS)

    @slow
    @require_torch_accelerator
    def test_generation_batched(self):
        """
        reproduce test expected outputs using original codebase: https://gist.github.com/eustlb/b58c217c75124d405ec1c13877c7ece8

        DISCLAIMER: we are testing for pretty short inputs. Indeed, reproducing correct expected outputs for longer is not possible
        as implementation choices (qkv matrix in one linear for original code vs three for hf) create growing divergence with context lenght,
        ultimately giving different outputs.
        """
        processor = KyutaiSpeechToTextProcessor.from_pretrained(self.model_checkpoint)
        model = KyutaiSpeechToTextForConditionalGeneration.from_pretrained(
            self.model_checkpoint, device_map=torch_device
        )

        samples = self._load_datasamples(4)
        inputs = processor(
            samples,
        ).to(torch_device)

        out = model.generate(**inputs)

        # fmt: off
        EXPECTED_TOKENS = [
            [48000, 3, 3, 3, 3, 3, 3, 3, 3, 3, 3, 3, 3, 3, 3, 3, 3, 3, 3, 3, 3, 3, 3, 3, 3, 3, 3, 3, 3, 3, 3, 3, 3, 3, 3, 3, 3, 3, 3, 3, 3, 3, 3, 3, 3, 3, 3, 3, 3, 3, 3, 0, 1519, 263, 3, 3, 0, 3635, 428, 641, 0, 277, 3, 0, 265, 0, 267, 1162, 261, 274, 410, 0, 272, 3, 0, 265, 0, 260, 1621, 0, 1174, 371, 262, 3, 3, 3, 0, 269, 0, 281, 0, 304, 0, 2433, 3, 0, 266, 3, 0, 281, 1661, 3, 0, 376, 3, 3, 0, 350, 261, 401, 516, 263, 3, 3, 3, 3, 3, 3, 3, 3, 3, 3, 3, 3, 3, 3, 3, 3, 3, 3, 3, 3, 3, 3, 3, 3, 3, 3, 3, 3, 3, 3, 3, 3, 3, 3, 3, 3, 3, 3, 3, 3, 3, 3, 3, 3, 3, 3, 3, 3, 3, 3, 3, 3, 3, 3, 3, 3, 3, 3, 3, 3, 3, 3, 3, 3, 3, 3, 3, 3, 3, 3, 3, 3, 3, 3, 3, 3, 3, 3, 3, 3, 3, 3, 3, 3, 3, 3, 3, 3, 3, 3, 3, 3, 3, 3, 3, 3, 3, 3, 3, 3, 3],
            [48000, 3, 3, 3, 3, 3, 3, 3, 3, 3, 3, 3, 3, 3, 3, 3, 3, 3, 3, 3, 3, 3, 3, 3, 3, 3, 3, 3, 3, 3, 3, 3, 3, 3, 3, 3, 3, 3, 3, 3, 3, 3, 3, 3, 3, 3, 3, 3, 3, 3, 3, 3, 0, 500, 334, 0, 277, 3, 0, 1519, 263, 3, 3, 0, 3635, 428, 641, 264, 261, 0, 511, 1109, 3, 0, 1138, 3, 3, 3, 0, 508, 827, 3, 3, 3, 3, 0, 468, 3, 3, 0, 376, 3, 3, 3, 0, 260, 978, 263, 3, 3, 3, 3, 3, 3, 3, 3, 3, 3, 3, 3, 3, 3, 3, 3, 3, 3, 3, 3, 3, 3, 3, 3, 3, 3, 3, 3, 3, 3, 3, 3, 3, 3, 3, 3, 3, 3, 3, 3, 3, 3, 3, 3, 3, 3, 3, 3, 3, 3, 3, 3, 3, 3, 3, 3, 3, 3, 3, 3, 3, 3, 3, 3, 3, 3, 3, 3, 3, 3, 3, 3, 3, 3, 3, 3, 3, 3, 3, 3, 3, 3, 3, 3, 3, 3, 3, 3, 3, 3, 3, 3, 3, 3, 3, 3, 3, 3, 3, 3, 3, 3, 3, 3, 3, 3, 3, 3, 3, 3, 3, 3, 3, 3, 3],
            [48000, 3, 3, 3, 3, 3, 3, 3, 3, 3, 3, 3, 3, 3, 3, 3, 3, 3, 3, 3, 3, 3, 3, 3, 3, 3, 3, 3, 3, 3, 3, 3, 3, 3, 3, 3, 3, 3, 3, 3, 3, 3, 3, 3, 3, 3, 3, 3, 3, 3, 3, 0, 414, 0, 527, 261, 3, 0, 409, 3, 3, 3, 0, 271, 3, 0, 309, 3, 0, 285, 3, 0, 521, 371, 609, 3, 3, 0, 260, 959, 3, 3, 3, 0, 272, 3, 0, 265, 0, 546, 262, 3, 3, 3, 3, 3, 3, 0, 291, 3, 0, 975, 2203, 3, 3, 3, 3, 0, 269, 3, 0, 260, 489, 651, 274, 279, 1870, 3, 0, 1084, 873, 273, 3, 0, 260, 531, 3, 3, 0, 409, 262, 3, 3, 3, 3, 3, 3, 3, 3, 3, 3, 3, 0, 1502, 1005, 836, 3, 3, 0, 1666, 306, 3, 0, 340, 3, 0, 260, 3232, 3, 0, 269, 3, 3, 0, 275, 261, 0, 260, 1379, 261, 0, 3324, 3, 3, 3, 3, 0, 549, 3, 3, 0, 693, 405, 323, 3, 0, 266, 3, 3, 0, 265, 0, 699, 263, 3, 3, 3, 3, 3, 3, 3, 3, 3, 3, 3, 3, 3, 3, 3, 3, 3, 3, 3],
            [48000, 3, 3, 3, 3, 3, 3, 3, 3, 3, 3, 3, 3, 3, 3, 3, 3, 3, 3, 3, 3, 3, 3, 3, 3, 3, 3, 3, 3, 3, 3, 3, 3, 3, 3, 3, 3, 3, 3, 3, 3, 3, 3, 3, 3, 3, 3, 3, 3, 3, 3, 0, 414, 0, 392, 3, 3, 0, 1269, 314, 0, 2607, 261, 3, 3, 3, 0, 1098, 295, 3, 3, 3, 0, 446, 625, 3, 0, 496, 280, 1205, 485, 1071, 1627, 449, 264, 261, 3, 0, 400, 0, 277, 3, 3, 3, 0, 260, 342, 3, 0, 618, 280, 1866, 3, 3, 0, 554, 3, 3, 3, 3, 0, 317, 262, 3, 3, 3, 3, 3, 3, 3, 3, 0, 269, 0, 303, 3, 0, 573, 2615, 3, 3, 0, 276, 3, 0, 275, 0, 305, 3, 0, 260, 415, 3, 3, 0, 272, 3, 3, 3, 3, 0, 1631, 327, 3, 3, 0, 333, 739, 841, 263, 3, 3, 3, 3, 3, 3, 3, 3, 3, 3, 3, 3, 3, 3, 3, 3, 3, 3, 3, 3, 3, 3, 3, 3, 3, 3, 3, 3, 3, 3, 3, 3, 3, 3, 3, 3, 3, 3, 3, 3, 3, 3, 3, 3, 3, 3, 3, 3, 3, 3, 3, 3, 3],
        ]
        # fmt: on

<<<<<<< HEAD
        self.assertListEqual(out.cpu().tolist(), EXPECTED_TOKENS)
=======
        # See https://github.com/huggingface/transformers/pull/39416
        EXPECTED_TOKENS_2 = torch.clone(EXPECTED_TOKENS)
        EXPECTED_TOKENS_2[2, 159:162] = torch.tensor([3, 0, 269])

        try:
            torch.testing.assert_close(out.cpu(), EXPECTED_TOKENS)
        except AssertionError:
            torch.testing.assert_close(out.cpu(), EXPECTED_TOKENS_2)
>>>>>>> 6a61e166
<|MERGE_RESOLUTION|>--- conflicted
+++ resolved
@@ -777,9 +777,6 @@
         ]
         # fmt: on
 
-<<<<<<< HEAD
-        self.assertListEqual(out.cpu().tolist(), EXPECTED_TOKENS)
-=======
         # See https://github.com/huggingface/transformers/pull/39416
         EXPECTED_TOKENS_2 = torch.clone(EXPECTED_TOKENS)
         EXPECTED_TOKENS_2[2, 159:162] = torch.tensor([3, 0, 269])
@@ -787,5 +784,4 @@
         try:
             torch.testing.assert_close(out.cpu(), EXPECTED_TOKENS)
         except AssertionError:
-            torch.testing.assert_close(out.cpu(), EXPECTED_TOKENS_2)
->>>>>>> 6a61e166
+            torch.testing.assert_close(out.cpu(), EXPECTED_TOKENS_2)