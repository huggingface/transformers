--- conflicted
+++ resolved
@@ -543,15 +543,10 @@
     def test_training_gradient_checkpointing_use_reentrant_false(self):
         pass
 
-<<<<<<< HEAD
     @parameterized.expand([("offloaded",)])
     @pytest.mark.generate
     @unittest.skip(reason="Whisper doesn't work with offloaded cache implementation yet")
     def test_offloaded_cache_implementation(self, cache_implementation):
-=======
-    @unittest.skip
-    def test_generate_with_head_masking(self):
->>>>>>> baddbdd2
         pass
 
     @require_torch_fp16
