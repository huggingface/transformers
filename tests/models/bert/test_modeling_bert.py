--- conflicted
+++ resolved
@@ -496,23 +496,6 @@
         config_and_inputs = self.model_tester.prepare_config_and_inputs()
         self.model_tester.create_and_check_model(*config_and_inputs)
 
-<<<<<<< HEAD
-    def test_model_various_embeddings(self):
-        config_and_inputs = self.model_tester.prepare_config_and_inputs()
-        for type in ["absolute", "relative_key", "relative_key_query"]:
-            config_and_inputs[0].position_embedding_type = type
-            config_and_inputs[0]._attn_implementation = "eager"
-            self.model_tester.create_and_check_model(*config_and_inputs)
-=======
-    def test_model_3d_mask_shapes(self):
-        config_and_inputs = self.model_tester.prepare_config_and_inputs()
-        # manipulate input_mask
-        config_and_inputs = list(config_and_inputs)
-        batch_size, seq_length = config_and_inputs[3].shape
-        config_and_inputs[3] = random_attention_mask([batch_size, seq_length, seq_length])
-        self.model_tester.create_and_check_model(*config_and_inputs)
->>>>>>> 0395ed52
-
     def test_model_as_decoder(self):
         config_and_inputs = self.model_tester.prepare_config_and_inputs_for_decoder()
         self.model_tester.create_and_check_model_as_decoder(*config_and_inputs)
