--- conflicted
+++ resolved
@@ -321,25 +321,6 @@
     def test_flash_attention_2_padding_matches_padding_free_with_position_ids(self):
         pass
 
-<<<<<<< HEAD
-    @unittest.skip("LLaVA OneVision has dynamic control flow in unpadding")
-    def test_generate_compile_model_forward(self):
-        pass
-
-    @unittest.skip("LLaVA uses `image_newline` which is not compatible with offloading")
-    def test_cpu_offload(self):
-        pass
-
-    @unittest.skip("LLaVA uses `image_newline` which is not compatible with offloading")
-    def test_disk_offload_bin(self):
-        pass
-
-    @unittest.skip("LLaVA uses `image_newline` which is not compatible with offloading")
-    def test_disk_offload_safetensors(self):
-        pass
-
-=======
->>>>>>> 96089086
 
 @require_torch
 class LlavaOnevisionForConditionalGenerationIntegrationTest(unittest.TestCase):
