# Copyright 2021 HuggingFace Inc.
#
# Licensed under the Apache License, Version 2.0 (the "License");
# you may not use this file except in compliance with the License.
# You may obtain a copy of the License at
#
#     http://www.apache.org/licenses/LICENSE-2.0
#
# Unless required by applicable law or agreed to in writing, software
# distributed under the License is distributed on an "AS IS" BASIS,
# WITHOUT WARRANTIES OR CONDITIONS OF ANY KIND, either express or implied.
# See the License for the specific language governing permissions and
# limitations under the License.


import unittest

from datasets import load_dataset

from transformers.testing_utils import require_torch, require_vision
from transformers.utils import is_torch_available, is_torchvision_available, is_vision_available

from ...test_image_processing_common import ImageProcessingTestMixin, prepare_image_inputs


if is_torch_available():
    import torch

if is_vision_available():
    from transformers import SegformerImageProcessor

    if is_torchvision_available():
        from transformers import SegformerImageProcessorFast


class SegformerImageProcessingTester:
    def __init__(
        self,
        parent,
        batch_size=7,
        num_channels=3,
        min_resolution=30,
        max_resolution=400,
        do_resize=True,
        size=None,
        do_normalize=True,
        image_mean=[0.5, 0.5, 0.5],
        image_std=[0.5, 0.5, 0.5],
        do_reduce_labels=False,
    ):
        size = size if size is not None else {"height": 30, "width": 30}
        self.parent = parent
        self.batch_size = batch_size
        self.num_channels = num_channels
        self.min_resolution = min_resolution
        self.max_resolution = max_resolution
        self.do_resize = do_resize
        self.size = size
        self.do_normalize = do_normalize
        self.image_mean = image_mean
        self.image_std = image_std
        self.do_reduce_labels = do_reduce_labels

    def prepare_image_processor_dict(self):
        return {
            "do_resize": self.do_resize,
            "size": self.size,
            "do_normalize": self.do_normalize,
            "image_mean": self.image_mean,
            "image_std": self.image_std,
            "do_reduce_labels": self.do_reduce_labels,
        }

    def expected_output_image_shape(self, images):
        return self.num_channels, self.size["height"], self.size["width"]

    def prepare_image_inputs(self, equal_resolution=False, numpify=False, torchify=False):
        return prepare_image_inputs(
            batch_size=self.batch_size,
            num_channels=self.num_channels,
            min_resolution=self.min_resolution,
            max_resolution=self.max_resolution,
            equal_resolution=equal_resolution,
            numpify=numpify,
            torchify=torchify,
        )


def prepare_semantic_single_inputs():
    ds = load_dataset("hf-internal-testing/fixtures_ade20k", split="test")
    example = ds[0]
    return example["image"], example["map"]


def prepare_semantic_batch_inputs():
    ds = load_dataset("hf-internal-testing/fixtures_ade20k", split="test")
    return list(ds["image"][:2]), list(ds["map"][:2])


@require_torch
@require_vision
class SegformerImageProcessingTest(ImageProcessingTestMixin, unittest.TestCase):
    image_processing_class = SegformerImageProcessor if is_vision_available() else None
    fast_image_processing_class = SegformerImageProcessorFast if is_torchvision_available() else None

    def setUp(self):
        super().setUp()
        self.image_processor_tester = SegformerImageProcessingTester(self)

    @property
    def image_processor_dict(self):
        return self.image_processor_tester.prepare_image_processor_dict()

    def test_image_processor_properties(self):
        for image_processing_class in self.image_processor_list:
            image_processing = image_processing_class(**self.image_processor_dict)
            self.assertTrue(hasattr(image_processing, "do_resize"))
            self.assertTrue(hasattr(image_processing, "size"))
            self.assertTrue(hasattr(image_processing, "do_normalize"))
            self.assertTrue(hasattr(image_processing, "image_mean"))
            self.assertTrue(hasattr(image_processing, "image_std"))
            self.assertTrue(hasattr(image_processing, "do_reduce_labels"))

    def test_image_processor_from_dict_with_kwargs(self):
        image_processor = self.image_processing_class.from_dict(self.image_processor_dict)
        self.assertEqual(image_processor.size, {"height": 30, "width": 30})
        self.assertEqual(image_processor.do_reduce_labels, False)

        image_processor = self.image_processing_class.from_dict(
            self.image_processor_dict, size=42, do_reduce_labels=True
        )
        self.assertEqual(image_processor.size, {"height": 42, "width": 42})
        self.assertEqual(image_processor.do_reduce_labels, True)

    def test_call_segmentation_maps(self):
        # Initialize image_processing
        image_processing = self.image_processing_class(**self.image_processor_dict)
        # create random PyTorch tensors
        image_inputs = self.image_processor_tester.prepare_image_inputs(equal_resolution=False, torchify=True)
        maps = []
        for image in image_inputs:
            self.assertIsInstance(image, torch.Tensor)
            maps.append(torch.zeros(image.shape[-2:]).long())

        # Test not batched input
        encoding = image_processing(image_inputs[0], maps[0], return_tensors="pt")
        self.assertEqual(
            encoding["pixel_values"].shape,
            (
                1,
                self.image_processor_tester.num_channels,
                self.image_processor_tester.size["height"],
                self.image_processor_tester.size["width"],
            ),
        )
        self.assertEqual(
            encoding["labels"].shape,
            (
                1,
                self.image_processor_tester.size["height"],
                self.image_processor_tester.size["width"],
            ),
        )
        self.assertEqual(encoding["labels"].dtype, torch.long)
        self.assertTrue(encoding["labels"].min().item() >= 0)
        self.assertTrue(encoding["labels"].max().item() <= 255)

        # Test batched
        encoding = image_processing(image_inputs, maps, return_tensors="pt")
        self.assertEqual(
            encoding["pixel_values"].shape,
            (
                self.image_processor_tester.batch_size,
                self.image_processor_tester.num_channels,
                self.image_processor_tester.size["height"],
                self.image_processor_tester.size["width"],
            ),
        )
        self.assertEqual(
            encoding["labels"].shape,
            (
                self.image_processor_tester.batch_size,
                self.image_processor_tester.size["height"],
                self.image_processor_tester.size["width"],
            ),
        )
        self.assertEqual(encoding["labels"].dtype, torch.long)
        self.assertTrue(encoding["labels"].min().item() >= 0)
        self.assertTrue(encoding["labels"].max().item() <= 255)

        # Test not batched input (PIL images)
        image, segmentation_map = prepare_semantic_single_inputs()

        encoding = image_processing(image, segmentation_map, return_tensors="pt")
        self.assertEqual(
            encoding["pixel_values"].shape,
            (
                1,
                self.image_processor_tester.num_channels,
                self.image_processor_tester.size["height"],
                self.image_processor_tester.size["width"],
            ),
        )
        self.assertEqual(
            encoding["labels"].shape,
            (
                1,
                self.image_processor_tester.size["height"],
                self.image_processor_tester.size["width"],
            ),
        )
        self.assertEqual(encoding["labels"].dtype, torch.long)
        self.assertTrue(encoding["labels"].min().item() >= 0)
        self.assertTrue(encoding["labels"].max().item() <= 255)

        # Test batched input (PIL images)
        images, segmentation_maps = prepare_semantic_batch_inputs()

        encoding = image_processing(images, segmentation_maps, return_tensors="pt")
        self.assertEqual(
            encoding["pixel_values"].shape,
            (
                2,
                self.image_processor_tester.num_channels,
                self.image_processor_tester.size["height"],
                self.image_processor_tester.size["width"],
            ),
        )
        self.assertEqual(
            encoding["labels"].shape,
            (
                2,
                self.image_processor_tester.size["height"],
                self.image_processor_tester.size["width"],
            ),
        )
        self.assertEqual(encoding["labels"].dtype, torch.long)
        self.assertTrue(encoding["labels"].min().item() >= 0)
        self.assertTrue(encoding["labels"].max().item() <= 255)

    def test_reduce_labels(self):
        # Initialize image_processing
        image_processing = self.image_processing_class(**self.image_processor_dict)

        # ADE20k has 150 classes, and the background is included, so labels should be between 0 and 150
        image, map = prepare_semantic_single_inputs()
        encoding = image_processing(image, map, return_tensors="pt")
        self.assertTrue(encoding["labels"].min().item() >= 0)
        self.assertTrue(encoding["labels"].max().item() <= 150)

        image_processing.do_reduce_labels = True
        encoding = image_processing(image, map, return_tensors="pt")
        self.assertTrue(encoding["labels"].min().item() >= 0)
<<<<<<< HEAD
        self.assertTrue(encoding["labels"].max().item() <= 255)

    def test_removed_deprecated_kwargs(self):
        image_processor_dict = dict(self.image_processor_dict)
        image_processor_dict.pop("do_reduce_labels", None)
        image_processor_dict["reduce_labels"] = True

        # test we are able to create the image processor with the deprecated kwargs
        image_processor = self.image_processing_class(**image_processor_dict)
        self.assertEqual(image_processor.do_reduce_labels, True)

        # test we still support reduce_labels with config
        image_processor = self.image_processing_class.from_dict(image_processor_dict)
        self.assertEqual(image_processor.do_reduce_labels, True)

    def test_slow_fast_equivalence(self):
        if not self.test_slow_image_processor or not self.test_fast_image_processor:
            self.skipTest(reason="Skipping slow/fast equivalence test")

        if self.image_processing_class is None or self.fast_image_processing_class is None:
            self.skipTest(reason="Skipping slow/fast equivalence test as one of the image processors is not defined")

        dummy_image, dummy_map = prepare_semantic_single_inputs()

        image_processor_slow = self.image_processing_class(**self.image_processor_dict)
        image_processor_fast = self.fast_image_processing_class(**self.image_processor_dict)

        image_encoding_slow = image_processor_slow(dummy_image, segmentation_maps=dummy_map, return_tensors="pt")
        image_encoding_fast = image_processor_fast(dummy_image, segmentation_maps=dummy_map, return_tensors="pt")

        self.assertTrue(torch.allclose(image_encoding_slow.pixel_values, image_encoding_fast.pixel_values, atol=1e-1))
        self.assertLessEqual(
            torch.mean(torch.abs(image_encoding_slow.pixel_values - image_encoding_fast.pixel_values)).item(), 1e-3
        )
        labels_diff = torch.abs(image_encoding_slow.labels - image_encoding_fast.labels).float()
        print(
            f"Labels difference - max: {labels_diff.max().item()}, mean: {labels_diff.mean().item()}, std: {labels_diff.std().item()}"
        )
        self.assertTrue(torch.allclose(image_encoding_slow.labels, image_encoding_fast.labels, atol=2.5))

    def test_slow_fast_equivalence_batched(self):
        if not self.test_slow_image_processor or not self.test_fast_image_processor:
            self.skipTest(reason="Skipping slow/fast equivalence test")

        if self.image_processing_class is None or self.fast_image_processing_class is None:
            self.skipTest(reason="Skipping slow/fast equivalence test as one of the image processors is not defined")

        if hasattr(self.image_processor_tester, "do_center_crop") and self.image_processor_tester.do_center_crop:
            self.skipTest(
                reason="Skipping as do_center_crop is True and center_crop functions are not equivalent for fast and slow processors"
            )

        dummy_images, dummy_maps = prepare_semantic_batch_inputs()

        image_processor_slow = self.image_processing_class(**self.image_processor_dict)
        image_processor_fast = self.fast_image_processing_class(**self.image_processor_dict)

        encoding_slow = image_processor_slow(dummy_images, segmentation_maps=dummy_maps, return_tensors="pt")
        encoding_fast = image_processor_fast(dummy_images, segmentation_maps=dummy_maps, return_tensors="pt")

        self.assertTrue(torch.allclose(encoding_slow.pixel_values, encoding_fast.pixel_values, atol=1e-1))
        self.assertLessEqual(
            torch.mean(torch.abs(encoding_slow.pixel_values - encoding_fast.pixel_values)).item(), 1e-3
        )
=======
        self.assertTrue(encoding["labels"].max().item() <= 255)
>>>>>>> 14adcbd9
<|MERGE_RESOLUTION|>--- conflicted
+++ resolved
@@ -122,150 +122,139 @@
             self.assertTrue(hasattr(image_processing, "do_reduce_labels"))
 
     def test_image_processor_from_dict_with_kwargs(self):
-        image_processor = self.image_processing_class.from_dict(self.image_processor_dict)
-        self.assertEqual(image_processor.size, {"height": 30, "width": 30})
-        self.assertEqual(image_processor.do_reduce_labels, False)
-
-        image_processor = self.image_processing_class.from_dict(
-            self.image_processor_dict, size=42, do_reduce_labels=True
-        )
-        self.assertEqual(image_processor.size, {"height": 42, "width": 42})
-        self.assertEqual(image_processor.do_reduce_labels, True)
+        for image_processing_class in self.image_processor_list:
+            image_processor = image_processing_class.from_dict(self.image_processor_dict)
+            self.assertEqual(image_processor.size, {"height": 30, "width": 30})
+            self.assertEqual(image_processor.do_reduce_labels, False)
+
+            image_processor = image_processing_class.from_dict(
+                self.image_processor_dict, size=42, do_reduce_labels=True
+            )
+            self.assertEqual(image_processor.size, {"height": 42, "width": 42})
+            self.assertEqual(image_processor.do_reduce_labels, True)
 
     def test_call_segmentation_maps(self):
-        # Initialize image_processing
-        image_processing = self.image_processing_class(**self.image_processor_dict)
-        # create random PyTorch tensors
-        image_inputs = self.image_processor_tester.prepare_image_inputs(equal_resolution=False, torchify=True)
-        maps = []
-        for image in image_inputs:
-            self.assertIsInstance(image, torch.Tensor)
-            maps.append(torch.zeros(image.shape[-2:]).long())
-
-        # Test not batched input
-        encoding = image_processing(image_inputs[0], maps[0], return_tensors="pt")
-        self.assertEqual(
-            encoding["pixel_values"].shape,
-            (
-                1,
-                self.image_processor_tester.num_channels,
-                self.image_processor_tester.size["height"],
-                self.image_processor_tester.size["width"],
-            ),
-        )
-        self.assertEqual(
-            encoding["labels"].shape,
-            (
-                1,
-                self.image_processor_tester.size["height"],
-                self.image_processor_tester.size["width"],
-            ),
-        )
-        self.assertEqual(encoding["labels"].dtype, torch.long)
-        self.assertTrue(encoding["labels"].min().item() >= 0)
-        self.assertTrue(encoding["labels"].max().item() <= 255)
-
-        # Test batched
-        encoding = image_processing(image_inputs, maps, return_tensors="pt")
-        self.assertEqual(
-            encoding["pixel_values"].shape,
-            (
-                self.image_processor_tester.batch_size,
-                self.image_processor_tester.num_channels,
-                self.image_processor_tester.size["height"],
-                self.image_processor_tester.size["width"],
-            ),
-        )
-        self.assertEqual(
-            encoding["labels"].shape,
-            (
-                self.image_processor_tester.batch_size,
-                self.image_processor_tester.size["height"],
-                self.image_processor_tester.size["width"],
-            ),
-        )
-        self.assertEqual(encoding["labels"].dtype, torch.long)
-        self.assertTrue(encoding["labels"].min().item() >= 0)
-        self.assertTrue(encoding["labels"].max().item() <= 255)
-
-        # Test not batched input (PIL images)
-        image, segmentation_map = prepare_semantic_single_inputs()
-
-        encoding = image_processing(image, segmentation_map, return_tensors="pt")
-        self.assertEqual(
-            encoding["pixel_values"].shape,
-            (
-                1,
-                self.image_processor_tester.num_channels,
-                self.image_processor_tester.size["height"],
-                self.image_processor_tester.size["width"],
-            ),
-        )
-        self.assertEqual(
-            encoding["labels"].shape,
-            (
-                1,
-                self.image_processor_tester.size["height"],
-                self.image_processor_tester.size["width"],
-            ),
-        )
-        self.assertEqual(encoding["labels"].dtype, torch.long)
-        self.assertTrue(encoding["labels"].min().item() >= 0)
-        self.assertTrue(encoding["labels"].max().item() <= 255)
-
-        # Test batched input (PIL images)
-        images, segmentation_maps = prepare_semantic_batch_inputs()
-
-        encoding = image_processing(images, segmentation_maps, return_tensors="pt")
-        self.assertEqual(
-            encoding["pixel_values"].shape,
-            (
-                2,
-                self.image_processor_tester.num_channels,
-                self.image_processor_tester.size["height"],
-                self.image_processor_tester.size["width"],
-            ),
-        )
-        self.assertEqual(
-            encoding["labels"].shape,
-            (
-                2,
-                self.image_processor_tester.size["height"],
-                self.image_processor_tester.size["width"],
-            ),
-        )
-        self.assertEqual(encoding["labels"].dtype, torch.long)
-        self.assertTrue(encoding["labels"].min().item() >= 0)
-        self.assertTrue(encoding["labels"].max().item() <= 255)
+        for image_processing_class in self.image_processor_list:
+            # Initialize image_processing
+            image_processing = image_processing_class(**self.image_processor_dict)
+            # create random PyTorch tensors
+            image_inputs = self.image_processor_tester.prepare_image_inputs(equal_resolution=False, torchify=True)
+            maps = []
+            for image in image_inputs:
+                self.assertIsInstance(image, torch.Tensor)
+                maps.append(torch.zeros(image.shape[-2:]).long())
+
+            # Test not batched input
+            encoding = image_processing(image_inputs[0], maps[0], return_tensors="pt")
+            self.assertEqual(
+                encoding["pixel_values"].shape,
+                (
+                    1,
+                    self.image_processor_tester.num_channels,
+                    self.image_processor_tester.size["height"],
+                    self.image_processor_tester.size["width"],
+                ),
+            )
+            self.assertEqual(
+                encoding["labels"].shape,
+                (
+                    1,
+                    self.image_processor_tester.size["height"],
+                    self.image_processor_tester.size["width"],
+                ),
+            )
+            self.assertEqual(encoding["labels"].dtype, torch.long)
+            self.assertTrue(encoding["labels"].min().item() >= 0)
+            self.assertTrue(encoding["labels"].max().item() <= 255)
+
+            # Test batched
+            encoding = image_processing(image_inputs, maps, return_tensors="pt")
+            self.assertEqual(
+                encoding["pixel_values"].shape,
+                (
+                    self.image_processor_tester.batch_size,
+                    self.image_processor_tester.num_channels,
+                    self.image_processor_tester.size["height"],
+                    self.image_processor_tester.size["width"],
+                ),
+            )
+            self.assertEqual(
+                encoding["labels"].shape,
+                (
+                    self.image_processor_tester.batch_size,
+                    self.image_processor_tester.size["height"],
+                    self.image_processor_tester.size["width"],
+                ),
+            )
+            self.assertEqual(encoding["labels"].dtype, torch.long)
+            self.assertTrue(encoding["labels"].min().item() >= 0)
+            self.assertTrue(encoding["labels"].max().item() <= 255)
+
+            # Test not batched input (PIL images)
+            image, segmentation_map = prepare_semantic_single_inputs()
+
+            encoding = image_processing(image, segmentation_map, return_tensors="pt")
+            self.assertEqual(
+                encoding["pixel_values"].shape,
+                (
+                    1,
+                    self.image_processor_tester.num_channels,
+                    self.image_processor_tester.size["height"],
+                    self.image_processor_tester.size["width"],
+                ),
+            )
+            self.assertEqual(
+                encoding["labels"].shape,
+                (
+                    1,
+                    self.image_processor_tester.size["height"],
+                    self.image_processor_tester.size["width"],
+                ),
+            )
+            self.assertEqual(encoding["labels"].dtype, torch.long)
+            self.assertTrue(encoding["labels"].min().item() >= 0)
+            self.assertTrue(encoding["labels"].max().item() <= 255)
+
+            # Test batched input (PIL images)
+            images, segmentation_maps = prepare_semantic_batch_inputs()
+
+            encoding = image_processing(images, segmentation_maps, return_tensors="pt")
+            self.assertEqual(
+                encoding["pixel_values"].shape,
+                (
+                    2,
+                    self.image_processor_tester.num_channels,
+                    self.image_processor_tester.size["height"],
+                    self.image_processor_tester.size["width"],
+                ),
+            )
+            self.assertEqual(
+                encoding["labels"].shape,
+                (
+                    2,
+                    self.image_processor_tester.size["height"],
+                    self.image_processor_tester.size["width"],
+                ),
+            )
+            self.assertEqual(encoding["labels"].dtype, torch.long)
+            self.assertTrue(encoding["labels"].min().item() >= 0)
+            self.assertTrue(encoding["labels"].max().item() <= 255)
 
     def test_reduce_labels(self):
         # Initialize image_processing
-        image_processing = self.image_processing_class(**self.image_processor_dict)
-
-        # ADE20k has 150 classes, and the background is included, so labels should be between 0 and 150
-        image, map = prepare_semantic_single_inputs()
-        encoding = image_processing(image, map, return_tensors="pt")
-        self.assertTrue(encoding["labels"].min().item() >= 0)
-        self.assertTrue(encoding["labels"].max().item() <= 150)
-
-        image_processing.do_reduce_labels = True
-        encoding = image_processing(image, map, return_tensors="pt")
-        self.assertTrue(encoding["labels"].min().item() >= 0)
-<<<<<<< HEAD
-        self.assertTrue(encoding["labels"].max().item() <= 255)
-
-    def test_removed_deprecated_kwargs(self):
-        image_processor_dict = dict(self.image_processor_dict)
-        image_processor_dict.pop("do_reduce_labels", None)
-        image_processor_dict["reduce_labels"] = True
-
-        # test we are able to create the image processor with the deprecated kwargs
-        image_processor = self.image_processing_class(**image_processor_dict)
-        self.assertEqual(image_processor.do_reduce_labels, True)
-
-        # test we still support reduce_labels with config
-        image_processor = self.image_processing_class.from_dict(image_processor_dict)
-        self.assertEqual(image_processor.do_reduce_labels, True)
+        for image_processing_class in self.image_processor_list:
+            image_processing = image_processing_class(**self.image_processor_dict)
+
+            # ADE20k has 150 classes, and the background is included, so labels should be between 0 and 150
+            image, map = prepare_semantic_single_inputs()
+            encoding = image_processing(image, map, return_tensors="pt")
+            self.assertTrue(encoding["labels"].min().item() >= 0)
+            self.assertTrue(encoding["labels"].max().item() <= 150)
+
+            image_processing.do_reduce_labels = True
+            encoding = image_processing(image, map, return_tensors="pt")
+            self.assertTrue(encoding["labels"].min().item() >= 0)
+            self.assertTrue(encoding["labels"].max().item() <= 255)
 
     def test_slow_fast_equivalence(self):
         if not self.test_slow_image_processor or not self.test_fast_image_processor:
@@ -282,15 +271,10 @@
         image_encoding_slow = image_processor_slow(dummy_image, segmentation_maps=dummy_map, return_tensors="pt")
         image_encoding_fast = image_processor_fast(dummy_image, segmentation_maps=dummy_map, return_tensors="pt")
 
-        self.assertTrue(torch.allclose(image_encoding_slow.pixel_values, image_encoding_fast.pixel_values, atol=1e-1))
-        self.assertLessEqual(
-            torch.mean(torch.abs(image_encoding_slow.pixel_values - image_encoding_fast.pixel_values)).item(), 1e-3
+        self._assert_slow_fast_tensors_equivalence(image_encoding_slow.pixel_values, image_encoding_fast.pixel_values)
+        self._assert_slow_fast_tensors_equivalence(
+            image_encoding_slow.labels.float(), image_encoding_fast.labels.float(), atol=5, mean_atol=0.01
         )
-        labels_diff = torch.abs(image_encoding_slow.labels - image_encoding_fast.labels).float()
-        print(
-            f"Labels difference - max: {labels_diff.max().item()}, mean: {labels_diff.mean().item()}, std: {labels_diff.std().item()}"
-        )
-        self.assertTrue(torch.allclose(image_encoding_slow.labels, image_encoding_fast.labels, atol=2.5))
 
     def test_slow_fast_equivalence_batched(self):
         if not self.test_slow_image_processor or not self.test_fast_image_processor:
@@ -312,10 +296,7 @@
         encoding_slow = image_processor_slow(dummy_images, segmentation_maps=dummy_maps, return_tensors="pt")
         encoding_fast = image_processor_fast(dummy_images, segmentation_maps=dummy_maps, return_tensors="pt")
 
-        self.assertTrue(torch.allclose(encoding_slow.pixel_values, encoding_fast.pixel_values, atol=1e-1))
-        self.assertLessEqual(
-            torch.mean(torch.abs(encoding_slow.pixel_values - encoding_fast.pixel_values)).item(), 1e-3
-        )
-=======
-        self.assertTrue(encoding["labels"].max().item() <= 255)
->>>>>>> 14adcbd9
+        self._assert_slow_fast_tensors_equivalence(encoding_slow.pixel_values, encoding_fast.pixel_values)
+        self._assert_slow_fast_tensors_equivalence(
+            encoding_slow.labels.float(), encoding_fast.labels.float(), atol=5, mean_atol=0.01
+        )