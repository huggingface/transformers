--- conflicted
+++ resolved
@@ -842,20 +842,6 @@
         prompt = "What is unusual about this image?"
         inputs = processor(images=image, text=prompt, return_tensors="pt").to(torch_device, torch.float16)
 
-<<<<<<< HEAD
-        # verify logits
-        with torch.no_grad():
-            logits = model(**inputs).logits
-
-        expected_slice = torch.tensor(
-            [[-3.3047, -12.0625, 8.4922], [-4.9258, -11.7578, 8.1406], [-3.9297, -13.5000, 9.2500]],
-            device=torch_device,
-        )
-
-        torch.testing.assert_close(logits[0, :3, :3].float(), expected_slice, rtol=1e-3, atol=1e-3)
-
-=======
->>>>>>> 8f1509a9
         # verify generation
         outputs = model.generate(**inputs, max_new_tokens=30)
         generated_text = processor.batch_decode(outputs, skip_special_tokens=True)[0].strip()
