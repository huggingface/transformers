# Copyright 2024 JetMoe AI and The HuggingFace Inc. team. All rights reserved.
#
# Licensed under the Apache License, Version 2.0 (the "License");
# you may not use this file except in compliance with the License.
# You may obtain a copy of the License at
#
#     http://www.apache.org/licenses/LICENSE-2.0
#
# Unless required by applicable law or agreed to in writing, software
# distributed under the License is distributed on an "AS IS" BASIS,
# WITHOUT WARRANTIES OR CONDITIONS OF ANY KIND, either express or implied.
# See the License for the specific language governing permissions and
# limitations under the License.
"""Testing suite for the PyTorch JetMoe model."""

import gc
import unittest

import pytest

from transformers import AutoTokenizer, is_torch_available
from transformers.testing_utils import (
    backend_empty_cache,
    require_flash_attn,
    require_torch,
    require_torch_gpu,
    slow,
    torch_device,
)

from ...causal_lm_tester import CausalLMModelTest, CausalLMModelTester


if is_torch_available():
    import torch

    from transformers import (
        JetMoeForCausalLM,
        JetMoeForSequenceClassification,
        JetMoeModel,
    )


class JetMoeModelTester(CausalLMModelTester):
    if is_torch_available():
        base_model_class = JetMoeModel

    def __init__(
        self,
        parent,
        batch_size=13,
        seq_length=7,
        is_training=True,
        use_input_mask=True,
        use_token_type_ids=False,
        use_labels=True,
        vocab_size=99,
        hidden_size=32,
        num_hidden_layers=2,
        num_key_value_heads=2,
        kv_channels=8,
        intermediate_size=37,
        hidden_act="silu",
        num_local_experts=4,
        num_experts_per_tok=2,
        max_position_embeddings=512,
        type_vocab_size=16,
        type_sequence_label_size=2,
        initializer_range=0.02,
        num_labels=3,
        num_choices=4,
        pad_token_id=0,
        scope=None,
    ):
        super().__init__(parent)
        self.parent = parent
        self.batch_size = batch_size
        self.seq_length = seq_length
        self.is_training = is_training
        self.use_input_mask = use_input_mask
        self.use_token_type_ids = use_token_type_ids
        self.use_labels = use_labels
        self.vocab_size = vocab_size
        self.hidden_size = hidden_size
        self.num_hidden_layers = num_hidden_layers
        self.kv_channels = kv_channels
        self.num_attention_heads = num_key_value_heads * num_experts_per_tok
        self.num_key_value_heads = num_key_value_heads
        self.intermediate_size = intermediate_size
        self.hidden_act = hidden_act
        self.num_local_experts = num_local_experts
        self.num_experts_per_tok = num_experts_per_tok
        self.max_position_embeddings = max_position_embeddings
        self.type_vocab_size = type_vocab_size
        self.type_sequence_label_size = type_sequence_label_size
        self.initializer_range = initializer_range
        self.num_labels = num_labels
        self.num_choices = num_choices
        self.pad_token_id = pad_token_id
        self.scope = scope


@require_torch
class JetMoeModelTest(CausalLMModelTest, unittest.TestCase):
<<<<<<< HEAD
    all_model_classes = (
        (JetMoeModel, JetMoeForCausalLM, JetMoeForSequenceClassification) if is_torch_available() else ()
    )
    test_pruning = False
=======
>>>>>>> 3e975acc
    test_mismatched_shapes = False
    test_cpu_offload = False
    test_disk_offload_bin = False
    test_disk_offload_safetensors = False
    model_tester_class = JetMoeModelTester
    pipeline_model_mapping = (
        {
            "feature-extraction": JetMoeModel,
            "text-classification": JetMoeForSequenceClassification,
            "text-generation": JetMoeForCausalLM,
        }
        if is_torch_available()
        else {}
    )

    @require_flash_attn
    @require_torch_gpu
    @pytest.mark.flash_attn_test
    @slow
    def test_flash_attn_2_inference_equivalence_right_padding(self):
        self.skipTest(reason="JetMoe flash attention does not support right padding")


@require_torch
class JetMoeIntegrationTest(unittest.TestCase):
    @slow
    def test_model_8b_logits(self):
        input_ids = [1, 306, 4658, 278, 6593, 310, 2834, 338]
        model = JetMoeForCausalLM.from_pretrained("jetmoe/jetmoe-8b")
        input_ids = torch.tensor([input_ids]).to(model.model.embed_tokens.weight.device)
        with torch.no_grad():
            out = model(input_ids).logits.float().cpu()
        # Expected mean on dim = -1
        EXPECTED_MEAN = torch.tensor([[0.2507, -2.7073, -1.3445, -1.9363, -1.7216, -1.7370, -1.9054, -1.9792]])
        torch.testing.assert_close(out.mean(-1), EXPECTED_MEAN, rtol=1e-2, atol=1e-2)
        # slicing logits[0, 0, 0:30]
        EXPECTED_SLICE = torch.tensor([-3.3689,  5.9006,  5.7450, -1.7012, -4.7072, -4.7071, -4.7071, -4.7071, -4.7072, -4.7072, -4.7072, -4.7071,  3.8321,  9.1746, -4.7071, -4.7072, -4.7071, -4.7072, -4.7071, -4.7072, -4.7071, -4.7071, -4.7071, -4.7071, -4.7071, -4.7071, -4.7071, -4.7071, -4.7071, -4.7071])  # fmt: skip
        torch.testing.assert_close(out[0, 0, :30], EXPECTED_SLICE, rtol=1e-4, atol=1e-4)

        del model
        backend_empty_cache(torch_device)
        gc.collect()

    @slow
    def test_model_8b_generation(self):
        EXPECTED_TEXT_COMPLETION = """My favourite condiment is ....\nI love ketchup. I love"""
        prompt = "My favourite condiment is "
        tokenizer = AutoTokenizer.from_pretrained("jetmoe/jetmoe-8b", use_fast=False)
        model = JetMoeForCausalLM.from_pretrained("jetmoe/jetmoe-8b")
        input_ids = tokenizer.encode(prompt, return_tensors="pt").to(model.model.embed_tokens.weight.device)

        # greedy generation outputs
        generated_ids = model.generate(input_ids, max_new_tokens=10, temperature=0)
        text = tokenizer.decode(generated_ids[0], skip_special_tokens=True)
        self.assertEqual(EXPECTED_TEXT_COMPLETION, text)

        del model
        backend_empty_cache(torch_device)
        gc.collect()

    @slow
    def test_model_8b_batched_generation(self):
        EXPECTED_TEXT_COMPLETION = [
            """My favourite condiment is ....\nI love ketchup. I love""",
            """My favourite 2018 Christmas present was a new pair""",
        ]
        prompt = [
            "My favourite condiment is ",
            "My favourite ",
        ]
        tokenizer = AutoTokenizer.from_pretrained("jetmoe/jetmoe-8b", use_fast=False)
        model = JetMoeForCausalLM.from_pretrained("jetmoe/jetmoe-8b")
        input_ids = tokenizer(prompt, return_tensors="pt", padding=True).to(model.model.embed_tokens.weight.device)

        # greedy generation outputs
        generated_ids = model.generate(**input_ids, max_new_tokens=10, temperature=0)
        text = tokenizer.batch_decode(generated_ids, skip_special_tokens=True)
        self.assertEqual(EXPECTED_TEXT_COMPLETION, text)

        del model
        backend_empty_cache(torch_device)
        gc.collect()<|MERGE_RESOLUTION|>--- conflicted
+++ resolved
@@ -102,13 +102,6 @@
 
 @require_torch
 class JetMoeModelTest(CausalLMModelTest, unittest.TestCase):
-<<<<<<< HEAD
-    all_model_classes = (
-        (JetMoeModel, JetMoeForCausalLM, JetMoeForSequenceClassification) if is_torch_available() else ()
-    )
-    test_pruning = False
-=======
->>>>>>> 3e975acc
     test_mismatched_shapes = False
     test_cpu_offload = False
     test_disk_offload_bin = False
