# Copyright 2025 The HuggingFace Inc. team. All rights reserved.
#
# Licensed under the Apache License, Version 2.0 (the "License");
# you may not use this file except in compliance with the License.
# You may obtain a copy of the License at
#
#     http://www.apache.org/licenses/LICENSE-2.0
#
# Unless required by applicable law or agreed to in writing, software
# distributed under the License is distributed on an "AS IS" BASIS,
# WITHOUT WARRANTIES OR CONDITIONS OF ANY KIND, either express or implied.
# See the License for the specific language governing permissions and
# limitations under the License.
"""Testing suite for the PyTorch Gemma3 model."""

import logging
import tempfile
import unittest

import pytest
from parameterized import parameterized

from transformers import (
    AutoModelForCausalLM,
    AutoTokenizer,
    Gemma3Config,
    Gemma3TextConfig,
    is_torch_available,
)
from transformers.testing_utils import (
    Expectations,
    cleanup,
    is_flash_attn_2_available,
    require_deterministic_for_xpu,
    require_flash_attn,
    require_read_token,
    require_torch,
    require_torch_accelerator,
    require_torch_large_accelerator,
    slow,
    torch_device,
)

from ...generation.test_utils import GenerationTesterMixin
from ...models.gemma.test_modeling_gemma import GemmaModelTester
from ...test_configuration_common import ConfigTester
from ...test_modeling_common import ModelTesterMixin, floats_tensor, ids_tensor


if is_torch_available():
    import torch

    from transformers import (
        Gemma3ForCausalLM,
        Gemma3ForConditionalGeneration,
        Gemma3ForSequenceClassification,
        Gemma3Model,
        Gemma3Processor,
        Gemma3TextModel,
    )
    from transformers.pytorch_utils import is_torch_greater_or_equal


class Gemma3ModelTester(GemmaModelTester):
    if is_torch_available():
        config_class = Gemma3TextConfig
        model_class = Gemma3TextModel
        for_causal_lm_class = Gemma3ForCausalLM


@require_torch
class Gemma3ModelTest(ModelTesterMixin, GenerationTesterMixin, unittest.TestCase):
    all_model_classes = (Gemma3TextModel, Gemma3ForCausalLM) if is_torch_available() else ()
    all_generative_model_classes = (Gemma3ForCausalLM,) if is_torch_available() else ()
    test_headmasking = False
    test_pruning = False
    _is_stateful = True
    model_split_percents = [0.5, 0.6]

    def setUp(self):
        self.model_tester = Gemma3ModelTester(self)
        self.config_tester = ConfigTester(self, config_class=Gemma3Config, hidden_size=37)

    @unittest.skip("Gemma3 applies key/query norm which doesn't work with packing")
    def test_eager_padding_matches_padding_free_with_position_ids(self):
        pass

    @unittest.skip("Gemma3 applies key/query norm which doesn't work with packing")
    def test_sdpa_padding_matches_padding_free_with_position_ids(self):
        pass

    def test_generation_beyond_sliding_window_tiny_model(self):
        """Test generation with a tiny randomly initialised model whose input length is larger than the `sliding_window`.
        The model is configured with both `full_attention` and `sliding_attention` layers to make sure the hybrid cache
        and mask slicing logic is covered.
        """
        config = Gemma3TextConfig.from_pretrained("hf-internal-testing/tiny-random-Gemma3ForCausalLM")
        config.attn_implementation = "eager"
        config.layer_types = ["full_attention", "sliding_attention"]
        config.sliding_window = 8
        config.max_position_embeddings = 128
        model = AutoModelForCausalLM.from_pretrained(
            "hf-internal-testing/tiny-random-Gemma3ForCausalLM", config=config
        ).to(torch_device)

        input_len = 10
        input_ids = torch.tensor(
            [
                [42300, 241087, 255445, 81315, 193760, 184471, 67719, 98191, 210651, 124725],
                [102294, 205314, 226646, 62020, 60245, 68025, 251839, 114053, 4695, 175511],
            ],
            device=torch_device,
        )
        attention_mask = torch.ones_like(input_ids).to(torch_device)
        with torch.no_grad():
            _ = model.generate(
                input_ids,
                attention_mask=attention_mask,
                max_new_tokens=1,
                do_sample=False,
                use_cache=True,
                cache_implementation="hybrid",
            )
            # 2 generations are needed to trigger https://github.com/huggingface/transformers/issues/39711
            # Since it requires model._cache to have been previously initialized
            output = model.generate(
                input_ids,
                attention_mask=attention_mask,
                max_new_tokens=5,
                do_sample=False,
                use_cache=True,
                cache_implementation="hybrid",
            )
        generated_sequences = output[:, input_len:].cpu()
        EXPECTED_OUTPUT = torch.tensor([[90109, 90109, 90109, 83191, 83191], [246901, 69832, 69832, 69832, 62288]])
        torch.testing.assert_close(generated_sequences, EXPECTED_OUTPUT)


class Gemma3Vision2TextModelTester:
    def __init__(
        self,
        parent,
        mm_tokens_per_image=2,
        image_token_index=4,
        boi_token_index=5,
        eoi_token_index=6,
        seq_length=25,
        is_training=True,
        vision_config={
            "use_labels": True,
            "image_size": 20,
            "patch_size": 5,
            "num_channels": 3,
            "is_training": True,
            "hidden_size": 32,
            "num_key_value_heads": 1,
            "num_hidden_layers": 2,
            "num_attention_heads": 4,
            "intermediate_size": 37,
            "dropout": 0.1,
            "attention_dropout": 0.1,
            "initializer_range": 0.02,
        },
        use_cache=False,
    ):
        self.parent = parent
        # `image_token_index` is set to 0 to pass "resize_embeddings" test, do not modify
        self.mm_tokens_per_image = mm_tokens_per_image
        self.image_token_index = image_token_index
        self.boi_token_index = boi_token_index
        self.eoi_token_index = eoi_token_index
        self.llm_tester = Gemma3ModelTester(self.parent)
        self.text_config = self.llm_tester.get_config()
        self.vision_config = vision_config
        self.seq_length = seq_length
        self.pad_token_id = self.text_config.pad_token_id

        self.num_hidden_layers = self.text_config.num_hidden_layers
        self.vocab_size = self.text_config.vocab_size
        self.hidden_size = self.text_config.hidden_size
        self.num_attention_heads = self.text_config.num_attention_heads
        self.is_training = is_training

        self.batch_size = 3
        self.num_channels = vision_config["num_channels"]
        self.image_size = vision_config["image_size"]
        self.encoder_seq_length = seq_length
        self.use_cache = use_cache

    def get_config(self):
        return Gemma3Config(
            text_config=self.text_config,
            vision_config=self.vision_config,
            image_token_index=self.image_token_index,
            boi_token_index=self.boi_token_index,
            eoi_token_index=self.eoi_token_index,
            mm_tokens_per_image=self.mm_tokens_per_image,
        )

    def prepare_config_and_inputs(self):
        pixel_values = floats_tensor(
            [
                self.batch_size,
                self.vision_config["num_channels"],
                self.vision_config["image_size"],
                self.vision_config["image_size"],
            ]
        )
        config = self.get_config()

        return config, pixel_values

    def prepare_config_and_inputs_for_common(self):
        config_and_inputs = self.prepare_config_and_inputs()
        config, pixel_values = config_and_inputs
        input_ids = ids_tensor([self.batch_size, self.seq_length], config.text_config.vocab_size - 1) + 1
        attention_mask = input_ids.ne(self.pad_token_id).to(torch_device)

        # set the 3 first tokens to be image, and ensure that no other tokens are image tokens
        # do not change this unless you modified image size or patch size
        input_ids[input_ids == config.image_token_index] = self.pad_token_id
        input_ids[:, :1] = config.image_token_index

        token_type_ids = torch.zeros_like(input_ids)
        token_type_ids[input_ids == config.image_token_index] = 1

        inputs_dict = {
            "pixel_values": pixel_values,
            "input_ids": input_ids,
            "attention_mask": attention_mask,
            "token_type_ids": token_type_ids,
        }
        return config, inputs_dict


@require_torch
class Gemma3Vision2TextModelTest(ModelTesterMixin, GenerationTesterMixin, unittest.TestCase):
    all_model_classes = (
        (
            Gemma3Model,
            Gemma3ForConditionalGeneration,
            Gemma3ForSequenceClassification,
        )
        if is_torch_available()
        else ()
    )
    all_generative_model_classes = (Gemma3ForConditionalGeneration,) if is_torch_available() else ()
    test_headmasking = False
    test_pruning = False
    test_missing_keys = False
    _is_stateful = True
    model_split_percents = [0.5, 0.6]

    # MP works but offload doesn't work when the SigLIP MultiheadAttention is offloaded
    # TODO: One potential solution would be to add to set preload_module_classes = ["SiglipMultiheadAttentionPoolingHead"]
    # in the dispatch_model function
    test_cpu_offload = False
    test_disk_offload_safetensors = False
    test_disk_offload_bin = False

    def setUp(self):
        self.model_tester = Gemma3Vision2TextModelTester(self)
        self.config_tester = ConfigTester(self, config_class=Gemma3Config, hidden_size=37)

    def test_bidirectional_image_attention(self):
        """
        Tests that each image can attend to itself bidirectionally. However an image
        cannot attend to future images, even within the same batch.
        """
        config, inputs_dict = self.model_tester.prepare_config_and_inputs_for_common()
        config._attn_implementation = "eager"
        model = Gemma3Model(config).to(torch_device)

        # First let's pass inputs without change which is one image per text and manipulate
        # `token_type_ids` to make sure bidirectional mask is applied where it has to be
        inputs_dict["token_type_ids"] = torch.zeros_like(inputs_dict["token_type_ids"])
        inputs_dict["token_type_ids"][:, :4] = 1  # unmask first 4 tokens
        with torch.no_grad():
            out = model(**inputs_dict, output_attentions=True)
            # We expect a non-causal mask on first 4 tokens, thus no zeros
            for attention in out.attentions:
                self.assertTrue((attention[..., :4, :4] != 0).all().item())

        # Now when removing `token_type_ids`, we will get simple causal mask
        inputs_dict["token_type_ids"][:, :4] = 0  # mask back first 4 tokens
        with torch.no_grad():
            out = model(**inputs_dict, output_attentions=True)
            # We expect a causal mask on first 4 tokens, thus no zeros
            for attention in out.attentions:
                self.assertFalse((attention[..., :4, :4] != 0).all().item())

        # Let's add two "images" per text, first one spanning 4 tokens and last one 3 tokens
        inputs_dict["token_type_ids"][:, :4] = 1
        inputs_dict["token_type_ids"][:, 7:10] = 1
        with torch.no_grad():
            out = model(**inputs_dict, output_attentions=True)
            for attention in out.attentions:
                self.assertTrue((attention[..., :4, :4] != 0).all().item())
                self.assertTrue((attention[..., 7:10, 7:10] != 0).all().item())

                # We expect a non-causal mask only within same image and no looking ahead to the future
                self.assertTrue((attention[..., :4, 7:10] == 0).all().item())

    @unittest.skip(reason="SiglipVisionModel (vision backbone) does not support standalone training")
    def test_training_gradient_checkpointing(self):
        pass

    @unittest.skip(reason="SiglipVisionModel (vision backbone) does not support standalone training")
    def test_training_gradient_checkpointing_use_reentrant(self):
        pass

    @unittest.skip(reason="SiglipVisionModel (vision backbone) does not support standalone training")
    def test_training_gradient_checkpointing_use_reentrant_false(self):
        pass

    @parameterized.expand([("random",), ("same",)])
    @pytest.mark.generate
    @unittest.skip("Gemma3 does not seem to be compatible with assisted decoding")
    def test_assisted_decoding_matches_greedy_search(self, assistant_type):
        pass

    @pytest.mark.generate
    @unittest.skip("Gemma3 does not seem to be compatible with assisted decoding")
    def test_assisted_decoding_sample(self):
        pass

    @unittest.skip(
        reason="Siglip (vision backbone) uses the same initialization scheme as the Flax original implementation"
    )
    def test_initialization(self):
        pass

    @unittest.skip("Loading nested configs with overwritten `kwargs` isn't supported yet, FIXME @raushan.")
    def test_load_with_mismatched_shapes(self):
        pass

    @unittest.skip("Loading nested configs with overwritten `kwargs` isn't supported yet, FIXME @raushan.")
    def test_mismatched_shapes_have_properly_initialized_weights(self):
        pass

    def test_automodelforcausallm(self):
        """
        Regression test for #36741/#36917 -- make sure `AutoModelForCausalLM` works with a Gemma3 config, i.e. that
        `AutoModelForCausalLM.from_pretrained` pulls the text config before loading the model
        """
        config = self.model_tester.get_config()
        model = Gemma3ForConditionalGeneration(config)
        with tempfile.TemporaryDirectory() as tmp_dir:
            model.save_pretrained(tmp_dir)
            for_causal_lm = AutoModelForCausalLM.from_pretrained(tmp_dir)
            self.assertIsInstance(for_causal_lm, Gemma3ForConditionalGeneration)


@slow
@require_torch_accelerator
@require_read_token
class Gemma3IntegrationTest(unittest.TestCase):
    def setUp(self):
        self.processor = Gemma3Processor.from_pretrained("google/gemma-3-4b-it", padding_side="left")

        url = "https://huggingface.co/datasets/hf-internal-testing/fixtures-captioning/resolve/main/cow_beach_1.png"
        self.messages = [
            {"role": "system", "content": [{"type": "text", "text": "You are a helpful assistant."}]},
            {
                "role": "user",
                "content": [
                    {"type": "image", "url": url},
                    {"type": "text", "text": "What is shown in this image?"},
                ],
            },
        ]

    def tearDown(self):
        cleanup(torch_device, gc_collect=True)

    @require_deterministic_for_xpu
    def test_model_4b_bf16(self):
        model_id = "google/gemma-3-4b-it"

        model = Gemma3ForConditionalGeneration.from_pretrained(model_id, dtype=torch.bfloat16).to(torch_device)

        inputs = self.processor.apply_chat_template(
            self.messages,
            tokenize=True,
            return_dict=True,
            return_tensors="pt",
            add_generation_prompt=True,
        ).to(torch_device)

        # cache_implementation="hybrid" an in the original transformers implementation
        output = model.generate(**inputs, max_new_tokens=30, do_sample=False, cache_implementation="hybrid")
        output_text = self.processor.batch_decode(output, skip_special_tokens=True)

        EXPECTED_TEXTS = Expectations(
            {
                ("xpu", 3): ['user\nYou are a helpful assistant.\n\n\n\n\n\nWhat is shown in this image?\nmodel\nCertainly! \n\nThe image shows a brown and white cow standing on a sandy beach with turquoise water in the background. It looks like a lovely,'],
                ("cuda", (8, 0)): ['user\nYou are a helpful assistant.\n\n\n\n\n\nWhat is shown in this image?\nmodel\nCertainly! \n\nThe image shows a brown cow standing on a sandy beach with clear turquoise water and a blue sky in the background. It looks like'],
                ("cuda", (8, 6)): ['user\nYou are a helpful assistant.\n\n\n\n\n\nWhat is shown in this image?\nmodel\nCertainly! \n\nThe image shows a brown cow standing on a sandy beach with clear blue water and a blue sky in the background. It looks like'],
                ("rocm", (9, 4)): ['user\nYou are a helpful assistant.\n\n\n\n\n\nWhat is shown in this image?\nmodel\nCertainly! \n\nThe image shows a brown cow standing on a sandy beach with turquoise water and a blue sky in the background. It looks like a'],
                ("rocm", (9, 5)): ['user\nYou are a helpful assistant.\n\n\n\n\n\nWhat is shown in this image?\nmodel\nCertainly! \n\nThe image shows a brown and white cow standing on a sandy beach with turquoise water and a distant coastline in the background. It looks'],
            }
        )  # fmt: skip
        EXPECTED_TEXT = EXPECTED_TEXTS.get_expectation()
        self.assertEqual(output_text, EXPECTED_TEXT)

    @require_torch_large_accelerator
    @require_deterministic_for_xpu
    def test_model_4b_batch(self):
        model_id = "google/gemma-3-4b-it"

        model = Gemma3ForConditionalGeneration.from_pretrained(model_id, dtype=torch.bfloat16).to(torch_device)

        messages_2 = [
            {"role": "system", "content": [{"type": "text", "text": "You are a helpful assistant."}]},
            {
                "role": "user",
                "content": [
                    {
                        "type": "image",
                        "url": "https://huggingface.co/datasets/hf-internal-testing/fixtures-captioning/resolve/main/cow_beach_1.png",
                    },
                    {"type": "image", "url": "https://www.ilankelman.org/stopsigns/australia.jpg"},
                    {"type": "text", "text": "Are these images identical?"},
                ],
            },
        ]

        inputs = self.processor.apply_chat_template(
            [self.messages, messages_2],
            tokenize=True,
            return_dict=True,
            return_tensors="pt",
            padding=True,
            add_generation_prompt=True,
        ).to(torch_device)

        # cache_implementation="hybrid" an in the original transformers implementation
        output = model.generate(**inputs, max_new_tokens=30, do_sample=False, cache_implementation="hybrid")
        output_text = self.processor.batch_decode(output, skip_special_tokens=True)

        EXPECTED_TEXTS = Expectations(
            {
                ("xpu", 3):
                    [
                        'user\nYou are a helpful assistant.\n\n\n\n\n\nWhat is shown in this image?\nmodel\nCertainly! \n\nThe image shows a brown and white cow standing on a sandy beach next to a turquoise ocean. It looks like a very sunny and',
                        'user\nYou are a helpful assistant.\n\n\n\n\n\n\n\n\n\nAre these images identical?\nmodel\nNo, these images are not identical. They depict very different scenes:\n\n*   **Image 1** shows a cow standing on a beach.',
                    ],
                ("cuda", (8,0)):
                    [
                        'user\nYou are a helpful assistant.\n\n\n\n\n\nWhat is shown in this image?\nmodel\nCertainly! \n\nThe image shows a brown cow standing on a sandy beach with clear turquoise water and a blue sky in the background. It looks like',
                        "user\nYou are a helpful assistant.\n\n\n\n\n\n\n\n\n\nAre these images identical?\nmodel\nNo, these images are not identical. \n\nHere's a breakdown of the differences:\n\n*   **Image 1:** Shows a brown"
                        ],
                ("cuda", (8,6)):
                    [
                        'user\nYou are a helpful assistant.\n\n\n\n\n\nWhat is shown in this image?\nmodel\nCertainly! \n\nThe image shows a brown cow standing on a sandy beach with clear blue water and a blue sky in the background. It looks like',
                        "user\nYou are a helpful assistant.\n\n\n\n\n\n\n\n\n\nAre these images identical?\nmodel\nNo, these images are not identical. \n\nHere's a breakdown of the differences:\n\n*   **Image 1:** Shows a brown"
                    ],
                ("rocm", (9, 4)):
                    [
                        'user\nYou are a helpful assistant.\n\n\n\n\n\nWhat is shown in this image?\nmodel\nCertainly! \n\nThe image shows a brown cow standing on a sandy beach with clear turquoise water and a blue sky in the background. It looks like',
                        "user\nYou are a helpful assistant.\n\n\n\n\n\n\n\n\n\nAre these images identical?\nmodel\nNo, these images are not identical. \n\nHere's a breakdown of the differences:\n\n*   **Image 1:** Shows a cow"
                    ],
                ("rocm", (9, 5)):
                    [
                        'user\nYou are a helpful assistant.\n\n\n\n\n\nWhat is shown in this image?\nmodel\nCertainly! \n\nThe image shows a brown and white cow standing on a sandy beach next to a turquoise ocean. There are some clouds in the blue',
                        'user\nYou are a helpful assistant.\n\n\n\n\n\n\n\n\n\nAre these images identical?\nmodel\nNo, these images are not identical. They depict very different scenes. \n\n*   **Image 1** shows a cow standing on a beach',
                    ],
            }
        )  # fmt: skip
        EXPECTED_TEXT = EXPECTED_TEXTS.get_expectation()
        self.assertEqual(output_text, EXPECTED_TEXT)

    @require_torch_large_accelerator
    def test_model_4b_crops(self):
        model_id = "google/gemma-3-4b-it"

        model = Gemma3ForConditionalGeneration.from_pretrained(model_id, dtype=torch.bfloat16).to(torch_device)

        crop_config = {
            "images_kwargs": {
                "do_pan_and_scan": True,
                "pan_and_scan_max_num_crops": 448,
                "pan_and_scan_min_crop_size": 32,
                "pan_and_scan_min_ratio_to_activate": 0.3,
            }
        }

        inputs = self.processor.apply_chat_template(
            self.messages,
            tokenize=True,
            return_dict=True,
            return_tensors="pt",
            add_generation_prompt=True,
            **crop_config,
        ).to(torch_device)

        # cache_implementation="hybrid" an in the original transformers implementation
        output = model.generate(**inputs, max_new_tokens=30, do_sample=False, cache_implementation="hybrid")
        output_text = self.processor.batch_decode(output, skip_special_tokens=True)

        EXPECTED_NUM_IMAGES = 3  # one for the origin image and two crops of images
        EXPECTED_TEXTS = Expectations(
            {
                ("xpu", 3): ['user\nYou are a helpful assistant.\n\nHere is the original image \n\n\n\n and here are some crops to help you see better \n\n\n\n \n\n\n\nWhat is shown in this image?\nmodel\nThe image shows a brown cow standing on a sandy beach next to a turquoise ocean. There are clouds in the blue sky above.'],
                ("cuda", 7): [],
                ("cuda", (8, 0)): ["user\nYou are a helpful assistant.\n\nHere is the original image \n\n\n\n and here are some crops to help you see better \n\n\n\n \n\n\n\nWhat is shown in this image?\nmodel\nThe image shows a brown cow standing on a sandy beach next to a turquoise ocean. There's a clear blue sky with some white clouds above."],
                ("cuda", (8, 6)): ["user\nYou are a helpful assistant.\n\nHere is the original image \n\n\n\n and here are some crops to help you see better \n\n\n\n \n\n\n\nWhat is shown in this image?\nmodel\nThe image shows a brown cow standing on a sandy beach next to a turquoise ocean. There's a bright blue sky with some white clouds in the"],
                ("rocm", (9, 4)): ["user\nYou are a helpful assistant.\n\nHere is the original image \n\n\n\n and here are some crops to help you see better \n\n\n\n \n\n\n\nWhat is shown in this image?\nmodel\nThe image shows a brown cow standing on a sandy beach next to a turquoise ocean. There's a bright blue sky with some white clouds in the"],
                ("rocm", (9, 5)): ["user\nYou are a helpful assistant.\n\nHere is the original image \n\n\n\n and here are some crops to help you see better \n\n\n\n \n\n\n\nWhat is shown in this image?\nmodel\nThe image shows a brown cow standing on a sandy beach next to a turquoise ocean. There's a blue sky with some white clouds in the background"]
            }
        )  # fmt: skip
        EXPECTED_TEXT = EXPECTED_TEXTS.get_expectation()
        self.assertEqual(len(inputs["pixel_values"]), EXPECTED_NUM_IMAGES)
        print(f"Generated text: {output_text}")
        self.assertEqual(output_text, EXPECTED_TEXT)

    @require_torch_large_accelerator
    @require_deterministic_for_xpu
    def test_model_4b_batch_crops(self):
        model_id = "google/gemma-3-4b-it"

        model = Gemma3ForConditionalGeneration.from_pretrained(model_id, dtype=torch.bfloat16).to(torch_device)
        crop_config = {
            "images_kwargs": {
                "do_pan_and_scan": True,
                "pan_and_scan_max_num_crops": 448,
                "pan_and_scan_min_crop_size": 32,
                "pan_and_scan_min_ratio_to_activate": 0.3,
            }
        }
        messages_2 = [
            {"role": "system", "content": [{"type": "text", "text": "You are a helpful assistant."}]},
            {
                "role": "user",
                "content": [
                    {
                        "type": "image",
                        "url": "https://huggingface.co/datasets/hf-internal-testing/fixtures-captioning/resolve/main/cow_beach_1.png",
                    },
                    {"type": "image", "url": "https://www.ilankelman.org/stopsigns/australia.jpg"},
                    {"type": "text", "text": "Are these images identical?"},
                ],
            },
        ]

        inputs = self.processor.apply_chat_template(
            [self.messages, messages_2],
            tokenize=True,
            return_dict=True,
            return_tensors="pt",
            padding=True,
            add_generation_prompt=True,
            **crop_config,
        ).to(torch_device)

        # cache_implementation="hybrid" an in the original transformers implementation
        output = model.generate(**inputs, max_new_tokens=30, do_sample=False, cache_implementation="hybrid")
        output_text = self.processor.batch_decode(output, skip_special_tokens=True)
        EXPECTED_NUM_IMAGES = 9  # 3 * (one for the origin image and two crops of images) = 9
        EXPECTED_TEXTS = Expectations(
            {
                ("xpu", 3): [
                    'user\nYou are a helpful assistant.\n\nHere is the original image \n\n\n\n and here are some crops to help you see better \n\n\n\n \n\n\n\nWhat is shown in this image?\nmodel\nThe image shows a brown cow standing on a sandy beach next to a turquoise ocean. There are clouds in the blue sky above.',
                    'user\nYou are a helpful assistant.\n\nHere is the original image \n\n\n\n and here are some crops to help you see better \n\n\n\n \n\n\n\nHere is the original image \n\n\n\n and here are some crops to help you see better \n\n\n\n \n\n\n\nAre these images identical?\nmodel\nNo, the images are not identical. \n\nThe first image shows a cow on a beach, while the second image shows a street scene with a',
                ],
                ("cuda", 7): [],
                ("cuda", (8,0)): [
                    "user\nYou are a helpful assistant.\n\nHere is the original image \n\n\n\n and here are some crops to help you see better \n\n\n\n \n\n\n\nWhat is shown in this image?\nmodel\nThe image shows a brown cow standing on a sandy beach next to a turquoise ocean. There's a blue sky with some white clouds in the background",
                    'user\nYou are a helpful assistant.\n\nHere is the original image \n\n\n\n and here are some crops to help you see better \n\n\n\n \n\n\n\nHere is the original image \n\n\n\n and here are some crops to help you see better \n\n\n\n \n\n\n\nAre these images identical?\nmodel\nNo, the images are not identical. \n\nThe first image shows a cow on a beach, while the second image shows a street scene with a'
                    ],
                ("cuda", (8, 6)): [
                    "user\nYou are a helpful assistant.\n\nHere is the original image \n\n\n\n and here are some crops to help you see better \n\n\n\n \n\n\n\nWhat is shown in this image?\nmodel\nThe image shows a brown cow standing on a sandy beach next to a turquoise ocean. There's a bright blue sky with some white clouds in the",
                    'user\nYou are a helpful assistant.\n\nHere is the original image \n\n\n\n and here are some crops to help you see better \n\n\n\n \n\n\n\nHere is the original image \n\n\n\n and here are some crops to help you see better \n\n\n\n \n\n\n\nAre these images identical?\nmodel\nNo, the images are not identical. \n\nThe first image shows a cow on a beach, while the second image shows a street scene with a'
                ],
                ("rocm", (9, 4)) : [
                    "user\nYou are a helpful assistant.\n\nHere is the original image \n\n\n\n and here are some crops to help you see better \n\n\n\n \n\n\n\nWhat is shown in this image?\nmodel\nThe image shows a brown cow standing on a sandy beach next to a turquoise ocean. There's a bright blue sky with some white clouds in the",
                    'user\nYou are a helpful assistant.\n\nHere is the original image \n\n\n\n and here are some crops to help you see better \n\n\n\n \n\n\n\nHere is the original image \n\n\n\n and here are some crops to help you see better \n\n\n\n \n\n\n\nAre these images identical?\nmodel\nNo, the images are not identical. \n\nThe first image shows a cow on a beach, while the second image shows a street scene with a'
                    ],
                ("rocm", (9, 5)) : [
                    'user\nYou are a helpful assistant.\n\nHere is the original image \n\n\n\n and here are some crops to help you see better \n\n\n\n \n\n\n\nWhat is shown in this image?\nmodel\nThe image shows a brown cow standing on a sandy beach next to a turquoise ocean. There are clouds in the blue sky above.',
                    'user\nYou are a helpful assistant.\n\nHere is the original image \n\n\n\n and here are some crops to help you see better \n\n\n\n \n\n\n\nHere is the original image \n\n\n\n and here are some crops to help you see better \n\n\n\n \n\n\n\nAre these images identical?\nmodel\nNo, the images are not identical. \n\nThe first image shows a cow on a beach, while the second image shows a street scene with a',
                ],
            }
        )  # fmt: skip
        EXPECTED_TEXT = EXPECTED_TEXTS.get_expectation()
        self.assertEqual(len(inputs["pixel_values"]), EXPECTED_NUM_IMAGES)
        self.assertEqual(output_text, EXPECTED_TEXT)

    @require_torch_large_accelerator
    def test_model_4b_multiimage(self):
        model_id = "google/gemma-3-4b-it"

        model = Gemma3ForConditionalGeneration.from_pretrained(model_id, dtype=torch.bfloat16).to(torch_device)

        messages = [
            {"role": "system", "content": [{"type": "text", "text": "You are a helpful assistant."}]},
            {
                "role": "user",
                "content": [
                    {"type": "image", "url": "https://www.ilankelman.org/stopsigns/australia.jpg"},
                    {"type": "text", "text": "What do you see here?"},
                ],
            },
        ]

        inputs = self.processor.apply_chat_template(
            messages,
            tokenize=True,
            return_dict=True,
            return_tensors="pt",
            padding=True,
            add_generation_prompt=True,
        ).to(torch_device)

        # cache_implementation="hybrid" an in the original transformers implementation
        output = model.generate(**inputs, max_new_tokens=30, do_sample=False, cache_implementation="hybrid")
        output_text = self.processor.batch_decode(output, skip_special_tokens=True)
        EXPECTED_TEXTS = Expectations(
            {
                ("xpu", 3): ["user\nYou are a helpful assistant.\n\n\n\n\n\nWhat do you see here?\nmodel\nOkay, let's break down what I see in this image!\n\nHere's a description of the scene:\n\n*   **Chinese Arch"],
                ("cuda", 7): [],
                ("cuda", (8, 0)): ["user\nYou are a helpful assistant.\n\n\n\n\n\nWhat do you see here?\nmodel\nOkay, let's break down what I see in this image:\n\n**Overall Scene:**\n\nIt looks like a street scene in a vibrant,"],
                ("cuda", (8, 6)): ["user\nYou are a helpful assistant.\n\n\n\n\n\nWhat do you see here?\nmodel\nOkay, let's break down what I see in this image:\n\n**Overall Scene:**\n\nIt appears to be a street scene in a city"],
                ("rocm", (9, 4)): ["user\nYou are a helpful assistant.\n\n\n\n\n\nWhat do you see here?\nmodel\nOkay, let's break down what I see in this image:\n\n**Overall Scene:**\n\nIt appears to be a street scene in a vibrant"],
                ("rocm", (9, 5)): ["user\nYou are a helpful assistant.\n\n\n\n\n\nWhat do you see here?\nmodel\nOkay, let's break down what I see in this image:\n\n**Main Features:**\n\n*   **Chinese Archway:** The most prominent"],
            }
        )  # fmt: skip
        EXPECTED_TEXT = EXPECTED_TEXTS.get_expectation()
        self.assertEqual(output_text, EXPECTED_TEXT)

    @require_deterministic_for_xpu
    def test_model_1b_text_only(self):
        model_id = "google/gemma-3-1b-it"

        model = Gemma3ForCausalLM.from_pretrained(model_id, dtype=torch.bfloat16).to(torch_device)
        tokenizer = AutoTokenizer.from_pretrained(model_id, padding_side="left")
        inputs = tokenizer("Write a poem about Machine Learning.", return_tensors="pt").to(torch_device)

        # cache_implementation="hybrid" an in the original transformers implementation
        output = model.generate(**inputs, max_new_tokens=30, do_sample=False, cache_implementation="hybrid")
        output_text = tokenizer.batch_decode(output, skip_special_tokens=True)

        EXPECTED_TEXTS = Expectations(
            {
                ("xpu", 3): ['Write a poem about Machine Learning.\n\n---\n\nThe data flows, a river deep,\nWith patterns hidden, secrets sleep.\nA neural net, a watchful eye,\nLearning'],
                ("cuda", 7): ['Write a poem about Machine Learning.\n\n---\n\nThe data flows, a silent stream,\nInto the neural net, a waking dream.\nAlgorithms hum, a coded grace,\n'],
                ("cuda", 8): ['Write a poem about Machine Learning.\n\n---\n\nThe data flows, a silent stream,\nInto the neural net, a waking dream.\nAlgorithms hum, a coded grace,\n'],
                ("rocm", (9, 4)): ['Write a poem about Machine Learning.\n\n---\n\nThe data flows, a silent stream,\nInto the neural net, a waking dream.\nAlgorithms hum, a coded grace,\n'],
                ("rocm", (9, 5)): ['Write a poem about Machine Learning.\n\n---\n\nThe data flows, a river deep,\nWith patterns hidden, secrets sleep.\nA neural net, a watchful eye,\nLearning'],
            }
        )  # fmt: skip
        EXPECTED_TEXT = EXPECTED_TEXTS.get_expectation()
        self.assertEqual(output_text, EXPECTED_TEXT)

    # TODO: raushan FA2 generates gibberish for no reason, check later
    @require_flash_attn
    @require_torch_large_accelerator
    @pytest.mark.flash_attn_test
    def test_model_4b_flash_attn(self):
        model_id = "google/gemma-3-4b-it"

        model = Gemma3ForConditionalGeneration.from_pretrained(
            model_id, dtype=torch.bfloat16, attn_implementation="flash_attention_2"
        ).to(torch_device)

        inputs = self.processor.apply_chat_template(
            self.messages,
            tokenize=True,
            return_dict=True,
            return_tensors="pt",
            add_generation_prompt=True,
        ).to(torch_device)

        # cache_implementation="hybrid" an in the original transformers implementation
        output = model.generate(**inputs, max_new_tokens=30, do_sample=False, cache_implementation="hybrid")
        output_text = self.processor.batch_decode(output, skip_special_tokens=True)

        EXPECTED_TEXTS = Expectations(
            {
                ("xpu", 3): ['user\nYou are a helpful assistant.\n\n\n\n\n\nWhat is shown in this image?\nmodel\nThe image shows a brown and white cow standing on a sandy beach with turquoise water and a distant island in the background. It looks like a sunny day'],
                ("cuda", 7): [],
                ("cuda", 8): ['user\nYou are a helpful assistant.\n\n\n\n\n\nWhat is shown in this image?\nmodel\nThe image shows a brown and white cow standing on a sandy beach with turquoise water and a distant island in the background. It looks like a sunny day'],
                ("rocm", (9, 5)): ['user\nYou are a helpful assistant.\n\n\n\n\n\nWhat is shown in this image?\nmodel\nThe image shows a brown and white cow standing on a sandy beach with a turquoise ocean and a distant island in the background. It looks like a sunny'],
            }
        )  # fmt: skip
        EXPECTED_TEXT = EXPECTED_TEXTS.get_expectation()
        self.assertEqual(output_text, EXPECTED_TEXT)

    @parameterized.expand([("flash_attention_2",), ("sdpa",), ("eager",)])
    def test_generation_beyond_sliding_window(self, attn_implementation: str):
        """Test that we can correctly generate beyond the sliding window. This is non trivial as
        we need to correctly slice the attention mask in all cases (because we use a hybrid cache).
        Outputs for every attention functions should be coherent and identical.
        """
        model_id = "google/gemma-3-1b-it"

        if attn_implementation == "flash_attention_2" and not is_flash_attn_2_available():
            self.skipTest("FlashAttention2 is required for this test.")

        input_text = [
            "This is a nice place. " * 800 + "I really enjoy the scenery,",  # This is larger than 4096 tokens
            "A list of colors: red, blue",  # This will almost all be padding tokens
        ]
        tokenizer = AutoTokenizer.from_pretrained(model_id, padding="left")
        inputs = tokenizer(input_text, padding=True, return_tensors="pt").to(torch_device)

        model = AutoModelForCausalLM.from_pretrained(
            model_id, attn_implementation=attn_implementation, dtype=torch.float16
        ).to(torch_device)

        # Make sure prefill is larger than sliding window
        input_size = inputs.input_ids.shape[-1]
        self.assertTrue(input_size > model.config.sliding_window)

        out = model.generate(**inputs, max_new_tokens=20, do_sample=False, cache_implementation="static")[
            :, input_size:
        ]
        output_text = tokenizer.batch_decode(out)

        EXPECTED_COMPLETIONS = [" and I'm going to take a walk.\n\nI really enjoy the scenery, and I'", ", green, yellow, orange, purple, brown, black, white, gray.\n\nI'"]  # fmt: skip
        self.assertEqual(output_text, EXPECTED_COMPLETIONS)

    @pytest.mark.torch_export_test
    def test_export_text_only_with_hybrid_cache(self):
        if not is_torch_greater_or_equal("2.6.0"):
            self.skipTest(reason="This test requires torch >= 2.6 to run.")

        from transformers.integrations.executorch import TorchExportableModuleForDecoderOnlyLM

        model_id = "google/gemma-3-1b-it"
        model = AutoModelForCausalLM.from_pretrained(model_id)
        self.assertEqual(model.config.cache_implementation, "hybrid")
<<<<<<< HEAD
        # Export + HybridCache
=======

        # Export + hybrid cache
>>>>>>> c81723d3
        model.eval()
        exportable_module = TorchExportableModuleForDecoderOnlyLM(model)
        exported_program = exportable_module.export(
            input_ids=torch.tensor([[1]], dtype=torch.long, device=model.device),
            cache_position=torch.tensor([0], dtype=torch.long, device=model.device),
        )
        logging.info(f"\nExported program: {exported_program}")

        # Test generation with the exported model
        prompt = "What is the capital of France?"
        max_new_tokens_to_generate = 20
        # Generate text with the exported model
        tokenizer = AutoTokenizer.from_pretrained(model_id)
        export_generated_text = TorchExportableModuleForDecoderOnlyLM.generate(
            exported_program, tokenizer, prompt, max_new_tokens=max_new_tokens_to_generate
        )
        logging.info(f"\nExport generated texts: '{export_generated_text}'")

        input_text = tokenizer(prompt, return_tensors="pt")
        with torch.no_grad():
            eager_outputs = model.generate(
                **input_text,
                max_new_tokens=max_new_tokens_to_generate,
                do_sample=False,  # Use greedy decoding to match the exported model
                cache_implementation="hybrid",
            )

        eager_generated_text = tokenizer.decode(eager_outputs[0], skip_special_tokens=True)
        logging.info(f"\nEager generated texts: '{eager_generated_text}'")

        self.assertEqual(export_generated_text, eager_generated_text)

    def test_dynamic_sliding_window_is_default(self):
        """
        Test that the dynamic sliding window cache (added in #40039) is the default cache implementation for Gemma3
        models, despite the fact that Hub checkpoints may have `cache_implementation="hybrid"` (static sliding window).
        """
        model_id = "google/gemma-3-1b-it"
        model = AutoModelForCausalLM.from_pretrained(model_id, device_map="auto")

        # the default cache is static sliding window
        self.assertEqual(model.config.cache_implementation, "hybrid")
        self.assertEqual(model.generation_config.cache_implementation, "hybrid")

        tokenizer = AutoTokenizer.from_pretrained(model_id)
        prompt = "What is the capital of France?"
        model_inputs = tokenizer(prompt, return_tensors="pt").to(model.device)

        foward_outputs = model(**model_inputs)
        self.assertIn("DynamicSlidingWindowLayer", str(foward_outputs.past_key_values))

        generate_outputs = model.generate(
            **model_inputs, max_new_tokens=2, do_sample=False, return_dict_in_generate=True
        )
        self.assertIn("DynamicSlidingWindowLayer", str(generate_outputs.past_key_values))

        # If we manually specify the cache implementation = "hybrid", it will use the static sliding window cache
        generate_outputs = model.generate(
            **model_inputs,
            max_new_tokens=2,
            do_sample=False,
            return_dict_in_generate=True,
            cache_implementation="hybrid",
        )
        self.assertNotIn("DynamicSlidingWindowLayer", str(generate_outputs.past_key_values))<|MERGE_RESOLUTION|>--- conflicted
+++ resolved
@@ -730,12 +730,8 @@
         model_id = "google/gemma-3-1b-it"
         model = AutoModelForCausalLM.from_pretrained(model_id)
         self.assertEqual(model.config.cache_implementation, "hybrid")
-<<<<<<< HEAD
-        # Export + HybridCache
-=======
 
         # Export + hybrid cache
->>>>>>> c81723d3
         model.eval()
         exportable_module = TorchExportableModuleForDecoderOnlyLM(model)
         exported_program = exportable_module.export(
