# Copyright 2025 The HuggingFace Inc. team. All rights reserved.
#
# Licensed under the Apache License, Version 2.0 (the "License");
# you may not use this file except in compliance with the License.
# You may obtain a copy of the License at
#
#     http://www.apache.org/licenses/LICENSE-2.0
#
# Unless required by applicable law or agreed to in writing, software
# distributed under the License is distributed on an "AS IS" BASIS,
# WITHOUT WARRANTIES OR CONDITIONS OF ANY KIND, either express or implied.
# See the License for the specific language governing permissions and
# limitations under the License.
"""Testing suite for the PyTorch Gemma3 model."""

import logging
import tempfile
import unittest

import pytest
from parameterized import parameterized

from transformers import (
    AutoModelForCausalLM,
    AutoTokenizer,
    Gemma3Config,
    Gemma3TextConfig,
    is_torch_available,
)
from transformers.testing_utils import (
    Expectations,
    cleanup,
    is_flash_attn_2_available,
    require_deterministic_for_xpu,
    require_flash_attn,
    require_read_token,
    require_torch,
    require_torch_accelerator,
    require_torch_large_accelerator,
    slow,
    torch_device,
)

from ...causal_lm_tester import CausalLMModelTest, CausalLMModelTester
from ...generation.test_utils import GenerationTesterMixin
from ...test_configuration_common import ConfigTester
from ...test_modeling_common import ModelTesterMixin, floats_tensor, ids_tensor


if is_torch_available():
    import torch

    from transformers import (
        Gemma3ForCausalLM,
        Gemma3ForConditionalGeneration,
        Gemma3ForSequenceClassification,
        Gemma3Model,
        Gemma3Processor,
        Gemma3TextForSequenceClassification,
        Gemma3TextModel,
    )
    from transformers.pytorch_utils import is_torch_greater_or_equal


class Gemma3TextModelTester(CausalLMModelTester):
    if is_torch_available():
        base_model_class = Gemma3TextModel
        causal_lm_class = Gemma3ForCausalLM
        sequence_classification_class = Gemma3TextForSequenceClassification


@require_torch
class Gemma3TextModelTest(CausalLMModelTest, unittest.TestCase):
    model_tester_class = Gemma3TextModelTester
    pipeline_model_mapping = (
        {
            "feature-extraction": Gemma3TextModel,
            "text-classification": Gemma3TextForSequenceClassification,
            "text-generation": Gemma3ForCausalLM,
        }
        if is_torch_available()
        else {}
    )
<<<<<<< HEAD
    all_generative_model_classes = (Gemma3ForCausalLM,) if is_torch_available() else ()
    test_pruning = False
=======
>>>>>>> 3e975acc
    _is_stateful = True
    model_split_percents = [0.5, 0.6]

    @unittest.skip("Gemma3 applies key/query norm which doesn't work with packing")
    def test_flash_attention_2_padding_matches_padding_free_with_position_ids(self):
        pass

    @unittest.skip("Gemma3 applies key/query norm which doesn't work with packing")
    def test_flash_attention_2_padding_matches_padding_free_with_position_ids_and_fa_kwargs(self):
        pass

    @unittest.skip("Gemma3 applies key/query norm which doesn't work with packing")
    def test_eager_padding_matches_padding_free_with_position_ids(self):
        pass

    @unittest.skip("Gemma3 applies key/query norm which doesn't work with packing")
    def test_sdpa_padding_matches_padding_free_with_position_ids(self):
        pass

    @unittest.skip(
        "Gemma3 has no base model prefix which causes issues when loading base model from saved task model checkpoint"
    )
    def test_load_with_mismatched_shapes(self):
        pass

    def test_generation_beyond_sliding_window_tiny_model(self):
        """Test generation with a tiny randomly initialised model whose input length is larger than the `sliding_window`.
        The model is configured with both `full_attention` and `sliding_attention` layers to make sure the hybrid cache
        and mask slicing logic is covered.
        """
        config = Gemma3TextConfig.from_pretrained("hf-internal-testing/tiny-random-Gemma3ForCausalLM")
        config.attn_implementation = "eager"
        config.layer_types = ["full_attention", "sliding_attention"]
        config.sliding_window = 8
        config.max_position_embeddings = 128
        model = AutoModelForCausalLM.from_pretrained(
            "hf-internal-testing/tiny-random-Gemma3ForCausalLM", config=config
        ).to(torch_device)

        input_len = 10
        input_ids = torch.tensor(
            [
                [42300, 241087, 255445, 81315, 193760, 184471, 67719, 98191, 210651, 124725],
                [102294, 205314, 226646, 62020, 60245, 68025, 251839, 114053, 4695, 175511],
            ],
            device=torch_device,
        )
        attention_mask = torch.ones_like(input_ids).to(torch_device)
        with torch.no_grad():
            _ = model.generate(
                input_ids,
                attention_mask=attention_mask,
                max_new_tokens=1,
                do_sample=False,
                use_cache=True,
                cache_implementation="hybrid",
            )
            # 2 generations are needed to trigger https://github.com/huggingface/transformers/issues/39711
            # Since it requires model._cache to have been previously initialized
            output = model.generate(
                input_ids,
                attention_mask=attention_mask,
                max_new_tokens=5,
                do_sample=False,
                use_cache=True,
                cache_implementation="hybrid",
            )
        generated_sequences = output[:, input_len:].cpu()
        EXPECTED_OUTPUT = torch.tensor([[90109, 90109, 90109, 83191, 83191], [246901, 69832, 69832, 69832, 62288]])
        torch.testing.assert_close(generated_sequences, EXPECTED_OUTPUT)

    @parameterized.expand([("linear",), ("dynamic",), ("yarn",)])
    @unittest.skip("TODO (joao): check why this is failing")
    def test_model_rope_scaling_from_config(self):
        pass


class Gemma3Vision2TextModelTester:
    def __init__(
        self,
        parent,
        mm_tokens_per_image=2,
        image_token_index=4,
        boi_token_index=5,
        eoi_token_index=6,
        seq_length=25,
        is_training=True,
        vision_config={
            "use_labels": True,
            "image_size": 20,
            "patch_size": 5,
            "num_channels": 3,
            "is_training": True,
            "hidden_size": 32,
            "num_key_value_heads": 1,
            "num_hidden_layers": 2,
            "num_attention_heads": 4,
            "intermediate_size": 37,
            "dropout": 0.1,
            "attention_dropout": 0.1,
            "initializer_range": 0.02,
        },
        use_cache=False,
    ):
        self.parent = parent
        # `image_token_index` is set to 0 to pass "resize_embeddings" test, do not modify
        self.mm_tokens_per_image = mm_tokens_per_image
        self.image_token_index = image_token_index
        self.boi_token_index = boi_token_index
        self.eoi_token_index = eoi_token_index
        self.llm_tester = Gemma3TextModelTester(self.parent)
        self.text_config = self.llm_tester.get_config()
        self.vision_config = vision_config
        self.seq_length = seq_length
        self.pad_token_id = self.text_config.pad_token_id

        self.num_hidden_layers = self.text_config.num_hidden_layers
        self.vocab_size = self.text_config.vocab_size
        self.hidden_size = self.text_config.hidden_size
        self.num_attention_heads = self.text_config.num_attention_heads
        self.is_training = is_training

        self.batch_size = 3
        self.num_channels = vision_config["num_channels"]
        self.image_size = vision_config["image_size"]
        self.encoder_seq_length = seq_length
        self.use_cache = use_cache

    def get_config(self):
        return Gemma3Config(
            text_config=self.text_config,
            vision_config=self.vision_config,
            image_token_index=self.image_token_index,
            boi_token_index=self.boi_token_index,
            eoi_token_index=self.eoi_token_index,
            mm_tokens_per_image=self.mm_tokens_per_image,
        )

    def prepare_config_and_inputs(self):
        pixel_values = floats_tensor(
            [
                self.batch_size,
                self.vision_config["num_channels"],
                self.vision_config["image_size"],
                self.vision_config["image_size"],
            ]
        )
        config = self.get_config()

        return config, pixel_values

    def prepare_config_and_inputs_for_common(self):
        config_and_inputs = self.prepare_config_and_inputs()
        config, pixel_values = config_and_inputs
        input_ids = ids_tensor([self.batch_size, self.seq_length], config.text_config.vocab_size - 1) + 1
        attention_mask = input_ids.ne(self.pad_token_id).to(torch_device)

        # set the 3 first tokens to be image, and ensure that no other tokens are image tokens
        # do not change this unless you modified image size or patch size
        input_ids[input_ids == config.image_token_index] = self.pad_token_id
        input_ids[:, :1] = config.image_token_index

        token_type_ids = torch.zeros_like(input_ids)
        token_type_ids[input_ids == config.image_token_index] = 1

        inputs_dict = {
            "pixel_values": pixel_values,
            "input_ids": input_ids,
            "attention_mask": attention_mask,
            "token_type_ids": token_type_ids,
        }
        return config, inputs_dict


@require_torch
class Gemma3Vision2TextModelTest(ModelTesterMixin, GenerationTesterMixin, unittest.TestCase):
    all_model_classes = (
        (
            Gemma3Model,
            Gemma3ForConditionalGeneration,
            Gemma3ForSequenceClassification,
        )
        if is_torch_available()
        else ()
    )
    all_generative_model_classes = (Gemma3ForConditionalGeneration,) if is_torch_available() else ()
    test_pruning = False
    test_missing_keys = False
    _is_stateful = True
    model_split_percents = [0.5, 0.6]
    additional_model_inputs = ["token_type_ids"]

    # MP works but offload doesn't work when the SigLIP MultiheadAttention is offloaded
    # TODO: One potential solution would be to add to set preload_module_classes = ["SiglipMultiheadAttentionPoolingHead"]
    # in the dispatch_model function
    test_cpu_offload = False
    test_disk_offload_safetensors = False
    test_disk_offload_bin = False

    def setUp(self):
        self.model_tester = Gemma3Vision2TextModelTester(self)
        self.config_tester = ConfigTester(self, config_class=Gemma3Config, hidden_size=37)

    def test_bidirectional_image_attention(self):
        """
        Tests that each image can attend to itself bidirectionally. However an image
        cannot attend to future images, even within the same batch.
        """
        config, inputs_dict = self.model_tester.prepare_config_and_inputs_for_common()
        config._attn_implementation = "eager"
        model = Gemma3Model(config).to(torch_device)

        # First let's pass inputs without change which is one image per text and manipulate
        # `token_type_ids` to make sure bidirectional mask is applied where it has to be
        inputs_dict["token_type_ids"] = torch.zeros_like(inputs_dict["token_type_ids"])
        inputs_dict["token_type_ids"][:, :4] = 1  # unmask first 4 tokens
        with torch.no_grad():
            out = model(**inputs_dict, output_attentions=True)
            # We expect a non-causal mask on first 4 tokens, thus no zeros
            for attention in out.attentions:
                self.assertTrue((attention[..., :4, :4] != 0).all().item())

        # Now when removing `token_type_ids`, we will get simple causal mask
        inputs_dict["token_type_ids"][:, :4] = 0  # mask back first 4 tokens
        with torch.no_grad():
            out = model(**inputs_dict, output_attentions=True)
            # We expect a causal mask on first 4 tokens, thus no zeros
            for attention in out.attentions:
                self.assertFalse((attention[..., :4, :4] != 0).all().item())

        # Let's add two "images" per text, first one spanning 4 tokens and last one 3 tokens
        inputs_dict["token_type_ids"][:, :4] = 1
        inputs_dict["token_type_ids"][:, 7:10] = 1
        with torch.no_grad():
            out = model(**inputs_dict, output_attentions=True)
            for attention in out.attentions:
                self.assertTrue((attention[..., :4, :4] != 0).all().item())
                self.assertTrue((attention[..., 7:10, 7:10] != 0).all().item())

                # We expect a non-causal mask only within same image and no looking ahead to the future
                self.assertTrue((attention[..., :4, 7:10] == 0).all().item())

    @unittest.skip(reason="SiglipVisionModel (vision backbone) does not support standalone training")
    def test_training_gradient_checkpointing(self):
        pass

    @unittest.skip(reason="SiglipVisionModel (vision backbone) does not support standalone training")
    def test_training_gradient_checkpointing_use_reentrant(self):
        pass

    @unittest.skip(reason="SiglipVisionModel (vision backbone) does not support standalone training")
    def test_training_gradient_checkpointing_use_reentrant_false(self):
        pass

    @unittest.skip(
        reason="Siglip (vision backbone) uses the same initialization scheme as the Flax original implementation"
    )
    def test_initialization(self):
        pass

    @unittest.skip("Loading nested configs with overwritten `kwargs` isn't supported yet, FIXME @raushan.")
    def test_load_with_mismatched_shapes(self):
        pass

    def test_automodelforcausallm(self):
        """
        Regression test for #36741/#36917 -- make sure `AutoModelForCausalLM` works with a Gemma3 config, i.e. that
        `AutoModelForCausalLM.from_pretrained` pulls the text config before loading the model
        """
        config = self.model_tester.get_config()
        model = Gemma3ForConditionalGeneration(config)
        with tempfile.TemporaryDirectory() as tmp_dir:
            model.save_pretrained(tmp_dir)
            for_causal_lm = AutoModelForCausalLM.from_pretrained(tmp_dir)
            self.assertIsInstance(for_causal_lm, Gemma3ForConditionalGeneration)


@slow
@require_torch_accelerator
@require_read_token
class Gemma3IntegrationTest(unittest.TestCase):
    def setUp(self):
        self.processor = Gemma3Processor.from_pretrained("google/gemma-3-4b-it", padding_side="left")

        url = "https://huggingface.co/datasets/hf-internal-testing/fixtures-captioning/resolve/main/cow_beach_1.png"
        self.messages = [
            {"role": "system", "content": [{"type": "text", "text": "You are a helpful assistant."}]},
            {
                "role": "user",
                "content": [
                    {"type": "image", "url": url},
                    {"type": "text", "text": "What is shown in this image?"},
                ],
            },
        ]

    def tearDown(self):
        cleanup(torch_device, gc_collect=True)

    @require_deterministic_for_xpu
    def test_model_4b_bf16(self):
        model_id = "google/gemma-3-4b-it"

        model = Gemma3ForConditionalGeneration.from_pretrained(model_id, dtype=torch.bfloat16).to(torch_device)

        inputs = self.processor.apply_chat_template(
            self.messages,
            tokenize=True,
            return_dict=True,
            return_tensors="pt",
            add_generation_prompt=True,
        ).to(torch_device)

        # cache_implementation="hybrid" an in the original transformers implementation
        output = model.generate(**inputs, max_new_tokens=30, do_sample=False, cache_implementation="hybrid")
        output_text = self.processor.batch_decode(output, skip_special_tokens=True)

        EXPECTED_TEXTS = Expectations(
            {
                ("xpu", 3): ['user\nYou are a helpful assistant.\n\n\n\n\n\nWhat is shown in this image?\nmodel\nCertainly! \n\nThe image shows a brown and white cow standing on a sandy beach with turquoise water in the background. It looks like a lovely,'],
                ("cuda", (8, 0)): ['user\nYou are a helpful assistant.\n\n\n\n\n\nWhat is shown in this image?\nmodel\nCertainly! \n\nThe image shows a brown cow standing on a sandy beach with clear turquoise water and a blue sky in the background. It looks like'],
                ("cuda", (8, 6)): ['user\nYou are a helpful assistant.\n\n\n\n\n\nWhat is shown in this image?\nmodel\nCertainly! \n\nThe image shows a brown cow standing on a sandy beach with clear blue water and a blue sky in the background. It looks like'],
                ("rocm", (9, 4)): ['user\nYou are a helpful assistant.\n\n\n\n\n\nWhat is shown in this image?\nmodel\nCertainly! \n\nThe image shows a brown cow standing on a sandy beach with turquoise water and a blue sky in the background. It looks like a'],
                ("rocm", (9, 5)): ['user\nYou are a helpful assistant.\n\n\n\n\n\nWhat is shown in this image?\nmodel\nCertainly! \n\nThe image shows a brown and white cow standing on a sandy beach with turquoise water and a distant coastline in the background. It looks'],
            }
        )  # fmt: skip
        EXPECTED_TEXT = EXPECTED_TEXTS.get_expectation()
        self.assertEqual(output_text, EXPECTED_TEXT)

    @require_torch_large_accelerator
    @require_deterministic_for_xpu
    def test_model_4b_batch(self):
        model_id = "google/gemma-3-4b-it"

        model = Gemma3ForConditionalGeneration.from_pretrained(model_id, dtype=torch.bfloat16).to(torch_device)

        messages_2 = [
            {"role": "system", "content": [{"type": "text", "text": "You are a helpful assistant."}]},
            {
                "role": "user",
                "content": [
                    {
                        "type": "image",
                        "url": "https://huggingface.co/datasets/hf-internal-testing/fixtures-captioning/resolve/main/cow_beach_1.png",
                    },
                    {
                        "type": "image",
                        "url": "https://huggingface.co/datasets/huggingface/documentation-images/resolve/main/transformers/tasks/australia.jpg",
                    },
                    {"type": "text", "text": "Are these images identical?"},
                ],
            },
        ]

        inputs = self.processor.apply_chat_template(
            [self.messages, messages_2],
            tokenize=True,
            return_dict=True,
            return_tensors="pt",
            padding=True,
            add_generation_prompt=True,
        ).to(torch_device)

        # cache_implementation="hybrid" an in the original transformers implementation
        output = model.generate(**inputs, max_new_tokens=30, do_sample=False, cache_implementation="hybrid")
        output_text = self.processor.batch_decode(output, skip_special_tokens=True)

        EXPECTED_TEXTS = Expectations(
            {
                ("xpu", 3):
                    [
                        'user\nYou are a helpful assistant.\n\n\n\n\n\nWhat is shown in this image?\nmodel\nCertainly! \n\nThe image shows a brown and white cow standing on a sandy beach next to a turquoise ocean. It looks like a very sunny and',
                        'user\nYou are a helpful assistant.\n\n\n\n\n\n\n\n\n\nAre these images identical?\nmodel\nNo, these images are not identical. They depict very different scenes:\n\n*   **Image 1** shows a cow standing on a beach.',
                    ],
                ("cuda", (8,0)):
                    [
                        'user\nYou are a helpful assistant.\n\n\n\n\n\nWhat is shown in this image?\nmodel\nCertainly! \n\nThe image shows a brown cow standing on a sandy beach with clear turquoise water and a blue sky in the background. It looks like',
                        "user\nYou are a helpful assistant.\n\n\n\n\n\n\n\n\n\nAre these images identical?\nmodel\nNo, these images are not identical. \n\nHere's a breakdown of the differences:\n\n*   **Image 1:** Shows a brown"
                        ],
                ("cuda", (8,6)):
                    [
                        'user\nYou are a helpful assistant.\n\n\n\n\n\nWhat is shown in this image?\nmodel\nCertainly! \n\nThe image shows a brown cow standing on a sandy beach with clear blue water and a blue sky in the background. It looks like',
                        "user\nYou are a helpful assistant.\n\n\n\n\n\n\n\n\n\nAre these images identical?\nmodel\nNo, these images are not identical. \n\nHere's a breakdown of the differences:\n\n*   **Image 1:** Shows a brown"
                    ],
                ("rocm", (9, 4)):
                    [
                        'user\nYou are a helpful assistant.\n\n\n\n\n\nWhat is shown in this image?\nmodel\nCertainly! \n\nThe image shows a brown cow standing on a sandy beach with clear turquoise water and a blue sky in the background. It looks like',
                        "user\nYou are a helpful assistant.\n\n\n\n\n\n\n\n\n\nAre these images identical?\nmodel\nNo, these images are not identical. \n\nHere's a breakdown of the differences:\n\n*   **Image 1:** Shows a cow"
                    ],
                ("rocm", (9, 5)):
                    [
                        'user\nYou are a helpful assistant.\n\n\n\n\n\nWhat is shown in this image?\nmodel\nCertainly! \n\nThe image shows a brown and white cow standing on a sandy beach next to a turquoise ocean. There are some clouds in the blue',
                        'user\nYou are a helpful assistant.\n\n\n\n\n\n\n\n\n\nAre these images identical?\nmodel\nNo, these images are not identical. They depict very different scenes. \n\n*   **Image 1** shows a cow standing on a beach',
                    ],
            }
        )  # fmt: skip
        EXPECTED_TEXT = EXPECTED_TEXTS.get_expectation()
        self.assertEqual(output_text, EXPECTED_TEXT)

    @require_torch_large_accelerator
    def test_model_4b_crops(self):
        model_id = "google/gemma-3-4b-it"

        model = Gemma3ForConditionalGeneration.from_pretrained(model_id, dtype=torch.bfloat16).to(torch_device)

        crop_config = {
            "images_kwargs": {
                "do_pan_and_scan": True,
                "pan_and_scan_max_num_crops": 448,
                "pan_and_scan_min_crop_size": 32,
                "pan_and_scan_min_ratio_to_activate": 0.3,
            }
        }

        inputs = self.processor.apply_chat_template(
            self.messages,
            tokenize=True,
            return_dict=True,
            return_tensors="pt",
            add_generation_prompt=True,
            **crop_config,
        ).to(torch_device)

        # cache_implementation="hybrid" an in the original transformers implementation
        output = model.generate(**inputs, max_new_tokens=30, do_sample=False, cache_implementation="hybrid")
        output_text = self.processor.batch_decode(output, skip_special_tokens=True)

        EXPECTED_NUM_IMAGES = 3  # one for the origin image and two crops of images
        EXPECTED_TEXTS = Expectations(
            {
                ("xpu", 3): ['user\nYou are a helpful assistant.\n\nHere is the original image \n\n\n\n and here are some crops to help you see better \n\n\n\n \n\n\n\nWhat is shown in this image?\nmodel\nThe image shows a brown cow standing on a sandy beach next to a turquoise ocean. There are clouds in the blue sky above.'],
                ("cuda", 7): [],
                ("cuda", (8, 6)): ["user\nYou are a helpful assistant.\n\nHere is the original image \n\n\n\n and here are some crops to help you see better \n\n\n\n \n\n\n\nWhat is shown in this image?\nmodel\nThe image shows a brown cow standing on a sandy beach next to a turquoise ocean. There's a clear blue sky with some white clouds above."],
                ("cuda", (8, 0)): ["user\nYou are a helpful assistant.\n\nHere is the original image \n\n\n\n and here are some crops to help you see better \n\n\n\n \n\n\n\nWhat is shown in this image?\nmodel\nThe image shows a brown cow standing on a sandy beach next to a turquoise ocean. There's a blue sky with some white clouds in the background"],
                ("rocm", (9, 4)): ["user\nYou are a helpful assistant.\n\nHere is the original image \n\n\n\n and here are some crops to help you see better \n\n\n\n \n\n\n\nWhat is shown in this image?\nmodel\nThe image shows a brown cow standing on a sandy beach next to a turquoise ocean. There's a bright blue sky with some white clouds in the"],
                ("rocm", (9, 5)): ["user\nYou are a helpful assistant.\n\nHere is the original image \n\n\n\n and here are some crops to help you see better \n\n\n\n \n\n\n\nWhat is shown in this image?\nmodel\nThe image shows a brown cow standing on a sandy beach next to a turquoise ocean. There's a blue sky with some white clouds in the background"]
            }
        )  # fmt: skip
        EXPECTED_TEXT = EXPECTED_TEXTS.get_expectation()
        self.assertEqual(len(inputs["pixel_values"]), EXPECTED_NUM_IMAGES)
        print(f"Generated text: {output_text}")
        self.assertEqual(output_text, EXPECTED_TEXT)

    @require_torch_large_accelerator
    @require_deterministic_for_xpu
    def test_model_4b_batch_crops(self):
        model_id = "google/gemma-3-4b-it"

        model = Gemma3ForConditionalGeneration.from_pretrained(model_id, dtype=torch.bfloat16).to(torch_device)
        crop_config = {
            "images_kwargs": {
                "do_pan_and_scan": True,
                "pan_and_scan_max_num_crops": 448,
                "pan_and_scan_min_crop_size": 32,
                "pan_and_scan_min_ratio_to_activate": 0.3,
            }
        }
        messages_2 = [
            {"role": "system", "content": [{"type": "text", "text": "You are a helpful assistant."}]},
            {
                "role": "user",
                "content": [
                    {
                        "type": "image",
                        "url": "https://huggingface.co/datasets/hf-internal-testing/fixtures-captioning/resolve/main/cow_beach_1.png",
                    },
                    {
                        "type": "image",
                        "url": "https://huggingface.co/datasets/huggingface/documentation-images/resolve/main/transformers/tasks/australia.jpg",
                    },
                    {"type": "text", "text": "Are these images identical?"},
                ],
            },
        ]

        inputs = self.processor.apply_chat_template(
            [self.messages, messages_2],
            tokenize=True,
            return_dict=True,
            return_tensors="pt",
            padding=True,
            add_generation_prompt=True,
            **crop_config,
        ).to(torch_device)

        # cache_implementation="hybrid" an in the original transformers implementation
        output = model.generate(**inputs, max_new_tokens=30, do_sample=False, cache_implementation="hybrid")
        output_text = self.processor.batch_decode(output, skip_special_tokens=True)
        EXPECTED_NUM_IMAGES = 9  # 3 * (one for the origin image and two crops of images) = 9
        EXPECTED_TEXTS = Expectations(
            {
                ("xpu", 3): [
                    'user\nYou are a helpful assistant.\n\nHere is the original image \n\n\n\n and here are some crops to help you see better \n\n\n\n \n\n\n\nWhat is shown in this image?\nmodel\nThe image shows a brown cow standing on a sandy beach next to a turquoise ocean. There are clouds in the blue sky above.',
                    'user\nYou are a helpful assistant.\n\nHere is the original image \n\n\n\n and here are some crops to help you see better \n\n\n\n \n\n\n\nHere is the original image \n\n\n\n and here are some crops to help you see better \n\n\n\n \n\n\n\nAre these images identical?\nmodel\nNo, the images are not identical. \n\nThe first image shows a cow on a beach, while the second image shows a street scene with a',
                ],
                ("cuda", 7): [],
                ("cuda", (8,0)): [
                    "user\nYou are a helpful assistant.\n\nHere is the original image \n\n\n\n and here are some crops to help you see better \n\n\n\n \n\n\n\nWhat is shown in this image?\nmodel\nThe image shows a brown cow standing on a sandy beach next to a turquoise ocean. There's a blue sky with some white clouds in the background",
                    'user\nYou are a helpful assistant.\n\nHere is the original image \n\n\n\n and here are some crops to help you see better \n\n\n\n \n\n\n\nHere is the original image \n\n\n\n and here are some crops to help you see better \n\n\n\n \n\n\n\nAre these images identical?\nmodel\nNo, the images are not identical. \n\nThe first image shows a cow on a beach, while the second image shows a street scene with a'
                    ],
                ("cuda", (8, 6)): [
                    "user\nYou are a helpful assistant.\n\nHere is the original image \n\n\n\n and here are some crops to help you see better \n\n\n\n \n\n\n\nWhat is shown in this image?\nmodel\nThe image shows a brown cow standing on a sandy beach next to a turquoise ocean. There's a bright blue sky with some white clouds in the",
                    'user\nYou are a helpful assistant.\n\nHere is the original image \n\n\n\n and here are some crops to help you see better \n\n\n\n \n\n\n\nHere is the original image \n\n\n\n and here are some crops to help you see better \n\n\n\n \n\n\n\nAre these images identical?\nmodel\nNo, the images are not identical. \n\nThe first image shows a cow on a beach, while the second image shows a street scene with a'
                ],
                ("rocm", (9, 4)) : [
                    "user\nYou are a helpful assistant.\n\nHere is the original image \n\n\n\n and here are some crops to help you see better \n\n\n\n \n\n\n\nWhat is shown in this image?\nmodel\nThe image shows a brown cow standing on a sandy beach next to a turquoise ocean. There's a bright blue sky with some white clouds in the",
                    'user\nYou are a helpful assistant.\n\nHere is the original image \n\n\n\n and here are some crops to help you see better \n\n\n\n \n\n\n\nHere is the original image \n\n\n\n and here are some crops to help you see better \n\n\n\n \n\n\n\nAre these images identical?\nmodel\nNo, the images are not identical. \n\nThe first image shows a cow on a beach, while the second image shows a street scene with a'
                    ],
                ("rocm", (9, 5)) : [
                    'user\nYou are a helpful assistant.\n\nHere is the original image \n\n\n\n and here are some crops to help you see better \n\n\n\n \n\n\n\nWhat is shown in this image?\nmodel\nThe image shows a brown cow standing on a sandy beach next to a turquoise ocean. There are clouds in the blue sky above.',
                    'user\nYou are a helpful assistant.\n\nHere is the original image \n\n\n\n and here are some crops to help you see better \n\n\n\n \n\n\n\nHere is the original image \n\n\n\n and here are some crops to help you see better \n\n\n\n \n\n\n\nAre these images identical?\nmodel\nNo, the images are not identical. \n\nThe first image shows a cow on a beach, while the second image shows a street scene with a',
                ],
            }
        )  # fmt: skip
        EXPECTED_TEXT = EXPECTED_TEXTS.get_expectation()
        self.assertEqual(len(inputs["pixel_values"]), EXPECTED_NUM_IMAGES)
        self.assertEqual(output_text, EXPECTED_TEXT)

    @require_torch_large_accelerator
    def test_model_4b_multiimage(self):
        model_id = "google/gemma-3-4b-it"

        model = Gemma3ForConditionalGeneration.from_pretrained(model_id, dtype=torch.bfloat16).to(torch_device)

        messages = [
            {"role": "system", "content": [{"type": "text", "text": "You are a helpful assistant."}]},
            {
                "role": "user",
                "content": [
                    {
                        "type": "image",
                        "url": "https://huggingface.co/datasets/huggingface/documentation-images/resolve/main/transformers/tasks/australia.jpg",
                    },
                    {"type": "text", "text": "What do you see here?"},
                ],
            },
        ]

        inputs = self.processor.apply_chat_template(
            messages,
            tokenize=True,
            return_dict=True,
            return_tensors="pt",
            padding=True,
            add_generation_prompt=True,
        ).to(torch_device)

        # cache_implementation="hybrid" an in the original transformers implementation
        output = model.generate(**inputs, max_new_tokens=30, do_sample=False, cache_implementation="hybrid")
        output_text = self.processor.batch_decode(output, skip_special_tokens=True)
        EXPECTED_TEXTS = Expectations(
            {
                ("xpu", 3): ["user\nYou are a helpful assistant.\n\n\n\n\n\nWhat do you see here?\nmodel\nOkay, let's break down what I see in this image!\n\nHere's a description of the scene:\n\n*   **Chinese Arch"],
                ("cuda", 7): [],
                ("cuda", (8, 0)): ["user\nYou are a helpful assistant.\n\n\n\n\n\nWhat do you see here?\nmodel\nOkay, let's break down what I see in this image:\n\n**Overall Scene:**\n\nIt looks like a street scene in a vibrant,"],
                ("cuda", (8, 6)): ["user\nYou are a helpful assistant.\n\n\n\n\n\nWhat do you see here?\nmodel\nOkay, let's break down what I see in this image:\n\n**Overall Scene:**\n\nIt appears to be a street scene in a city"],
                ("rocm", (9, 4)): ["user\nYou are a helpful assistant.\n\n\n\n\n\nWhat do you see here?\nmodel\nOkay, let's break down what I see in this image:\n\n**Overall Scene:**\n\nIt appears to be a street scene in a vibrant"],
                ("rocm", (9, 5)): ["user\nYou are a helpful assistant.\n\n\n\n\n\nWhat do you see here?\nmodel\nOkay, let's break down what I see in this image:\n\n**Main Features:**\n\n*   **Chinese Archway:** The most prominent"],
            }
        )  # fmt: skip
        EXPECTED_TEXT = EXPECTED_TEXTS.get_expectation()
        self.assertEqual(output_text, EXPECTED_TEXT)

    @require_deterministic_for_xpu
    def test_model_1b_text_only(self):
        model_id = "google/gemma-3-1b-it"

        model = Gemma3ForCausalLM.from_pretrained(model_id, dtype=torch.bfloat16).to(torch_device)
        tokenizer = AutoTokenizer.from_pretrained(model_id, padding_side="left")
        inputs = tokenizer("Write a poem about Machine Learning.", return_tensors="pt").to(torch_device)

        # cache_implementation="hybrid" an in the original transformers implementation
        output = model.generate(**inputs, max_new_tokens=30, do_sample=False, cache_implementation="hybrid")
        output_text = tokenizer.batch_decode(output, skip_special_tokens=True)

        EXPECTED_TEXTS = Expectations(
            {
                ("xpu", 3): ['Write a poem about Machine Learning.\n\n---\n\nThe data flows, a river deep,\nWith patterns hidden, secrets sleep.\nA neural net, a watchful eye,\nLearning'],
                ("cuda", 7): ['Write a poem about Machine Learning.\n\n---\n\nThe data flows, a silent stream,\nInto the neural net, a waking dream.\nAlgorithms hum, a coded grace,\n'],
                ("cuda", 8): ['Write a poem about Machine Learning.\n\n---\n\nThe data flows, a silent stream,\nInto the neural net, a waking dream.\nAlgorithms hum, a coded grace,\n'],
                ("rocm", (9, 4)): ['Write a poem about Machine Learning.\n\n---\n\nThe data flows, a silent stream,\nInto the neural net, a waking dream.\nAlgorithms hum, a coded grace,\n'],
                ("rocm", (9, 5)): ['Write a poem about Machine Learning.\n\n---\n\nThe data flows, a river deep,\nWith patterns hidden, secrets sleep.\nA neural net, a watchful eye,\nLearning'],
            }
        )  # fmt: skip
        EXPECTED_TEXT = EXPECTED_TEXTS.get_expectation()
        self.assertEqual(output_text, EXPECTED_TEXT)

    # TODO: raushan FA2 generates gibberish for no reason, check later
    @require_flash_attn
    @require_torch_large_accelerator
    @pytest.mark.flash_attn_test
    def test_model_4b_flash_attn(self):
        model_id = "google/gemma-3-4b-it"

        model = Gemma3ForConditionalGeneration.from_pretrained(
            model_id, dtype=torch.bfloat16, attn_implementation="flash_attention_2"
        ).to(torch_device)

        inputs = self.processor.apply_chat_template(
            self.messages,
            tokenize=True,
            return_dict=True,
            return_tensors="pt",
            add_generation_prompt=True,
        ).to(torch_device)

        # cache_implementation="hybrid" an in the original transformers implementation
        output = model.generate(**inputs, max_new_tokens=30, do_sample=False, cache_implementation="hybrid")
        output_text = self.processor.batch_decode(output, skip_special_tokens=True)

        EXPECTED_TEXTS = Expectations(
            {
                ("xpu", 3): ['user\nYou are a helpful assistant.\n\n\n\n\n\nWhat is shown in this image?\nmodel\nThe image shows a brown and white cow standing on a sandy beach with turquoise water and a distant island in the background. It looks like a sunny day'],
                ("cuda", 7): [],
                ("cuda", 8): ['user\nYou are a helpful assistant.\n\n\n\n\n\nWhat is shown in this image?\nmodel\nThe image shows a brown and white cow standing on a sandy beach with turquoise water and a distant island in the background. It looks like a sunny day'],
                ("rocm", (9, 4)): ['user\nYou are a helpful assistant.\n\n\n\n\n\nWhat is shown in this image?\nmodel\nThe image shows a brown and white cow standing on a sandy beach with turquoise water and a distant island in the background. It looks like a sunny day'],
                ("rocm", (9, 5)): ['user\nYou are a helpful assistant.\n\n\n\n\n\nWhat is shown in this image?\nmodel\nThe image shows a brown and white cow standing on a sandy beach with a turquoise ocean and a distant island in the background. It looks like a sunny'],
            }
        )  # fmt: skip
        EXPECTED_TEXT = EXPECTED_TEXTS.get_expectation()
        self.assertEqual(output_text, EXPECTED_TEXT)

    @parameterized.expand([("flash_attention_2",), ("sdpa",), ("eager",)])
    def test_generation_beyond_sliding_window(self, attn_implementation: str):
        """Test that we can correctly generate beyond the sliding window. This is non trivial as
        we need to correctly slice the attention mask in all cases (because we use a hybrid cache).
        Outputs for every attention functions should be coherent and identical.
        """
        model_id = "google/gemma-3-1b-it"

        if attn_implementation == "flash_attention_2" and not is_flash_attn_2_available():
            self.skipTest("FlashAttention2 is required for this test.")

        input_text = [
            "This is a nice place. " * 800 + "I really enjoy the scenery,",  # This is larger than 4096 tokens
            "A list of colors: red, blue",  # This will almost all be padding tokens
        ]
        tokenizer = AutoTokenizer.from_pretrained(model_id, padding="left")
        inputs = tokenizer(input_text, padding=True, return_tensors="pt").to(torch_device)

        model = AutoModelForCausalLM.from_pretrained(
            model_id, attn_implementation=attn_implementation, dtype=torch.float16
        ).to(torch_device)

        # Make sure prefill is larger than sliding window
        input_size = inputs.input_ids.shape[-1]
        self.assertTrue(input_size > model.config.sliding_window)

        out = model.generate(**inputs, max_new_tokens=20, do_sample=False, cache_implementation="static")[
            :, input_size:
        ]
        output_text = tokenizer.batch_decode(out)

        EXPECTED_COMPLETIONS = [
            " and I'm going to take a walk.\n\nI really enjoy the scenery, and I'",
            ", green, yellow, orange, purple, brown, black, white, gray.\n\nI'",
        ]
        self.assertEqual(output_text, EXPECTED_COMPLETIONS)

    @pytest.mark.torch_export_test
    def test_export_text_only_with_hybrid_cache(self):
        if not is_torch_greater_or_equal("2.6.0"):
            self.skipTest(reason="This test requires torch >= 2.6 to run.")

        from transformers.integrations.executorch import TorchExportableModuleForDecoderOnlyLM

        model_id = "google/gemma-3-1b-it"
        model = AutoModelForCausalLM.from_pretrained(model_id)
        self.assertEqual(model.config.cache_implementation, "hybrid")

        # Export + hybrid cache
        model.eval()
        exportable_module = TorchExportableModuleForDecoderOnlyLM(model, batch_size=1, max_cache_len=1024)
        exported_program = exportable_module.export(
            input_ids=torch.tensor([[1]], dtype=torch.long, device=model.device),
            cache_position=torch.tensor([0], dtype=torch.long, device=model.device),
        )
        logging.info(f"\nExported program: {exported_program}")

        # Test generation with the exported model
        prompt = "What is the capital of France?"
        max_new_tokens_to_generate = 20
        # Generate text with the exported model
        tokenizer = AutoTokenizer.from_pretrained(model_id)
        export_generated_text = TorchExportableModuleForDecoderOnlyLM.generate(
            exported_program, tokenizer, prompt, max_new_tokens=max_new_tokens_to_generate
        )
        logging.info(f"\nExport generated texts: '{export_generated_text}'")

        input_text = tokenizer(prompt, return_tensors="pt")
        with torch.no_grad():
            eager_outputs = model.generate(
                **input_text,
                max_new_tokens=max_new_tokens_to_generate,
                do_sample=False,  # Use greedy decoding to match the exported model
                cache_implementation="hybrid",
            )

        eager_generated_text = tokenizer.decode(eager_outputs[0], skip_special_tokens=True)
        logging.info(f"\nEager generated texts: '{eager_generated_text}'")

        self.assertEqual(export_generated_text, eager_generated_text)

    def test_dynamic_sliding_window_is_default(self):
        """
        Test that the dynamic sliding window cache (added in #40039) is the default cache implementation for Gemma3
        models, despite the fact that Hub checkpoints may have `cache_implementation="hybrid"` (static sliding window).
        """
        model_id = "google/gemma-3-1b-it"
        model = AutoModelForCausalLM.from_pretrained(model_id, device_map="auto")

        # the default cache is static sliding window
        self.assertEqual(model.config.cache_implementation, "hybrid")
        self.assertEqual(model.generation_config.cache_implementation, "hybrid")

        tokenizer = AutoTokenizer.from_pretrained(model_id)
        prompt = "What is the capital of France?"
        model_inputs = tokenizer(prompt, return_tensors="pt").to(model.device)

        forward_outputs = model(**model_inputs)
        self.assertIn("DynamicSlidingWindowLayer", str(forward_outputs.past_key_values))

        generate_outputs = model.generate(
            **model_inputs, max_new_tokens=2, do_sample=False, return_dict_in_generate=True
        )
        self.assertIn("DynamicSlidingWindowLayer", str(generate_outputs.past_key_values))

        # If we manually specify the cache implementation = "hybrid", it will use the static sliding window cache
        generate_outputs = model.generate(
            **model_inputs,
            max_new_tokens=2,
            do_sample=False,
            return_dict_in_generate=True,
            cache_implementation="hybrid",
        )
        self.assertNotIn("DynamicSlidingWindowLayer", str(generate_outputs.past_key_values))<|MERGE_RESOLUTION|>--- conflicted
+++ resolved
@@ -81,11 +81,6 @@
         if is_torch_available()
         else {}
     )
-<<<<<<< HEAD
-    all_generative_model_classes = (Gemma3ForCausalLM,) if is_torch_available() else ()
-    test_pruning = False
-=======
->>>>>>> 3e975acc
     _is_stateful = True
     model_split_percents = [0.5, 0.6]
 
