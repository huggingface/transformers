--- conflicted
+++ resolved
@@ -61,10 +61,6 @@
         else {}
     )
 
-<<<<<<< HEAD
-    test_pruning = False
-=======
->>>>>>> 3e975acc
     test_all_params_have_gradient = False
     model_tester_class = Ernie4_5_MoeModelTester
 
