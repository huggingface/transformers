# Copyright 2025 The HuggingFace Inc. team. All rights reserved.
#
# Licensed under the Apache License, Version 2.0 (the "License");
# you may not use this file except in compliance with the License.
# You may obtain a copy of the License at
#
#     http://www.apache.org/licenses/LICENSE-2.0
#
# Unless required by applicable law or agreed to in writing, software
# distributed under the License is distributed on an "AS IS" BASIS,
# WITHOUT WARRANTIES OR CONDITIONS OF ANY KIND, either express or implied.
# See the License for the specific language governing permissions and
# limitations under the License.
"""Testing suite for the PyTorch Ernie4.5 MoE model."""

import tempfile
import unittest

import pytest

from transformers import BitsAndBytesConfig, is_torch_available
from transformers.testing_utils import (
    cleanup,
    is_flaky,
    require_bitsandbytes,
    require_flash_attn,
    require_torch,
    require_torch_accelerator,
    require_torch_large_accelerator,
    slow,
    torch_device,
)


if is_torch_available():
    import torch

    from transformers import (
        AutoTokenizer,
        Ernie4_5_MoeForCausalLM,
        Ernie4_5_MoeModel,
    )

from ...causal_lm_tester import CausalLMModelTest, CausalLMModelTester


class Ernie4_5_MoeModelTester(CausalLMModelTester):
    if is_torch_available():
        base_model_class = Ernie4_5_MoeModel


@require_torch
class Ernie4_5_MoeModelTest(CausalLMModelTest, unittest.TestCase):
    test_all_params_have_gradient = False
    model_tester_class = Ernie4_5_MoeModelTester

    @require_flash_attn
    @require_torch_accelerator
    @pytest.mark.flash_attn_test
    @is_flaky()
    @slow
    def test_flash_attn_2_equivalence(self):
        for model_class in self.all_model_classes:
            if not model_class._supports_flash_attn:
                self.skipTest(reason="Model does not support Flash Attention 2")

            config, inputs_dict = self.model_tester.prepare_config_and_inputs_for_common()
            model = model_class(config)

            with tempfile.TemporaryDirectory() as tmpdirname:
                model.save_pretrained(tmpdirname)
                model_fa = model_class.from_pretrained(
                    tmpdirname, dtype=torch.bfloat16, attn_implementation="flash_attention_2"
                )
                model_fa.to(torch_device)

                model = model_class.from_pretrained(tmpdirname, dtype=torch.bfloat16, attn_implementation="eager")
                model.to(torch_device)

                dummy_input = inputs_dict[model_class.main_input_name]
                dummy_input = dummy_input.to(torch_device)
                outputs = model(dummy_input, output_hidden_states=True)
                outputs_fa = model_fa(dummy_input, output_hidden_states=True)

                logits = outputs.hidden_states[-1]
                logits_fa = outputs_fa.hidden_states[-1]

                # higher tolerance, not sure where it stems from
                assert torch.allclose(logits_fa, logits, atol=1e-2, rtol=1e-2)

    @is_flaky(max_attempts=2)
    def test_load_balancing_loss(self):
        r"""
        Let's make sure we can actually compute the loss and do a backward on it.
        """
        config, input_dict = self.model_tester.prepare_config_and_inputs_for_common()
        config.num_labels = 3
        config.num_experts = 3
        config.output_router_logits = True
        input_ids = input_dict["input_ids"]
        attention_mask = input_ids.ne(config.pad_token_id).to(torch_device)
        model = Ernie4_5_MoeForCausalLM(config)
        model.to(torch_device)
        model.eval()
        result = model(input_ids, attention_mask=attention_mask)
        bs, seqlen = input_ids.shape
        self.assertEqual(result.router_logits[0].shape, (bs * seqlen, config.num_experts))
        torch.testing.assert_close(result.aux_loss.cpu(), torch.tensor(2, dtype=torch.float32), rtol=1e-2, atol=1e-2)

        # First, we make sure that adding padding tokens doesn't change the loss
        # loss(input_ids, attention_mask=None) == loss(input_ids + padding, attention_mask=attention_mask_with_padding)
        # (This length is selected from experiments)
        pad_length = input_ids.shape[1] * 4
        # Add padding tokens to input_ids
        padding_block = config.pad_token_id * torch.ones(input_ids.shape[0], pad_length, dtype=torch.int32).to(
            torch_device
        )
        padded_input_ids = torch.cat((padding_block, input_ids), dim=1)  # this is to simulate padding to the left
        padded_attention_mask = padded_input_ids.ne(config.pad_token_id).to(torch_device)

        padded_result = model(padded_input_ids, attention_mask=padded_attention_mask)
        torch.testing.assert_close(result.aux_loss.cpu(), padded_result.aux_loss.cpu(), rtol=1e-4, atol=1e-4)

        # We make sure that the loss of including padding tokens != the loss without padding tokens
        # if attention_mask=None --> we don't exclude padding tokens
        include_padding_result = model(padded_input_ids, attention_mask=None)

        # This is to mimic torch.testing.assert_not_close
        self.assertNotAlmostEqual(include_padding_result.aux_loss.item(), result.aux_loss.item())


@slow
@require_torch
class Ernie4_5_MoeIntegrationTest(unittest.TestCase):
    @classmethod
    def setUpClass(cls):
        cls.model = None

    @classmethod
    def tearDownClass(cls):
        del cls.model
        cleanup(torch_device, gc_collect=True)

    def setup(self):
        cleanup(torch_device, gc_collect=True)

    def tearDown(self):
        cleanup(torch_device, gc_collect=True)

    @classmethod
    def get_large_model(cls):
        cls.model = Ernie4_5_MoeForCausalLM.from_pretrained(
            "baidu/ERNIE-4.5-21B-A3B-PT",
            device_map="auto",
            quantization_config=BitsAndBytesConfig(load_in_4bit=True),
        )

        return cls.model

    @classmethod
    def get_small_model(cls):
        cls.model = Ernie4_5_MoeForCausalLM.from_pretrained(
            "hf-internal-testing/ERNIE-4.5-Small-Moe",
            device_map="auto",
            dtype="auto",
        )

        return cls.model

    @require_torch_large_accelerator(memory=48)  # Tested on A100 but requires around 48GiB
    @require_bitsandbytes
    def test_model_21b_a3b_generation(self):
        EXPECTED_TEXT_COMPLETION = "User: Hey, are you conscious? Can you talk to me?\nAssistant: \nI don't have consciousness in the way humans do. I don't feel emotions, have thoughts, or experience awareness. However, I'm"  # fmt: skip
<<<<<<< HEAD
=======

        model = self.get_large_model()
        tokenizer = AutoTokenizer.from_pretrained("baidu/ERNIE-4.5-21B-A3B-PT")
        prompt = "Hey, are you conscious? Can you talk to me?"
        messages = [{"role": "user", "content": prompt}]
        text = tokenizer.apply_chat_template(messages, tokenize=False, add_generation_prompt=True)
        model_inputs = tokenizer([text], add_special_tokens=False, return_tensors="pt").to(model.device)

        generated_ids = model.generate(
            model_inputs.input_ids,
            max_new_tokens=32,
            do_sample=False,
        )
        text = tokenizer.decode(generated_ids[0], skip_special_tokens=True).strip("\n")
        self.assertEqual(EXPECTED_TEXT_COMPLETION, text)

    def test_shortened_model_generation(self):
        # This is gibberish which is expected as the model are the first x layers of the original 28B model
        EXPECTED_TEXT_COMPLETION = 'User: Hey, are you conscious? Can you talk to me?\nAssistant: 不了的 tongues说话 dagat绵席裹着头phones<mask:11>odikèkèk<mask:11><mask:11>bun褶席席地说起来这么说的话的话retti upside upsideolate疡疡疡'  # fmt: skip
>>>>>>> 5d2f82b5

        model = self.get_small_model()
        tokenizer = AutoTokenizer.from_pretrained("baidu/ERNIE-4.5-21B-A3B-PT")
        prompt = "Hey, are you conscious? Can you talk to me?"
        messages = [{"role": "user", "content": prompt}]
        text = tokenizer.apply_chat_template(messages, tokenize=False, add_generation_prompt=True)
        model_inputs = tokenizer([text], add_special_tokens=False, return_tensors="pt").to(model.device)

        generated_ids = model.generate(
            model_inputs.input_ids,
            max_new_tokens=32,
            do_sample=False,
        )
        text = tokenizer.decode(generated_ids[0], skip_special_tokens=True).strip("\n")
        self.assertEqual(EXPECTED_TEXT_COMPLETION, text)<|MERGE_RESOLUTION|>--- conflicted
+++ resolved
@@ -171,8 +171,6 @@
     @require_bitsandbytes
     def test_model_21b_a3b_generation(self):
         EXPECTED_TEXT_COMPLETION = "User: Hey, are you conscious? Can you talk to me?\nAssistant: \nI don't have consciousness in the way humans do. I don't feel emotions, have thoughts, or experience awareness. However, I'm"  # fmt: skip
-<<<<<<< HEAD
-=======
 
         model = self.get_large_model()
         tokenizer = AutoTokenizer.from_pretrained("baidu/ERNIE-4.5-21B-A3B-PT")
@@ -192,7 +190,6 @@
     def test_shortened_model_generation(self):
         # This is gibberish which is expected as the model are the first x layers of the original 28B model
         EXPECTED_TEXT_COMPLETION = 'User: Hey, are you conscious? Can you talk to me?\nAssistant: 不了的 tongues说话 dagat绵席裹着头phones<mask:11>odikèkèk<mask:11><mask:11>bun褶席席地说起来这么说的话的话retti upside upsideolate疡疡疡'  # fmt: skip
->>>>>>> 5d2f82b5
 
         model = self.get_small_model()
         tokenizer = AutoTokenizer.from_pretrained("baidu/ERNIE-4.5-21B-A3B-PT")
