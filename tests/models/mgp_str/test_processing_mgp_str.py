--- conflicted
+++ resolved
@@ -60,48 +60,9 @@
         }
         return image_processor_class(**image_processor_map)
 
-<<<<<<< HEAD
-        self.assertEqual(processor.image_processor.to_json_string(), image_processor_add_kwargs.to_json_string())
-        self.assertIsInstance(processor.image_processor, ViTImageProcessor)
-
-    def test_image_processor(self):
-        image_processor = self.get_image_processor()
-        tokenizer = self.get_tokenizer()
-
-        processor = MgpstrProcessor(tokenizer=tokenizer, image_processor=image_processor)
-
-        image_input = self.prepare_image_inputs()
-
-        input_image_proc = image_processor(image_input, return_tensors="pt")
-        input_processor = processor(images=image_input, return_tensors="pt")
-
-        for key in input_image_proc:
-            self.assertAlmostEqual(input_image_proc[key].sum(), input_processor[key].sum(), delta=1e-2)
-
-    def test_tokenizer(self):
-        image_processor = self.get_image_processor()
-        tokenizer = self.get_tokenizer()
-
-        processor = MgpstrProcessor(tokenizer=tokenizer, image_processor=image_processor)
-
-        input_str = "test"
-
-        encoded_processor = processor(text=input_str)
-
-        encoded_tok = tokenizer(input_str)
-        for key in encoded_tok:
-            self.assertListEqual(encoded_tok[key], encoded_processor[key])
-
-    def test_processor(self):
-        image_processor = self.get_image_processor()
-        tokenizer = self.get_tokenizer()
-
-        processor = MgpstrProcessor(tokenizer=tokenizer, image_processor=image_processor)
-=======
     # override as MgpstrProcessor returns "labels" and not "input_ids"
     def test_processor_with_multiple_inputs(self):
         processor = self.get_processor()
->>>>>>> d931a2b0
 
         input_str = "test"
         image_input = self.prepare_image_inputs()
