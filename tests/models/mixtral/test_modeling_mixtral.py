--- conflicted
+++ resolved
@@ -198,21 +198,11 @@
         # ("cuda", 8) for A100/A10, and ("cuda", 7) for T4.
         #
         # considering differences in hardware processing and potential deviations in generated text.
-<<<<<<< HEAD
         # fmt: off
-        EXPECTED_LOGITS_LEFT = Expectations(
-            {
-                ("cuda", 7): torch.Tensor([[0.1904, 0.0500, 0.7187], [0.1933, 0.0515, 0.7187], [0.2001, 0.0559, 0.7148]],).to(torch_device),
-                ("cuda", 8): torch.Tensor([[0.1914, 0.0508, 0.7188], [0.1953, 0.0510, 0.7227], [0.1973, 0.0562, 0.7148]]).to(torch_device),
-                ("rocm", 9): torch.Tensor([[0.1904, 0.0513, 0.7227], [0.1943, 0.0518, 0.7227], [0.1982, 0.0557, 0.7148]]).to(torch_device),
-            }
-        )
-        expected_left = EXPECTED_LOGITS_LEFT.get_expectation()
-
         EXPECTED_LOGITS_LEFT_UNPADDED = Expectations(
             {
-                ("cuda", 7): torch.Tensor([[0.2236, 0.5195, -0.3828], [0.8203, -0.2275, 0.6054], [0.2656, -0.7070, 0.2460]],).to(torch_device),
-                ("cuda", 8): torch.Tensor([[0.2217, 0.5195, -0.3828], [0.8203, -0.2295, 0.6055], [0.2676, -0.7109, 0.2461]]).to(torch_device),
+                ("cuda", 7): torch.Tensor([[0.2236, 0.5195, -0.3828], [0.8203, -0.2275, 0.6054], [0.2656, -0.7070, 0.2460]]).to(torch_device),
+                ("cuda", 8): torch.Tensor([[0.2207, 0.5234, -0.3828], [0.8203, -0.2285, 0.6055], [0.2656, -0.7109, 0.2451]]).to(torch_device),
                 ("rocm", 9): torch.Tensor([[0.2236, 0.5195, -0.3828], [0.8203, -0.2285, 0.6055], [0.2637, -0.7109, 0.2451]]).to(torch_device),
             }
         )
@@ -221,46 +211,17 @@
         EXPECTED_LOGITS_RIGHT_UNPADDED = Expectations(
             {
                 ("cuda", 7): torch.Tensor([[0.2167, 0.1269, -0.1640], [-0.3496, 0.2988, -1.0312], [0.0688, 0.7929, 0.8007]]).to(torch_device),
-                ("cuda", 8): torch.Tensor([[0.2178, 0.1260, -0.1621], [-0.3496, 0.2988, -1.0312], [0.0693, 0.7930, 0.8008]]).to(torch_device),
+                ("cuda", 8): torch.Tensor([[0.2178, 0.1270, -0.1621], [-0.3496, 0.3008, -1.0312], [0.0693, 0.7930, 0.7969]]).to(torch_device),
                 ("rocm", 9): torch.Tensor([[0.2197, 0.1250, -0.1611], [-0.3516, 0.3008, -1.0312], [0.0684, 0.7930, 0.8008]]).to(torch_device),
             }
         )
         expected_right_unpadded = EXPECTED_LOGITS_RIGHT_UNPADDED.get_expectation()
         # fmt: on
-=======
-        EXPECTED_LOGITS_LEFT_UNPADDED = {
-            7: torch.Tensor(
-                [[0.2236, 0.5195, -0.3828], [0.8203, -0.2275, 0.6054], [0.2656, -0.7070, 0.2460]],
-            ).to(torch_device),
-            8: torch.Tensor([[0.2207, 0.5234, -0.3828], [0.8203, -0.2285, 0.6055], [0.2656, -0.7109, 0.2451]]).to(
-                torch_device,
-            ),
-            9: torch.Tensor([[0.2236, 0.5195, -0.3828], [0.8203, -0.2285, 0.6055], [0.2637, -0.7109, 0.2451]]).to(
-                torch_device
-            ),
-        }
-
-        EXPECTED_LOGITS_RIGHT_UNPADDED = {
-            7: torch.Tensor([[0.2167, 0.1269, -0.1640], [-0.3496, 0.2988, -1.0312], [0.0688, 0.7929, 0.8007]]).to(
-                torch_device
-            ),
-            8: torch.Tensor([[0.2178, 0.1270, -0.1621], [-0.3496, 0.3008, -1.0312], [0.0693, 0.7930, 0.7969]]).to(
-                torch_device,
-            ),
-            9: torch.Tensor([[0.2197, 0.1250, -0.1611], [-0.3516, 0.3008, -1.0312], [0.0684, 0.7930, 0.8008]]).to(
-                torch_device
-            ),
-        }
->>>>>>> 6e306342
 
         with torch.no_grad():
             logits = model(dummy_input, attention_mask=attention_mask).logits
         logits = logits.float()
 
-<<<<<<< HEAD
-        torch.testing.assert_close(logits[0, :3, :3], expected_left, atol=1e-3, rtol=1e-3)
-=======
->>>>>>> 6e306342
         torch.testing.assert_close(
             logits[0, -3:, -3:],
             expected_left_unpadded,
