--- conflicted
+++ resolved
@@ -331,7 +331,6 @@
 
     all_model_classes = (SmolVLMForConditionalGeneration,) if is_torch_available() else ()
     all_generative_model_classes = (SmolVLMForConditionalGeneration,) if is_torch_available() else ()
-<<<<<<< HEAD
     pipeline_model_mapping = (
         {
             "image-text-to-text": SmolVLMForConditionalGeneration,
@@ -340,11 +339,6 @@
         if is_torch_available()
         else ()
     )
-    fx_compatible = False
-=======
-    pipeline_model_mapping = {"image-text-to-text": SmolVLMForConditionalGeneration} if is_torch_available() else ()
->>>>>>> 8a96f5fb
-
     test_resize_embeddings = True
 
     def setUp(self):
