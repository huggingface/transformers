# coding=utf-8
# Copyright 2023 The HuggingFace Inc. team. All rights reserved.
#
# Licensed under the Apache License, Version 2.0 (the "License");
# you may not use this file except in compliance with the License.
# You may obtain a copy of the License at
#
#     http://www.apache.org/licenses/LICENSE-2.0
#
# Unless required by applicable law or agreed to in writing, software
# distributed under the License is distributed on an "AS IS" BASIS,
# WITHOUT WARRANTIES OR CONDITIONS OF ANY KIND, either express or implied.
# See the License for the specific language governing permissions and
# limitations under the License.
"""Testing suite for the PyTorch BLIP-2 model."""

import inspect
import os
import tempfile
import unittest

import numpy as np
import pytest
import requests
from parameterized import parameterized

from transformers import CONFIG_MAPPING, Blip2Config, Blip2QFormerConfig, Blip2VisionConfig
from transformers.testing_utils import (
    require_torch,
    require_torch_accelerator,
    require_torch_fp16,
    require_torch_gpu,
    require_torch_multi_accelerator,
    require_torch_sdpa,
    require_vision,
    slow,
    torch_device,
)
from transformers.utils import is_torch_available, is_torch_sdpa_available, is_vision_available

from ...generation.test_utils import GenerationTesterMixin
from ...test_configuration_common import ConfigTester
from ...test_modeling_common import (
    ModelTesterMixin,
    _config_zero_init,
    floats_tensor,
    ids_tensor,
    random_attention_mask,
)
from ...test_pipeline_mixin import PipelineTesterMixin


if is_torch_available():
    import torch
    from torch import nn

    from transformers import (
        Blip2ForConditionalGeneration,
        Blip2ForImageTextRetrieval,
        Blip2Model,
        Blip2TextModelWithProjection,
        Blip2VisionModel,
        Blip2VisionModelWithProjection,
    )


if is_vision_available():
    from PIL import Image

    from transformers import Blip2Processor


class Blip2VisionModelTester:
    def __init__(
        self,
        parent,
        batch_size=12,
        image_size=30,
        patch_size=2,
        num_channels=3,
        is_training=True,
        hidden_size=32,
        projection_dim=32,
        num_hidden_layers=2,
        num_attention_heads=4,
        intermediate_size=37,
        dropout=0.1,
        attention_dropout=0.1,
        initializer_range=1e-10,
        scope=None,
    ):
        self.parent = parent
        self.batch_size = batch_size
        self.image_size = image_size
        self.patch_size = patch_size
        self.num_channels = num_channels
        self.is_training = is_training
        self.hidden_size = hidden_size
        self.projection_dim = projection_dim
        self.num_hidden_layers = num_hidden_layers
        self.num_attention_heads = num_attention_heads
        self.intermediate_size = intermediate_size
        self.dropout = dropout
        self.attention_dropout = attention_dropout
        self.initializer_range = initializer_range
        self.scope = scope

        # in ViT, the seq length equals the number of patches + 1 (we add 1 for the [CLS] token)
        num_patches = (image_size // patch_size) ** 2
        self.seq_length = num_patches + 1

    def prepare_config_and_inputs(self):
        pixel_values = floats_tensor([self.batch_size, self.num_channels, self.image_size, self.image_size])
        config = self.get_config()

        return config, pixel_values

    def get_config(self):
        return Blip2VisionConfig(
            image_size=self.image_size,
            patch_size=self.patch_size,
            num_channels=self.num_channels,
            hidden_size=self.hidden_size,
            projection_dim=self.projection_dim,
            num_hidden_layers=self.num_hidden_layers,
            num_attention_heads=self.num_attention_heads,
            intermediate_size=self.intermediate_size,
            dropout=self.dropout,
            attention_dropout=self.attention_dropout,
            initializer_range=self.initializer_range,
        )

    def create_and_check_model(self, config, pixel_values):
        model = Blip2VisionModel(config=config)
        model.to(torch_device)
        model.eval()
        with torch.no_grad():
            result = model(pixel_values)
        # expected sequence length = num_patches + 1 (we add 1 for the [CLS] token)
        image_size = (self.image_size, self.image_size)
        patch_size = (self.patch_size, self.patch_size)
        num_patches = (image_size[1] // patch_size[1]) * (image_size[0] // patch_size[0])
        self.parent.assertEqual(result.last_hidden_state.shape, (self.batch_size, num_patches + 1, self.hidden_size))
        self.parent.assertEqual(result.pooler_output.shape, (self.batch_size, self.hidden_size))

    def prepare_config_and_inputs_for_common(self):
        config_and_inputs = self.prepare_config_and_inputs()
        config, pixel_values = config_and_inputs
        inputs_dict = {"pixel_values": pixel_values}
        return config, inputs_dict


@require_torch
class Blip2VisionModelTest(ModelTesterMixin, unittest.TestCase):
    """
    Here we also overwrite some of the tests of test_modeling_common.py, as BLIP-2's vision encoder does not use input_ids, inputs_embeds,
    attention_mask and seq_length.
    """

    all_model_classes = (Blip2VisionModel,) if is_torch_available() else ()
    fx_compatible = False
    test_pruning = False
    test_resize_embeddings = False
    test_head_masking = False

    def setUp(self):
        self.model_tester = Blip2VisionModelTester(self)
        self.config_tester = ConfigTester(
            self, config_class=Blip2VisionConfig, has_text_modality=False, hidden_size=37
        )

    def test_config(self):
        self.config_tester.run_common_tests()

    @unittest.skip(reason="BLIP-2's vision encoder does not use inputs_embeds")
    def test_inputs_embeds(self):
        pass

    def test_model_get_set_embeddings(self):
        config, _ = self.model_tester.prepare_config_and_inputs_for_common()

        for model_class in self.all_model_classes:
            model = model_class(config)
            self.assertIsInstance(model.get_input_embeddings(), (nn.Module))
            x = model.get_output_embeddings()
            self.assertTrue(x is None or isinstance(x, nn.Linear))

    def test_forward_signature(self):
        config, _ = self.model_tester.prepare_config_and_inputs_for_common()

        for model_class in self.all_model_classes:
            model = model_class(config)
            signature = inspect.signature(model.forward)
            # signature.parameters is an OrderedDict => so arg_names order is deterministic
            arg_names = [*signature.parameters.keys()]

            expected_arg_names = ["pixel_values"]
            self.assertListEqual(arg_names[:1], expected_arg_names)

    def test_model(self):
        config_and_inputs = self.model_tester.prepare_config_and_inputs()
        self.model_tester.create_and_check_model(*config_and_inputs)

    @unittest.skip
    def test_training(self):
        pass

    @unittest.skip
    def test_training_gradient_checkpointing(self):
        pass

    @unittest.skip(
        reason="This architecure seem to not compute gradients properly when using GC, check: https://github.com/huggingface/transformers/pull/27124"
    )
    def test_training_gradient_checkpointing_use_reentrant(self):
        pass

    @unittest.skip(
        reason="This architecure seem to not compute gradients properly when using GC, check: https://github.com/huggingface/transformers/pull/27124"
    )
    def test_training_gradient_checkpointing_use_reentrant_false(self):
        pass

    @unittest.skip(reason="Blip2VisionModel has no base class and is not available in MODEL_MAPPING")
    def test_save_load_fast_init_from_base(self):
        pass

    @unittest.skip(reason="Blip2VisionModel has no base class and is not available in MODEL_MAPPING")
    def test_save_load_fast_init_to_base(self):
        pass

    @slow
    def test_model_from_pretrained(self):
        model_name = "Salesforce/blip2-opt-2.7b"
        model = Blip2VisionModel.from_pretrained(model_name)
        self.assertIsNotNone(model)


class Blip2QFormerModelTester:
    def __init__(
        self,
        parent,
        batch_size=12,
        seq_length=7,
        is_training=True,
        use_input_mask=True,
        use_labels=True,
        vocab_size=99,
        hidden_size=32,
        projection_dim=32,
        num_hidden_layers=2,
        num_attention_heads=4,
        intermediate_size=37,
        dropout=0.1,
        attention_dropout=0.1,
        max_position_embeddings=512,
        initializer_range=0.02,
        bos_token_id=0,
        scope=None,
        use_qformer_text_input=False,
    ):
        self.parent = parent
        self.batch_size = batch_size
        self.seq_length = seq_length
        self.is_training = is_training
        self.use_input_mask = use_input_mask
        self.use_labels = use_labels
        self.vocab_size = vocab_size
        self.hidden_size = hidden_size
        self.projection_dim = projection_dim
        self.num_hidden_layers = num_hidden_layers
        self.num_attention_heads = num_attention_heads
        self.intermediate_size = intermediate_size
        self.dropout = dropout
        self.attention_dropout = attention_dropout
        self.max_position_embeddings = max_position_embeddings
        self.initializer_range = initializer_range
        self.scope = scope
        self.bos_token_id = bos_token_id
        self.use_qformer_text_input = use_qformer_text_input

    def prepare_config_and_inputs(self):
        input_ids = ids_tensor([self.batch_size, self.seq_length], self.vocab_size)

        input_mask = None
        if self.use_input_mask:
            input_mask = random_attention_mask([self.batch_size, self.seq_length])

        if input_mask is not None:
            batch_size, seq_length = input_mask.shape
            rnd_start_indices = np.random.randint(1, seq_length - 1, size=(batch_size,))
            for batch_idx, start_index in enumerate(rnd_start_indices):
                input_mask[batch_idx, :start_index] = 1
                input_mask[batch_idx, start_index:] = 0

        config = self.get_config()

        return config, input_ids, input_mask

    def get_config(self):
        return Blip2QFormerConfig(
            vocab_size=self.vocab_size,
            hidden_size=self.hidden_size,
            projection_dim=self.projection_dim,
            num_hidden_layers=self.num_hidden_layers,
            num_attention_heads=self.num_attention_heads,
            intermediate_size=self.intermediate_size,
            dropout=self.dropout,
            attention_dropout=self.attention_dropout,
            max_position_embeddings=self.max_position_embeddings,
            initializer_range=self.initializer_range,
            bos_token_id=self.bos_token_id,
            use_qformer_text_input=self.use_qformer_text_input,
        )


# this class is based on `OPTModelTester` found in tests/models/opt/test_modeling_opt.py
class Blip2TextModelDecoderOnlyTester:
    def __init__(
        self,
        parent,
        batch_size=12,
        seq_length=7,
        is_training=True,
        use_labels=False,
        vocab_size=99,
        hidden_size=16,
        num_hidden_layers=2,
        num_attention_heads=4,
        intermediate_size=4,
        hidden_act="gelu",
        hidden_dropout_prob=0.1,
        attention_probs_dropout_prob=0.1,
        max_position_embeddings=512,
        eos_token_id=2,
        pad_token_id=1,
        bos_token_id=0,
        embed_dim=16,
        num_labels=3,
        word_embed_proj_dim=16,
        type_sequence_label_size=2,
    ):
        self.parent = parent
        self.batch_size = batch_size
        self.seq_length = seq_length
        self.is_training = is_training
        self.use_labels = use_labels
        self.vocab_size = vocab_size
        self.hidden_size = hidden_size
        self.num_hidden_layers = num_hidden_layers
        self.num_attention_heads = num_attention_heads
        self.intermediate_size = intermediate_size
        self.hidden_act = hidden_act
        self.hidden_dropout_prob = hidden_dropout_prob
        self.attention_probs_dropout_prob = attention_probs_dropout_prob
        self.max_position_embeddings = max_position_embeddings
        self.eos_token_id = eos_token_id
        self.pad_token_id = pad_token_id
        self.bos_token_id = bos_token_id
        self.embed_dim = embed_dim
        self.num_labels = num_labels
        self.type_sequence_label_size = type_sequence_label_size
        self.word_embed_proj_dim = word_embed_proj_dim
        self.is_encoder_decoder = False

    def prepare_config_and_inputs(self):
        config = self.get_config()

        input_ids = ids_tensor([self.batch_size, self.seq_length], self.vocab_size).clamp(3)
        input_ids[:, -1] = self.eos_token_id  # Eos Token

        attention_mask = input_ids.ne(self.pad_token_id)

        return config, input_ids, attention_mask

    def get_config(self):
        return CONFIG_MAPPING["opt"](
            vocab_size=self.vocab_size,
            hidden_size=self.hidden_size,
            num_hidden_layers=self.num_hidden_layers,
            num_attention_heads=self.num_attention_heads,
            ffn_dim=self.intermediate_size,
            dropout=self.hidden_dropout_prob,
            attention_dropout=self.attention_probs_dropout_prob,
            max_position_embeddings=self.max_position_embeddings,
            eos_token_id=self.eos_token_id,
            bos_token_id=self.bos_token_id,
            pad_token_id=self.pad_token_id,
            embed_dim=self.embed_dim,
            is_encoder_decoder=False,
            word_embed_proj_dim=self.word_embed_proj_dim,
        )


# this model tester uses a decoder-only language model (OPT)
class Blip2ForConditionalGenerationDecoderOnlyModelTester:
    def __init__(
        self,
        parent,
        vision_kwargs=None,
        qformer_kwargs=None,
        text_kwargs=None,
        is_training=True,
        num_query_tokens=10,
        image_token_index=4,
    ):
        if vision_kwargs is None:
            vision_kwargs = {}
        if qformer_kwargs is None:
            qformer_kwargs = {}
        if text_kwargs is None:
            text_kwargs = {}

        self.parent = parent
        self.vision_model_tester = Blip2VisionModelTester(parent, **vision_kwargs)
        self.qformer_model_tester = Blip2QFormerModelTester(parent, **qformer_kwargs)
        self.text_model_tester = Blip2TextModelDecoderOnlyTester(parent, **text_kwargs)
        self.batch_size = self.text_model_tester.batch_size  # need bs for batching_equivalence test
        self.seq_length = self.text_model_tester.seq_length + num_query_tokens  # need seq_length for common tests
        self.is_training = is_training
        self.num_query_tokens = num_query_tokens
        self.image_token_index = image_token_index

    def prepare_config_and_inputs(self):
        _, pixel_values = self.vision_model_tester.prepare_config_and_inputs()
        _, input_ids, attention_mask = self.text_model_tester.prepare_config_and_inputs()

        vision_tokens = (
            torch.ones((input_ids.shape[0], self.num_query_tokens), device=torch_device, dtype=input_ids.dtype)
            * self.image_token_index
        )
        input_ids[input_ids == self.image_token_index] = self.text_model_tester.pad_token_id
        input_ids = torch.cat([vision_tokens, input_ids], dim=-1)
        vision_attention_mask = torch.ones_like(vision_tokens)
        attention_mask = torch.cat([vision_attention_mask, attention_mask], dim=-1)

        config = self.get_config()

        return config, input_ids, attention_mask, pixel_values

    def get_config(self):
        return Blip2Config.from_vision_qformer_text_configs(
            vision_config=self.vision_model_tester.get_config(),
            qformer_config=self.qformer_model_tester.get_config(),
            text_config=self.text_model_tester.get_config(),
            num_query_tokens=self.num_query_tokens,
            image_token_index=self.image_token_index,
        )

    def create_and_check_for_conditional_generation(self, config, input_ids, attention_mask, pixel_values):
        model = Blip2ForConditionalGeneration(config).to(torch_device).eval()
        with torch.no_grad():
            result = model(pixel_values, input_ids, attention_mask)

        expected_seq_length = self.num_query_tokens + self.text_model_tester.seq_length
        self.parent.assertEqual(
            result.logits.shape,
            (self.vision_model_tester.batch_size, expected_seq_length, self.text_model_tester.vocab_size),
        )

    def prepare_config_and_inputs_for_common(self):
        config_and_inputs = self.prepare_config_and_inputs()
        config, input_ids, attention_mask, pixel_values = config_and_inputs
        inputs_dict = {
            "pixel_values": pixel_values,
            "input_ids": input_ids,
            "attention_mask": attention_mask,
        }
        return config, inputs_dict


@require_torch
class Blip2ForConditionalGenerationDecoderOnlyTest(ModelTesterMixin, GenerationTesterMixin, unittest.TestCase):
    all_model_classes = (Blip2ForConditionalGeneration,) if is_torch_available() else ()
    all_generative_model_classes = (Blip2ForConditionalGeneration,) if is_torch_available() else ()
    fx_compatible = False
    test_head_masking = False
    test_pruning = False
    test_resize_embeddings = False
    test_attention_outputs = False
    test_torchscript = True
    _is_composite = True

    def setUp(self):
        self.model_tester = Blip2ForConditionalGenerationDecoderOnlyModelTester(self)
        common_properties = ["image_token_index", "num_query_tokens", "image_text_hidden_size"]
        self.config_tester = ConfigTester(
            self, config_class=Blip2Config, has_text_modality=False, common_properties=common_properties
        )

    def test_config(self):
        self.config_tester.run_common_tests()

    def test_for_conditional_generation(self):
        config_and_inputs = self.model_tester.prepare_config_and_inputs()
        self.model_tester.create_and_check_for_conditional_generation(*config_and_inputs)

    def _create_and_check_torchscript(self, config, inputs_dict):
        # overwrite because BLIP requires ipnut ids and pixel values as input
        if not self.test_torchscript:
            self.skipTest(reason="test_torchscript is set to `False`")

        configs_no_init = _config_zero_init(config)  # To be sure we have no Nan
        configs_no_init.torchscript = True
        for model_class in self.all_model_classes:
            for attn_implementation in ["eager", "sdpa"]:
                if attn_implementation == "sdpa" and (not model_class._supports_sdpa or not is_torch_sdpa_available()):
                    continue

                configs_no_init._attn_implementation = attn_implementation
                model = model_class(config=configs_no_init)
                model.to(torch_device)
                model.eval()
                inputs = self._prepare_for_class(inputs_dict, model_class)

                main_input_name = model_class.main_input_name

                try:
                    if model.config.is_encoder_decoder:
                        model.config.use_cache = False  # FSTM still requires this hack -> FSTM should probably be refactored similar to BART afterward
                        main_input = inputs[main_input_name]
                        input_ids = inputs["input_ids"]
                        attention_mask = inputs["attention_mask"]
                        decoder_input_ids = inputs["decoder_input_ids"]
                        decoder_attention_mask = inputs["decoder_attention_mask"]
                        model(main_input, input_ids, attention_mask, decoder_input_ids, decoder_attention_mask)
                        traced_model = torch.jit.trace(
                            model, (main_input, input_ids, attention_mask, decoder_input_ids, decoder_attention_mask)
                        )
                    else:
                        main_input = inputs[main_input_name]
                        input_ids = inputs["input_ids"]

                        if model.config._attn_implementation == "sdpa":
                            trace_input = {main_input_name: main_input, "input_ids": input_ids}

                            if "attention_mask" in inputs:
                                trace_input["attention_mask"] = inputs["attention_mask"]
                            else:
                                self.skipTest(reason="testing SDPA without attention_mask is not supported")

                            model(main_input, attention_mask=inputs["attention_mask"])
                            # example_kwarg_inputs was introduced in torch==2.0, but it is fine here since SDPA has a requirement on torch>=2.1.
                            traced_model = torch.jit.trace(model, example_kwarg_inputs=trace_input)
                        else:
                            model(main_input, input_ids)
                            traced_model = torch.jit.trace(model, (main_input, input_ids))
                except RuntimeError:
                    self.fail("Couldn't trace module.")

                with tempfile.TemporaryDirectory() as tmp_dir_name:
                    pt_file_name = os.path.join(tmp_dir_name, "traced_model.pt")

                    try:
                        torch.jit.save(traced_model, pt_file_name)
                    except Exception:
                        self.fail("Couldn't save module.")

                    try:
                        loaded_model = torch.jit.load(pt_file_name)
                    except Exception:
                        self.fail("Couldn't load module.")

                model.to(torch_device)
                model.eval()

                loaded_model.to(torch_device)
                loaded_model.eval()

                model_state_dict = model.state_dict()
                loaded_model_state_dict = loaded_model.state_dict()

                non_persistent_buffers = {}
                for key in loaded_model_state_dict.keys():
                    if key not in model_state_dict.keys():
                        non_persistent_buffers[key] = loaded_model_state_dict[key]

                loaded_model_state_dict = {
                    key: value for key, value in loaded_model_state_dict.items() if key not in non_persistent_buffers
                }

                self.assertEqual(set(model_state_dict.keys()), set(loaded_model_state_dict.keys()))

                model_buffers = list(model.buffers())
                for non_persistent_buffer in non_persistent_buffers.values():
                    found_buffer = False
                    for i, model_buffer in enumerate(model_buffers):
                        if torch.equal(non_persistent_buffer, model_buffer):
                            found_buffer = True
                            break

                    self.assertTrue(found_buffer)
                    model_buffers.pop(i)

                models_equal = True
                for layer_name, p1 in model_state_dict.items():
                    if layer_name in loaded_model_state_dict:
                        p2 = loaded_model_state_dict[layer_name]
                        if p1.data.ne(p2.data).sum() > 0:
                            models_equal = False

                self.assertTrue(models_equal)

                # Avoid memory leak. Without this, each call increase RAM usage by ~20MB.
                # (Even with this call, there are still memory leak by ~0.04MB)
                self.clear_torch_jit_class_registry()

    @unittest.skip(reason="Hidden_states is tested in individual model tests")
    def test_hidden_states_output(self):
        pass

    @unittest.skip(reason="Inputs_embeds is tested in individual model tests")
    def test_inputs_embeds(self):
        pass

    @unittest.skip(reason="Retain_grad is tested in individual model tests")
    def test_retain_grad_hidden_states_attentions(self):
        pass

    @unittest.skip(reason="Blip2Model does not have input/output embeddings")
    def test_model_get_set_embeddings(self):
        pass

    @unittest.skip(reason="There's no base Blip2Model")
    def test_save_load_fast_init_from_base(self):
        pass

    @unittest.skip(reason="There's no base Blip2Model")
    def test_save_load_fast_init_to_base(self):
        pass

    @require_torch_sdpa
    def test_sdpa_can_dispatch_composite_models(self):
        """
        Tests if composite models dispatch correctly on SDPA/eager when requested so when loading the model.
        This tests only by looking at layer names, as usually SDPA layers are calles "SDPAAttention".
        In contrast to the above test, this one checks if the "config._attn_implamentation" is a dict after the model
        is loaded, because we manually replicate requested attn implementation on each sub-config when loading.
        See https://github.com/huggingface/transformers/pull/32238 for more info

        The test tries to cover most general cases of composite models, VLMs with vision and text configs. Any model
        that has a different set of sub-configs has to overwrite this test.
        """
        if not self.has_attentions:
            self.skipTest(reason="Model architecture does not support attentions")

        if not self._is_composite:
            self.skipTest(f"{self.all_model_classes[0].__name__} does not support SDPA")

        for model_class in self.all_model_classes:
            config, inputs_dict = self.model_tester.prepare_config_and_inputs_for_common()
            model = model_class(config)

            with tempfile.TemporaryDirectory() as tmpdirname:
                model.save_pretrained(tmpdirname)
                model_sdpa = model_class.from_pretrained(tmpdirname)
                model_sdpa = model_sdpa.eval().to(torch_device)

                text_attn = "sdpa" if model.language_model._supports_sdpa else "eager"
                vision_attn = "sdpa" if model.vision_model._supports_sdpa else "eager"
                qformer_attn = "sdpa" if model.qformer._supports_sdpa else "eager"

                # `None` as it is the requested one which will be assigned to each sub-config
                # Sub-model will dispatch to SDPA if it can (checked below that `SDPA` layers are present)
                self.assertTrue(model.language_model.config._attn_implementation == text_attn)
                self.assertTrue(model.vision_model.config._attn_implementation == vision_attn)
                self.assertTrue(model.qformer.config._attn_implementation == qformer_attn)

                model_eager = model_class.from_pretrained(tmpdirname, attn_implementation="eager")
                model_eager = model_eager.eval().to(torch_device)
                self.assertTrue(model_eager.config._attn_implementation == "eager")
                self.assertTrue(model_eager.language_model.config._attn_implementation == "eager")
                self.assertTrue(model_eager.vision_model.config._attn_implementation == "eager")
                self.assertTrue(model_eager.qformer.config._attn_implementation == "eager")

                for name, submodule in model_eager.named_modules():
                    class_name = submodule.__class__.__name__
                    if "SdpaAttention" in class_name or "SdpaSelfAttention" in class_name:
                        raise ValueError("The eager model should not have SDPA attention layers")

                has_sdpa = False
                for name, submodule in model_sdpa.named_modules():
                    class_name = submodule.__class__.__name__
                    if "SdpaAttention" in class_name or "SdpaSelfAttention" in class_name:
                        has_sdpa = True
                        break
                if not has_sdpa and any(
                    module_attn == "sdpa" for module_attn in [text_attn, vision_attn, qformer_attn]
                ):
                    raise ValueError("The SDPA model should have SDPA attention layers")

    def test_forward_signature(self):
        config, _ = self.model_tester.prepare_config_and_inputs_for_common()

        for model_class in self.all_model_classes:
            model = model_class(config)
            signature = inspect.signature(model.forward)
            # signature.parameters is an OrderedDict => so arg_names order is deterministic
            arg_names = [*signature.parameters.keys()]

            expected_arg_names = ["pixel_values"]
            self.assertListEqual(arg_names[:1], expected_arg_names)

    def test_load_vision_qformer_text_config(self):
        config, _ = self.model_tester.prepare_config_and_inputs_for_common()

        # Save Blip2Config and check if we can load Blip2VisionConfig from it
        with tempfile.TemporaryDirectory() as tmp_dir_name:
            config.save_pretrained(tmp_dir_name)
            vision_config = Blip2VisionConfig.from_pretrained(tmp_dir_name)
            self.assertDictEqual(config.vision_config.to_dict(), vision_config.to_dict())

        # Save Blip2Config and check if we can load Blip2QFormerConfig from it
        with tempfile.TemporaryDirectory() as tmp_dir_name:
            config.save_pretrained(tmp_dir_name)
            qformer_config = Blip2QFormerConfig.from_pretrained(tmp_dir_name)
            self.assertDictEqual(config.qformer_config.to_dict(), qformer_config.to_dict())

    @slow
    def test_model_from_pretrained(self):
        model_name = "Salesforce/blip2-opt-2.7b"
        model = Blip2ForConditionalGeneration.from_pretrained(model_name)
        self.assertIsNotNone(model)

    # overwrite because BLIP internally calls LM.generate() with embeds thus it cannot operate in no cache format
    def _check_outputs(self, output, config, use_cache=False, num_return_sequences=1, num_beams=1):
        use_cache = True  # force this to be True in case False is passed

        input_batch_size = int(output.sequences.shape[0] / num_return_sequences)
        internal_batch_size = (
            input_batch_size * num_beams if num_beams > 1 else input_batch_size * num_return_sequences
        )

        seq_length = getattr(self.model_tester, "seq_length", None)
        seq_length = getattr(self.model_tester, "encoder_seq_length", seq_length)
        seq_length = getattr(self.model_tester, "text_seq_length", seq_length)

        config = config.text_config if hasattr(config, "text_config") else config

        gen_len = (
            output.sequences.shape[-1] - 1 if config.is_encoder_decoder else output.sequences.shape[-1] - seq_length
        )

        # in some models we subsample the sequence length in inner layers
        if hasattr(self.model_tester, "get_subsampled_output_lengths"):
            seq_length = self.model_tester.get_subsampled_output_lengths(seq_length)

        # scores
        self._check_scores(internal_batch_size, output.scores, length=gen_len, config=config)

        # unprocessed logits
        self._check_logits(internal_batch_size, output.logits, config=config)

        # Attentions
        if self.has_attentions:
            if config.is_encoder_decoder:
                # encoder
                self._check_encoder_attention_for_generate(
                    output.encoder_attentions, input_batch_size, config, seq_length
                )
                # decoder
                self._check_attentions_for_generate(
                    internal_batch_size,
                    output.decoder_attentions,
                    min_length=1,
                    max_length=output.sequences.shape[-1],
                    config=config,
                    use_cache=use_cache,
                )
            else:
                # if use_cache first input is equal to no use_cache, so skip here
                attentions = output.attentions if not use_cache else output.attentions[1:]
                min_length = seq_length if not use_cache else seq_length + 1
                self._check_attentions_for_generate(
                    internal_batch_size,
                    attentions=attentions,
                    min_length=min_length,
                    max_length=output.sequences.shape[-1],
                    config=config,
                    use_cache=use_cache,
                )

        # Hidden States
        if config.is_encoder_decoder:
            # encoder
            self._check_encoder_hidden_states_for_generate(
                output.encoder_hidden_states, input_batch_size, config, seq_length
            )

            # decoder
            self._check_hidden_states_for_generate(
                internal_batch_size,
                output.decoder_hidden_states,
                min_length=1,
                max_length=output.sequences.shape[-1],
                config=config,
                use_cache=use_cache,
            )
        else:
            # if use_cache first input is equal to no use_cache, so skip here
            hidden_states = output.hidden_states if not use_cache else output.hidden_states[1:]
            min_length = seq_length if not use_cache else seq_length + 1
            self._check_hidden_states_for_generate(
                internal_batch_size,
                hidden_states,
                min_length=min_length,
                max_length=output.sequences.shape[-1],
                config=config,
                use_cache=use_cache,
            )

        # Past Key Value States
        if use_cache:
            past_key_values = output.past_key_values
            past_sequence_length = output.sequences.shape[-1] - 1
            self._check_past_key_values_for_generate(
                internal_batch_size,
                past_key_values,
                seq_length=past_sequence_length,
                config=config,
            )

    # overwrite because BLIP2 cannot generate only from input ids, and requires pixel values in all cases to be present
    @pytest.mark.generate
    def test_left_padding_compatibility(self):
        # NOTE: left-padding results in small numerical differences. This is expected.
        # See https://github.com/huggingface/transformers/issues/25420#issuecomment-1775317535

        # First, filter out models that don't support left padding
        # - The model must have generative capabilities
        if len(self.all_generative_model_classes) == 0:
            self.skipTest(reason="No generative architecture available for this model.")

        # - The model must support padding
        if not self.has_attentions:
            self.skipTest(reason="This model doesn't support padding.")

        # - The model must be a decoder-only architecture (encoder-based architectures use right-padding)
        decoder_only_classes = []
        for model_class in self.all_generative_model_classes:
            config, _ = self.prepare_config_and_inputs_for_generate()
            if config.is_encoder_decoder:
                continue
            else:
                decoder_only_classes.append(model_class)
        if len(decoder_only_classes) == 0:
            self.skipTest(reason="No decoder-only architecture available for this model.")

        # - Decoder-only architectures derived from encoder-decoder models could support it in theory, but we haven't
        #   added support for it yet. We skip these models for now.
        has_encoder_attributes = any(
            attr_name
            for attr_name in config.to_dict().keys()
            if attr_name.startswith("encoder") and attr_name != "encoder_no_repeat_ngram_size"
        )
        if has_encoder_attributes:
            self.skipTest(
                reason="The decoder-only derived from encoder-decoder models are not expected to support left-padding."
            )

        # Then, test left-padding
        def _prepare_model_kwargs(input_ids, attention_mask, signature):
            model_kwargs = {"input_ids": input_ids, "attention_mask": attention_mask}
            if "position_ids" in signature:
                position_ids = torch.cumsum(attention_mask, dim=-1) - 1
                position_ids.masked_fill_(attention_mask == 0, 1)
                model_kwargs["position_ids"] = position_ids
            if "cache_position" in signature:
                cache_position = torch.arange(input_ids.shape[-1], device=torch_device)
                model_kwargs["cache_position"] = cache_position
            return model_kwargs

        for model_class in decoder_only_classes:
            config, inputs_dict = self.prepare_config_and_inputs_for_generate()
            input_ids = inputs_dict["input_ids"]
            attention_mask = inputs_dict.get("attention_mask")
            pixel_values = inputs_dict["pixel_values"]
            if attention_mask is None:
                attention_mask = torch.ones_like(input_ids)

            model = model_class(config).to(torch_device).eval()
            signature = inspect.signature(model.forward).parameters.keys()

            # no cache as some models require special cache classes to be init outside forward
            model.generation_config.use_cache = False

            # Without padding
            model_kwargs = _prepare_model_kwargs(input_ids, attention_mask, signature)
            next_logits_wo_padding = model(**model_kwargs, pixel_values=pixel_values).logits[:, -1, :]

            # With left-padding (length 32)
            # can hardcode pad_token to be 0 as we'll do attn masking anyway
            pad_token_id = (
                config.get_text_config().pad_token_id if config.get_text_config().pad_token_id is not None else 0
            )
            pad_size = (input_ids.shape[0], 32)
            padding = torch.ones(pad_size, dtype=input_ids.dtype, device=torch_device) * pad_token_id
            padded_input_ids = torch.cat((padding, input_ids), dim=1)
            padded_attention_mask = torch.cat((torch.zeros_like(padding), attention_mask), dim=1)
            model_kwargs = _prepare_model_kwargs(padded_input_ids, padded_attention_mask, signature)
            next_logits_with_padding = model(**model_kwargs, pixel_values=pixel_values).logits[:, -1, :]

            # They should result in very similar logits
            self.assertTrue(torch.allclose(next_logits_wo_padding, next_logits_with_padding, atol=1e-5))

    @unittest.skip("BLIP2 cannot generate only from input ids, and requires pixel values in all cases to be present")
    @parameterized.expand([("greedy", 1), ("beam search", 2)])
    def test_generate_from_inputs_embeds(self, _, num_beams):
        pass


# this class is based on `T5ModelTester` found in tests/models/t5/test_modeling_t5.py
class Blip2TextModelTester:
    def __init__(
        self,
        parent,
        vocab_size=99,
        batch_size=12,
        encoder_seq_length=7,
        decoder_seq_length=9,
        # For common tests
        is_training=True,
        use_attention_mask=True,
        use_labels=True,
        hidden_size=32,
        num_hidden_layers=2,
        num_attention_heads=4,
        d_ff=37,
        relative_attention_num_buckets=8,
        dropout_rate=0.1,
        initializer_factor=0.002,
        eos_token_id=1,
        pad_token_id=0,
        decoder_start_token_id=0,
        scope=None,
        decoder_layers=None,
    ):
        self.parent = parent
        self.batch_size = batch_size
        self.encoder_seq_length = encoder_seq_length
        self.decoder_seq_length = decoder_seq_length
        # For common tests
        self.seq_length = self.decoder_seq_length
        self.is_training = is_training
        self.use_attention_mask = use_attention_mask
        self.use_labels = use_labels
        self.vocab_size = vocab_size
        self.hidden_size = hidden_size
        self.num_hidden_layers = num_hidden_layers
        self.num_attention_heads = num_attention_heads
        self.d_ff = d_ff
        self.relative_attention_num_buckets = relative_attention_num_buckets
        self.dropout_rate = dropout_rate
        self.initializer_factor = initializer_factor
        self.eos_token_id = eos_token_id
        self.pad_token_id = pad_token_id
        self.decoder_start_token_id = decoder_start_token_id
        self.scope = None
        self.decoder_layers = decoder_layers

    def prepare_config_and_inputs(self):
        input_ids = ids_tensor([self.batch_size, self.encoder_seq_length], self.vocab_size)
        decoder_input_ids = ids_tensor([self.batch_size, self.decoder_seq_length], self.vocab_size)

        attention_mask = None
        decoder_attention_mask = None
        if self.use_attention_mask:
            attention_mask = ids_tensor([self.batch_size, self.encoder_seq_length], vocab_size=2)
            decoder_attention_mask = ids_tensor([self.batch_size, self.decoder_seq_length], vocab_size=2)

        lm_labels = None
        if self.use_labels:
            lm_labels = ids_tensor([self.batch_size, self.decoder_seq_length], self.vocab_size)

        config = self.get_config()

        return (
            config,
            input_ids,
            decoder_input_ids,
            attention_mask,
            decoder_attention_mask,
            lm_labels,
        )

    def get_config(self):
        return CONFIG_MAPPING["t5"](
            vocab_size=self.vocab_size,
            d_model=self.hidden_size,
            d_ff=self.d_ff,
            d_kv=self.hidden_size // self.num_attention_heads,
            num_layers=self.num_hidden_layers,
            num_decoder_layers=self.decoder_layers,
            num_heads=self.num_attention_heads,
            relative_attention_num_buckets=self.relative_attention_num_buckets,
            dropout_rate=self.dropout_rate,
            initializer_factor=self.initializer_factor,
            eos_token_id=self.eos_token_id,
            bos_token_id=self.pad_token_id,
            pad_token_id=self.pad_token_id,
            decoder_start_token_id=self.decoder_start_token_id,
        )


# this model tester uses an encoder-decoder language model (T5)
class Blip2ModelTester:
    def __init__(
        self,
        parent,
        vision_kwargs=None,
        qformer_kwargs=None,
        text_kwargs=None,
        is_training=True,
        num_query_tokens=10,
        image_token_index=4,
    ):
        if vision_kwargs is None:
            vision_kwargs = {}
        if qformer_kwargs is None:
            qformer_kwargs = {}
        if text_kwargs is None:
            text_kwargs = {}

        self.parent = parent
        self.vision_model_tester = Blip2VisionModelTester(parent, **vision_kwargs)
        self.qformer_model_tester = Blip2QFormerModelTester(parent, **qformer_kwargs)
        self.text_model_tester = Blip2TextModelTester(parent, **text_kwargs)
        self.batch_size = self.text_model_tester.batch_size  # need bs for batching_equivalence test
        self.seq_length = self.text_model_tester.seq_length  # need seq_length for common tests
        self.is_training = is_training
        self.num_query_tokens = num_query_tokens
        self.image_token_index = image_token_index

    def prepare_config_and_inputs(self):
        _, pixel_values = self.vision_model_tester.prepare_config_and_inputs()
        (
            _,
            input_ids,
            decoder_input_ids,
            attention_mask,
            decoder_attention_mask,
            lm_labels,
        ) = self.text_model_tester.prepare_config_and_inputs()

        config = self.get_config()

        return config, input_ids, attention_mask, pixel_values, decoder_input_ids, decoder_attention_mask, lm_labels

    def get_config(self):
        return Blip2Config.from_vision_qformer_text_configs(
            vision_config=self.vision_model_tester.get_config(),
            qformer_config=self.qformer_model_tester.get_config(),
            text_config=self.text_model_tester.get_config(),
            num_query_tokens=self.num_query_tokens,
            image_token_index=self.image_token_index,
        )

    def create_and_check_for_conditional_generation(
        self, config, input_ids, attention_mask, pixel_values, decoder_input_ids, decoder_attention_mask, labels
    ):
        model = Blip2ForConditionalGeneration(config).to(torch_device).eval()
        with torch.no_grad():
            result = model(pixel_values, input_ids, attention_mask, decoder_input_ids, decoder_attention_mask)

        self.parent.assertEqual(
            result.logits.shape,
            (
                self.vision_model_tester.batch_size,
                self.text_model_tester.seq_length,
                self.text_model_tester.vocab_size,
            ),
        )

    def prepare_config_and_inputs_for_common(self):
        config_and_inputs = self.prepare_config_and_inputs()
        (
            config,
            input_ids,
            attention_mask,
            pixel_values,
            decoder_input_ids,
            decoder_attention_mask,
            labels,
        ) = config_and_inputs
        inputs_dict = {
            "pixel_values": pixel_values,
            "input_ids": input_ids,
            "attention_mask": attention_mask,
            "decoder_input_ids": decoder_input_ids,
            "decoder_attention_mask": decoder_attention_mask,
        }
        return config, inputs_dict


@require_torch
class Blip2ModelTest(ModelTesterMixin, PipelineTesterMixin, GenerationTesterMixin, unittest.TestCase):
    all_model_classes = (Blip2ForConditionalGeneration, Blip2Model) if is_torch_available() else ()
    pipeline_model_mapping = (
        {
            "feature-extraction": Blip2Model,
            "image-to-text": Blip2ForConditionalGeneration,
            "visual-question-answering": Blip2ForConditionalGeneration,
            "image-text-to-text": Blip2ForConditionalGeneration,
        }
        if is_torch_available()
        else {}
    )
    fx_compatible = False
    test_head_masking = False
    test_pruning = False
    test_resize_embeddings = True
    test_attention_outputs = False
    test_torchscript = True
    _is_composite = True

    # TODO: Fix the failed tests
    def is_pipeline_test_to_skip(
        self,
        pipeline_test_case_name,
        config_class,
        model_architecture,
        tokenizer_name,
        image_processor_name,
        feature_extractor_name,
        processor_name,
    ):
        if pipeline_test_case_name == "VisualQuestionAnsweringPipelineTests":
            # Get `RuntimeError: "LayerNormKernelImpl" not implemented for 'Half'`.
            return True

        return False

    def setUp(self):
        self.model_tester = Blip2ModelTester(self)
        common_properties = ["image_token_index", "num_query_tokens", "image_text_hidden_size"]
        self.config_tester = ConfigTester(
            self, config_class=Blip2Config, has_text_modality=False, common_properties=common_properties
        )

    def test_config(self):
        self.config_tester.run_common_tests()

    def test_for_conditional_generation(self):
        config_and_inputs = self.model_tester.prepare_config_and_inputs()
        self.model_tester.create_and_check_for_conditional_generation(*config_and_inputs)

    def _create_and_check_torchscript(self, config, inputs_dict):
        # overwrite because BLIP requires ipnut ids and pixel values as input
        if not self.test_torchscript:
            self.skipTest(reason="test_torchscript is set to `False`")

        configs_no_init = _config_zero_init(config)  # To be sure we have no Nan
        configs_no_init.torchscript = True
        for model_class in self.all_model_classes:
            for attn_implementation in ["eager", "sdpa"]:
                if attn_implementation == "sdpa" and (not model_class._supports_sdpa or not is_torch_sdpa_available()):
                    continue

                configs_no_init._attn_implementation = attn_implementation
                model = model_class(config=configs_no_init)
                model.to(torch_device)
                model.eval()
                inputs = self._prepare_for_class(inputs_dict, model_class)

                main_input_name = model_class.main_input_name

                try:
                    if model.config.is_encoder_decoder:
                        model.config.use_cache = False  # FSTM still requires this hack -> FSTM should probably be refactored similar to BART afterward
                        main_input = inputs[main_input_name]
                        input_ids = inputs["input_ids"]
                        attention_mask = inputs["attention_mask"]
                        decoder_input_ids = inputs["decoder_input_ids"]
                        decoder_attention_mask = inputs["decoder_attention_mask"]
                        model(main_input, input_ids, attention_mask, decoder_input_ids, decoder_attention_mask)
                        traced_model = torch.jit.trace(
                            model, (main_input, input_ids, attention_mask, decoder_input_ids, decoder_attention_mask)
                        )
                    else:
                        main_input = inputs[main_input_name]
                        input_ids = inputs["input_ids"]

                        if model.config._attn_implementation == "sdpa":
                            trace_input = {main_input_name: main_input, "input_ids": input_ids}

                            if "attention_mask" in inputs:
                                trace_input["attention_mask"] = inputs["attention_mask"]
                            else:
                                self.skipTest(reason="testing SDPA without attention_mask is not supported")

                            model(main_input, attention_mask=inputs["attention_mask"])
                            # example_kwarg_inputs was introduced in torch==2.0, but it is fine here since SDPA has a requirement on torch>=2.1.
                            traced_model = torch.jit.trace(model, example_kwarg_inputs=trace_input)
                        else:
                            model(main_input, input_ids)
                            traced_model = torch.jit.trace(model, (main_input, input_ids))
                except RuntimeError:
                    self.fail("Couldn't trace module.")

                with tempfile.TemporaryDirectory() as tmp_dir_name:
                    pt_file_name = os.path.join(tmp_dir_name, "traced_model.pt")

                    try:
                        torch.jit.save(traced_model, pt_file_name)
                    except Exception:
                        self.fail("Couldn't save module.")

                    try:
                        loaded_model = torch.jit.load(pt_file_name)
                    except Exception:
                        self.fail("Couldn't load module.")

                model.to(torch_device)
                model.eval()

                loaded_model.to(torch_device)
                loaded_model.eval()

                model_state_dict = model.state_dict()
                loaded_model_state_dict = loaded_model.state_dict()

                non_persistent_buffers = {}
                for key in loaded_model_state_dict.keys():
                    if key not in model_state_dict.keys():
                        non_persistent_buffers[key] = loaded_model_state_dict[key]

                loaded_model_state_dict = {
                    key: value for key, value in loaded_model_state_dict.items() if key not in non_persistent_buffers
                }

                self.assertEqual(set(model_state_dict.keys()), set(loaded_model_state_dict.keys()))

                model_buffers = list(model.buffers())
                for non_persistent_buffer in non_persistent_buffers.values():
                    found_buffer = False
                    for i, model_buffer in enumerate(model_buffers):
                        if torch.equal(non_persistent_buffer, model_buffer):
                            found_buffer = True
                            break

                    self.assertTrue(found_buffer)
                    model_buffers.pop(i)

                models_equal = True
                for layer_name, p1 in model_state_dict.items():
                    if layer_name in loaded_model_state_dict:
                        p2 = loaded_model_state_dict[layer_name]
                        if p1.data.ne(p2.data).sum() > 0:
                            models_equal = False

                self.assertTrue(models_equal)

                # Avoid memory leak. Without this, each call increase RAM usage by ~20MB.
                # (Even with this call, there are still memory leak by ~0.04MB)
                self.clear_torch_jit_class_registry()

    @unittest.skip(reason="Hidden_states is tested in individual model tests")
    def test_hidden_states_output(self):
        pass

    @unittest.skip(reason="Inputs_embeds is tested in individual model tests")
    def test_inputs_embeds(self):
        pass

    @unittest.skip(reason="Retain_grad is tested in individual model tests")
    def test_retain_grad_hidden_states_attentions(self):
        pass

    @unittest.skip(reason="Blip2Model does not have input/output embeddings")
    def test_model_get_set_embeddings(self):
        pass

    @unittest.skip(reason="There's no base Blip2Model")
    def test_save_load_fast_init_from_base(self):
        pass

    @unittest.skip(reason="There's no base Blip2Model")
    def test_save_load_fast_init_to_base(self):
        pass

    @unittest.skip(reason="Does not work on the tiny model as we keep hitting edge cases.")
    def test_cpu_offload(self):
        pass

    @require_torch_sdpa
    def test_sdpa_can_dispatch_composite_models(self):
        """
        Tests if composite models dispatch correctly on SDPA/eager when requested so when loading the model.
        This tests only by looking at layer names, as usually SDPA layers are calles "SDPAAttention".
        In contrast to the above test, this one checks if the "config._attn_implamentation" is a dict after the model
        is loaded, because we manually replicate requested attn implementation on each sub-config when loading.
        See https://github.com/huggingface/transformers/pull/32238 for more info

        The test tries to cover most general cases of composite models, VLMs with vision and text configs. Any model
        that has a different set of sub-configs has to overwrite this test.
        """
        if not self.has_attentions:
            self.skipTest(reason="Model architecture does not support attentions")

        if not self._is_composite:
            self.skipTest(f"{self.all_model_classes[0].__name__} does not support SDPA")

        for model_class in self.all_model_classes:
            config, inputs_dict = self.model_tester.prepare_config_and_inputs_for_common()
            model = model_class(config)

            with tempfile.TemporaryDirectory() as tmpdirname:
                model.save_pretrained(tmpdirname)
                model_sdpa = model_class.from_pretrained(tmpdirname)
                model_sdpa = model_sdpa.eval().to(torch_device)

                text_attn = "sdpa" if model.language_model._supports_sdpa else "eager"
                vision_attn = "sdpa" if model.vision_model._supports_sdpa else "eager"
                qformer_attn = "sdpa" if model.qformer._supports_sdpa else "eager"

                # `None` as it is the requested one which will be assigned to each sub-config
                # Sub-model will dispatch to SDPA if it can (checked below that `SDPA` layers are present)
                self.assertTrue(model.language_model.config._attn_implementation == text_attn)
                self.assertTrue(model.vision_model.config._attn_implementation == vision_attn)
                self.assertTrue(model.qformer.config._attn_implementation == qformer_attn)

                model_eager = model_class.from_pretrained(tmpdirname, attn_implementation="eager")
                model_eager = model_eager.eval().to(torch_device)
                self.assertTrue(model_eager.config._attn_implementation == "eager")
                self.assertTrue(model_eager.language_model.config._attn_implementation == "eager")
                self.assertTrue(model_eager.vision_model.config._attn_implementation == "eager")
                self.assertTrue(model_eager.qformer.config._attn_implementation == "eager")

                for name, submodule in model_eager.named_modules():
                    class_name = submodule.__class__.__name__
                    if "SdpaAttention" in class_name or "SdpaSelfAttention" in class_name:
                        raise ValueError("The eager model should not have SDPA attention layers")

                has_sdpa = False
                for name, submodule in model_sdpa.named_modules():
                    class_name = submodule.__class__.__name__
                    if "SdpaAttention" in class_name or "SdpaSelfAttention" in class_name:
                        has_sdpa = True
                        break
                if not has_sdpa and any(
                    module_attn == "sdpa" for module_attn in [text_attn, vision_attn, qformer_attn]
                ):
                    raise ValueError("The SDPA model should have SDPA attention layers")

    def test_forward_signature(self):
        config, _ = self.model_tester.prepare_config_and_inputs_for_common()

        for model_class in self.all_model_classes:
            model = model_class(config)
            signature = inspect.signature(model.forward)
            # signature.parameters is an OrderedDict => so arg_names order is deterministic
            arg_names = [*signature.parameters.keys()]

            expected_arg_names = ["pixel_values"]
            self.assertListEqual(arg_names[:1], expected_arg_names)

    def test_load_vision_qformer_text_config(self):
        config, _ = self.model_tester.prepare_config_and_inputs_for_common()

        # Save Blip2Config and check if we can load Blip2VisionConfig from it
        with tempfile.TemporaryDirectory() as tmp_dir_name:
            config.save_pretrained(tmp_dir_name)
            vision_config = Blip2VisionConfig.from_pretrained(tmp_dir_name)
            self.assertDictEqual(config.vision_config.to_dict(), vision_config.to_dict())

        # Save Blip2Config and check if we can load Blip2QFormerConfig from it
        with tempfile.TemporaryDirectory() as tmp_dir_name:
            config.save_pretrained(tmp_dir_name)
            qformer_config = Blip2QFormerConfig.from_pretrained(tmp_dir_name)
            self.assertDictEqual(config.qformer_config.to_dict(), qformer_config.to_dict())

    @slow
    def test_model_from_pretrained(self):
        model_name = "Salesforce/blip2-opt-2.7b"
        model = Blip2ForConditionalGeneration.from_pretrained(model_name)
        self.assertIsNotNone(model)

    def test_get_text_features(self):
        config, _ = self.model_tester.prepare_config_and_inputs_for_common()

        inputs_dict = {
            "input_ids": torch.LongTensor([[1, 2, 3, 4, 5, 6, 7, 8, 9, 10]]).to(torch_device),
            "attention_mask": torch.LongTensor([[1, 1, 1, 1, 1, 1, 1, 1, 1, 1]]).to(torch_device),
            "decoder_input_ids": torch.LongTensor([[1, 2, 3, 4, 5, 6, 7, 8, 9, 10]]).to(torch_device),
        }

        model = Blip2Model(config).to(torch_device)
        model.eval()
        text_features = model.get_text_features(**inputs_dict)
        self.assertEqual(text_features[0].shape, (1, 10, config.text_config.vocab_size))

    def test_get_image_features(self):
        config, inputs_dict = self.model_tester.prepare_config_and_inputs_for_common()

        keys_to_pop = ["input_ids", "attention_mask", "decoder_input_ids", "decoder_attention_mask"]

        for key in keys_to_pop:
            inputs_dict.pop(key)

        model = Blip2Model(config).to(torch_device)
        model.eval()
        image_features = model.get_image_features(**inputs_dict)
        self.assertEqual(
            image_features[0].shape,
            (
                self.model_tester.vision_model_tester.batch_size,
                self.model_tester.vision_model_tester.seq_length,
                config.vision_config.hidden_size,
            ),
        )

    def test_get_qformer_features(self):
        config, inputs_dict = self.model_tester.prepare_config_and_inputs_for_common()

        keys_to_pop = ["input_ids", "attention_mask", "decoder_input_ids", "decoder_attention_mask"]

        for key in keys_to_pop:
            inputs_dict.pop(key)

        model = Blip2Model(config).to(torch_device)
        model.eval()
        qformer_features = model.get_qformer_features(**inputs_dict)
        self.assertEqual(
            qformer_features[0].shape,
            (self.model_tester.vision_model_tester.batch_size, 10, config.vision_config.hidden_size),
        )

    # override from common to deal with nested configurations (`vision_config`, `text_config` and `qformer_config`)
    def test_initialization(self):
        config, inputs_dict = self.model_tester.prepare_config_and_inputs_for_common()

        configs_no_init = _config_zero_init(config)
        for key in ["vision_config", "qformer_config", "text_config"]:
            setattr(configs_no_init, key, _config_zero_init(getattr(configs_no_init, key)))
        for model_class in self.all_model_classes:
            model = model_class(config=configs_no_init)
            for name, param in model.named_parameters():
                if param.requires_grad:
                    self.assertIn(
                        ((param.data.mean() * 1e9).round() / 1e9).item(),
                        [0.0, 1.0],
                        msg=f"Parameter {name} of model {model_class} seems not properly initialized",
                    )


class Blip2TextModelWithProjectionTester:
    def __init__(self, parent, vision_kwargs=None, qformer_kwargs=None, is_training=True):
        if vision_kwargs is None:
            vision_kwargs = {}
        if qformer_kwargs is None:
            qformer_kwargs = {"use_qformer_text_input": True}

        self.parent = parent
        self.vision_model_tester = Blip2VisionModelTester(parent, **vision_kwargs)
        self.qformer_model_tester = Blip2QFormerModelTester(parent, **qformer_kwargs)
        self.is_training = is_training
        self.batch_size = self.vision_model_tester.batch_size  # need bs for batching_equivalence test

    def get_config(self):
        return Blip2Config.from_vision_qformer_text_configs(
            vision_config=self.vision_model_tester.get_config(),
            qformer_config=self.qformer_model_tester.get_config(),
        )

    def prepare_config_and_inputs(self):
        _, input_ids, attention_mask = self.qformer_model_tester.prepare_config_and_inputs()

        config = self.get_config()

        return config, input_ids, attention_mask

    def prepare_config_and_inputs_for_common(self):
        config_and_inputs = self.prepare_config_and_inputs()
        config, input_ids, attention_mask = config_and_inputs
        inputs_dict = {
            "input_ids": input_ids,
            "attention_mask": attention_mask,
        }
        return config, inputs_dict

    def create_and_check_model(self, config, input_ids, attention_mask):
        model = Blip2TextModelWithProjection(config=config)
        model.to(torch_device)
        model.eval()
        with torch.no_grad():
            result = model(input_ids, attention_mask=attention_mask, output_attentions=True, output_hidden_states=True)

        self.parent.assertEqual(
            result.last_hidden_state.shape,
            (self.vision_model_tester.batch_size, input_ids.shape[1], self.qformer_model_tester.hidden_size),
        )
        self.parent.assertEqual(
            result.text_embeds.shape,
            (
                self.vision_model_tester.batch_size,
                input_ids.shape[1],
                config.image_text_hidden_size,
            ),
        )

        with torch.no_grad():
            result2 = model(
                input_ids,
                attention_mask=attention_mask,
                return_dict=not config.use_return_dict,
                output_attentions=True,
                output_hidden_states=True,
            )

        self.parent.assertTrue(torch.allclose(result.text_embeds, result2[0]))
        self.parent.assertTrue(torch.allclose(result.last_hidden_state, result2[1]))
        self.parent.assertTrue(torch.allclose(result.hidden_states[0], result2[2][0]))
        self.parent.assertTrue(torch.allclose(result.hidden_states[1], result2[2][1]))
        self.parent.assertTrue(torch.allclose(result.attentions[0], result2[3][0]))
        self.parent.assertTrue(torch.allclose(result.attentions[1], result2[3][1]))


@require_torch
class Blip2TextModelWithProjectionTest(ModelTesterMixin, unittest.TestCase):
    all_model_classes = (Blip2TextModelWithProjection,) if is_torch_available() else ()
    fx_compatible = False
    test_pruning = False
    test_head_masking = False

    test_resize_embeddings = True
    test_attention_outputs = False
    test_torchscript = False

    def setUp(self):
        self.model_tester = Blip2TextModelWithProjectionTester(self)

    def test_model(self):
        config_and_inputs = self.model_tester.prepare_config_and_inputs()
        self.model_tester.create_and_check_model(*config_and_inputs)

    @unittest.skip(reason="Training is not yet supported")
    def test_training(self):
        pass

    @unittest.skip(reason="Training is not yet supported")
    def test_training_gradient_checkpointing(self):
        pass

    @unittest.skip(reason="Hidden_states is tested in individual model tests")
    def test_hidden_states_output(self):
        pass

    @unittest.skip(reason="Blip2TextModelWithProjection does not use inputs_embeds")
    def test_inputs_embeds(self):
        pass

    @unittest.skip(reason="Blip2TextModelWithProjection does not support input and output embeddings")
    def test_model_get_set_embeddings(self):
        pass

    @unittest.skip(reason="Retain_grad is tested in individual model tests")
    def test_retain_grad_hidden_states_attentions(self):
        pass

    @unittest.skip(reason="Blip2TextModelWithProjection does not have input/output embeddings")
    def test_model_common_attributes(self):
        pass

    @unittest.skip(reason="Blip2TextModelWithProjection has no base class and is not available in MODEL_MAPPING")
    def test_save_load_fast_init_from_base(self):
        pass

    @unittest.skip(reason="Blip2TextModelWithProjection has no base class and is not available in MODEL_MAPPING")
    def test_save_load_fast_init_to_base(self):
        pass

    def test_forward_signature(self):
        config, _ = self.model_tester.prepare_config_and_inputs_for_common()

        for model_class in self.all_model_classes:
            model = model_class(config)
            signature = inspect.signature(model.forward)
            # signature.parameters is an OrderedDict => so arg_names order is deterministic
            arg_names = [*signature.parameters.keys()]

            expected_arg_names = ["input_ids", "attention_mask", "position_ids"]
            self.assertListEqual(arg_names[: len(expected_arg_names)], expected_arg_names)

    @slow
    @require_torch_accelerator
    def test_model_from_pretrained(self):
        model_name = "Salesforce/blip2-itm-vit-g"
        model = Blip2TextModelWithProjection.from_pretrained(model_name)
        self.assertIsNotNone(model)
        self.assertTrue(hasattr(model, "text_projection"))

        _, input_ids, attention_mask = self.model_tester.prepare_config_and_inputs()

        model.to(torch_device)
        model.eval()
        with torch.no_grad():
            outputs = model(input_ids=input_ids, attention_mask=attention_mask)

        self.assertEqual(
            outputs.text_embeds.shape,
            (
                self.model_tester.qformer_model_tester.batch_size,
                input_ids.shape[1],
                model.config.image_text_hidden_size,
            ),
        )


class Blip2VisionModelWithProjectionTester:
    def __init__(self, parent, vision_kwargs=None, qformer_kwargs=None, is_training=True):
        if vision_kwargs is None:
            vision_kwargs = {}
        if qformer_kwargs is None:
            qformer_kwargs = {"use_qformer_text_input": True}

        self.parent = parent
        self.vision_model_tester = Blip2VisionModelTester(parent, **vision_kwargs)
        self.qformer_model_tester = Blip2QFormerModelTester(parent, **qformer_kwargs)
        self.is_training = is_training
        self.num_hidden_layers = self.vision_model_tester.num_hidden_layers
        self.num_attention_heads = self.vision_model_tester.num_attention_heads
        self.seq_length = self.vision_model_tester.seq_length
        self.hidden_size = self.vision_model_tester.hidden_size
        self.batch_size = self.vision_model_tester.batch_size  # need bs for batching_equivalence test

    def get_config(self):
        return Blip2Config.from_vision_qformer_text_configs(
            vision_config=self.vision_model_tester.get_config(),
            qformer_config=self.qformer_model_tester.get_config(),
        )

    def prepare_config_and_inputs(self):
        _, pixel_values = self.vision_model_tester.prepare_config_and_inputs()

        config = self.get_config()

        return config, pixel_values

    def prepare_config_and_inputs_for_common(self):
        config_and_inputs = self.prepare_config_and_inputs()
        config, pixel_values = config_and_inputs
        inputs_dict = {"pixel_values": pixel_values}
        return config, inputs_dict

    def create_and_check_model(self, config, pixel_values):
        model = Blip2VisionModelWithProjection(config=config)
        model.to(torch_device)
        model.eval()
        with torch.no_grad():
            result = model(pixel_values, output_attentions=True, output_hidden_states=True)

        self.parent.assertEqual(
            result.last_hidden_state.shape,
            (
                self.vision_model_tester.batch_size,
                self.vision_model_tester.seq_length,
                self.qformer_model_tester.hidden_size,
            ),
        )
        self.parent.assertEqual(
            result.image_embeds.shape,
            (
                self.vision_model_tester.batch_size,
                config.vision_config.hidden_size,
                config.image_text_hidden_size,
            ),
        )

        with torch.no_grad():
            result2 = model(
                pixel_values,
                return_dict=not config.use_return_dict,
                output_attentions=True,
                output_hidden_states=True,
            )

        self.parent.assertTrue(torch.allclose(result.image_embeds, result2[0]))
        self.parent.assertTrue(torch.allclose(result.last_hidden_state, result2[1]))
        self.parent.assertTrue(torch.allclose(result.hidden_states[0], result2[2][0]))
        self.parent.assertTrue(torch.allclose(result.hidden_states[1], result2[2][1]))
        self.parent.assertTrue(torch.allclose(result.attentions[0], result2[3][0]))
        self.parent.assertTrue(torch.allclose(result.attentions[1], result2[3][1]))


@require_torch
class Blip2VisionModelWithProjectionTest(ModelTesterMixin, unittest.TestCase):
    all_model_classes = (Blip2VisionModelWithProjection,) if is_torch_available() else ()
    fx_compatible = False
    test_pruning = False
    test_head_masking = False

    test_resize_embeddings = False
    test_torchscript = False

    def setUp(self):
        self.model_tester = Blip2VisionModelWithProjectionTester(self)

    def test_model(self):
        config_and_inputs = self.model_tester.prepare_config_and_inputs()
        self.model_tester.create_and_check_model(*config_and_inputs)

    @unittest.skip(reason="Training is not yet supported")
    def test_training(self):
        pass

    @unittest.skip(reason="Training is not yet supported")
    def test_training_gradient_checkpointing(self):
        pass

    @unittest.skip(reason="Training is not yet supported")
    def test_training_gradient_checkpointing_use_reentrant(self):
        pass

    @unittest.skip(reason="Training is not yet supported")
    def test_training_gradient_checkpointing_use_reentrant_false(self):
        pass

    @unittest.skip(reason="Blip2VisionModelWithProjection does not use inputs_embeds")
    def test_inputs_embeds(self):
        pass

    @unittest.skip(reason="Blip2VisionModelWithProjection does not support input and output embeddings")
    def test_model_get_set_embeddings(self):
        pass

    @unittest.skip(reason="Retain_grad is tested in individual model tests")
    def test_retain_grad_hidden_states_attentions(self):
        pass

    def test_model_common_attributes(self):
        config, _ = self.model_tester.prepare_config_and_inputs_for_common()

        for model_class in self.all_model_classes:
            model = model_class(config)
            self.assertIsInstance(model.get_input_embeddings(), (nn.Module))
            x = model.get_output_embeddings()
            self.assertTrue(x is None or isinstance(x, nn.Linear))

    @unittest.skip(reason="Blip2VisionModelWithProjection has no base class and is not available in MODEL_MAPPING")
    def test_save_load_fast_init_from_base(self):
        pass

    @unittest.skip(reason="Blip2VisionModelWithProjection has no base class and is not available in MODEL_MAPPING")
    def test_save_load_fast_init_to_base(self):
        pass

    def test_forward_signature(self):
        config, _ = self.model_tester.prepare_config_and_inputs_for_common()

        for model_class in self.all_model_classes:
            model = model_class(config)
            signature = inspect.signature(model.forward)
            # signature.parameters is an OrderedDict => so arg_names order is deterministic
            arg_names = [*signature.parameters.keys()]

            expected_arg_names = ["pixel_values"]
            self.assertListEqual(arg_names[: len(expected_arg_names)], expected_arg_names)

    @slow
    @require_torch_gpu
    def test_model_from_pretrained(self):
        model_name = "Salesforce/blip2-itm-vit-g"
        model = Blip2VisionModelWithProjection.from_pretrained(model_name)
        self.assertIsNotNone(model)
        self.assertTrue(hasattr(model, "vision_projection"))

        _, pixel_values = self.model_tester.prepare_config_and_inputs()

        model.to(torch_device)
        model.eval()
        with torch.no_grad():
            outputs = model(pixel_values=pixel_values)

        self.assertEqual(
            outputs.image_embeds.shape,
            (
                self.model_tester.vision_model_tester.batch_size,
                model.config.num_query_tokens,
                model.config.image_text_hidden_size,
            ),
        )


class Blip2TextRetrievalModelTester:
    def __init__(self, parent, vision_kwargs=None, qformer_kwargs=None, is_training=True):
        if vision_kwargs is None:
            vision_kwargs = {}
        if qformer_kwargs is None:
            qformer_kwargs = {"use_qformer_text_input": True}

        self.parent = parent
        self.vision_model_tester = Blip2VisionModelTester(parent, **vision_kwargs)
        self.qformer_model_tester = Blip2QFormerModelTester(parent, **qformer_kwargs)
        self.is_training = is_training
        self.batch_size = self.vision_model_tester.batch_size  # need bs for batching_equivalence test

    def get_config(self):
        return Blip2Config.from_vision_qformer_text_configs(
            vision_config=self.vision_model_tester.get_config(),
            qformer_config=self.qformer_model_tester.get_config(),
        )

    def prepare_config_and_inputs(self):
        _, input_ids, attention_mask = self.qformer_model_tester.prepare_config_and_inputs()
        _, pixel_values = self.vision_model_tester.prepare_config_and_inputs()

        config = self.get_config()

        return config, input_ids, attention_mask, pixel_values

    def create_and_check_model(self, config, input_ids, attention_mask, pixel_values):
        model = Blip2ForImageTextRetrieval(config).to(torch_device).eval()
        with torch.no_grad():
            result = model(pixel_values, input_ids, attention_mask, use_image_text_matching_head=True)

        self.parent.assertEqual(
            result.logits_per_image.shape,
            (self.vision_model_tester.batch_size, 2),
        )

        with torch.no_grad():
            result = model(pixel_values, input_ids, attention_mask)

        self.parent.assertEqual(
            result.logits_per_image.shape,
            (self.vision_model_tester.batch_size, self.qformer_model_tester.batch_size),
        )
        self.parent.assertEqual(
            result.logits_per_text.shape, (self.qformer_model_tester.batch_size, self.vision_model_tester.batch_size)
        )

    def prepare_config_and_inputs_for_common(self):
        config_and_inputs = self.prepare_config_and_inputs()
        config, input_ids, attention_mask, pixel_values = config_and_inputs
        inputs_dict = {
            "input_ids": input_ids,
            "attention_mask": attention_mask,
            "pixel_values": pixel_values,
        }
        return config, inputs_dict


@require_torch
class Blip2TextRetrievalModelTest(ModelTesterMixin, unittest.TestCase):
    all_model_classes = (Blip2ForImageTextRetrieval,) if is_torch_available() else ()
    fx_compatible = False
    test_head_masking = False
    test_pruning = False
    test_resize_embeddings = True
    test_attention_outputs = False
    test_torchscript = False

    def setUp(self):
        self.model_tester = Blip2TextRetrievalModelTester(self)

    def test_model(self):
        config_and_inputs = self.model_tester.prepare_config_and_inputs()
        self.model_tester.create_and_check_model(*config_and_inputs)

    @unittest.skip(reason="Hidden_states is tested in individual model tests")
    def test_hidden_states_output(self):
        pass

    @unittest.skip(reason="Inputs_embeds is tested in individual model tests")
    def test_inputs_embeds(self):
        pass

    @unittest.skip(reason="Blip2ForImageTextRetrieval does not support input and output embeddings")
    def test_model_get_set_embeddings(self):
        pass

    @unittest.skip(reason="Retain_grad is tested in individual model tests")
    def test_retain_grad_hidden_states_attentions(self):
        pass

    @unittest.skip(reason="Blip2Model does not have input/output embeddings")
    def test_model_common_attributes(self):
        pass

    def test_forward_signature(self):
        config, _ = self.model_tester.prepare_config_and_inputs_for_common()

        for model_class in self.all_model_classes:
            model = model_class(config)
            signature = inspect.signature(model.forward)
            # signature.parameters is an OrderedDict => so arg_names order is deterministic
            arg_names = [*signature.parameters.keys()]

            expected_arg_names = ["pixel_values", "input_ids", "attention_mask"]
            expected_arg_names.extend(
                ["use_image_text_matching_head"] if "use_image_text_matching_head" in arg_names else []
            )
            self.assertListEqual(arg_names[: len(expected_arg_names)], expected_arg_names)

    def test_load_vision_qformer_text_config(self):
        config, _ = self.model_tester.prepare_config_and_inputs_for_common()

        # Save Blip2Config and check if we can load Blip2VisionConfig from it
        with tempfile.TemporaryDirectory() as tmp_dir_name:
            config.save_pretrained(tmp_dir_name)
            vision_config = Blip2VisionConfig.from_pretrained(tmp_dir_name)
            self.assertDictEqual(config.vision_config.to_dict(), vision_config.to_dict())

        # Save Blip2Config and check if we can load Blip2QFormerConfig from it
        with tempfile.TemporaryDirectory() as tmp_dir_name:
            config.save_pretrained(tmp_dir_name)
            qformer_config = Blip2QFormerConfig.from_pretrained(tmp_dir_name)
            self.assertDictEqual(config.qformer_config.to_dict(), qformer_config.to_dict())

    @slow
    @require_torch_gpu
    def test_model_from_pretrained(self):
        model_name = "Salesforce/blip2-itm-vit-g"
        model = Blip2ForImageTextRetrieval.from_pretrained(model_name)
        self.assertIsNotNone(model)

        _, input_ids, attention_mask, pixel_values = self.model_tester.prepare_config_and_inputs()

        model.to(torch_device)
        model.eval()

        with torch.no_grad():
            outputs = model(
                pixel_values=pixel_values,
                input_ids=input_ids,
                attention_mask=attention_mask,
                use_image_text_matching_head=True,
            )
        self.assertEqual(outputs.logits_per_image.shape, (self.model_tester.qformer_model_tester.batch_size, 2))

        with torch.no_grad():
            outputs = model(
                pixel_values=pixel_values,
                input_ids=input_ids,
                attention_mask=attention_mask,
            )
        self.assertEqual(
            outputs.logits_per_image.shape,
            (self.model_tester.vision_model_tester.batch_size, self.model_tester.qformer_model_tester.batch_size),
        )

    @unittest.skip(reason="Training is not yet supported")
    def test_training(self):
        pass

    @unittest.skip(reason="Training is not yet supported")
    def test_training_gradient_checkpointing(self):
        pass

    @unittest.skip(reason="Training is not yet supported")
    def test_training_gradient_checkpointing_use_reentrant(self):
        pass

    @unittest.skip(reason="Training is not yet supported")
    def test_training_gradient_checkpointing_use_reentrant_false(self):
        pass

    def test_initialization(self):
        config, inputs_dict = self.model_tester.prepare_config_and_inputs_for_common()

        configs_no_init = _config_zero_init(config)
        for model_class in self.all_model_classes:
            model = model_class(config=configs_no_init)
            for name, param in model.named_parameters():
                if param.requires_grad:
                    # check if `logit_scale` is initilized as per the original implementation
                    if name == "logit_scale":
                        self.assertAlmostEqual(
                            param.data.item(),
                            np.log(1 / 0.07),
                            delta=1e-3,
                            msg=f"Parameter {name} of model {model_class} seems not properly initialized",
                        )
                    elif name == "temp":
                        self.assertAlmostEqual(
                            param.data.item(),
                            0.07,
                            delta=1e-3,
                            msg=f"Parameter {name} of model {model_class} seems not properly initialized",
                        )
                    else:
                        self.assertIn(
                            ((param.data.mean() * 1e9).round() / 1e9).item(),
                            [0.0, 1.0],
                            msg=f"Parameter {name} of model {model_class} seems not properly initialized",
                        )


# We will verify our results on an image of cute cats
def prepare_img():
    url = "https://huggingface.co/hf-internal-testing/blip-test-image/resolve/main/demo.jpg"
    image = Image.open(requests.get(url, stream=True).raw)
    return image


@require_vision
@require_torch
@slow
class Blip2ModelIntegrationTest(unittest.TestCase):
    def test_inference_opt(self):
        processor = Blip2Processor.from_pretrained("Salesforce/blip2-opt-2.7b")
        model = Blip2ForConditionalGeneration.from_pretrained(
            "Salesforce/blip2-opt-2.7b", torch_dtype=torch.float16
        ).to(torch_device)

        # prepare image
        image = prepare_img()
        inputs = processor(images=image, return_tensors="pt").to(torch_device, dtype=torch.float16)

        predictions = model.generate(**inputs)
        generated_text = processor.batch_decode(predictions, skip_special_tokens=True)[0].strip()

        # Test output
        expected_ids = [50265, 50265, 50265, 50265, 50265, 50265, 50265, 50265, 50265, 50265, 50265, 50265, 50265, 50265, 50265, 50265, 50265, 50265, 50265, 50265, 50265, 50265, 50265, 50265, 50265, 50265, 50265, 50265, 50265, 50265, 50265, 50265, 2, 102, 693, 2828, 15, 5, 4105, 19, 10, 2335, 50118]  # fmt: skip
        self.assertEqual(predictions[0].tolist(), expected_ids)
        self.assertEqual("a woman sitting on the beach with a dog", generated_text)

        # image and context
        prompt = "Question: which city is this? Answer:"
        inputs = processor(images=image, text=prompt, return_tensors="pt").to(torch_device, dtype=torch.float16)

        # max_length for BLIP includes prompt length from now on, use max_new_tokens
        predictions = model.generate(**inputs, max_new_tokens=11)
        generated_text = processor.batch_decode(predictions, skip_special_tokens=True)[0].strip()

        # Test output
        expected_ids = [50265, 50265, 50265, 50265, 50265, 50265, 50265, 50265, 50265, 50265, 50265, 50265, 50265, 50265, 50265, 50265, 50265, 50265, 50265, 50265, 50265, 50265, 50265, 50265, 50265, 50265, 50265, 50265, 50265, 50265, 50265, 50265, 2, 45641, 35, 61, 343, 16, 42, 116, 31652, 35, 24, 18, 45, 10, 343, 6, 24, 18, 10, 4105, 50118]  # fmt: skip
        self.assertEqual(predictions[0].tolist(), expected_ids)
        self.assertEqual(generated_text, "Question: which city is this? Answer: it's not a city, it's a beach")

    def test_inference_interpolate_pos_encoding(self):
        processor = Blip2Processor.from_pretrained("Salesforce/blip2-opt-2.7b")
        model = Blip2ForConditionalGeneration.from_pretrained(
            "Salesforce/blip2-opt-2.7b", torch_dtype=torch.float16
        ).to(torch_device)
        processor.image_processor.size = {"height": 500, "width": 500}

        image = prepare_img()
        inputs = processor(images=image, return_tensors="pt").to(torch_device)

        predictions = model.generate(**inputs, interpolate_pos_encoding=True)
        generated_text = processor.batch_decode(predictions, skip_special_tokens=True)[0].strip()

        expected_ids = [50265, 50265, 50265, 50265, 50265, 50265, 50265, 50265, 50265, 50265, 50265, 50265, 50265, 50265, 50265, 50265, 50265, 50265, 50265, 50265, 50265, 50265, 50265, 50265, 50265, 50265, 50265, 50265, 50265, 50265, 50265, 50265, 2, 102, 693, 8, 2335, 15, 5, 4105, 50118]  # fmt: skip
        self.assertEqual(predictions[0].tolist(), expected_ids)
        self.assertEqual(generated_text, "a woman and dog on the beach")

    def test_inference_opt_batched_beam_search(self):
        processor = Blip2Processor.from_pretrained("Salesforce/blip2-opt-2.7b")
        model = Blip2ForConditionalGeneration.from_pretrained(
            "Salesforce/blip2-opt-2.7b", torch_dtype=torch.float16
        ).to(torch_device)

        # prepare image
        image = prepare_img()
        inputs = processor(images=[image, image], return_tensors="pt").to(torch_device, dtype=torch.float16)

        predictions = model.generate(**inputs, num_beams=2)

        # Test output (in this case, slightly different from greedy search)
        expected_ids = [50265, 50265, 50265, 50265, 50265, 50265, 50265, 50265, 50265, 50265, 50265, 50265, 50265, 50265, 50265, 50265, 50265, 50265, 50265, 50265, 50265, 50265, 50265, 50265, 50265, 50265, 50265, 50265, 50265, 50265, 50265, 50265, 2, 102, 693, 2828, 15, 5, 4105, 19, 69, 2335, 50118]  # fmt: skip
        self.assertEqual(predictions[0].tolist(), expected_ids)
        self.assertEqual(predictions[1].tolist(), expected_ids)

    def test_inference_t5(self):
        processor = Blip2Processor.from_pretrained("Salesforce/blip2-flan-t5-xl")
        model = Blip2ForConditionalGeneration.from_pretrained(
            "Salesforce/blip2-flan-t5-xl", torch_dtype=torch.float16
        ).to(torch_device)

        # prepare image
        image = prepare_img()
        inputs = processor(images=image, return_tensors="pt").to(torch_device, dtype=torch.float16)

        predictions = model.generate(**inputs)
        generated_text = processor.batch_decode(predictions, skip_special_tokens=True)[0].strip()

        # Test output
        self.assertEqual(predictions[0].tolist(), [0, 2335, 1556, 28, 1782, 30, 8, 2608, 1])
        self.assertEqual("woman playing with dog on the beach", generated_text)

        # image and context
        prompt = "Question: which city is this? Answer:"
        inputs = processor(images=image, text=prompt, return_tensors="pt").to(torch_device, dtype=torch.float16)

        predictions = model.generate(**inputs)
        generated_text = processor.batch_decode(predictions, skip_special_tokens=True)[0].strip()

        # Test output
        self.assertEqual(predictions[0].tolist(), [0, 3, 7, 152, 67, 839, 1])
        self.assertEqual(generated_text, "san diego")

    def test_inference_t5_batched_beam_search(self):
        processor = Blip2Processor.from_pretrained("Salesforce/blip2-flan-t5-xl")
        model = Blip2ForConditionalGeneration.from_pretrained(
            "Salesforce/blip2-flan-t5-xl", torch_dtype=torch.float16
        ).to(torch_device)

        # prepare image
        image = prepare_img()
        inputs = processor(images=[image, image], return_tensors="pt").to(torch_device, dtype=torch.float16)

        predictions = model.generate(**inputs, num_beams=2)

        # Test output (in this case, slightly different from greedy search)
        self.assertEqual(predictions[0].tolist(), [0, 2335, 1556, 28, 1782, 30, 8, 2608, 1])
        self.assertEqual(predictions[1].tolist(), [0, 2335, 1556, 28, 1782, 30, 8, 2608, 1])

    @require_torch_multi_accelerator
    def test_inference_opt_multi_accelerator(self):
        processor = Blip2Processor.from_pretrained("Salesforce/blip2-opt-2.7b")
        model = Blip2ForConditionalGeneration.from_pretrained(
            "Salesforce/blip2-opt-2.7b", torch_dtype=torch.float16, device_map="balanced"
        )

        # prepare image
        image = prepare_img()
        inputs = processor(images=image, return_tensors="pt").to(0, dtype=torch.float16)

        predictions = model.generate(**inputs)
        generated_text = processor.batch_decode(predictions, skip_special_tokens=True)[0].strip()

        # Test output
        self.assertEqual(predictions[0].tolist(), [50265] * 32 + [2, 102, 693, 2828, 15, 5, 4105, 19, 10, 2335, 50118])
        self.assertEqual("a woman sitting on the beach with a dog", generated_text)

        # image and context
        prompt = "Question: which city is this? Answer:"
        inputs = processor(images=image, text=prompt, return_tensors="pt").to(0, dtype=torch.float16)

        predictions = model.generate(**inputs, max_new_tokens=11)
        generated_text = processor.batch_decode(predictions, skip_special_tokens=True)[0].strip()

        # Test output
        self.assertEqual(
            predictions[0].tolist(),
            [50265] * 32
            + [
                2,
                45641,
                35,
                61,
                343,
                16,
                42,
                116,
                31652,
                35,
                24,
                18,
                45,
                10,
                343,
                6,
                24,
                18,
                10,
                4105,
                50118,
            ],  # fmt: skip
        )
        self.assertEqual(generated_text, "Question: which city is this? Answer: it's not a city, it's a beach")

    @require_torch_multi_accelerator
    def test_inference_t5_multi_accelerator(self):
        processor = Blip2Processor.from_pretrained("Salesforce/blip2-flan-t5-xl")
        device_map = device_map = {
            "query_tokens": 0,
            "vision_model": 0,
            "language_model": 1,
            "language_projection": 0,
            "qformer": 0,
        }

        model = Blip2ForConditionalGeneration.from_pretrained(
            "Salesforce/blip2-flan-t5-xl", torch_dtype=torch.float16, device_map=device_map
        )

        # prepare image
        image = prepare_img()
        inputs = processor(images=image, return_tensors="pt").to(f"{torch_device}:0", dtype=torch.float16)

        predictions = model.generate(**inputs)
        generated_text = processor.batch_decode(predictions, skip_special_tokens=True)[0].strip()

        # Test output
        self.assertEqual(predictions[0].tolist(), [0, 2335, 1556, 28, 1782, 30, 8, 2608, 1])
        self.assertEqual("woman playing with dog on the beach", generated_text)

        # image and context
        prompt = "Question: which city is this? Answer:"
        inputs = processor(images=image, text=prompt, return_tensors="pt").to(f"{torch_device}:0", dtype=torch.float16)

        predictions = model.generate(**inputs)
        generated_text = processor.batch_decode(predictions, skip_special_tokens=True)[0].strip()

        # Test output
        self.assertEqual(
            predictions[0].tolist(),
            [0, 3, 7, 152, 67, 839, 1],
        )
        self.assertEqual(generated_text, "san diego")

<<<<<<< HEAD
    @require_torch_gpu
=======
    def test_expansion_in_processing(self):
        processor = Blip2Processor.from_pretrained("Salesforce/blip2-opt-2.7b")
        model = Blip2ForConditionalGeneration.from_pretrained(
            "Salesforce/blip2-opt-2.7b", torch_dtype=torch.float16
        ).to(torch_device)

        image = prepare_img()
        prompt = "Question: which city is this? Answer:"

        # Make sure we will go the legacy path by setting these args to None
        processor.num_query_tokens = None
        model.config.image_token_index = None
        inputs = processor(images=image, text=prompt, return_tensors="pt").to(torch_device, dtype=torch.float16)

        predictions = model.generate(**inputs, do_sample=False, max_new_tokens=15)
        generated_text = processor.batch_decode(predictions, skip_special_tokens=True)[0].strip()

        # Add args to the config to trigger new logic when inputs are expanded in processing file
        processor.num_query_tokens = model.config.num_query_tokens
        processor.tokenizer.add_special_tokens({"additional_special_tokens": ["<image>"]})
        model.config.image_token_index = len(processor.tokenizer) - 1
        model.resize_token_embeddings(processor.tokenizer.vocab_size, pad_to_multiple_of=64)

        # Generate again with new inputs
        inputs = processor(images=image, text=prompt, return_tensors="pt").to(torch_device, dtype=torch.float16)
        predictions_expanded = model.generate(**inputs, do_sample=False, max_new_tokens=15)
        generated_text_expanded = processor.batch_decode(predictions_expanded, skip_special_tokens=True)[0].strip()

        self.assertTrue(generated_text_expanded == generated_text)

    @require_torch_accelerator
>>>>>>> 88b95e61
    def test_inference_itm(self):
        model_name = "Salesforce/blip2-itm-vit-g"
        processor = Blip2Processor.from_pretrained(model_name)
        model = Blip2ForImageTextRetrieval.from_pretrained(model_name).to(torch_device)

        image = prepare_img()
        text = "A woman and her dog sitting in a beach"
        inputs = processor(images=image, text=text, return_tensors="pt").to(torch_device)

        # forward pass
        out_itm = model(**inputs, use_image_text_matching_head=True)
        out = model(**inputs)

        # verify
        expected_scores = torch.Tensor([[0.0238, 0.9762]])
        self.assertTrue(torch.allclose(torch.nn.Softmax()(out_itm[0].cpu()), expected_scores, rtol=1e-3, atol=1e-3))
        self.assertTrue(torch.allclose(out[0].cpu(), torch.Tensor([[0.4406]]), rtol=1e-3, atol=1e-3))

    @require_torch_accelerator
    @require_torch_fp16
    def test_inference_itm_fp16(self):
        model_name = "Salesforce/blip2-itm-vit-g"
        processor = Blip2Processor.from_pretrained(model_name)
        model = Blip2ForImageTextRetrieval.from_pretrained(model_name, torch_dtype=torch.float16).to(torch_device)

        image = prepare_img()
        text = "A woman and her dog sitting in a beach"
        inputs = processor(images=image, text=text, return_tensors="pt").to(torch_device, dtype=torch.float16)

        # forward pass
        out_itm = model(**inputs, use_image_text_matching_head=True)
        out = model(**inputs)

        # verify
        expected_scores = torch.Tensor([[0.0239, 0.9761]])
        self.assertTrue(
            torch.allclose(torch.nn.Softmax()(out_itm[0].cpu().float()), expected_scores, rtol=1e-3, atol=1e-3)
        )
        self.assertTrue(torch.allclose(out[0].cpu().float(), torch.Tensor([[0.4406]]), rtol=1e-3, atol=1e-3))

    @require_torch_accelerator
    @require_torch_fp16
    def test_inference_vision_with_projection_fp16(self):
        model_name = "Salesforce/blip2-itm-vit-g"
        processor = Blip2Processor.from_pretrained(model_name)
        model = Blip2VisionModelWithProjection.from_pretrained(model_name, torch_dtype=torch.float16).to(torch_device)

        image = prepare_img()
        inputs = processor(images=image, return_tensors="pt").to(torch_device, dtype=torch.float16)

        # forward pass
        out = model(**inputs)

        # verify
        expected_image_embeds = [
            -0.093994140625,
            -0.075927734375,
            0.031890869140625,
            0.053009033203125,
            0.0352783203125,
            -0.01190185546875,
        ]
        self.assertTrue(np.allclose(out.image_embeds[0][0][:6].tolist(), expected_image_embeds, atol=1e-3))

    @require_torch_accelerator
    @require_torch_fp16
    def test_inference_text_with_projection_fp16(self):
        model_name = "Salesforce/blip2-itm-vit-g"
        processor = Blip2Processor.from_pretrained(model_name)
        model = Blip2TextModelWithProjection.from_pretrained(model_name, torch_dtype=torch.float16).to(torch_device)

        inputs = processor(text="a woman sitting on the beach with a dog", padding=True, return_tensors="pt").to(
            torch_device
        )

        # forward pass
        out = model(**inputs)

        # verify
        expected_text_embeds = [
            -0.1082763671875,
            0.053192138671875,
            -0.02825927734375,
            0.0169830322265625,
            0.08648681640625,
            -0.04656982421875,
        ]
        self.assertTrue(np.allclose(out.text_embeds[0][0][:6].tolist(), expected_text_embeds, atol=1e-3))<|MERGE_RESOLUTION|>--- conflicted
+++ resolved
@@ -2201,41 +2201,7 @@
         )
         self.assertEqual(generated_text, "san diego")
 
-<<<<<<< HEAD
     @require_torch_gpu
-=======
-    def test_expansion_in_processing(self):
-        processor = Blip2Processor.from_pretrained("Salesforce/blip2-opt-2.7b")
-        model = Blip2ForConditionalGeneration.from_pretrained(
-            "Salesforce/blip2-opt-2.7b", torch_dtype=torch.float16
-        ).to(torch_device)
-
-        image = prepare_img()
-        prompt = "Question: which city is this? Answer:"
-
-        # Make sure we will go the legacy path by setting these args to None
-        processor.num_query_tokens = None
-        model.config.image_token_index = None
-        inputs = processor(images=image, text=prompt, return_tensors="pt").to(torch_device, dtype=torch.float16)
-
-        predictions = model.generate(**inputs, do_sample=False, max_new_tokens=15)
-        generated_text = processor.batch_decode(predictions, skip_special_tokens=True)[0].strip()
-
-        # Add args to the config to trigger new logic when inputs are expanded in processing file
-        processor.num_query_tokens = model.config.num_query_tokens
-        processor.tokenizer.add_special_tokens({"additional_special_tokens": ["<image>"]})
-        model.config.image_token_index = len(processor.tokenizer) - 1
-        model.resize_token_embeddings(processor.tokenizer.vocab_size, pad_to_multiple_of=64)
-
-        # Generate again with new inputs
-        inputs = processor(images=image, text=prompt, return_tensors="pt").to(torch_device, dtype=torch.float16)
-        predictions_expanded = model.generate(**inputs, do_sample=False, max_new_tokens=15)
-        generated_text_expanded = processor.batch_decode(predictions_expanded, skip_special_tokens=True)[0].strip()
-
-        self.assertTrue(generated_text_expanded == generated_text)
-
-    @require_torch_accelerator
->>>>>>> 88b95e61
     def test_inference_itm(self):
         model_name = "Salesforce/blip2-itm-vit-g"
         processor = Blip2Processor.from_pretrained(model_name)
