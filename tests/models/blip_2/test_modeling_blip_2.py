# Copyright 2023 The HuggingFace Inc. team. All rights reserved.
#
# Licensed under the Apache License, Version 2.0 (the "License");
# you may not use this file except in compliance with the License.
# You may obtain a copy of the License at
#
#     http://www.apache.org/licenses/LICENSE-2.0
#
# Unless required by applicable law or agreed to in writing, software
# distributed under the License is distributed on an "AS IS" BASIS,
# WITHOUT WARRANTIES OR CONDITIONS OF ANY KIND, either express or implied.
# See the License for the specific language governing permissions and
# limitations under the License.
"""Testing suite for the PyTorch BLIP-2 model."""

import inspect
import tempfile
import unittest

import numpy as np
import pytest
import requests
from parameterized import parameterized

from transformers import CONFIG_MAPPING, Blip2Config, Blip2QFormerConfig, Blip2VisionConfig
from transformers.testing_utils import (
    Expectations,
    cleanup,
    require_torch,
    require_torch_accelerator,
    require_torch_fp16,
    require_torch_multi_accelerator,
    require_vision,
    slow,
    torch_device,
)
from transformers.utils import is_torch_available, is_vision_available

from ...generation.test_utils import GenerationTesterMixin
from ...test_configuration_common import ConfigTester
from ...test_modeling_common import (
    TEST_EAGER_MATCHES_SDPA_INFERENCE_PARAMETERIZATION,
    ModelTesterMixin,
    floats_tensor,
    ids_tensor,
    random_attention_mask,
)
from ...test_pipeline_mixin import PipelineTesterMixin


if is_torch_available():
    import torch
    from torch import nn

    from transformers import (
        Blip2ForConditionalGeneration,
        Blip2ForImageTextRetrieval,
        Blip2Model,
        Blip2TextModelWithProjection,
        Blip2VisionModel,
        Blip2VisionModelWithProjection,
    )


if is_vision_available():
    from PIL import Image

    from transformers import Blip2Processor


class Blip2VisionModelTester:
    def __init__(
        self,
        parent,
        batch_size=12,
        image_size=30,
        patch_size=2,
        num_channels=3,
        is_training=True,
        hidden_size=32,
        projection_dim=32,
        num_hidden_layers=2,
        num_attention_heads=4,
        intermediate_size=37,
        dropout=0.1,
        attention_dropout=0.1,
        initializer_range=1e-10,
        scope=None,
    ):
        self.parent = parent
        self.batch_size = batch_size
        self.image_size = image_size
        self.patch_size = patch_size
        self.num_channels = num_channels
        self.is_training = is_training
        self.hidden_size = hidden_size
        self.projection_dim = projection_dim
        self.num_hidden_layers = num_hidden_layers
        self.num_attention_heads = num_attention_heads
        self.intermediate_size = intermediate_size
        self.dropout = dropout
        self.attention_dropout = attention_dropout
        self.initializer_range = initializer_range
        self.scope = scope

        # in ViT, the seq length equals the number of patches + 1 (we add 1 for the [CLS] token)
        num_patches = (image_size // patch_size) ** 2
        self.seq_length = num_patches + 1

    def prepare_config_and_inputs(self):
        pixel_values = floats_tensor([self.batch_size, self.num_channels, self.image_size, self.image_size])
        config = self.get_config()

        return config, pixel_values

    def get_config(self):
        return Blip2VisionConfig(
            image_size=self.image_size,
            patch_size=self.patch_size,
            num_channels=self.num_channels,
            hidden_size=self.hidden_size,
            projection_dim=self.projection_dim,
            num_hidden_layers=self.num_hidden_layers,
            num_attention_heads=self.num_attention_heads,
            intermediate_size=self.intermediate_size,
            dropout=self.dropout,
            attention_dropout=self.attention_dropout,
            initializer_range=self.initializer_range,
        )

    def create_and_check_model(self, config, pixel_values):
        model = Blip2VisionModel(config=config)
        model.to(torch_device)
        model.eval()
        with torch.no_grad():
            result = model(pixel_values)
        # expected sequence length = num_patches + 1 (we add 1 for the [CLS] token)
        image_size = (self.image_size, self.image_size)
        patch_size = (self.patch_size, self.patch_size)
        num_patches = (image_size[1] // patch_size[1]) * (image_size[0] // patch_size[0])
        self.parent.assertEqual(result.last_hidden_state.shape, (self.batch_size, num_patches + 1, self.hidden_size))
        self.parent.assertEqual(result.pooler_output.shape, (self.batch_size, self.hidden_size))

    def prepare_config_and_inputs_for_common(self):
        config_and_inputs = self.prepare_config_and_inputs()
        config, pixel_values = config_and_inputs
        inputs_dict = {"pixel_values": pixel_values}
        return config, inputs_dict


@require_torch
class Blip2VisionModelTest(ModelTesterMixin, unittest.TestCase):
    """
    Here we also overwrite some of the tests of test_modeling_common.py, as BLIP-2's vision encoder does not use input_ids, inputs_embeds,
    attention_mask and seq_length.
    """

    all_model_classes = (Blip2VisionModel,) if is_torch_available() else ()

    test_resize_embeddings = False

    def setUp(self):
        self.model_tester = Blip2VisionModelTester(self)
        self.config_tester = ConfigTester(
            self, config_class=Blip2VisionConfig, has_text_modality=False, hidden_size=37
        )

    def test_config(self):
        self.config_tester.run_common_tests()

    @unittest.skip(reason="BLIP-2's vision encoder does not use inputs_embeds")
    def test_inputs_embeds(self):
        pass

    def test_model_get_set_embeddings(self):
        config, _ = self.model_tester.prepare_config_and_inputs_for_common()

        for model_class in self.all_model_classes:
            model = model_class(config)
            self.assertIsInstance(model.get_input_embeddings(), (nn.Module))
            x = model.get_output_embeddings()
            self.assertTrue(x is None or isinstance(x, nn.Linear))

    def test_forward_signature(self):
        for model_class in self.all_model_classes:
            config, _ = self.model_tester.prepare_config_and_inputs_for_common()
            model = model_class(config)
            signature = inspect.signature(model.forward)
            # signature.parameters is an OrderedDict => so arg_names order is deterministic
            arg_names = [*signature.parameters.keys()]

            expected_arg_names = ["pixel_values"]
            self.assertListEqual(arg_names[:1], expected_arg_names)

    def test_model(self):
        config_and_inputs = self.model_tester.prepare_config_and_inputs()
        self.model_tester.create_and_check_model(*config_and_inputs)

    @unittest.skip
    def test_training(self):
        pass

    @unittest.skip
    def test_training_gradient_checkpointing(self):
        pass

    @unittest.skip(
        reason="This architecture seem to not compute gradients properly when using GC, check: https://github.com/huggingface/transformers/pull/27124"
    )
    def test_training_gradient_checkpointing_use_reentrant(self):
        pass

    @unittest.skip(
        reason="This architecture seem to not compute gradients properly when using GC, check: https://github.com/huggingface/transformers/pull/27124"
    )
    def test_training_gradient_checkpointing_use_reentrant_false(self):
        pass

    @slow
    def test_model_from_pretrained(self):
        model_name = "Salesforce/blip2-opt-2.7b"
        model = Blip2VisionModel.from_pretrained(model_name)
        self.assertIsNotNone(model)


class Blip2QFormerModelTester:
    def __init__(
        self,
        parent,
        batch_size=12,
        seq_length=7,
        is_training=True,
        use_input_mask=True,
        use_labels=True,
        vocab_size=99,
        hidden_size=32,
        projection_dim=32,
        num_hidden_layers=2,
        num_attention_heads=4,
        intermediate_size=37,
        dropout=0.1,
        attention_dropout=0.1,
        max_position_embeddings=512,
        initializer_range=0.02,
        bos_token_id=0,
        scope=None,
        use_qformer_text_input=False,
    ):
        self.parent = parent
        self.batch_size = batch_size
        self.seq_length = seq_length
        self.is_training = is_training
        self.use_input_mask = use_input_mask
        self.use_labels = use_labels
        self.vocab_size = vocab_size
        self.hidden_size = hidden_size
        self.projection_dim = projection_dim
        self.num_hidden_layers = num_hidden_layers
        self.num_attention_heads = num_attention_heads
        self.intermediate_size = intermediate_size
        self.dropout = dropout
        self.attention_dropout = attention_dropout
        self.max_position_embeddings = max_position_embeddings
        self.initializer_range = initializer_range
        self.scope = scope
        self.bos_token_id = bos_token_id
        self.use_qformer_text_input = use_qformer_text_input

    def prepare_config_and_inputs(self):
        input_ids = ids_tensor([self.batch_size, self.seq_length], self.vocab_size)

        input_mask = None
        if self.use_input_mask:
            input_mask = random_attention_mask([self.batch_size, self.seq_length])

        if input_mask is not None:
            batch_size, seq_length = input_mask.shape
            rnd_start_indices = np.random.randint(1, seq_length - 1, size=(batch_size,))
            for batch_idx, start_index in enumerate(rnd_start_indices):
                input_mask[batch_idx, :start_index] = 1
                input_mask[batch_idx, start_index:] = 0

        config = self.get_config()

        return config, input_ids, input_mask

    def get_config(self):
        return Blip2QFormerConfig(
            vocab_size=self.vocab_size,
            hidden_size=self.hidden_size,
            projection_dim=self.projection_dim,
            num_hidden_layers=self.num_hidden_layers,
            num_attention_heads=self.num_attention_heads,
            intermediate_size=self.intermediate_size,
            dropout=self.dropout,
            attention_dropout=self.attention_dropout,
            max_position_embeddings=self.max_position_embeddings,
            initializer_range=self.initializer_range,
            bos_token_id=self.bos_token_id,
            use_qformer_text_input=self.use_qformer_text_input,
        )


# this class is based on `OPTModelTester` found in tests/models/opt/test_modeling_opt.py
class Blip2TextModelDecoderOnlyTester:
    def __init__(
        self,
        parent,
        batch_size=12,
        seq_length=7,
        is_training=True,
        use_labels=False,
        vocab_size=99,
        hidden_size=16,
        num_hidden_layers=2,
        num_attention_heads=4,
        intermediate_size=4,
        hidden_act="gelu",
        hidden_dropout_prob=0.1,
        attention_probs_dropout_prob=0.1,
        max_position_embeddings=512,
        eos_token_id=2,
        pad_token_id=1,
        bos_token_id=0,
        embed_dim=16,
        num_labels=3,
        word_embed_proj_dim=16,
        type_sequence_label_size=2,
    ):
        self.parent = parent
        self.batch_size = batch_size
        self.seq_length = seq_length
        self.is_training = is_training
        self.use_labels = use_labels
        self.vocab_size = vocab_size
        self.hidden_size = hidden_size
        self.num_hidden_layers = num_hidden_layers
        self.num_attention_heads = num_attention_heads
        self.intermediate_size = intermediate_size
        self.hidden_act = hidden_act
        self.hidden_dropout_prob = hidden_dropout_prob
        self.attention_probs_dropout_prob = attention_probs_dropout_prob
        self.max_position_embeddings = max_position_embeddings
        self.eos_token_id = eos_token_id
        self.pad_token_id = pad_token_id
        self.bos_token_id = bos_token_id
        self.embed_dim = embed_dim
        self.num_labels = num_labels
        self.type_sequence_label_size = type_sequence_label_size
        self.word_embed_proj_dim = word_embed_proj_dim
        self.is_encoder_decoder = False

    def prepare_config_and_inputs(self):
        config = self.get_config()

        input_ids = ids_tensor([self.batch_size, self.seq_length], self.vocab_size).clamp(3)
        input_ids[:, -1] = self.eos_token_id  # Eos Token

        attention_mask = input_ids.ne(self.pad_token_id)

        return config, input_ids, attention_mask

    def get_config(self):
        return CONFIG_MAPPING["opt"](
            vocab_size=self.vocab_size,
            hidden_size=self.hidden_size,
            num_hidden_layers=self.num_hidden_layers,
            num_attention_heads=self.num_attention_heads,
            ffn_dim=self.intermediate_size,
            dropout=self.hidden_dropout_prob,
            attention_dropout=self.attention_probs_dropout_prob,
            max_position_embeddings=self.max_position_embeddings,
            eos_token_id=self.eos_token_id,
            bos_token_id=self.bos_token_id,
            pad_token_id=self.pad_token_id,
            embed_dim=self.embed_dim,
            is_encoder_decoder=False,
            word_embed_proj_dim=self.word_embed_proj_dim,
        )


# this model tester uses a decoder-only language model (OPT)
class Blip2ForConditionalGenerationDecoderOnlyModelTester:
    def __init__(
        self,
        parent,
        vision_kwargs=None,
        qformer_kwargs=None,
        text_kwargs=None,
        is_training=True,
        num_query_tokens=10,
        image_token_index=4,
    ):
        if vision_kwargs is None:
            vision_kwargs = {}
        if qformer_kwargs is None:
            qformer_kwargs = {}
        if text_kwargs is None:
            text_kwargs = {}

        self.parent = parent
        self.vision_model_tester = Blip2VisionModelTester(parent, **vision_kwargs)
        self.qformer_model_tester = Blip2QFormerModelTester(parent, **qformer_kwargs)
        self.text_model_tester = Blip2TextModelDecoderOnlyTester(parent, **text_kwargs)
        self.batch_size = self.text_model_tester.batch_size  # need bs for batching_equivalence test
        self.seq_length = self.text_model_tester.seq_length + num_query_tokens  # need seq_length for common tests
        self.is_training = is_training
        self.num_query_tokens = num_query_tokens
        self.image_token_index = image_token_index

    def prepare_config_and_inputs(self):
        _, pixel_values = self.vision_model_tester.prepare_config_and_inputs()
        _, input_ids, attention_mask = self.text_model_tester.prepare_config_and_inputs()

        vision_tokens = (
            torch.ones((input_ids.shape[0], self.num_query_tokens), device=torch_device, dtype=input_ids.dtype)
            * self.image_token_index
        )
        input_ids[input_ids == self.image_token_index] = self.text_model_tester.pad_token_id
        input_ids = torch.cat([vision_tokens, input_ids], dim=-1)
        vision_attention_mask = torch.ones_like(vision_tokens)
        attention_mask = torch.cat([vision_attention_mask, attention_mask], dim=-1)

        config = self.get_config()

        return config, input_ids, attention_mask, pixel_values

    def get_config(self):
        return Blip2Config(
            vision_config=self.vision_model_tester.get_config(),
            qformer_config=self.qformer_model_tester.get_config(),
            text_config=self.text_model_tester.get_config(),
            num_query_tokens=self.num_query_tokens,
            image_token_index=self.image_token_index,
        )

    def create_and_check_for_conditional_generation(self, config, input_ids, attention_mask, pixel_values):
        model = Blip2ForConditionalGeneration(config).to(torch_device).eval()
        with torch.no_grad():
            result = model(pixel_values, input_ids, attention_mask)

        expected_seq_length = self.num_query_tokens + self.text_model_tester.seq_length
        self.parent.assertEqual(
            result.logits.shape,
            (self.vision_model_tester.batch_size, expected_seq_length, self.text_model_tester.vocab_size),
        )

    def prepare_config_and_inputs_for_common(self):
        config_and_inputs = self.prepare_config_and_inputs()
        config, input_ids, attention_mask, pixel_values = config_and_inputs
        inputs_dict = {
            "pixel_values": pixel_values,
            "input_ids": input_ids,
            "attention_mask": attention_mask,
        }
        return config, inputs_dict


@require_torch
class Blip2ForConditionalGenerationDecoderOnlyTest(ModelTesterMixin, GenerationTesterMixin, unittest.TestCase):
    all_model_classes = (Blip2ForConditionalGeneration,) if is_torch_available() else ()
    additional_model_inputs = ["input_ids"]

    test_resize_embeddings = False
    test_attention_outputs = False
    _is_composite = True

    def setUp(self):
        self.model_tester = Blip2ForConditionalGenerationDecoderOnlyModelTester(self)
        common_properties = ["image_token_index", "num_query_tokens", "image_text_hidden_size"]
        self.config_tester = ConfigTester(
            self, config_class=Blip2Config, has_text_modality=False, common_properties=common_properties
        )

    def test_config(self):
        self.config_tester.run_common_tests()

    def test_for_conditional_generation(self):
        config_and_inputs = self.model_tester.prepare_config_and_inputs()
        self.model_tester.create_and_check_for_conditional_generation(*config_and_inputs)

    @unittest.skip(
        reason="Blip2QFormerModel does not support an attention implementation through torch.nn.functional.scaled_dot_product_attention yet."
    )
    def test_eager_matches_sdpa_generate(self):
        pass

    @unittest.skip(reason="Hidden_states is tested in individual model tests")
    def test_hidden_states_output(self):
        pass

    @unittest.skip(reason="Inputs_embeds is tested in individual model tests")
    def test_inputs_embeds(self):
        pass

    @unittest.skip(reason="Retain_grad is tested in individual model tests")
    def test_retain_grad_hidden_states_attentions(self):
        pass

    @unittest.skip(reason="Blip2Model does not have input/output embeddings")
    def test_model_get_set_embeddings(self):
        pass

<<<<<<< HEAD
    @pytest.mark.generate
    @unittest.skip(reason="Blip2Model does not support generation from no inputs")
    def test_generate_without_input_ids(self):
=======
    @unittest.skip(reason="BLIP2 has no separate base model without a head.")
    def test_model_base_model_prefix(self):
>>>>>>> 5ee9ffe3
        pass

    def test_sdpa_can_dispatch_composite_models(self):
        """
        Tests if composite models dispatch correctly on SDPA/eager when requested so when loading the model.
        This tests only by looking at layer names, as usually SDPA layers are called "SDPAAttention".
        In contrast to the above test, this one checks if the "config._attn_implementation" is a dict after the model
        is loaded, because we manually replicate requested attn implementation on each sub-config when loading.
        See https://github.com/huggingface/transformers/pull/32238 for more info

        The test tries to cover most general cases of composite models, VLMs with vision and text configs. Any model
        that has a different set of sub-configs has to overwrite this test.
        """
        if not self.has_attentions:
            self.skipTest(reason="Model architecture does not support attentions")

        if not self._is_composite:
            self.skipTest(f"{self.all_model_classes[0].__name__} does not support SDPA")

        for model_class in self.all_model_classes:
            config, inputs_dict = self.model_tester.prepare_config_and_inputs_for_common()
            model = model_class(config)

            with tempfile.TemporaryDirectory() as tmpdirname:
                model.save_pretrained(tmpdirname)
                model_sdpa = model_class.from_pretrained(tmpdirname)
                model_sdpa = model_sdpa.eval().to(torch_device)

                # `None` as it is the requested one which will be assigned to each sub-config
                # Sub-model will dispatch to SDPA if it can (checked below that `SDPA` layers are present)
                self.assertTrue(model.language_model.config._attn_implementation == "sdpa")
                self.assertTrue(model.vision_model.config._attn_implementation == "sdpa")
                self.assertTrue(model.qformer.config._attn_implementation == "eager")

                model_eager = model_class.from_pretrained(tmpdirname, attn_implementation="eager")
                model_eager = model_eager.eval().to(torch_device)
                self.assertTrue(model_eager.config._attn_implementation == "eager")
                self.assertTrue(model_eager.language_model.config._attn_implementation == "eager")
                self.assertTrue(model_eager.vision_model.config._attn_implementation == "eager")
                self.assertTrue(model_eager.qformer.config._attn_implementation == "eager")

                for name, submodule in model_eager.named_modules():
                    class_name = submodule.__class__.__name__
                    if (
                        class_name.endswith("Attention")
                        and getattr(submodule, "config", None)
                        and submodule.config._attn_implementation == "sdpa"
                    ):
                        raise ValueError("The eager model should not have SDPA attention layers")

    def test_forward_signature(self):
        config, _ = self.model_tester.prepare_config_and_inputs_for_common()

        for model_class in self.all_model_classes:
            model = model_class(config)
            signature = inspect.signature(model.forward)
            # signature.parameters is an OrderedDict => so arg_names order is deterministic
            arg_names = [*signature.parameters.keys()]

            expected_arg_names = ["pixel_values"]
            self.assertListEqual(arg_names[:1], expected_arg_names)

    def test_load_vision_qformer_text_config(self):
        config, _ = self.model_tester.prepare_config_and_inputs_for_common()

        # Save Blip2Config and check if we can load Blip2VisionConfig from it
        with tempfile.TemporaryDirectory() as tmp_dir_name:
            config.save_pretrained(tmp_dir_name)
            vision_config = Blip2VisionConfig.from_pretrained(tmp_dir_name)
            self.assertDictEqual(config.vision_config.to_dict(), vision_config.to_dict())

        # Save Blip2Config and check if we can load Blip2QFormerConfig from it
        with tempfile.TemporaryDirectory() as tmp_dir_name:
            config.save_pretrained(tmp_dir_name)
            qformer_config = Blip2QFormerConfig.from_pretrained(tmp_dir_name)
            self.assertDictEqual(config.qformer_config.to_dict(), qformer_config.to_dict())

    @slow
    def test_model_from_pretrained(self):
        model_name = "Salesforce/blip2-opt-2.7b"
        model = Blip2ForConditionalGeneration.from_pretrained(model_name)
        self.assertIsNotNone(model)

    # overwrite because BLIP internally calls LM.generate() with embeds thus it cannot operate in no cache format
    def _check_generate_outputs(self, output, config, use_cache=False, num_return_sequences=1, num_beams=1):
        use_cache = True  # force this to be True in case False is passed
        super()._check_generate_outputs(
            output, config, use_cache=use_cache, num_return_sequences=num_return_sequences, num_beams=num_beams
        )


# this class is based on `T5ModelTester` found in tests/models/t5/test_modeling_t5.py
class Blip2TextModelTester:
    def __init__(
        self,
        parent,
        vocab_size=99,
        batch_size=12,
        encoder_seq_length=7,
        decoder_seq_length=9,
        # For common tests
        is_training=True,
        use_attention_mask=True,
        use_labels=True,
        hidden_size=32,
        num_hidden_layers=2,
        num_attention_heads=4,
        d_ff=37,
        relative_attention_num_buckets=8,
        dropout_rate=0.1,
        initializer_factor=0.002,
        eos_token_id=1,
        pad_token_id=0,
        decoder_start_token_id=0,
        scope=None,
        decoder_layers=None,
    ):
        self.parent = parent
        self.batch_size = batch_size
        self.encoder_seq_length = encoder_seq_length
        self.decoder_seq_length = decoder_seq_length
        # For common tests
        self.seq_length = self.decoder_seq_length
        self.is_training = is_training
        self.use_attention_mask = use_attention_mask
        self.use_labels = use_labels
        self.vocab_size = vocab_size
        self.hidden_size = hidden_size
        self.num_hidden_layers = num_hidden_layers
        self.num_attention_heads = num_attention_heads
        self.d_ff = d_ff
        self.relative_attention_num_buckets = relative_attention_num_buckets
        self.dropout_rate = dropout_rate
        self.initializer_factor = initializer_factor
        self.eos_token_id = eos_token_id
        self.pad_token_id = pad_token_id
        self.decoder_start_token_id = decoder_start_token_id
        self.scope = None
        self.decoder_layers = decoder_layers

    def prepare_config_and_inputs(self):
        input_ids = ids_tensor([self.batch_size, self.encoder_seq_length], self.vocab_size)
        decoder_input_ids = ids_tensor([self.batch_size, self.decoder_seq_length], self.vocab_size)

        attention_mask = None
        decoder_attention_mask = None
        if self.use_attention_mask:
            attention_mask = ids_tensor([self.batch_size, self.encoder_seq_length], vocab_size=2)
            decoder_attention_mask = ids_tensor([self.batch_size, self.decoder_seq_length], vocab_size=2)

        lm_labels = None
        if self.use_labels:
            lm_labels = ids_tensor([self.batch_size, self.decoder_seq_length], self.vocab_size)

        config = self.get_config()

        return (
            config,
            input_ids,
            decoder_input_ids,
            attention_mask,
            decoder_attention_mask,
            lm_labels,
        )

    def get_config(self):
        return CONFIG_MAPPING["t5"](
            vocab_size=self.vocab_size,
            d_model=self.hidden_size,
            d_ff=self.d_ff,
            d_kv=self.hidden_size // self.num_attention_heads,
            num_layers=self.num_hidden_layers,
            num_decoder_layers=self.decoder_layers,
            num_heads=self.num_attention_heads,
            relative_attention_num_buckets=self.relative_attention_num_buckets,
            dropout_rate=self.dropout_rate,
            initializer_factor=self.initializer_factor,
            eos_token_id=self.eos_token_id,
            bos_token_id=self.pad_token_id,
            pad_token_id=self.pad_token_id,
            decoder_start_token_id=self.decoder_start_token_id,
            is_encoder_decoder=True,
        )


# this model tester uses an encoder-decoder language model (T5)
class Blip2ModelTester:
    def __init__(
        self,
        parent,
        vision_kwargs=None,
        qformer_kwargs=None,
        text_kwargs=None,
        is_training=True,
        num_query_tokens=10,
        image_token_index=4,
    ):
        if vision_kwargs is None:
            vision_kwargs = {}
        if qformer_kwargs is None:
            qformer_kwargs = {}
        if text_kwargs is None:
            text_kwargs = {}

        self.parent = parent
        self.vision_model_tester = Blip2VisionModelTester(parent, **vision_kwargs)
        self.qformer_model_tester = Blip2QFormerModelTester(parent, **qformer_kwargs)
        self.text_model_tester = Blip2TextModelTester(parent, **text_kwargs)
        self.batch_size = self.text_model_tester.batch_size  # need bs for batching_equivalence test
        self.seq_length = self.text_model_tester.seq_length  # need seq_length for common tests
        self.encoder_seq_length = self.text_model_tester.encoder_seq_length
        self.is_training = is_training
        self.num_query_tokens = num_query_tokens
        self.image_token_index = image_token_index

    def prepare_config_and_inputs(self):
        _, pixel_values = self.vision_model_tester.prepare_config_and_inputs()
        (
            _,
            input_ids,
            decoder_input_ids,
            attention_mask,
            decoder_attention_mask,
            lm_labels,
        ) = self.text_model_tester.prepare_config_and_inputs()

        config = self.get_config()

        return config, input_ids, attention_mask, pixel_values, decoder_input_ids, decoder_attention_mask, lm_labels

    def get_config(self):
        return Blip2Config(
            vision_config=self.vision_model_tester.get_config(),
            qformer_config=self.qformer_model_tester.get_config(),
            text_config=self.text_model_tester.get_config(),
            num_query_tokens=self.num_query_tokens,
            image_token_index=self.image_token_index,
        )

    def create_and_check_for_conditional_generation(
        self, config, input_ids, attention_mask, pixel_values, decoder_input_ids, decoder_attention_mask, labels
    ):
        model = Blip2ForConditionalGeneration(config).to(torch_device).eval()
        with torch.no_grad():
            result = model(pixel_values, input_ids, attention_mask, decoder_input_ids, decoder_attention_mask)

        self.parent.assertEqual(
            result.logits.shape,
            (
                self.vision_model_tester.batch_size,
                self.text_model_tester.seq_length,
                self.text_model_tester.vocab_size,
            ),
        )

    def prepare_config_and_inputs_for_common(self):
        config_and_inputs = self.prepare_config_and_inputs()
        (
            config,
            input_ids,
            attention_mask,
            pixel_values,
            decoder_input_ids,
            decoder_attention_mask,
            labels,
        ) = config_and_inputs
        inputs_dict = {
            "pixel_values": pixel_values,
            "input_ids": input_ids,
            "attention_mask": attention_mask,
            "decoder_input_ids": decoder_input_ids,
            "decoder_attention_mask": decoder_attention_mask,
        }
        return config, inputs_dict


@require_torch
class Blip2ModelTest(ModelTesterMixin, PipelineTesterMixin, GenerationTesterMixin, unittest.TestCase):
    all_model_classes = (Blip2ForConditionalGeneration, Blip2Model) if is_torch_available() else ()
    additional_model_inputs = ["input_ids", "decoder_input_ids"]
    pipeline_model_mapping = (
        {
            "feature-extraction": Blip2Model,
            "image-to-text": Blip2ForConditionalGeneration,
            "visual-question-answering": Blip2ForConditionalGeneration,
            "image-text-to-text": Blip2ForConditionalGeneration,
            "any-to-any": Blip2ForConditionalGeneration,
        }
        if is_torch_available()
        else {}
    )

    test_resize_embeddings = True
    test_attention_outputs = False
    _is_composite = True

    # TODO: Fix the failed tests
    def is_pipeline_test_to_skip(
        self,
        pipeline_test_case_name,
        config_class,
        model_architecture,
        tokenizer_name,
        image_processor_name,
        feature_extractor_name,
        processor_name,
    ):
        if pipeline_test_case_name == "VisualQuestionAnsweringPipelineTests":
            # Get `RuntimeError: "LayerNormKernelImpl" not implemented for 'Half'`.
            return True

        return False

    def setUp(self):
        self.model_tester = Blip2ModelTester(self)
        common_properties = ["image_token_index", "num_query_tokens", "image_text_hidden_size"]
        self.config_tester = ConfigTester(
            self, config_class=Blip2Config, has_text_modality=False, common_properties=common_properties
        )

    def test_config(self):
        self.config_tester.run_common_tests()

    def test_for_conditional_generation(self):
        config_and_inputs = self.model_tester.prepare_config_and_inputs()
        self.model_tester.create_and_check_for_conditional_generation(*config_and_inputs)

    @unittest.skip(
        reason="Blip2QFormerModel does not support an attention implementation through torch.nn.functional.scaled_dot_product_attention yet."
    )
    def test_eager_matches_sdpa_generate(self):
        pass

    @unittest.skip(reason="Hidden_states is tested in individual model tests")
    def test_hidden_states_output(self):
        pass

    @unittest.skip(reason="Inputs_embeds is tested in individual model tests")
    def test_inputs_embeds(self):
        pass

    @unittest.skip(reason="Retain_grad is tested in individual model tests")
    def test_retain_grad_hidden_states_attentions(self):
        pass

    @unittest.skip(reason="Blip2Model does not have input/output embeddings")
    def test_model_get_set_embeddings(self):
        pass

    @unittest.skip(reason="Does not work on the tiny model as we keep hitting edge cases.")
    def test_cpu_offload(self):
        pass

<<<<<<< HEAD
    @pytest.mark.generate
    @unittest.skip(reason="Blip2Model does not support generation from no inputs")
    def test_generate_without_input_ids(self):
=======
    @unittest.skip(reason="BLIP2 has no separate base model without a head.")
    def test_model_base_model_prefix(self):
>>>>>>> 5ee9ffe3
        pass

    def test_sdpa_can_dispatch_composite_models(self):
        """
        Tests if composite models dispatch correctly on SDPA/eager when requested so when loading the model.
        This tests only by looking at layer names, as usually SDPA layers are called "SDPAAttention".
        In contrast to the above test, this one checks if the "config._attn_implementation" is a dict after the model
        is loaded, because we manually replicate requested attn implementation on each sub-config when loading.
        See https://github.com/huggingface/transformers/pull/32238 for more info

        The test tries to cover most general cases of composite models, VLMs with vision and text configs. Any model
        that has a different set of sub-configs has to overwrite this test.
        """
        if not self.has_attentions:
            self.skipTest(reason="Model architecture does not support attentions")

        if not self._is_composite:
            self.skipTest(f"{self.all_model_classes[0].__name__} does not support SDPA")

        for model_class in self.all_model_classes:
            config, inputs_dict = self.model_tester.prepare_config_and_inputs_for_common()
            model = model_class(config)

            with tempfile.TemporaryDirectory() as tmpdirname:
                model.save_pretrained(tmpdirname)
                model_sdpa = model_class.from_pretrained(tmpdirname)
                model_sdpa = model_sdpa.eval().to(torch_device)

                # `None` as it is the requested one which will be assigned to each sub-config
                # Sub-model will dispatch to SDPA if it can (checked below that `SDPA` layers are present)
                self.assertTrue(model.language_model.config._attn_implementation == "eager")
                self.assertTrue(model.vision_model.config._attn_implementation == "sdpa")
                self.assertTrue(model.qformer.config._attn_implementation == "eager")

                model_eager = model_class.from_pretrained(tmpdirname, attn_implementation="eager")
                model_eager = model_eager.eval().to(torch_device)
                self.assertTrue(model_eager.config._attn_implementation == "eager")
                self.assertTrue(model_eager.language_model.config._attn_implementation == "eager")
                self.assertTrue(model_eager.vision_model.config._attn_implementation == "eager")
                self.assertTrue(model_eager.qformer.config._attn_implementation == "eager")

                for name, submodule in model_eager.named_modules():
                    class_name = submodule.__class__.__name__
                    if (
                        class_name.endswith("Attention")
                        and getattr(submodule, "config", None)
                        and submodule.config._attn_implementation == "sdpa"
                    ):
                        raise ValueError("The eager model should not have SDPA attention layers")

    def test_forward_signature(self):
        for model_class in self.all_model_classes:
            config, _ = self.model_tester.prepare_config_and_inputs_for_common()
            model = model_class(config)
            signature = inspect.signature(model.forward)
            # signature.parameters is an OrderedDict => so arg_names order is deterministic
            arg_names = [*signature.parameters.keys()]

            expected_arg_names = ["pixel_values"]
            self.assertListEqual(arg_names[:1], expected_arg_names)

    def test_load_vision_qformer_text_config(self):
        config, _ = self.model_tester.prepare_config_and_inputs_for_common()

        # Save Blip2Config and check if we can load Blip2VisionConfig from it
        with tempfile.TemporaryDirectory() as tmp_dir_name:
            config.save_pretrained(tmp_dir_name)
            vision_config = Blip2VisionConfig.from_pretrained(tmp_dir_name)
            self.assertDictEqual(config.vision_config.to_dict(), vision_config.to_dict())

        # Save Blip2Config and check if we can load Blip2QFormerConfig from it
        with tempfile.TemporaryDirectory() as tmp_dir_name:
            config.save_pretrained(tmp_dir_name)
            qformer_config = Blip2QFormerConfig.from_pretrained(tmp_dir_name)
            self.assertDictEqual(config.qformer_config.to_dict(), qformer_config.to_dict())

    @slow
    def test_model_from_pretrained(self):
        model_name = "Salesforce/blip2-opt-2.7b"
        model = Blip2ForConditionalGeneration.from_pretrained(model_name)
        self.assertIsNotNone(model)

    def test_get_text_features(self):
        config, _ = self.model_tester.prepare_config_and_inputs_for_common()

        inputs_dict = {
            "input_ids": torch.LongTensor([[1, 2, 3, 4, 5, 6, 7, 8, 9, 10]]).to(torch_device),
            "attention_mask": torch.LongTensor([[1, 1, 1, 1, 1, 1, 1, 1, 1, 1]]).to(torch_device),
            "decoder_input_ids": torch.LongTensor([[1, 2, 3, 4, 5, 6, 7, 8, 9, 10]]).to(torch_device),
        }

        model = Blip2Model(config).to(torch_device)
        model.eval()
        text_features = model.get_text_features(**inputs_dict)
        self.assertEqual(text_features[0].shape, (10, config.text_config.vocab_size))

    def test_get_image_features(self):
        config, inputs_dict = self.model_tester.prepare_config_and_inputs_for_common()

        keys_to_pop = ["input_ids", "attention_mask", "decoder_input_ids", "decoder_attention_mask"]

        for key in keys_to_pop:
            inputs_dict.pop(key)

        model = Blip2Model(config).to(torch_device)
        model.eval()
        image_features = model.get_image_features(**inputs_dict)
        self.assertEqual(
            image_features[0].shape,
            (config.vision_config.hidden_size,),
        )

    def test_get_qformer_features(self):
        config, inputs_dict = self.model_tester.prepare_config_and_inputs_for_common()

        keys_to_pop = ["input_ids", "attention_mask", "decoder_input_ids", "decoder_attention_mask"]

        for key in keys_to_pop:
            inputs_dict.pop(key)

        model = Blip2Model(config).to(torch_device)
        model.eval()
        qformer_features = model.get_qformer_features(**inputs_dict)
        self.assertEqual(
            qformer_features[0].shape,
            (10, config.vision_config.hidden_size),
        )

    @unittest.skip("T5 backbone deepcopies the configs, and fixing it would be more involved")
    def test_internal_model_config_and_subconfig_are_same(self):
        pass

    @parameterized.expand(TEST_EAGER_MATCHES_SDPA_INFERENCE_PARAMETERIZATION)
    @unittest.skip("Won't fix: Blip2 + T5 backbone needs custom input preparation for this test")
    def test_eager_matches_sdpa_inference(self, *args):
        pass


class Blip2TextModelWithProjectionTester:
    def __init__(self, parent, vision_kwargs=None, qformer_kwargs=None, is_training=True):
        if vision_kwargs is None:
            vision_kwargs = {}
        if qformer_kwargs is None:
            qformer_kwargs = {"use_qformer_text_input": True}

        self.parent = parent
        self.vision_model_tester = Blip2VisionModelTester(parent, **vision_kwargs)
        self.qformer_model_tester = Blip2QFormerModelTester(parent, **qformer_kwargs)
        self.is_training = is_training
        self.batch_size = self.vision_model_tester.batch_size  # need bs for batching_equivalence test

    def get_config(self):
        return Blip2Config(
            vision_config=self.vision_model_tester.get_config(),
            qformer_config=self.qformer_model_tester.get_config(),
        )

    def prepare_config_and_inputs(self):
        _, input_ids, attention_mask = self.qformer_model_tester.prepare_config_and_inputs()

        config = self.get_config()

        return config, input_ids, attention_mask

    def prepare_config_and_inputs_for_common(self):
        config_and_inputs = self.prepare_config_and_inputs()
        config, input_ids, attention_mask = config_and_inputs
        inputs_dict = {
            "input_ids": input_ids,
            "attention_mask": attention_mask,
        }
        return config, inputs_dict

    def create_and_check_model(self, config, input_ids, attention_mask):
        model = Blip2TextModelWithProjection(config=config)
        model.set_attn_implementation("eager")
        model.to(torch_device)
        model.eval()
        with torch.no_grad():
            result = model(input_ids, attention_mask=attention_mask, output_attentions=True, output_hidden_states=True)

        self.parent.assertEqual(
            result.last_hidden_state.shape,
            (self.vision_model_tester.batch_size, input_ids.shape[1], self.qformer_model_tester.hidden_size),
        )
        self.parent.assertEqual(
            result.text_embeds.shape,
            (
                self.vision_model_tester.batch_size,
                input_ids.shape[1],
                config.image_text_hidden_size,
            ),
        )

        with torch.no_grad():
            result2 = model(
                input_ids,
                attention_mask=attention_mask,
                return_dict=not config.use_return_dict,
                output_attentions=True,
                output_hidden_states=True,
            )

        self.parent.assertTrue(torch.allclose(result.text_embeds, result2[0]))
        self.parent.assertTrue(torch.allclose(result.last_hidden_state, result2[1]))
        self.parent.assertTrue(torch.allclose(result.hidden_states[0], result2[2][0]))
        self.parent.assertTrue(torch.allclose(result.hidden_states[1], result2[2][1]))
        self.parent.assertTrue(torch.allclose(result.attentions[0], result2[3][0]))
        self.parent.assertTrue(torch.allclose(result.attentions[1], result2[3][1]))


@require_torch
class Blip2TextModelWithProjectionTest(ModelTesterMixin, unittest.TestCase):
    all_model_classes = (Blip2TextModelWithProjection,) if is_torch_available() else ()

    test_resize_embeddings = True
    test_attention_outputs = False

    def setUp(self):
        self.model_tester = Blip2TextModelWithProjectionTester(self)

    def test_model(self):
        config_and_inputs = self.model_tester.prepare_config_and_inputs()
        self.model_tester.create_and_check_model(*config_and_inputs)

    @unittest.skip(reason="Training is not yet supported")
    def test_training(self):
        pass

    @unittest.skip(reason="Training is not yet supported")
    def test_training_gradient_checkpointing(self):
        pass

    @unittest.skip(reason="Hidden_states is tested in individual model tests")
    def test_hidden_states_output(self):
        pass

    @unittest.skip(reason="Blip2TextModelWithProjection does not use inputs_embeds")
    def test_inputs_embeds(self):
        pass

    @unittest.skip(reason="Blip2TextModelWithProjection does not support input and output embeddings")
    def test_model_get_set_embeddings(self):
        pass

    @unittest.skip(reason="Retain_grad is tested in individual model tests")
    def test_retain_grad_hidden_states_attentions(self):
        pass

    @unittest.skip(reason="Blip2TextModelWithProjection does not have input/output embeddings")
    def test_model_common_attributes(self):
        pass

    def test_forward_signature(self):
        config, _ = self.model_tester.prepare_config_and_inputs_for_common()

        for model_class in self.all_model_classes:
            model = model_class(config)
            signature = inspect.signature(model.forward)
            # signature.parameters is an OrderedDict => so arg_names order is deterministic
            arg_names = [*signature.parameters.keys()]

            expected_arg_names = ["input_ids", "attention_mask", "position_ids"]
            self.assertListEqual(arg_names[: len(expected_arg_names)], expected_arg_names)

    @slow
    @require_torch_accelerator
    def test_model_from_pretrained(self):
        model_name = "Salesforce/blip2-itm-vit-g"
        model = Blip2TextModelWithProjection.from_pretrained(model_name)
        self.assertIsNotNone(model)
        self.assertTrue(hasattr(model, "text_projection"))

        _, input_ids, attention_mask = self.model_tester.prepare_config_and_inputs()

        model.to(torch_device)
        model.eval()
        with torch.no_grad():
            outputs = model(input_ids=input_ids, attention_mask=attention_mask)

        self.assertEqual(
            outputs.text_embeds.shape,
            (
                self.model_tester.qformer_model_tester.batch_size,
                input_ids.shape[1],
                model.config.image_text_hidden_size,
            ),
        )


class Blip2VisionModelWithProjectionTester:
    def __init__(self, parent, vision_kwargs=None, qformer_kwargs=None, is_training=True):
        if vision_kwargs is None:
            vision_kwargs = {}
        if qformer_kwargs is None:
            qformer_kwargs = {"use_qformer_text_input": True}

        self.parent = parent
        self.vision_model_tester = Blip2VisionModelTester(parent, **vision_kwargs)
        self.qformer_model_tester = Blip2QFormerModelTester(parent, **qformer_kwargs)
        self.is_training = is_training
        self.num_hidden_layers = self.vision_model_tester.num_hidden_layers
        self.num_attention_heads = self.vision_model_tester.num_attention_heads
        self.seq_length = self.vision_model_tester.seq_length
        self.hidden_size = self.vision_model_tester.hidden_size
        self.batch_size = self.vision_model_tester.batch_size  # need bs for batching_equivalence test

    def get_config(self):
        return Blip2Config(
            vision_config=self.vision_model_tester.get_config(),
            qformer_config=self.qformer_model_tester.get_config(),
        )

    def prepare_config_and_inputs(self):
        _, pixel_values = self.vision_model_tester.prepare_config_and_inputs()

        config = self.get_config()

        return config, pixel_values

    def prepare_config_and_inputs_for_common(self):
        config_and_inputs = self.prepare_config_and_inputs()
        config, pixel_values = config_and_inputs
        inputs_dict = {"pixel_values": pixel_values}
        return config, inputs_dict

    def create_and_check_model(self, config, pixel_values):
        model = Blip2VisionModelWithProjection(config=config)
        model.to(torch_device)
        model.set_attn_implementation("eager")
        model.eval()
        with torch.no_grad():
            result = model(pixel_values, output_attentions=True, output_hidden_states=True)

        self.parent.assertEqual(
            result.last_hidden_state.shape,
            (
                self.vision_model_tester.batch_size,
                self.vision_model_tester.seq_length,
                self.qformer_model_tester.hidden_size,
            ),
        )
        self.parent.assertEqual(
            result.image_embeds.shape,
            (
                self.vision_model_tester.batch_size,
                config.vision_config.hidden_size,
                config.image_text_hidden_size,
            ),
        )

        with torch.no_grad():
            result2 = model(
                pixel_values,
                return_dict=not config.use_return_dict,
                output_attentions=True,
                output_hidden_states=True,
            )

        self.parent.assertTrue(torch.allclose(result.image_embeds, result2[0]))
        self.parent.assertTrue(torch.allclose(result.last_hidden_state, result2[1]))
        self.parent.assertTrue(torch.allclose(result.hidden_states[0], result2[2][0]))
        self.parent.assertTrue(torch.allclose(result.hidden_states[1], result2[2][1]))
        self.parent.assertTrue(torch.allclose(result.attentions[0], result2[3][0]))
        self.parent.assertTrue(torch.allclose(result.attentions[1], result2[3][1]))


@require_torch
class Blip2VisionModelWithProjectionTest(ModelTesterMixin, unittest.TestCase):
    all_model_classes = (Blip2VisionModelWithProjection,) if is_torch_available() else ()

    test_resize_embeddings = False

    def setUp(self):
        self.model_tester = Blip2VisionModelWithProjectionTester(self)

    def test_model(self):
        config_and_inputs = self.model_tester.prepare_config_and_inputs()
        self.model_tester.create_and_check_model(*config_and_inputs)

    @unittest.skip(reason="Training is not yet supported")
    def test_training(self):
        pass

    @unittest.skip(reason="Training is not yet supported")
    def test_training_gradient_checkpointing(self):
        pass

    @unittest.skip(reason="Training is not yet supported")
    def test_training_gradient_checkpointing_use_reentrant(self):
        pass

    @unittest.skip(reason="Training is not yet supported")
    def test_training_gradient_checkpointing_use_reentrant_false(self):
        pass

    @unittest.skip(reason="Blip2VisionModelWithProjection does not use inputs_embeds")
    def test_inputs_embeds(self):
        pass

    @unittest.skip(reason="Blip2VisionModelWithProjection does not support input and output embeddings")
    def test_model_get_set_embeddings(self):
        pass

    @unittest.skip(reason="Retain_grad is tested in individual model tests")
    def test_retain_grad_hidden_states_attentions(self):
        pass

    def test_model_common_attributes(self):
        config, _ = self.model_tester.prepare_config_and_inputs_for_common()

        for model_class in self.all_model_classes:
            model = model_class(config)
            self.assertIsInstance(model.get_input_embeddings(), (nn.Module))
            x = model.get_output_embeddings()
            self.assertTrue(x is None or isinstance(x, nn.Linear))

    def test_forward_signature(self):
        config, _ = self.model_tester.prepare_config_and_inputs_for_common()

        for model_class in self.all_model_classes:
            model = model_class(config)
            signature = inspect.signature(model.forward)
            # signature.parameters is an OrderedDict => so arg_names order is deterministic
            arg_names = [*signature.parameters.keys()]

            expected_arg_names = ["pixel_values"]
            self.assertListEqual(arg_names[: len(expected_arg_names)], expected_arg_names)

    @slow
    @require_torch_accelerator
    def test_model_from_pretrained(self):
        model_name = "Salesforce/blip2-itm-vit-g"
        model = Blip2VisionModelWithProjection.from_pretrained(model_name)
        self.assertIsNotNone(model)
        self.assertTrue(hasattr(model, "vision_projection"))

        _, pixel_values = self.model_tester.prepare_config_and_inputs()

        model.to(torch_device)
        model.eval()
        with torch.no_grad():
            outputs = model(pixel_values=pixel_values)

        self.assertEqual(
            outputs.image_embeds.shape,
            (
                self.model_tester.vision_model_tester.batch_size,
                model.config.num_query_tokens,
                model.config.image_text_hidden_size,
            ),
        )


class Blip2TextRetrievalModelTester:
    def __init__(self, parent, vision_kwargs=None, qformer_kwargs=None, is_training=True):
        if vision_kwargs is None:
            vision_kwargs = {}
        if qformer_kwargs is None:
            qformer_kwargs = {"use_qformer_text_input": True}

        self.parent = parent
        self.vision_model_tester = Blip2VisionModelTester(parent, **vision_kwargs)
        self.qformer_model_tester = Blip2QFormerModelTester(parent, **qformer_kwargs)
        self.is_training = is_training
        self.batch_size = self.vision_model_tester.batch_size  # need bs for batching_equivalence test

    def get_config(self):
        return Blip2Config(
            vision_config=self.vision_model_tester.get_config(),
            qformer_config=self.qformer_model_tester.get_config(),
        )

    def prepare_config_and_inputs(self):
        _, input_ids, attention_mask = self.qformer_model_tester.prepare_config_and_inputs()
        _, pixel_values = self.vision_model_tester.prepare_config_and_inputs()

        config = self.get_config()

        return config, input_ids, attention_mask, pixel_values

    def create_and_check_model(self, config, input_ids, attention_mask, pixel_values):
        model = Blip2ForImageTextRetrieval(config).to(torch_device).eval()
        with torch.no_grad():
            result = model(pixel_values, input_ids, attention_mask, use_image_text_matching_head=True)

        self.parent.assertEqual(
            result.logits_per_image.shape,
            (self.vision_model_tester.batch_size, 2),
        )

        with torch.no_grad():
            result = model(pixel_values, input_ids, attention_mask)

        self.parent.assertEqual(
            result.logits_per_image.shape,
            (self.vision_model_tester.batch_size, self.qformer_model_tester.batch_size),
        )
        self.parent.assertEqual(
            result.logits_per_text.shape, (self.qformer_model_tester.batch_size, self.vision_model_tester.batch_size)
        )

    def prepare_config_and_inputs_for_common(self):
        config_and_inputs = self.prepare_config_and_inputs()
        config, input_ids, attention_mask, pixel_values = config_and_inputs
        inputs_dict = {
            "input_ids": input_ids,
            "attention_mask": attention_mask,
            "pixel_values": pixel_values,
        }
        return config, inputs_dict


@require_torch
class Blip2TextRetrievalModelTest(ModelTesterMixin, unittest.TestCase):
    all_model_classes = (Blip2ForImageTextRetrieval,) if is_torch_available() else ()
    additional_model_inputs = ["input_ids"]

    test_resize_embeddings = True
    test_attention_outputs = False

    def setUp(self):
        self.model_tester = Blip2TextRetrievalModelTester(self)

    def test_model(self):
        config_and_inputs = self.model_tester.prepare_config_and_inputs()
        self.model_tester.create_and_check_model(*config_and_inputs)

    @unittest.skip(reason="Hidden_states is tested in individual model tests")
    def test_hidden_states_output(self):
        pass

    @unittest.skip(reason="Inputs_embeds is tested in individual model tests")
    def test_inputs_embeds(self):
        pass

    @unittest.skip(reason="Blip2ForImageTextRetrieval does not support input and output embeddings")
    def test_model_get_set_embeddings(self):
        pass

    @unittest.skip(reason="Retain_grad is tested in individual model tests")
    def test_retain_grad_hidden_states_attentions(self):
        pass

    @unittest.skip(reason="Blip2Model does not have input/output embeddings")
    def test_model_common_attributes(self):
        pass

    def test_forward_signature(self):
        config, _ = self.model_tester.prepare_config_and_inputs_for_common()

        for model_class in self.all_model_classes:
            model = model_class(config)
            signature = inspect.signature(model.forward)
            # signature.parameters is an OrderedDict => so arg_names order is deterministic
            arg_names = [*signature.parameters.keys()]

            expected_arg_names = ["pixel_values", "input_ids", "attention_mask"]
            expected_arg_names.extend(
                ["use_image_text_matching_head"] if "use_image_text_matching_head" in arg_names else []
            )
            self.assertListEqual(arg_names[: len(expected_arg_names)], expected_arg_names)

    def test_load_vision_qformer_text_config(self):
        config, _ = self.model_tester.prepare_config_and_inputs_for_common()

        # Save Blip2Config and check if we can load Blip2VisionConfig from it
        with tempfile.TemporaryDirectory() as tmp_dir_name:
            config.save_pretrained(tmp_dir_name)
            vision_config = Blip2VisionConfig.from_pretrained(tmp_dir_name)
            self.assertDictEqual(config.vision_config.to_dict(), vision_config.to_dict())

        # Save Blip2Config and check if we can load Blip2QFormerConfig from it
        with tempfile.TemporaryDirectory() as tmp_dir_name:
            config.save_pretrained(tmp_dir_name)
            qformer_config = Blip2QFormerConfig.from_pretrained(tmp_dir_name)
            self.assertDictEqual(config.qformer_config.to_dict(), qformer_config.to_dict())

    @slow
    @require_torch_accelerator
    def test_model_from_pretrained(self):
        model_name = "Salesforce/blip2-itm-vit-g"
        model = Blip2ForImageTextRetrieval.from_pretrained(model_name)
        self.assertIsNotNone(model)

        _, input_ids, attention_mask, pixel_values = self.model_tester.prepare_config_and_inputs()

        model.to(torch_device)
        model.eval()

        with torch.no_grad():
            outputs = model(
                pixel_values=pixel_values,
                input_ids=input_ids,
                attention_mask=attention_mask,
                use_image_text_matching_head=True,
            )
        self.assertEqual(outputs.logits_per_image.shape, (self.model_tester.qformer_model_tester.batch_size, 2))

        with torch.no_grad():
            outputs = model(
                pixel_values=pixel_values,
                input_ids=input_ids,
                attention_mask=attention_mask,
            )
        self.assertEqual(
            outputs.logits_per_image.shape,
            (self.model_tester.vision_model_tester.batch_size, self.model_tester.qformer_model_tester.batch_size),
        )

    @unittest.skip(reason="Training is not yet supported")
    def test_training(self):
        pass

    @unittest.skip(reason="Training is not yet supported")
    def test_training_gradient_checkpointing(self):
        pass

    @unittest.skip(reason="Training is not yet supported")
    def test_training_gradient_checkpointing_use_reentrant(self):
        pass

    @unittest.skip(reason="Training is not yet supported")
    def test_training_gradient_checkpointing_use_reentrant_false(self):
        pass


# We will verify our results on an image of cute cats
def prepare_img():
    url = "https://huggingface.co/hf-internal-testing/blip-test-image/resolve/main/demo.jpg"
    image = Image.open(requests.get(url, stream=True).raw)
    return image


@require_vision
@require_torch
@slow
class Blip2ModelIntegrationTest(unittest.TestCase):
    def setUp(self):
        cleanup(torch_device, gc_collect=True)

    def tearDown(self):
        cleanup(torch_device, gc_collect=True)

    def test_inference_opt(self):
        processor = Blip2Processor.from_pretrained("Salesforce/blip2-opt-2.7b")
        model = Blip2ForConditionalGeneration.from_pretrained("Salesforce/blip2-opt-2.7b", dtype=torch.float16).to(
            torch_device
        )

        # prepare image
        image = prepare_img()
        inputs = processor(images=image, return_tensors="pt").to(torch_device, dtype=torch.float16)

        predictions = model.generate(**inputs)
        generated_text = processor.batch_decode(predictions, skip_special_tokens=True)[0].strip()

        # Test output
        expected_ids = [50265, 50265, 50265, 50265, 50265, 50265, 50265, 50265, 50265, 50265, 50265, 50265, 50265, 50265, 50265, 50265, 50265, 50265, 50265, 50265, 50265, 50265, 50265, 50265, 50265, 50265, 50265, 50265, 50265, 50265, 50265, 50265, 2, 102, 693, 2828, 15, 5, 4105, 19, 10, 2335, 50118]  # fmt: skip
        self.assertEqual(predictions[0].tolist(), expected_ids)
        self.assertEqual("a woman sitting on the beach with a dog", generated_text)

        # image and context
        prompt = "Question: which city is this? Answer:"
        inputs = processor(images=image, text=prompt, return_tensors="pt").to(torch_device, dtype=torch.float16)

        # max_length for BLIP includes prompt length from now on, use max_new_tokens
        predictions = model.generate(**inputs, max_new_tokens=11)
        generated_text = processor.batch_decode(predictions, skip_special_tokens=True)[0].strip()

        # Test output
        expected_ids = [50265, 50265, 50265, 50265, 50265, 50265, 50265, 50265, 50265, 50265, 50265, 50265, 50265, 50265, 50265, 50265, 50265, 50265, 50265, 50265, 50265, 50265, 50265, 50265, 50265, 50265, 50265, 50265, 50265, 50265, 50265, 50265, 2, 45641, 35, 61, 343, 16, 42, 116, 31652, 35, 24, 18, 45, 10, 343, 6, 24, 18, 10, 4105, 50118]  # fmt: skip
        self.assertEqual(predictions[0].tolist(), expected_ids)
        self.assertEqual(generated_text, "Question: which city is this? Answer: it's not a city, it's a beach")

    def test_inference_interpolate_pos_encoding(self):
        processor = Blip2Processor.from_pretrained("Salesforce/blip2-opt-2.7b")
        model = Blip2ForConditionalGeneration.from_pretrained("Salesforce/blip2-opt-2.7b", dtype=torch.float16).to(
            torch_device
        )
        processor.image_processor.size = {"height": 500, "width": 500}

        image = prepare_img()
        inputs = processor(images=image, return_tensors="pt").to(torch_device)

        predictions = model.generate(**inputs, interpolate_pos_encoding=True)
        generated_text = processor.batch_decode(predictions, skip_special_tokens=True)[0].strip()

        expected_ids = [50265, 50265, 50265, 50265, 50265, 50265, 50265, 50265, 50265, 50265, 50265, 50265, 50265, 50265, 50265, 50265, 50265, 50265, 50265, 50265, 50265, 50265, 50265, 50265, 50265, 50265, 50265, 50265, 50265, 50265, 50265, 50265, 2, 102, 693, 8, 2335, 15, 5, 4105, 50118]  # fmt: skip
        self.assertEqual(predictions[0].tolist(), expected_ids)
        self.assertEqual(generated_text, "a woman and dog on the beach")

    def test_inference_opt_batched_beam_search(self):
        processor = Blip2Processor.from_pretrained("Salesforce/blip2-opt-2.7b")
        model = Blip2ForConditionalGeneration.from_pretrained("Salesforce/blip2-opt-2.7b", dtype=torch.float16).to(
            torch_device
        )

        # prepare image
        image = prepare_img()
        inputs = processor(images=[image, image], return_tensors="pt").to(torch_device, dtype=torch.float16)

        predictions = model.generate(**inputs, num_beams=2)

        # Test output (in this case, slightly different from greedy search)
        expected_ids = [50265, 50265, 50265, 50265, 50265, 50265, 50265, 50265, 50265, 50265, 50265, 50265, 50265, 50265, 50265, 50265, 50265, 50265, 50265, 50265, 50265, 50265, 50265, 50265, 50265, 50265, 50265, 50265, 50265, 50265, 50265, 50265, 2, 102, 693, 2828, 15, 5, 4105, 19, 69, 2335, 50118]  # fmt: skip
        self.assertEqual(predictions[0].tolist(), expected_ids)
        self.assertEqual(predictions[1].tolist(), expected_ids)

    def test_inference_t5(self):
        processor = Blip2Processor.from_pretrained("Salesforce/blip2-flan-t5-xl")
        model = Blip2ForConditionalGeneration.from_pretrained("Salesforce/blip2-flan-t5-xl", dtype=torch.float16).to(
            torch_device
        )

        # prepare image
        image = prepare_img()
        inputs = processor(images=image, return_tensors="pt").to(torch_device, dtype=torch.float16)

        predictions = model.generate(**inputs)
        generated_text = processor.batch_decode(predictions, skip_special_tokens=True)[0].strip()

        expectations = Expectations(
            {
                ("xpu", 3): [
                    [0, 3, 9, 2335, 19, 1556, 28, 160, 1782, 30, 8, 2608, 1],
                    "a woman is playing with her dog on the beach",
                ],
                ("cuda", 7): [
                    [0, 3, 9, 2335, 19, 1556, 28, 160, 1782, 30, 8, 2608, 1],
                    "a woman is playing with her dog on the beach",
                ],
            }
        )
        expected_outputs = expectations.get_expectation()

        # Test output
        self.assertEqual(predictions[0].tolist(), expected_outputs[0])
        self.assertEqual(expected_outputs[1], generated_text)

        # image and context
        prompt = "Question: which city is this? Answer:"
        inputs = processor(images=image, text=prompt, return_tensors="pt").to(torch_device, dtype=torch.float16)

        predictions = model.generate(**inputs)
        generated_text = processor.batch_decode(predictions, skip_special_tokens=True)[0].strip()

        expectations = Expectations(
            {
                ("xpu", 3): [
                    [0, 3, 7, 152, 2515, 11389, 3523, 1],
                    "san francisco",
                ],
                ("cuda", 7): [
                    [0, 3, 7, 152, 2515, 11389, 3523, 1],
                    "san francisco",
                ],
            }
        )
        expected_outputs = expectations.get_expectation()

        # Test output
        self.assertEqual(predictions[0].tolist(), expected_outputs[0])
        self.assertEqual(generated_text, expected_outputs[1])

    def test_inference_t5_batched_beam_search(self):
        processor = Blip2Processor.from_pretrained("Salesforce/blip2-flan-t5-xl")
        model = Blip2ForConditionalGeneration.from_pretrained("Salesforce/blip2-flan-t5-xl", dtype=torch.float16).to(
            torch_device
        )

        # prepare image
        image = prepare_img()
        inputs = processor(images=[image, image], return_tensors="pt").to(torch_device, dtype=torch.float16)

        predictions = model.generate(**inputs, num_beams=2)

        expectations = Expectations(
            {
                ("xpu", 3): [
                    [0, 3, 9, 2335, 19, 1556, 28, 160, 1782, 30, 8, 2608, 1],
                    [0, 3, 9, 2335, 19, 1556, 28, 160, 1782, 30, 8, 2608, 1],
                ],
                ("cuda", 7): [
                    [0, 3, 9, 2335, 19, 1556, 28, 160, 1782, 30, 8, 2608, 1],
                    [0, 3, 9, 2335, 19, 1556, 28, 160, 1782, 30, 8, 2608, 1],
                ],
            }
        )
        expected_predictions = expectations.get_expectation()

        # Test output (in this case, slightly different from greedy search)
        self.assertEqual(predictions[0].tolist(), expected_predictions[0])
        self.assertEqual(predictions[1].tolist(), expected_predictions[1])

    @require_torch_multi_accelerator
    def test_inference_opt_multi_accelerator(self):
        processor = Blip2Processor.from_pretrained("Salesforce/blip2-opt-2.7b")
        model = Blip2ForConditionalGeneration.from_pretrained(
            "Salesforce/blip2-opt-2.7b", dtype=torch.float16, device_map="balanced"
        )

        # prepare image
        image = prepare_img()
        inputs = processor(images=image, return_tensors="pt").to(0, dtype=torch.float16)

        predictions = model.generate(**inputs)
        generated_text = processor.batch_decode(predictions, skip_special_tokens=True)[0].strip()

        # Test output
        expected_ids = [2, 102, 693, 2828, 15, 5, 4105, 19, 10, 2335, 50118]
        self.assertEqual(predictions[0].tolist(), [50265] * 32 + expected_ids)  # 50265 is the img token id
        self.assertEqual("a woman sitting on the beach with a dog", generated_text)

        # image and context
        prompt = "Question: which city is this? Answer:"
        inputs = processor(images=image, text=prompt, return_tensors="pt").to(0, dtype=torch.float16)

        predictions = model.generate(**inputs, max_new_tokens=11)
        generated_text = processor.batch_decode(predictions, skip_special_tokens=True)[0].strip()

        # Test output
        expected_ids = [2, 45641, 35, 61, 343, 16, 42, 116, 31652, 35, 24, 18, 45, 10, 343, 6, 24, 18, 10, 4105, 50118]
        self.assertEqual(predictions[0].tolist(), [50265] * 32 + expected_ids)  # 50265 is the img token id
        self.assertEqual(generated_text, "Question: which city is this? Answer: it's not a city, it's a beach")

    @require_torch_multi_accelerator
    def test_inference_t5_multi_accelerator(self):
        processor = Blip2Processor.from_pretrained("Salesforce/blip2-flan-t5-xl")
        device_map = {
            "query_tokens": 0,
            "vision_model": 0,
            "language_model": 1,
            "language_projection": 0,
            "qformer": 0,
        }

        model = Blip2ForConditionalGeneration.from_pretrained(
            "Salesforce/blip2-flan-t5-xl", dtype=torch.float16, device_map=device_map
        )

        # prepare image
        image = prepare_img()
        inputs = processor(images=image, return_tensors="pt").to(f"{torch_device}:0", dtype=torch.float16)

        predictions = model.generate(**inputs)
        generated_text = processor.batch_decode(predictions, skip_special_tokens=True)[0].strip()

        # Test output
        expected_ids_and_text = Expectations(
            {
                ("cuda", None): (
                    [0, 3, 9, 2335, 19, 1556, 28, 160, 1782, 30, 8, 2608, 1],
                    "a woman is playing with her dog on the beach",
                ),
                ("rocm", (9, 5)): (
                    [0, 3, 9, 2335, 19, 1556, 28, 160, 1782, 30, 8, 2608, 1],
                    "a woman is playing with her dog on the beach",
                ),
            }
        ).get_expectation()
        self.assertEqual(predictions[0].tolist(), expected_ids_and_text[0])
        self.assertEqual(generated_text, expected_ids_and_text[1])

        # image and context
        prompt = "Question: which city is this? Answer:"
        inputs = processor(images=image, text=prompt, return_tensors="pt").to(f"{torch_device}:0", dtype=torch.float16)

        predictions = model.generate(**inputs)
        generated_text = processor.batch_decode(predictions, skip_special_tokens=True)[0].strip()

        # Test output
        expected_ids_and_text = Expectations(
            {
                ("cuda", None): ([0, 3, 7, 152, 2515, 11389, 3523, 1], "san francisco"),
                ("rocm", (9, 5)): ([0, 3, 7, 152, 2515, 11389, 3523, 1], "san francisco"),
            }
        ).get_expectation()
        self.assertEqual(predictions[0].tolist(), expected_ids_and_text[0])
        self.assertEqual(generated_text, expected_ids_and_text[1])

    @require_torch_accelerator
    def test_inference_itm(self):
        model_name = "Salesforce/blip2-itm-vit-g"
        processor = Blip2Processor.from_pretrained(model_name)
        model = Blip2ForImageTextRetrieval.from_pretrained(model_name).to(torch_device)

        image = prepare_img()
        text = "A woman and her dog sitting in a beach"
        inputs = processor(images=image, text=text, return_tensors="pt").to(torch_device)

        # forward pass
        out_itm = model(**inputs, use_image_text_matching_head=True)
        out = model(**inputs)

        # verify
        expected_scores = torch.Tensor([[0.0238, 0.9762]])
        torch.testing.assert_close(torch.nn.Softmax()(out_itm[0].cpu()), expected_scores, rtol=1e-3, atol=1e-3)
        torch.testing.assert_close(out[0].cpu(), torch.Tensor([[0.4406]]), rtol=1e-3, atol=1e-3)

    @require_torch_accelerator
    @require_torch_fp16
    def test_inference_itm_fp16(self):
        model_name = "Salesforce/blip2-itm-vit-g"
        processor = Blip2Processor.from_pretrained(model_name)
        model = Blip2ForImageTextRetrieval.from_pretrained(model_name, dtype=torch.float16).to(torch_device)

        image = prepare_img()
        text = "A woman and her dog sitting in a beach"
        inputs = processor(images=image, text=text, return_tensors="pt").to(torch_device, dtype=torch.float16)

        # forward pass
        out_itm = model(**inputs, use_image_text_matching_head=True)
        out = model(**inputs)

        # verify
        expected_scores = torch.Tensor([[0.0239, 0.9761]])
        torch.testing.assert_close(torch.nn.Softmax()(out_itm[0].cpu().float()), expected_scores, rtol=1e-3, atol=1e-3)
        torch.testing.assert_close(out[0].cpu().float(), torch.Tensor([[0.4406]]), rtol=1e-3, atol=1e-3)

    @require_torch_accelerator
    @require_torch_fp16
    def test_inference_vision_with_projection_fp16(self):
        model_name = "Salesforce/blip2-itm-vit-g"
        processor = Blip2Processor.from_pretrained(model_name)
        model = Blip2VisionModelWithProjection.from_pretrained(model_name, dtype=torch.float16).to(torch_device)

        image = prepare_img()
        inputs = processor(images=image, return_tensors="pt").to(torch_device, dtype=torch.float16)

        # forward pass
        out = model(**inputs)

        # verify
        expected_image_embeds = [
            -0.093994140625,
            -0.075927734375,
            0.031890869140625,
            0.053009033203125,
            0.0352783203125,
            -0.01190185546875,
        ]
        self.assertTrue(np.allclose(out.image_embeds[0][0][:6].tolist(), expected_image_embeds, atol=1e-3))

    @require_torch_accelerator
    @require_torch_fp16
    def test_inference_text_with_projection_fp16(self):
        model_name = "Salesforce/blip2-itm-vit-g"
        processor = Blip2Processor.from_pretrained(model_name)
        model = Blip2TextModelWithProjection.from_pretrained(model_name, dtype=torch.float16).to(torch_device)

        inputs = processor(text="a woman sitting on the beach with a dog", padding=True, return_tensors="pt").to(
            torch_device
        )

        # forward pass
        out = model(**inputs)

        # verify
        expected_text_embeds = [
            -0.1082763671875,
            0.053192138671875,
            -0.02825927734375,
            0.0169830322265625,
            0.08648681640625,
            -0.04656982421875,
        ]
        self.assertTrue(np.allclose(out.text_embeds[0][0][:6].tolist(), expected_text_embeds, atol=1e-3))<|MERGE_RESOLUTION|>--- conflicted
+++ resolved
@@ -501,14 +501,13 @@
     def test_model_get_set_embeddings(self):
         pass
 
-<<<<<<< HEAD
     @pytest.mark.generate
     @unittest.skip(reason="Blip2Model does not support generation from no inputs")
     def test_generate_without_input_ids(self):
-=======
+        pass
+
     @unittest.skip(reason="BLIP2 has no separate base model without a head.")
     def test_model_base_model_prefix(self):
->>>>>>> 5ee9ffe3
         pass
 
     def test_sdpa_can_dispatch_composite_models(self):
@@ -862,14 +861,13 @@
     def test_cpu_offload(self):
         pass
 
-<<<<<<< HEAD
     @pytest.mark.generate
     @unittest.skip(reason="Blip2Model does not support generation from no inputs")
     def test_generate_without_input_ids(self):
-=======
+        pass
+
     @unittest.skip(reason="BLIP2 has no separate base model without a head.")
     def test_model_base_model_prefix(self):
->>>>>>> 5ee9ffe3
         pass
 
     def test_sdpa_can_dispatch_composite_models(self):
