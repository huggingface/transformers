--- conflicted
+++ resolved
@@ -21,13 +21,8 @@
 
 from transformers import (
     AddedToken,
-<<<<<<< HEAD
     UdopTokenizer,
     PreTrainedTokenizerBase,
-=======
-    PreTrainedTokenizerBase,
-    UdopTokenizer,
->>>>>>> 045bbffa
     is_mlx_available,
     is_torch_available,
     logging,
@@ -134,11 +129,7 @@
     #     # Create tokenizer from SentencePiece model using converter
     #     from transformers.convert_slow_tokenizer import UdopConverter
     #     from transformers.tokenization_utils import PreTrainedTokenizer
-<<<<<<< HEAD
         
-=======
-
->>>>>>> 045bbffa
     #     # Create a minimal mock tokenizer for the converter
     #     class _MockTokenizer:
     #         def __init__(self, vocab_file_path, eos_token, sep_token):
@@ -148,17 +139,10 @@
     #             import sentencepiece as spm
     #             self._sp_model = spm.SentencePieceProcessor()
     #             self._sp_model.Load(vocab_file_path)
-<<<<<<< HEAD
             
     #         def convert_tokens_to_ids(self, token):
     #             return self._sp_model.piece_to_id(token)
         
-=======
-
-    #         def convert_tokens_to_ids(self, token):
-    #             return self._sp_model.piece_to_id(token)
-
->>>>>>> 045bbffa
     #     mock_tokenizer = _MockTokenizer(SAMPLE_VOCAB, "</s>", "</s>")
     #     converter = UdopConverter(mock_tokenizer)
     #     tokenizer_object = converter.converted()
@@ -312,10 +296,6 @@
                 decoded = tokenizer.decode(encoded_special_token, skip_special_tokens=True)
                 self.assertTrue(special_token not in decoded)
 
-<<<<<<< HEAD
-
-=======
->>>>>>> 045bbffa
     @require_tokenizers
     def test_encode_decode_with_spaces(self):
         tokenizers = self.get_tokenizers(do_lower_case=False)
@@ -539,17 +519,12 @@
 
                 # Encode_plus - Simple input
                 words, boxes = self.get_words_and_boxes()
-<<<<<<< HEAD
                 input_r = tokenizer.encode_plus_boxes(
                     words, boxes=boxes, max_length=max_length, padding="max_length"
                 )
                 input_p = tokenizer.encode_plus_boxes(
                     words, boxes=boxes, max_length=max_length, padding="max_length"
                 )
-=======
-                input_r = tokenizer.encode_plus_boxes(words, boxes=boxes, max_length=max_length, padding="max_length")
-                input_p = tokenizer.encode_plus_boxes(words, boxes=boxes, max_length=max_length, padding="max_length")
->>>>>>> 045bbffa
                 self.assert_padded_input_match(input_r["input_ids"], input_p["input_ids"], max_length, pad_token_id)
                 self.assertSequenceEqual(input_r["attention_mask"], input_p["attention_mask"])
 
@@ -701,10 +676,7 @@
 
                 self.assert_batch_padded_input_match(input_r, input_p, max_length, pad_token_id)
 
-<<<<<<< HEAD
   
-=======
->>>>>>> 045bbffa
     def test_call(self):
         # Tests that all call wrap to encode_plus and batch_encode_plus
         tokenizers = self.get_tokenizers(do_lower_case=False)
@@ -893,10 +865,6 @@
             if parameter.default != inspect.Parameter.empty:
                 self.assertIn(parameter_name, tokenizer.init_kwargs)
 
-<<<<<<< HEAD
-
-=======
->>>>>>> 045bbffa
     def test_special_tokens_mask_input_pairs(self):
         tokenizers = self.get_tokenizers(do_lower_case=False)
         for tokenizer in tokenizers:
@@ -1125,10 +1093,6 @@
     def test_chat_template_batched(self):
         pass
 
-<<<<<<< HEAD
-
-=======
->>>>>>> 045bbffa
     def test_compare_add_special_tokens(self):
         for tokenizer, pretrained_name, kwargs in self.tokenizers_list:
             with self.subTest(f"{tokenizer.__class__.__name__} ({pretrained_name})"):
@@ -1214,13 +1178,9 @@
             with self.subTest(f"{tokenizer.__class__.__name__} ({pretrained_name})"):
                 added_tokens = [AddedToken("<special>", lstrip=True)]
 
-<<<<<<< HEAD
                 tokenizer_r = self.get_tokenizer(
                     pretrained_name, additional_special_tokens=added_tokens, **kwargs
                 )
-=======
-                tokenizer_r = self.get_tokenizer(pretrained_name, additional_special_tokens=added_tokens, **kwargs)
->>>>>>> 045bbffa
                 words = "Hey this is a <special> token".split()
                 boxes = [[1000, 1000, 1000, 1000] for _ in range(len(words))]
                 r_output = tokenizer_r.encode_boxes(words, boxes=boxes)
@@ -1232,10 +1192,6 @@
                 self.assertTrue(special_token_id in r_output)
 
     def test_training_new_tokenizer(self):
-<<<<<<< HEAD
-
-=======
->>>>>>> 045bbffa
         tokenizer = self.get_tokenizer()
         new_tokenizer = tokenizer.train_new_from_iterator(SMALL_TRAINING_CORPUS, 100)
 
@@ -1277,10 +1233,6 @@
         self.assertDictEqual(tokenizer.special_tokens_map, new_tokenizer.special_tokens_map)
 
     def test_training_new_tokenizer_with_special_tokens_change(self):
-<<<<<<< HEAD
-
-=======
->>>>>>> 045bbffa
         tokenizer = self.get_tokenizer()
         # Test with a special tokens map
         class_signature = inspect.signature(tokenizer.__class__)
@@ -1388,10 +1340,6 @@
 
                 self.assertEqual(input_dict, prepared_input_dict)
 
-<<<<<<< HEAD
-
-=======
->>>>>>> 045bbffa
     def test_batch_encode_dynamic_overflowing(self):
         """
         When calling batch_encode with multiple sequences, it can return different number of
