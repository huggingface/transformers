--- conflicted
+++ resolved
@@ -16,12 +16,9 @@
 from functools import cached_property
 
 from transformers import (
-<<<<<<< HEAD
     PreTrainedTokenizerBase,
     PreTrainedTokenizerFast,
     PythonBackend,
-=======
->>>>>>> a33943ec
     UdopProcessor,
     UdopTokenizer,
     UdopTokenizerFast,
@@ -63,27 +60,6 @@
             size=224,
             apply_ocr=True,
         )
-<<<<<<< HEAD
-        tokenizer = UdopTokenizer.from_pretrained("microsoft/udop-large")
-        processor = UdopProcessor(image_processor=image_processor, tokenizer=tokenizer)
-        processor.save_pretrained(cls.tmpdirname)
-
-        cls.tokenizer_pretrained_name = "microsoft/udop-large"
-
-        image_processor = cls.get_image_processor()
-        tokenizer = cls.get_tokenizers()[0]
-        processor = UdopProcessor(image_processor=image_processor, tokenizer=tokenizer)
-        processor.save_pretrained(cls.tmpdirname)
-
-    @classmethod
-    def get_tokenizer(cls, **kwargs) -> PythonBackend:
-        return cls.tokenizer_class.from_pretrained(cls.tokenizer_pretrained_name, **kwargs)
-
-    @classmethod
-    def get_image_processor(cls, **kwargs):
-        return LayoutLMv3ImageProcessor.from_pretrained(cls.tmpdirname, **kwargs)
-=======
->>>>>>> a33943ec
 
     @classmethod
     def _setup_tokenizer(cls):
