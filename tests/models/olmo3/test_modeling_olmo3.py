--- conflicted
+++ resolved
@@ -60,10 +60,6 @@
         if is_torch_available()
         else {}
     )
-<<<<<<< HEAD
-    test_pruning = False
-=======
->>>>>>> 3e975acc
     fx_compatible = False
     test_torchscript = False
     test_all_params_have_gradient = False
