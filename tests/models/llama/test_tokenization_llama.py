--- conflicted
+++ resolved
@@ -9,16 +9,11 @@
 
 @require_tokenizers
 class LlamaTokenizationTest(TokenizerTesterMixin, unittest.TestCase):
-<<<<<<< HEAD
-    # TokenizerTesterMixin configuration
-    from_pretrained_id = ["hf-internal-testing/llama-tokenizer"]
-=======
     from_pretrained_id = [
         "hf-internal-testing/llama-tokenizer",
         "meta-llama/Llama-2-7b-hf",
         "meta-llama/Meta-Llama-3-8B",
     ]
->>>>>>> f7795060
     tokenizer_class = LlamaTokenizer
     from_pretrained_kwargs = {}
 
