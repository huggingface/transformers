--- conflicted
+++ resolved
@@ -41,7 +41,6 @@
         return feature_extractor_class(**feature_extractor_map)
 
     @classmethod
-<<<<<<< HEAD
     def _setup_tokenizer(cls):
         tokenizer_class = cls._get_component_class_from_processor("tokenizer")
         vocab = "<pad> <s> </s> <unk> | E T A O N I H S R D L U M W C F G Y P B V K ' X J Q Z".split(" ")
@@ -56,48 +55,6 @@
             "eos_token": "</s>",
         }
         return tokenizer_class.from_pretrained(cls.tmpdirname, **add_kwargs_tokens_map)
-=======
-    def get_tokenizer(cls, **kwargs_init):
-        kwargs = cls.add_kwargs_tokens_map.copy()
-        kwargs.update(kwargs_init)
-        return Wav2Vec2CTCTokenizer.from_pretrained(cls.tmpdirname, **kwargs)
-
-    @classmethod
-    def get_feature_extractor(cls, **kwargs):
-        return SeamlessM4TFeatureExtractor.from_pretrained(cls.tmpdirname, **kwargs)
-
-    @classmethod
-    def tearDownClass(cls):
-        shutil.rmtree(cls.tmpdirname, ignore_errors=True)
-
-    def test_save_load_pretrained_default(self):
-        tokenizer = self.get_tokenizer()
-        feature_extractor = self.get_feature_extractor()
-
-        processor = Wav2Vec2BertProcessor(tokenizer=tokenizer, feature_extractor=feature_extractor)
-
-        with tempfile.TemporaryDirectory() as tmpdir:
-            processor.save_pretrained(tmpdir)
-            processor = Wav2Vec2BertProcessor.from_pretrained(tmpdir)
-
-        self.assertEqual(processor.tokenizer.get_vocab(), tokenizer.get_vocab())
-        self.assertIsInstance(processor.tokenizer, Wav2Vec2CTCTokenizer)
-
-        self.assertEqual(processor.feature_extractor.to_json_string(), feature_extractor.to_json_string())
-        self.assertIsInstance(processor.feature_extractor, SeamlessM4TFeatureExtractor)
-
-    def test_save_load_pretrained_additional_features(self):
-        with tempfile.TemporaryDirectory() as tmpdir:
-            processor = Wav2Vec2BertProcessor(
-                tokenizer=self.get_tokenizer(), feature_extractor=self.get_feature_extractor()
-            )
-            processor.save_pretrained(tmpdir)
->>>>>>> f065e402
-
-    # todo: check why this test is failing
-    @unittest.skip("Failing for unknown reason")
-    def test_overlapping_text_audio_kwargs_handling(self):
-        pass
 
     @unittest.skip("Wav2Vec2BertProcessor changes input_features")
     def test_processor_with_multiple_inputs(self):
@@ -105,10 +62,6 @@
 
     @unittest.skip("Wav2Vec2BertProcessor changes input_features")
     def test_overlapping_text_audio_kwargs_handling(self):
-        pass
-
-    @unittest.skip("Wav2Vec2BertProcessor changes input_features")
-    def test_processor_with_multiple_inputs(self):
         pass
 
     def test_feature_extractor(self):
