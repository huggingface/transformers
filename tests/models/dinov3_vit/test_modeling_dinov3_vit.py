# Copyright 2024 The HuggingFace Inc. team. All rights reserved.
#
# Licensed under the Apache License, Version 2.0 (the "License");
# you may not use this file except in compliance with the License.
# You may obtain a copy of the License at
#
#     http://www.apache.org/licenses/LICENSE-2.0
#
# Unless required by applicable law or agreed to in writing, software
# distributed under the License is distributed on an "AS IS" BASIS,
# WITHOUT WARRANTIES OR CONDITIONS OF ANY KIND, either express or implied.
# See the License for the specific language governing permissions and
# limitations under the License.
"""Testing suite for the PyTorch DINOv3 model."""

import unittest
from functools import cached_property

from transformers import DINOv3ViTConfig
from transformers.testing_utils import require_torch, require_vision, slow, torch_device
from transformers.utils import is_torch_available, is_vision_available

from ...test_configuration_common import ConfigTester
from ...test_modeling_common import ModelTesterMixin, floats_tensor, ids_tensor
from ...test_pipeline_mixin import PipelineTesterMixin


if is_torch_available():
    import torch
    from torch import nn

    from transformers import DINOv3ViTBackbone, DINOv3ViTModel


if is_vision_available():
    from PIL import Image

    from transformers import AutoImageProcessor


class DINOv3ViTModelTester:
    def __init__(
        self,
        parent,
        batch_size=13,
        image_size=30,
        patch_size=2,
        num_channels=3,
        is_training=False,
        use_labels=True,
        hidden_size=32,
        num_hidden_layers=2,
        num_attention_heads=4,
        intermediate_size=37,
        hidden_act="gelu",
        hidden_dropout_prob=0.1,
        attention_probs_dropout_prob=0.1,
        type_sequence_label_size=10,
        initializer_range=0.02,
        num_register_tokens=2,
        mask_ratio=0.5,
        scope=None,
    ):
        self.parent = parent
        self.batch_size = batch_size
        self.image_size = image_size
        self.patch_size = patch_size
        self.num_channels = num_channels
        self.is_training = is_training
        self.use_labels = use_labels
        self.hidden_size = hidden_size
        self.num_hidden_layers = num_hidden_layers
        self.num_attention_heads = num_attention_heads
        self.intermediate_size = intermediate_size
        self.hidden_act = hidden_act
        self.hidden_dropout_prob = hidden_dropout_prob
        self.attention_probs_dropout_prob = attention_probs_dropout_prob
        self.type_sequence_label_size = type_sequence_label_size
        self.initializer_range = initializer_range
        self.num_register_tokens = num_register_tokens
        self.scope = scope

        num_patches = (image_size // patch_size) ** 2
        self.seq_length = num_patches + 1 + self.num_register_tokens
        self.mask_ratio = mask_ratio
        self.num_masks = int(mask_ratio * self.seq_length)
        self.mask_length = num_patches

    def prepare_config_and_inputs(self):
        pixel_values = floats_tensor([self.batch_size, self.num_channels, self.image_size, self.image_size])

        labels = None
        if self.use_labels:
            labels = ids_tensor([self.batch_size], self.type_sequence_label_size)

        config = self.get_config()

        return config, pixel_values, labels

    def get_config(self):
        return DINOv3ViTConfig(
            image_size=self.image_size,
            patch_size=self.patch_size,
            num_channels=self.num_channels,
            hidden_size=self.hidden_size,
            num_hidden_layers=self.num_hidden_layers,
            num_attention_heads=self.num_attention_heads,
            intermediate_size=self.intermediate_size,
            hidden_act=self.hidden_act,
            hidden_dropout_prob=self.hidden_dropout_prob,
            attention_probs_dropout_prob=self.attention_probs_dropout_prob,
            is_decoder=False,
            initializer_range=self.initializer_range,
            num_register_tokens=self.num_register_tokens,
            stage_names=["embeddings"] + [f"stage{i}" for i in range(1, self.num_hidden_layers + 1)],
            out_indices=[0, 1],
            reshape_hidden_states=True,
        )

    def create_and_check_backbone(self, config, pixel_values, labels):
        config.out_features = ["stage1", "stage2"]
        config.reshape_hidden_states = True

        model = DINOv3ViTBackbone(config)
        model.to(torch_device)
        model.eval()

        with torch.no_grad():
            outputs = model(pixel_values)

        self.parent.assertEqual(len(outputs.feature_maps), 2)
        for fm in outputs.feature_maps:
            b, c, h, w = fm.shape
            self.parent.assertEqual(b, self.batch_size)
            self.parent.assertEqual(c, self.hidden_size)
            self.parent.assertGreater(h, 0)
            self.parent.assertGreater(w, 0)

    def test_output_hidden_states(self):
        config, inputs_dict = self.model_tester.prepare_config_and_inputs_for_common()

        for model_class in self.all_model_classes:
            model = model_class(config)
            model.to(torch_device)
            model.eval()

            with torch.no_grad():
                outputs = model(**inputs_dict, output_hidden_states=True)

            self.assertIsNotNone(outputs.hidden_states)
            expected_num_hidden_states = config.num_hidden_layers + 1
            self.assertEqual(len(outputs.hidden_states), expected_num_hidden_states)

            for hidden_state in outputs.hidden_states:
                expected_shape = (
                    self.model_tester.batch_size,
                    self.model_tester.seq_length,
                    self.model_tester.hidden_size,
                )
                self.assertEqual(hidden_state.shape, expected_shape)

    def create_and_check_model(self, config, pixel_values, labels):
        model = DINOv3ViTModel(config=config)
        model.to(torch_device)
        model.eval()
        result = model(pixel_values)
        self.parent.assertEqual(
            result.last_hidden_state.shape,
            (self.batch_size, self.seq_length, self.hidden_size),
        )

    def prepare_config_and_inputs_for_common(self):
        config_and_inputs = self.prepare_config_and_inputs()
        (
            config,
            pixel_values,
            labels,
        ) = config_and_inputs
        inputs_dict = {"pixel_values": pixel_values}
        return config, inputs_dict


@require_torch
class Dinov3ModelTest(ModelTesterMixin, PipelineTesterMixin, unittest.TestCase):
    """
    Here we also overwrite some of the tests of test_modeling_common.py, as Dinov3 does not use input_ids, inputs_embeds,
    attention_mask and seq_length.
    """

    all_model_classes = (DINOv3ViTModel, DINOv3ViTBackbone) if is_torch_available() else ()
    pipeline_model_mapping = (
        {
            "image-feature-extraction": DINOv3ViTModel,
        }
        if is_torch_available()
        else {}
    )

    test_resize_embeddings = False
<<<<<<< HEAD
=======
    test_torch_exportable = True
    test_attention_outputs = False
>>>>>>> ffb35fe1

    def setUp(self):
        self.model_tester = DINOv3ViTModelTester(self)
        self.config_tester = ConfigTester(self, config_class=DINOv3ViTConfig, has_text_modality=False, hidden_size=37)

    def test_backbone(self):
        config, pixel_values, labels = self.model_tester.prepare_config_and_inputs()
        self.model_tester.create_and_check_backbone(config, pixel_values, labels)

    def test_config(self):
        self.config_tester.run_common_tests()

    @unittest.skip(reason="Dinov3 does not use inputs_embeds")
    def test_inputs_embeds(self):
        pass

    @unittest.skip(
        reason="This architecture seem to not compute gradients properly when using GC, check: https://github.com/huggingface/transformers/pull/27124"
    )
    def test_training_gradient_checkpointing(self):
        pass

    @unittest.skip(
        reason="This architecture seem to not compute gradients properly when using GC, check: https://github.com/huggingface/transformers/pull/27124"
    )
    def test_training_gradient_checkpointing_use_reentrant(self):
        pass

    @unittest.skip(
        reason="This architecture seem to not compute gradients properly when using GC, check: https://github.com/huggingface/transformers/pull/27124"
    )
    def test_training_gradient_checkpointing_use_reentrant_false(self):
        pass

    def test_model_get_set_embeddings(self):
        config, _ = self.model_tester.prepare_config_and_inputs_for_common()

        for model_class in self.all_model_classes:
            model = model_class(config)
            self.assertIsInstance(model.get_input_embeddings(), (nn.Module))
            x = model.get_output_embeddings()
            self.assertTrue(x is None or isinstance(x, nn.Linear))

    def test_model(self):
        config_and_inputs = self.model_tester.prepare_config_and_inputs()
        self.model_tester.create_and_check_model(*config_and_inputs)

    @unittest.skip(reason="Dinov3 does not support feedforward chunking yet")
    def test_feed_forward_chunking(self):
        pass

    @slow
    def test_model_from_pretrained(self):
        model_name = "facebook/dinov3-vits16-pretrain-lvd1689m"
        model = DINOv3ViTModel.from_pretrained(model_name)
        self.assertIsNotNone(model)


# We will verify our results on an image of cute cats
def prepare_img():
    image = Image.open("./tests/fixtures/tests_samples/COCO/000000039769.png")
    return image


@require_torch
@require_vision
class DINOv3ViTModelIntegrationTest(unittest.TestCase):
    @cached_property
    def default_image_processor(self):
        return (
            AutoImageProcessor.from_pretrained("facebook/dinov3-vits16-pretrain-lvd1689m")
            if is_vision_available()
            else None
        )

    @slow
    def test_inference_no_head(self):
        model = DINOv3ViTModel.from_pretrained("facebook/dinov3-vits16-pretrain-lvd1689m").to(torch_device)

        image_processor = self.default_image_processor
        image = prepare_img()
        inputs = image_processor(image, return_tensors="pt").to(torch_device)

        # forward pass
        with torch.no_grad():
            outputs = model(**inputs)

        # verify the last hidden states
        # in DINOv3 with Registers, the seq length equals the number of patches + 1 + num_register_tokens (we add 1 for the [CLS] token)
        _, _, height, width = inputs["pixel_values"].shape
        num_patches = (height // model.config.patch_size) * (width // model.config.patch_size)
        expected_seq_length = num_patches + 1 + model.config.num_register_tokens
        expected_shape = torch.Size((1, expected_seq_length, model.config.hidden_size))
        self.assertEqual(outputs.last_hidden_state.shape, expected_shape)

        last_layer_cls_token = outputs.pooler_output
        expected_slice = torch.tensor([0.4637, -0.4160, 0.4086, -0.1265, -0.2865], device=torch_device)
        torch.testing.assert_close(last_layer_cls_token[0, :5], expected_slice, rtol=1e-4, atol=1e-4)

        last_layer_patch_tokens = outputs.last_hidden_state[:, model.config.num_register_tokens + 1 :]
        expected_slice = torch.tensor([-0.0386, -0.2509, -0.0161, -0.4556, 0.5716], device=torch_device)
        torch.testing.assert_close(last_layer_patch_tokens[0, 0, :5], expected_slice, rtol=1e-4, atol=1e-4)<|MERGE_RESOLUTION|>--- conflicted
+++ resolved
@@ -197,11 +197,7 @@
     )
 
     test_resize_embeddings = False
-<<<<<<< HEAD
-=======
-    test_torch_exportable = True
     test_attention_outputs = False
->>>>>>> ffb35fe1
 
     def setUp(self):
         self.model_tester = DINOv3ViTModelTester(self)
