# Copyright 2024 The HuggingFace Inc. team. All rights reserved.
#
# Licensed under the Apache License, Version 2.0 (the "License");
# you may not use this file except in compliance with the License.
# You may obtain a copy of the License at
#
#     http://www.apache.org/licenses/LICENSE-2.0
#
# Unless required by applicable law or agreed to in writing, software
# distributed under the License is distributed on an "AS IS" BASIS,
# WITHOUT WARRANTIES OR CONDITIONS OF ANY KIND, either express or implied.
# See the License for the specific language governing permissions and
# limitations under the License.
"""Testing suite for the PyTorch StableLm model."""

import unittest

import pytest

from transformers import is_torch_available
from transformers.testing_utils import (
    require_bitsandbytes,
    require_flash_attn,
    require_torch,
    slow,
    torch_device,
)


if is_torch_available():
    import torch

    from transformers import (
        AutoTokenizer,
        StableLmForCausalLM,
        StableLmForSequenceClassification,
        StableLmForTokenClassification,
        StableLmModel,
    )

from ...causal_lm_tester import CausalLMModelTest, CausalLMModelTester


class StableLmModelTester(CausalLMModelTester):
    if is_torch_available():
        base_model_class = StableLmModel


@require_torch
class StableLmModelTest(CausalLMModelTest, unittest.TestCase):
    pipeline_model_mapping = (
        {
            "feature-extraction": StableLmModel,
            "text-classification": StableLmForSequenceClassification,
            "text-generation": StableLmForCausalLM,
            "zero-shot": StableLmForSequenceClassification,
            "token-classification": StableLmForTokenClassification,
        }
        if is_torch_available()
        else {}
    )
<<<<<<< HEAD
    test_pruning = False
=======
>>>>>>> 3e975acc
    fx_compatible = False  # Broken by attention refactor cc @Cyrilvallez
    model_tester_class = StableLmModelTester


@require_torch
class StableLmModelIntegrationTest(unittest.TestCase):
    @slow
    def test_model_stablelm_3b_4e1t_logits(self):
        input_ids = {"input_ids": torch.tensor([[510, 8588, 310, 1900, 9386]], dtype=torch.long, device=torch_device)}

        model = StableLmForCausalLM.from_pretrained("stabilityai/stablelm-3b-4e1t").to(torch_device)
        model.eval()

        output = model(**input_ids).logits.float()

        # Expected mean on dim = -1
        EXPECTED_MEAN = torch.tensor([[2.7146, 2.4245, 1.5616, 1.4424, 2.6790]]).to(torch_device)
        torch.testing.assert_close(output.mean(dim=-1), EXPECTED_MEAN, rtol=1e-4, atol=1e-4)

        # Expected logits sliced from [0, 0, 0:30]
        EXPECTED_SLICE = torch.tensor([7.1030, -1.4195,  9.9206,  7.7008,  4.9891,  4.2169,  5.5426,  3.7878, 6.7593,  5.7360,  8.4691,  5.5448,  5.0544, 10.4129,  8.5573, 13.0405, 7.3265,  3.5868,  6.1106,  5.9406,  5.6376,  5.7490,  5.4850,  4.8124, 5.1991,  4.6419,  4.5719,  9.9588,  6.7222,  4.5070]).to(torch_device)  # fmt: skip
        torch.testing.assert_close(output[0, 0, :30], EXPECTED_SLICE, rtol=1e-4, atol=1e-4)

    @slow
    def test_model_stablelm_3b_4e1t_generation(self):
        tokenizer = AutoTokenizer.from_pretrained("stabilityai/stablelm-3b-4e1t")
        model = StableLmForCausalLM.from_pretrained("stabilityai/stablelm-3b-4e1t")
        input_ids = tokenizer.encode(
            "My favorite food has always been pizza, but lately",
            return_tensors="pt",
        )

        outputs = model.generate(input_ids, max_new_tokens=20, temperature=0)
        text = tokenizer.decode(outputs[0], skip_special_tokens=True)

        EXPECTED_TEXT_COMPLETION = """My favorite food has always been pizza, but lately I’ve been craving something different. I’ve been trying to eat healthier and I’ve"""
        self.assertEqual(text, EXPECTED_TEXT_COMPLETION)

    @slow
    def test_model_tiny_random_stablelm_2_logits(self):
        # Check parallel residual and qk layernorm forward pass
        input_ids = {"input_ids": torch.tensor([[510, 8588, 310, 1900, 9386]], dtype=torch.long, device=torch_device)}

        model = StableLmForCausalLM.from_pretrained("stabilityai/tiny-random-stablelm-2").to(torch_device)
        model.eval()

        output = model(**input_ids).logits.float()

        # Expected mean on dim = -1
        EXPECTED_MEAN = torch.tensor([[-2.7196, -3.6099, -2.6877, -3.1973, -3.9344]]).to(torch_device)
        torch.testing.assert_close(output.mean(dim=-1), EXPECTED_MEAN, rtol=1e-4, atol=1e-4)

        # Expected logits sliced from [0, 0, 0:30]
        EXPECTED_SLICE = torch.tensor([2.8364, 5.3811, 5.1659, 7.5485, 4.3219, 6.3315, 1.3967, 6.9147, 3.9679, 6.4786, 5.9176, 3.3067, 5.2917, 0.1485, 3.9630, 7.9947,10.6727, 9.6757, 8.8772, 8.3527, 7.8445, 6.6025, 5.5786, 7.0985,6.1369, 3.4259, 1.9397, 4.6157, 4.8105, 3.1768]).to(torch_device)  # fmt: skip
        torch.testing.assert_close(output[0, 0, :30], EXPECTED_SLICE, rtol=1e-4, atol=1e-4)

    @slow
    def test_model_tiny_random_stablelm_2_generation(self):
        # Check parallel residual and qk layernorm generation
        tokenizer = AutoTokenizer.from_pretrained("stabilityai/tiny-random-stablelm-2")
        model = StableLmForCausalLM.from_pretrained("stabilityai/tiny-random-stablelm-2")
        input_ids = tokenizer.encode(
            "My favorite ride at the amusement park",
            return_tensors="pt",
        )

        outputs = model.generate(input_ids, max_new_tokens=20, temperature=0)
        text = tokenizer.decode(outputs[0], skip_special_tokens=True)

        EXPECTED_TEXT_COMPLETION = """My favorite ride at the amusement park is the 2000-mile roller coaster. It's a thrilling ride filled with roller coast"""
        self.assertEqual(text, EXPECTED_TEXT_COMPLETION)

    @require_bitsandbytes
    @slow
    @require_flash_attn
    @pytest.mark.flash_attn_test
    def test_model_3b_long_prompt(self):
        EXPECTED_OUTPUT_TOKEN_IDS = [3, 3, 3]
        input_ids = [306, 338] * 2047
        model = StableLmForCausalLM.from_pretrained(
            "stabilityai/stablelm-3b-4e1t",
            device_map="auto",
            dtype="auto",
            load_in_4bit=True,
            attn_implementation="flash_attention_2",
        )
        input_ids = torch.tensor([input_ids]).to(model.model.embed_tokens.weight.device)
        generated_ids = model.generate(input_ids, max_new_tokens=4, temperature=0)
        self.assertEqual(EXPECTED_OUTPUT_TOKEN_IDS, generated_ids[0][-3:].tolist())<|MERGE_RESOLUTION|>--- conflicted
+++ resolved
@@ -59,10 +59,6 @@
         if is_torch_available()
         else {}
     )
-<<<<<<< HEAD
-    test_pruning = False
-=======
->>>>>>> 3e975acc
     fx_compatible = False  # Broken by attention refactor cc @Cyrilvallez
     model_tester_class = StableLmModelTester
 
