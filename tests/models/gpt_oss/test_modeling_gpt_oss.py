# Copyright 2024 The HuggingFace Inc. team. All rights reserved.
#
# Licensed under the Apache License, Version 2.0 (the "License");
# you may not use this file except in compliance with the License.
# You may obtain a copy of the License at
#
#     http://www.apache.org/licenses/LICENSE-2.0
#
# Unless required by applicable law or agreed to in writing, software
# distributed under the License is distributed on an "AS IS" BASIS,
# WITHOUT WARRANTIES OR CONDITIONS OF ANY KIND, either express or implied.
# See the License for the specific language governing permissions and
# limitations under the License.
"""Testing suite for the PyTorch GptOss model."""

import difflib
import inspect
import json
import os
import subprocess
import tempfile
import unittest
from pathlib import Path

from parameterized import parameterized

from transformers import (
    AutoModelForCausalLM,
    AutoTokenizer,
    GptOssConfig,
    is_torch_available,
)
from transformers.testing_utils import (
    cleanup,
    require_read_token,
    require_torch,
    require_torch_accelerator,
    slow,
    torch_device,
)

from ...causal_lm_tester import CausalLMModelTest, CausalLMModelTester
from ...test_configuration_common import ConfigTester


if is_torch_available():
    import torch

    from transformers import (
        GptOssForCausalLM,
        GptOssForSequenceClassification,
        GptOssForTokenClassification,
        GptOssModel,
    )

    NUM_GPUS = torch.cuda.device_count()


class GptOssModelTester(CausalLMModelTester):
    if is_torch_available():
        config_class = GptOssConfig
        base_model_class = GptOssModel
        causal_lm_class = GptOssForCausalLM
        sequence_class = GptOssForSequenceClassification
        token_class = GptOssForTokenClassification

    pipeline_model_mapping = (
        {
            "feature-extraction": GptOssModel,
            "text-classification": GptOssForSequenceClassification,
            "text-generation": GptOssForCausalLM,
            "token-classification": GptOssForTokenClassification,
        }
        if is_torch_available()
        else {}
    )


@require_torch
class GptOssModelTest(CausalLMModelTest, unittest.TestCase):
    all_model_classes = (
        (GptOssModel, GptOssForCausalLM, GptOssForSequenceClassification, GptOssForTokenClassification)
        if is_torch_available()
        else ()
    )
    pipeline_model_mapping = (
        {
            "feature-extraction": GptOssModel,
            "text-classification": GptOssForSequenceClassification,
            "text-generation": GptOssForCausalLM,
            "token-classification": GptOssForTokenClassification,
        }
        if is_torch_available()
        else {}
    )

    test_headmasking = False
    test_pruning = False
    _is_stateful = True
    model_split_percents = [0.5, 0.6]
    model_tester_class = GptOssModelTester

    def setUp(self):
        self.model_tester = GptOssModelTester(self)
        self.config_tester = ConfigTester(self, config_class=GptOssConfig, hidden_size=37)

    @unittest.skip("GptOss's forcefully disables sdpa due to Sink")
    def test_sdpa_can_dispatch_non_composite_models(self):
        pass

    @unittest.skip("GptOss's eager attn/sdpa attn outputs are expected to be different")
    def test_eager_matches_sdpa_generate(self):
        pass

<<<<<<< HEAD
    @parameterized.expand([("random",), ("same",)])
    @pytest.mark.generate
    @unittest.skip("GptOss has HybridCache which is not compatible with assisted decoding")
    def test_assisted_decoding_matches_greedy_search(self, assistant_type):
        pass

    @unittest.skip("GptOss has HybridCache which is not compatible with assisted decoding")
    def test_prompt_lookup_decoding_matches_greedy_search(self, assistant_type):
        pass

    @pytest.mark.generate
    @unittest.skip("GptOss has HybridCache which is not compatible with assisted decoding")
    def test_assisted_decoding_sample(self):
        pass

    @unittest.skip("GptOss has HybridCache and doesn't support continue from past kv")
    def test_generate_continue_from_past_key_values(self):
        pass

    @unittest.skip("GptOss has HybridCache and doesn't support contrastive generation")
    def test_contrastive_generate(self):
        pass

    @unittest.skip("GptOss has HybridCache and doesn't support contrastive generation")
    def test_contrastive_generate_dict_outputs_use_cache(self):
        pass

    @unittest.skip("GptOss has HybridCache and doesn't support contrastive generation")
    def test_contrastive_generate_low_memory(self):
        pass

    @unittest.skip("GptOss has HybridCache and doesn't support StaticCache. Though it could, it shouldn't support.")
    def test_generate_with_static_cache(self):
        pass

    @unittest.skip("GptOss has HybridCache and doesn't support StaticCache. Though it could, it shouldn't support.")
    def test_generate_from_inputs_embeds_with_static_cache(self):
        pass

    @unittest.skip("GptOss has HybridCache and doesn't support StaticCache. Though it could, it shouldn't support.")
    def test_generate_continue_from_inputs_embeds(self):
        pass

    @unittest.skip(
        reason="HybridCache can't be gathered because it is not iterable. Adding a simple iter and dumping `distributed_iterator`"
        " as in Dynamic Cache doesn't work. NOTE: @gante all cache objects would need better compatibility with multi gpu setting"
    )
    def test_multi_gpu_data_parallel_forward(self):
        pass

    @unittest.skip("GptOss has HybridCache which auto-compiles. Compile and FA2 don't work together.")
    def test_eager_matches_fa2_generate(self):
        pass

=======
>>>>>>> 40299134
    @unittest.skip("GptOss eager/FA2 attention outputs are expected to be different")
    def test_flash_attn_2_equivalence(self):
        pass

    @unittest.skip("Most probably because of the MOE, the moe and router does not ignore padding tokens")
    def test_eager_padding_matches_padding_free_with_position_ids(self):
        pass

    @unittest.skip("GptOss does not support flex officially")
    def test_flex_attention_with_grads(self):
        pass


RESULTS_PATH = Path(__file__).parent.parent.parent / "fixtures/gpt_oss/integration_tests.json"


# ------------------------
# Worker function for distributed torchrun
# ------------------------
def distributed_worker(quantized, model_size, kernels, attn_impl, mode):
    """This is the function that will be executed by torchrun workers."""
    import os

    from transformers import AutoModelForCausalLM, AutoTokenizer
    from transformers.testing_utils import torch_device

    def generate_config_key(quantized, model, kernels, attn_impl, mode):
        """Generate a key for the restructured integration test results."""
        return f"quantized={str(quantized).lower()}|model={model}|kernels={str(kernels).lower()}|attn_impl={attn_impl}|mode={mode}"

    input_text = [
        "Roses are red, violets",
        "How are you? Tell me the name of the president of",
    ]

    # Convert args
    quantized = quantized.lower() == "true"
    kernels = kernels.lower() == "true"

    # Distributed model loading
    model_id = f"openai/gpt-oss-{model_size}"
    model = AutoModelForCausalLM.from_pretrained(
        model_id,
        dtype="auto",
        tp_plan="auto",  # distributed inference
        use_kernels=kernels,
    ).to(torch_device)
    model.set_attn_implementation(attn_impl)
    tokenizer = AutoTokenizer.from_pretrained(model_id, padding_side="left")

    # Inference
    inputs = tokenizer(input_text, return_tensors="pt", padding=True).to(torch_device)
    output = model.generate(**inputs, max_new_tokens=20, do_sample=False)
    output_texts = tokenizer.batch_decode(output, skip_special_tokens=False)

    # Only rank 0 writes results and validates against expected outputs
    if int(os.environ.get("RANK", "0")) == 0:
        # Generate key to look up expected outputs
        key = generate_config_key(quantized, model_size, kernels, attn_impl, mode)

        # Load expected outputs from restructured JSON
        if os.path.exists(RESULTS_PATH):
            with open(RESULTS_PATH, "r") as f:
                expected_results = json.load(f)

            # Check if we have expected results for this configuration
            if key in expected_results:
                expected_outputs = expected_results[key]

                # Compare actual outputs with expected outputs
                assert len(output_texts) == len(expected_outputs), f"Output length mismatch for {key}"

                for i, (actual, expected) in enumerate(zip(output_texts, expected_outputs)):
                    actual_stripped = actual.strip()
                    expected_stripped = expected.strip()

                    # Make lengths match by taking minimum length to be resilient to generation differences
                    min_length = min(len(actual_stripped), len(expected_stripped))
                    actual_truncated = actual_stripped[:min_length]
                    expected_truncated = expected_stripped[:min_length]

                    if actual_truncated != expected_truncated:
                        diff = "\n".join(
                            difflib.unified_diff(
                                expected_truncated.splitlines(keepends=True),
                                actual_truncated.splitlines(keepends=True),
                                fromfile=f"expected[{i}]",
                                tofile=f"actual[{i}]",
                                lineterm="",
                            )
                        )
                        raise AssertionError(
                            f"Output mismatch at index {i} for {key}:\n"
                            f"Expected: '{expected_stripped}'\n"
                            f"Actual:   '{actual_stripped}'\n"
                            f"Diff (truncated to min length {min_length}):\n{diff}"
                        )

                print(f"✓ Outputs match expected results for {key}")
            else:
                print(f"Warning: No expected results found for configuration: {key}")
        else:
            print(f"Warning: Results file {RESULTS_PATH} not found")


@slow
@require_torch_accelerator
class GptOssIntegrationTest(unittest.TestCase):
    input_text = [
        "Roses are red, violets",
        "How are you? Tell me the name of the president of",
    ]

    @staticmethod
    def generate_config_key(quantized, model, kernels, attn_impl, mode):
        """Generate a key for the restructured integration test results."""
        return f"quantized={str(quantized).lower()}|model={model}|kernels={str(kernels).lower()}|attn_impl={attn_impl}|mode={mode}"

    def setUp(self):
        cleanup(torch_device, gc_collect=True)

    def tearDown(self):
        cleanup(torch_device, gc_collect=True)

    # ------------------------
    # Non-distributed inference
    # ------------------------
    @staticmethod
    def load_and_forward(model_id, attn_implementation, input_text, **pretrained_kwargs):
        model = AutoModelForCausalLM.from_pretrained(
            model_id,
            dtype=torch.bfloat16,
            device_map="auto",
            attn_implementation=attn_implementation,
            **pretrained_kwargs,
        )
        tokenizer = AutoTokenizer.from_pretrained(model_id, padding_side="left")

        inputs = tokenizer(input_text, return_tensors="pt", padding=True).to(model.device)
        output = model.generate(**inputs, max_new_tokens=20, do_sample=False)
        output_text = tokenizer.batch_decode(output, skip_special_tokens=True)
        return output_text

    # ------------------------
    # Distributed inference using inspect
    # ------------------------
    @staticmethod
    def run_distributed_test(quantized, model, kernels, attn_impl, mode):
        """Launch torchrun using a temporary worker file generated from inspect.getsource()."""
        import textwrap

        # Extract worker function source dynamically
        worker_src = inspect.getsource(distributed_worker)

        # Create a temp file that calls the worker
        script_code = f"""
import sys
import json

RESULTS_PATH = "{RESULTS_PATH}"

{worker_src}

if __name__ == "__main__":
    distributed_worker("{quantized}", "{model}", "{kernels}", "{attn_impl}", "{mode}")
"""
        # Dedent for proper formatting
        script_code = textwrap.dedent(script_code)

        # Write to temp file
        with tempfile.NamedTemporaryFile("w", suffix="_worker.py", delete=False) as tmp:
            tmp.write(script_code)
            tmp_path = tmp.name

        # Launch torchrun
        cmd = [
            "torchrun",
            f"--nproc_per_node={NUM_GPUS}",
            tmp_path,
        ]
        subprocess.run(cmd, check=True)

        # Cleanup
        os.remove(tmp_path)

    # ------------------------
    # Shared parameterization
    # ------------------------
    PARAMETERS = [
        (False, "20b", False, "eager", "eval"),
        (False, "20b", False, "eager", "train"),
        (False, "20b", False, "kernels-community/vllm-flash-attn3", "eval"),
        (False, "20b", False, "kernels-community/vllm-flash-attn3", "train"),
        (False, "20b", True, "eager", "eval"),
        (False, "20b", True, "eager", "train"),
        (False, "20b", True, "kernels-community/vllm-flash-attn3", "eval"),
        (False, "20b", True, "kernels-community/vllm-flash-attn3", "train"),
        (True, "20b", False, "eager", "eval"),
        (True, "20b", False, "eager", "train"),
        (True, "20b", False, "kernels-community/vllm-flash-attn3", "eval"),
        (True, "20b", False, "kernels-community/vllm-flash-attn3", "train"),
        (True, "20b", True, "eager", "eval"),
        (True, "20b", True, "eager", "train"),
        (True, "20b", True, "kernels-community/vllm-flash-attn3", "eval"),
        (True, "20b", True, "kernels-community/vllm-flash-attn3", "train"),
        (False, "120b", False, "eager", "eval"),
        (False, "120b", False, "eager", "train"),
        (False, "120b", False, "kernels-community/vllm-flash-attn3", "eval"),
        (False, "120b", False, "kernels-community/vllm-flash-attn3", "train"),
        (False, "120b", True, "eager", "eval"),
        (False, "120b", True, "eager", "train"),
        (False, "120b", True, "kernels-community/vllm-flash-attn3", "eval"),
        (False, "120b", True, "kernels-community/vllm-flash-attn3", "train"),
        (True, "120b", False, "eager", "eval"),
        (True, "120b", False, "eager", "train"),
        (True, "120b", False, "kernels-community/vllm-flash-attn3", "eval"),
        (True, "120b", False, "kernels-community/vllm-flash-attn3", "train"),
        (True, "120b", True, "eager", "eval"),
        (True, "120b", True, "eager", "train"),
        (True, "120b", True, "kernels-community/vllm-flash-attn3", "eval"),
        (True, "120b", True, "kernels-community/vllm-flash-attn3", "train"),
    ]

    # ------------------------
    # Non-distributed test
    # ------------------------
    @parameterized.expand(PARAMETERS)
    @require_read_token
    def test_model_outputs(self, quantized, model, kernels, attn_impl, mode):
        model_id = f"openai/gpt-oss-{model}"
        output_texts = self.load_and_forward(
            model_id,
            attn_impl,
            self.input_text,
            use_kernels=kernels,
        )

        # Generate key to look up expected outputs
        key = self.generate_config_key(quantized, model, kernels, attn_impl, mode)

        # Load expected outputs from restructured JSON
        if os.path.exists(RESULTS_PATH):
            with open(RESULTS_PATH, "r") as f:
                expected_results = json.load(f)

            # Check if we have expected results for this configuration
            if key in expected_results:
                expected_outputs = expected_results[key]

                # Compare actual outputs with expected outputs
                self.assertEqual(len(output_texts), len(expected_outputs), f"Output length mismatch for {key}")

                for i, (actual, expected) in enumerate(zip(output_texts, expected_outputs)):
                    actual_stripped = actual.strip()
                    expected_stripped = expected.strip()

                    # Make lengths match by taking minimum length to be resilient to generation differences
                    min_length = min(len(actual_stripped), len(expected_stripped))
                    actual_truncated = actual_stripped[:min_length]
                    expected_truncated = expected_stripped[:min_length]

                    if actual_truncated != expected_truncated:
                        diff = "\n".join(
                            difflib.unified_diff(
                                expected_truncated.splitlines(keepends=True),
                                actual_truncated.splitlines(keepends=True),
                                fromfile=f"expected[{i}]",
                                tofile=f"actual[{i}]",
                                lineterm="",
                            )
                        )
                        self.fail(
                            f"Output mismatch at index {i} for {key}:\n"
                            f"Expected: '{expected_stripped}'\n"
                            f"Actual:   '{actual_stripped}'\n"
                            f"Diff (truncated to min length {min_length}):\n{diff}"
                        )
            else:
                # If no expected results exist, this is a new configuration
                # We could optionally add it to the results file here
                print(f"Warning: No expected results found for configuration: {key}")

        self.assertIsInstance(output_texts, list)
        self.assertTrue(all(isinstance(x, str) for x in output_texts))

    # ------------------------
    # Distributed test
    # ------------------------
    @parameterized.expand(PARAMETERS)
    @require_read_token
    def test_model_outputs_distributed(self, quantized, model, kernels, attn_impl, mode):
        self.run_distributed_test(quantized, model, kernels, attn_impl, mode)

    # ------------------------
    # Training test
    # ------------------------
    @parameterized.expand(PARAMETERS)
    @require_read_token
    def test_training_step(self, quantized, model, kernels, attn_impl, mode):
        if mode != "train":
            self.skipTest("This test is only for training mode.")

        if quantized:
            self.skipTest("Training test for quantized models is not supported.")

        model_id = f"openai/gpt-oss-{model}"

        model_obj = AutoModelForCausalLM.from_pretrained(
            model_id,
            dtype=torch.bfloat16,
            device_map="auto",
            attn_implementation=attn_impl,
            use_kernels=kernels,
        )
        model_obj.train()

        tokenizer = AutoTokenizer.from_pretrained(model_id, padding_side="left")
        if tokenizer.pad_token is None:
            tokenizer.pad_token = tokenizer.eos_token

        inputs = tokenizer(self.input_text, return_tensors="pt", padding=True).to(model_obj.device)
        inputs["labels"] = inputs["input_ids"].clone()

        outputs = model_obj(**inputs)
        loss = outputs.loss
        self.assertIsNotNone(loss)

        loss.backward()

        # Check that gradients were computed for all parameters that have a grad field
        for name, param in model_obj.named_parameters():
            if param.requires_grad:
                self.assertIsNotNone(param.grad, f"Parameter '{name}' did not receive a gradient.")
                # Check that gradients are not all zero
                self.assertTrue(
                    torch.sum(torch.abs(param.grad)).item() > 0, f"Gradient for parameter '{name}' is all zeros."
                )

    def test_model_matches_original_20b(self):
        input_text = "Roses are red, violets"

        original_output = "Roses are red, violets are blue, I love you, and I love you too."
        original_logprobs = torch.tensor(
            [
                -0.037353515625,
                -0.08154296875,
                -1.21875,
                -1.953125,
                -2.234375,
                -0.96875,
                -1.546875,
                -1.640625,
                -0.93359375,
                -1.609375,
                -1.625,
                -0.85546875,
                -1.7265625,
                -0.7421875,
                -2.078125,
                -0.006561279296875,
                -0.10498046875,
                -0.1767578125,
                -0.1240234375,
                -0.099609375,
            ]
        )

        model_id = "openai/gpt-oss-20b"

        model = AutoModelForCausalLM.from_pretrained(
            model_id,
            dtype=torch.bfloat16,
            device_map="auto",
            attn_implementation="eager",
        )
        tokenizer = AutoTokenizer.from_pretrained(model_id)
        tokens = tokenizer(input_text)["input_ids"]

        num_generated_tokens = 0
        with torch.no_grad():
            for i in range(12):
                tensors = torch.as_tensor(tokens, dtype=torch.int32, device=model.device).unsqueeze(0)
                logits = model(tensors).logits[0]

                predicted_token = torch.argmax(logits[-1, :], dim=-1).item()
                logprobs = torch.log_softmax(logits[-1, :], dim=-1)
                selected_logprobs = logprobs[predicted_token]

                tokens.append(predicted_token)
                num_generated_tokens += 1
                decoded_token = tokenizer.decode([predicted_token])
                logprob_differences = selected_logprobs - original_logprobs[i]

                print(
                    f"Generated token: {repr(decoded_token)}, logprob: {selected_logprobs}, logprob differences: {logprob_differences}"
                )
                torch.testing.assert_close(
                    selected_logprobs.cpu().to(original_logprobs.dtype), original_logprobs[i], atol=1e-1, rtol=1e-1
                )

        decoded_string = tokenizer.decode(tokens)
        self.assertTrue(original_output.startswith(decoded_string))

    def test_model_matches_original_120b(self):
        input_text = "Roses are red, violets"

        original_output = """Roses are red, violets are blue,
I am a language model, not a human being"""
        original_logprobs = torch.tensor(
            [
                -0.90234375,
                -0.66015625,
                -1.546875,
                -2.703125,
                -2.078125,
                -1.21875,
                -2.484375,
                -0.031982421875,
                -0.84765625,
                -1.890625,
                -0.1923828125,
                -2.046875,
                -1.65625,
                -1.3515625,
                -1.1640625,
                -0.3671875,
                -1.9921875,
                -1.5390625,
                -1.46875,
                -0.85546875,
            ]
        )

        model_id = "openai/gpt-oss-120b"

        model = AutoModelForCausalLM.from_pretrained(
            model_id,
            dtype=torch.bfloat16,
            device_map="auto",
            attn_implementation="eager",
        )
        tokenizer = AutoTokenizer.from_pretrained(model_id)
        tokens = tokenizer(input_text)["input_ids"]

        num_generated_tokens = 0
        with torch.no_grad():
            for i in range(12):
                tensors = torch.as_tensor(tokens, dtype=torch.int32, device=model.device).unsqueeze(0)
                logits = model(tensors).logits[0]

                predicted_token = torch.argmax(logits[-1, :], dim=-1).item()
                logprobs = torch.log_softmax(logits[-1, :], dim=-1)
                selected_logprobs = logprobs[predicted_token]

                tokens.append(predicted_token)
                num_generated_tokens += 1
                decoded_token = tokenizer.decode([predicted_token])
                logprob_differences = selected_logprobs - original_logprobs[i]

                print(
                    f"Generated token: {repr(decoded_token)}, logprob: {selected_logprobs}, logprob differences: {logprob_differences}"
                )
                torch.testing.assert_close(
                    selected_logprobs.cpu().to(original_logprobs.dtype), original_logprobs[i], atol=1e-1, rtol=1e-1
                )

        decoded_string = tokenizer.decode(tokens)
        self.assertTrue(original_output.startswith(decoded_string))<|MERGE_RESOLUTION|>--- conflicted
+++ resolved
@@ -112,63 +112,6 @@
     def test_eager_matches_sdpa_generate(self):
         pass
 
-<<<<<<< HEAD
-    @parameterized.expand([("random",), ("same",)])
-    @pytest.mark.generate
-    @unittest.skip("GptOss has HybridCache which is not compatible with assisted decoding")
-    def test_assisted_decoding_matches_greedy_search(self, assistant_type):
-        pass
-
-    @unittest.skip("GptOss has HybridCache which is not compatible with assisted decoding")
-    def test_prompt_lookup_decoding_matches_greedy_search(self, assistant_type):
-        pass
-
-    @pytest.mark.generate
-    @unittest.skip("GptOss has HybridCache which is not compatible with assisted decoding")
-    def test_assisted_decoding_sample(self):
-        pass
-
-    @unittest.skip("GptOss has HybridCache and doesn't support continue from past kv")
-    def test_generate_continue_from_past_key_values(self):
-        pass
-
-    @unittest.skip("GptOss has HybridCache and doesn't support contrastive generation")
-    def test_contrastive_generate(self):
-        pass
-
-    @unittest.skip("GptOss has HybridCache and doesn't support contrastive generation")
-    def test_contrastive_generate_dict_outputs_use_cache(self):
-        pass
-
-    @unittest.skip("GptOss has HybridCache and doesn't support contrastive generation")
-    def test_contrastive_generate_low_memory(self):
-        pass
-
-    @unittest.skip("GptOss has HybridCache and doesn't support StaticCache. Though it could, it shouldn't support.")
-    def test_generate_with_static_cache(self):
-        pass
-
-    @unittest.skip("GptOss has HybridCache and doesn't support StaticCache. Though it could, it shouldn't support.")
-    def test_generate_from_inputs_embeds_with_static_cache(self):
-        pass
-
-    @unittest.skip("GptOss has HybridCache and doesn't support StaticCache. Though it could, it shouldn't support.")
-    def test_generate_continue_from_inputs_embeds(self):
-        pass
-
-    @unittest.skip(
-        reason="HybridCache can't be gathered because it is not iterable. Adding a simple iter and dumping `distributed_iterator`"
-        " as in Dynamic Cache doesn't work. NOTE: @gante all cache objects would need better compatibility with multi gpu setting"
-    )
-    def test_multi_gpu_data_parallel_forward(self):
-        pass
-
-    @unittest.skip("GptOss has HybridCache which auto-compiles. Compile and FA2 don't work together.")
-    def test_eager_matches_fa2_generate(self):
-        pass
-
-=======
->>>>>>> 40299134
     @unittest.skip("GptOss eager/FA2 attention outputs are expected to be different")
     def test_flash_attn_2_equivalence(self):
         pass
