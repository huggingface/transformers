--- conflicted
+++ resolved
@@ -43,20 +43,6 @@
         cls.url_1 = "http://images.cocodataset.org/val2017/000000039769.jpg"
         cls.image_1 = np.random.randint(255, size=(3, 480, 640), dtype=np.uint8)
         cls.image_2 = np.random.randint(255, size=(3, 1024, 1024), dtype=np.uint8)
-<<<<<<< HEAD
-
-        cls.tmpdirname = tempfile.mkdtemp()
-        cls.addClassCleanup(lambda tempdir=cls.tmpdirname: shutil.rmtree(tempdir))
-
-        processor_kwargs = cls.prepare_processor_dict()
-        processor = PixtralProcessor.from_pretrained(
-            "hf-internal-testing/Mistral-Small-3.1-24B-Instruct-2503-only-processor",
-            fix_mistral_regex=True,
-            **processor_kwargs,
-        )
-        processor.save_pretrained(cls.tmpdirname)
-=======
->>>>>>> a33943ec
         cls.image_token = processor.image_token
 
     @staticmethod
