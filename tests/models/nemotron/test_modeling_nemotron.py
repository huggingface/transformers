# Copyright 2024 HuggingFace Inc. team. All rights reserved.
# Copyright (c) 2024, NVIDIA CORPORATION. All rights reserved.
#
# Licensed under the Apache License, Version 2.0 (the "License");
# you may not use this file except in compliance with the License.
# You may obtain a copy of the License at
#
#     http://www.apache.org/licenses/LICENSE-2.0
#
# Unless required by applicable law or agreed to in writing, software
# distributed under the License is distributed on an "AS IS" BASIS,
# WITHOUT WARRANTIES OR CONDITIONS OF ANY KIND, either express or implied.
# See the License for the specific language governing permissions and
# limitations under the License.
"""Testing suite for the PyTorch Nemotron model."""

import unittest

from parameterized import parameterized

from transformers import is_torch_available
from transformers.testing_utils import (
    Expectations,
    require_read_token,
    require_torch,
    require_torch_accelerator,
    slow,
    torch_device,
)

from ...causal_lm_tester import CausalLMModelTest, CausalLMModelTester


if is_torch_available():
    import torch

    from transformers import (
        AutoTokenizer,
        NemotronForCausalLM,
        NemotronForQuestionAnswering,
        NemotronForSequenceClassification,
        NemotronForTokenClassification,
        NemotronModel,
    )


class NemotronModelTester(CausalLMModelTester):
    if is_torch_available():
        base_model_class = NemotronModel


@require_torch
class NemotronModelTest(CausalLMModelTest, unittest.TestCase):
    model_tester_class = NemotronModelTester
    # Need to use `0.8` instead of `0.9` for `test_cpu_offload`
    # This is because we are hitting edge cases with the causal_mask buffer
    model_split_percents = [0.5, 0.7, 0.8]
    pipeline_model_mapping = (
        {
            "feature-extraction": NemotronModel,
            "text-classification": NemotronForSequenceClassification,
            "text-generation": NemotronForCausalLM,
            "zero-shot": NemotronForSequenceClassification,
            "question-answering": NemotronForQuestionAnswering,
            "token-classification": NemotronForTokenClassification,
        }
        if is_torch_available()
        else {}
    )
<<<<<<< HEAD
    test_pruning = False
=======
>>>>>>> 3e975acc
    fx_compatible = False

    # used in `test_torch_compile_for_training`
    _torch_compile_train_cls = NemotronForCausalLM if is_torch_available() else None

    @unittest.skip("Eager and SDPA do not produce the same outputs, thus this test fails")
    def test_model_outputs_equivalence(self, **kwargs):
        pass

    @unittest.skip("Nemotron has a hardcoded `rope_type`, so we can't apply RoPE scaling")
    def test_model_rope_scaling_frequencies(self):
        pass

    @parameterized.expand([("linear",), ("dynamic",), ("yarn",)])
    @unittest.skip("Nemotron has a hardcoded `rope_type`, so we can't apply RoPE scaling")
    def test_model_rope_scaling_from_config(self, scaling_type):
        pass


@require_torch_accelerator
class NemotronIntegrationTest(unittest.TestCase):
    @slow
    @require_read_token
    def test_nemotron_8b_generation_sdpa(self):
        text = ["What is the largest planet in solar system?"]
        EXPECTED_TEXT = [
            "What is the largest planet in solar system?\nAnswer: Jupiter\n\nWhat is the answer",
        ]
        model_id = "thhaus/nemotron3-8b"
        model = NemotronForCausalLM.from_pretrained(
            model_id, dtype=torch.float16, device_map="auto", attn_implementation="sdpa"
        )
        tokenizer = AutoTokenizer.from_pretrained(model_id)
        inputs = tokenizer(text, return_tensors="pt").to(torch_device)

        output = model.generate(**inputs, do_sample=False, max_new_tokens=10)
        output_text = tokenizer.batch_decode(output, skip_special_tokens=True)
        self.assertEqual(EXPECTED_TEXT, output_text)

    @slow
    @require_read_token
    def test_nemotron_8b_generation_eager(self):
        text = ["What is the largest planet in solar system?"]
        EXPECTED_TEXTS = Expectations(
            {
                ("xpu", 3): [
                    "What is the largest planet in solar system?\nAnswer: Jupiter\n\nWhat is the answer: What is the name of the 19",
                ],
                ("cuda", 7): [
                    "What is the largest planet in solar system?\nAnswer: Jupiter\n\nWhat is the answer",
                ],
            }
        )
        EXPECTED_TEXT = EXPECTED_TEXTS.get_expectation()
        model_id = "thhaus/nemotron3-8b"
        model = NemotronForCausalLM.from_pretrained(
            model_id, dtype=torch.float16, device_map="auto", attn_implementation="eager"
        )
        tokenizer = AutoTokenizer.from_pretrained(model_id)
        inputs = tokenizer(text, return_tensors="pt").to(torch_device)

        output = model.generate(**inputs, do_sample=False)
        output_text = tokenizer.batch_decode(output, skip_special_tokens=True)
        self.assertEqual(EXPECTED_TEXT, output_text)

    @slow
    @require_read_token
    def test_nemotron_8b_generation_fa2(self):
        text = ["What is the largest planet in solar system?"]
        EXPECTED_TEXT = [
            "What is the largest planet in solar system?\nAnswer: Jupiter\n\nWhat is the answer",
        ]
        model_id = "thhaus/nemotron3-8b"
        model = NemotronForCausalLM.from_pretrained(
            model_id, dtype=torch.float16, device_map="auto", attn_implementation="flash_attention_2"
        )
        tokenizer = AutoTokenizer.from_pretrained(model_id)
        inputs = tokenizer(text, return_tensors="pt").to(torch_device)

        output = model.generate(**inputs, do_sample=False)
        output_text = tokenizer.batch_decode(output, skip_special_tokens=True)
        self.assertEqual(EXPECTED_TEXT, output_text)<|MERGE_RESOLUTION|>--- conflicted
+++ resolved
@@ -67,10 +67,6 @@
         if is_torch_available()
         else {}
     )
-<<<<<<< HEAD
-    test_pruning = False
-=======
->>>>>>> 3e975acc
     fx_compatible = False
 
     # used in `test_torch_compile_for_training`
