# Copyright 2022 The HuggingFace Team. All rights reserved.
#
# Licensed under the Apache License, Version 2.0 (the "License");
# you may not use this file except in compliance with the License.
# You may obtain a copy of the License at
#
#     http://www.apache.org/licenses/LICENSE-2.0
#
# Unless required by applicable law or agreed to in writing, software
# distributed under the License is distributed on an "AS IS" BASIS,
# WITHOUT WARRANTIES OR CONDITIONS OF ANY KIND, either express or implied.
# See the License for the specific language governing permissions and
# limitations under the License.

import unittest

import numpy as np

from transformers import (
    IdeficsProcessor,
)
from transformers.testing_utils import require_torch, require_vision
from transformers.utils import is_torch_available, is_vision_available

from ...test_processing_common import ProcessorTesterMixin


if is_torch_available():
    pass

if is_vision_available():
    from PIL import Image


@require_torch
@require_vision
class IdeficsProcessorTest(ProcessorTesterMixin, unittest.TestCase):
    processor_class = IdeficsProcessor
    input_keys = ["pixel_values", "input_ids", "attention_mask", "image_attention_mask"]

    @classmethod
    def _setup_image_processor(cls):
        image_processor_class = cls._get_component_class_from_processor("image_processor")
        return image_processor_class(return_tensors="pt")

    @classmethod
    def _setup_tokenizer(cls):
        tokenizer_class = cls._get_component_class_from_processor("tokenizer")
        return tokenizer_class.from_pretrained("HuggingFaceM4/tiny-random-idefics")

    def prepare_prompts(self):
        """This function prepares a list of PIL images"""

        num_images = 2
        images = [np.random.randint(255, size=(3, 30, 400), dtype=np.uint8) for x in range(num_images)]
        images = [Image.fromarray(np.moveaxis(x, 0, -1)) for x in images]

        # print([type(x) for x in images])
        # die

        prompts = [
            # text and 1 image
            [
                "User:",
                images[0],
                "Describe this image.\nAssistant:",
            ],
            # text and images
            [
                "User:",
                images[0],
                "Describe this image.\nAssistant: An image of two dogs.\n",
                "User:",
                images[1],
                "Describe this image.\nAssistant:",
            ],
            # only text
            [
                "User:",
                "Describe this image.\nAssistant: An image of two kittens.\n",
                "User:",
                "Describe this image.\nAssistant:",
            ],
            # only images
            [
                images[0],
                images[1],
            ],
        ]

        return prompts

    def test_save_load_pretrained_additional_features(self):
        tokenizer_add_kwargs = self.get_component("tokenizer", bos_token="(BOS)", eos_token="(EOS)")
        image_processor_add_kwargs = self.get_component("image_processor", do_normalize=False, padding_value=1.0)
        processor = IdeficsProcessor.from_pretrained(
            self.tmpdirname, bos_token="(BOS)", eos_token="(EOS)", do_normalize=False, padding_value=1.0
        )

        self.assertEqual(processor.tokenizer.get_vocab(), tokenizer_add_kwargs.get_vocab())
        self.assertIsInstance(processor.tokenizer, self._get_component_class_from_processor("tokenizer"))

        self.assertEqual(processor.image_processor.to_json_string(), image_processor_add_kwargs.to_json_string())
<<<<<<< HEAD
        self.assertIsInstance(processor.image_processor, IdeficsImageProcessor)

    def test_processor(self):
        image_processor = self.get_image_processor()
        tokenizer = self.get_tokenizer()

        processor = IdeficsProcessor(tokenizer=tokenizer, image_processor=image_processor)

        prompts = self.prepare_prompts()

        # test that all prompts succeeded
        input_processor = processor(text=prompts, return_tensors="pt", padding="longest")
        for key in self.input_keys:
            assert torch.is_tensor(input_processor[key])

    def test_tokenizer_decode(self):
        image_processor = self.get_image_processor()
        tokenizer = self.get_tokenizer()

        processor = IdeficsProcessor(tokenizer=tokenizer, image_processor=image_processor, return_tensors="pt")

        predicted_ids = [[1, 4, 5, 8, 1, 0, 8], [3, 4, 3, 1, 1, 8, 9]]

        decoded_processor = processor.batch_decode(predicted_ids)
        decoded_tok = tokenizer.decode(predicted_ids)

        self.assertListEqual(decoded_tok, decoded_processor)
=======
        self.assertIsInstance(processor.image_processor, self._get_component_class_from_processor("image_processor"))
>>>>>>> a33943ec

    def test_tokenizer_padding(self):
        image_processor = self.get_component("image_processor")
        tokenizer = self.get_component("tokenizer", padding_side="right")

        processor = IdeficsProcessor(tokenizer=tokenizer, image_processor=image_processor, return_tensors="pt")

        predicted_tokens = [
            "<s>Describe this image.\nAssistant:<unk><unk><unk><unk><unk><unk><unk><unk><unk>",
            "<s>Describe this image.\nAssistant:<unk><unk><unk><unk><unk><unk><unk><unk><unk><unk>",
        ]
        predicted_attention_masks = [
            ([1] * 10) + ([0] * 9),
            ([1] * 10) + ([0] * 10),
        ]
        prompts = [[prompt] for prompt in self.prepare_prompts()[2]]

        max_length = processor(text=prompts, padding="max_length", truncation=True, max_length=20, return_tensors="pt")
        longest = processor(text=prompts, padding="longest", truncation=True, max_length=30, return_tensors="pt")

        decoded_max_length = processor.tokenizer.decode(max_length["input_ids"][-1])
        decoded_longest = processor.tokenizer.decode(longest["input_ids"][-1])

        self.assertEqual(decoded_max_length, predicted_tokens[1])
        self.assertEqual(decoded_longest, predicted_tokens[0])

        self.assertListEqual(max_length["attention_mask"][-1].tolist(), predicted_attention_masks[1])
        self.assertListEqual(longest["attention_mask"][-1].tolist(), predicted_attention_masks[0])

    def test_tokenizer_left_padding(self):
        """Identical to test_tokenizer_padding, but with padding_side not explicitly set."""
        processor = self.get_processor()

        predicted_tokens = [
            "<unk><unk><unk><unk><unk><unk><unk><unk><unk><s>Describe this image.\nAssistant:",
            "<unk><unk><unk><unk><unk><unk><unk><unk><unk><unk><s>Describe this image.\nAssistant:",
        ]
        predicted_attention_masks = [
            ([0] * 9) + ([1] * 10),
            ([0] * 10) + ([1] * 10),
        ]
        prompts = [[prompt] for prompt in self.prepare_prompts()[2]]
        max_length = processor(text=prompts, padding="max_length", truncation=True, max_length=20)
        longest = processor(text=prompts, padding="longest", truncation=True, max_length=30)

        decoded_max_length = processor.tokenizer.decode(max_length["input_ids"][-1])
        decoded_longest = processor.tokenizer.decode(longest["input_ids"][-1])

        self.assertEqual(decoded_max_length, predicted_tokens[1])
        self.assertEqual(decoded_longest, predicted_tokens[0])

        self.assertListEqual(max_length["attention_mask"][-1].tolist(), predicted_attention_masks[1])
        self.assertListEqual(longest["attention_mask"][-1].tolist(), predicted_attention_masks[0])<|MERGE_RESOLUTION|>--- conflicted
+++ resolved
@@ -101,37 +101,7 @@
         self.assertIsInstance(processor.tokenizer, self._get_component_class_from_processor("tokenizer"))
 
         self.assertEqual(processor.image_processor.to_json_string(), image_processor_add_kwargs.to_json_string())
-<<<<<<< HEAD
-        self.assertIsInstance(processor.image_processor, IdeficsImageProcessor)
-
-    def test_processor(self):
-        image_processor = self.get_image_processor()
-        tokenizer = self.get_tokenizer()
-
-        processor = IdeficsProcessor(tokenizer=tokenizer, image_processor=image_processor)
-
-        prompts = self.prepare_prompts()
-
-        # test that all prompts succeeded
-        input_processor = processor(text=prompts, return_tensors="pt", padding="longest")
-        for key in self.input_keys:
-            assert torch.is_tensor(input_processor[key])
-
-    def test_tokenizer_decode(self):
-        image_processor = self.get_image_processor()
-        tokenizer = self.get_tokenizer()
-
-        processor = IdeficsProcessor(tokenizer=tokenizer, image_processor=image_processor, return_tensors="pt")
-
-        predicted_ids = [[1, 4, 5, 8, 1, 0, 8], [3, 4, 3, 1, 1, 8, 9]]
-
-        decoded_processor = processor.batch_decode(predicted_ids)
-        decoded_tok = tokenizer.decode(predicted_ids)
-
-        self.assertListEqual(decoded_tok, decoded_processor)
-=======
         self.assertIsInstance(processor.image_processor, self._get_component_class_from_processor("image_processor"))
->>>>>>> a33943ec
 
     def test_tokenizer_padding(self):
         image_processor = self.get_component("image_processor")
