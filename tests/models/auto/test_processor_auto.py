--- conflicted
+++ resolved
@@ -245,24 +245,12 @@
         self.assertTrue(tokenizer.special_attribute_present)
         self.assertEqual(tokenizer.__class__.__name__, "NewTokenizerFast")
 
-<<<<<<< HEAD
-            # Test we can also load the slow version
-            new_processor = AutoProcessor.from_pretrained(
-                "hf-internal-testing/test_dynamic_processor_updated", trust_remote_code=True, use_fast=False
-            )
-            new_tokenizer = new_processor.tokenizer
-            self.assertTrue(new_tokenizer.special_attribute_present)
-            self.assertEqual(new_tokenizer.__class__.__name__, "NewTokenizer")
-        else:
-            self.assertEqual(tokenizer.__class__.__name__, "NewTokenizer")
-=======
         new_processor = AutoProcessor.from_pretrained(
             "hf-internal-testing/test_dynamic_processor", trust_remote_code=True, use_fast=False
         )
         new_tokenizer = new_processor.tokenizer
         self.assertTrue(new_tokenizer.special_attribute_present)
         self.assertEqual(new_tokenizer.__class__.__name__, "NewTokenizerFast")
->>>>>>> 03814073
 
     def test_new_processor_registration(self):
         try:
