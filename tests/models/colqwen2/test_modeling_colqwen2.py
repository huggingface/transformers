# coding=utf-8
# Copyright 2025 The HuggingFace Inc. team. All rights reserved.
#
# Licensed under the Apache License, Version 2.0 (the "License");
# you may not use this file except in compliance with the License.
# You may obtain a copy of the License at
#
#     http://www.apache.org/licenses/LICENSE-2.0
#
# Unless required by applicable law or agreed to in writing, software
# distributed under the License is distributed on an "AS IS" BASIS,
# WITHOUT WARRANTIES OR CONDITIONS OF ANY KIND, either express or implied.
# See the License for the specific language governing permissions and
# limitations under the License.
"""Testing suite for the PyTorch ColQwen2 model."""

import unittest
from typing import ClassVar

import torch
from datasets import load_dataset

from tests.test_configuration_common import ConfigTester
from tests.test_modeling_common import ModelTesterMixin, floats_tensor, ids_tensor
from transformers import is_torch_available
from transformers.models.colqwen2.configuration_colqwen2 import ColQwen2Config
from transformers.models.colqwen2.modeling_colqwen2 import ColQwen2ForRetrieval, ColQwen2ForRetrievalOutput
from transformers.models.colqwen2.processing_colqwen2 import ColQwen2Processor
<<<<<<< HEAD
from transformers.testing_utils import (
    Expectations,
    require_bitsandbytes,
    require_torch,
    require_vision,
    slow,
    torch_device,
)
=======
from transformers.testing_utils import cleanup, require_torch, require_vision, slow, torch_device
>>>>>>> dbfc79c1


if is_torch_available():
    import torch


class ColQwen2ForRetrievalModelTester:
    def __init__(
        self,
        parent,
        ignore_index=-100,
        pad_token_id=2,
        projector_hidden_act="gelu",
        seq_length=11,
        vision_feature_select_strategy="default",
        vision_feature_layer=-1,
        projection_dim=32,
        is_training=False,
        use_cache=False,
        vlm_config={
            "_name_or_path": "Qwen/Qwen2-VL-2B-Instruct",
            "bos_token_id": 0,
            "eos_token_id": 1,
            "vision_start_token_id": 3,
            "image_token_id": 4,
            "video_token_id": 5,
            "hidden_size": 64,
            "intermediate_size": 2,
            "max_window_layers": 2,
            "model_type": "qwen2_vl",
            "num_attention_heads": 2,
            "num_hidden_layers": 2,
            "num_key_value_heads": 2,
            "rms_norm_eps": 1e-06,
            "rope_scaling": {"mrope_section": [4, 6, 6], "rope_type": "default", "type": "default"},
            "sliding_window": 32768,
            "tie_word_embeddings": True,
            "vision_config": {
                "depth": 2,
                "embed_dim": 32,
                "hidden_act": "quick_gelu",
                "hidden_size": 64,
                "mlp_ratio": 4,
                "num_heads": 4,
                "patch_size": 14,
                "in_chans": 3,
                "spatial_merge_size": 1,
                "temporal_patch_size": 2,
            },
            "vision_end_token_id": 151653,
            "vision_token_id": 151654,
            "vocab_size": 99,
        },
        embedding_dim=32,
        initializer_range=0.02,
    ):
        self.parent = parent
        self.ignore_index = ignore_index
        self.pad_token_id = pad_token_id

        # `image_token_index` is set to 0 to pass "resize_embeddings" test, do not modify
        self.image_token_index = 0

        self.image_token_id = vlm_config["image_token_id"]
        self.video_token_id = vlm_config["video_token_id"]
        self.pad_token_id = vlm_config["eos_token_id"]
        self.vision_start_token_id = vlm_config["vision_start_token_id"]
        self.projector_hidden_act = projector_hidden_act
        self.vision_feature_select_strategy = vision_feature_select_strategy
        self.vision_feature_layer = vision_feature_layer

        self.image_size = 56
        self.num_image_tokens = 4

        self.seq_length = seq_length + self.num_image_tokens
        self.projection_dim = projection_dim

        self.num_hidden_layers = vlm_config["num_hidden_layers"]
        self.vocab_size = vlm_config["vocab_size"]
        self.hidden_size = vlm_config["hidden_size"]
        self.num_attention_heads = vlm_config["num_attention_heads"]
        self.is_training = is_training

        self.batch_size = 3
        self.num_channels = vlm_config["vision_config"]["in_chans"]

        self.encoder_seq_length = self.seq_length
        self.use_cache = use_cache

        self.vlm_config = vlm_config
        self.embedding_dim = embedding_dim
        self.initializer_range = initializer_range

    def get_config(self):
        return ColQwen2Config(
            vlm_config=self.vlm_config,
            embedding_dim=self.embedding_dim,
            initializer_range=self.initializer_range,
        )

    def prepare_config_and_inputs(self):
        config = self.get_config()
        patch_size = config.vlm_config.vision_config.patch_size
        temporal_patch_size = config.vlm_config.vision_config.temporal_patch_size

        # NOTE: Assume all inputs are square images of the same size.
        num_patches = (self.image_size // patch_size) ** 2
        pixel_values = floats_tensor(
            [
                self.batch_size * num_patches,
                self.num_channels * (patch_size**2) * temporal_patch_size,
            ]
        )

        # Hardcoded image grid size: do not change unless you modified image size or patch size!
        image_grid_thw = torch.tensor([1, 4, 4]).repeat(self.batch_size, 1)

        # NOTE: The following adjustment ensures correct behavior with DDP on multiple GPUs.
        # Line is copied from `src/transformers/models/colqwen2/processing_colqwen2.py`
        offsets = image_grid_thw[:, 1] * image_grid_thw[:, 2]  # (batch_size,)
        pixel_values = list(
            torch.split(pixel_values, offsets.tolist())
        )  # [(num_patches_image_0, pixel_values), ..., (num_patches_image_n, pixel_values)]
        pixel_values = torch.nn.utils.rnn.pad_sequence(
            pixel_values, batch_first=True
        )  # (batch_size, max_num_patches, pixel_values)

        return config, pixel_values, image_grid_thw

    def prepare_config_and_inputs_for_common(self):
        config_and_inputs = self.prepare_config_and_inputs()
        config, pixel_values, image_grid_thw = config_and_inputs
        input_ids = (
            ids_tensor(
                shape=[self.batch_size, self.seq_length],
                vocab_size=config.vlm_config.vocab_size - 1,
            )
            + 1
        )
        attention_mask = torch.ones(input_ids.shape, dtype=torch.long, device=torch_device)

        input_ids[:, -1] = self.pad_token_id
        input_ids[:, : self.num_image_tokens] = self.image_token_id
        input_ids[input_ids == self.video_token_id] = self.pad_token_id
        input_ids[input_ids == self.image_token_id] = self.pad_token_id
        input_ids[input_ids == self.vision_start_token_id] = self.pad_token_id

        inputs_dict = {
            "input_ids": input_ids,
            "pixel_values": pixel_values,
            "image_grid_thw": image_grid_thw,
            "attention_mask": attention_mask,
            "labels": input_ids,
        }
        return config, inputs_dict


@require_torch
class ColQwen2ForRetrievalModelTest(ModelTesterMixin, unittest.TestCase):
    """
    Model tester for `ColQwen2ForRetrieval`.
    """

    all_model_classes = (ColQwen2ForRetrieval,) if is_torch_available() else ()
    fx_compatible = False
    test_torchscript = False
    test_pruning = False
    test_resize_embeddings = True
    test_head_masking = False

    def setUp(self):
        self.model_tester = ColQwen2ForRetrievalModelTester(self)
        self.config_tester = ConfigTester(self, config_class=ColQwen2Config, has_text_modality=False)

    def test_inputs_embeds(self):
        config, inputs_dict = self.model_tester.prepare_config_and_inputs_for_common()

        for model_class in self.all_model_classes:
            model = model_class(config)
            model.to(torch_device)
            model.eval()

            inputs = self._prepare_for_class(inputs_dict, model_class)

            input_ids = inputs["input_ids"]
            del inputs["input_ids"]
            del inputs["pixel_values"]

            wte = model.get_input_embeddings()
            inputs["inputs_embeds"] = wte(input_ids)

            with torch.no_grad():
                model(**inputs)

    # overwrite inputs_embeds tests because we need to delete "pixel values" for LVLMs
    # while some other models require pixel_values to be present
    def test_inputs_embeds_matches_input_ids(self):
        config, inputs_dict = self.model_tester.prepare_config_and_inputs_for_common()

        for model_class in self.all_model_classes:
            model = model_class(config)
            model.to(torch_device)
            model.eval()

            inputs = self._prepare_for_class(inputs_dict, model_class)
            input_ids = inputs["input_ids"]
            del inputs["input_ids"]
            del inputs["pixel_values"]

            inputs_embeds = model.get_input_embeddings()(input_ids)

            with torch.no_grad():
                out_ids = model(input_ids=input_ids, **inputs)[0]
                out_embeds = model(inputs_embeds=inputs_embeds, **inputs)[0]
            self.assertTrue(torch.allclose(out_embeds, out_ids))

    @slow
    @require_vision
    def test_colqwen2_forward_inputs(self):
        config, inputs_dict = self.model_tester.prepare_config_and_inputs_for_common()

        for model_class in self.all_model_classes:
            model = model_class(config)
            model.to(torch_device)
            model.eval()

            inputs = self._prepare_for_class(inputs_dict, model_class)

            with torch.no_grad():
                outputs = model(**inputs, return_dict=True)

            self.assertIsInstance(outputs, ColQwen2ForRetrievalOutput)

    @unittest.skip(reason="Some undefined behavior encountered with test versions of Qwen2-VL. Skip for now.")
    def test_model_parallelism(self):
        pass

    @unittest.skip(reason="Pass because ColQwen2 requires `attention_mask is not None`")
    def test_sdpa_can_dispatch_on_flash(self):
        pass

    @unittest.skip(reason="Pass because ColQwen2 requires `attention_mask is not None`")
    def test_sdpa_can_compile_dynamic(self):
        pass


@require_torch
class ColQwen2ModelIntegrationTest(unittest.TestCase):
    model_name: ClassVar[str] = "vidore/colqwen2-v1.0-hf"

    def setUp(self):
        self.processor = ColQwen2Processor.from_pretrained(self.model_name)

    def tearDown(self):
        cleanup(torch_device, gc_collect=True)

    @require_bitsandbytes
    @slow
    def test_model_integration_test(self):
        """
        Test if the model is able to retrieve the correct pages for a small and easy dataset.
        """
        model = ColQwen2ForRetrieval.from_pretrained(
            self.model_name,
            torch_dtype=torch.bfloat16,
            load_in_8bit=True,
        ).eval()

        # Load the test dataset
        ds = load_dataset("hf-internal-testing/document-visual-retrieval-test", split="test")

        # Preprocess the examples
        batch_images = self.processor(images=ds["image"]).to(torch_device)
        batch_queries = self.processor(text=ds["query"]).to(torch_device)

        # Run inference
        with torch.inference_mode():
            image_embeddings = model(**batch_images).embeddings
            query_embeddings = model(**batch_queries).embeddings

        # Compute retrieval scores
        scores = self.processor.score_retrieval(
            query_embeddings=query_embeddings,
            passage_embeddings=image_embeddings,
        )  # (num_queries, num_passages)

        assert scores.ndim == 2, f"Expected 2D tensor, got {scores.ndim}"
        assert scores.shape == (len(ds), len(ds)), f"Expected shape {(len(ds), len(ds))}, got {scores.shape}"

        # Check if the maximum scores per row are in the diagonal of the matrix score
        self.assertTrue((scores.argmax(axis=1) == torch.arange(len(ds), device=scores.device)).all())

        # Further validation: fine-grained check, with a hardcoded score from the original Hf implementation.
        expectations = Expectations(
            {
                ("cuda", 7): [
                    [15.5000, 8.1250, 14.9375],
                    [9.0625, 17.1250, 10.6875],
                    [15.9375, 12.1875, 20.2500],
                ],
                ("cuda", 8): [
                    [15.1250, 8.6875, 15.0625],
                    [9.2500, 17.2500, 10.3750],
                    [15.9375, 12.3750, 20.2500],
                ],
            }
        )
        expected_scores = torch.tensor(expectations.get_expectation(), dtype=scores.dtype)

        assert torch.allclose(scores, expected_scores, atol=1e-3), f"Expected scores {expected_scores}, got {scores}"<|MERGE_RESOLUTION|>--- conflicted
+++ resolved
@@ -26,18 +26,15 @@
 from transformers.models.colqwen2.configuration_colqwen2 import ColQwen2Config
 from transformers.models.colqwen2.modeling_colqwen2 import ColQwen2ForRetrieval, ColQwen2ForRetrievalOutput
 from transformers.models.colqwen2.processing_colqwen2 import ColQwen2Processor
-<<<<<<< HEAD
 from transformers.testing_utils import (
     Expectations,
+    cleanup,
     require_bitsandbytes,
     require_torch,
     require_vision,
     slow,
     torch_device,
 )
-=======
-from transformers.testing_utils import cleanup, require_torch, require_vision, slow, torch_device
->>>>>>> dbfc79c1
 
 
 if is_torch_available():
