# Copyright 2019 HuggingFace Inc.
#
# Licensed under the Apache License, Version 2.0 (the "License");
# you may not use this file except in compliance with the License.
# You may obtain a copy of the License at
#
#     http://www.apache.org/licenses/LICENSE-2.0
#
# Unless required by applicable law or agreed to in writing, software
# distributed under the License is distributed on an "AS IS" BASIS,
# WITHOUT WARRANTIES OR CONDITIONS OF ANY KIND, either express or implied.
# See the License for the specific language governing permissions and
# limitations under the License.

import copy
import functools
import inspect
import itertools
import json
import os
import re
import shutil
import tempfile
import unittest
from collections import OrderedDict
from itertools import takewhile
from pathlib import Path
from typing import TYPE_CHECKING, Any, Union

from parameterized import parameterized

from transformers import (
    AutoTokenizer,
    BertTokenizer,
    PreTrainedTokenizer,
    PreTrainedTokenizerBase,
    TokenizersBackend,
    is_mlx_available,
    is_torch_available,
    logging,
)
from transformers.testing_utils import (
    get_tests_dir,
    require_jinja,
    require_tokenizers,
    require_torch,
)
from transformers.tokenization_python import AddedToken
from transformers.tokenization_utils_tokenizers import TokenizersExtractor

from .test_sentencepiece_backend_mixin import SentencePieceBackendTesterMixin
from .test_tokenizers_backend_mixin import TokenizersBackendTesterMixin


NON_ENGLISH_TAGS = ["chinese", "dutch", "french", "finnish", "german", "multilingual"]

SMALL_TRAINING_CORPUS = [
    ["This is the first sentence.", "This is the second one."],
    ["This sentence (contains #) over symbols and numbers 12 3.", "But not this one."],
]

input_string = """This is a test 😊
I was born in 92000, and this is falsé.
生活的真谛是
Hi  Hello
Hi   Hello

 
  
 Hello
<s>
hi<s>there
The following string should be properly encoded: Hello.
But ird and ปี   ird   ด
Hey how are you doing"""

if is_torch_available():
    import torch


if TYPE_CHECKING:
    from transformers import PreTrainedConfig, PreTrainedModel


def use_cache_if_possible(func):
    @functools.wraps(func)
    def wrapper(*args, **kwargs):
        use_cache = kwargs.pop("use_cache", True)

        underline_func = func
        if "functools" in str(func):
            underline_func = func.__wrapped__

        if not use_cache:
            return underline_func(*args, **kwargs)
        if any(not arg.__hash__ for arg in args):
            return underline_func(*args, **kwargs)
        elif any(not kwarg.__hash__ for kwarg in kwargs.values()):
            return underline_func(*args, **kwargs)

        cached = func(*args, **kwargs)
        copied = copy.deepcopy(cached)

        # Preserve _tokenizer for all tokenizers (Rust tokenizer objects don't deep copy properly)
        # This was previously only done for CLIP, but it's needed for all TokenizersBackend tokenizers
        if hasattr(cached, "_tokenizer"):
            # Restore _tokenizer from original since deep copy may have lost or corrupted it
            copied._tokenizer = cached._tokenizer

        if hasattr(copied, "sp_model"):
            copied.sp_model = cached.sp_model

        return copied

    return wrapper


logger = logging.get_logger(__name__)

NON_ENGLISH_TAGS = ["chinese", "dutch", "french", "finnish", "german", "multilingual"]


def filter_non_english(_, pretrained_name: str):
    """Filter all the model for non-english language"""
    return not any(lang in pretrained_name for lang in NON_ENGLISH_TAGS)


def filter_roberta_detectors(_, pretrained_name: str):
    return "detector" not in pretrained_name


def merge_model_tokenizer_mappings(
<<<<<<< HEAD
    model_mapping: dict["PretrainedConfig", "PreTrainedModel"],
    tokenizer_mapping: dict["PretrainedConfig", tuple["PreTrainedTokenizer", "TokenizersBackend"]],
) -> dict[
    Union["PreTrainedTokenizer", "TokenizersBackend"],
    tuple["PretrainedConfig", "PreTrainedModel"],
=======
    model_mapping: dict["PreTrainedConfig", "PreTrainedModel"],
    tokenizer_mapping: dict["PreTrainedConfig", tuple["PreTrainedTokenizer", "PreTrainedTokenizerFast"]],
) -> dict[
    Union["PreTrainedTokenizer", "PreTrainedTokenizerFast"],
    tuple["PreTrainedConfig", "PreTrainedModel"],
>>>>>>> 6ccacf3a
]:
    configurations = list(model_mapping.keys())
    model_tokenizer_mapping = OrderedDict([])

    for configuration in configurations:
        if configuration in model_mapping and configuration in tokenizer_mapping:
            model = model_mapping[configuration]
            tokenizer = tokenizer_mapping[configuration][0]
            tokenizer_fast = tokenizer_mapping[configuration][1]

            if tokenizer is not None:
                if configuration.__name__.startswith(tokenizer.__name__.replace("Tokenizer", "")):
                    model_tokenizer_mapping.update({tokenizer: (configuration, model)})
            if tokenizer_fast is not None:
                if configuration.__name__.startswith(tokenizer_fast.__name__.replace("TokenizerFast", "")):
                    model_tokenizer_mapping.update({tokenizer_fast: (configuration, model)})

    return model_tokenizer_mapping


def check_subword_sampling(
    tokenizer: PreTrainedTokenizer,
    text: str | None = None,
    test_sentencepiece_ignore_case: bool = True,
) -> None:
    """
    Check if the tokenizer generates different results when subword regularization is enabled.

    Subword regularization augments training data with subword sampling.
    This has a random component.

    Args:
        tokenizer: The tokenizer to check.
        text: The text to use for the checks.
        test_sentencepiece_ignore_case: See `TokenizerTesterMixin.test_sentencepiece_ignore_case`.
    """
    text = "This is a test for subword regularization." if text is None else text
    if test_sentencepiece_ignore_case:
        text = text.lower()

    tokens_list = []
    for _ in range(5):
        tokens_list.append(tokenizer.tokenize(text))

    # the list of different pairs of tokens_list
    combinations = itertools.combinations(tokens_list, 2)

    # check of sampling is done
    subword_sampling_found = False
    for combination in combinations:
        if combination[0] != combination[1]:
            subword_sampling_found = True
    unittest.TestCase().assertTrue(subword_sampling_found)

    # check if converting back to original text works
    for tokens in tokens_list:
        if test_sentencepiece_ignore_case:
            unittest.TestCase().assertEqual(text, tokenizer.convert_tokens_to_string(tokens).lower())
        else:
            unittest.TestCase().assertEqual(text, tokenizer.convert_tokens_to_string(tokens))


class TokenizerTesterMixin:
    tokenizer_class = None
    space_between_special_tokens = False
    from_pretrained_kwargs = None
    from_pretrained_filter = None
    from_pretrained_id = None
    from_pretrained_vocab_key = "vocab_file"
    test_seq2seq = True
    test_tokenizer_from_extractor = True

    # set to True to test a sentencepiece tokenizer
    test_sentencepiece = False

    # set to True to ignore casing when testing a sentencepiece tokenizer
    # test_sentencepiece must also be set to True
    test_sentencepiece_ignore_case = False

    # Integration test data - can be optionally set by subclasses
    # Default comprehensive test string covering various edge cases
    integration_test_input_string = """This is a test 😊
I was born in 92000, and this is falsé.
生活的真谛是
Hi  Hello
Hi   Hello

 
  
 Hello
<s>
hi<s>there
The following string should be properly encoded: Hello.
But ird and ปี   ird   ด
Hey how are you doing"""
    integration_expected_tokens = None
    integration_expected_token_ids = None

    @classmethod
    def setUpClass(cls) -> None:
        # Tokenizer.filter makes it possible to filter which Tokenizer to case based on all the
        # information available in Tokenizer (name, tokenizer class, vocab key name)
        cls.from_pretrained_id = (
            [cls.from_pretrained_id] if isinstance(cls.from_pretrained_id, str) else cls.from_pretrained_id
        )

        cls.tokenizers_list = [
            (
                cls.tokenizer_class,
                pretrained_id,
                cls.from_pretrained_kwargs if cls.from_pretrained_kwargs is not None else {},
            )
            for pretrained_id in cls.from_pretrained_id
        ]
        with open(f"{get_tests_dir()}/fixtures/sample_text.txt", encoding="utf-8") as f_data:
            cls._data = f_data.read().replace("\n\n", "\n").strip()

        cls.tmpdirname = tempfile.mkdtemp()

        # save the first pretrained tokenizer to tmpdirname for tests to use
        if cls.from_pretrained_id and cls.tokenizer_class is not None:
            try:
                tokenizer = AutoTokenizer.from_pretrained(
                    cls.from_pretrained_id[0],
                    **(cls.from_pretrained_kwargs if cls.from_pretrained_kwargs is not None else {}),
                )
                tokenizer.save_pretrained(cls.tmpdirname)
            except Exception:
                pass

    @classmethod
    def tearDownClass(cls):
        shutil.rmtree(cls.tmpdirname, ignore_errors=True)

    def get_input_output_texts(self, tokenizer):
        input_txt = self.get_clean_sequence(tokenizer)[0]
        return input_txt, input_txt

    def get_clean_sequence(self, tokenizer, with_prefix_space=False, max_length=20, min_length=5) -> tuple[str, list]:
        # the length of the tokenizer does not always represent the tokens that it can encode: what if there are holes?
        toks = [
            (i, tokenizer.decode([i], clean_up_tokenization_spaces=False)) for i in set(tokenizer.get_vocab().values())
        ]
        toks = list(filter(lambda t: re.match(r"^[ a-zA-Z]+$", t[1]), toks))
        toks = list(filter(lambda t: [t[0]] == tokenizer.encode(t[1], add_special_tokens=False), toks))
        if max_length is not None and len(toks) > max_length:
            toks = toks[:max_length]
        if min_length is not None and len(toks) < min_length and len(toks) > 0:
            while len(toks) < min_length:
                toks = toks + toks
        # toks_str = [t[1] for t in toks]
        toks_ids = [t[0] for t in toks]

        # Ensure consistency
        output_txt = tokenizer.decode(toks_ids, clean_up_tokenization_spaces=False)
        if " " not in output_txt and len(toks_ids) > 1:
            output_txt = (
                tokenizer.decode([toks_ids[0]], clean_up_tokenization_spaces=False)
                + " "
                + tokenizer.decode(toks_ids[1:], clean_up_tokenization_spaces=False)
            )
        if with_prefix_space:
            output_txt = " " + output_txt
        output_ids = tokenizer.encode(output_txt, add_special_tokens=False)
        return output_txt, output_ids

    def get_tokenizers(self, **kwargs) -> list[PreTrainedTokenizerBase]:
        """
        Returns a list containing a single tokenizer from get_tokenizer().
        Subclasses can override this method to return multiple tokenizers for testing.
        """
        return [self.get_tokenizer(**kwargs)]

    @classmethod
    def get_tokenizer(cls, pretrained_name=None, **kwargs) -> PreTrainedTokenizer:
        """Get a tokenizer instance from pretrained."""
        pretrained_name = pretrained_name or cls.tmpdirname
        return cls.tokenizer_class.from_pretrained(pretrained_name, **kwargs)

    def get_extracted_tokenizer(self, reference_tokenizer=None):
        """
        Build a tokenizer from extracted vocab/merges using TokenizersExtractor.

        Args:
            reference_tokenizer: Optional tokenizer to copy special tokens from.
                                If None, uses get_tokenizer().

        Returns:
            Tokenizer built from extracted vocab/merges, or None if extraction fails.
        """

        if reference_tokenizer is None:
            reference_tokenizer = self.get_tokenizer()

        try:
            tokenizer_json_path = os.path.join(self.tmpdirname, "tokenizer.json")
            if not os.path.exists(tokenizer_json_path):
                return None

            extractor = TokenizersExtractor(tokenizer_json_path)
            vocab_ids, vocab_scores, merges, added_tokens_decoder = extractor.extract()

            # Convert added_tokens list to added_tokens_decoder dict format
            # This matches the format used by from_pretrained() from tokenizer_config.json
            tokenizer_from_extractor = self.tokenizer_class(
                vocab=vocab_scores,
                merges=merges,
                do_lower_case=False,
                keep_accents=True,
                added_tokens_decoder={token_id: token_info for token_id, token_info in added_tokens_decoder.items()},
                **(self.from_pretrained_kwargs if self.from_pretrained_kwargs is not None else {}),
            )

            return tokenizer_from_extractor
        except (TypeError, Exception):
            # fail and raise the error
            raise

    def get_extracted_tokenizer_from_sentencepiece(self, reference_tokenizer=None):
        """
        Build a tokenizer from extracted vocab/merges using SentencePieceExtractor.
        """
        from transformers.tokenization_utils_sentencepiece import SentencePieceExtractor

        try:
            sentencepiece_model_path = os.path.join(self.tmpdirname, "tokenizer.model")
            if not os.path.exists(sentencepiece_model_path):
                return None

            extractor = SentencePieceExtractor(sentencepiece_model_path)
            vocab_ids, vocab_scores, merges = extractor.extract()

            tokenizer_from_extractor = self.tokenizer_class(vocab=vocab_ids, merges=merges)

            return tokenizer_from_extractor
        except (TypeError, Exception):
            return None

    def tokenizer_integration_test_util(
        self,
        expected_encoding: dict,
        model_name: str,
        revision: str | None = None,
        sequences: list[str] | None = None,
        decode_kwargs: dict[str, Any] | None = None,
        padding: bool = True,
    ):
        """
        Util for integration test.

        Text is tokenized and then reverted back to text. Both results are then checked.

        Args:
            expected_encoding:
                The expected result of the tokenizer output.
            model_name:
                The model name of the tokenizer to load and use.
            revision:
                The full git revision number of the model. This is to pin the
                tokenizer config and to avoid that tests start to fail if the
                config gets changed upstream.
            sequences:
                Can overwrite the texts that are used to check the tokenizer.
                This is useful if the tokenizer supports non english languages
                like france.
            decode_kwargs:
                Additional args for the ``decode`` function which reverts the
                tokenized text back to a string.
            padding:
                Activates and controls padding of the tokenizer.
        """
        decode_kwargs = {} if decode_kwargs is None else decode_kwargs

        if sequences is None:
            sequences = [
                "Transformers (formerly known as pytorch-transformers and pytorch-pretrained-bert) provides "
                "general-purpose architectures (BERT, GPT-2, RoBERTa, XLM, DistilBert, XLNet...) for Natural "
                "Language Understanding (NLU) and Natural Language Generation (NLG) with over 32+ pretrained "
                "models in 100+ languages and deep interoperability between Jax, PyTorch and TensorFlow.",
                "BERT is designed to pre-train deep bidirectional representations from unlabeled text by jointly "
                "conditioning on both left and right context in all layers.",
                "The quick brown fox jumps over the lazy dog.",
            ]

        if self.test_sentencepiece_ignore_case:
            sequences = [sequence.lower() for sequence in sequences]

        tokenizer_classes = [self.tokenizer_class]

        for tokenizer_class in tokenizer_classes:
            tokenizer = tokenizer_class.from_pretrained(
                model_name,
                revision=revision,  # to pin the tokenizer version
            )

            encoding = tokenizer(sequences, padding=padding)
            decoded_sequences = [
                tokenizer.decode(seq, skip_special_tokens=True, **decode_kwargs) for seq in encoding["input_ids"]
            ]

            encoding_data = encoding.data
            self.assertDictEqual(encoding_data, expected_encoding)

            for expected, decoded in zip(sequences, decoded_sequences):
                if self.test_sentencepiece_ignore_case:
                    expected = expected.lower()
                self.assertEqual(expected, decoded)

    def assert_padded_input_match(self, input_r: list, input_p: list, max_length: int, pad_token_id: int):
        # Ensure we match max_length
        self.assertEqual(len(input_r), max_length)
        self.assertEqual(len(input_p), max_length)

        # Ensure the number of padded tokens is the same
        padded_tokens_r = list(takewhile(lambda i: i == pad_token_id, reversed(input_r)))
        padded_tokens_p = list(takewhile(lambda i: i == pad_token_id, reversed(input_p)))
        self.assertSequenceEqual(padded_tokens_r, padded_tokens_p)

    def assert_batch_padded_input_match(
        self,
        input_r: dict,
        input_p: dict,
        max_length: int,
        pad_token_id: int,
        model_main_input_name: str = "input_ids",
    ):
        for i_r in input_r.values():
            (
                self.assertEqual(len(i_r), 2),
                self.assertEqual(len(i_r[0]), max_length),
                self.assertEqual(len(i_r[1]), max_length),
            )
            (
                self.assertEqual(len(i_r), 2),
                self.assertEqual(len(i_r[0]), max_length),
                self.assertEqual(len(i_r[1]), max_length),
            )

        for i_r, i_p in zip(input_r[model_main_input_name], input_p[model_main_input_name]):
            self.assert_padded_input_match(i_r, i_p, max_length, pad_token_id)

        for i_r, i_p in zip(input_r["attention_mask"], input_p["attention_mask"]):
            self.assertSequenceEqual(i_r, i_p)

    @staticmethod
    def convert_batch_to_list_format(batch_encode_plus_sequences):
        # Switch from batch_encode_plus format:   {'input_ids': [[...], [...]], ...}
        # to the list of examples/ encode_plus format: [{'input_ids': [...], ...}, {'input_ids': [...], ...}]
        return [
            {value: batch_encode_plus_sequences[value][i] for value in batch_encode_plus_sequences}
            for i in range(len(batch_encode_plus_sequences["input_ids"]))
        ]

    # TODO: this test can be combined with `test_sentencepiece_tokenize_and_convert_tokens_to_string` after the latter is extended to all tokenizers.
    def test_tokenize_special_tokens(self):
        """Test `tokenize` with special tokens."""
<<<<<<< HEAD
        tokenizer = self.get_tokenizer(do_lower_case=True)
=======
        tokenizers = self.get_tokenizers(fast=True, do_lower_case=True)
        for tokenizer in tokenizers:
            with self.subTest(f"{tokenizer.__class__.__name__}"):
                SPECIAL_TOKEN_1 = "[SPECIAL_TOKEN_1]"
                SPECIAL_TOKEN_2 = "[SPECIAL_TOKEN_2]"

                # Both methods should add the token to `_additional_special_tokens` and `added_tokens_decoder`
                tokenizer.add_tokens([SPECIAL_TOKEN_1], special_tokens=True)
                tokenizer.add_special_tokens(
                    {"additional_special_tokens": [SPECIAL_TOKEN_2]}, replace_additional_special_tokens=False
                )

                token_1 = tokenizer.tokenize(SPECIAL_TOKEN_1)
                token_2 = tokenizer.tokenize(SPECIAL_TOKEN_2)

                self.assertEqual(len(token_1), 1)
                self.assertEqual(len(token_2), 1)
                self.assertEqual(token_1[0], SPECIAL_TOKEN_1)
                # next is failing for almost all the Fast tokenizers now.
                # self.assertEqual(token_2[0], SPECIAL_TOKEN_2)

    # TODO: this test could be extended to all tokenizers - not just the sentencepiece
    def test_sentencepiece_tokenize_and_convert_tokens_to_string(self):
        """Test ``_tokenize`` and ``convert_tokens_to_string``."""
        if not self.test_sentencepiece:
            self.skipTest(reason="test_sentencepiece is set to False")

        tokenizer = self.get_tokenizer()
        text = "This is text to test the tokenizer."

        if self.test_sentencepiece_ignore_case:
            text = text.lower()

        tokens = tokenizer.tokenize(text)

        self.assertTrue(len(tokens) > 0)

        # check if converting back to original text works
        reverse_text = tokenizer.convert_tokens_to_string(tokens)

        if self.test_sentencepiece_ignore_case:
            reverse_text = reverse_text.lower()

        self.assertEqual(reverse_text, text)

        special_tokens = tokenizer.all_special_tokens
        special_tokens_string = tokenizer.convert_tokens_to_string(special_tokens)
        for special_token in special_tokens:
            self.assertIn(special_token, special_tokens_string)

        if self.test_rust_tokenizer:
            rust_tokenizer = self.get_rust_tokenizer()
            special_tokens_string_rust = rust_tokenizer.convert_tokens_to_string(special_tokens)
            self.assertEqual(special_tokens_string, special_tokens_string_rust)

    def test_sentencepiece_tokenize_and_decode(self):
        if not self.test_sentencepiece:
            self.skipTest(reason="test_sentencepiece is set to False")

        text = "This is text to test the tokenizer."
        if self.test_rust_tokenizer:
            tokenizer = self.get_tokenizer()
            rust_tokenizer = self.get_rust_tokenizer()

            slow_ids = tokenizer(text).input_ids
            fast_ids = rust_tokenizer(text).input_ids
            self.assertEqual(slow_ids, fast_ids)

            slow_decoded = tokenizer.decode(slow_ids)
            fast_decoded = rust_tokenizer.decode(slow_ids)
            self.assertEqual(slow_decoded, fast_decoded)

    def test_subword_regularization_tokenizer(self) -> None:
        if not self.test_sentencepiece:
            self.skipTest(reason="test_sentencepiece is set to False")

        # Subword regularization is only available for the slow tokenizer.
        sp_model_kwargs = {"enable_sampling": True, "alpha": 0.1, "nbest_size": -1}
        tokenizer = self.get_tokenizer(sp_model_kwargs=sp_model_kwargs)

        run_test_in_subprocess(
            test_case=self,
            target_func=_test_subword_regularization_tokenizer,
            inputs={
                "tokenizer": tokenizer,
                "sp_model_kwargs": sp_model_kwargs,
                "test_sentencepiece_ignore_case": self.test_sentencepiece_ignore_case,
            },
        )

    def test_save_sentencepiece_tokenizer(self) -> None:
        if not self.test_sentencepiece or not self.test_slow_tokenizer:
            self.skipTest(reason="test_sentencepiece or test_slow_tokenizer is set to False")
        # We want to verify that we will be able to save the tokenizer even if the original files that were used to
        # build the tokenizer have been deleted in the meantime.
        text = "This is text to test the tokenizer."

        tokenizer_slow_1 = self.get_tokenizer()
        encoding_tokenizer_slow_1 = tokenizer_slow_1(text)

        tmpdirname_1 = tempfile.mkdtemp()
        tmpdirname_2 = tempfile.mkdtemp()
>>>>>>> 6ccacf3a

        SPECIAL_TOKEN_1 = "[SPECIAL_TOKEN_1]"
        SPECIAL_TOKEN_2 = "[SPECIAL_TOKEN_2]"

        # Both methods should add the token to `_extra_special_tokens` and `added_tokens_decoder`
        tokenizer.add_tokens([SPECIAL_TOKEN_1], special_tokens=True)
        tokenizer.add_special_tokens({"extra_special_tokens": [SPECIAL_TOKEN_2]}, replace_extra_special_tokens=False)

        token_1 = tokenizer.tokenize(SPECIAL_TOKEN_1)
        token_2 = tokenizer.tokenize(SPECIAL_TOKEN_2)

        self.assertEqual(len(token_1), 1)
        self.assertEqual(len(token_2), 1)
        self.assertEqual(token_1[0], SPECIAL_TOKEN_1)
        # next is failing for almost all the Fast tokenizers now.
        # self.assertEqual(token_2[0], SPECIAL_TOKEN_2)

    def test_model_input_names_signature(self):
        accepted_model_main_input_names = [
            "input_ids",  # nlp models
            "input_values",  # speech models
        ]

        tokenizer = self.get_tokenizer()
        # first name of model_input_names has to correspond to main model input name
        # to make sure `tokenizer.pad(...)` works correctly
        self.assertTrue(tokenizer.model_input_names[0] in accepted_model_main_input_names)

    def test_tokenizer_store_full_signature(self):
        signature = inspect.signature(self.tokenizer_class.__init__)
        tokenizer = self.get_tokenizer()

        for parameter_name, parameter in signature.parameters.items():
            if parameter.default != inspect.Parameter.empty and parameter_name not in [
                "vocab_file",
                "merges_file",
                "tokenizer_file",
                "vocab",
                "merges",
                "legacy",
            ]:
                self.assertIn(parameter_name, tokenizer.init_kwargs)

    def test_tokenizers_common_properties(self):
        tokenizer = self.get_tokenizer()

        attributes_list = [
            "bos_token",
            "eos_token",
            "unk_token",
            "sep_token",
            "pad_token",
            "cls_token",
            "mask_token",
        ]
        for attr in attributes_list:
            self.assertTrue(hasattr(tokenizer, attr))
            self.assertTrue(hasattr(tokenizer, attr + "_id"))

        self.assertTrue(hasattr(tokenizer, "extra_special_tokens"))
        self.assertTrue(hasattr(tokenizer, "extra_special_tokens_ids"))

        attributes_list = [
            "model_max_length",
            "init_inputs",
            "init_kwargs",
        ]
        if not isinstance(tokenizer, TokenizersBackend):
            attributes_list += [
                "added_tokens_encoder",
                "added_tokens_decoder",
            ]
        for attr in attributes_list:
            self.assertTrue(hasattr(tokenizer, attr))

    def test_tokenizers_common_ids_setters(self):
        tokenizer = self.get_tokenizer()
        attributes_list = [
            "bos_token",
            "eos_token",
            "unk_token",
            "sep_token",
            "pad_token",
            "cls_token",
            "mask_token",
        ]

        vocab = tokenizer.get_vocab()
        token_id_to_test_setters = next(iter(vocab.values()))
        token_to_test_setters = tokenizer.convert_ids_to_tokens(token_id_to_test_setters, skip_special_tokens=False)

        for attr in attributes_list:
            setattr(tokenizer, attr + "_id", None)
            self.assertEqual(getattr(tokenizer, attr), None)
            self.assertEqual(getattr(tokenizer, attr + "_id"), None)

            setattr(tokenizer, attr + "_id", token_id_to_test_setters)
            self.assertEqual(getattr(tokenizer, attr), token_to_test_setters)
            self.assertEqual(getattr(tokenizer, attr + "_id"), token_id_to_test_setters)

        setattr(tokenizer, "extra_special_tokens_ids", [])
        self.assertListEqual(getattr(tokenizer, "extra_special_tokens"), [])
        self.assertListEqual(getattr(tokenizer, "extra_special_tokens_ids"), [])

        setattr(tokenizer, "extra_special_tokens_ids", [token_id_to_test_setters])
        self.assertListEqual(getattr(tokenizer, "extra_special_tokens"), [token_to_test_setters])
        self.assertListEqual(getattr(tokenizer, "extra_special_tokens_ids"), [token_id_to_test_setters])

    def test_save_and_load_tokenizer(self):
        # safety check on max_len default value so we are sure the test works
        tokenizer = self.get_tokenizer()
        self.assertNotEqual(tokenizer.model_max_length, 42)

        # Now let's start the test
        tokenizer = self.get_tokenizer()
        # Isolate this from the other tests because we save additional tokens/etc
        tmpdirname = tempfile.mkdtemp()

        sample_text = " He is very happy, UNwant\u00e9d,running"
        before_tokens = tokenizer.encode(sample_text, add_special_tokens=False)
        before_vocab = tokenizer.get_vocab()
        tokenizer.save_pretrained(tmpdirname)

        after_tokenizer = tokenizer.__class__.from_pretrained(tmpdirname)
        after_tokens = after_tokenizer.encode(sample_text, add_special_tokens=False)
        after_vocab = after_tokenizer.get_vocab()
        self.assertListEqual(before_tokens, after_tokens)
        self.assertDictEqual(before_vocab, after_vocab)

        shutil.rmtree(tmpdirname)

        tokenizer = self.get_tokenizer(model_max_length=42)
        # Isolate this from the other tests because we save additional tokens/etc
        tmpdirname = tempfile.mkdtemp()

        sample_text = " He is very happy, UNwant\u00e9d,running"
        tokenizer.add_tokens(["bim", "bambam"])
        extra_special_tokens = tokenizer.extra_special_tokens
        extra_special_tokens.append("new_extra_special_token")
        tokenizer.add_special_tokens(
            {"extra_special_tokens": extra_special_tokens}, replace_extra_special_tokens=False
        )
        before_tokens = tokenizer.encode(sample_text, add_special_tokens=False)
        before_vocab = tokenizer.get_vocab()
        tokenizer.save_pretrained(tmpdirname)

        after_tokenizer = tokenizer.__class__.from_pretrained(tmpdirname)
        after_tokens = after_tokenizer.encode(sample_text, add_special_tokens=False)
        after_vocab = after_tokenizer.get_vocab()
        self.assertListEqual(before_tokens, after_tokens)

        self.assertDictEqual(before_vocab, after_vocab)
        self.assertIn("bim", after_vocab)
        self.assertIn("bambam", after_vocab)
        self.assertIn("new_extra_special_token", after_tokenizer.extra_special_tokens)
        self.assertEqual(after_tokenizer.model_max_length, 42)

        tokenizer = tokenizer.__class__.from_pretrained(tmpdirname, model_max_length=43)
        self.assertEqual(tokenizer.model_max_length, 43)

        shutil.rmtree(tmpdirname)

        # Test that we can also use the non-legacy saving format for fast tokenizers
<<<<<<< HEAD
        tokenizer = self.get_tokenizer(model_max_length=42)
        # Isolate this from the other tests because we save additional tokens/etc
        tmpdirname = tempfile.mkdtemp()

        sample_text = " He is very happy, UNwant\u00e9d,running"
        tokenizer.add_tokens(["bim", "bambam"])
        extra_special_tokens = tokenizer.extra_special_tokens
        extra_special_tokens.append("new_extra_special_token")
        tokenizer.add_special_tokens(
            {"extra_special_tokens": extra_special_tokens}, replace_extra_special_tokens=False
        )
        before_tokens = tokenizer.encode(sample_text, add_special_tokens=False)
        before_vocab = tokenizer.get_vocab()
        tokenizer.save_pretrained(tmpdirname)

        after_tokenizer = tokenizer.__class__.from_pretrained(tmpdirname)
        after_tokens = after_tokenizer.encode(sample_text, add_special_tokens=False)
        after_vocab = after_tokenizer.get_vocab()
        self.assertListEqual(before_tokens, after_tokens)
        self.assertDictEqual(before_vocab, after_vocab)
        self.assertIn("bim", after_vocab)
        self.assertIn("bambam", after_vocab)
        self.assertIn("new_extra_special_token", after_tokenizer.extra_special_tokens)
        self.assertEqual(after_tokenizer.model_max_length, 42)

        tokenizer = tokenizer.__class__.from_pretrained(tmpdirname, model_max_length=43)
        self.assertEqual(tokenizer.model_max_length, 43)

        shutil.rmtree(tmpdirname)

    def _run_integration_checks(self, tokenizer, tokenizer_type):
        # Test 1: Tokens match expected
        tokens = tokenizer.tokenize(self.integration_test_input_string)
        self.assertEqual(
            tokens,
            self.integration_expected_tokens,
            f"Tokenized tokens don't match expected for {tokenizer.__class__.__name__} ({tokenizer_type})",
        )
=======
        tokenizers = self.get_tokenizers(model_max_length=42)
        for tokenizer in tokenizers:
            if not tokenizer.is_fast:
                continue
            with self.subTest(f"{tokenizer.__class__.__name__}"):
                # Isolate this from the other tests because we save additional tokens/etc
                tmpdirname = tempfile.mkdtemp()

                sample_text = " He is very happy, UNwant\u00e9d,running"
                tokenizer.add_tokens(["bim", "bambam"])
                additional_special_tokens = tokenizer.additional_special_tokens
                additional_special_tokens.append("new_additional_special_token")
                tokenizer.add_special_tokens(
                    {"additional_special_tokens": additional_special_tokens}, replace_additional_special_tokens=False
                )
                before_tokens = tokenizer.encode(sample_text, add_special_tokens=False)
                before_vocab = tokenizer.get_vocab()
                tokenizer.save_pretrained(tmpdirname)

                after_tokenizer = tokenizer.__class__.from_pretrained(tmpdirname)
                after_tokens = after_tokenizer.encode(sample_text, add_special_tokens=False)
                after_vocab = after_tokenizer.get_vocab()
                self.assertListEqual(before_tokens, after_tokens)
                self.assertDictEqual(before_vocab, after_vocab)
                self.assertIn("bim", after_vocab)
                self.assertIn("bambam", after_vocab)
                self.assertIn("new_additional_special_token", after_tokenizer.additional_special_tokens)
                self.assertEqual(after_tokenizer.model_max_length, 42)

                tokenizer = tokenizer.__class__.from_pretrained(tmpdirname, model_max_length=43)
                self.assertEqual(tokenizer.model_max_length, 43)

                shutil.rmtree(tmpdirname)

    def test_added_tokens_do_lower_case(self):
        tokenizers = self.get_tokenizers(do_lower_case=True)
        for tokenizer in tokenizers:
            with self.subTest(f"{tokenizer.__class__.__name__}"):
                if not hasattr(tokenizer, "do_lower_case") or not tokenizer.do_lower_case:
                    continue

                special_token = tokenizer.all_special_tokens[0]

                text = special_token + " aaaaa bbbbbb low cccccccccdddddddd l " + special_token
                text2 = special_token + " AAAAA BBBBBB low CCCCCCCCCDDDDDDDD l " + special_token

                toks_before_adding = tokenizer.tokenize(text)  # toks before adding new_toks

                new_toks = ["aaaaa bbbbbb", "cccccccccdddddddd", "AAAAA BBBBBB", "CCCCCCCCCDDDDDDDD"]
                added = tokenizer.add_tokens([AddedToken(tok, lstrip=True, rstrip=True) for tok in new_toks])

                toks_after_adding = tokenizer.tokenize(text)
                toks_after_adding2 = tokenizer.tokenize(text2)

                # Rust tokenizers don't lowercase added tokens at the time calling `tokenizer.add_tokens`,
                # while python tokenizers do, so new_toks 0 and 2 would be treated as the same, so do new_toks 1 and 3.
                self.assertIn(added, [2, 4])

                self.assertListEqual(toks_after_adding, toks_after_adding2)
                self.assertTrue(
                    len(toks_before_adding) > len(toks_after_adding),  # toks_before_adding should be longer
                )

                # Check that none of the special tokens are lowercased
                sequence_with_special_tokens = "A " + " yEs ".join(tokenizer.all_special_tokens) + " B"
                # Convert the tokenized list to str as some special tokens are tokenized like normal tokens
                # which have a prefix spacee e.g. the mask token of Albert, and cannot match the original
                # special tokens exactly.
                tokenized_sequence = "".join(tokenizer.tokenize(sequence_with_special_tokens))

                for special_token in tokenizer.all_special_tokens:
                    self.assertTrue(special_token in tokenized_sequence or special_token.lower() in tokenized_sequence)

        tokenizers = self.get_tokenizers(do_lower_case=True)
        for tokenizer in tokenizers:
            with self.subTest(f"{tokenizer.__class__.__name__}"):
                if hasattr(tokenizer, "do_lower_case") and tokenizer.do_lower_case:
                    continue

                special_token = tokenizer.all_special_tokens[0]

                text = special_token + " aaaaa bbbbbb low cccccccccdddddddd l " + special_token
                text2 = special_token + " AAAAA BBBBBB low CCCCCCCCCDDDDDDDD l " + special_token

                toks_before_adding = tokenizer.tokenize(text)  # toks before adding new_toks

                new_toks = ["aaaaa bbbbbb", "cccccccccdddddddd", "AAAAA BBBBBB", "CCCCCCCCCDDDDDDDD"]
                added = tokenizer.add_tokens([AddedToken(tok, lstrip=True, rstrip=True) for tok in new_toks])
                self.assertIn(added, [2, 4])

                toks_after_adding = tokenizer.tokenize(text)
                toks_after_adding2 = tokenizer.tokenize(text2)

                self.assertEqual(len(toks_after_adding), len(toks_after_adding2))  # Length should still be the same
                self.assertNotEqual(
                    toks_after_adding[1], toks_after_adding2[1]
                )  # But at least the first non-special tokens should differ
                self.assertTrue(
                    len(toks_before_adding) > len(toks_after_adding),  # toks_before_adding should be longer
                )

    # TODO @ArthurZ Nuke this
    def test_add_tokens_tokenizer(self):
        tokenizers = self.get_tokenizers(do_lower_case=False)
        for tokenizer in tokenizers:
            with self.subTest(f"{tokenizer.__class__.__name__}"):
                vocab_size = tokenizer.vocab_size
                all_size = len(tokenizer)

                self.assertNotEqual(vocab_size, 0)

                # We usually have added tokens from the start in tests (but also otherwise) because our vocab fixtures are
                # smaller than the original vocabs - let's not assert this
                # self.assertEqual(vocab_size, all_size)

                new_toks = [
                    AddedToken("aaaaa bbbbbb", rstrip=True, lstrip=True),
                    AddedToken("cccccccccdddddddd", rstrip=True, lstrip=True),
                ]
                added_toks = tokenizer.add_tokens(new_toks)
                vocab_size_2 = tokenizer.vocab_size
                all_size_2 = len(tokenizer)

                self.assertNotEqual(vocab_size_2, 0)
                self.assertEqual(vocab_size, vocab_size_2)
                self.assertEqual(added_toks, len(new_toks))
                self.assertEqual(all_size_2, all_size + len(new_toks))

                tokens = tokenizer.encode("aaaaa bbbbbb low cccccccccdddddddd l", add_special_tokens=False)

                self.assertGreaterEqual(len(tokens), 4)
                self.assertGreater(tokens[0], tokenizer.vocab_size - 1)
                self.assertGreater(tokens[-2], tokenizer.vocab_size - 1)

                new_toks_2 = {
                    "eos_token": AddedToken(">>>>|||<||<<|<<", rstrip=True, lstrip=True),
                    "pad_token": AddedToken("<<<<<|||>|>>>>|>", rstrip=True, lstrip=True),
                }
                added_toks_2 = tokenizer.add_special_tokens(new_toks_2)
                vocab_size_3 = tokenizer.vocab_size
                all_size_3 = len(tokenizer)

                self.assertNotEqual(vocab_size_3, 0)
                self.assertEqual(vocab_size, vocab_size_3)
                self.assertEqual(added_toks_2, len(new_toks_2))
                self.assertEqual(all_size_3, all_size_2 + len(new_toks_2))

                tokens = tokenizer.encode(
                    ">>>>|||<||<<|<< aaaaa bbbbbb low cccccccccdddddddd <<<<<|||>|>>>>|> l", add_special_tokens=False
                )

                self.assertGreaterEqual(len(tokens), 6)
                self.assertGreater(tokens[0], tokenizer.vocab_size - 1)
                self.assertGreater(tokens[0], tokens[1])

                self.assertGreater(tokens[-2], tokenizer.vocab_size - 1)
                self.assertGreater(tokens[-2], tokens[-3])
                self.assertEqual(tokens[0], tokenizer.eos_token_id)
                self.assertEqual(tokens[-2], tokenizer.pad_token_id)

    def test_add_special_tokens(self):
        tokenizers = self.get_tokenizers(do_lower_case=False)
        for tokenizer in tokenizers:
            with self.subTest(f"{tokenizer.__class__.__name__}"):
                input_text, ids = self.get_clean_sequence(tokenizer)

                special_token = AddedToken("[SPECIAL_TOKEN]", lstrip=True, rstrip=True)
>>>>>>> 6ccacf3a

        # Test 2: IDs from encode match expected (without special tokens)
        ids_from_encode = tokenizer.encode(self.integration_test_input_string, add_special_tokens=False)
        self.assertEqual(
            ids_from_encode,
            self.integration_expected_token_ids,
            f"Encoded IDs don't match expected for {tokenizer.__class__.__name__} ({tokenizer_type})",
        )

        # Test 3: Round-trip decode produces expected text (if provided)
        decoded_text = tokenizer.decode(self.integration_expected_token_ids, clean_up_tokenization_spaces=False)
        self.assertEqual(
            decoded_text,
            self.integration_expected_decoded_text,
            f"Decoded text doesn't match expected for {tokenizer.__class__.__name__} ({tokenizer_type})",
        )

    def test_integration(self):
        """
        Integration checks for the original tokenizer only.
        """
        # Skip if no integration test data is provided
        if not hasattr(self, "integration_test_input_string") or self.integration_test_input_string is None:
            self.skipTest("No integration test input string provided")
        if not hasattr(self, "integration_expected_tokens") or self.integration_expected_tokens is None:
            self.skipTest("No integration expected tokens provided")
        if not hasattr(self, "integration_expected_token_ids") or self.integration_expected_token_ids is None:
            self.skipTest("No integration expected token IDs provided")
        if not hasattr(self, "integration_expected_decoded_text") or self.integration_expected_decoded_text is None:
            self.skipTest("No integration expected decoded text provided")

        tokenizer_original = self.tokenizer_class.from_pretrained(
            self.from_pretrained_id[0],
            do_lower_case=False,
            keep_accents=True,
            **(self.from_pretrained_kwargs if self.from_pretrained_kwargs is not None else {}),
        )
        self._run_integration_checks(tokenizer_original, "original")

    def test_integration_from_extractor(self):
        """
        Integration checks for a tokenizer built via TokenizersExtractor.
        """
        # Skip if tokenizer-from-extractor path is not enabled for this class
        if not getattr(self, "test_tokenizer_from_extractor", False):
            self.skipTest("Tokenizer from TokenizersExtractor not enabled for this tokenizer")

        # Skip if no integration test data is provided
        if not hasattr(self, "integration_test_input_string") or self.integration_test_input_string is None:
            self.skipTest("No integration test input string provided")
        if not hasattr(self, "integration_expected_tokens") or self.integration_expected_tokens is None:
            self.skipTest("No integration expected tokens provided")
        if not hasattr(self, "integration_expected_token_ids") or self.integration_expected_token_ids is None:
            self.skipTest("No integration expected token IDs provided")
        if not hasattr(self, "integration_expected_decoded_text") or self.integration_expected_decoded_text is None:
            self.skipTest("No integration expected decoded text provided")

        tokenizer_original = self.tokenizer_class.from_pretrained(
            self.from_pretrained_id[0],
            do_lower_case=False,
            keep_accents=True,
            **(self.from_pretrained_kwargs if self.from_pretrained_kwargs is not None else {}),
        )
        tokenizer_from_extractor = self.get_extracted_tokenizer(reference_tokenizer=tokenizer_original)
        if tokenizer_from_extractor is None:
            self.fail("No tokenizer from TokenizersExtractor provided")
        self._run_integration_checks(tokenizer_from_extractor, "from_extractor")

    def test_internal_consistency(self):
        tokenizer = self.get_tokenizer()
        input_text, output_text = self.get_input_output_texts(tokenizer)

        tokens = tokenizer.tokenize(input_text)
        ids = tokenizer.convert_tokens_to_ids(tokens)
        ids_2 = tokenizer.encode(input_text, add_special_tokens=False)
        self.assertListEqual(ids, ids_2)

        tokens_2 = tokenizer.convert_ids_to_tokens(ids)
        self.assertNotEqual(len(tokens_2), 0)
        text_2 = tokenizer.decode(ids)
        self.assertIsInstance(text_2, str)

        self.assertEqual(text_2, output_text)

    def test_mask_output(self):
        tokenizer = self.get_tokenizer(do_lower_case=False)
        seq_0 = "Test this method."
        seq_1 = "With these inputs."
        information = tokenizer(seq_0, seq_1, add_special_tokens=True, return_token_type_ids=True)
        sequences, mask = information["input_ids"], information["token_type_ids"]
        self.assertEqual(len(sequences), len(mask))

    def test_token_type_ids(self):
        tokenizer = self.get_tokenizer()
        seq_0 = "Test this method."

        # We want to have sequence 0 and sequence 1 are tagged
        # respectively with 0 and 1 token_ids
        # (regardless of whether the model use token type ids)
        # We use this assumption in the QA pipeline among other place
        output = tokenizer(seq_0, return_token_type_ids=True)
        self.assertIn(0, output["token_type_ids"])

    def test_sequence_ids(self):
        tokenizer = self.get_tokenizer()

        if tokenizer.backend != "tokenizers":
            self.skipTest(reason="Tokenizers backend tokenizer")

        seq_0 = "Test this method."
        seq_1 = "With these inputs."

        # We want to have sequence 0 and sequence 1 are tagged
        # respectively with 0 and 1 token_ids\
        # (regardless of whether the model use token type ids)
        # We use this assumption in the QA pipeline among other place
        output = tokenizer(seq_0)
        self.assertIn(0, output.sequence_ids())

        output = tokenizer(seq_0, seq_1)
        self.assertIn(0, output.sequence_ids())
        self.assertIn(1, output.sequence_ids())

        if tokenizer.num_special_tokens_to_add(pair=True):
            self.assertIn(None, output.sequence_ids())

    @require_jinja
    def test_chat_template(self):
        dummy_template = "{% for message in messages %}{{message['role'] + message['content']}}{% endfor %}"
        dummy_conversation = [
            {"role": "system", "content": "system message"},
            {"role": "user", "content": "user message"},
            {"role": "assistant", "content": "assistant message"},
        ]
        expected_output = "systemsystem messageuseruser messageassistantassistant message"
<<<<<<< HEAD
        tokenizer = self.get_tokenizer()
        output = tokenizer.apply_chat_template(
            dummy_conversation, chat_template=dummy_template, tokenize=False, return_dict=False
        )
        self.assertEqual(output, expected_output)  # Test we can pass chat_template arg
=======
        tokenizers = self.get_tokenizers()
        for tokenizer in tokenizers:
            with self.subTest(f"{tokenizer.__class__.__name__}"):
                output = tokenizer.apply_chat_template(
                    dummy_conversation, chat_template=dummy_template, tokenize=False, return_dict=False
                )
                self.assertEqual(output, expected_output)  # Test we can pass chat_template arg

                # Check that no error raised when tokenize=True
                output = tokenizer.apply_chat_template(
                    dummy_conversation, chat_template=dummy_template, tokenize=True, return_dict=False
                )
                dict_output = tokenizer.apply_chat_template(
                    dummy_conversation, chat_template=dummy_template, tokenize=True, return_dict=True
                )
                self.assertEqual(dict_output["input_ids"], output)  # Test return_dict behaviour matches

                tokenizer.chat_template = dummy_template
                self.assertEqual(tokenizer.chat_template, dummy_template)  # Test property setter
                output = tokenizer.apply_chat_template(dummy_conversation, tokenize=False, return_dict=False)
                self.assertEqual(output, expected_output)  # Test chat_template attribute is used if no arg is passed
                # Check that no error raised
                tokenizer.apply_chat_template(dummy_conversation, tokenize=True, return_dict=False)

                with tempfile.TemporaryDirectory() as tmp_dir_name:
                    save_files = tokenizer.save_pretrained(tmp_dir_name)
                    with open(Path(tmp_dir_name, "tokenizer_config.json"), "r") as fp:
                        tokenizer_config = json.load(fp)
                        tokenizer_config["chat_template"] = tokenizer.chat_template
                    with open(Path(tmp_dir_name, "tokenizer_config.json"), "w") as fp:
                        json.dump(tokenizer_config, fp)
                    os.remove(Path(tmp_dir_name, "chat_template.jinja"))
                    new_tokenizer = tokenizer.from_pretrained(tmp_dir_name)

                self.assertEqual(new_tokenizer.chat_template, dummy_template)  # Test template has persisted
                output = new_tokenizer.apply_chat_template(dummy_conversation, tokenize=False, return_dict=False)
                self.assertEqual(output, expected_output)  # Test output is the same after reloading
                # Check that no error raised
                new_tokenizer.apply_chat_template(dummy_conversation, tokenize=True, return_dict=False)

                with tempfile.TemporaryDirectory() as tmp_dir_name:
                    save_files = tokenizer.save_pretrained(tmp_dir_name)
                    # Check we are saving a chat_template.jinja file
                    self.assertTrue(any(file.endswith("chat_template.jinja") for file in save_files))
                    chat_template_file = Path(tmp_dir_name) / "chat_template.jinja"
                    self.assertTrue(chat_template_file.is_file())
                    self.assertEqual(chat_template_file.read_text(), dummy_template)
                    config_dict = json.loads((Path(tmp_dir_name) / "tokenizer_config.json").read_text())
                    # Assert the chat template is not in the config when it's saved as a separate file
                    self.assertNotIn("chat_template", config_dict)
                    new_tokenizer = tokenizer.from_pretrained(tmp_dir_name)
>>>>>>> 6ccacf3a

        # Check that no error raised when tokenize=True
        output = tokenizer.apply_chat_template(
            dummy_conversation, chat_template=dummy_template, tokenize=True, return_dict=False
        )
        dict_output = tokenizer.apply_chat_template(
            dummy_conversation, chat_template=dummy_template, tokenize=True, return_dict=True
        )
        self.assertEqual(dict_output["input_ids"], output)  # Test return_dict behaviour matches

        tokenizer.chat_template = dummy_template
        self.assertEqual(tokenizer.chat_template, dummy_template)  # Test property setter
        output = tokenizer.apply_chat_template(dummy_conversation, tokenize=False, return_dict=False)
        self.assertEqual(output, expected_output)  # Test chat_template attribute is used if no arg is passed
        # Check that no error raised
        tokenizer.apply_chat_template(dummy_conversation, tokenize=True, return_dict=False)

        with tempfile.TemporaryDirectory() as tmp_dir_name:
            save_files = tokenizer.save_pretrained(tmp_dir_name, save_jinja_files=False)
            # Check we aren't saving a chat_template.jinja file
            self.assertFalse(any(file.endswith("chat_template.jinja") for file in save_files))
            new_tokenizer = tokenizer.from_pretrained(tmp_dir_name)

        self.assertEqual(new_tokenizer.chat_template, dummy_template)  # Test template has persisted
        output = new_tokenizer.apply_chat_template(dummy_conversation, tokenize=False, return_dict=False)
        self.assertEqual(output, expected_output)  # Test output is the same after reloading
        # Check that no error raised
        new_tokenizer.apply_chat_template(dummy_conversation, tokenize=True, return_dict=False)

        with tempfile.TemporaryDirectory() as tmp_dir_name:
            save_files = tokenizer.save_pretrained(tmp_dir_name)
            # Check we are saving a chat_template.jinja file
            self.assertTrue(any(file.endswith("chat_template.jinja") for file in save_files))
            chat_template_file = Path(tmp_dir_name) / "chat_template.jinja"
            self.assertTrue(chat_template_file.is_file())
            self.assertEqual(chat_template_file.read_text(), dummy_template)
            config_dict = json.loads((Path(tmp_dir_name) / "tokenizer_config.json").read_text())
            # Assert the chat template is not in the config when it's saved as a separate file
            self.assertNotIn("chat_template", config_dict)
            new_tokenizer = tokenizer.from_pretrained(tmp_dir_name)

        self.assertEqual(new_tokenizer.chat_template, dummy_template)  # Test template has persisted
        output = new_tokenizer.apply_chat_template(dummy_conversation, tokenize=False, return_dict=False)
        self.assertEqual(output, expected_output)  # Test output is the same after reloading
        # Check that no error raised
        new_tokenizer.apply_chat_template(dummy_conversation, tokenize=True, return_dict=False)

    @require_jinja
    def test_chat_template_save_loading(self):
<<<<<<< HEAD
        tokenizer = self.get_tokenizer()
        signature = inspect.signature(tokenizer.__init__)
        if "chat_template" not in {*signature.parameters.keys()}:
            self.skipTest("tokenizer doesn't accept chat templates at input")
        tokenizer.chat_template = "test template"
        with tempfile.TemporaryDirectory() as tmpdirname:
            tokenizer.save_pretrained(tmpdirname)
            self.assertTrue(Path(tmpdirname, "chat_template.jinja").is_file())
            self.assertFalse(Path(tmpdirname, "chat_template.json").is_file())
            self.assertFalse(Path(tmpdirname, "additional_chat_templates").is_dir())
            reloaded_tokenizer = self.tokenizer_class.from_pretrained(tmpdirname)
            self.assertEqual(tokenizer.chat_template, reloaded_tokenizer.chat_template)
            # When we save as single files, tokenizers and tokenizers share a chat template, which means
            # the reloaded tokenizer should get the chat template as well
            self.assertEqual(reloaded_tokenizer.chat_template, reloaded_tokenizer.tokenizer.chat_template)

        with tempfile.TemporaryDirectory() as tmpdirname:
            tokenizer.chat_template = {"default": "a", "secondary": "b"}
            tokenizer.save_pretrained(tmpdirname)
            self.assertTrue(Path(tmpdirname, "chat_template.jinja").is_file())
            self.assertFalse(Path(tmpdirname, "chat_template.json").is_file())
            self.assertTrue(Path(tmpdirname, "additional_chat_templates").is_dir())
            reloaded_tokenizer = self.tokenizer_class.from_pretrained(tmpdirname)
            self.assertEqual(tokenizer.chat_template, reloaded_tokenizer.chat_template)
            # When we save as single files, tokenizers and tokenizers share a chat template, which means
            # the reloaded tokenizer should get the chat template as well
            self.assertEqual(reloaded_tokenizer.chat_template, reloaded_tokenizer.tokenizer.chat_template)

        with tempfile.TemporaryDirectory() as tmpdirname:
            tokenizer.chat_template = {"default": "a", "secondary": "b"}
            tokenizer.save_pretrained(tmpdirname, save_jinja_files=False)
            self.assertFalse(Path(tmpdirname, "chat_template.jinja").is_file())
            self.assertFalse(Path(tmpdirname, "chat_template.json").is_file())
            self.assertFalse(Path(tmpdirname, "additional_chat_templates").is_dir())
            reloaded_tokenizer = self.tokenizer_class.from_pretrained(tmpdirname)
            self.assertEqual(tokenizer.chat_template, reloaded_tokenizer.chat_template)
            # When we save as single files, tokenizers and tokenizers share a chat template, which means
            # the reloaded tokenizer should get the chat template as well
            self.assertEqual(reloaded_tokenizer.chat_template, reloaded_tokenizer.tokenizer.chat_template)
=======
        tokenizers = self.get_tokenizers()
        for tokenizer in tokenizers:
            signature = inspect.signature(tokenizer.__init__)
            if "chat_template" not in {*signature.parameters.keys()}:
                self.skipTest("tokenizer doesn't accept chat templates at input")
            tokenizer.chat_template = "test template"
            with tempfile.TemporaryDirectory() as tmpdirname:
                tokenizer.save_pretrained(tmpdirname)
                self.assertTrue(Path(tmpdirname, "chat_template.jinja").is_file())
                self.assertFalse(Path(tmpdirname, "chat_template.json").is_file())
                self.assertFalse(Path(tmpdirname, "additional_chat_templates").is_dir())
                reloaded_tokenizer = self.tokenizer_class.from_pretrained(tmpdirname)
                self.assertEqual(tokenizer.chat_template, reloaded_tokenizer.chat_template)
                # When we save as single files, tokenizers and tokenizers share a chat template, which means
                # the reloaded tokenizer should get the chat template as well
                self.assertEqual(reloaded_tokenizer.chat_template, reloaded_tokenizer.tokenizer.chat_template)

            with tempfile.TemporaryDirectory() as tmpdirname:
                tokenizer.chat_template = {"default": "a", "secondary": "b"}
                tokenizer.save_pretrained(tmpdirname)
                self.assertTrue(Path(tmpdirname, "chat_template.jinja").is_file())
                self.assertFalse(Path(tmpdirname, "chat_template.json").is_file())
                self.assertTrue(Path(tmpdirname, "additional_chat_templates").is_dir())
                reloaded_tokenizer = self.tokenizer_class.from_pretrained(tmpdirname)
                self.assertEqual(tokenizer.chat_template, reloaded_tokenizer.chat_template)
                # When we save as single files, tokenizers and tokenizers share a chat template, which means
                # the reloaded tokenizer should get the chat template as well
                self.assertEqual(reloaded_tokenizer.chat_template, reloaded_tokenizer.tokenizer.chat_template)

            with tempfile.TemporaryDirectory() as tmpdirname:
                tokenizer.chat_template = {"default": "a", "secondary": "b"}
                tokenizer.save_pretrained(tmpdirname)
                with open(Path(tmpdirname, "tokenizer_config.json"), "r") as fp:
                    tokenizer_config = json.load(fp)
                    tokenizer_config["chat_template"] = [
                        {"name": k, "template": v} for k, v in tokenizer.chat_template
                    ]
                with open(Path(tmpdirname, "tokenizer_config.json"), "w") as fp:
                    json.dump(tokenizer_config, fp)
                os.remove(Path(tmpdirname, "chat_template.jinja"))
                os.remove(Path(tmpdirname, "additional_chat_templates"))
                reloaded_tokenizer = self.tokenizer_class.from_pretrained(tmpdirname)
                self.assertEqual(tokenizer.chat_template, reloaded_tokenizer.chat_template)
                # When we save as single files, tokenizers and tokenizers share a chat template, which means
                # the reloaded tokenizer should get the chat template as well
                self.assertEqual(reloaded_tokenizer.chat_template, reloaded_tokenizer.tokenizer.chat_template)
>>>>>>> 6ccacf3a

    @require_jinja
    def test_chat_template_batched(self):
        dummy_template = "{% for message in messages %}{{message['role'] + message['content']}}{% endfor %}"
        dummy_conversations = [
            [
                {"role": "system", "content": "system message"},
                {"role": "user", "content": "user message"},
                {"role": "assistant", "content": "assistant message"},
            ],
            [
                {"role": "system", "content": "system message 2"},
                {"role": "user", "content": "user message 2"},
                {"role": "assistant", "content": "assistant message 2"},
            ],
        ]
        tokenizer = self.get_tokenizer()
        output = tokenizer.apply_chat_template(dummy_conversations, chat_template=dummy_template, tokenize=False)
        self.assertEqual(
            output,
            [
                "systemsystem messageuseruser messageassistantassistant message",
                "systemsystem message 2useruser message 2assistantassistant message 2",
            ],
        )
        one_element_output = tokenizer.apply_chat_template(
            dummy_conversations[:1], chat_template=dummy_template, tokenize=False
        )
        self.assertEqual(
            one_element_output, ["systemsystem messageuseruser messageassistantassistant message"]
        )  # Assert that list structure is retained even with one element
        tokenizer.apply_chat_template(
            dummy_conversations, chat_template=dummy_template, tokenize=True
        )  # Check that no error raised

    @require_jinja
    def test_jinja_loopcontrols(self):
        break_template = """
        {%- for message in messages %}
            {{- message.role + " " + message.content }}
            {%- if loop.first %}
                {%- break %}
            {%- endif %}
        {%- endfor %}""".strip()

        dummy_conversation = [
            {"role": "system", "content": "1"},
            {"role": "user", "content": "2"},
            {"role": "assistant", "content": "3"},
        ]

        tokenizer = self.get_tokenizer()
        break_output = tokenizer.apply_chat_template(dummy_conversation, chat_template=break_template, tokenize=False)
        self.assertEqual(break_output, "system 1")  # Loop should break after first iter

    @require_jinja
    def test_jinja_strftime(self):
        strftime_template = """{{- strftime_now("%Y-%m-%d") }}""".strip()

        dummy_conversation = [
            {"role": "system", "content": "1"},
            {"role": "user", "content": "2"},
            {"role": "assistant", "content": "3"},
        ]

        tokenizer = self.get_tokenizer()
        strftime_output = tokenizer.apply_chat_template(
            dummy_conversation, chat_template=strftime_template, tokenize=False
        )

        # Assert that we get a date formatted as expected
        self.assertEqual(len(strftime_output), 10)
        self.assertEqual(len(strftime_output.split("-")), 3)

    @require_torch
    @require_jinja
    def test_chat_template_return_assistant_tokens_mask(self):
        dummy_template = (
            "{% for message in messages %}"
            "{% if (message['role'] != 'assistant') %}"
            "{{'<|im_start|>' + message['role'] + '\n' + message['content'] + '<|im_end|>' + '\n'}}"
            "{% elif (message['role'] == 'assistant')%}"
            "{{'<|im_start|>' + message['role'] + '\n'}}"
            "{% generation %}"
            "{{message['content'] + '<|im_end|>'}}"
            "{% endgeneration %}"
            "{{'\n'}}"
            "{% endif %}"
            "{% endfor %}"
        )
        conversations = [
            [
                {"role": "system", "content": "system message"},
                {"role": "user", "content": "user message"},
                {"role": "assistant", "content": "start turn 1 assistant message. end turn 1"},
                {"role": "user", "content": "user message 2"},
                {"role": "assistant", "content": "start turn 2 assistant message. end turn 2"},
            ],
            [
                {"role": "system", "content": "system message 3"},
                {"role": "user", "content": "user message 3"},
                {"role": "assistant", "content": "start turn 3 assistant message. end turn 3"},
                {"role": "user", "content": "user message 4"},
                {"role": "assistant", "content": "start turn 4 assistant message. end turn 4"},
            ],
        ]

        # These are the prefix and suffix strings of all the assistant messages. Used to find the assistant substring
        # in the entire chat string, and then find the corresponding tokens in the tokenized output.
        assistant_prefix_suffix = [
            [("start turn 1", "end turn 1<|im_end|>"), ("start turn 2", "end turn 2<|im_end|>")],
            [("start turn 3", "end turn 3<|im_end|>"), ("start turn 4", "end turn 4<|im_end|>")],
        ]
        for tokenizer, pretrained_name, _ in self.tokenizers_list:
            with self.subTest(f"{tokenizer.__class__.__name__} ({pretrained_name})"):
                tokenizer_r = self.get_tokenizer(pretrained_name)
                if tokenizer_r.backend != "tokenizers":
                    self.skipTest(reason="Custom backend tokenizer")

                self._check_no_pad_token_padding(tokenizer_r, conversations)

                tokenizer_r.padding_side = "right"

                # check batched
                output = tokenizer_r.apply_chat_template(
                    conversations,
                    chat_template=dummy_template,
                    tokenize=True,
                    return_assistant_tokens_mask=True,
                    return_dict=True,
                )

                output_pt = tokenizer_r.apply_chat_template(
                    conversations,
                    chat_template=dummy_template,
                    tokenize=True,
                    padding=True,
                    return_assistant_tokens_mask=True,
                    return_dict=True,
                    return_tensors="pt",
                )

                self.assertEqual(type(output_pt["assistant_masks"]), torch.Tensor)
                self.assertEqual(output_pt["assistant_masks"].shape, output_pt["input_ids"].shape)

                for i, conv in enumerate(conversations):
                    chat_string = tokenizer_r.apply_chat_template(conv, tokenize=False, chat_template=dummy_template)
                    assistant_start = output.char_to_token(i, chat_string.index(assistant_prefix_suffix[i][0][0]))
                    assistant_end = output.char_to_token(
                        i,
                        chat_string.index(assistant_prefix_suffix[i][0][1])
                        + len(assistant_prefix_suffix[i][0][1])
                        - 1,
                    )

                    assistant_start2 = output.char_to_token(i, chat_string.index(assistant_prefix_suffix[i][1][0]))
                    assistant_end2 = output.char_to_token(
                        i,
                        chat_string.index(assistant_prefix_suffix[i][1][1])
                        + len(assistant_prefix_suffix[i][1][1])
                        - 1,
                    )

                    # assert 1 in first assistant message
                    self.assertEqual(
                        output["assistant_masks"][i][assistant_start : assistant_end + 1],
                        [1] * (assistant_end - assistant_start + 1),
                    )
                    self.assertTrue(
                        (output_pt["assistant_masks"][i, assistant_start : assistant_end + 1] == 1).all(),
                    )

                    # assert 1 second assistant message
                    self.assertEqual(
                        output["assistant_masks"][i][assistant_start2 : assistant_end2 + 1],
                        [1] * (assistant_end2 - assistant_start2 + 1),
                    )
                    self.assertTrue(
                        (output_pt["assistant_masks"][i, assistant_start2 : assistant_end2 + 1] == 1).all(),
                    )

                    # assert 0 in user/system indices
                    self.assertEqual(output["assistant_masks"][i][:assistant_start], [0] * assistant_start)
                    self.assertTrue((output_pt["assistant_masks"][i, :assistant_start] == 0).all())

                    self.assertEqual(
                        output["assistant_masks"][i][assistant_end + 1 : assistant_start2],
                        [0] * (assistant_start2 - assistant_end - 1),
                    )
                    self.assertTrue(
                        (output_pt["assistant_masks"][i, assistant_end + 1 : assistant_start2] == 0).all(),
                    )

                # check not batched
                output = tokenizer_r.apply_chat_template(
                    conversations[0],
                    chat_template=dummy_template,
                    tokenize=True,
                    return_assistant_tokens_mask=True,
                    return_dict=True,
                )
                output_pt = tokenizer_r.apply_chat_template(
                    conversations[0],
                    chat_template=dummy_template,
                    tokenize=True,
                    return_assistant_tokens_mask=True,
                    return_dict=True,
                    return_tensors="pt",
                )

                self.assertEqual(type(output_pt["assistant_masks"]), torch.Tensor)
                self.assertEqual(output_pt["assistant_masks"].shape, output_pt["input_ids"].shape)

                chat_string = tokenizer_r.apply_chat_template(
                    conversations[0], tokenize=False, chat_template=dummy_template
                )
                assistant_start = output.char_to_token(0, chat_string.index(assistant_prefix_suffix[0][0][0]))
                assistant_end = output.char_to_token(
                    0, chat_string.index(assistant_prefix_suffix[0][0][1]) + len(assistant_prefix_suffix[0][0][1]) - 1
                )
                assistant_start2 = output.char_to_token(0, chat_string.index(assistant_prefix_suffix[0][1][0]))
                assistant_end2 = output.char_to_token(
                    0, chat_string.index(assistant_prefix_suffix[0][1][1]) + len(assistant_prefix_suffix[0][1][1]) - 1
                )

                # assert 1 in assistant indices
                self.assertEqual(
                    output["assistant_masks"][assistant_start : assistant_end + 1],
                    [1] * (assistant_end - assistant_start + 1),
                )
                self.assertTrue(
                    (output_pt["assistant_masks"][assistant_start : assistant_end + 1] == 1).all(),
                )
                self.assertEqual(
                    output["assistant_masks"][assistant_start2 : assistant_end2 + 1],
                    [1] * (assistant_end2 - assistant_start2 + 1),
                )
                self.assertTrue(
                    (output_pt["assistant_masks"][assistant_start2 : assistant_end2 + 1] == 1).all(),
                )

                # assert 0 in user/system indices
                self.assertEqual(output["assistant_masks"][:assistant_start], [0] * assistant_start)
                self.assertTrue((output_pt["assistant_masks"][0, :assistant_start] == 0).all())
                self.assertEqual(
                    output["assistant_masks"][assistant_end + 1 : assistant_start2],
                    [0] * (assistant_start2 - assistant_end - 1),
                )
                self.assertTrue(
                    (output_pt["assistant_masks"][0, assistant_end + 1 : assistant_start2] == 0).all(),
                )

    @require_jinja
    def test_chat_template_return_assistant_tokens_mask_truncated(self):
        dummy_template = (
            "{% for message in messages %}"
            "{% if (message['role'] != 'assistant') %}"
            "{{'<|im_start|>' + message['role'] + '\n' + message['content'] + '<|im_end|>' + '\n'}}"
            "{% elif (message['role'] == 'assistant')%}"
            "{{'<|im_start|>' + message['role'] + '\n'}}"
            "{% generation %}"
            "{{message['content'] + '<|im_end|>'}}"
            "{% endgeneration %}"
            "{{'\n'}}"
            "{% endif %}"
            "{% endfor %}"
        )
        conversations = [
            [
                {"role": "system", "content": "system message"},
                {"role": "user", "content": "user message"},
                {
                    "role": "assistant",
                    "content": (
                        "start turn assistant. long string to be truncated, long string to be truncated, "
                        "long string to be truncated, long string to be truncated, long string to be truncated"
                    ),
                },
                {"role": "user", "content": "another user message"},
            ],
            [
                {"role": "system", "content": "system message"},
                {"role": "user", "content": "user message"},
                {
                    "role": "assistant",
                    "content": (
                        "start turn assistant. long string to be truncated, long string to be truncated, "
                        "long string to be truncated, long string to be truncated, long string to be truncated"
                    ),
                },
                {"role": "user", "content": "another user message"},
            ],
        ]

        for tokenizer, pretrained_name, _ in self.tokenizers_list:
            with self.subTest(f"{tokenizer.__class__.__name__} ({pretrained_name})"):
                tokenizer_r = self.get_tokenizer(pretrained_name)
                if tokenizer_r.backend != "tokenizers":
                    self.skipTest(reason="Custom backend tokenizer")

                # Find where to truncate, as the amount of tokens is different for different tokenizers and I want the
                # truncation to happen in the middle of the assistant content.
                full_encoding = tokenizer_r.apply_chat_template(
                    conversations[0],
                    chat_template=dummy_template,
                    tokenize=True,
                    return_dict=True,
                )
                chat_string = tokenizer_r.apply_chat_template(
                    conversations[0], tokenize=False, chat_template=dummy_template
                )
                truncation_position = full_encoding.char_to_token(chat_string.index(", long string to be truncated,"))

                # check batched
                output = tokenizer_r.apply_chat_template(
                    conversations,
                    chat_template=dummy_template,
                    tokenize=True,
                    return_assistant_tokens_mask=True,
                    max_length=truncation_position,
                    truncation=True,
                    return_dict=True,
                )
                for i, conv in enumerate(conversations):
                    chat_string = tokenizer_r.apply_chat_template(conv, tokenize=False, chat_template=dummy_template)
                    assistant_start = output.char_to_token(i, chat_string.index("start turn assistant"))

                    # assert 1 from assistant_start to the end because the rest is truncated.
                    self.assertEqual(
                        output["assistant_masks"][i][assistant_start:],
                        [1] * (len(output["assistant_masks"][i]) - assistant_start),
                    )

                # check not batched
                output = tokenizer_r.apply_chat_template(
                    conversations[0],
                    chat_template=dummy_template,
                    tokenize=True,
                    return_assistant_tokens_mask=True,
                    return_dict=True,
                    max_length=truncation_position,
                    truncation=True,
                )

                chat_string = tokenizer_r.apply_chat_template(
                    conversations[0], tokenize=False, chat_template=dummy_template
                )
                assistant_start = output.char_to_token(0, chat_string.index("start turn assistant"))

                # assert 1 from assistant_start to the end because the rest is truncated.
                self.assertEqual(
                    output["assistant_masks"][assistant_start:],
                    [1] * (len(output["assistant_masks"]) - assistant_start),
                )

    @require_jinja
    def test_continue_final_message(self):
        dummy_template = """
        {%- for message in messages %}
            {{- "<|im_start|>" + message['role'] + "\n" + message['content'] + "<|im_end|>" + "\n"}}
        {%- endfor %}"""
        dummy_conversation = [
            {"role": "system", "content": "system message"},
            {"role": "user", "content": "user message"},
            {"role": "assistant", "content": "assistant message"},
        ]
        tokenizer = self.get_tokenizer()
        output = tokenizer.apply_chat_template(
            dummy_conversation, chat_template=dummy_template, tokenize=False, continue_final_message=False
        )
        self.assertEqual(
            output,
            "<|im_start|>system\nsystem message<|im_end|>\n<|im_start|>user\nuser message<|im_end|>\n<|im_start|>assistant\nassistant message<|im_end|>\n",
        )
        prefill_output = tokenizer.apply_chat_template(
            dummy_conversation, chat_template=dummy_template, tokenize=False, continue_final_message=True
        )
        # Assert that the final message is unterminated
        self.assertEqual(
            prefill_output,
            "<|im_start|>system\nsystem message<|im_end|>\n<|im_start|>user\nuser message<|im_end|>\n<|im_start|>assistant\nassistant message",
        )

    @require_jinja
    def test_continue_final_message_with_trim(self):
        """Regression test for chat templates with trimming: https://github.com/huggingface/transformers/pull/34214"""

        dummy_template = """
        {%- for message in messages %}
            {{- "<|im_start|>" + message['role'] + "\n" + message['content'] | trim + "<|im_end|>" + "\n"}}
        {%- endfor %}"""
        dummy_conversation = [
            {"role": "system", "content": "system message"},
            {"role": "user", "content": "user message"},
            {"role": "assistant", "content": "assistant message "},  # Note the trailing whitespace
        ]
        tokenizer = self.get_tokenizer()
        output = tokenizer.apply_chat_template(
            dummy_conversation, chat_template=dummy_template, tokenize=False, continue_final_message=False
        )
        self.assertEqual(
            output,
            "<|im_start|>system\nsystem message<|im_end|>\n<|im_start|>user\nuser message<|im_end|>\n<|im_start|>assistant\nassistant message<|im_end|>\n",
        )
        prefill_output = tokenizer.apply_chat_template(
            dummy_conversation, chat_template=dummy_template, tokenize=False, continue_final_message=True
        )
        # Assert that the final message is unterminated
        self.assertEqual(
            prefill_output,
            "<|im_start|>system\nsystem message<|im_end|>\n<|im_start|>user\nuser message<|im_end|>\n<|im_start|>assistant\nassistant message",
        )

    @require_jinja
    def test_continue_final_message_with_decoy_earlier_message(self):
        """Regression test for chat templates where an earlier message has similar content to the final message
        https://github.com/huggingface/transformers/issues/35433"""

        dummy_template = """
        {%- for message in messages %}
            {{- "<|im_start|>" + message['role'] + "\n" + message['content'] | trim + "<|im_end|>" + "\n"}}
        {%- endfor %}"""
        dummy_conversation = [
            {"role": "user", "content": "hi 0"},
            {"role": "assistant", "content": "bye: 0"},
            {"role": "user", "content": "hi 1"},
            {"role": "assistant", "content": "bye: "},
        ]
        tokenizer = self.get_tokenizer()
        prefill_output = tokenizer.apply_chat_template(
            dummy_conversation, chat_template=dummy_template, tokenize=False, continue_final_message=True
        )
        # Assert that the final message is unterminated
        self.assertEqual(
            prefill_output,
            "<|im_start|>user\nhi 0<|im_end|>\n<|im_start|>assistant\nbye: 0<|im_end|>\n<|im_start|>user\nhi 1<|im_end|>\n<|im_start|>assistant\nbye:",
        )

    @require_jinja
    def test_chat_template_dict(self):
        dummy_template_1 = "{{'a'}}"
        dummy_template_2 = "{{'b'}}"
        dummy_conversation = [
            {"role": "user", "content": "user message"},
        ]
        tokenizer = self.get_tokenizer()
        tokenizer.chat_template = {"template1": dummy_template_1, "template2": dummy_template_2}
        output1 = tokenizer.apply_chat_template(dummy_conversation, chat_template=dummy_template_1, tokenize=False)
        output1_via_dict = tokenizer.apply_chat_template(dummy_conversation, chat_template="template1", tokenize=False)
        self.assertEqual(output1, output1_via_dict)
        output2 = tokenizer.apply_chat_template(dummy_conversation, chat_template=dummy_template_2, tokenize=False)
        output2_via_dict = tokenizer.apply_chat_template(dummy_conversation, chat_template="template2", tokenize=False)
        self.assertEqual(output2, output2_via_dict)

    @require_jinja
    def test_chat_template_dict_saving(self):
        dummy_template_1 = "{{'a'}}"
        dummy_template_2 = "{{'b'}}"
<<<<<<< HEAD
        tokenizer = self.get_tokenizer()
        for save_jinja_files in (True, False):
            tokenizer.chat_template = {"default": dummy_template_1, "template2": dummy_template_2}
            with tempfile.TemporaryDirectory() as tmp_dir_name:
                # Test that save_jinja_files is ignored when there's a dict of multiple templates
                tokenizer.save_pretrained(tmp_dir_name, save_jinja_files=save_jinja_files)
                if save_jinja_files:
=======
        tokenizers = self.get_tokenizers()
        for tokenizer in tokenizers:
            with self.subTest(f"{tokenizer.__class__.__name__}"):
                tokenizer.chat_template = {"default": dummy_template_1, "template2": dummy_template_2}
                with tempfile.TemporaryDirectory() as tmp_dir_name:
                    # Test that a dict of multiple templates can be serialized and loaded back
                    tokenizer.save_pretrained(tmp_dir_name)
>>>>>>> 6ccacf3a
                    config_dict = json.load(open(os.path.join(tmp_dir_name, "tokenizer_config.json")))
                    self.assertNotIn("chat_template", config_dict)
                    self.assertTrue(os.path.exists(os.path.join(tmp_dir_name, "chat_template.jinja")))
                    self.assertTrue(
                        os.path.exists(os.path.join(tmp_dir_name, "additional_chat_templates/template2.jinja"))
                    )
<<<<<<< HEAD
                else:
                    config_dict = json.load(open(os.path.join(tmp_dir_name, "tokenizer_config.json")))
                    # Assert that chat templates are correctly serialized as lists of dictionaries
                    self.assertEqual(
                        config_dict["chat_template"],
                        [
                            {"name": "default", "template": "{{'a'}}"},
                            {"name": "template2", "template": "{{'b'}}"},
                        ],
                    )
                    self.assertFalse(os.path.exists(os.path.join(tmp_dir_name, "chat_template.jinja")))
                new_tokenizer = tokenizer.from_pretrained(tmp_dir_name)
            # Assert that the serialized list is correctly reconstructed as a single dict
            self.assertEqual(new_tokenizer.chat_template, tokenizer.chat_template)
=======
                    new_tokenizer = tokenizer.from_pretrained(tmp_dir_name)
                # Assert that the serialized list is correctly reconstructed as a single dict
                self.assertEqual(new_tokenizer.chat_template, tokenizer.chat_template)
>>>>>>> 6ccacf3a

    @require_jinja
    def test_chat_template_file_priority(self):
        dummy_template1 = "a"
        dummy_template2 = "b"
<<<<<<< HEAD
        tokenizer = self.get_tokenizer()
        with tempfile.TemporaryDirectory() as tmp_dir_name:
            tokenizer.chat_template = dummy_template1
            tokenizer.save_pretrained(tmp_dir_name, save_jinja_files=False)
            with Path(tmp_dir_name, "chat_template.jinja").open("w") as f:
                f.write(dummy_template2)
            new_tokenizer = tokenizer.from_pretrained(tmp_dir_name)
        # Assert the file template clobbers any template in the config
        self.assertEqual(new_tokenizer.chat_template, dummy_template2)
=======
        tokenizers = self.get_tokenizers()
        for tokenizer in tokenizers:
            with self.subTest(f"{tokenizer.__class__.__name__}"):
                with tempfile.TemporaryDirectory() as tmp_dir_name:
                    tokenizer.chat_template = dummy_template1
                    tokenizer.save_pretrained(tmp_dir_name)
                    # Save first template in tokenizer config and second template in jinja file
                    # Priority should be given to jinja when loading
                    with open(Path(tmp_dir_name, "tokenizer_config.json"), "r") as fp:
                        tokenizer_config = json.load(fp)
                        tokenizer_config["chat_template"] = tokenizer.chat_template
                    with open(Path(tmp_dir_name, "tokenizer_config.json"), "w") as fp:
                        json.dump(tokenizer_config, fp)
                    with Path(tmp_dir_name, "chat_template.jinja").open("w") as f:
                        f.write(dummy_template2)
                    new_tokenizer = tokenizer.from_pretrained(tmp_dir_name)
                # Assert the file template clobbers any template in the config
                self.assertEqual(new_tokenizer.chat_template, dummy_template2)
>>>>>>> 6ccacf3a

    def test_number_of_added_tokens(self):
        tokenizer = self.get_tokenizer(do_lower_case=False)
        seq_0 = "Test this method."
        seq_1 = "With these inputs."

        sequences = tokenizer.encode(seq_0, seq_1, add_special_tokens=False)
        attached_sequences = tokenizer.encode(seq_0, seq_1, add_special_tokens=True)

        # Method is implemented (e.g. not GPT-2)
        if len(attached_sequences) != 2:
            self.assertEqual(tokenizer.num_special_tokens_to_add(pair=True), len(attached_sequences) - len(sequences))

    def test_maximum_encoding_length_single_input(self):
        tokenizer = self.get_tokenizer(do_lower_case=False, model_max_length=100)
        seq_0, ids = self.get_clean_sequence(tokenizer, max_length=20)

        sequence = tokenizer.encode(seq_0, add_special_tokens=False)
        total_length = len(sequence)

        self.assertGreater(total_length, 4, "Issue with the testing sequence, please update it, it's too short")

        # Test with max model input length
        model_max_length = tokenizer.model_max_length
        self.assertEqual(model_max_length, 100)
        seq_1 = seq_0 * model_max_length

        sequence1 = tokenizer(seq_1, add_special_tokens=False)
        total_length1 = len(sequence1["input_ids"])
        self.assertGreater(
            total_length1,
            model_max_length,
            "Issue with the testing sequence, please update it, it's too short",
        )

        # Simple
        padding_strategies = (
            [False, True, "longest"] if tokenizer.pad_token and tokenizer.pad_token_id >= 0 else [False]
        )
        for padding_state in padding_strategies:
            with self.subTest(f"Padding: {padding_state}"):
                for truncation_state in [True, "longest_first", "only_first"]:
                    with self.subTest(f"Truncation: {truncation_state}"):
                        output = tokenizer(seq_1, padding=padding_state, truncation=truncation_state)
                        self.assertEqual(len(output["input_ids"]), model_max_length)

                        output = tokenizer([seq_1], padding=padding_state, truncation=truncation_state)
                        self.assertEqual(len(output["input_ids"][0]), model_max_length)

                # Simple with no truncation
                # Reset warnings
                tokenizer.deprecation_warnings = {}
                with self.assertLogs("transformers", level="WARNING") as cm:
                    output = tokenizer(seq_1, padding=padding_state, truncation=False)
                    self.assertNotEqual(len(output["input_ids"]), model_max_length)
                self.assertEqual(len(cm.records), 1)
                self.assertTrue(
                    cm.records[0].message.startswith(
                        "Token indices sequence length is longer than the specified maximum sequence length"
                        " for this model"
                    )
                )

                tokenizer.deprecation_warnings = {}
                with self.assertLogs("transformers", level="WARNING") as cm:
                    output = tokenizer([seq_1], padding=padding_state, truncation=False)
                    self.assertNotEqual(len(output["input_ids"][0]), model_max_length)
                self.assertEqual(len(cm.records), 1)
                self.assertTrue(
                    cm.records[0].message.startswith(
                        "Token indices sequence length is longer than the specified maximum sequence length"
                        " for this model"
                    )
                )

        # Overflowing tokens
        stride = 2
        information = tokenizer(
            seq_0,
            max_length=total_length - 2,
            add_special_tokens=False,
            stride=stride,
            truncation="longest_first",
            return_overflowing_tokens=True,
            # add_prefix_space=False,
        )

        # Overflowing tokens are handled quite differently in slow and fast tokenizers
        if isinstance(tokenizer, TokenizersBackend):
            truncated_sequence = information["input_ids"][0]
            overflowing_tokens = information["input_ids"][1]
            self.assertEqual(len(information["input_ids"]), 2)

            self.assertEqual(len(truncated_sequence), total_length - 2)
            self.assertEqual(truncated_sequence, sequence[:-2])

            self.assertEqual(len(overflowing_tokens), 2 + stride)
            self.assertEqual(overflowing_tokens, sequence[-(2 + stride) :])
        else:
            truncated_sequence = information["input_ids"]
            overflowing_tokens = information["overflowing_tokens"]

            self.assertEqual(len(truncated_sequence), total_length - 2)
            self.assertEqual(truncated_sequence, sequence[:-2])

            self.assertEqual(len(overflowing_tokens), 2 + stride)
            self.assertEqual(overflowing_tokens, sequence[-(2 + stride) :])

    def test_maximum_encoding_length_pair_input(self):
        tokenizer = self.get_tokenizer(do_lower_case=False, model_max_length=100)
        # Build a sequence from our model's vocabulary
        stride = 2
        seq_0, ids = self.get_clean_sequence(tokenizer, max_length=20)
        if len(ids) <= 2 + stride:
            seq_0 = (seq_0 + " ") * (2 + stride)
            ids = None

        seq0_tokens = tokenizer.encode(seq_0, add_special_tokens=False)
        self.assertGreater(len(seq0_tokens), 2 + stride)

        seq_1 = "This is another sentence to be encoded."
        seq1_tokens = tokenizer.encode(seq_1, add_special_tokens=False)
        if abs(len(seq0_tokens) - len(seq1_tokens)) <= 2:
            seq1_tokens = seq1_tokens + seq1_tokens
            seq_1 = tokenizer.decode(seq1_tokens, clean_up_tokenization_spaces=False)
        seq1_tokens = tokenizer.encode(seq_1, add_special_tokens=False)

        self.assertGreater(len(seq1_tokens), 2 + stride)

        smallest = seq1_tokens if len(seq0_tokens) > len(seq1_tokens) else seq0_tokens

        # We are not using the special tokens - a bit too hard to test all the tokenizers with this
        # TODO try this again later
        sequence = tokenizer.encode(seq_0, seq_1, add_special_tokens=False)  # , add_prefix_space=False)

        # Test with max model input length
        model_max_length = tokenizer.model_max_length
        self.assertEqual(model_max_length, 100)
        seq_2 = seq_0 * model_max_length
        self.assertGreater(len(seq_2), model_max_length)

        sequence1 = tokenizer(seq_1, add_special_tokens=False)
        total_length1 = len(sequence1["input_ids"])
        sequence2 = tokenizer(seq_2, seq_1, add_special_tokens=False)
        total_length2 = len(sequence2["input_ids"])
        self.assertLess(total_length1, model_max_length - 10, "Issue with the testing sequence, please update it.")
        self.assertGreater(total_length2, model_max_length, "Issue with the testing sequence, please update it.")

        # Simple
        padding_strategies = (
            [False, True, "longest"] if tokenizer.pad_token and tokenizer.pad_token_id >= 0 else [False]
        )
        for padding_state in padding_strategies:
            with self.subTest(f"{tokenizer.__class__.__name__} Padding: {padding_state}"):
                for truncation_state in [True, "longest_first", "only_first"]:
                    with self.subTest(f"{tokenizer.__class__.__name__} Truncation: {truncation_state}"):
                        output = tokenizer(seq_2, seq_1, padding=padding_state, truncation=truncation_state)
                        self.assertEqual(len(output["input_ids"]), model_max_length)

                        output = tokenizer([seq_2], [seq_1], padding=padding_state, truncation=truncation_state)
                        self.assertEqual(len(output["input_ids"][0]), model_max_length)

                # Simple
                output = tokenizer(seq_1, seq_2, padding=padding_state, truncation="only_second")
                self.assertEqual(len(output["input_ids"]), model_max_length)

                output = tokenizer([seq_1], [seq_2], padding=padding_state, truncation="only_second")
                self.assertEqual(len(output["input_ids"][0]), model_max_length)

                # Simple with no truncation
                # Reset warnings
                tokenizer.deprecation_warnings = {}
                with self.assertLogs("transformers", level="WARNING") as cm:
                    output = tokenizer(seq_1, seq_2, padding=padding_state, truncation=False)
                    self.assertNotEqual(len(output["input_ids"]), model_max_length)
                self.assertEqual(len(cm.records), 1)
                self.assertTrue(
                    cm.records[0].message.startswith(
                        "Token indices sequence length is longer than the specified maximum sequence length"
                        " for this model"
                    )
                )

                tokenizer.deprecation_warnings = {}
                with self.assertLogs("transformers", level="WARNING") as cm:
                    output = tokenizer([seq_1], [seq_2], padding=padding_state, truncation=False)
                    self.assertNotEqual(len(output["input_ids"][0]), model_max_length)
                self.assertEqual(len(cm.records), 1)
                self.assertTrue(
                    cm.records[0].message.startswith(
                        "Token indices sequence length is longer than the specified maximum sequence length"
                        " for this model"
                    )
                )

        truncated_first_sequence = tokenizer.encode(seq_0, add_special_tokens=False)[:-2] + tokenizer.encode(
            seq_1, add_special_tokens=False
        )
        truncated_second_sequence = (
            tokenizer.encode(seq_0, add_special_tokens=False) + tokenizer.encode(seq_1, add_special_tokens=False)[:-2]
        )
        truncated_longest_sequence = (
            truncated_first_sequence if len(seq0_tokens) > len(seq1_tokens) else truncated_second_sequence
        )

        overflow_first_sequence = tokenizer.encode(seq_0, add_special_tokens=False)[
            -(2 + stride) :
        ] + tokenizer.encode(seq_1, add_special_tokens=False)
        overflow_second_sequence = (
            tokenizer.encode(seq_0, add_special_tokens=False)
            + tokenizer.encode(seq_1, add_special_tokens=False)[-(2 + stride) :]
        )
        overflow_longest_sequence = (
            overflow_first_sequence if len(seq0_tokens) > len(seq1_tokens) else overflow_second_sequence
        )

        # Overflowing tokens are handled quite differently in slow and fast tokenizers
        if isinstance(tokenizer, TokenizersBackend):
            information = tokenizer(
                seq_0,
                seq_1,
                max_length=len(sequence) - 2,
                add_special_tokens=False,
                stride=stride,
                truncation="longest_first",
                return_overflowing_tokens=True,
                # add_prefix_space=False,
            )
            truncated_sequence = information["input_ids"][0]
            overflowing_tokens = information["input_ids"][1]
            self.assertEqual(len(information["input_ids"]), 2)

            self.assertEqual(len(truncated_sequence), len(sequence) - 2)
            self.assertEqual(truncated_sequence, truncated_longest_sequence)

            self.assertEqual(len(overflowing_tokens), 2 + stride + len(smallest))
            self.assertEqual(overflowing_tokens, overflow_longest_sequence)
        else:
            # No overflowing tokens when using 'longest' in python tokenizers
            with self.assertRaises(ValueError) as context:
                information = tokenizer(
                    seq_0,
                    seq_1,
                    max_length=len(sequence) - 2,
                    add_special_tokens=False,
                    stride=stride,
                    truncation="longest_first",
                    return_overflowing_tokens=True,
                    # add_prefix_space=False,
                )

            self.assertTrue(
                context.exception.args[0].startswith(
                    "Not possible to return overflowing tokens for pair of sequences with the "
                    "`longest_first`. Please select another truncation strategy than `longest_first`, "
                    "for instance `only_second` or `only_first`."
                )
            )

        # Overflowing tokens are handled quite differently in slow and fast tokenizers
        if isinstance(tokenizer, TokenizersBackend):
            information = tokenizer(
                seq_0,
                seq_1,
                max_length=len(sequence) - 2,
                add_special_tokens=False,
                stride=stride,
                truncation=True,
                return_overflowing_tokens=True,
                # add_prefix_space=False,
            )
            truncated_sequence = information["input_ids"][0]
            overflowing_tokens = information["input_ids"][1]
            self.assertEqual(len(information["input_ids"]), 2)

            self.assertEqual(len(truncated_sequence), len(sequence) - 2)
            self.assertEqual(truncated_sequence, truncated_longest_sequence)

            self.assertEqual(len(overflowing_tokens), 2 + stride + len(smallest))
            self.assertEqual(overflowing_tokens, overflow_longest_sequence)
        else:
            # No overflowing tokens when using 'longest' in python tokenizers
            with self.assertRaises(ValueError) as context:
                information = tokenizer(
                    seq_0,
                    seq_1,
                    max_length=len(sequence) - 2,
                    add_special_tokens=False,
                    stride=stride,
                    truncation=True,
                    return_overflowing_tokens=True,
                    # add_prefix_space=False,
                )

            self.assertTrue(
                context.exception.args[0].startswith(
                    "Not possible to return overflowing tokens for pair of sequences with the "
                    "`longest_first`. Please select another truncation strategy than `longest_first`, "
                    "for instance `only_second` or `only_first`."
                )
            )

        information_first_truncated = tokenizer(
            seq_0,
            seq_1,
            max_length=len(sequence) - 2,
            add_special_tokens=False,
            stride=stride,
            truncation="only_first",
            return_overflowing_tokens=True,
            # add_prefix_space=False,
        )
        # Overflowing tokens are handled quite differently in slow and fast tokenizers
        if isinstance(tokenizer, TokenizersBackend):
            truncated_sequence = information_first_truncated["input_ids"][0]
            overflowing_tokens = information_first_truncated["input_ids"][1]
            self.assertEqual(len(information_first_truncated["input_ids"]), 2)

            self.assertEqual(len(truncated_sequence), len(sequence) - 2)
            self.assertEqual(truncated_sequence, truncated_first_sequence)

            self.assertEqual(len(overflowing_tokens), 2 + stride + len(seq1_tokens))
            self.assertEqual(overflowing_tokens, overflow_first_sequence)
        else:
            truncated_sequence = information_first_truncated["input_ids"]
            overflowing_tokens = information_first_truncated["overflowing_tokens"]

            self.assertEqual(len(truncated_sequence), len(sequence) - 2)
            self.assertEqual(truncated_sequence, truncated_first_sequence)

            self.assertEqual(len(overflowing_tokens), 2 + stride)
            self.assertEqual(overflowing_tokens, seq0_tokens[-(2 + stride) :])

        information_second_truncated = tokenizer(
            seq_0,
            seq_1,
            max_length=len(sequence) - 2,
            add_special_tokens=False,
            stride=stride,
            truncation="only_second",
            return_overflowing_tokens=True,
            # add_prefix_space=False,
        )
        # Overflowing tokens are handled quite differently in slow and fast tokenizers
        if isinstance(tokenizer, TokenizersBackend):
            truncated_sequence = information_second_truncated["input_ids"][0]
            overflowing_tokens = information_second_truncated["input_ids"][1]
            self.assertEqual(len(information_second_truncated["input_ids"]), 2)

            self.assertEqual(len(truncated_sequence), len(sequence) - 2)
            self.assertEqual(truncated_sequence, truncated_second_sequence)

            self.assertEqual(len(overflowing_tokens), 2 + stride + len(seq0_tokens))
            self.assertEqual(overflowing_tokens, overflow_second_sequence)
        else:
            truncated_sequence = information_second_truncated["input_ids"]
            overflowing_tokens = information_second_truncated["overflowing_tokens"]

            self.assertEqual(len(truncated_sequence), len(sequence) - 2)
            self.assertEqual(truncated_sequence, truncated_second_sequence)

            self.assertEqual(len(overflowing_tokens), 2 + stride)
            self.assertEqual(overflowing_tokens, seq1_tokens[-(2 + stride) :])

    def test_special_tokens_mask(self):
        tokenizer = self.get_tokenizer(do_lower_case=False)
        sequence_0 = "Encode this."
        # Testing single inputs
        encoded_sequence = tokenizer.encode(sequence_0, add_special_tokens=False)
        encoded_sequence_dict = tokenizer(
            sequence_0,
            add_special_tokens=True,
            return_special_tokens_mask=True,  # , add_prefix_space=False
        )
        encoded_sequence_w_special = encoded_sequence_dict["input_ids"]
        special_tokens_mask = encoded_sequence_dict["special_tokens_mask"]
        self.assertEqual(len(special_tokens_mask), len(encoded_sequence_w_special))

        filtered_sequence = [x for i, x in enumerate(encoded_sequence_w_special) if not special_tokens_mask[i]]
        self.assertEqual(encoded_sequence, filtered_sequence)

    def test_special_tokens_mask_input_pairs(self):
        tokenizer = self.get_tokenizer(do_lower_case=False)
        sequence_0 = "Encode this."
        sequence_1 = "This one too please."
        encoded_sequence = tokenizer.encode(sequence_0, add_special_tokens=False)
        encoded_sequence += tokenizer.encode(sequence_1, add_special_tokens=False)
        encoded_sequence_dict = tokenizer(
            sequence_0,
            sequence_1,
            add_special_tokens=True,
            return_special_tokens_mask=True,
            # add_prefix_space=False,
        )
        encoded_sequence_w_special = encoded_sequence_dict["input_ids"]
        special_tokens_mask = encoded_sequence_dict["special_tokens_mask"]
        self.assertEqual(len(special_tokens_mask), len(encoded_sequence_w_special))

        filtered_sequence = [
            (x if not special_tokens_mask[i] else None) for i, x in enumerate(encoded_sequence_w_special)
        ]
        filtered_sequence = [x for x in filtered_sequence if x is not None]
        self.assertEqual(encoded_sequence, filtered_sequence)

    def test_padding_side_in_kwargs(self):
        for tokenizer, pretrained_name, kwargs in self.tokenizers_list:
            with self.subTest(f"{tokenizer.__class__.__name__} ({pretrained_name})"):
                tokenizer_r = self.get_tokenizer(pretrained_name, padding_side="left", **kwargs)
                self.assertEqual(tokenizer_r.padding_side, "left")

                tokenizer_r = self.get_tokenizer(pretrained_name, padding_side="right", **kwargs)
                self.assertEqual(tokenizer_r.padding_side, "right")

                self.assertRaises(
                    ValueError,
                    self.tokenizer_class.from_pretrained,
                    pretrained_name,
                    padding_side="unauthorized",
                    **kwargs,
                )

    def test_truncation_side_in_kwargs(self):
        for tokenizer, pretrained_name, kwargs in self.tokenizers_list:
            with self.subTest(f"{tokenizer.__class__.__name__} ({pretrained_name})"):
                tokenizer_r = self.get_tokenizer(pretrained_name, truncation_side="left", **kwargs)
                self.assertEqual(tokenizer_r.truncation_side, "left")

                tokenizer_r = self.get_tokenizer(pretrained_name, truncation_side="right", **kwargs)
                self.assertEqual(tokenizer_r.truncation_side, "right")

                self.assertRaises(
                    ValueError,
                    self.tokenizer_class.from_pretrained,
                    pretrained_name,
                    truncation_side="unauthorized",
                    **kwargs,
                )

    def test_encode_basic_padding(self):
        """Test basic left/right padding behavior using encode() method with max_length strategy."""
        tokenizer = self.get_tokenizer(do_lower_case=False)
        sequence = "Sequence"
        padding_size = 10

        # check correct behaviour if no pad_token_id exists and add it eventually
        self._check_no_pad_token_padding(tokenizer, sequence)

        padding_idx = tokenizer.pad_token_id

        # RIGHT PADDING - Check that it correctly pads when a maximum length is specified along with the padding flag set to True
        tokenizer.padding_side = "right"
        encoded_sequence = tokenizer.encode(sequence)
        sequence_length = len(encoded_sequence)
        padded_sequence = tokenizer.encode(sequence, max_length=sequence_length + padding_size, padding="max_length")
        padded_sequence_length = len(padded_sequence)
        self.assertEqual(sequence_length + padding_size, padded_sequence_length)
        self.assertEqual(encoded_sequence + [padding_idx] * padding_size, padded_sequence)

        # LEFT PADDING - Check that it correctly pads when a maximum length is specified along with the padding flag set to True
        tokenizer.padding_side = "left"
        encoded_sequence = tokenizer.encode(sequence)
        sequence_length = len(encoded_sequence)
        padded_sequence = tokenizer.encode(sequence, max_length=sequence_length + padding_size, padding="max_length")
        padded_sequence_length = len(padded_sequence)
        self.assertEqual(sequence_length + padding_size, padded_sequence_length)
        self.assertEqual([padding_idx] * padding_size + encoded_sequence, padded_sequence)

    def test_right_and_left_truncation(self):
        tokenizer = self.get_tokenizer(do_lower_case=False)
        sequence = "This is a test sequence"

        # RIGHT PADDING - Check that it correctly pads when a maximum length is specified along with the padding flag set to True
        truncation_size = 3
        tokenizer.truncation_side = "right"
        encoded_sequence = tokenizer.encode(sequence, add_special_tokens=False)
        sequence_length = len(encoded_sequence)
        # Remove EOS/BOS tokens
        truncated_sequence = tokenizer.encode(
            sequence, max_length=sequence_length - truncation_size, truncation=True, add_special_tokens=False
        )
        truncated_sequence_length = len(truncated_sequence)
        self.assertEqual(sequence_length, truncated_sequence_length + truncation_size)
        self.assertEqual(encoded_sequence[:-truncation_size], truncated_sequence)

        # LEFT PADDING - Check that it correctly pads when a maximum length is specified along with the truncation flag set to True
        tokenizer.truncation_side = "left"
        sequence_length = len(encoded_sequence)
        truncated_sequence = tokenizer.encode(
            sequence, max_length=sequence_length - truncation_size, truncation=True, add_special_tokens=False
        )
        truncated_sequence_length = len(truncated_sequence)
        self.assertEqual(sequence_length, truncated_sequence_length + truncation_size)
        self.assertEqual(encoded_sequence[truncation_size:], truncated_sequence)

        # RIGHT & LEFT PADDING - Check that nothing is done for 'longest' and 'no_truncation'
        sequence_length = len(encoded_sequence)

        tokenizer.truncation_side = "right"
        truncated_sequence_right = tokenizer.encode(sequence, truncation=True, add_special_tokens=False)
        truncated_sequence_right_length = len(truncated_sequence_right)
        self.assertEqual(sequence_length, truncated_sequence_right_length)
        self.assertEqual(encoded_sequence, truncated_sequence_right)

        tokenizer.truncation_side = "left"
        truncated_sequence_left = tokenizer.encode(sequence, truncation="longest_first", add_special_tokens=False)
        truncated_sequence_left_length = len(truncated_sequence_left)
        self.assertEqual(sequence_length, truncated_sequence_left_length)
        self.assertEqual(encoded_sequence, truncated_sequence_left)

        tokenizer.truncation_side = "right"
        truncated_sequence_right = tokenizer.encode(sequence, add_special_tokens=False)
        truncated_sequence_right_length = len(truncated_sequence_right)
        self.assertEqual(sequence_length, truncated_sequence_right_length)
        self.assertEqual(encoded_sequence, truncated_sequence_right)

        tokenizer.truncation_side = "left"
        truncated_sequence_left = tokenizer.encode(sequence, truncation=False, add_special_tokens=False)
        truncated_sequence_left_length = len(truncated_sequence_left)
        self.assertEqual(sequence_length, truncated_sequence_left_length)
        self.assertEqual(encoded_sequence, truncated_sequence_left)

    def test_padding_to_multiple_of(self):
        tokenizer = self.get_tokenizer()
        if tokenizer.pad_token is None:
            self.skipTest(reason="No padding token.")
        else:
            empty_tokens = tokenizer("", padding=True, pad_to_multiple_of=8)
            normal_tokens = tokenizer("This is a sample input", padding=True, pad_to_multiple_of=8)
            for key, value in empty_tokens.items():
                self.assertEqual(len(value) % 8, 0, f"BatchEncoding.{key} is not multiple of 8")
            for key, value in normal_tokens.items():
                self.assertEqual(len(value) % 8, 0, f"BatchEncoding.{key} is not multiple of 8")

            normal_tokens = tokenizer("This", pad_to_multiple_of=8)
            for key, value in normal_tokens.items():
                self.assertNotEqual(len(value) % 8, 0, f"BatchEncoding.{key} is not multiple of 8")

            # Should also work with truncation
            normal_tokens = tokenizer("This", padding=True, truncation=True, pad_to_multiple_of=8)
            for key, value in normal_tokens.items():
                self.assertEqual(len(value) % 8, 0, f"BatchEncoding.{key} is not multiple of 8")

            # truncation to something which is not a multiple of pad_to_multiple_of raises an error
            self.assertRaises(
                ValueError,
                tokenizer.__call__,
                "This",
                padding=True,
                truncation=True,
                max_length=12,
                pad_to_multiple_of=8,
            )

    def test_padding_with_attention_mask(self):
        tokenizer = self.get_tokenizer()
        if tokenizer.pad_token is None:
            self.skipTest(reason="No padding token.")
        if "attention_mask" not in tokenizer.model_input_names:
            self.skipTest(reason="This model does not use attention mask.")

        features = [
            {"input_ids": [1, 2, 3, 4, 5, 6], "attention_mask": [1, 1, 1, 1, 1, 0]},
            {"input_ids": [1, 2, 3], "attention_mask": [1, 1, 0]},
        ]
        padded_features = tokenizer.pad(features)
        if tokenizer.padding_side == "right":
            self.assertListEqual(padded_features["attention_mask"], [[1, 1, 1, 1, 1, 0], [1, 1, 0, 0, 0, 0]])
        else:
            self.assertListEqual(padded_features["attention_mask"], [[1, 1, 1, 1, 1, 0], [0, 0, 0, 1, 1, 0]])

    @parameterized.expand([(True,), (False,)])
    def test_encode_plus_with_padding(self, use_padding_as_call_kwarg: bool):
        """
        This test checks that padding works as expected when tokenizing a sequence.
        Padding is expected to have no effect when the input is a single sequence and
        the padding-strategy is not `max_length`. Otherwise it pads to the specified max-length
        using tokenizer classes `padding_side` attribute. Also, we check that passing `padding_side`
        as call time kwarg works same way as when one sets `tokenizer.padding_side` attribute.
        """
        tokenizer = self.get_tokenizer(do_lower_case=False)
        sequence = "Sequence"

        # check correct behaviour if no pad_token_id exists and add it eventually
        self._check_no_pad_token_padding(tokenizer, sequence)

        padding_size = 10
        padding_idx = tokenizer.pad_token_id
        token_type_padding_idx = tokenizer.pad_token_type_id

        encoded_sequence = tokenizer(sequence, return_special_tokens_mask=True)
        input_ids = encoded_sequence["input_ids"]
        special_tokens_mask = encoded_sequence["special_tokens_mask"]
        sequence_length = len(input_ids)

        # Test 'longest' and 'no_padding' don't do anything
        not_padded_sequence = tokenizer(
            sequence,
            padding=True,
            return_special_tokens_mask=True,
        )
        not_padded_input_ids = not_padded_sequence["input_ids"]

        not_padded_special_tokens_mask = not_padded_sequence["special_tokens_mask"]
        not_padded_sequence_length = len(not_padded_input_ids)

        self.assertEqual(sequence_length, not_padded_sequence_length)
        self.assertEqual(input_ids, not_padded_input_ids)
        self.assertEqual(special_tokens_mask, not_padded_special_tokens_mask)

        not_padded_sequence = tokenizer(
            sequence,
            padding=False,
            return_special_tokens_mask=True,
        )
        not_padded_input_ids = not_padded_sequence["input_ids"]

        not_padded_special_tokens_mask = not_padded_sequence["special_tokens_mask"]
        not_padded_sequence_length = len(not_padded_input_ids)

        self.assertEqual(sequence_length, not_padded_sequence_length)
        self.assertEqual(input_ids, not_padded_input_ids)
        self.assertEqual(special_tokens_mask, not_padded_special_tokens_mask)

        # Test right padding
        tokenizer_kwargs_right = {
            "max_length": sequence_length + padding_size,
            "padding": "max_length",
            "return_special_tokens_mask": True,
        }

        if not use_padding_as_call_kwarg:
            tokenizer.padding_side = "right"
        else:
            tokenizer_kwargs_right["padding_side"] = "right"

        right_padded_sequence = tokenizer(sequence, **tokenizer_kwargs_right)
        right_padded_input_ids = right_padded_sequence["input_ids"]

        right_padded_special_tokens_mask = right_padded_sequence["special_tokens_mask"]
        right_padded_sequence_length = len(right_padded_input_ids)

        self.assertEqual(sequence_length + padding_size, right_padded_sequence_length)
        self.assertEqual(input_ids + [padding_idx] * padding_size, right_padded_input_ids)
        self.assertEqual(special_tokens_mask + [1] * padding_size, right_padded_special_tokens_mask)

        # Test left padding
        tokenizer_kwargs_left = {
            "max_length": sequence_length + padding_size,
            "padding": "max_length",
            "return_special_tokens_mask": True,
        }

        if not use_padding_as_call_kwarg:
            tokenizer.padding_side = "left"
        else:
            tokenizer_kwargs_left["padding_side"] = "left"

        left_padded_sequence = tokenizer(sequence, **tokenizer_kwargs_left)
        left_padded_input_ids = left_padded_sequence["input_ids"]
        left_padded_special_tokens_mask = left_padded_sequence["special_tokens_mask"]
        left_padded_sequence_length = len(left_padded_input_ids)

        self.assertEqual(sequence_length + padding_size, left_padded_sequence_length)
        self.assertEqual([padding_idx] * padding_size + input_ids, left_padded_input_ids)
        self.assertEqual([1] * padding_size + special_tokens_mask, left_padded_special_tokens_mask)

        if "token_type_ids" in tokenizer.model_input_names:
            token_type_ids = encoded_sequence["token_type_ids"]
            left_padded_token_type_ids = left_padded_sequence["token_type_ids"]
            right_padded_token_type_ids = right_padded_sequence["token_type_ids"]

            self.assertEqual(token_type_ids + [token_type_padding_idx] * padding_size, right_padded_token_type_ids)
            self.assertEqual([token_type_padding_idx] * padding_size + token_type_ids, left_padded_token_type_ids)

        if "attention_mask" in tokenizer.model_input_names:
            attention_mask = encoded_sequence["attention_mask"]
            right_padded_attention_mask = right_padded_sequence["attention_mask"]
            left_padded_attention_mask = left_padded_sequence["attention_mask"]

            self.assertEqual(attention_mask + [0] * padding_size, right_padded_attention_mask)
            self.assertEqual([0] * padding_size + attention_mask, left_padded_attention_mask)

    def test_get_vocab(self):
        tokenizer = self.get_tokenizer(do_lower_case=False)
        vocab_dict = tokenizer.get_vocab()
        self.assertIsInstance(vocab_dict, dict)
        self.assertGreaterEqual(len(tokenizer), len(vocab_dict))

        vocab = [tokenizer.convert_ids_to_tokens(i) for i in range(len(tokenizer))]
        self.assertEqual(len(vocab), len(tokenizer))

        tokenizer.add_tokens(["asdfasdfasdfasdf"])
        vocab = [tokenizer.convert_ids_to_tokens(i) for i in range(len(tokenizer))]
        self.assertEqual(len(vocab), len(tokenizer))

    def test_conversion_reversible(self):
        tokenizer = self.get_tokenizer(do_lower_case=False)
        vocab = tokenizer.get_vocab()
        for word, ind in vocab.items():
            if word == tokenizer.unk_token:
                continue
            self.assertEqual(tokenizer.convert_tokens_to_ids(word), ind)
            self.assertEqual(tokenizer.convert_ids_to_tokens(ind), word)

    def test_call(self):
        # Tests that all call wrap to encode_plus
        tokenizer = self.get_tokenizer(do_lower_case=False)
        sequences = [
            "Testing batch encode plus",
            "Testing batch encode plus with different sequence lengths",
            "Testing batch encode plus with different sequence lengths correctly pads",
        ]

        # Test not batched
        encoded_sequences_1 = tokenizer(sequences[0])
        encoded_sequences_2 = tokenizer(sequences[0])
        self.assertEqual(encoded_sequences_1, encoded_sequences_2)

        # Test not batched pairs
        encoded_sequences_1 = tokenizer(sequences[0], sequences[1])
        encoded_sequences_2 = tokenizer(sequences[0], sequences[1])
        self.assertEqual(encoded_sequences_1, encoded_sequences_2)

        # Test batched
        encoded_sequences_1 = tokenizer(sequences)
        encoded_sequences_2 = tokenizer(sequences)
        self.assertEqual(encoded_sequences_1, encoded_sequences_2)

        # Test batched pairs
        encoded_sequences_1 = tokenizer(list(zip(sequences, sequences)))
        encoded_sequences_2 = tokenizer(sequences, sequences)
        self.assertEqual(encoded_sequences_1, encoded_sequences_2)

    def test_batch_encode_plus_batch_sequence_length(self):
        # Tests that all encoded values have the correct size
        tokenizer = self.get_tokenizer(do_lower_case=False)
        sequences = [
            "Testing batch encode plus",
            "Testing batch encode plus with different sequence lengths",
            "Testing batch encode plus with different sequence lengths correctly pads",
        ]

        encoded_sequences = [tokenizer(sequence) for sequence in sequences]
        encoded_sequences_batch = tokenizer(sequences, padding=False)
        self.assertListEqual(encoded_sequences, self.convert_batch_to_list_format(encoded_sequences_batch))

        maximum_length = len(max([encoded_sequence["input_ids"] for encoded_sequence in encoded_sequences], key=len))

        # check correct behaviour if no pad_token_id exists and add it eventually
        self._check_no_pad_token_padding(tokenizer, sequences)

        encoded_sequences_padded = [
            tokenizer(sequence, max_length=maximum_length, padding="max_length") for sequence in sequences
        ]

        encoded_sequences_batch_padded = tokenizer(sequences, padding=True)
        self.assertListEqual(
            encoded_sequences_padded,
            self.convert_batch_to_list_format(encoded_sequences_batch_padded),
        )

        # check 'longest' is unsensitive to a max length
        encoded_sequences_batch_padded_1 = tokenizer(sequences, padding=True)
        encoded_sequences_batch_padded_2 = tokenizer(sequences, max_length=maximum_length + 10, padding="longest")
        for key in encoded_sequences_batch_padded_1:
            self.assertListEqual(
                encoded_sequences_batch_padded_1[key],
                encoded_sequences_batch_padded_2[key],
            )

        # check 'no_padding' is unsensitive to a max length
        encoded_sequences_batch_padded_1 = tokenizer(sequences, padding=False)
        encoded_sequences_batch_padded_2 = tokenizer(sequences, max_length=maximum_length + 10, padding=False)
        for key in encoded_sequences_batch_padded_1:
            self.assertListEqual(
                encoded_sequences_batch_padded_1[key],
                encoded_sequences_batch_padded_2[key],
            )

    def test_batch_encode_plus_padding(self):
        # Test that padded sequences are equivalent between batch and individual encoding

        # Right padding tests
        tokenizer = self.get_tokenizer(do_lower_case=False)
        sequences = [
            "Testing batch encode plus",
            "Testing batch encode plus with different sequence lengths",
            "Testing batch encode plus with different sequence lengths correctly pads",
        ]

        max_length = 100

        # check correct behaviour if no pad_token_id exists and add it eventually
        self._check_no_pad_token_padding(tokenizer, sequences)

        encoded_sequences = [
            tokenizer(sequence, max_length=max_length, padding="max_length") for sequence in sequences
        ]
        encoded_sequences_batch = tokenizer(sequences, max_length=max_length, padding="max_length")
        self.assertListEqual(encoded_sequences, self.convert_batch_to_list_format(encoded_sequences_batch))

        # Left padding tests
        tokenizer = self.get_tokenizer(do_lower_case=False)
        tokenizer.padding_side = "left"
        sequences = [
            "Testing batch encode plus",
            "Testing batch encode plus with different sequence lengths",
            "Testing batch encode plus with different sequence lengths correctly pads",
        ]

        max_length = 100

        # check correct behaviour if no pad_token_id exists and add it eventually
        self._check_no_pad_token_padding(tokenizer, sequences)

        encoded_sequences = [
            tokenizer(sequence, max_length=max_length, padding="max_length") for sequence in sequences
        ]
        encoded_sequences_batch = tokenizer(sequences, max_length=max_length, padding="max_length")
        self.assertListEqual(encoded_sequences, self.convert_batch_to_list_format(encoded_sequences_batch))

    def test_pretokenized_inputs(self):
        # Test when inputs are pretokenized
        # All methods (encode, encode_plus, __call__) go through the same code path,
        # so we only test __call__

        tokenizer = self.get_tokenizer(do_lower_case=False)
        if hasattr(tokenizer, "add_prefix_space") and not tokenizer.add_prefix_space:
            return

        # Prepare a sequence from our tokenizer vocabulary
        sequence, ids = self.get_clean_sequence(tokenizer, with_prefix_space=True, max_length=20)
        token_sequence = sequence.split()

        # Test single sequence
        output = tokenizer(token_sequence, is_split_into_words=True, add_special_tokens=False)
        output_sequence = tokenizer(sequence, add_special_tokens=False)
        for key in output:
            self.assertEqual(output[key], output_sequence[key])

        output = tokenizer(token_sequence, is_split_into_words=True, add_special_tokens=True)
        output_sequence = tokenizer(sequence, add_special_tokens=True)
        for key in output:
            self.assertEqual(output[key], output_sequence[key])

        # Test sequence pairs
        output = tokenizer(token_sequence, token_sequence, is_split_into_words=True, add_special_tokens=False)
        output_sequence = tokenizer(sequence, sequence, add_special_tokens=False)
        for key in output:
            self.assertEqual(output[key], output_sequence[key])

        output = tokenizer(token_sequence, token_sequence, is_split_into_words=True, add_special_tokens=True)
        output_sequence = tokenizer(sequence, sequence, add_special_tokens=True)
        for key in output:
            self.assertEqual(output[key], output_sequence[key])

        # Test batched inputs
        sequence_batch = [sequence.strip()] * 2 + [sequence.strip() + " " + sequence.strip()]
        token_sequence_batch = [s.split() for s in sequence_batch]
        sequence_batch_cleaned_up_spaces = [" " + " ".join(s) for s in token_sequence_batch]

        output = tokenizer(token_sequence_batch, is_split_into_words=True, add_special_tokens=False)
        output_sequence = tokenizer(sequence_batch_cleaned_up_spaces, add_special_tokens=False)
        for key in output:
            self.assertEqual(output[key], output_sequence[key])

        output = tokenizer(token_sequence_batch, is_split_into_words=True, add_special_tokens=True)
        output_sequence = tokenizer(sequence_batch_cleaned_up_spaces, add_special_tokens=True)
        for key in output:
            self.assertEqual(output[key], output_sequence[key])

        # Test batch_encode_plus for pretokenized inputs pairs
        sequence_pair_batch = [(sequence.strip(), sequence.strip())] * 2 + [
            (sequence.strip() + " " + sequence.strip(), sequence.strip())
        ]
        token_sequence_pair_batch = [tuple(s.split() for s in pair) for pair in sequence_pair_batch]
        sequence_pair_batch_cleaned_up_spaces = [
            tuple(" " + " ".join(s) for s in pair) for pair in token_sequence_pair_batch
        ]

        output = tokenizer(token_sequence_pair_batch, is_split_into_words=True, add_special_tokens=False)
        output_sequence = tokenizer(sequence_pair_batch_cleaned_up_spaces, add_special_tokens=False)
        for key in output:
            self.assertEqual(output[key], output_sequence[key])
        output = tokenizer(token_sequence_pair_batch, is_split_into_words=True, add_special_tokens=True)
        output_sequence = tokenizer(sequence_pair_batch_cleaned_up_spaces, add_special_tokens=True)
        for key in output:
            self.assertEqual(output[key], output_sequence[key])

    def _check_no_pad_token_padding(self, tokenizer, sequences):
        # if tokenizer does  v have pad_token_id, an error should be thrown
        if tokenizer.pad_token_id is None:
            with self.assertRaises(ValueError):
                if isinstance(sequences, list):
                    tokenizer(sequences, padding="longest")
                else:
                    tokenizer(sequences, padding=True)

            # add pad_token_id to pass subsequent tests
            tokenizer.add_special_tokens({"pad_token": "<PAD>"})

    @require_torch
    def test_prepare_seq2seq_batch(self):
        if not self.test_seq2seq:
            self.skipTest(reason="test_seq2seq is set to False")

        tokenizer = self.get_tokenizer()
        # Longer text that will definitely require truncation.
        src_text = [
            " UN Chief Says There Is No Military Solution in Syria",
            " Secretary-General Ban Ki-moon says his response to Russia's stepped up military support for"
            " Syria is that 'there is no military solution' to the nearly five-year conflict and more weapons"
            " will only worsen the violence and misery for millions of people.",
        ]
        tgt_text = [
            "Şeful ONU declară că nu există o soluţie militară în Siria",
            "Secretarul General Ban Ki-moon declară că răspunsul său la intensificarea sprijinului militar al"
            ' Rusiei pentru Siria este că "nu există o soluţie militară" la conflictul de aproape cinci ani şi'
            " că noi arme nu vor face decât să înrăutăţească violenţele şi mizeria pentru milioane de oameni.",
        ]
        try:
            batch = tokenizer(
                src_text,
                text_target=tgt_text,
                max_length=3,
                max_target_length=10,
                return_tensors="pt",
                src_lang="en_XX",  # this should be ignored (for all but mbart) but not cause an error
            )
        except NotImplementedError:
            self.skipTest(reason="Encountered NotImplementedError calling prepare_seq2seq_batch")
        self.assertEqual(batch.input_ids.shape[1], 3)
        self.assertEqual(batch.labels.shape[1], 10)
        # max_target_length will default to max_length if not specified
        batch = tokenizer(src_text, text_target=tgt_text, max_length=3, return_tensors="pt")
        self.assertEqual(batch.input_ids.shape[1], 3)
        self.assertEqual(batch.labels.shape[1], 3)

        batch_encoder_only = tokenizer(src_text, max_length=3, max_target_length=10, return_tensors="pt")
        self.assertEqual(batch_encoder_only.input_ids.shape[1], 3)
        self.assertEqual(batch_encoder_only.attention_mask.shape[1], 3)
        self.assertNotIn("decoder_input_ids", batch_encoder_only)

    def test_batch_encode_dynamic_overflowing(self):
        """
        When calling batch_encode with multiple sequence it can returns different number of
        overflowing encoding for each sequence:
        [
          Sequence 1: [Encoding 1, Encoding 2],
          Sequence 2: [Encoding 1],
          Sequence 3: [Encoding 1, Encoding 2, ... Encoding N]
        ]
        This needs to be padded so that it can represented as a tensor
        """
        for tokenizer, pretrained_name, kwargs in self.tokenizers_list:
            tokenizer = self.get_tokenizer(pretrained_name, **kwargs)

            with self.subTest(f"{tokenizer.__class__.__name__} ({pretrained_name})"):
                if is_torch_available():
                    returned_tensor = "pt"
                else:
                    self.skipTest(reason="No expected framework (PT) found")

                if not tokenizer.pad_token or tokenizer.pad_token_id < 0:
                    self.skipTest(reason="This tokenizer has no padding token set, or pad_token_id < 0")

                tokens = tokenizer(
                    "HuggingFace is solving NLP one commit at a time",
                    max_length=6,
                    padding=True,
                    truncation=True,
                    return_tensors=returned_tensor,
                    return_overflowing_tokens=True,
                )

                for key in filter(lambda x: "overflow_to_sample_mapping" not in x, tokens.keys()):
                    self.assertEqual(len(tokens[key].shape), 2)

                # Mono sample
                tokens = tokenizer(
                    ["HuggingFace is solving NLP one commit at a time"],
                    max_length=6,
                    padding=True,
                    truncation="only_first",
                    return_tensors=returned_tensor,
                    return_overflowing_tokens=True,
                )

                for key in filter(lambda x: "overflow_to_sample_mapping" not in x, tokens.keys()):
                    self.assertEqual(len(tokens[key].shape), 2)
                    self.assertEqual(tokens[key].shape[-1], 6)

                # Multi sample
                tokens = tokenizer(
                    ["HuggingFace is solving NLP one commit at a time", "Very tiny input"],
                    max_length=6,
                    padding=True,
                    truncation="only_first",
                    return_tensors=returned_tensor,
                    return_overflowing_tokens=True,
                )

                for key in filter(lambda x: "overflow_to_sample_mapping" not in x, tokens.keys()):
                    self.assertEqual(len(tokens[key].shape), 2)
                    self.assertEqual(tokens[key].shape[-1], 6)

    def test_added_tokens_serialization(self):
        new_eos = AddedToken("[NEW_EOS]", rstrip=False, lstrip=True, normalized=False, special=True)
        for tokenizer, pretrained_name, kwargs in self.tokenizers_list:
            with self.subTest(f"{tokenizer.__class__.__name__} ({pretrained_name})"):
                # Test loading a tokenizer from the hub with a new eos token
                tokenizer_r = self.get_tokenizer(pretrained_name, eos_token=new_eos)
                self.assertEqual(tokenizer_r._special_tokens_map["eos_token"], new_eos)
                # Check that the token content is present (may not preserve all AddedToken attributes)
                self.assertIn(str(new_eos), [str(t) for t in tokenizer_r.added_tokens_decoder.values()])

                EXPECTED_ADDED_TOKENS_DECODER = tokenizer_r.added_tokens_decoder

                # Test saving and reloading the tokenizer
                with tempfile.TemporaryDirectory() as tmp_dir:
                    tokenizer_r.save_pretrained(tmp_dir)

                    with self.subTest("Saving tokenizer locally and reloading"):
                        tokenizer = self.tokenizer_class.from_pretrained(tmp_dir)
                        self.assertTrue(str(new_eos) not in tokenizer.extra_special_tokens)
                        # Check that the token content is present (may not preserve all AddedToken attributes)
                        self.assertIn(str(new_eos), [str(t) for t in tokenizer.added_tokens_decoder.values()])
                        self.assertEqual(str(tokenizer.added_tokens_decoder[tokenizer.eos_token_id]), str(new_eos))
                        # Check that all original tokens are still present (by string representation)
                        expected_tokens = {str(t) for t in EXPECTED_ADDED_TOKENS_DECODER.values()}
                        actual_tokens = {str(t) for t in tokenizer.added_tokens_decoder.values()}
                        self.assertTrue(expected_tokens.issubset(actual_tokens))

    def test_tokenizer_initialization_with_conflicting_key(self):
        with self.assertRaises(AttributeError, msg="conflicts with the method"):
            self.get_tokenizer(add_special_tokens=True)

        with self.assertRaises(AttributeError, msg="conflicts with the method"):
            self.get_tokenizer(get_vocab=True)

    def test_empty_input_string(self):
        empty_input_string = ""
        tokenizer_return_type = []
        output_tensor_type = []

        if is_torch_available():
            import numpy as np
            import torch

            tokenizer_return_type.append("pt")
            output_tensor_type.append(torch.int64)
            tokenizer_return_type.append("np")
            output_tensor_type.append(np.int64)

        if is_mlx_available():
            import mlx.core as mx

            tokenizer_return_type.append("mlx")
            output_tensor_type.append(mx.int32)

        if len(tokenizer_return_type) == 0:
            self.skipTest(reason="No expected framework from PT, or MLX found")

        tokenizer = self.get_tokenizer()
        for return_type, target_type in zip(tokenizer_return_type, output_tensor_type):
            output = tokenizer(empty_input_string, return_tensors=return_type)
            self.assertEqual(output.input_ids.dtype, target_type)

    def test_pad_token_initialization(self):
        """Test that passing pad_token when creating a tokenizer works correctly."""
        tokenizer = self.get_tokenizer(pad_token="[PAD]")
        # Verify the pad_token was set correctly
        self.assertEqual(tokenizer.pad_token, "[PAD]")
        self.assertIsNotNone(tokenizer.pad_token_id)

        # Test with two sequences of different lengths to trigger padding
        seq_0 = "Test this method."
        seq_1 = "With these inputs and some extra tokens here."

        # Test padding works with the custom pad_token
        output_with_padding = tokenizer(
            [seq_0, seq_1],
            padding=True,
            return_attention_mask=True,
        )

        # Check that sequences were padded to the same length
        self.assertEqual(
            len(output_with_padding["input_ids"][0]),
            len(output_with_padding["input_ids"][1]),
        )

<<<<<<< HEAD
        # Check that attention mask has 0s where padding was added (on the shorter sequence)
        # Find the shorter sequence
        unpadded_lengths = [
            len(tokenizer(seq_0, add_special_tokens=True)["input_ids"]),
            len(tokenizer(seq_1, add_special_tokens=True)["input_ids"]),
        ]
        shorter_idx = 0 if unpadded_lengths[0] < unpadded_lengths[1] else 1
        self.assertIn(0, output_with_padding["attention_mask"][shorter_idx])
=======
        # Check the changes
        for token in special_tokens_list:
            # Get the private one to avoid unnecessary warnings.
            if getattr(tokenizer, token) is None:
                continue
            special_token = getattr(tokenizer, token)
            if special_token in special_tokens_map:
                new_special_token = getattr(new_tokenizer, token)
                self.assertEqual(special_tokens_map[special_token], new_special_token)

                new_id = new_tokenizer.get_vocab()[new_special_token]
                self.assertEqual(getattr(new_tokenizer, f"{token}_id"), new_id)

        # Check if the AddedToken / string format has been kept
        for special_token in tokenizer.all_special_tokens_extended:
            if isinstance(special_token, AddedToken) and special_token.content not in special_tokens_map:
                # The special token must appear identically in the list of the new tokenizer.
                self.assertTrue(
                    special_token in new_tokenizer.all_special_tokens_extended,
                    f"'{special_token}' should be in {new_tokenizer.all_special_tokens_extended}",
                )
            elif isinstance(special_token, AddedToken):
                # The special token must appear in the list of the new tokenizer as an object of type AddedToken with
                # the same parameters as the old AddedToken except the content that the user has requested to change.
                special_token_str = special_token.content
                new_special_token_str = special_tokens_map[special_token_str]

                find = False
                for candidate in new_tokenizer.all_special_tokens_extended:
                    if (
                        isinstance(candidate, AddedToken)
                        and candidate.content == new_special_token_str
                        and candidate.lstrip == special_token.lstrip
                        and candidate.rstrip == special_token.rstrip
                        and candidate.normalized == special_token.normalized
                        and candidate.single_word == special_token.single_word
                    ):
                        find = True
                        break
                special_token.content = new_special_token_str
                self.assertTrue(
                    find,
                    f"'{special_token.__repr__()}' should appear as an `AddedToken` in the all_special_tokens_extended = "
                    f"{[k for k in new_tokenizer.all_special_tokens_extended if str(k) == new_special_token_str]} but it is missing"
                    ", this means that the new tokenizers did not keep the `rstrip`, `lstrip`, `normalized` etc attributes.",
                )
            elif special_token not in special_tokens_map:
                # The special token must appear identically in the list of the new tokenizer.
                self.assertTrue(
                    special_token in new_tokenizer.all_special_tokens_extended,
                    f"'{special_token.__repr__()}' should be in {new_tokenizer.all_special_tokens_extended}",
                )

            else:
                # The special token must appear in the list of the new tokenizer as an object of type string.
                self.assertTrue(special_tokens_map[special_token] in new_tokenizer.all_special_tokens_extended)

        # Test we can use the new tokenizer with something not seen during training
        inputs = new_tokenizer(["This is the first sentence", "This sentence is different 🤗."])
        self.assertEqual(len(inputs["input_ids"]), 2)
        decoded_input = new_tokenizer.decode(inputs["input_ids"][0], skip_special_tokens=True)
        expected_result = "This is the first sentence"

        if tokenizer.backend_tokenizer.normalizer is not None:
            expected_result = tokenizer.backend_tokenizer.normalizer.normalize_str(expected_result)
        self.assertEqual(expected_result, decoded_input)

    def test_tokenizer_mismatch_warning(self):
        for tokenizer, pretrained_name, kwargs in self.tokenizers_list:
            with self.subTest(f"{tokenizer.__class__.__name__} ({pretrained_name})"):
                with self.assertLogs("transformers", level="WARNING") as cm:
                    error_message = ""
                    try:
                        if self.tokenizer_class == BertTokenizer:
                            AlbertTokenizer.from_pretrained(pretrained_name)
                        else:
                            BertTokenizer.from_pretrained(pretrained_name)
                    except OSError as e:
                        # Some tokenizer will raised an error before reaching the logged warning because there are no
                        # corresponding files to load
                        error_message = str(e)
                    except (TypeError, AttributeError):
                        # Some tokenizers cannot be loaded into the target tokenizer at all and errors are returned,
                        # here we just check that the warning has been logged before the error is raised
                        pass
                    finally:
                        logged_msg_target = (
                            "The tokenizer class you load from this checkpoint is not the same type as the class "
                            "this function is called from."
                        )
                        raised_error_msg_target = "Can't load tokenizer for"
                        self.assertTrue(
                            cm.records[0].message.startswith(logged_msg_target)
                            if len(cm.records) > 0
                            else raised_error_msg_target in error_message
                        )
                    try:
                        if self.rust_tokenizer_class == BertTokenizerFast:
                            AlbertTokenizerFast.from_pretrained(pretrained_name)
                        else:
                            BertTokenizerFast.from_pretrained(pretrained_name)
                    except (TypeError, AttributeError):
                        # Some tokenizers cannot be loaded into the target tokenizer at all and errors are returned,
                        # here we just check that the warning has been logged before the error is raised
                        pass
                    finally:
                        self.assertTrue(
                            cm.records[0].message.startswith(
                                "The tokenizer class you load from this checkpoint is not the same type as the class"
                                " this function is called from."
                            )
                        )

    @require_torch
    def test_saving_tokenizer_trainer(self):
        for tokenizer, pretrained_name, kwargs in self.tokenizers_list:
            with self.subTest(f"{tokenizer.__class__.__name__} ({pretrained_name})"):
                with tempfile.TemporaryDirectory() as tmp_dir:
                    # Save the fast tokenizer files in a temporary directory
                    tokenizer_old = self.get_rust_tokenizer(pretrained_name, **kwargs, use_fast=True)
                    tokenizer_old.save_pretrained(tmp_dir, legacy_format=False)  # save only fast version

                    # Initialize toy model for the trainer
                    model = nn.Module()

                    # Load tokenizer from a folder without legacy files
                    tokenizer = self.rust_tokenizer_class.from_pretrained(tmp_dir)
                    training_args = TrainingArguments(output_dir=tmp_dir, do_train=True, use_cpu=True)
                    trainer = Trainer(model=model, args=training_args, processing_class=tokenizer)

                    # Should not raise an error
                    trainer.save_model(os.path.join(tmp_dir, "checkpoint"))
                    self.assertIn("tokenizer.json", os.listdir(os.path.join(tmp_dir, "checkpoint")))

    def test_convert_tokens_to_string_format(self):
        tokenizers = self.get_tokenizers(fast=True, do_lower_case=True)
        for tokenizer in tokenizers:
            with self.subTest(f"{tokenizer.__class__.__name__}"):
                tokens = ["this", "is", "a", "test"]
                string = tokenizer.convert_tokens_to_string(tokens)

                self.assertIsInstance(string, str)

    def test_save_slow_from_fast_and_reload_fast(self):
        if not self.test_slow_tokenizer or not self.test_rust_tokenizer:
            # we need both slow and fast versions
            self.skipTest(reason="test_rust_tokenizer or test_slow_tokenizer is set to False")

        for tokenizer, pretrained_name, kwargs in self.tokenizers_list:
            with self.subTest(f"{tokenizer.__class__.__name__} ({pretrained_name})"):
                with tempfile.TemporaryDirectory() as tmp_dir_1:
                    # Here we check that even if we have initialized a fast tokenizer with a tokenizer_file we can
                    # still save only the slow version and use these saved files to rebuild a tokenizer
                    tokenizer_fast_old_1 = self.get_rust_tokenizer(pretrained_name, **kwargs, use_fast=True)
                    tokenizer_file = os.path.join(tmp_dir_1, "tokenizer.json")
                    tokenizer_fast_old_1.backend_tokenizer.save(tokenizer_file)

                    tokenizer_fast_old_2 = self.get_rust_tokenizer(
                        pretrained_name, **kwargs, use_fast=True, tokenizer_file=tokenizer_file
                    )

                    tokenizer_fast_old_2.save_pretrained(tmp_dir_1, legacy_format=True)  # save only slow version

                    tokenizer_slow = self.tokenizer_class.from_pretrained(tmp_dir_1)
                with tempfile.TemporaryDirectory() as tmp_dir_2:
                    tokenizer_slow.save_pretrained(tmp_dir_2)

                    # Should not raise an error
                    self.rust_tokenizer_class.from_pretrained(tmp_dir_2)

    def test_split_special_tokens(self):
        if not self.test_slow_tokenizer:
            self.skipTest(reason="test_slow_tokenizer is set to False")
        # Tests the expected appearance (or absence) of special token in encoded output,
        # explicit values are not tested because tokenization is model dependent and can change
        for tokenizer, pretrained_name, kwargs in self.tokenizers_list:
            special_token = "<my_new_token>"
            special_sentence = f"Hey this is a {special_token} token"
            with self.subTest(f"{tokenizer.__class__.__name__} ({pretrained_name})"):
                tokenizer_rust = self.get_rust_tokenizer(
                    pretrained_name, additional_special_tokens=[special_token], split_special_tokens=True, **kwargs
                )
                tokenizer_py = self.get_tokenizer(
                    pretrained_name, additional_special_tokens=[special_token], split_special_tokens=True, **kwargs
                )

                special_token_id = tokenizer_py.convert_tokens_to_ids(special_token)
                encoded_special_token_unsplit = tokenizer_py.encode(
                    special_token, add_special_tokens=False, split_special_tokens=False
                )
                self.assertTrue(special_token_id in encoded_special_token_unsplit)

                encoded_special_token_split = tokenizer_py.encode(special_token, add_special_tokens=False)
                self.assertTrue(special_token_id not in encoded_special_token_split)

                py_tokens_output = tokenizer_py.tokenize(special_sentence)
                rust_tokens_output = tokenizer_rust.tokenize(special_sentence)

                self.assertTrue(special_token not in py_tokens_output)
                self.assertTrue(special_token not in rust_tokens_output)

                py_tokens_output_unsplit = tokenizer_py.tokenize(special_sentence, split_special_tokens=False)
                rust_tokens_output_unsplit = tokenizer_rust.tokenize(special_sentence, split_special_tokens=False)

                self.assertTrue(special_token in py_tokens_output_unsplit)
                self.assertTrue(special_token in rust_tokens_output_unsplit)

                py_tokens_output = tokenizer_py(special_sentence)
                rust_tokens_output = tokenizer_rust(special_sentence)

                self.assertTrue(special_token_id not in py_tokens_output)
                self.assertTrue(special_token_id not in rust_tokens_output)

                tmp_dir = tempfile.mkdtemp()

                try:
                    tokenizer_py.save_pretrained(tmp_dir)
                    fast_from_saved = self.tokenizer_class.from_pretrained(tmp_dir)
                finally:
                    shutil.rmtree(tmp_dir)

                output_tokens_reloaded_split = fast_from_saved.tokenize(special_sentence)
                self.assertTrue(special_token not in output_tokens_reloaded_split)
>>>>>>> 6ccacf3a

    def test_bos_token_with_add_bos_token_true(self):
        """Test that passing bos_token with add_bos_token=True during initialization adds the BOS token."""
        try:
            tokenizer = self.get_tokenizer(bos_token="<BOS>", add_bos_token=True)
        except TypeError:
            # Some tokenizers might not support add_bos_token parameter
            self.skipTest("Tokenizer does not support add_bos_token parameter")

        test_string = "Hello world"

        # Verify bos_token was set
        self.assertEqual(tokenizer.bos_token, "<BOS>")

        # Verify the tokenizer was created successfully with these parameters
        output = tokenizer(test_string, add_special_tokens=False)
        self.assertIsNotNone(output["input_ids"])

    def test_bos_token_with_add_bos_token_false(self):
        """Test that passing bos_token with add_bos_token=False during initialization does not add the BOS token."""
        try:
            tokenizer = self.get_tokenizer(bos_token="<BOS>", add_bos_token=False)
        except TypeError:
            # Some tokenizers might not support add_bos_token parameter
            self.skipTest("Tokenizer does not support add_bos_token parameter")

        test_string = "Hello world"

        # Verify bos_token was set
        self.assertEqual(tokenizer.bos_token, "<BOS>")

        # Verify the tokenizer was created successfully with these parameters
        output = tokenizer(test_string, add_special_tokens=False)
        self.assertIsNotNone(output["input_ids"])


@require_tokenizers
class TokenizersBackendCommonTest(unittest.TestCase, TokenizersBackendTesterMixin):
    """
    A single test class that runs all tokenizers-backend tests once.
    Uses BertTokenizer as a representative tokenizer.
    """

    tokenizer_class = BertTokenizer
    from_pretrained_id = "google-bert/bert-base-uncased"
    from_pretrained_kwargs = {}


class SentencePieceBackendCommonTest(unittest.TestCase, SentencePieceBackendTesterMixin):
    """
    A single test class that runs all SentencePiece-backend tests once.
    Uses T5Tokenizer as a representative SentencePiece tokenizer.
    """

    from_pretrained_kwargs = {}<|MERGE_RESOLUTION|>--- conflicted
+++ resolved
@@ -130,19 +130,11 @@
 
 
 def merge_model_tokenizer_mappings(
-<<<<<<< HEAD
-    model_mapping: dict["PretrainedConfig", "PreTrainedModel"],
-    tokenizer_mapping: dict["PretrainedConfig", tuple["PreTrainedTokenizer", "TokenizersBackend"]],
+    model_mapping: dict["PreTrainedConfig", "PreTrainedModel"],
+    tokenizer_mapping: dict["PreTrainedConfig", tuple["PreTrainedTokenizer", "TokenizersBackend"]],
 ) -> dict[
     Union["PreTrainedTokenizer", "TokenizersBackend"],
-    tuple["PretrainedConfig", "PreTrainedModel"],
-=======
-    model_mapping: dict["PreTrainedConfig", "PreTrainedModel"],
-    tokenizer_mapping: dict["PreTrainedConfig", tuple["PreTrainedTokenizer", "PreTrainedTokenizerFast"]],
-) -> dict[
-    Union["PreTrainedTokenizer", "PreTrainedTokenizerFast"],
     tuple["PreTrainedConfig", "PreTrainedModel"],
->>>>>>> 6ccacf3a
 ]:
     configurations = list(model_mapping.keys())
     model_tokenizer_mapping = OrderedDict([])
@@ -499,29 +491,23 @@
     # TODO: this test can be combined with `test_sentencepiece_tokenize_and_convert_tokens_to_string` after the latter is extended to all tokenizers.
     def test_tokenize_special_tokens(self):
         """Test `tokenize` with special tokens."""
-<<<<<<< HEAD
         tokenizer = self.get_tokenizer(do_lower_case=True)
-=======
-        tokenizers = self.get_tokenizers(fast=True, do_lower_case=True)
-        for tokenizer in tokenizers:
-            with self.subTest(f"{tokenizer.__class__.__name__}"):
-                SPECIAL_TOKEN_1 = "[SPECIAL_TOKEN_1]"
-                SPECIAL_TOKEN_2 = "[SPECIAL_TOKEN_2]"
-
-                # Both methods should add the token to `_additional_special_tokens` and `added_tokens_decoder`
-                tokenizer.add_tokens([SPECIAL_TOKEN_1], special_tokens=True)
-                tokenizer.add_special_tokens(
-                    {"additional_special_tokens": [SPECIAL_TOKEN_2]}, replace_additional_special_tokens=False
-                )
-
-                token_1 = tokenizer.tokenize(SPECIAL_TOKEN_1)
-                token_2 = tokenizer.tokenize(SPECIAL_TOKEN_2)
-
-                self.assertEqual(len(token_1), 1)
-                self.assertEqual(len(token_2), 1)
-                self.assertEqual(token_1[0], SPECIAL_TOKEN_1)
-                # next is failing for almost all the Fast tokenizers now.
-                # self.assertEqual(token_2[0], SPECIAL_TOKEN_2)
+
+        SPECIAL_TOKEN_1 = "[SPECIAL_TOKEN_1]"
+        SPECIAL_TOKEN_2 = "[SPECIAL_TOKEN_2]"
+
+        # Both methods should add the token to `_extra_special_tokens` and `added_tokens_decoder`
+        tokenizer.add_tokens([SPECIAL_TOKEN_1], special_tokens=True)
+        tokenizer.add_special_tokens({"extra_special_tokens": [SPECIAL_TOKEN_2]}, replace_extra_special_tokens=False)
+
+        token_1 = tokenizer.tokenize(SPECIAL_TOKEN_1)
+        token_2 = tokenizer.tokenize(SPECIAL_TOKEN_2)
+
+        self.assertEqual(len(token_1), 1)
+        self.assertEqual(len(token_2), 1)
+        self.assertEqual(token_1[0], SPECIAL_TOKEN_1)
+        # next is failing for almost all the Fast tokenizers now.
+        # self.assertEqual(token_2[0], SPECIAL_TOKEN_2)
 
     # TODO: this test could be extended to all tokenizers - not just the sentencepiece
     def test_sentencepiece_tokenize_and_convert_tokens_to_string(self):
@@ -592,6 +578,28 @@
             },
         )
 
+    def test_pickle_subword_regularization_tokenizer(self) -> None:
+        if not self.test_sentencepiece:
+            self.skipTest(reason="test_sentencepiece is set to False")
+
+        """Google pickle __getstate__ __setstate__ if you are struggling with this."""
+        # Subword regularization is only available for the slow tokenizer.
+        sp_model_kwargs = {"enable_sampling": True, "alpha": 0.1, "nbest_size": -1}
+        tokenizer = self.get_tokenizer(sp_model_kwargs=sp_model_kwargs)
+        tokenizer_bin = pickle.dumps(tokenizer)
+        del tokenizer
+        tokenizer_new = pickle.loads(tokenizer_bin)
+
+        run_test_in_subprocess(
+            test_case=self,
+            target_func=_test_subword_regularization_tokenizer,
+            inputs={
+                "tokenizer": tokenizer_new,
+                "sp_model_kwargs": sp_model_kwargs,
+                "test_sentencepiece_ignore_case": self.test_sentencepiece_ignore_case,
+            },
+        )
+
     def test_save_sentencepiece_tokenizer(self) -> None:
         if not self.test_sentencepiece or not self.test_slow_tokenizer:
             self.skipTest(reason="test_sentencepiece or test_slow_tokenizer is set to False")
@@ -604,23 +612,20 @@
 
         tmpdirname_1 = tempfile.mkdtemp()
         tmpdirname_2 = tempfile.mkdtemp()
->>>>>>> 6ccacf3a
-
-        SPECIAL_TOKEN_1 = "[SPECIAL_TOKEN_1]"
-        SPECIAL_TOKEN_2 = "[SPECIAL_TOKEN_2]"
-
-        # Both methods should add the token to `_extra_special_tokens` and `added_tokens_decoder`
-        tokenizer.add_tokens([SPECIAL_TOKEN_1], special_tokens=True)
-        tokenizer.add_special_tokens({"extra_special_tokens": [SPECIAL_TOKEN_2]}, replace_extra_special_tokens=False)
-
-        token_1 = tokenizer.tokenize(SPECIAL_TOKEN_1)
-        token_2 = tokenizer.tokenize(SPECIAL_TOKEN_2)
-
-        self.assertEqual(len(token_1), 1)
-        self.assertEqual(len(token_2), 1)
-        self.assertEqual(token_1[0], SPECIAL_TOKEN_1)
-        # next is failing for almost all the Fast tokenizers now.
-        # self.assertEqual(token_2[0], SPECIAL_TOKEN_2)
+
+        tokenizer_slow_1.save_pretrained(tmpdirname_1)
+        tokenizer_slow_2 = self.tokenizer_class.from_pretrained(tmpdirname_1)
+        encoding_tokenizer_slow_2 = tokenizer_slow_2(text)
+
+        shutil.rmtree(tmpdirname_1)
+        tokenizer_slow_2.save_pretrained(tmpdirname_2)
+
+        tokenizer_slow_3 = self.tokenizer_class.from_pretrained(tmpdirname_2)
+        encoding_tokenizer_slow_3 = tokenizer_slow_3(text)
+        shutil.rmtree(tmpdirname_2)
+
+        self.assertEqual(encoding_tokenizer_slow_1, encoding_tokenizer_slow_2)
+        self.assertEqual(encoding_tokenizer_slow_1, encoding_tokenizer_slow_3)
 
     def test_model_input_names_signature(self):
         accepted_model_main_input_names = [
@@ -768,7 +773,6 @@
         shutil.rmtree(tmpdirname)
 
         # Test that we can also use the non-legacy saving format for fast tokenizers
-<<<<<<< HEAD
         tokenizer = self.get_tokenizer(model_max_length=42)
         # Isolate this from the other tests because we save additional tokens/etc
         tmpdirname = tempfile.mkdtemp()
@@ -807,175 +811,6 @@
             self.integration_expected_tokens,
             f"Tokenized tokens don't match expected for {tokenizer.__class__.__name__} ({tokenizer_type})",
         )
-=======
-        tokenizers = self.get_tokenizers(model_max_length=42)
-        for tokenizer in tokenizers:
-            if not tokenizer.is_fast:
-                continue
-            with self.subTest(f"{tokenizer.__class__.__name__}"):
-                # Isolate this from the other tests because we save additional tokens/etc
-                tmpdirname = tempfile.mkdtemp()
-
-                sample_text = " He is very happy, UNwant\u00e9d,running"
-                tokenizer.add_tokens(["bim", "bambam"])
-                additional_special_tokens = tokenizer.additional_special_tokens
-                additional_special_tokens.append("new_additional_special_token")
-                tokenizer.add_special_tokens(
-                    {"additional_special_tokens": additional_special_tokens}, replace_additional_special_tokens=False
-                )
-                before_tokens = tokenizer.encode(sample_text, add_special_tokens=False)
-                before_vocab = tokenizer.get_vocab()
-                tokenizer.save_pretrained(tmpdirname)
-
-                after_tokenizer = tokenizer.__class__.from_pretrained(tmpdirname)
-                after_tokens = after_tokenizer.encode(sample_text, add_special_tokens=False)
-                after_vocab = after_tokenizer.get_vocab()
-                self.assertListEqual(before_tokens, after_tokens)
-                self.assertDictEqual(before_vocab, after_vocab)
-                self.assertIn("bim", after_vocab)
-                self.assertIn("bambam", after_vocab)
-                self.assertIn("new_additional_special_token", after_tokenizer.additional_special_tokens)
-                self.assertEqual(after_tokenizer.model_max_length, 42)
-
-                tokenizer = tokenizer.__class__.from_pretrained(tmpdirname, model_max_length=43)
-                self.assertEqual(tokenizer.model_max_length, 43)
-
-                shutil.rmtree(tmpdirname)
-
-    def test_added_tokens_do_lower_case(self):
-        tokenizers = self.get_tokenizers(do_lower_case=True)
-        for tokenizer in tokenizers:
-            with self.subTest(f"{tokenizer.__class__.__name__}"):
-                if not hasattr(tokenizer, "do_lower_case") or not tokenizer.do_lower_case:
-                    continue
-
-                special_token = tokenizer.all_special_tokens[0]
-
-                text = special_token + " aaaaa bbbbbb low cccccccccdddddddd l " + special_token
-                text2 = special_token + " AAAAA BBBBBB low CCCCCCCCCDDDDDDDD l " + special_token
-
-                toks_before_adding = tokenizer.tokenize(text)  # toks before adding new_toks
-
-                new_toks = ["aaaaa bbbbbb", "cccccccccdddddddd", "AAAAA BBBBBB", "CCCCCCCCCDDDDDDDD"]
-                added = tokenizer.add_tokens([AddedToken(tok, lstrip=True, rstrip=True) for tok in new_toks])
-
-                toks_after_adding = tokenizer.tokenize(text)
-                toks_after_adding2 = tokenizer.tokenize(text2)
-
-                # Rust tokenizers don't lowercase added tokens at the time calling `tokenizer.add_tokens`,
-                # while python tokenizers do, so new_toks 0 and 2 would be treated as the same, so do new_toks 1 and 3.
-                self.assertIn(added, [2, 4])
-
-                self.assertListEqual(toks_after_adding, toks_after_adding2)
-                self.assertTrue(
-                    len(toks_before_adding) > len(toks_after_adding),  # toks_before_adding should be longer
-                )
-
-                # Check that none of the special tokens are lowercased
-                sequence_with_special_tokens = "A " + " yEs ".join(tokenizer.all_special_tokens) + " B"
-                # Convert the tokenized list to str as some special tokens are tokenized like normal tokens
-                # which have a prefix spacee e.g. the mask token of Albert, and cannot match the original
-                # special tokens exactly.
-                tokenized_sequence = "".join(tokenizer.tokenize(sequence_with_special_tokens))
-
-                for special_token in tokenizer.all_special_tokens:
-                    self.assertTrue(special_token in tokenized_sequence or special_token.lower() in tokenized_sequence)
-
-        tokenizers = self.get_tokenizers(do_lower_case=True)
-        for tokenizer in tokenizers:
-            with self.subTest(f"{tokenizer.__class__.__name__}"):
-                if hasattr(tokenizer, "do_lower_case") and tokenizer.do_lower_case:
-                    continue
-
-                special_token = tokenizer.all_special_tokens[0]
-
-                text = special_token + " aaaaa bbbbbb low cccccccccdddddddd l " + special_token
-                text2 = special_token + " AAAAA BBBBBB low CCCCCCCCCDDDDDDDD l " + special_token
-
-                toks_before_adding = tokenizer.tokenize(text)  # toks before adding new_toks
-
-                new_toks = ["aaaaa bbbbbb", "cccccccccdddddddd", "AAAAA BBBBBB", "CCCCCCCCCDDDDDDDD"]
-                added = tokenizer.add_tokens([AddedToken(tok, lstrip=True, rstrip=True) for tok in new_toks])
-                self.assertIn(added, [2, 4])
-
-                toks_after_adding = tokenizer.tokenize(text)
-                toks_after_adding2 = tokenizer.tokenize(text2)
-
-                self.assertEqual(len(toks_after_adding), len(toks_after_adding2))  # Length should still be the same
-                self.assertNotEqual(
-                    toks_after_adding[1], toks_after_adding2[1]
-                )  # But at least the first non-special tokens should differ
-                self.assertTrue(
-                    len(toks_before_adding) > len(toks_after_adding),  # toks_before_adding should be longer
-                )
-
-    # TODO @ArthurZ Nuke this
-    def test_add_tokens_tokenizer(self):
-        tokenizers = self.get_tokenizers(do_lower_case=False)
-        for tokenizer in tokenizers:
-            with self.subTest(f"{tokenizer.__class__.__name__}"):
-                vocab_size = tokenizer.vocab_size
-                all_size = len(tokenizer)
-
-                self.assertNotEqual(vocab_size, 0)
-
-                # We usually have added tokens from the start in tests (but also otherwise) because our vocab fixtures are
-                # smaller than the original vocabs - let's not assert this
-                # self.assertEqual(vocab_size, all_size)
-
-                new_toks = [
-                    AddedToken("aaaaa bbbbbb", rstrip=True, lstrip=True),
-                    AddedToken("cccccccccdddddddd", rstrip=True, lstrip=True),
-                ]
-                added_toks = tokenizer.add_tokens(new_toks)
-                vocab_size_2 = tokenizer.vocab_size
-                all_size_2 = len(tokenizer)
-
-                self.assertNotEqual(vocab_size_2, 0)
-                self.assertEqual(vocab_size, vocab_size_2)
-                self.assertEqual(added_toks, len(new_toks))
-                self.assertEqual(all_size_2, all_size + len(new_toks))
-
-                tokens = tokenizer.encode("aaaaa bbbbbb low cccccccccdddddddd l", add_special_tokens=False)
-
-                self.assertGreaterEqual(len(tokens), 4)
-                self.assertGreater(tokens[0], tokenizer.vocab_size - 1)
-                self.assertGreater(tokens[-2], tokenizer.vocab_size - 1)
-
-                new_toks_2 = {
-                    "eos_token": AddedToken(">>>>|||<||<<|<<", rstrip=True, lstrip=True),
-                    "pad_token": AddedToken("<<<<<|||>|>>>>|>", rstrip=True, lstrip=True),
-                }
-                added_toks_2 = tokenizer.add_special_tokens(new_toks_2)
-                vocab_size_3 = tokenizer.vocab_size
-                all_size_3 = len(tokenizer)
-
-                self.assertNotEqual(vocab_size_3, 0)
-                self.assertEqual(vocab_size, vocab_size_3)
-                self.assertEqual(added_toks_2, len(new_toks_2))
-                self.assertEqual(all_size_3, all_size_2 + len(new_toks_2))
-
-                tokens = tokenizer.encode(
-                    ">>>>|||<||<<|<< aaaaa bbbbbb low cccccccccdddddddd <<<<<|||>|>>>>|> l", add_special_tokens=False
-                )
-
-                self.assertGreaterEqual(len(tokens), 6)
-                self.assertGreater(tokens[0], tokenizer.vocab_size - 1)
-                self.assertGreater(tokens[0], tokens[1])
-
-                self.assertGreater(tokens[-2], tokenizer.vocab_size - 1)
-                self.assertGreater(tokens[-2], tokens[-3])
-                self.assertEqual(tokens[0], tokenizer.eos_token_id)
-                self.assertEqual(tokens[-2], tokenizer.pad_token_id)
-
-    def test_add_special_tokens(self):
-        tokenizers = self.get_tokenizers(do_lower_case=False)
-        for tokenizer in tokenizers:
-            with self.subTest(f"{tokenizer.__class__.__name__}"):
-                input_text, ids = self.get_clean_sequence(tokenizer)
-
-                special_token = AddedToken("[SPECIAL_TOKEN]", lstrip=True, rstrip=True)
->>>>>>> 6ccacf3a
 
         # Test 2: IDs from encode match expected (without special tokens)
         ids_from_encode = tokenizer.encode(self.integration_test_input_string, add_special_tokens=False)
@@ -1111,36 +946,27 @@
             {"role": "assistant", "content": "assistant message"},
         ]
         expected_output = "systemsystem messageuseruser messageassistantassistant message"
-<<<<<<< HEAD
         tokenizer = self.get_tokenizer()
         output = tokenizer.apply_chat_template(
             dummy_conversation, chat_template=dummy_template, tokenize=False, return_dict=False
         )
         self.assertEqual(output, expected_output)  # Test we can pass chat_template arg
-=======
-        tokenizers = self.get_tokenizers()
-        for tokenizer in tokenizers:
-            with self.subTest(f"{tokenizer.__class__.__name__}"):
-                output = tokenizer.apply_chat_template(
-                    dummy_conversation, chat_template=dummy_template, tokenize=False, return_dict=False
-                )
-                self.assertEqual(output, expected_output)  # Test we can pass chat_template arg
-
-                # Check that no error raised when tokenize=True
-                output = tokenizer.apply_chat_template(
-                    dummy_conversation, chat_template=dummy_template, tokenize=True, return_dict=False
-                )
-                dict_output = tokenizer.apply_chat_template(
-                    dummy_conversation, chat_template=dummy_template, tokenize=True, return_dict=True
-                )
-                self.assertEqual(dict_output["input_ids"], output)  # Test return_dict behaviour matches
-
-                tokenizer.chat_template = dummy_template
-                self.assertEqual(tokenizer.chat_template, dummy_template)  # Test property setter
-                output = tokenizer.apply_chat_template(dummy_conversation, tokenize=False, return_dict=False)
-                self.assertEqual(output, expected_output)  # Test chat_template attribute is used if no arg is passed
-                # Check that no error raised
-                tokenizer.apply_chat_template(dummy_conversation, tokenize=True, return_dict=False)
+
+        # Check that no error raised when tokenize=True
+        output = tokenizer.apply_chat_template(
+            dummy_conversation, chat_template=dummy_template, tokenize=True, return_dict=False
+        )
+        dict_output = tokenizer.apply_chat_template(
+            dummy_conversation, chat_template=dummy_template, tokenize=True, return_dict=True
+        )
+        self.assertEqual(dict_output["input_ids"], output)  # Test return_dict behaviour matches
+
+        tokenizer.chat_template = dummy_template
+        self.assertEqual(tokenizer.chat_template, dummy_template)  # Test property setter
+        output = tokenizer.apply_chat_template(dummy_conversation, tokenize=False, return_dict=False)
+        self.assertEqual(output, expected_output)  # Test chat_template attribute is used if no arg is passed
+        # Check that no error raised
+        tokenizer.apply_chat_template(dummy_conversation, tokenize=True, return_dict=False)
 
                 with tempfile.TemporaryDirectory() as tmp_dir_name:
                     save_files = tokenizer.save_pretrained(tmp_dir_name)
@@ -1151,47 +977,6 @@
                         json.dump(tokenizer_config, fp)
                     os.remove(Path(tmp_dir_name, "chat_template.jinja"))
                     new_tokenizer = tokenizer.from_pretrained(tmp_dir_name)
-
-                self.assertEqual(new_tokenizer.chat_template, dummy_template)  # Test template has persisted
-                output = new_tokenizer.apply_chat_template(dummy_conversation, tokenize=False, return_dict=False)
-                self.assertEqual(output, expected_output)  # Test output is the same after reloading
-                # Check that no error raised
-                new_tokenizer.apply_chat_template(dummy_conversation, tokenize=True, return_dict=False)
-
-                with tempfile.TemporaryDirectory() as tmp_dir_name:
-                    save_files = tokenizer.save_pretrained(tmp_dir_name)
-                    # Check we are saving a chat_template.jinja file
-                    self.assertTrue(any(file.endswith("chat_template.jinja") for file in save_files))
-                    chat_template_file = Path(tmp_dir_name) / "chat_template.jinja"
-                    self.assertTrue(chat_template_file.is_file())
-                    self.assertEqual(chat_template_file.read_text(), dummy_template)
-                    config_dict = json.loads((Path(tmp_dir_name) / "tokenizer_config.json").read_text())
-                    # Assert the chat template is not in the config when it's saved as a separate file
-                    self.assertNotIn("chat_template", config_dict)
-                    new_tokenizer = tokenizer.from_pretrained(tmp_dir_name)
->>>>>>> 6ccacf3a
-
-        # Check that no error raised when tokenize=True
-        output = tokenizer.apply_chat_template(
-            dummy_conversation, chat_template=dummy_template, tokenize=True, return_dict=False
-        )
-        dict_output = tokenizer.apply_chat_template(
-            dummy_conversation, chat_template=dummy_template, tokenize=True, return_dict=True
-        )
-        self.assertEqual(dict_output["input_ids"], output)  # Test return_dict behaviour matches
-
-        tokenizer.chat_template = dummy_template
-        self.assertEqual(tokenizer.chat_template, dummy_template)  # Test property setter
-        output = tokenizer.apply_chat_template(dummy_conversation, tokenize=False, return_dict=False)
-        self.assertEqual(output, expected_output)  # Test chat_template attribute is used if no arg is passed
-        # Check that no error raised
-        tokenizer.apply_chat_template(dummy_conversation, tokenize=True, return_dict=False)
-
-        with tempfile.TemporaryDirectory() as tmp_dir_name:
-            save_files = tokenizer.save_pretrained(tmp_dir_name, save_jinja_files=False)
-            # Check we aren't saving a chat_template.jinja file
-            self.assertFalse(any(file.endswith("chat_template.jinja") for file in save_files))
-            new_tokenizer = tokenizer.from_pretrained(tmp_dir_name)
 
         self.assertEqual(new_tokenizer.chat_template, dummy_template)  # Test template has persisted
         output = new_tokenizer.apply_chat_template(dummy_conversation, tokenize=False, return_dict=False)
@@ -1219,7 +1004,6 @@
 
     @require_jinja
     def test_chat_template_save_loading(self):
-<<<<<<< HEAD
         tokenizer = self.get_tokenizer()
         signature = inspect.signature(tokenizer.__init__)
         if "chat_template" not in {*signature.parameters.keys()}:
@@ -1247,47 +1031,6 @@
             # When we save as single files, tokenizers and tokenizers share a chat template, which means
             # the reloaded tokenizer should get the chat template as well
             self.assertEqual(reloaded_tokenizer.chat_template, reloaded_tokenizer.tokenizer.chat_template)
-
-        with tempfile.TemporaryDirectory() as tmpdirname:
-            tokenizer.chat_template = {"default": "a", "secondary": "b"}
-            tokenizer.save_pretrained(tmpdirname, save_jinja_files=False)
-            self.assertFalse(Path(tmpdirname, "chat_template.jinja").is_file())
-            self.assertFalse(Path(tmpdirname, "chat_template.json").is_file())
-            self.assertFalse(Path(tmpdirname, "additional_chat_templates").is_dir())
-            reloaded_tokenizer = self.tokenizer_class.from_pretrained(tmpdirname)
-            self.assertEqual(tokenizer.chat_template, reloaded_tokenizer.chat_template)
-            # When we save as single files, tokenizers and tokenizers share a chat template, which means
-            # the reloaded tokenizer should get the chat template as well
-            self.assertEqual(reloaded_tokenizer.chat_template, reloaded_tokenizer.tokenizer.chat_template)
-=======
-        tokenizers = self.get_tokenizers()
-        for tokenizer in tokenizers:
-            signature = inspect.signature(tokenizer.__init__)
-            if "chat_template" not in {*signature.parameters.keys()}:
-                self.skipTest("tokenizer doesn't accept chat templates at input")
-            tokenizer.chat_template = "test template"
-            with tempfile.TemporaryDirectory() as tmpdirname:
-                tokenizer.save_pretrained(tmpdirname)
-                self.assertTrue(Path(tmpdirname, "chat_template.jinja").is_file())
-                self.assertFalse(Path(tmpdirname, "chat_template.json").is_file())
-                self.assertFalse(Path(tmpdirname, "additional_chat_templates").is_dir())
-                reloaded_tokenizer = self.tokenizer_class.from_pretrained(tmpdirname)
-                self.assertEqual(tokenizer.chat_template, reloaded_tokenizer.chat_template)
-                # When we save as single files, tokenizers and tokenizers share a chat template, which means
-                # the reloaded tokenizer should get the chat template as well
-                self.assertEqual(reloaded_tokenizer.chat_template, reloaded_tokenizer.tokenizer.chat_template)
-
-            with tempfile.TemporaryDirectory() as tmpdirname:
-                tokenizer.chat_template = {"default": "a", "secondary": "b"}
-                tokenizer.save_pretrained(tmpdirname)
-                self.assertTrue(Path(tmpdirname, "chat_template.jinja").is_file())
-                self.assertFalse(Path(tmpdirname, "chat_template.json").is_file())
-                self.assertTrue(Path(tmpdirname, "additional_chat_templates").is_dir())
-                reloaded_tokenizer = self.tokenizer_class.from_pretrained(tmpdirname)
-                self.assertEqual(tokenizer.chat_template, reloaded_tokenizer.chat_template)
-                # When we save as single files, tokenizers and tokenizers share a chat template, which means
-                # the reloaded tokenizer should get the chat template as well
-                self.assertEqual(reloaded_tokenizer.chat_template, reloaded_tokenizer.tokenizer.chat_template)
 
             with tempfile.TemporaryDirectory() as tmpdirname:
                 tokenizer.chat_template = {"default": "a", "secondary": "b"}
@@ -1306,7 +1049,6 @@
                 # When we save as single files, tokenizers and tokenizers share a chat template, which means
                 # the reloaded tokenizer should get the chat template as well
                 self.assertEqual(reloaded_tokenizer.chat_template, reloaded_tokenizer.tokenizer.chat_template)
->>>>>>> 6ccacf3a
 
     @require_jinja
     def test_chat_template_batched(self):
@@ -1765,15 +1507,6 @@
     def test_chat_template_dict_saving(self):
         dummy_template_1 = "{{'a'}}"
         dummy_template_2 = "{{'b'}}"
-<<<<<<< HEAD
-        tokenizer = self.get_tokenizer()
-        for save_jinja_files in (True, False):
-            tokenizer.chat_template = {"default": dummy_template_1, "template2": dummy_template_2}
-            with tempfile.TemporaryDirectory() as tmp_dir_name:
-                # Test that save_jinja_files is ignored when there's a dict of multiple templates
-                tokenizer.save_pretrained(tmp_dir_name, save_jinja_files=save_jinja_files)
-                if save_jinja_files:
-=======
         tokenizers = self.get_tokenizers()
         for tokenizer in tokenizers:
             with self.subTest(f"{tokenizer.__class__.__name__}"):
@@ -1781,49 +1514,20 @@
                 with tempfile.TemporaryDirectory() as tmp_dir_name:
                     # Test that a dict of multiple templates can be serialized and loaded back
                     tokenizer.save_pretrained(tmp_dir_name)
->>>>>>> 6ccacf3a
                     config_dict = json.load(open(os.path.join(tmp_dir_name, "tokenizer_config.json")))
                     self.assertNotIn("chat_template", config_dict)
                     self.assertTrue(os.path.exists(os.path.join(tmp_dir_name, "chat_template.jinja")))
                     self.assertTrue(
                         os.path.exists(os.path.join(tmp_dir_name, "additional_chat_templates/template2.jinja"))
                     )
-<<<<<<< HEAD
-                else:
-                    config_dict = json.load(open(os.path.join(tmp_dir_name, "tokenizer_config.json")))
-                    # Assert that chat templates are correctly serialized as lists of dictionaries
-                    self.assertEqual(
-                        config_dict["chat_template"],
-                        [
-                            {"name": "default", "template": "{{'a'}}"},
-                            {"name": "template2", "template": "{{'b'}}"},
-                        ],
-                    )
-                    self.assertFalse(os.path.exists(os.path.join(tmp_dir_name, "chat_template.jinja")))
-                new_tokenizer = tokenizer.from_pretrained(tmp_dir_name)
-            # Assert that the serialized list is correctly reconstructed as a single dict
-            self.assertEqual(new_tokenizer.chat_template, tokenizer.chat_template)
-=======
                     new_tokenizer = tokenizer.from_pretrained(tmp_dir_name)
                 # Assert that the serialized list is correctly reconstructed as a single dict
                 self.assertEqual(new_tokenizer.chat_template, tokenizer.chat_template)
->>>>>>> 6ccacf3a
 
     @require_jinja
     def test_chat_template_file_priority(self):
         dummy_template1 = "a"
         dummy_template2 = "b"
-<<<<<<< HEAD
-        tokenizer = self.get_tokenizer()
-        with tempfile.TemporaryDirectory() as tmp_dir_name:
-            tokenizer.chat_template = dummy_template1
-            tokenizer.save_pretrained(tmp_dir_name, save_jinja_files=False)
-            with Path(tmp_dir_name, "chat_template.jinja").open("w") as f:
-                f.write(dummy_template2)
-            new_tokenizer = tokenizer.from_pretrained(tmp_dir_name)
-        # Assert the file template clobbers any template in the config
-        self.assertEqual(new_tokenizer.chat_template, dummy_template2)
-=======
         tokenizers = self.get_tokenizers()
         for tokenizer in tokenizers:
             with self.subTest(f"{tokenizer.__class__.__name__}"):
@@ -1842,7 +1546,6 @@
                     new_tokenizer = tokenizer.from_pretrained(tmp_dir_name)
                 # Assert the file template clobbers any template in the config
                 self.assertEqual(new_tokenizer.chat_template, dummy_template2)
->>>>>>> 6ccacf3a
 
     def test_number_of_added_tokens(self):
         tokenizer = self.get_tokenizer(do_lower_case=False)
@@ -2849,102 +2552,690 @@
                     self.assertEqual(len(tokens[key].shape), 2)
                     self.assertEqual(tokens[key].shape[-1], 6)
 
-    def test_added_tokens_serialization(self):
-        new_eos = AddedToken("[NEW_EOS]", rstrip=False, lstrip=True, normalized=False, special=True)
+    def test_compare_pretokenized_inputs(self):
+        if not self.test_slow_tokenizer:
+            # as we don't have a slow version, we can't compare the outputs between slow and fast versions
+            self.skipTest(reason="test_slow_tokenizer is set to False")
+
         for tokenizer, pretrained_name, kwargs in self.tokenizers_list:
             with self.subTest(f"{tokenizer.__class__.__name__} ({pretrained_name})"):
-                # Test loading a tokenizer from the hub with a new eos token
-                tokenizer_r = self.get_tokenizer(pretrained_name, eos_token=new_eos)
-                self.assertEqual(tokenizer_r._special_tokens_map["eos_token"], new_eos)
-                # Check that the token content is present (may not preserve all AddedToken attributes)
-                self.assertIn(str(new_eos), [str(t) for t in tokenizer_r.added_tokens_decoder.values()])
-
-                EXPECTED_ADDED_TOKENS_DECODER = tokenizer_r.added_tokens_decoder
-
-                # Test saving and reloading the tokenizer
-                with tempfile.TemporaryDirectory() as tmp_dir:
-                    tokenizer_r.save_pretrained(tmp_dir)
-
-                    with self.subTest("Saving tokenizer locally and reloading"):
-                        tokenizer = self.tokenizer_class.from_pretrained(tmp_dir)
-                        self.assertTrue(str(new_eos) not in tokenizer.extra_special_tokens)
-                        # Check that the token content is present (may not preserve all AddedToken attributes)
-                        self.assertIn(str(new_eos), [str(t) for t in tokenizer.added_tokens_decoder.values()])
-                        self.assertEqual(str(tokenizer.added_tokens_decoder[tokenizer.eos_token_id]), str(new_eos))
-                        # Check that all original tokens are still present (by string representation)
-                        expected_tokens = {str(t) for t in EXPECTED_ADDED_TOKENS_DECODER.values()}
-                        actual_tokens = {str(t) for t in tokenizer.added_tokens_decoder.values()}
-                        self.assertTrue(expected_tokens.issubset(actual_tokens))
-
-    def test_tokenizer_initialization_with_conflicting_key(self):
-        with self.assertRaises(AttributeError, msg="conflicts with the method"):
-            self.get_tokenizer(add_special_tokens=True)
-
-        with self.assertRaises(AttributeError, msg="conflicts with the method"):
-            self.get_tokenizer(get_vocab=True)
-
-    def test_empty_input_string(self):
-        empty_input_string = ""
-        tokenizer_return_type = []
-        output_tensor_type = []
-
-        if is_torch_available():
-            import numpy as np
-            import torch
-
-            tokenizer_return_type.append("pt")
-            output_tensor_type.append(torch.int64)
-            tokenizer_return_type.append("np")
-            output_tensor_type.append(np.int64)
-
-        if is_mlx_available():
-            import mlx.core as mx
-
-            tokenizer_return_type.append("mlx")
-            output_tensor_type.append(mx.int32)
-
-        if len(tokenizer_return_type) == 0:
-            self.skipTest(reason="No expected framework from PT, or MLX found")
-
-        tokenizer = self.get_tokenizer()
-        for return_type, target_type in zip(tokenizer_return_type, output_tensor_type):
-            output = tokenizer(empty_input_string, return_tensors=return_type)
-            self.assertEqual(output.input_ids.dtype, target_type)
-
-    def test_pad_token_initialization(self):
-        """Test that passing pad_token when creating a tokenizer works correctly."""
-        tokenizer = self.get_tokenizer(pad_token="[PAD]")
-        # Verify the pad_token was set correctly
-        self.assertEqual(tokenizer.pad_token, "[PAD]")
-        self.assertIsNotNone(tokenizer.pad_token_id)
-
-        # Test with two sequences of different lengths to trigger padding
-        seq_0 = "Test this method."
-        seq_1 = "With these inputs and some extra tokens here."
-
-        # Test padding works with the custom pad_token
-        output_with_padding = tokenizer(
-            [seq_0, seq_1],
-            padding=True,
-            return_attention_mask=True,
-        )
-
-        # Check that sequences were padded to the same length
-        self.assertEqual(
-            len(output_with_padding["input_ids"][0]),
-            len(output_with_padding["input_ids"][1]),
-        )
-
-<<<<<<< HEAD
-        # Check that attention mask has 0s where padding was added (on the shorter sequence)
-        # Find the shorter sequence
-        unpadded_lengths = [
-            len(tokenizer(seq_0, add_special_tokens=True)["input_ids"]),
-            len(tokenizer(seq_1, add_special_tokens=True)["input_ids"]),
-        ]
-        shorter_idx = 0 if unpadded_lengths[0] < unpadded_lengths[1] else 1
-        self.assertIn(0, output_with_padding["attention_mask"][shorter_idx])
-=======
+                tokenizer_r = self.get_rust_tokenizer(pretrained_name, **kwargs)
+                tokenizer_p = self.get_tokenizer(pretrained_name, **kwargs)
+
+                if hasattr(tokenizer_p, "add_prefix_space") and not tokenizer_p.add_prefix_space:
+                    continue  # Too hard to test for now
+
+                # Input string
+                pretokenized_input_simple = "This is a sample input".split()
+                pretokenized_input_pair = "This is a sample pair".split()
+
+                # Test encode for pretokenized inputs
+                output_r = tokenizer_r.encode(
+                    pretokenized_input_simple, is_split_into_words=True, add_special_tokens=False
+                )
+                output_p = tokenizer_p.encode(
+                    pretokenized_input_simple, is_split_into_words=True, add_special_tokens=False
+                )
+                self.assertEqual(output_p, output_r)
+
+                kwargs = {
+                    "is_split_into_words": True,
+                    # "return_token_type_ids": True,  # Use the defaults for each tokenizers
+                    # "return_attention_mask": True,  # Use the defaults for each tokenizers
+                    "return_overflowing_tokens": False,
+                    "return_special_tokens_mask": True,
+                    "return_offsets_mapping": False,  # Not implemented in python tokenizers
+                    # "add_special_tokens": False,
+                }
+                batch_kwargs = {
+                    "is_split_into_words": True,
+                    # "return_token_type_ids": True,  # Use the defaults for each tokenizers
+                    # "return_attention_mask": True,  # Use the defaults for each tokenizers
+                    "return_overflowing_tokens": False,
+                    "return_special_tokens_mask": True,
+                    "return_offsets_mapping": False,  # Not implemented in python tokenizers
+                    # "add_special_tokens": False,
+                }
+                # Test encode_plus for pretokenized inputs
+                output_r = tokenizer_r.encode_plus(pretokenized_input_simple, **kwargs)
+                output_p = tokenizer_p.encode_plus(pretokenized_input_simple, **kwargs)
+                for key in output_p:
+                    self.assertEqual(output_p[key], output_r[key])
+
+                # Test batch_encode_plus for pretokenized inputs
+                input_batch = ([pretokenized_input_simple] * 2) + [pretokenized_input_simple + pretokenized_input_pair]
+                output_r = tokenizer_r.batch_encode_plus(input_batch, **batch_kwargs)
+                output_p = tokenizer_p.batch_encode_plus(input_batch, **batch_kwargs)
+                for key in output_p:
+                    self.assertEqual(output_p[key], output_r[key])
+
+                # Test encode for pretokenized inputs pairs
+                output_r = tokenizer_r.encode(
+                    pretokenized_input_simple, pretokenized_input_pair, is_split_into_words=True
+                )
+                output_p = tokenizer_p.encode(
+                    pretokenized_input_simple, pretokenized_input_pair, is_split_into_words=True
+                )
+                self.assertEqual(output_p, output_r)
+
+                # Test encode_plus for pretokenized inputs
+                output_r = tokenizer_r.encode_plus(pretokenized_input_simple, pretokenized_input_pair, **kwargs)
+                output_p = tokenizer_p.encode_plus(pretokenized_input_simple, pretokenized_input_pair, **kwargs)
+                for key in output_p:
+                    self.assertEqual(output_p[key], output_r[key])
+
+                # Test batch_encode_plus for pretokenized inputs
+                input_batch_pair = ([pretokenized_input_simple, pretokenized_input_pair] * 2) + [
+                    pretokenized_input_simple + pretokenized_input_pair,
+                    pretokenized_input_pair,
+                ]
+                output_r = tokenizer_r.batch_encode_plus(input_batch_pair, **batch_kwargs)
+                output_p = tokenizer_p.batch_encode_plus(input_batch_pair, **batch_kwargs)
+                for key in output_p:
+                    self.assertEqual(output_p[key], output_r[key])
+
+    def test_create_token_type_ids(self):
+        if not self.test_slow_tokenizer:
+            # as we don't have a slow version, we can't compare the outputs between slow and fast versions
+            self.skipTest(reason="test_slow_tokenizer is set to False")
+
+        for tokenizer, pretrained_name, kwargs in self.tokenizers_list:
+            with self.subTest(f"{tokenizer.__class__.__name__} ({pretrained_name})"):
+                tokenizer_r = self.get_rust_tokenizer(pretrained_name, **kwargs)
+                tokenizer_p = self.get_tokenizer(pretrained_name, **kwargs)
+                input_simple = [1, 2, 3]
+                input_pair = [1, 2, 3]
+
+                # Generate output
+                output_r = tokenizer_r.create_token_type_ids_from_sequences(input_simple)
+                output_p = tokenizer_p.create_token_type_ids_from_sequences(input_simple)
+                self.assertEqual(output_p, output_r)
+
+                # Generate pair output
+                output_r = tokenizer_r.create_token_type_ids_from_sequences(input_simple, input_pair)
+                output_p = tokenizer_p.create_token_type_ids_from_sequences(input_simple, input_pair)
+                self.assertEqual(output_p, output_r)
+
+    def test_build_inputs_with_special_tokens(self):
+        if not self.test_slow_tokenizer:
+            # as we don't have a slow version, we can't compare the outputs between slow and fast versions
+            self.skipTest(reason="test_slow_tokenizer is set to False")
+
+        for tokenizer, pretrained_name, kwargs in self.tokenizers_list:
+            with self.subTest(f"{tokenizer.__class__.__name__} ({pretrained_name})"):
+                tokenizer_r = self.get_rust_tokenizer(pretrained_name, **kwargs)
+                tokenizer_p = self.get_tokenizer(pretrained_name, **kwargs)
+                # # Input string
+                # input_simple = tokenizer_p.tokenize("This is a sample input", add_special_tokens=False)
+                # input_pair = tokenizer_p.tokenize("This is a sample pair", add_special_tokens=False)
+
+                # # Generate output
+                # output_r = tokenizer_r.build_inputs_with_special_tokens(input_simple)
+                # output_p = tokenizer_p.build_inputs_with_special_tokens(input_simple)
+                # self.assertEqual(output_p, output_r)
+
+                # # Generate pair output
+                # output_r = tokenizer_r.build_inputs_with_special_tokens(input_simple, input_pair)
+                # output_p = tokenizer_p.build_inputs_with_special_tokens(input_simple, input_pair)
+                # self.assertEqual(output_p, output_r)
+
+                input_pairs = [
+                    ("", ""),
+                    ("", "This is a sample pair"),
+                    ("This is a sample input", ""),
+                    ("This is a sample input", "This is a sample pair"),
+                ]
+
+                for sample_input, sample_pair in input_pairs:
+                    # Input tokens id
+                    input_simple = tokenizer_p.encode(sample_input, add_special_tokens=False)
+                    input_pair = tokenizer_p.encode(sample_pair, add_special_tokens=False)
+
+                    # Generate output
+                    output_r = tokenizer_r.build_inputs_with_special_tokens(input_simple)
+                    output_p = tokenizer_p.build_inputs_with_special_tokens(input_simple)
+                    self.assertEqual(output_p, output_r)
+
+                    # Generate pair output
+                    output_r = tokenizer_r.build_inputs_with_special_tokens(input_simple, input_pair)
+                    output_p = tokenizer_p.build_inputs_with_special_tokens(input_simple, input_pair)
+                    self.assertEqual(output_p, output_r)
+
+    def test_padding(self, max_length=50):
+        if not self.test_slow_tokenizer:
+            # as we don't have a slow version, we can't compare the outputs between slow and fast versions
+            self.skipTest(reason="test_slow_tokenizer is set to False")
+
+        for tokenizer, pretrained_name, kwargs in self.tokenizers_list:
+            with self.subTest(f"{tokenizer.__class__.__name__} ({pretrained_name})"):
+                tokenizer_r = self.get_rust_tokenizer(pretrained_name, **kwargs)
+                tokenizer_p = self.get_tokenizer(pretrained_name, **kwargs)
+
+                self.assertEqual(tokenizer_p.pad_token_id, tokenizer_r.pad_token_id)
+                pad_token_id = tokenizer_p.pad_token_id
+
+                # Encode - Simple input
+                input_r = tokenizer_r.encode("This is a simple input", max_length=max_length, padding="max_length")
+                input_p = tokenizer_p.encode("This is a simple input", max_length=max_length, padding="max_length")
+                self.assert_padded_input_match(input_r, input_p, max_length, pad_token_id)
+
+                input_r = tokenizer_r.encode("This is a simple input", padding="longest")
+                input_p = tokenizer_p.encode("This is a simple input", padding=True)
+                self.assert_padded_input_match(input_r, input_p, len(input_r), pad_token_id)
+
+                # Encode - Pair input
+                input_r = tokenizer_r.encode(
+                    "This is a simple input", "This is a pair", max_length=max_length, padding="max_length"
+                )
+                input_p = tokenizer_p.encode(
+                    "This is a simple input", "This is a pair", max_length=max_length, padding="max_length"
+                )
+                self.assert_padded_input_match(input_r, input_p, max_length, pad_token_id)
+                input_r = tokenizer_r.encode("This is a simple input", "This is a pair", padding=True)
+                input_p = tokenizer_p.encode("This is a simple input", "This is a pair", padding="longest")
+                self.assert_padded_input_match(input_r, input_p, len(input_r), pad_token_id)
+
+                # Encode_plus - Simple input
+                input_r = tokenizer_r.encode_plus(
+                    "This is a simple input", max_length=max_length, padding="max_length"
+                )
+                input_p = tokenizer_p.encode_plus(
+                    "This is a simple input", max_length=max_length, padding="max_length"
+                )
+                self.assert_padded_input_match(input_r["input_ids"], input_p["input_ids"], max_length, pad_token_id)
+                self.assertSequenceEqual(input_r["attention_mask"], input_p["attention_mask"])
+
+                input_r = tokenizer_r.encode_plus("This is a simple input", padding="longest")
+                input_p = tokenizer_p.encode_plus("This is a simple input", padding=True)
+                self.assert_padded_input_match(
+                    input_r["input_ids"], input_p["input_ids"], len(input_r["input_ids"]), pad_token_id
+                )
+
+                self.assertSequenceEqual(input_r["attention_mask"], input_p["attention_mask"])
+
+                # Encode_plus - Pair input
+                input_r = tokenizer_r.encode_plus(
+                    "This is a simple input", "This is a pair", max_length=max_length, padding="max_length"
+                )
+                input_p = tokenizer_p.encode_plus(
+                    "This is a simple input", "This is a pair", max_length=max_length, padding="max_length"
+                )
+                self.assert_padded_input_match(input_r["input_ids"], input_p["input_ids"], max_length, pad_token_id)
+                self.assertSequenceEqual(input_r["attention_mask"], input_p["attention_mask"])
+                input_r = tokenizer_r.encode_plus("This is a simple input", "This is a pair", padding="longest")
+                input_p = tokenizer_p.encode_plus("This is a simple input", "This is a pair", padding=True)
+                self.assert_padded_input_match(
+                    input_r["input_ids"], input_p["input_ids"], len(input_r["input_ids"]), pad_token_id
+                )
+                self.assertSequenceEqual(input_r["attention_mask"], input_p["attention_mask"])
+
+                # Batch_encode_plus - Simple input
+                input_r = tokenizer_r.batch_encode_plus(
+                    ["This is a simple input 1", "This is a simple input 2"],
+                    max_length=max_length,
+                    padding="max_length",
+                )
+                input_p = tokenizer_p.batch_encode_plus(
+                    ["This is a simple input 1", "This is a simple input 2"],
+                    max_length=max_length,
+                    padding="max_length",
+                )
+                self.assert_batch_padded_input_match(input_r, input_p, max_length, pad_token_id)
+
+                input_r = tokenizer_r.batch_encode_plus(
+                    ["This is a simple input 1", "This is a simple input 2"],
+                    max_length=max_length,
+                    padding="longest",
+                )
+                input_p = tokenizer_p.batch_encode_plus(
+                    ["This is a simple input 1", "This is a simple input 2"],
+                    max_length=max_length,
+                    padding=True,
+                )
+                self.assert_batch_padded_input_match(input_r, input_p, len(input_r["input_ids"][0]), pad_token_id)
+
+                input_r = tokenizer_r.batch_encode_plus(
+                    ["This is a simple input 1", "This is a simple input 2"], padding="longest"
+                )
+                input_p = tokenizer_p.batch_encode_plus(
+                    ["This is a simple input 1", "This is a simple input 2"], padding=True
+                )
+                self.assert_batch_padded_input_match(input_r, input_p, len(input_r["input_ids"][0]), pad_token_id)
+
+                # Batch_encode_plus - Pair input
+                input_r = tokenizer_r.batch_encode_plus(
+                    [
+                        ("This is a simple input 1", "This is a simple input 2"),
+                        ("This is a simple pair 1", "This is a simple pair 2"),
+                    ],
+                    max_length=max_length,
+                    truncation=True,
+                    padding="max_length",
+                )
+                input_p = tokenizer_p.batch_encode_plus(
+                    [
+                        ("This is a simple input 1", "This is a simple input 2"),
+                        ("This is a simple pair 1", "This is a simple pair 2"),
+                    ],
+                    max_length=max_length,
+                    truncation=True,
+                    padding="max_length",
+                )
+                self.assert_batch_padded_input_match(input_r, input_p, max_length, pad_token_id)
+
+                input_r = tokenizer_r.batch_encode_plus(
+                    [
+                        ("This is a simple input 1", "This is a simple input 2"),
+                        ("This is a simple pair 1", "This is a simple pair 2"),
+                    ],
+                    padding=True,
+                )
+                input_p = tokenizer_p.batch_encode_plus(
+                    [
+                        ("This is a simple input 1", "This is a simple input 2"),
+                        ("This is a simple pair 1", "This is a simple pair 2"),
+                    ],
+                    padding="longest",
+                )
+                self.assert_batch_padded_input_match(input_r, input_p, len(input_r["input_ids"][0]), pad_token_id)
+
+                # Using pad on single examples after tokenization
+                input_r = tokenizer_r.encode_plus("This is a input 1")
+                input_r = tokenizer_r.pad(input_r)
+
+                input_p = tokenizer_p.encode_plus("This is a input 1")
+                input_p = tokenizer_p.pad(input_p)
+
+                self.assert_padded_input_match(
+                    input_r["input_ids"], input_p["input_ids"], len(input_r["input_ids"]), pad_token_id
+                )
+
+                # Using pad on single examples after tokenization
+                input_r = tokenizer_r.encode_plus("This is a input 1")
+                input_r = tokenizer_r.pad(input_r, max_length=max_length, padding="max_length")
+
+                input_p = tokenizer_p.encode_plus("This is a input 1")
+                input_p = tokenizer_p.pad(input_p, max_length=max_length, padding="max_length")
+
+                self.assert_padded_input_match(input_r["input_ids"], input_p["input_ids"], max_length, pad_token_id)
+
+                # Using pad after tokenization
+                input_r = tokenizer_r.batch_encode_plus(
+                    ["This is a input 1", "This is a much longer input whilch should be padded"]
+                )
+                input_r = tokenizer_r.pad(input_r)
+
+                input_p = tokenizer_p.batch_encode_plus(
+                    ["This is a input 1", "This is a much longer input whilch should be padded"]
+                )
+                input_p = tokenizer_p.pad(input_p)
+
+                self.assert_batch_padded_input_match(input_r, input_p, len(input_r["input_ids"][0]), pad_token_id)
+
+                # Using pad after tokenization
+                input_r = tokenizer_r.batch_encode_plus(
+                    ["This is a input 1", "This is a much longer input whilch should be padded"]
+                )
+                input_r = tokenizer_r.pad(input_r, max_length=max_length, padding="max_length")
+
+                input_p = tokenizer_p.batch_encode_plus(
+                    ["This is a input 1", "This is a much longer input whilch should be padded"]
+                )
+                input_p = tokenizer_p.pad(input_p, max_length=max_length, padding="max_length")
+                self.assert_batch_padded_input_match(input_r, input_p, max_length, pad_token_id)
+
+                # Test padding nested empty lists (in some use-cases, there is no any token id in the `input_ids` list).
+                input_r = tokenizer_r.pad({"input_ids": [[], []]}, max_length=max_length, padding="max_length")
+                input_p = tokenizer_p.pad({"input_ids": [[], []]}, max_length=max_length, padding="max_length")
+                self.assert_batch_padded_input_match(input_r, input_p, max_length, pad_token_id)
+
+    def test_padding_different_model_input_name(self):
+        if not self.test_slow_tokenizer:
+            # as we don't have a slow version, we can't compare the outputs between slow and fast versions
+            self.skipTest(reason="test_slow_tokenizer is set to False")
+
+        for tokenizer, pretrained_name, kwargs in self.tokenizers_list:
+            with self.subTest(f"{tokenizer.__class__.__name__} ({pretrained_name})"):
+                tokenizer_r = self.get_rust_tokenizer(pretrained_name, **kwargs)
+                tokenizer_p = self.get_tokenizer(pretrained_name, **kwargs)
+                self.assertEqual(tokenizer_p.pad_token_id, tokenizer_r.pad_token_id)
+                pad_token_id = tokenizer_p.pad_token_id
+
+                input_r = tokenizer_r.batch_encode_plus(
+                    ["This is a input 1", "This is a much longer input whilch should be padded"]
+                )
+                input_p = tokenizer_r.batch_encode_plus(
+                    ["This is a input 1", "This is a much longer input whilch should be padded"]
+                )
+
+                # rename encoded batch to "inputs"
+                input_r["inputs"] = input_r[tokenizer_r.model_input_names[0]]
+                del input_r[tokenizer_r.model_input_names[0]]
+
+                input_p["inputs"] = input_p[tokenizer_p.model_input_names[0]]
+                del input_p[tokenizer_p.model_input_names[0]]
+
+                # Renaming `input_ids` to `inputs`
+                tokenizer_r.model_input_names = ["inputs"] + tokenizer_r.model_input_names[1:]
+                tokenizer_p.model_input_names = ["inputs"] + tokenizer_p.model_input_names[1:]
+
+                input_r = tokenizer_r.pad(input_r, padding="longest")
+                input_p = tokenizer_r.pad(input_p, padding="longest")
+
+                max_length = len(input_p["inputs"][0])
+                self.assert_batch_padded_input_match(
+                    input_r, input_p, max_length, pad_token_id, model_main_input_name="inputs"
+                )
+
+    def test_save_pretrained(self):
+        if not self.test_slow_tokenizer:
+            # as we don't have a slow version, we can't compare the outputs between slow and fast versions
+            self.skipTest(reason="test_slow_tokenizer is set to False")
+
+        for tokenizer, pretrained_name, kwargs in self.tokenizers_list:
+            with self.subTest(f"{tokenizer.__class__.__name__} ({pretrained_name})"):
+                tokenizer_r = self.get_rust_tokenizer(pretrained_name, **kwargs)
+                tokenizer_p = self.get_tokenizer(pretrained_name, **kwargs)
+
+                tmpdirname2 = tempfile.mkdtemp()
+
+                tokenizer_r_files = tokenizer_r.save_pretrained(tmpdirname2)
+                tokenizer_p_files = tokenizer_p.save_pretrained(tmpdirname2)
+
+                # make sure that all ".json" files are saved in the correct format
+                for file_path in tokenizer_r_files + tokenizer_p_files:
+                    if os.path.exists(file_path) and file_path.endswith(".json"):
+                        check_json_file_has_correct_format(file_path)
+
+                # Checks it save with the same files + the tokenizer.json file for the fast one
+                self.assertTrue(any("tokenizer.json" in f for f in tokenizer_r_files))
+                tokenizer_r_files = tuple(f for f in tokenizer_r_files if "tokenizer.json" not in f)
+                self.assertSequenceEqual(tokenizer_r_files, tokenizer_p_files)
+
+                # Checks everything loads correctly in the same way
+                tokenizer_rp = tokenizer_r.from_pretrained(tmpdirname2)
+                tokenizer_pp = tokenizer_p.from_pretrained(tmpdirname2)
+
+                # Check special tokens are set accordingly on Rust and Python
+                for key in tokenizer_pp.special_tokens_map:
+                    self.assertTrue(hasattr(tokenizer_rp, key))
+                    # self.assertEqual(getattr(tokenizer_rp, key), getattr(tokenizer_pp, key))
+                    # self.assertEqual(getattr(tokenizer_rp, key + "_id"), getattr(tokenizer_pp, key + "_id"))
+
+                shutil.rmtree(tmpdirname2)
+
+                # Save tokenizer rust, legacy_format=True
+                tmpdirname2 = tempfile.mkdtemp()
+
+                tokenizer_r_files = tokenizer_r.save_pretrained(tmpdirname2, legacy_format=True)
+                tokenizer_p_files = tokenizer_p.save_pretrained(tmpdirname2)
+
+                # Checks it save with the same files
+                self.assertSequenceEqual(tokenizer_r_files, tokenizer_p_files)
+
+                # Checks everything loads correctly in the same way
+                tokenizer_rp = tokenizer_r.from_pretrained(tmpdirname2)
+                tokenizer_pp = tokenizer_p.from_pretrained(tmpdirname2)
+
+                # Check special tokens are set accordingly on Rust and Python
+                for key in tokenizer_pp.special_tokens_map:
+                    self.assertTrue(hasattr(tokenizer_rp, key))
+
+                shutil.rmtree(tmpdirname2)
+
+                # Save tokenizer rust, legacy_format=False
+                tmpdirname2 = tempfile.mkdtemp()
+
+                tokenizer_r_files = tokenizer_r.save_pretrained(tmpdirname2, legacy_format=False)
+                tokenizer_p_files = tokenizer_p.save_pretrained(tmpdirname2)
+
+                # Checks it saved the tokenizer.json file
+                self.assertTrue(any("tokenizer.json" in f for f in tokenizer_r_files))
+
+                # Checks everything loads correctly in the same way
+                tokenizer_rp = tokenizer_r.from_pretrained(tmpdirname2)
+                tokenizer_pp = tokenizer_p.from_pretrained(tmpdirname2)
+
+                # Check special tokens are set accordingly on Rust and Python
+                for key in tokenizer_pp.special_tokens_map:
+                    self.assertTrue(hasattr(tokenizer_rp, key))
+
+                shutil.rmtree(tmpdirname2)
+
+    def test_embedded_special_tokens(self):
+        if not self.test_slow_tokenizer:
+            # as we don't have a slow version, we can't compare the outputs between slow and fast versions
+            self.skipTest(reason="test_slow_tokenizer is set to False")
+
+        for tokenizer, pretrained_name, kwargs in self.tokenizers_list:
+            with self.subTest(f"{tokenizer.__class__.__name__} ({pretrained_name})"):
+                tokenizer_p = self.get_tokenizer(pretrained_name, **kwargs)
+                tokenizer_r = self.get_rust_tokenizer(pretrained_name, **kwargs)
+                sentence = "A, <mask> AllenNLP sentence."
+                tokens_r = tokenizer_r.encode_plus(
+                    sentence,
+                    add_special_tokens=True,
+                )
+                tokens_p = tokenizer_p.encode_plus(
+                    sentence,
+                    add_special_tokens=True,
+                )
+
+                for key in tokens_p:
+                    self.assertEqual(tokens_r[key], tokens_p[key])
+
+                if "token_type_ids" in tokens_r:
+                    self.assertEqual(sum(tokens_r["token_type_ids"]), sum(tokens_p["token_type_ids"]))
+
+                tokens_r = tokenizer_r.convert_ids_to_tokens(tokens_r["input_ids"])
+                tokens_p = tokenizer_p.convert_ids_to_tokens(tokens_p["input_ids"])
+                self.assertSequenceEqual(tokens_r, tokens_p)
+
+    def test_compare_add_special_tokens(self):
+        for tokenizer, pretrained_name, kwargs in self.tokenizers_list:
+            with self.subTest(f"{tokenizer.__class__.__name__} ({pretrained_name})"):
+                tokenizer_r = self.get_rust_tokenizer(pretrained_name, **kwargs)
+
+                simple_num_special_tokens_to_add = tokenizer_r.num_special_tokens_to_add(pair=False)
+                # pair_num_special_tokens_to_add = tokenizer_r.num_special_tokens_to_add(pair=True)
+
+                for text in ["", " "]:
+                    # tokenize()
+                    no_special_tokens = tokenizer_r.tokenize(text, add_special_tokens=False)
+                    with_special_tokens = tokenizer_r.tokenize(text, add_special_tokens=True)
+                    self.assertEqual(
+                        len(no_special_tokens), len(with_special_tokens) - simple_num_special_tokens_to_add
+                    )
+
+                    # encode()
+                    no_special_tokens = tokenizer_r.encode(text, add_special_tokens=False)
+                    with_special_tokens = tokenizer_r.encode(text, add_special_tokens=True)
+                    self.assertEqual(
+                        len(no_special_tokens), len(with_special_tokens) - simple_num_special_tokens_to_add
+                    )
+
+                    # encode_plus()
+                    no_special_tokens = tokenizer_r.encode_plus(text, add_special_tokens=False)
+                    with_special_tokens = tokenizer_r.encode_plus(text, add_special_tokens=True)
+                    for key in no_special_tokens:
+                        self.assertEqual(
+                            len(no_special_tokens[key]),
+                            len(with_special_tokens[key]) - simple_num_special_tokens_to_add,
+                        )
+
+                    # # batch_encode_plus
+                    no_special_tokens = tokenizer_r.batch_encode_plus([text, text], add_special_tokens=False)
+                    with_special_tokens = tokenizer_r.batch_encode_plus([text, text], add_special_tokens=True)
+                    for key in no_special_tokens:
+                        for i_no, i_with in zip(no_special_tokens[key], with_special_tokens[key]):
+                            self.assertEqual(len(i_no), len(i_with) - simple_num_special_tokens_to_add)
+
+    def test_compare_prepare_for_model(self):
+        if not self.test_slow_tokenizer:
+            # as we don't have a slow version, we can't compare the outputs between slow and fast versions
+            self.skipTest(reason="test_slow_tokenizer is set to False")
+
+        for tokenizer, pretrained_name, kwargs in self.tokenizers_list:
+            with self.subTest(f"{tokenizer.__class__.__name__} ({pretrained_name})"):
+                tokenizer_r = self.get_rust_tokenizer(pretrained_name, **kwargs)
+                tokenizer_p = self.get_tokenizer(pretrained_name, **kwargs)
+                string_sequence = "Asserting that both tokenizers are equal"
+                python_output = tokenizer_p.prepare_for_model(
+                    tokenizer_p.encode(string_sequence, add_special_tokens=False)
+                )
+                rust_output = tokenizer_r.prepare_for_model(
+                    tokenizer_r.encode(string_sequence, add_special_tokens=False)
+                )
+                for key in python_output:
+                    self.assertEqual(python_output[key], rust_output[key])
+
+    def test_special_tokens_initialization(self):
+        for tokenizer, pretrained_name, kwargs in self.tokenizers_list:
+            with self.subTest(f"{tokenizer.__class__.__name__} ({pretrained_name})"):
+                added_tokens = [AddedToken("<special>", lstrip=True)]
+                tokenizer_r = self.get_rust_tokenizer(
+                    pretrained_name, additional_special_tokens=added_tokens, **kwargs
+                )
+                r_output = tokenizer_r.encode("Hey this is a <special> token")
+
+                special_token_id = tokenizer_r.encode("<special>", add_special_tokens=False)[0]
+
+                self.assertTrue(special_token_id in r_output)
+
+                if self.test_slow_tokenizer:
+                    # in rust fast, you lose the information of the AddedToken when initializing with `additional_special_tokens`
+                    tokenizer_cr = self.get_rust_tokenizer(
+                        pretrained_name, additional_special_tokens=added_tokens, **kwargs, from_slow=True
+                    )
+                    tokenizer_p = self.get_tokenizer(pretrained_name, additional_special_tokens=added_tokens, **kwargs)
+
+                    p_output = tokenizer_p.encode("Hey this is a <special> token")
+
+                    cr_output = tokenizer_cr.encode("Hey this is a <special> token")
+
+                    self.assertEqual(p_output, r_output)
+                    self.assertEqual(cr_output, r_output)
+                    self.assertTrue(special_token_id in p_output)
+                    self.assertTrue(special_token_id in cr_output)
+
+    def test_special_tokens_initialization_with_non_empty_additional_special_tokens(self):
+        # This test no longer support rust tokenizers, because the only file that should be looked
+        # at by the fast tokenizer with the new saving format is `tokenizer_config.json`.
+        # The previous behaviour is very strange too. Fast tokenizer should not save 3 files, but just one. Can never do slow from fast.
+        tokenizer_list = []
+        if self.test_slow_tokenizer:
+            tokenizer_list.append((self.tokenizer_class, self.get_tokenizer()))
+
+        for tokenizer_class, tokenizer_utils in tokenizer_list:
+            with tempfile.TemporaryDirectory() as tmp_dir:
+                tokenizer_utils.save_pretrained(tmp_dir)
+                # only legacy save will check this
+                tokenizer_path = "tokenizer_config.json"
+                with open(os.path.join(tmp_dir, tokenizer_path), encoding="utf-8") as json_file:
+                    tokenizer_config = json.load(json_file)
+
+                tokenizer_config["additional_special_tokens"] = ["an_additional_special_token"]
+
+                with open(os.path.join(tmp_dir, tokenizer_path), "w", encoding="utf-8") as outfile:
+                    json.dump(tokenizer_config, outfile)
+
+                # the following checks allow us to verify that our test works as expected, i.e. that the tokenizer takes
+                # into account the new value of additional_special_tokens given in the "tokenizer_config.json" and
+                # "special_tokens_map.json" files
+
+                # TODO ArthurZ ... Ok so for legacy we have to support this I guess..... (special_tokens_map + additional)
+                tokenizer_without_change_in_init = tokenizer_class.from_pretrained(tmp_dir)
+                self.assertIn(
+                    "an_additional_special_token", tokenizer_without_change_in_init.additional_special_tokens
+                )
+                self.assertIn("an_additional_special_token", tokenizer_without_change_in_init.get_vocab())
+                self.assertEqual(
+                    ["an_additional_special_token"],
+                    tokenizer_without_change_in_init.convert_ids_to_tokens(
+                        tokenizer_without_change_in_init.convert_tokens_to_ids(["an_additional_special_token"])
+                    ),
+                )
+
+                # Now we test that we can change the value of additional_special_tokens in the from_pretrained
+                new_added_tokens = [AddedToken("a_new_additional_special_token", lstrip=True)]
+                tokenizer = tokenizer_class.from_pretrained(
+                    tmp_dir,
+                    additional_special_tokens=new_added_tokens,
+                )
+
+                self.assertIn("a_new_additional_special_token", tokenizer.additional_special_tokens)
+                self.assertEqual(
+                    ["a_new_additional_special_token"],
+                    tokenizer.convert_ids_to_tokens(
+                        tokenizer.convert_tokens_to_ids(["a_new_additional_special_token"])
+                    ),
+                )
+
+    def test_training_new_tokenizer(self):
+        # This feature only exists for fast tokenizers
+        if not self.test_rust_tokenizer:
+            self.skipTest(reason="test_rust_tokenizer is set to False")
+
+        tokenizer = self.get_rust_tokenizer()
+        new_tokenizer = tokenizer.train_new_from_iterator(SMALL_TRAINING_CORPUS, 100)
+
+        # Test we can use the new tokenizer with something not seen during training
+        inputs = new_tokenizer(["This is the first sentence", "This sentence is different 🤗."])
+        self.assertEqual(len(inputs["input_ids"]), 2)
+        decoded_input = new_tokenizer.decode(inputs["input_ids"][0], skip_special_tokens=True)
+        expected_result = "This is the first sentence"
+
+        if tokenizer.backend_tokenizer.normalizer is not None:
+            expected_result = tokenizer.backend_tokenizer.normalizer.normalize_str(expected_result)
+        self.assertEqual(expected_result, decoded_input)
+
+        # We check that the parameters of the tokenizer remained the same
+        # Check we have the same number of added_tokens for both pair and non-pair inputs.
+        self.assertEqual(tokenizer.num_special_tokens_to_add(False), new_tokenizer.num_special_tokens_to_add(False))
+        self.assertEqual(tokenizer.num_special_tokens_to_add(True), new_tokenizer.num_special_tokens_to_add(True))
+
+        # Check we have the correct max_length for both pair and non-pair inputs.
+        self.assertEqual(tokenizer.max_len_single_sentence, new_tokenizer.max_len_single_sentence)
+        self.assertEqual(tokenizer.max_len_sentences_pair, new_tokenizer.max_len_sentences_pair)
+
+        # Assert the set of special tokens match as we didn't ask to change them
+        self.assertSequenceEqual(
+            tokenizer.all_special_tokens_extended,
+            new_tokenizer.all_special_tokens_extended,
+        )
+
+        self.assertDictEqual(tokenizer.special_tokens_map, new_tokenizer.special_tokens_map)
+
+    def test_training_new_tokenizer_with_special_tokens_change(self):
+        # This feature only exists for fast tokenizers
+        if not self.test_rust_tokenizer:
+            self.skipTest(reason="test_rust_tokenizer is set to False")
+
+        tokenizer = self.get_rust_tokenizer()
+        # Test with a special tokens map
+        class_signature = inspect.signature(tokenizer.__class__)
+        if "cls_token" in class_signature.parameters:
+            new_tokenizer = tokenizer.train_new_from_iterator(
+                SMALL_TRAINING_CORPUS, 100, special_tokens_map={tokenizer.cls_token: "<cls>"}
+            )
+            cls_id = new_tokenizer.get_vocab()["<cls>"]
+            self.assertEqual(new_tokenizer.cls_token, "<cls>")
+            self.assertEqual(new_tokenizer.cls_token_id, cls_id)
+
+        # Create a new mapping from the special tokens defined in the original tokenizer
+        special_tokens_list = SpecialTokensMixin.SPECIAL_TOKENS_ATTRIBUTES.copy()
+        special_tokens_list.remove("additional_special_tokens")
+        special_tokens_map = {}
+        for token in special_tokens_list:
+            if getattr(tokenizer, token) is not None:
+                special_token = getattr(tokenizer, token)
+                special_tokens_map[special_token] = f"{special_token}a"
+
+        # Train new tokenizer
+        new_tokenizer = tokenizer.train_new_from_iterator(
+            SMALL_TRAINING_CORPUS, 100, special_tokens_map=special_tokens_map
+        )
+
         # Check the changes
         for token in special_tokens_list:
             # Get the private one to avoid unnecessary warnings.
@@ -3016,7 +3307,6 @@
         for tokenizer, pretrained_name, kwargs in self.tokenizers_list:
             with self.subTest(f"{tokenizer.__class__.__name__} ({pretrained_name})"):
                 with self.assertLogs("transformers", level="WARNING") as cm:
-                    error_message = ""
                     try:
                         if self.tokenizer_class == BertTokenizer:
                             AlbertTokenizer.from_pretrained(pretrained_name)
@@ -3039,7 +3329,7 @@
                         self.assertTrue(
                             cm.records[0].message.startswith(logged_msg_target)
                             if len(cm.records) > 0
-                            else raised_error_msg_target in error_message
+                            else False or raised_error_msg_target in error_message
                         )
                     try:
                         if self.rust_tokenizer_class == BertTokenizerFast:
@@ -3168,7 +3458,104 @@
 
                 output_tokens_reloaded_split = fast_from_saved.tokenize(special_sentence)
                 self.assertTrue(special_token not in output_tokens_reloaded_split)
->>>>>>> 6ccacf3a
+
+                output_tokens_reloaded_unsplit = fast_from_saved.tokenize(special_sentence, split_special_tokens=False)
+                self.assertTrue(special_token in output_tokens_reloaded_unsplit)
+
+    def test_added_tokens_serialization(self):
+        new_eos = AddedToken("[NEW_EOS]", rstrip=False, lstrip=True, normalized=False, special=True)
+        for tokenizer, pretrained_name, kwargs in self.tokenizers_list:
+            with self.subTest(f"{tokenizer.__class__.__name__} ({pretrained_name})"):
+                # Test loading a tokenizer from the hub with a new eos token
+                tokenizer_r = self.get_tokenizer(pretrained_name, eos_token=new_eos)
+                self.assertEqual(tokenizer_r._special_tokens_map["eos_token"], new_eos)
+                # Check that the token content is present (may not preserve all AddedToken attributes)
+                self.assertIn(str(new_eos), [str(t) for t in tokenizer_r.added_tokens_decoder.values()])
+
+                EXPECTED_ADDED_TOKENS_DECODER = tokenizer_r.added_tokens_decoder
+
+                # Test saving and reloading the tokenizer
+                with tempfile.TemporaryDirectory() as tmp_dir:
+                    tokenizer_r.save_pretrained(tmp_dir)
+
+                    with self.subTest("Saving tokenizer locally and reloading"):
+                        tokenizer = self.tokenizer_class.from_pretrained(tmp_dir)
+                        self.assertTrue(str(new_eos) not in tokenizer.extra_special_tokens)
+                        # Check that the token content is present (may not preserve all AddedToken attributes)
+                        self.assertIn(str(new_eos), [str(t) for t in tokenizer.added_tokens_decoder.values()])
+                        self.assertEqual(str(tokenizer.added_tokens_decoder[tokenizer.eos_token_id]), str(new_eos))
+                        # Check that all original tokens are still present (by string representation)
+                        expected_tokens = {str(t) for t in EXPECTED_ADDED_TOKENS_DECODER.values()}
+                        actual_tokens = {str(t) for t in tokenizer.added_tokens_decoder.values()}
+                        self.assertTrue(expected_tokens.issubset(actual_tokens))
+
+    def test_tokenizer_initialization_with_conflicting_key(self):
+        with self.assertRaises(AttributeError, msg="conflicts with the method"):
+            self.get_tokenizer(add_special_tokens=True)
+
+        with self.assertRaises(AttributeError, msg="conflicts with the method"):
+            self.get_tokenizer(get_vocab=True)
+
+    def test_empty_input_string(self):
+        empty_input_string = ""
+        tokenizer_return_type = []
+        output_tensor_type = []
+
+        if is_torch_available():
+            import numpy as np
+            import torch
+
+            tokenizer_return_type.append("pt")
+            output_tensor_type.append(torch.int64)
+            tokenizer_return_type.append("np")
+            output_tensor_type.append(np.int64)
+
+        if is_mlx_available():
+            import mlx.core as mx
+
+            tokenizer_return_type.append("mlx")
+            output_tensor_type.append(mx.int32)
+
+        if len(tokenizer_return_type) == 0:
+            self.skipTest(reason="No expected framework from PT, or MLX found")
+
+        tokenizer = self.get_tokenizer()
+        for return_type, target_type in zip(tokenizer_return_type, output_tensor_type):
+            output = tokenizer(empty_input_string, return_tensors=return_type)
+            self.assertEqual(output.input_ids.dtype, target_type)
+
+    def test_pad_token_initialization(self):
+        """Test that passing pad_token when creating a tokenizer works correctly."""
+        tokenizer = self.get_tokenizer(pad_token="[PAD]")
+        # Verify the pad_token was set correctly
+        self.assertEqual(tokenizer.pad_token, "[PAD]")
+        self.assertIsNotNone(tokenizer.pad_token_id)
+
+        # Test with two sequences of different lengths to trigger padding
+        seq_0 = "Test this method."
+        seq_1 = "With these inputs and some extra tokens here."
+
+        # Test padding works with the custom pad_token
+        output_with_padding = tokenizer(
+            [seq_0, seq_1],
+            padding=True,
+            return_attention_mask=True,
+        )
+
+        # Check that sequences were padded to the same length
+        self.assertEqual(
+            len(output_with_padding["input_ids"][0]),
+            len(output_with_padding["input_ids"][1]),
+        )
+
+        # Check that attention mask has 0s where padding was added (on the shorter sequence)
+        # Find the shorter sequence
+        unpadded_lengths = [
+            len(tokenizer(seq_0, add_special_tokens=True)["input_ids"]),
+            len(tokenizer(seq_1, add_special_tokens=True)["input_ids"]),
+        ]
+        shorter_idx = 0 if unpadded_lengths[0] < unpadded_lengths[1] else 1
+        self.assertIn(0, output_with_padding["attention_mask"][shorter_idx])
 
     def test_bos_token_with_add_bos_token_true(self):
         """Test that passing bos_token with add_bos_token=True during initialization adds the BOS token."""
