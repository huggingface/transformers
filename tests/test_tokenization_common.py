# Copyright 2019 HuggingFace Inc.
#
# Licensed under the Apache License, Version 2.0 (the "License");
# you may not use this file except in compliance with the License.
# You may obtain a copy of the License at
#
#     http://www.apache.org/licenses/LICENSE-2.0
#
# Unless required by applicable law or agreed to in writing, software
# distributed under the License is distributed on an "AS IS" BASIS,
# WITHOUT WARRANTIES OR CONDITIONS OF ANY KIND, either express or implied.
# See the License for the specific language governing permissions and
# limitations under the License.

import copy
import functools
import inspect
import itertools
import json
import os
import re
import shutil
import tempfile
import unittest
from collections import OrderedDict
from itertools import takewhile
from pathlib import Path
from typing import TYPE_CHECKING, Any, Optional, Union

from parameterized import parameterized

from transformers import (
    AutoTokenizer,
    BertTokenizer,
    BertTokenizerFast,
    PreTrainedTokenizer,
    PreTrainedTokenizerBase,
    T5Tokenizer,
    T5TokenizerFast,
    TokenizersBackend,
    is_mlx_available,
    is_torch_available,
    logging,
)
from transformers.testing_utils import (
    get_tests_dir,
    require_jinja,
    require_tokenizers,
    require_torch,
)
from transformers.tokenization_python import AddedToken
from transformers.tokenization_utils_tokenizers import TokenizersExtractor

from .test_sentencepiece_backend_mixin import SentencePieceBackendTesterMixin
from .test_tokenizers_backend_mixin import TokenizersBackendTesterMixin


NON_ENGLISH_TAGS = ["chinese", "dutch", "french", "finnish", "german", "multilingual"]

SMALL_TRAINING_CORPUS = [
    ["This is the first sentence.", "This is the second one."],
    ["This sentence (contains #) over symbols and numbers 12 3.", "But not this one."],
]

input_string = """This is a test 😊
I was born in 92000, and this is falsé.
生活的真谛是
Hi  Hello
Hi   Hello

 
  
 Hello
<s>
hi<s>there
The following string should be properly encoded: Hello.
But ird and ปี   ird   ด
Hey how are you doing"""

if is_torch_available():
    import torch


if TYPE_CHECKING:
    from transformers import PretrainedConfig, PreTrainedModel


def use_cache_if_possible(func):
    @functools.wraps(func)
    def wrapper(*args, **kwargs):
        use_cache = kwargs.pop("use_cache", True)

        underline_func = func
        if "functools" in str(func):
            underline_func = func.__wrapped__

        if not use_cache:
            return underline_func(*args, **kwargs)
        if any(not arg.__hash__ for arg in args):
            return underline_func(*args, **kwargs)
        elif any(not kwarg.__hash__ for kwarg in kwargs.values()):
            return underline_func(*args, **kwargs)

        cached = func(*args, **kwargs)
        copied = copy.deepcopy(cached)

        # Preserve _tokenizer for all tokenizers (Rust tokenizer objects don't deep copy properly)
        # This was previously only done for CLIP, but it's needed for all TokenizersBackend tokenizers
        if hasattr(cached, "_tokenizer"):
            # Restore _tokenizer from original since deep copy may have lost or corrupted it
            copied._tokenizer = cached._tokenizer

        if hasattr(copied, "sp_model"):
            copied.sp_model = cached.sp_model

        return copied

    return wrapper


logger = logging.get_logger(__name__)

NON_ENGLISH_TAGS = ["chinese", "dutch", "french", "finnish", "german", "multilingual"]


def filter_non_english(_, pretrained_name: str):
    """Filter all the model for non-english language"""
    return not any(lang in pretrained_name for lang in NON_ENGLISH_TAGS)


def filter_roberta_detectors(_, pretrained_name: str):
    return "detector" not in pretrained_name


def merge_model_tokenizer_mappings(
    model_mapping: dict["PretrainedConfig", "PreTrainedModel"],
    tokenizer_mapping: dict["PretrainedConfig", tuple["PreTrainedTokenizer", "TokenizersBackend"]],
) -> dict[
    Union["PreTrainedTokenizer", "TokenizersBackend"],
    tuple["PretrainedConfig", "PreTrainedModel"],
]:
    configurations = list(model_mapping.keys())
    model_tokenizer_mapping = OrderedDict([])

    for configuration in configurations:
        if configuration in model_mapping and configuration in tokenizer_mapping:
            model = model_mapping[configuration]
            tokenizer = tokenizer_mapping[configuration][0]
            tokenizer_fast = tokenizer_mapping[configuration][1]

            if tokenizer is not None:
                if configuration.__name__.startswith(tokenizer.__name__.replace("Tokenizer", "")):
                    model_tokenizer_mapping.update({tokenizer: (configuration, model)})
            if tokenizer_fast is not None:
                if configuration.__name__.startswith(tokenizer_fast.__name__.replace("TokenizerFast", "")):
                    model_tokenizer_mapping.update({tokenizer_fast: (configuration, model)})

    return model_tokenizer_mapping


def check_subword_sampling(
    tokenizer: PreTrainedTokenizer,
    text: Optional[str] = None,
    test_sentencepiece_ignore_case: bool = True,
) -> None:
    """
    Check if the tokenizer generates different results when subword regularization is enabled.

    Subword regularization augments training data with subword sampling.
    This has a random component.

    Args:
        tokenizer: The tokenizer to check.
        text: The text to use for the checks.
        test_sentencepiece_ignore_case: See `TokenizerTesterMixin.test_sentencepiece_ignore_case`.
    """
    text = "This is a test for subword regularization." if text is None else text
    if test_sentencepiece_ignore_case:
        text = text.lower()

    tokens_list = []
    for _ in range(5):
        tokens_list.append(tokenizer.tokenize(text))

    # the list of different pairs of tokens_list
    combinations = itertools.combinations(tokens_list, 2)

    # check of sampling is done
    subword_sampling_found = False
    for combination in combinations:
        if combination[0] != combination[1]:
            subword_sampling_found = True
    unittest.TestCase().assertTrue(subword_sampling_found)

    # check if converting back to original text works
    for tokens in tokens_list:
        if test_sentencepiece_ignore_case:
            unittest.TestCase().assertEqual(text, tokenizer.convert_tokens_to_string(tokens).lower())
        else:
            unittest.TestCase().assertEqual(text, tokenizer.convert_tokens_to_string(tokens))


class TokenizerTesterMixin:
    tokenizer_class = None
    space_between_special_tokens = False
    from_pretrained_kwargs = None
    from_pretrained_filter = None
    from_pretrained_id = None
    from_pretrained_vocab_key = "vocab_file"
    test_seq2seq = True
    test_tokenizer_from_extractor = True

    # set to True to test a sentencepiece tokenizer
    test_sentencepiece = False

    # set to True to ignore casing when testing a sentencepiece tokenizer
    # test_sentencepiece must also be set to True
    test_sentencepiece_ignore_case = False

    # Integration test data - can be optionally set by subclasses
    # Default comprehensive test string covering various edge cases
    integration_test_input_string = """This is a test 😊
I was born in 92000, and this is falsé.
生活的真谛是
Hi  Hello
Hi   Hello

 
  
 Hello
<s>
hi<s>there
The following string should be properly encoded: Hello.
But ird and ปี   ird   ด
Hey how are you doing"""
    integration_expected_tokens = None
    integration_expected_token_ids = None

    @classmethod
    def setUpClass(cls) -> None:
        # Tokenizer.filter makes it possible to filter which Tokenizer to case based on all the
        # information available in Tokenizer (name, tokenizer class, vocab key name)
        if cls.from_pretrained_id is None:
            cls.from_pretrained_id = []
        elif isinstance(cls.from_pretrained_id, str):
            cls.from_pretrained_id = [cls.from_pretrained_id]

        cls.tokenizers_list = []
        if cls.tokenizer_class is not None:
            cls.tokenizers_list = [
                (
                    cls.tokenizer_class,
                    pretrained_id,
                    cls.from_pretrained_kwargs if cls.from_pretrained_kwargs is not None else {},
                )
                for pretrained_id in cls.from_pretrained_id
            ]
        with open(f"{get_tests_dir()}/fixtures/sample_text.txt", encoding="utf-8") as f_data:
            cls._data = f_data.read().replace("\n\n", "\n").strip()

        cls.tmpdirname = tempfile.mkdtemp()

        # save the first pretrained tokenizer to tmpdirname for tests to use
        if cls.from_pretrained_id and cls.tokenizer_class is not None:
            try:
                tokenizer = AutoTokenizer.from_pretrained(
                    cls.from_pretrained_id[0],
                    **(cls.from_pretrained_kwargs if cls.from_pretrained_kwargs is not None else {}),
                )
                tokenizer.save_pretrained(cls.tmpdirname)
            except Exception:
                pass

    @classmethod
    def tearDownClass(cls):
        shutil.rmtree(cls.tmpdirname, ignore_errors=True)

    def get_input_output_texts(self, tokenizer):
        input_txt = self.get_clean_sequence(tokenizer)[0]
        return input_txt, input_txt

    def get_clean_sequence(self, tokenizer, with_prefix_space=False, max_length=20, min_length=5) -> tuple[str, list]:
        # the length of the tokenizer does not always represent the tokens that it can encode: what if there are holes?
        toks = [
            (i, tokenizer.decode([i], clean_up_tokenization_spaces=False)) for i in set(tokenizer.get_vocab().values())
        ]
        toks = list(filter(lambda t: re.match(r"^[ a-zA-Z]+$", t[1]), toks))
        toks = list(filter(lambda t: [t[0]] == tokenizer.encode(t[1], add_special_tokens=False), toks))
        if max_length is not None and len(toks) > max_length:
            toks = toks[:max_length]
        if min_length is not None and len(toks) < min_length and len(toks) > 0:
            while len(toks) < min_length:
                toks = toks + toks
        # toks_str = [t[1] for t in toks]
        toks_ids = [t[0] for t in toks]

        # Ensure consistency
        output_txt = tokenizer.decode(toks_ids, clean_up_tokenization_spaces=False)
        if " " not in output_txt and len(toks_ids) > 1:
            output_txt = (
                tokenizer.decode([toks_ids[0]], clean_up_tokenization_spaces=False)
                + " "
                + tokenizer.decode(toks_ids[1:], clean_up_tokenization_spaces=False)
            )
        if with_prefix_space:
            output_txt = " " + output_txt
        output_ids = tokenizer.encode(output_txt, add_special_tokens=False)
        return output_txt, output_ids

    def get_tokenizers(self, **kwargs) -> list[PreTrainedTokenizerBase]:
        """
        Returns a list containing a single tokenizer from get_tokenizer().
        Subclasses can override this method to return multiple tokenizers for testing.
        """
        return [self.get_tokenizer(**kwargs)]

    @classmethod
    def get_tokenizer(cls, pretrained_name=None, **kwargs) -> PreTrainedTokenizer:
        """Get a tokenizer instance from pretrained."""
        pretrained_name = pretrained_name or cls.tmpdirname
        return cls.tokenizer_class.from_pretrained(pretrained_name, **kwargs)

    def get_extracted_tokenizer(self, reference_tokenizer=None):
        """
        Build a tokenizer from extracted vocab/merges using TokenizersExtractor.

        Args:
            reference_tokenizer: Optional tokenizer to copy special tokens from.
                                If None, uses get_tokenizer().

        Returns:
            Tokenizer built from extracted vocab/merges, or None if extraction fails.
        """

        if reference_tokenizer is None:
            reference_tokenizer = self.get_tokenizer()

        try:
            tokenizer_json_path = os.path.join(self.tmpdirname, "tokenizer.json")
            if not os.path.exists(tokenizer_json_path):
                return None

            extractor = TokenizersExtractor(tokenizer_json_path)
            vocab_ids, vocab_scores, merges, added_tokens_decoder = extractor.extract()

            # Convert added_tokens list to added_tokens_decoder dict format
            # This matches the format used by from_pretrained() from tokenizer_config.json
            tokenizer_from_extractor = self.tokenizer_class(
                vocab=vocab_scores,
                merges=merges,
                do_lower_case=False,
                keep_accents=True,
                added_tokens_decoder={token_id: token_info for token_id, token_info in added_tokens_decoder.items()},
                **(self.from_pretrained_kwargs if self.from_pretrained_kwargs is not None else {}),
            )

            return tokenizer_from_extractor
        except (TypeError, Exception):
            # fail and raise the error
            raise

    def get_extracted_tokenizer_from_sentencepiece(self, reference_tokenizer=None):
        """
        Build a tokenizer from extracted vocab/merges using SentencePieceExtractor.
        """
        from transformers.tokenization_utils_sentencepiece import SentencePieceExtractor

        try:
            sentencepiece_model_path = os.path.join(self.tmpdirname, "tokenizer.model")
            if not os.path.exists(sentencepiece_model_path):
                return None

            extractor = SentencePieceExtractor(sentencepiece_model_path)
            vocab_ids, vocab_scores, merges = extractor.extract()

            tokenizer_from_extractor = self.tokenizer_class(vocab=vocab_ids, merges=merges)

            return tokenizer_from_extractor
        except (TypeError, Exception):
            return None

    def tokenizer_integration_test_util(
        self,
        expected_encoding: dict,
        model_name: str,
        revision: Optional[str] = None,
        sequences: Optional[list[str]] = None,
        decode_kwargs: Optional[dict[str, Any]] = None,
        padding: bool = True,
    ):
        """
        Util for integration test.

        Text is tokenized and then reverted back to text. Both results are then checked.

        Args:
            expected_encoding:
                The expected result of the tokenizer output.
            model_name:
                The model name of the tokenizer to load and use.
            revision:
                The full git revision number of the model. This is to pin the
                tokenizer config and to avoid that tests start to fail if the
                config gets changed upstream.
            sequences:
                Can overwrite the texts that are used to check the tokenizer.
                This is useful if the tokenizer supports non english languages
                like france.
            decode_kwargs:
                Additional args for the ``decode`` function which reverts the
                tokenized text back to a string.
            padding:
                Activates and controls padding of the tokenizer.
        """
        decode_kwargs = {} if decode_kwargs is None else decode_kwargs

        if sequences is None:
            sequences = [
                "Transformers (formerly known as pytorch-transformers and pytorch-pretrained-bert) provides "
                "general-purpose architectures (BERT, GPT-2, RoBERTa, XLM, DistilBert, XLNet...) for Natural "
                "Language Understanding (NLU) and Natural Language Generation (NLG) with over 32+ pretrained "
                "models in 100+ languages and deep interoperability between Jax, PyTorch and TensorFlow.",
                "BERT is designed to pre-train deep bidirectional representations from unlabeled text by jointly "
                "conditioning on both left and right context in all layers.",
                "The quick brown fox jumps over the lazy dog.",
            ]

        if self.test_sentencepiece_ignore_case:
            sequences = [sequence.lower() for sequence in sequences]

        tokenizer_classes = [self.tokenizer_class]

        for tokenizer_class in tokenizer_classes:
            tokenizer = tokenizer_class.from_pretrained(
                model_name,
                revision=revision,  # to pin the tokenizer version
            )

            encoding = tokenizer(sequences, padding=padding)
            decoded_sequences = [
                tokenizer.decode(seq, skip_special_tokens=True, **decode_kwargs) for seq in encoding["input_ids"]
            ]

            encoding_data = encoding.data
            self.assertDictEqual(encoding_data, expected_encoding)

            for expected, decoded in zip(sequences, decoded_sequences):
                if self.test_sentencepiece_ignore_case:
                    expected = expected.lower()
                self.assertEqual(expected, decoded)

    def assert_padded_input_match(self, input_r: list, input_p: list, max_length: int, pad_token_id: int):
        # Ensure we match max_length
        self.assertEqual(len(input_r), max_length)
        self.assertEqual(len(input_p), max_length)

        # Ensure the number of padded tokens is the same
        padded_tokens_r = list(takewhile(lambda i: i == pad_token_id, reversed(input_r)))
        padded_tokens_p = list(takewhile(lambda i: i == pad_token_id, reversed(input_p)))
        self.assertSequenceEqual(padded_tokens_r, padded_tokens_p)

    def assert_batch_padded_input_match(
        self,
        input_r: dict,
        input_p: dict,
        max_length: int,
        pad_token_id: int,
        model_main_input_name: str = "input_ids",
    ):
        for i_r in input_r.values():
            (
                self.assertEqual(len(i_r), 2),
                self.assertEqual(len(i_r[0]), max_length),
                self.assertEqual(len(i_r[1]), max_length),
            )
            (
                self.assertEqual(len(i_r), 2),
                self.assertEqual(len(i_r[0]), max_length),
                self.assertEqual(len(i_r[1]), max_length),
            )

        for i_r, i_p in zip(input_r[model_main_input_name], input_p[model_main_input_name]):
            self.assert_padded_input_match(i_r, i_p, max_length, pad_token_id)

        for i_r, i_p in zip(input_r["attention_mask"], input_p["attention_mask"]):
            self.assertSequenceEqual(i_r, i_p)

    @staticmethod
    def convert_batch_to_list_format(batch_encode_plus_sequences):
        # Switch from batch_encode_plus format:   {'input_ids': [[...], [...]], ...}
        # to the list of examples/ encode_plus format: [{'input_ids': [...], ...}, {'input_ids': [...], ...}]
        return [
            {value: batch_encode_plus_sequences[value][i] for value in batch_encode_plus_sequences}
            for i in range(len(batch_encode_plus_sequences["input_ids"]))
        ]

    # TODO: this test can be combined with `test_sentencepiece_tokenize_and_convert_tokens_to_string` after the latter is extended to all tokenizers.
    def test_tokenize_special_tokens(self):
        """Test `tokenize` with special tokens."""
        tokenizer = self.get_tokenizer(do_lower_case=True)

        SPECIAL_TOKEN_1 = "[SPECIAL_TOKEN_1]"
        SPECIAL_TOKEN_2 = "[SPECIAL_TOKEN_2]"

        # Both methods should add the token to `_extra_special_tokens` and `added_tokens_decoder`
        tokenizer.add_tokens([SPECIAL_TOKEN_1], special_tokens=True)
        tokenizer.add_special_tokens({"extra_special_tokens": [SPECIAL_TOKEN_2]}, replace_extra_special_tokens=False)

        token_1 = tokenizer.tokenize(SPECIAL_TOKEN_1)
        token_2 = tokenizer.tokenize(SPECIAL_TOKEN_2)

        self.assertEqual(len(token_1), 1)
        self.assertEqual(len(token_2), 1)
        self.assertEqual(token_1[0], SPECIAL_TOKEN_1)
        # next is failing for almost all the Fast tokenizers now.
        # self.assertEqual(token_2[0], SPECIAL_TOKEN_2)

    def test_model_input_names_signature(self):
        accepted_model_main_input_names = [
            "input_ids",  # nlp models
            "input_values",  # speech models
        ]

        tokenizer = self.get_tokenizer()
        # first name of model_input_names has to correspond to main model input name
        # to make sure `tokenizer.pad(...)` works correctly
        self.assertTrue(tokenizer.model_input_names[0] in accepted_model_main_input_names)

    def test_tokenizer_store_full_signature(self):
        signature = inspect.signature(self.tokenizer_class.__init__)
        tokenizer = self.get_tokenizer()

        for parameter_name, parameter in signature.parameters.items():
            if parameter.default != inspect.Parameter.empty and parameter_name not in [
                "vocab_file",
                "merges_file",
                "tokenizer_file",
                "vocab",
                "merges",
                "legacy",
            ]:
                self.assertIn(parameter_name, tokenizer.init_kwargs)

    def test_tokenizers_common_properties(self):
        tokenizer = self.get_tokenizer()

        attributes_list = [
            "bos_token",
            "eos_token",
            "unk_token",
            "sep_token",
            "pad_token",
            "cls_token",
            "mask_token",
        ]
        for attr in attributes_list:
            self.assertTrue(hasattr(tokenizer, attr))
            self.assertTrue(hasattr(tokenizer, attr + "_id"))

        self.assertTrue(hasattr(tokenizer, "extra_special_tokens"))
        self.assertTrue(hasattr(tokenizer, "extra_special_tokens_ids"))

        attributes_list = [
            "model_max_length",
            "init_inputs",
            "init_kwargs",
        ]
        if not isinstance(tokenizer, TokenizersBackend):
            attributes_list += [
                "added_tokens_encoder",
                "added_tokens_decoder",
            ]
        for attr in attributes_list:
            self.assertTrue(hasattr(tokenizer, attr))

    def test_tokenizers_common_ids_setters(self):
        tokenizer = self.get_tokenizer()
        attributes_list = [
            "bos_token",
            "eos_token",
            "unk_token",
            "sep_token",
            "pad_token",
            "cls_token",
            "mask_token",
        ]

        vocab = tokenizer.get_vocab()
        token_id_to_test_setters = next(iter(vocab.values()))
        token_to_test_setters = tokenizer.convert_ids_to_tokens(token_id_to_test_setters, skip_special_tokens=False)

        for attr in attributes_list:
            setattr(tokenizer, attr + "_id", None)
            self.assertEqual(getattr(tokenizer, attr), None)
            self.assertEqual(getattr(tokenizer, attr + "_id"), None)

            setattr(tokenizer, attr + "_id", token_id_to_test_setters)
            self.assertEqual(getattr(tokenizer, attr), token_to_test_setters)
            self.assertEqual(getattr(tokenizer, attr + "_id"), token_id_to_test_setters)

        setattr(tokenizer, "extra_special_tokens_ids", [])
        self.assertListEqual(getattr(tokenizer, "extra_special_tokens"), [])
        self.assertListEqual(getattr(tokenizer, "extra_special_tokens_ids"), [])

        setattr(tokenizer, "extra_special_tokens_ids", [token_id_to_test_setters])
        self.assertListEqual(getattr(tokenizer, "extra_special_tokens"), [token_to_test_setters])
        self.assertListEqual(getattr(tokenizer, "extra_special_tokens_ids"), [token_id_to_test_setters])

    def test_save_and_load_tokenizer(self):
        # safety check on max_len default value so we are sure the test works
        tokenizer = self.get_tokenizer()
        self.assertNotEqual(tokenizer.model_max_length, 42)

        # Now let's start the test
        tokenizer = self.get_tokenizer()
        # Isolate this from the other tests because we save additional tokens/etc
        tmpdirname = tempfile.mkdtemp()

        sample_text = " He is very happy, UNwant\u00e9d,running"
        before_tokens = tokenizer.encode(sample_text, add_special_tokens=False)
        before_vocab = tokenizer.get_vocab()
        tokenizer.save_pretrained(tmpdirname)

        after_tokenizer = tokenizer.__class__.from_pretrained(tmpdirname)
        after_tokens = after_tokenizer.encode(sample_text, add_special_tokens=False)
        after_vocab = after_tokenizer.get_vocab()
        self.assertListEqual(before_tokens, after_tokens)
        self.assertDictEqual(before_vocab, after_vocab)

        shutil.rmtree(tmpdirname)

        tokenizer = self.get_tokenizer(model_max_length=42)
        # Isolate this from the other tests because we save additional tokens/etc
        tmpdirname = tempfile.mkdtemp()

        sample_text = " He is very happy, UNwant\u00e9d,running"
        tokenizer.add_tokens(["bim", "bambam"])
        extra_special_tokens = tokenizer.extra_special_tokens
        extra_special_tokens.append("new_extra_special_token")
        tokenizer.add_special_tokens(
            {"extra_special_tokens": extra_special_tokens}, replace_extra_special_tokens=False
        )
        before_tokens = tokenizer.encode(sample_text, add_special_tokens=False)
        before_vocab = tokenizer.get_vocab()
        tokenizer.save_pretrained(tmpdirname)

        after_tokenizer = tokenizer.__class__.from_pretrained(tmpdirname)
        after_tokens = after_tokenizer.encode(sample_text, add_special_tokens=False)
        after_vocab = after_tokenizer.get_vocab()
        self.assertListEqual(before_tokens, after_tokens)

        self.assertDictEqual(before_vocab, after_vocab)
        self.assertIn("bim", after_vocab)
        self.assertIn("bambam", after_vocab)
        self.assertIn("new_extra_special_token", after_tokenizer.extra_special_tokens)
        self.assertEqual(after_tokenizer.model_max_length, 42)

        tokenizer = tokenizer.__class__.from_pretrained(tmpdirname, model_max_length=43)
        self.assertEqual(tokenizer.model_max_length, 43)

        shutil.rmtree(tmpdirname)

        # Test that we can also use the non-legacy saving format for fast tokenizers
        tokenizer = self.get_tokenizer(model_max_length=42)
        # Isolate this from the other tests because we save additional tokens/etc
        tmpdirname = tempfile.mkdtemp()

        sample_text = " He is very happy, UNwant\u00e9d,running"
        tokenizer.add_tokens(["bim", "bambam"])
        extra_special_tokens = tokenizer.extra_special_tokens
        extra_special_tokens.append("new_extra_special_token")
        tokenizer.add_special_tokens(
            {"extra_special_tokens": extra_special_tokens}, replace_extra_special_tokens=False
        )
        before_tokens = tokenizer.encode(sample_text, add_special_tokens=False)
        before_vocab = tokenizer.get_vocab()
        tokenizer.save_pretrained(tmpdirname)

        after_tokenizer = tokenizer.__class__.from_pretrained(tmpdirname)
        after_tokens = after_tokenizer.encode(sample_text, add_special_tokens=False)
        after_vocab = after_tokenizer.get_vocab()
        self.assertListEqual(before_tokens, after_tokens)
        self.assertDictEqual(before_vocab, after_vocab)
        self.assertIn("bim", after_vocab)
        self.assertIn("bambam", after_vocab)
        self.assertIn("new_extra_special_token", after_tokenizer.extra_special_tokens)
        self.assertEqual(after_tokenizer.model_max_length, 42)

        tokenizer = tokenizer.__class__.from_pretrained(tmpdirname, model_max_length=43)
        self.assertEqual(tokenizer.model_max_length, 43)

        shutil.rmtree(tmpdirname)

    def _run_integration_checks(self, tokenizer, tokenizer_type):
        # Test 1: Tokens match expected
        tokens = tokenizer.tokenize(self.integration_test_input_string)
        self.assertEqual(
            tokens,
            self.integration_expected_tokens,
            f"Tokenized tokens don't match expected for {tokenizer.__class__.__name__} ({tokenizer_type})",
        )

        # Test 2: IDs from encode match expected (without special tokens)
        ids_from_encode = tokenizer.encode(self.integration_test_input_string, add_special_tokens=False)
        self.assertEqual(
            ids_from_encode,
            self.integration_expected_token_ids,
            f"Encoded IDs don't match expected for {tokenizer.__class__.__name__} ({tokenizer_type})",
        )

        # Test 3: Round-trip decode produces expected text (if provided)
        decoded_text = tokenizer.decode(self.integration_expected_token_ids, clean_up_tokenization_spaces=False)
        self.assertEqual(
            decoded_text,
            self.integration_expected_decoded_text,
            f"Decoded text doesn't match expected for {tokenizer.__class__.__name__} ({tokenizer_type})",
        )

    def test_integration(self):
        """
        Integration checks for the original tokenizer only.
        """
        # Skip if no integration test data is provided
        if not hasattr(self, "integration_test_input_string") or self.integration_test_input_string is None:
            self.skipTest("No integration test input string provided")
        if not hasattr(self, "integration_expected_tokens") or self.integration_expected_tokens is None:
            self.skipTest("No integration expected tokens provided")
        if not hasattr(self, "integration_expected_token_ids") or self.integration_expected_token_ids is None:
            self.skipTest("No integration expected token IDs provided")
        if not hasattr(self, "integration_expected_decoded_text") or self.integration_expected_decoded_text is None:
            self.skipTest("No integration expected decoded text provided")

        tokenizer_original = self.tokenizer_class.from_pretrained(
            self.from_pretrained_id[0],
            do_lower_case=False,
            keep_accents=True,
            **(self.from_pretrained_kwargs if self.from_pretrained_kwargs is not None else {}),
        )
        self._run_integration_checks(tokenizer_original, "original")

    def test_integration_from_extractor(self):
        """
        Integration checks for a tokenizer built via TokenizersExtractor.
        """
        # Skip if tokenizer-from-extractor path is not enabled for this class
        if not getattr(self, "test_tokenizer_from_extractor", False):
            self.skipTest("Tokenizer from TokenizersExtractor not enabled for this tokenizer")

        # Skip if no integration test data is provided
        if not hasattr(self, "integration_test_input_string") or self.integration_test_input_string is None:
            self.skipTest("No integration test input string provided")
        if not hasattr(self, "integration_expected_tokens") or self.integration_expected_tokens is None:
            self.skipTest("No integration expected tokens provided")
        if not hasattr(self, "integration_expected_token_ids") or self.integration_expected_token_ids is None:
            self.skipTest("No integration expected token IDs provided")
        if not hasattr(self, "integration_expected_decoded_text") or self.integration_expected_decoded_text is None:
            self.skipTest("No integration expected decoded text provided")

        tokenizer_original = self.tokenizer_class.from_pretrained(
            self.from_pretrained_id[0],
            do_lower_case=False,
            keep_accents=True,
            **(self.from_pretrained_kwargs if self.from_pretrained_kwargs is not None else {}),
        )
        tokenizer_from_extractor = self.get_extracted_tokenizer(reference_tokenizer=tokenizer_original)
        if tokenizer_from_extractor is None:
            self.fail("No tokenizer from TokenizersExtractor provided")
        self._run_integration_checks(tokenizer_from_extractor, "from_extractor")

    def test_internal_consistency(self):
        tokenizer = self.get_tokenizer()
        input_text, output_text = self.get_input_output_texts(tokenizer)

        tokens = tokenizer.tokenize(input_text)
        ids = tokenizer.convert_tokens_to_ids(tokens)
        ids_2 = tokenizer.encode(input_text, add_special_tokens=False)
        self.assertListEqual(ids, ids_2)

        tokens_2 = tokenizer.convert_ids_to_tokens(ids)
        self.assertNotEqual(len(tokens_2), 0)
        text_2 = tokenizer.decode(ids)
        self.assertIsInstance(text_2, str)

        self.assertEqual(text_2, output_text)

    def test_mask_output(self):
        tokenizer = self.get_tokenizer(do_lower_case=False)
        seq_0 = "Test this method."
        seq_1 = "With these inputs."
        information = tokenizer(seq_0, seq_1, add_special_tokens=True, return_token_type_ids=True)
        sequences, mask = information["input_ids"], information["token_type_ids"]
        self.assertEqual(len(sequences), len(mask))

    def test_token_type_ids(self):
        tokenizer = self.get_tokenizer()
        seq_0 = "Test this method."

        # We want to have sequence 0 and sequence 1 are tagged
        # respectively with 0 and 1 token_ids
        # (regardless of whether the model use token type ids)
        # We use this assumption in the QA pipeline among other place
        output = tokenizer(seq_0, return_token_type_ids=True)
        self.assertIn(0, output["token_type_ids"])

    def test_sequence_ids(self):
        tokenizer = self.get_tokenizer()

        if tokenizer.backend != "tokenizers":
            self.skipTest(reason="Tokenizers backend tokenizer")

        seq_0 = "Test this method."
        seq_1 = "With these inputs."

        # We want to have sequence 0 and sequence 1 are tagged
        # respectively with 0 and 1 token_ids\
        # (regardless of whether the model use token type ids)
        # We use this assumption in the QA pipeline among other place
        output = tokenizer(seq_0)
        self.assertIn(0, output.sequence_ids())

        output = tokenizer(seq_0, seq_1)
        self.assertIn(0, output.sequence_ids())
        self.assertIn(1, output.sequence_ids())

        if tokenizer.num_special_tokens_to_add(pair=True):
            self.assertIn(None, output.sequence_ids())

    @require_jinja
    def test_chat_template(self):
        dummy_template = "{% for message in messages %}{{message['role'] + message['content']}}{% endfor %}"
        dummy_conversation = [
            {"role": "system", "content": "system message"},
            {"role": "user", "content": "user message"},
            {"role": "assistant", "content": "assistant message"},
        ]
        expected_output = "systemsystem messageuseruser messageassistantassistant message"
        tokenizer = self.get_tokenizer()
        output = tokenizer.apply_chat_template(
            dummy_conversation, chat_template=dummy_template, tokenize=False, return_dict=False
        )
        self.assertEqual(output, expected_output)  # Test we can pass chat_template arg

        # Check that no error raised when tokenize=True
        output = tokenizer.apply_chat_template(
            dummy_conversation, chat_template=dummy_template, tokenize=True, return_dict=False
        )
        dict_output = tokenizer.apply_chat_template(
            dummy_conversation, chat_template=dummy_template, tokenize=True, return_dict=True
        )
        self.assertEqual(dict_output["input_ids"], output)  # Test return_dict behaviour matches

        tokenizer.chat_template = dummy_template
        self.assertEqual(tokenizer.chat_template, dummy_template)  # Test property setter
        output = tokenizer.apply_chat_template(dummy_conversation, tokenize=False, return_dict=False)
        self.assertEqual(output, expected_output)  # Test chat_template attribute is used if no arg is passed
        # Check that no error raised
        tokenizer.apply_chat_template(dummy_conversation, tokenize=True, return_dict=False)

        with tempfile.TemporaryDirectory() as tmp_dir_name:
            save_files = tokenizer.save_pretrained(tmp_dir_name, save_jinja_files=False)
            # Check we aren't saving a chat_template.jinja file
            self.assertFalse(any(file.endswith("chat_template.jinja") for file in save_files))
            new_tokenizer = tokenizer.from_pretrained(tmp_dir_name)

        self.assertEqual(new_tokenizer.chat_template, dummy_template)  # Test template has persisted
        output = new_tokenizer.apply_chat_template(dummy_conversation, tokenize=False, return_dict=False)
        self.assertEqual(output, expected_output)  # Test output is the same after reloading
        # Check that no error raised
        new_tokenizer.apply_chat_template(dummy_conversation, tokenize=True, return_dict=False)

        with tempfile.TemporaryDirectory() as tmp_dir_name:
            save_files = tokenizer.save_pretrained(tmp_dir_name)
            # Check we are saving a chat_template.jinja file
            self.assertTrue(any(file.endswith("chat_template.jinja") for file in save_files))
            chat_template_file = Path(tmp_dir_name) / "chat_template.jinja"
            self.assertTrue(chat_template_file.is_file())
            self.assertEqual(chat_template_file.read_text(), dummy_template)
            config_dict = json.loads((Path(tmp_dir_name) / "tokenizer_config.json").read_text())
            # Assert the chat template is not in the config when it's saved as a separate file
            self.assertNotIn("chat_template", config_dict)
            new_tokenizer = tokenizer.from_pretrained(tmp_dir_name)

        self.assertEqual(new_tokenizer.chat_template, dummy_template)  # Test template has persisted
        output = new_tokenizer.apply_chat_template(dummy_conversation, tokenize=False, return_dict=False)
        self.assertEqual(output, expected_output)  # Test output is the same after reloading
        # Check that no error raised
        new_tokenizer.apply_chat_template(dummy_conversation, tokenize=True, return_dict=False)

    @require_jinja
    def test_chat_template_save_loading(self):
        tokenizer = self.get_tokenizer()
        signature = inspect.signature(tokenizer.__init__)
        if "chat_template" not in {*signature.parameters.keys()}:
            self.skipTest("tokenizer doesn't accept chat templates at input")
        tokenizer.chat_template = "test template"
        with tempfile.TemporaryDirectory() as tmpdirname:
            tokenizer.save_pretrained(tmpdirname)
            self.assertTrue(Path(tmpdirname, "chat_template.jinja").is_file())
            self.assertFalse(Path(tmpdirname, "chat_template.json").is_file())
            self.assertFalse(Path(tmpdirname, "additional_chat_templates").is_dir())
            reloaded_tokenizer = self.tokenizer_class.from_pretrained(tmpdirname)
            self.assertEqual(tokenizer.chat_template, reloaded_tokenizer.chat_template)
            # When we save as single files, tokenizers and tokenizers share a chat template, which means
            # the reloaded tokenizer should get the chat template as well
            self.assertEqual(reloaded_tokenizer.chat_template, reloaded_tokenizer.tokenizer.chat_template)

        with tempfile.TemporaryDirectory() as tmpdirname:
            tokenizer.chat_template = {"default": "a", "secondary": "b"}
            tokenizer.save_pretrained(tmpdirname)
            self.assertTrue(Path(tmpdirname, "chat_template.jinja").is_file())
            self.assertFalse(Path(tmpdirname, "chat_template.json").is_file())
            self.assertTrue(Path(tmpdirname, "additional_chat_templates").is_dir())
            reloaded_tokenizer = self.tokenizer_class.from_pretrained(tmpdirname)
            self.assertEqual(tokenizer.chat_template, reloaded_tokenizer.chat_template)
            # When we save as single files, tokenizers and tokenizers share a chat template, which means
            # the reloaded tokenizer should get the chat template as well
            self.assertEqual(reloaded_tokenizer.chat_template, reloaded_tokenizer.tokenizer.chat_template)

        with tempfile.TemporaryDirectory() as tmpdirname:
            tokenizer.chat_template = {"default": "a", "secondary": "b"}
            tokenizer.save_pretrained(tmpdirname, save_jinja_files=False)
            self.assertFalse(Path(tmpdirname, "chat_template.jinja").is_file())
            self.assertFalse(Path(tmpdirname, "chat_template.json").is_file())
            self.assertFalse(Path(tmpdirname, "additional_chat_templates").is_dir())
            reloaded_tokenizer = self.tokenizer_class.from_pretrained(tmpdirname)
            self.assertEqual(tokenizer.chat_template, reloaded_tokenizer.chat_template)
            # When we save as single files, tokenizers and tokenizers share a chat template, which means
            # the reloaded tokenizer should get the chat template as well
            self.assertEqual(reloaded_tokenizer.chat_template, reloaded_tokenizer.tokenizer.chat_template)

    @require_jinja
    def test_chat_template_batched(self):
        dummy_template = "{% for message in messages %}{{message['role'] + message['content']}}{% endfor %}"
        dummy_conversations = [
            [
                {"role": "system", "content": "system message"},
                {"role": "user", "content": "user message"},
                {"role": "assistant", "content": "assistant message"},
            ],
            [
                {"role": "system", "content": "system message 2"},
                {"role": "user", "content": "user message 2"},
                {"role": "assistant", "content": "assistant message 2"},
            ],
        ]
        tokenizer = self.get_tokenizer()
        output = tokenizer.apply_chat_template(dummy_conversations, chat_template=dummy_template, tokenize=False)
        self.assertEqual(
            output,
            [
                "systemsystem messageuseruser messageassistantassistant message",
                "systemsystem message 2useruser message 2assistantassistant message 2",
            ],
        )
        one_element_output = tokenizer.apply_chat_template(
            dummy_conversations[:1], chat_template=dummy_template, tokenize=False
        )
        self.assertEqual(
            one_element_output, ["systemsystem messageuseruser messageassistantassistant message"]
        )  # Assert that list structure is retained even with one element
        tokenizer.apply_chat_template(
            dummy_conversations, chat_template=dummy_template, tokenize=True
        )  # Check that no error raised

    @require_jinja
    def test_jinja_loopcontrols(self):
        break_template = """
        {%- for message in messages %}
            {{- message.role + " " + message.content }}
            {%- if loop.first %}
                {%- break %}
            {%- endif %}
        {%- endfor %}""".strip()

        dummy_conversation = [
            {"role": "system", "content": "1"},
            {"role": "user", "content": "2"},
            {"role": "assistant", "content": "3"},
        ]

        tokenizer = self.get_tokenizer()
        break_output = tokenizer.apply_chat_template(dummy_conversation, chat_template=break_template, tokenize=False)
        self.assertEqual(break_output, "system 1")  # Loop should break after first iter

    @require_jinja
    def test_jinja_strftime(self):
        strftime_template = """{{- strftime_now("%Y-%m-%d") }}""".strip()

        dummy_conversation = [
            {"role": "system", "content": "1"},
            {"role": "user", "content": "2"},
            {"role": "assistant", "content": "3"},
        ]

        tokenizer = self.get_tokenizer()
        strftime_output = tokenizer.apply_chat_template(
            dummy_conversation, chat_template=strftime_template, tokenize=False
        )

        # Assert that we get a date formatted as expected
        self.assertEqual(len(strftime_output), 10)
        self.assertEqual(len(strftime_output.split("-")), 3)

    @require_torch
    @require_jinja
    def test_chat_template_return_assistant_tokens_mask(self):
        dummy_template = (
            "{% for message in messages %}"
            "{% if (message['role'] != 'assistant') %}"
            "{{'<|im_start|>' + message['role'] + '\n' + message['content'] + '<|im_end|>' + '\n'}}"
            "{% elif (message['role'] == 'assistant')%}"
            "{{'<|im_start|>' + message['role'] + '\n'}}"
            "{% generation %}"
            "{{message['content'] + '<|im_end|>'}}"
            "{% endgeneration %}"
            "{{'\n'}}"
            "{% endif %}"
            "{% endfor %}"
        )
        conversations = [
            [
                {"role": "system", "content": "system message"},
                {"role": "user", "content": "user message"},
                {"role": "assistant", "content": "start turn 1 assistant message. end turn 1"},
                {"role": "user", "content": "user message 2"},
                {"role": "assistant", "content": "start turn 2 assistant message. end turn 2"},
            ],
            [
                {"role": "system", "content": "system message 3"},
                {"role": "user", "content": "user message 3"},
                {"role": "assistant", "content": "start turn 3 assistant message. end turn 3"},
                {"role": "user", "content": "user message 4"},
                {"role": "assistant", "content": "start turn 4 assistant message. end turn 4"},
            ],
        ]

        # These are the prefix and suffix strings of all the assistant messages. Used to find the assistant substring
        # in the entire chat string, and then find the corresponding tokens in the tokenized output.
        assistant_prefix_suffix = [
            [("start turn 1", "end turn 1<|im_end|>"), ("start turn 2", "end turn 2<|im_end|>")],
            [("start turn 3", "end turn 3<|im_end|>"), ("start turn 4", "end turn 4<|im_end|>")],
        ]
        for tokenizer, pretrained_name, _ in self.tokenizers_list:
            with self.subTest(f"{tokenizer.__class__.__name__} ({pretrained_name})"):
                tokenizer_r = self.get_tokenizer(pretrained_name)
                if tokenizer_r.backend != "tokenizers":
                    self.skipTest(reason="Custom backend tokenizer")

                self._check_no_pad_token_padding(tokenizer_r, conversations)

                tokenizer_r.padding_side = "right"

                # check batched
                output = tokenizer_r.apply_chat_template(
                    conversations,
                    chat_template=dummy_template,
                    tokenize=True,
                    return_assistant_tokens_mask=True,
                    return_dict=True,
                )

                output_pt = tokenizer_r.apply_chat_template(
                    conversations,
                    chat_template=dummy_template,
                    tokenize=True,
                    padding=True,
                    return_assistant_tokens_mask=True,
                    return_dict=True,
                    return_tensors="pt",
                )

                self.assertEqual(type(output_pt["assistant_masks"]), torch.Tensor)
                self.assertEqual(output_pt["assistant_masks"].shape, output_pt["input_ids"].shape)

                for i, conv in enumerate(conversations):
                    chat_string = tokenizer_r.apply_chat_template(conv, tokenize=False, chat_template=dummy_template)
                    assistant_start = output.char_to_token(i, chat_string.index(assistant_prefix_suffix[i][0][0]))
                    assistant_end = output.char_to_token(
                        i,
                        chat_string.index(assistant_prefix_suffix[i][0][1])
                        + len(assistant_prefix_suffix[i][0][1])
                        - 1,
                    )

                    assistant_start2 = output.char_to_token(i, chat_string.index(assistant_prefix_suffix[i][1][0]))
                    assistant_end2 = output.char_to_token(
                        i,
                        chat_string.index(assistant_prefix_suffix[i][1][1])
                        + len(assistant_prefix_suffix[i][1][1])
                        - 1,
                    )

                    # assert 1 in first assistant message
                    self.assertEqual(
                        output["assistant_masks"][i][assistant_start : assistant_end + 1],
                        [1] * (assistant_end - assistant_start + 1),
                    )
                    self.assertTrue(
                        (output_pt["assistant_masks"][i, assistant_start : assistant_end + 1] == 1).all(),
                    )

                    # assert 1 second assistant message
                    self.assertEqual(
                        output["assistant_masks"][i][assistant_start2 : assistant_end2 + 1],
                        [1] * (assistant_end2 - assistant_start2 + 1),
                    )
                    self.assertTrue(
                        (output_pt["assistant_masks"][i, assistant_start2 : assistant_end2 + 1] == 1).all(),
                    )

                    # assert 0 in user/system indices
                    self.assertEqual(output["assistant_masks"][i][:assistant_start], [0] * assistant_start)
                    self.assertTrue((output_pt["assistant_masks"][i, :assistant_start] == 0).all())

                    self.assertEqual(
                        output["assistant_masks"][i][assistant_end + 1 : assistant_start2],
                        [0] * (assistant_start2 - assistant_end - 1),
                    )
                    self.assertTrue(
                        (output_pt["assistant_masks"][i, assistant_end + 1 : assistant_start2] == 0).all(),
                    )

                # check not batched
                output = tokenizer_r.apply_chat_template(
                    conversations[0],
                    chat_template=dummy_template,
                    tokenize=True,
                    return_assistant_tokens_mask=True,
                    return_dict=True,
                )
                output_pt = tokenizer_r.apply_chat_template(
                    conversations[0],
                    chat_template=dummy_template,
                    tokenize=True,
                    return_assistant_tokens_mask=True,
                    return_dict=True,
                    return_tensors="pt",
                )

                self.assertEqual(type(output_pt["assistant_masks"]), torch.Tensor)
                self.assertEqual(output_pt["assistant_masks"].shape, output_pt["input_ids"].shape)

                chat_string = tokenizer_r.apply_chat_template(
                    conversations[0], tokenize=False, chat_template=dummy_template
                )
                assistant_start = output.char_to_token(0, chat_string.index(assistant_prefix_suffix[0][0][0]))
                assistant_end = output.char_to_token(
                    0, chat_string.index(assistant_prefix_suffix[0][0][1]) + len(assistant_prefix_suffix[0][0][1]) - 1
                )
                assistant_start2 = output.char_to_token(0, chat_string.index(assistant_prefix_suffix[0][1][0]))
                assistant_end2 = output.char_to_token(
                    0, chat_string.index(assistant_prefix_suffix[0][1][1]) + len(assistant_prefix_suffix[0][1][1]) - 1
                )

                # assert 1 in assistant indices
                self.assertEqual(
                    output["assistant_masks"][assistant_start : assistant_end + 1],
                    [1] * (assistant_end - assistant_start + 1),
                )
                self.assertTrue(
                    (output_pt["assistant_masks"][assistant_start : assistant_end + 1] == 1).all(),
                )
                self.assertEqual(
                    output["assistant_masks"][assistant_start2 : assistant_end2 + 1],
                    [1] * (assistant_end2 - assistant_start2 + 1),
                )
                self.assertTrue(
                    (output_pt["assistant_masks"][assistant_start2 : assistant_end2 + 1] == 1).all(),
                )

                # assert 0 in user/system indices
                self.assertEqual(output["assistant_masks"][:assistant_start], [0] * assistant_start)
                self.assertTrue((output_pt["assistant_masks"][0, :assistant_start] == 0).all())
                self.assertEqual(
                    output["assistant_masks"][assistant_end + 1 : assistant_start2],
                    [0] * (assistant_start2 - assistant_end - 1),
                )
                self.assertTrue(
                    (output_pt["assistant_masks"][0, assistant_end + 1 : assistant_start2] == 0).all(),
                )

    @require_jinja
    def test_chat_template_return_assistant_tokens_mask_truncated(self):
        dummy_template = (
            "{% for message in messages %}"
            "{% if (message['role'] != 'assistant') %}"
            "{{'<|im_start|>' + message['role'] + '\n' + message['content'] + '<|im_end|>' + '\n'}}"
            "{% elif (message['role'] == 'assistant')%}"
            "{{'<|im_start|>' + message['role'] + '\n'}}"
            "{% generation %}"
            "{{message['content'] + '<|im_end|>'}}"
            "{% endgeneration %}"
            "{{'\n'}}"
            "{% endif %}"
            "{% endfor %}"
        )
        conversations = [
            [
                {"role": "system", "content": "system message"},
                {"role": "user", "content": "user message"},
                {
                    "role": "assistant",
                    "content": (
                        "start turn assistant. long string to be truncated, long string to be truncated, "
                        "long string to be truncated, long string to be truncated, long string to be truncated"
                    ),
                },
                {"role": "user", "content": "another user message"},
            ],
            [
                {"role": "system", "content": "system message"},
                {"role": "user", "content": "user message"},
                {
                    "role": "assistant",
                    "content": (
                        "start turn assistant. long string to be truncated, long string to be truncated, "
                        "long string to be truncated, long string to be truncated, long string to be truncated"
                    ),
                },
                {"role": "user", "content": "another user message"},
            ],
        ]

        for tokenizer, pretrained_name, _ in self.tokenizers_list:
            with self.subTest(f"{tokenizer.__class__.__name__} ({pretrained_name})"):
                tokenizer_r = self.get_tokenizer(pretrained_name)
                if tokenizer_r.backend != "tokenizers":
                    self.skipTest(reason="Custom backend tokenizer")

                # Find where to truncate, as the amount of tokens is different for different tokenizers and I want the
                # truncation to happen in the middle of the assistant content.
                full_encoding = tokenizer_r.apply_chat_template(
                    conversations[0],
                    chat_template=dummy_template,
                    tokenize=True,
                    return_dict=True,
                )
                chat_string = tokenizer_r.apply_chat_template(
                    conversations[0], tokenize=False, chat_template=dummy_template
                )
                truncation_position = full_encoding.char_to_token(chat_string.index(", long string to be truncated,"))

                # check batched
                output = tokenizer_r.apply_chat_template(
                    conversations,
                    chat_template=dummy_template,
                    tokenize=True,
                    return_assistant_tokens_mask=True,
                    max_length=truncation_position,
                    truncation=True,
                    return_dict=True,
                )
                for i, conv in enumerate(conversations):
                    chat_string = tokenizer_r.apply_chat_template(conv, tokenize=False, chat_template=dummy_template)
                    assistant_start = output.char_to_token(i, chat_string.index("start turn assistant"))

                    # assert 1 from assistant_start to the end because the rest is truncated.
                    self.assertEqual(
                        output["assistant_masks"][i][assistant_start:],
                        [1] * (len(output["assistant_masks"][i]) - assistant_start),
                    )

                # check not batched
                output = tokenizer_r.apply_chat_template(
                    conversations[0],
                    chat_template=dummy_template,
                    tokenize=True,
                    return_assistant_tokens_mask=True,
                    return_dict=True,
                    max_length=truncation_position,
                    truncation=True,
                )

                chat_string = tokenizer_r.apply_chat_template(
                    conversations[0], tokenize=False, chat_template=dummy_template
                )
                assistant_start = output.char_to_token(0, chat_string.index("start turn assistant"))

                # assert 1 from assistant_start to the end because the rest is truncated.
                self.assertEqual(
                    output["assistant_masks"][assistant_start:],
                    [1] * (len(output["assistant_masks"]) - assistant_start),
                )

    @require_jinja
    def test_continue_final_message(self):
        dummy_template = """
        {%- for message in messages %}
            {{- "<|im_start|>" + message['role'] + "\n" + message['content'] + "<|im_end|>" + "\n"}}
        {%- endfor %}"""
        dummy_conversation = [
            {"role": "system", "content": "system message"},
            {"role": "user", "content": "user message"},
            {"role": "assistant", "content": "assistant message"},
        ]
        tokenizer = self.get_tokenizer()
        output = tokenizer.apply_chat_template(
            dummy_conversation, chat_template=dummy_template, tokenize=False, continue_final_message=False
        )
        self.assertEqual(
            output,
            "<|im_start|>system\nsystem message<|im_end|>\n<|im_start|>user\nuser message<|im_end|>\n<|im_start|>assistant\nassistant message<|im_end|>\n",
        )
        prefill_output = tokenizer.apply_chat_template(
            dummy_conversation, chat_template=dummy_template, tokenize=False, continue_final_message=True
        )
        # Assert that the final message is unterminated
        self.assertEqual(
            prefill_output,
            "<|im_start|>system\nsystem message<|im_end|>\n<|im_start|>user\nuser message<|im_end|>\n<|im_start|>assistant\nassistant message",
        )

    @require_jinja
    def test_continue_final_message_with_trim(self):
        """Regression test for chat templates with trimming: https://github.com/huggingface/transformers/pull/34214"""

        dummy_template = """
        {%- for message in messages %}
            {{- "<|im_start|>" + message['role'] + "\n" + message['content'] | trim + "<|im_end|>" + "\n"}}
        {%- endfor %}"""
        dummy_conversation = [
            {"role": "system", "content": "system message"},
            {"role": "user", "content": "user message"},
            {"role": "assistant", "content": "assistant message "},  # Note the trailing whitespace
        ]
        tokenizer = self.get_tokenizer()
        output = tokenizer.apply_chat_template(
            dummy_conversation, chat_template=dummy_template, tokenize=False, continue_final_message=False
        )
        self.assertEqual(
            output,
            "<|im_start|>system\nsystem message<|im_end|>\n<|im_start|>user\nuser message<|im_end|>\n<|im_start|>assistant\nassistant message<|im_end|>\n",
        )
        prefill_output = tokenizer.apply_chat_template(
            dummy_conversation, chat_template=dummy_template, tokenize=False, continue_final_message=True
        )
        # Assert that the final message is unterminated
        self.assertEqual(
            prefill_output,
            "<|im_start|>system\nsystem message<|im_end|>\n<|im_start|>user\nuser message<|im_end|>\n<|im_start|>assistant\nassistant message",
        )

    @require_jinja
    def test_continue_final_message_with_decoy_earlier_message(self):
        """Regression test for chat templates where an earlier message has similar content to the final message
        https://github.com/huggingface/transformers/issues/35433"""

        dummy_template = """
        {%- for message in messages %}
            {{- "<|im_start|>" + message['role'] + "\n" + message['content'] | trim + "<|im_end|>" + "\n"}}
        {%- endfor %}"""
        dummy_conversation = [
            {"role": "user", "content": "hi 0"},
            {"role": "assistant", "content": "bye: 0"},
            {"role": "user", "content": "hi 1"},
            {"role": "assistant", "content": "bye: "},
        ]
        tokenizer = self.get_tokenizer()
        prefill_output = tokenizer.apply_chat_template(
            dummy_conversation, chat_template=dummy_template, tokenize=False, continue_final_message=True
        )
        # Assert that the final message is unterminated
        self.assertEqual(
            prefill_output,
            "<|im_start|>user\nhi 0<|im_end|>\n<|im_start|>assistant\nbye: 0<|im_end|>\n<|im_start|>user\nhi 1<|im_end|>\n<|im_start|>assistant\nbye:",
        )

    @require_jinja
    def test_chat_template_dict(self):
        dummy_template_1 = "{{'a'}}"
        dummy_template_2 = "{{'b'}}"
        dummy_conversation = [
            {"role": "user", "content": "user message"},
        ]
        tokenizer = self.get_tokenizer()
        tokenizer.chat_template = {"template1": dummy_template_1, "template2": dummy_template_2}
        output1 = tokenizer.apply_chat_template(dummy_conversation, chat_template=dummy_template_1, tokenize=False)
        output1_via_dict = tokenizer.apply_chat_template(dummy_conversation, chat_template="template1", tokenize=False)
        self.assertEqual(output1, output1_via_dict)
        output2 = tokenizer.apply_chat_template(dummy_conversation, chat_template=dummy_template_2, tokenize=False)
        output2_via_dict = tokenizer.apply_chat_template(dummy_conversation, chat_template="template2", tokenize=False)
        self.assertEqual(output2, output2_via_dict)

    @require_jinja
    def test_chat_template_dict_saving(self):
        dummy_template_1 = "{{'a'}}"
        dummy_template_2 = "{{'b'}}"
        tokenizer = self.get_tokenizer()
        for save_jinja_files in (True, False):
            tokenizer.chat_template = {"default": dummy_template_1, "template2": dummy_template_2}
            with tempfile.TemporaryDirectory() as tmp_dir_name:
                # Test that save_jinja_files is ignored when there's a dict of multiple templates
                tokenizer.save_pretrained(tmp_dir_name, save_jinja_files=save_jinja_files)
                if save_jinja_files:
                    config_dict = json.load(open(os.path.join(tmp_dir_name, "tokenizer_config.json")))
                    self.assertNotIn("chat_template", config_dict)
                    self.assertTrue(os.path.exists(os.path.join(tmp_dir_name, "chat_template.jinja")))
                    self.assertTrue(
                        os.path.exists(os.path.join(tmp_dir_name, "additional_chat_templates/template2.jinja"))
                    )
                else:
                    config_dict = json.load(open(os.path.join(tmp_dir_name, "tokenizer_config.json")))
                    # Assert that chat templates are correctly serialized as lists of dictionaries
                    self.assertEqual(
                        config_dict["chat_template"],
                        [
                            {"name": "default", "template": "{{'a'}}"},
                            {"name": "template2", "template": "{{'b'}}"},
                        ],
                    )
                    self.assertFalse(os.path.exists(os.path.join(tmp_dir_name, "chat_template.jinja")))
                new_tokenizer = tokenizer.from_pretrained(tmp_dir_name)
            # Assert that the serialized list is correctly reconstructed as a single dict
            self.assertEqual(new_tokenizer.chat_template, tokenizer.chat_template)

    @require_jinja
    def test_chat_template_file_priority(self):
        dummy_template1 = "a"
        dummy_template2 = "b"
        tokenizer = self.get_tokenizer()
        with tempfile.TemporaryDirectory() as tmp_dir_name:
            tokenizer.chat_template = dummy_template1
            tokenizer.save_pretrained(tmp_dir_name, save_jinja_files=False)
            with Path(tmp_dir_name, "chat_template.jinja").open("w") as f:
                f.write(dummy_template2)
            new_tokenizer = tokenizer.from_pretrained(tmp_dir_name)
        # Assert the file template clobbers any template in the config
        self.assertEqual(new_tokenizer.chat_template, dummy_template2)

    def test_number_of_added_tokens(self):
        tokenizer = self.get_tokenizer(do_lower_case=False)
        seq_0 = "Test this method."
        seq_1 = "With these inputs."

        sequences = tokenizer.encode(seq_0, seq_1, add_special_tokens=False)
        attached_sequences = tokenizer.encode(seq_0, seq_1, add_special_tokens=True)

        # Method is implemented (e.g. not GPT-2)
        if len(attached_sequences) != 2:
            self.assertEqual(tokenizer.num_special_tokens_to_add(pair=True), len(attached_sequences) - len(sequences))

    def test_maximum_encoding_length_single_input(self):
        tokenizer = self.get_tokenizer(do_lower_case=False, model_max_length=100)
        seq_0, ids = self.get_clean_sequence(tokenizer, max_length=20)

        sequence = tokenizer.encode(seq_0, add_special_tokens=False)
        total_length = len(sequence)

        self.assertGreater(total_length, 4, "Issue with the testing sequence, please update it, it's too short")

        # Test with max model input length
        model_max_length = tokenizer.model_max_length
        self.assertEqual(model_max_length, 100)
        seq_1 = seq_0 * model_max_length

        sequence1 = tokenizer(seq_1, add_special_tokens=False)
        total_length1 = len(sequence1["input_ids"])
        self.assertGreater(
            total_length1,
            model_max_length,
            "Issue with the testing sequence, please update it, it's too short",
        )

        # Simple
        padding_strategies = (
            [False, True, "longest"] if tokenizer.pad_token and tokenizer.pad_token_id >= 0 else [False]
        )
        for padding_state in padding_strategies:
            with self.subTest(f"Padding: {padding_state}"):
                for truncation_state in [True, "longest_first", "only_first"]:
                    with self.subTest(f"Truncation: {truncation_state}"):
                        output = tokenizer(seq_1, padding=padding_state, truncation=truncation_state)
                        self.assertEqual(len(output["input_ids"]), model_max_length)

                        output = tokenizer([seq_1], padding=padding_state, truncation=truncation_state)
                        self.assertEqual(len(output["input_ids"][0]), model_max_length)

                # Simple with no truncation
                # Reset warnings
                tokenizer.deprecation_warnings = {}
                with self.assertLogs("transformers", level="WARNING") as cm:
                    output = tokenizer(seq_1, padding=padding_state, truncation=False)
                    self.assertNotEqual(len(output["input_ids"]), model_max_length)
                self.assertEqual(len(cm.records), 1)
                self.assertTrue(
                    cm.records[0].message.startswith(
                        "Token indices sequence length is longer than the specified maximum sequence length"
                        " for this model"
                    )
                )

                tokenizer.deprecation_warnings = {}
                with self.assertLogs("transformers", level="WARNING") as cm:
                    output = tokenizer([seq_1], padding=padding_state, truncation=False)
                    self.assertNotEqual(len(output["input_ids"][0]), model_max_length)
                self.assertEqual(len(cm.records), 1)
                self.assertTrue(
                    cm.records[0].message.startswith(
                        "Token indices sequence length is longer than the specified maximum sequence length"
                        " for this model"
                    )
                )

        # Overflowing tokens
        stride = 2
        information = tokenizer(
            seq_0,
            max_length=total_length - 2,
            add_special_tokens=False,
            stride=stride,
            truncation="longest_first",
            return_overflowing_tokens=True,
            # add_prefix_space=False,
        )

        # Overflowing tokens are handled quite differently in slow and fast tokenizers
        if isinstance(tokenizer, TokenizersBackend):
            truncated_sequence = information["input_ids"][0]
            overflowing_tokens = information["input_ids"][1]
            self.assertEqual(len(information["input_ids"]), 2)

            self.assertEqual(len(truncated_sequence), total_length - 2)
            self.assertEqual(truncated_sequence, sequence[:-2])

            self.assertEqual(len(overflowing_tokens), 2 + stride)
            self.assertEqual(overflowing_tokens, sequence[-(2 + stride) :])
        else:
            truncated_sequence = information["input_ids"]
            overflowing_tokens = information["overflowing_tokens"]

            self.assertEqual(len(truncated_sequence), total_length - 2)
            self.assertEqual(truncated_sequence, sequence[:-2])

            self.assertEqual(len(overflowing_tokens), 2 + stride)
            self.assertEqual(overflowing_tokens, sequence[-(2 + stride) :])

    def test_maximum_encoding_length_pair_input(self):
        tokenizer = self.get_tokenizer(do_lower_case=False, model_max_length=100)
        # Build a sequence from our model's vocabulary
        stride = 2
        seq_0, ids = self.get_clean_sequence(tokenizer, max_length=20)
        if len(ids) <= 2 + stride:
            seq_0 = (seq_0 + " ") * (2 + stride)
            ids = None

        seq0_tokens = tokenizer.encode(seq_0, add_special_tokens=False)
        self.assertGreater(len(seq0_tokens), 2 + stride)

        seq_1 = "This is another sentence to be encoded."
        seq1_tokens = tokenizer.encode(seq_1, add_special_tokens=False)
        if abs(len(seq0_tokens) - len(seq1_tokens)) <= 2:
            seq1_tokens = seq1_tokens + seq1_tokens
            seq_1 = tokenizer.decode(seq1_tokens, clean_up_tokenization_spaces=False)
        seq1_tokens = tokenizer.encode(seq_1, add_special_tokens=False)

        self.assertGreater(len(seq1_tokens), 2 + stride)

        smallest = seq1_tokens if len(seq0_tokens) > len(seq1_tokens) else seq0_tokens

        # We are not using the special tokens - a bit too hard to test all the tokenizers with this
        # TODO try this again later
        sequence = tokenizer.encode(seq_0, seq_1, add_special_tokens=False)  # , add_prefix_space=False)

        # Test with max model input length
        model_max_length = tokenizer.model_max_length
        self.assertEqual(model_max_length, 100)
        seq_2 = seq_0 * model_max_length
        self.assertGreater(len(seq_2), model_max_length)

        sequence1 = tokenizer(seq_1, add_special_tokens=False)
        total_length1 = len(sequence1["input_ids"])
        sequence2 = tokenizer(seq_2, seq_1, add_special_tokens=False)
        total_length2 = len(sequence2["input_ids"])
        self.assertLess(total_length1, model_max_length - 10, "Issue with the testing sequence, please update it.")
        self.assertGreater(total_length2, model_max_length, "Issue with the testing sequence, please update it.")

        # Simple
        padding_strategies = (
            [False, True, "longest"] if tokenizer.pad_token and tokenizer.pad_token_id >= 0 else [False]
        )
        for padding_state in padding_strategies:
            with self.subTest(f"{tokenizer.__class__.__name__} Padding: {padding_state}"):
                for truncation_state in [True, "longest_first", "only_first"]:
                    with self.subTest(f"{tokenizer.__class__.__name__} Truncation: {truncation_state}"):
                        output = tokenizer(seq_2, seq_1, padding=padding_state, truncation=truncation_state)
                        self.assertEqual(len(output["input_ids"]), model_max_length)

                        output = tokenizer([seq_2], [seq_1], padding=padding_state, truncation=truncation_state)
                        self.assertEqual(len(output["input_ids"][0]), model_max_length)

                # Simple
                output = tokenizer(seq_1, seq_2, padding=padding_state, truncation="only_second")
                self.assertEqual(len(output["input_ids"]), model_max_length)

                output = tokenizer([seq_1], [seq_2], padding=padding_state, truncation="only_second")
                self.assertEqual(len(output["input_ids"][0]), model_max_length)

                # Simple with no truncation
                # Reset warnings
                tokenizer.deprecation_warnings = {}
                with self.assertLogs("transformers", level="WARNING") as cm:
                    output = tokenizer(seq_1, seq_2, padding=padding_state, truncation=False)
                    self.assertNotEqual(len(output["input_ids"]), model_max_length)
                self.assertEqual(len(cm.records), 1)
                self.assertTrue(
                    cm.records[0].message.startswith(
                        "Token indices sequence length is longer than the specified maximum sequence length"
                        " for this model"
                    )
                )

                tokenizer.deprecation_warnings = {}
                with self.assertLogs("transformers", level="WARNING") as cm:
                    output = tokenizer([seq_1], [seq_2], padding=padding_state, truncation=False)
                    self.assertNotEqual(len(output["input_ids"][0]), model_max_length)
                self.assertEqual(len(cm.records), 1)
                self.assertTrue(
                    cm.records[0].message.startswith(
                        "Token indices sequence length is longer than the specified maximum sequence length"
                        " for this model"
                    )
                )

        truncated_first_sequence = tokenizer.encode(seq_0, add_special_tokens=False)[:-2] + tokenizer.encode(
            seq_1, add_special_tokens=False
        )
        truncated_second_sequence = (
            tokenizer.encode(seq_0, add_special_tokens=False) + tokenizer.encode(seq_1, add_special_tokens=False)[:-2]
        )
        truncated_longest_sequence = (
            truncated_first_sequence if len(seq0_tokens) > len(seq1_tokens) else truncated_second_sequence
        )

        overflow_first_sequence = tokenizer.encode(seq_0, add_special_tokens=False)[
            -(2 + stride) :
        ] + tokenizer.encode(seq_1, add_special_tokens=False)
        overflow_second_sequence = (
            tokenizer.encode(seq_0, add_special_tokens=False)
            + tokenizer.encode(seq_1, add_special_tokens=False)[-(2 + stride) :]
        )
        overflow_longest_sequence = (
            overflow_first_sequence if len(seq0_tokens) > len(seq1_tokens) else overflow_second_sequence
        )

        # Overflowing tokens are handled quite differently in slow and fast tokenizers
        if isinstance(tokenizer, TokenizersBackend):
            information = tokenizer(
                seq_0,
                seq_1,
                max_length=len(sequence) - 2,
                add_special_tokens=False,
                stride=stride,
                truncation="longest_first",
                return_overflowing_tokens=True,
                # add_prefix_space=False,
            )
            truncated_sequence = information["input_ids"][0]
            overflowing_tokens = information["input_ids"][1]
            self.assertEqual(len(information["input_ids"]), 2)

            self.assertEqual(len(truncated_sequence), len(sequence) - 2)
            self.assertEqual(truncated_sequence, truncated_longest_sequence)

            self.assertEqual(len(overflowing_tokens), 2 + stride + len(smallest))
            self.assertEqual(overflowing_tokens, overflow_longest_sequence)
        else:
            # No overflowing tokens when using 'longest' in python tokenizers
            with self.assertRaises(ValueError) as context:
                information = tokenizer(
                    seq_0,
                    seq_1,
                    max_length=len(sequence) - 2,
                    add_special_tokens=False,
                    stride=stride,
                    truncation="longest_first",
                    return_overflowing_tokens=True,
                    # add_prefix_space=False,
                )

            self.assertTrue(
                context.exception.args[0].startswith(
                    "Not possible to return overflowing tokens for pair of sequences with the "
                    "`longest_first`. Please select another truncation strategy than `longest_first`, "
                    "for instance `only_second` or `only_first`."
                )
            )

        # Overflowing tokens are handled quite differently in slow and fast tokenizers
        if isinstance(tokenizer, TokenizersBackend):
            information = tokenizer(
                seq_0,
                seq_1,
                max_length=len(sequence) - 2,
                add_special_tokens=False,
                stride=stride,
                truncation=True,
                return_overflowing_tokens=True,
                # add_prefix_space=False,
            )
            truncated_sequence = information["input_ids"][0]
            overflowing_tokens = information["input_ids"][1]
            self.assertEqual(len(information["input_ids"]), 2)

            self.assertEqual(len(truncated_sequence), len(sequence) - 2)
            self.assertEqual(truncated_sequence, truncated_longest_sequence)

            self.assertEqual(len(overflowing_tokens), 2 + stride + len(smallest))
            self.assertEqual(overflowing_tokens, overflow_longest_sequence)
        else:
            # No overflowing tokens when using 'longest' in python tokenizers
            with self.assertRaises(ValueError) as context:
                information = tokenizer(
                    seq_0,
                    seq_1,
                    max_length=len(sequence) - 2,
                    add_special_tokens=False,
                    stride=stride,
                    truncation=True,
                    return_overflowing_tokens=True,
                    # add_prefix_space=False,
                )

            self.assertTrue(
                context.exception.args[0].startswith(
                    "Not possible to return overflowing tokens for pair of sequences with the "
                    "`longest_first`. Please select another truncation strategy than `longest_first`, "
                    "for instance `only_second` or `only_first`."
                )
            )

        information_first_truncated = tokenizer(
            seq_0,
            seq_1,
            max_length=len(sequence) - 2,
            add_special_tokens=False,
            stride=stride,
            truncation="only_first",
            return_overflowing_tokens=True,
            # add_prefix_space=False,
        )
        # Overflowing tokens are handled quite differently in slow and fast tokenizers
        if isinstance(tokenizer, TokenizersBackend):
            truncated_sequence = information_first_truncated["input_ids"][0]
            overflowing_tokens = information_first_truncated["input_ids"][1]
            self.assertEqual(len(information_first_truncated["input_ids"]), 2)

            self.assertEqual(len(truncated_sequence), len(sequence) - 2)
            self.assertEqual(truncated_sequence, truncated_first_sequence)

            self.assertEqual(len(overflowing_tokens), 2 + stride + len(seq1_tokens))
            self.assertEqual(overflowing_tokens, overflow_first_sequence)
        else:
            truncated_sequence = information_first_truncated["input_ids"]
            overflowing_tokens = information_first_truncated["overflowing_tokens"]

            self.assertEqual(len(truncated_sequence), len(sequence) - 2)
            self.assertEqual(truncated_sequence, truncated_first_sequence)

            self.assertEqual(len(overflowing_tokens), 2 + stride)
            self.assertEqual(overflowing_tokens, seq0_tokens[-(2 + stride) :])

        information_second_truncated = tokenizer(
            seq_0,
            seq_1,
            max_length=len(sequence) - 2,
            add_special_tokens=False,
            stride=stride,
            truncation="only_second",
            return_overflowing_tokens=True,
            # add_prefix_space=False,
        )
        # Overflowing tokens are handled quite differently in slow and fast tokenizers
        if isinstance(tokenizer, TokenizersBackend):
            truncated_sequence = information_second_truncated["input_ids"][0]
            overflowing_tokens = information_second_truncated["input_ids"][1]
            self.assertEqual(len(information_second_truncated["input_ids"]), 2)

            self.assertEqual(len(truncated_sequence), len(sequence) - 2)
            self.assertEqual(truncated_sequence, truncated_second_sequence)

            self.assertEqual(len(overflowing_tokens), 2 + stride + len(seq0_tokens))
            self.assertEqual(overflowing_tokens, overflow_second_sequence)
        else:
            truncated_sequence = information_second_truncated["input_ids"]
            overflowing_tokens = information_second_truncated["overflowing_tokens"]

            self.assertEqual(len(truncated_sequence), len(sequence) - 2)
            self.assertEqual(truncated_sequence, truncated_second_sequence)

            self.assertEqual(len(overflowing_tokens), 2 + stride)
            self.assertEqual(overflowing_tokens, seq1_tokens[-(2 + stride) :])

    def test_special_tokens_mask(self):
        tokenizer = self.get_tokenizer(do_lower_case=False)
        sequence_0 = "Encode this."
        # Testing single inputs
        encoded_sequence = tokenizer.encode(sequence_0, add_special_tokens=False)
        encoded_sequence_dict = tokenizer(
            sequence_0,
            add_special_tokens=True,
            return_special_tokens_mask=True,  # , add_prefix_space=False
        )
        encoded_sequence_w_special = encoded_sequence_dict["input_ids"]
        special_tokens_mask = encoded_sequence_dict["special_tokens_mask"]
        self.assertEqual(len(special_tokens_mask), len(encoded_sequence_w_special))

        filtered_sequence = [x for i, x in enumerate(encoded_sequence_w_special) if not special_tokens_mask[i]]
        self.assertEqual(encoded_sequence, filtered_sequence)

    def test_special_tokens_mask_input_pairs(self):
        tokenizer = self.get_tokenizer(do_lower_case=False)
        sequence_0 = "Encode this."
        sequence_1 = "This one too please."
        encoded_sequence = tokenizer.encode(sequence_0, add_special_tokens=False)
        encoded_sequence += tokenizer.encode(sequence_1, add_special_tokens=False)
        encoded_sequence_dict = tokenizer(
            sequence_0,
            sequence_1,
            add_special_tokens=True,
            return_special_tokens_mask=True,
            # add_prefix_space=False,
        )
        encoded_sequence_w_special = encoded_sequence_dict["input_ids"]
        special_tokens_mask = encoded_sequence_dict["special_tokens_mask"]
        self.assertEqual(len(special_tokens_mask), len(encoded_sequence_w_special))

        filtered_sequence = [
            (x if not special_tokens_mask[i] else None) for i, x in enumerate(encoded_sequence_w_special)
        ]
        filtered_sequence = [x for x in filtered_sequence if x is not None]
        self.assertEqual(encoded_sequence, filtered_sequence)

    def test_padding_side_in_kwargs(self):
        for tokenizer, pretrained_name, kwargs in self.tokenizers_list:
            with self.subTest(f"{tokenizer.__class__.__name__} ({pretrained_name})"):
                tokenizer_r = self.get_tokenizer(pretrained_name, padding_side="left", **kwargs)
                self.assertEqual(tokenizer_r.padding_side, "left")

                tokenizer_r = self.get_tokenizer(pretrained_name, padding_side="right", **kwargs)
                self.assertEqual(tokenizer_r.padding_side, "right")

                self.assertRaises(
                    ValueError,
                    self.tokenizer_class.from_pretrained,
                    pretrained_name,
                    padding_side="unauthorized",
                    **kwargs,
                )

    def test_truncation_side_in_kwargs(self):
        for tokenizer, pretrained_name, kwargs in self.tokenizers_list:
            with self.subTest(f"{tokenizer.__class__.__name__} ({pretrained_name})"):
                tokenizer_r = self.get_tokenizer(pretrained_name, truncation_side="left", **kwargs)
                self.assertEqual(tokenizer_r.truncation_side, "left")

                tokenizer_r = self.get_tokenizer(pretrained_name, truncation_side="right", **kwargs)
                self.assertEqual(tokenizer_r.truncation_side, "right")

                self.assertRaises(
                    ValueError,
                    self.tokenizer_class.from_pretrained,
                    pretrained_name,
                    truncation_side="unauthorized",
                    **kwargs,
                )

    def test_encode_basic_padding(self):
        """Test basic left/right padding behavior using encode() method with max_length strategy."""
        tokenizer = self.get_tokenizer(do_lower_case=False)
        sequence = "Sequence"
        padding_size = 10

        # check correct behaviour if no pad_token_id exists and add it eventually
        self._check_no_pad_token_padding(tokenizer, sequence)

        padding_idx = tokenizer.pad_token_id

        # RIGHT PADDING - Check that it correctly pads when a maximum length is specified along with the padding flag set to True
        tokenizer.padding_side = "right"
        encoded_sequence = tokenizer.encode(sequence)
        sequence_length = len(encoded_sequence)
        padded_sequence = tokenizer.encode(sequence, max_length=sequence_length + padding_size, padding="max_length")
        padded_sequence_length = len(padded_sequence)
        self.assertEqual(sequence_length + padding_size, padded_sequence_length)
        self.assertEqual(encoded_sequence + [padding_idx] * padding_size, padded_sequence)

        # LEFT PADDING - Check that it correctly pads when a maximum length is specified along with the padding flag set to True
        tokenizer.padding_side = "left"
        encoded_sequence = tokenizer.encode(sequence)
        sequence_length = len(encoded_sequence)
        padded_sequence = tokenizer.encode(sequence, max_length=sequence_length + padding_size, padding="max_length")
        padded_sequence_length = len(padded_sequence)
        self.assertEqual(sequence_length + padding_size, padded_sequence_length)
        self.assertEqual([padding_idx] * padding_size + encoded_sequence, padded_sequence)

    def test_right_and_left_truncation(self):
        tokenizer = self.get_tokenizer(do_lower_case=False)
        sequence = "This is a test sequence"

        # RIGHT PADDING - Check that it correctly pads when a maximum length is specified along with the padding flag set to True
        truncation_size = 3
        tokenizer.truncation_side = "right"
        encoded_sequence = tokenizer.encode(sequence, add_special_tokens=False)
        sequence_length = len(encoded_sequence)
        # Remove EOS/BOS tokens
        truncated_sequence = tokenizer.encode(
            sequence, max_length=sequence_length - truncation_size, truncation=True, add_special_tokens=False
        )
        truncated_sequence_length = len(truncated_sequence)
        self.assertEqual(sequence_length, truncated_sequence_length + truncation_size)
        self.assertEqual(encoded_sequence[:-truncation_size], truncated_sequence)

        # LEFT PADDING - Check that it correctly pads when a maximum length is specified along with the truncation flag set to True
        tokenizer.truncation_side = "left"
        sequence_length = len(encoded_sequence)
        truncated_sequence = tokenizer.encode(
            sequence, max_length=sequence_length - truncation_size, truncation=True, add_special_tokens=False
        )
        truncated_sequence_length = len(truncated_sequence)
        self.assertEqual(sequence_length, truncated_sequence_length + truncation_size)
        self.assertEqual(encoded_sequence[truncation_size:], truncated_sequence)

        # RIGHT & LEFT PADDING - Check that nothing is done for 'longest' and 'no_truncation'
        sequence_length = len(encoded_sequence)

        tokenizer.truncation_side = "right"
        truncated_sequence_right = tokenizer.encode(sequence, truncation=True, add_special_tokens=False)
        truncated_sequence_right_length = len(truncated_sequence_right)
        self.assertEqual(sequence_length, truncated_sequence_right_length)
        self.assertEqual(encoded_sequence, truncated_sequence_right)

        tokenizer.truncation_side = "left"
        truncated_sequence_left = tokenizer.encode(sequence, truncation="longest_first", add_special_tokens=False)
        truncated_sequence_left_length = len(truncated_sequence_left)
        self.assertEqual(sequence_length, truncated_sequence_left_length)
        self.assertEqual(encoded_sequence, truncated_sequence_left)

        tokenizer.truncation_side = "right"
        truncated_sequence_right = tokenizer.encode(sequence, add_special_tokens=False)
        truncated_sequence_right_length = len(truncated_sequence_right)
        self.assertEqual(sequence_length, truncated_sequence_right_length)
        self.assertEqual(encoded_sequence, truncated_sequence_right)

        tokenizer.truncation_side = "left"
        truncated_sequence_left = tokenizer.encode(sequence, truncation=False, add_special_tokens=False)
        truncated_sequence_left_length = len(truncated_sequence_left)
        self.assertEqual(sequence_length, truncated_sequence_left_length)
        self.assertEqual(encoded_sequence, truncated_sequence_left)

    def test_padding_to_multiple_of(self):
        tokenizer = self.get_tokenizer()
        if tokenizer.pad_token is None:
            self.skipTest(reason="No padding token.")
        else:
            empty_tokens = tokenizer("", padding=True, pad_to_multiple_of=8)
            normal_tokens = tokenizer("This is a sample input", padding=True, pad_to_multiple_of=8)
            for key, value in empty_tokens.items():
                self.assertEqual(len(value) % 8, 0, f"BatchEncoding.{key} is not multiple of 8")
            for key, value in normal_tokens.items():
                self.assertEqual(len(value) % 8, 0, f"BatchEncoding.{key} is not multiple of 8")

            normal_tokens = tokenizer("This", pad_to_multiple_of=8)
            for key, value in normal_tokens.items():
                self.assertNotEqual(len(value) % 8, 0, f"BatchEncoding.{key} is not multiple of 8")

            # Should also work with truncation
            normal_tokens = tokenizer("This", padding=True, truncation=True, pad_to_multiple_of=8)
            for key, value in normal_tokens.items():
                self.assertEqual(len(value) % 8, 0, f"BatchEncoding.{key} is not multiple of 8")

            # truncation to something which is not a multiple of pad_to_multiple_of raises an error
            self.assertRaises(
                ValueError,
                tokenizer.__call__,
                "This",
                padding=True,
                truncation=True,
                max_length=12,
                pad_to_multiple_of=8,
            )

    def test_padding_with_attention_mask(self):
        tokenizer = self.get_tokenizer()
        if tokenizer.pad_token is None:
            self.skipTest(reason="No padding token.")
        if "attention_mask" not in tokenizer.model_input_names:
            self.skipTest(reason="This model does not use attention mask.")

        features = [
            {"input_ids": [1, 2, 3, 4, 5, 6], "attention_mask": [1, 1, 1, 1, 1, 0]},
            {"input_ids": [1, 2, 3], "attention_mask": [1, 1, 0]},
        ]
        padded_features = tokenizer.pad(features)
        if tokenizer.padding_side == "right":
            self.assertListEqual(padded_features["attention_mask"], [[1, 1, 1, 1, 1, 0], [1, 1, 0, 0, 0, 0]])
        else:
            self.assertListEqual(padded_features["attention_mask"], [[1, 1, 1, 1, 1, 0], [0, 0, 0, 1, 1, 0]])

    @parameterized.expand([(True,), (False,)])
    def test_encode_plus_with_padding(self, use_padding_as_call_kwarg: bool):
        """
        This test checks that padding works as expected when tokenizing a sequence.
        Padding is expected to have no effect when the input is a single sequence and
        the padding-strategy is not `max_length`. Otherwise it pads to the specified max-length
        using tokenizer classes `padding_side` attribute. Also, we check that passing `padding_side`
        as call time kwarg works same way as when one sets `tokenizer.padding_side` attribute.
        """
        tokenizer = self.get_tokenizer(do_lower_case=False)
        sequence = "Sequence"

        # check correct behaviour if no pad_token_id exists and add it eventually
        self._check_no_pad_token_padding(tokenizer, sequence)

        padding_size = 10
        padding_idx = tokenizer.pad_token_id
        token_type_padding_idx = tokenizer.pad_token_type_id

        encoded_sequence = tokenizer(sequence, return_special_tokens_mask=True)
        input_ids = encoded_sequence["input_ids"]
        special_tokens_mask = encoded_sequence["special_tokens_mask"]
        sequence_length = len(input_ids)

        # Test 'longest' and 'no_padding' don't do anything
        not_padded_sequence = tokenizer(
            sequence,
            padding=True,
            return_special_tokens_mask=True,
        )
        not_padded_input_ids = not_padded_sequence["input_ids"]

        not_padded_special_tokens_mask = not_padded_sequence["special_tokens_mask"]
        not_padded_sequence_length = len(not_padded_input_ids)

        self.assertEqual(sequence_length, not_padded_sequence_length)
        self.assertEqual(input_ids, not_padded_input_ids)
        self.assertEqual(special_tokens_mask, not_padded_special_tokens_mask)

        not_padded_sequence = tokenizer(
            sequence,
            padding=False,
            return_special_tokens_mask=True,
        )
        not_padded_input_ids = not_padded_sequence["input_ids"]

        not_padded_special_tokens_mask = not_padded_sequence["special_tokens_mask"]
        not_padded_sequence_length = len(not_padded_input_ids)

        self.assertEqual(sequence_length, not_padded_sequence_length)
        self.assertEqual(input_ids, not_padded_input_ids)
        self.assertEqual(special_tokens_mask, not_padded_special_tokens_mask)

        # Test right padding
        tokenizer_kwargs_right = {
            "max_length": sequence_length + padding_size,
            "padding": "max_length",
            "return_special_tokens_mask": True,
        }

        if not use_padding_as_call_kwarg:
            tokenizer.padding_side = "right"
        else:
            tokenizer_kwargs_right["padding_side"] = "right"

        right_padded_sequence = tokenizer(sequence, **tokenizer_kwargs_right)
        right_padded_input_ids = right_padded_sequence["input_ids"]

        right_padded_special_tokens_mask = right_padded_sequence["special_tokens_mask"]
        right_padded_sequence_length = len(right_padded_input_ids)

        self.assertEqual(sequence_length + padding_size, right_padded_sequence_length)
        self.assertEqual(input_ids + [padding_idx] * padding_size, right_padded_input_ids)
        self.assertEqual(special_tokens_mask + [1] * padding_size, right_padded_special_tokens_mask)

        # Test left padding
        tokenizer_kwargs_left = {
            "max_length": sequence_length + padding_size,
            "padding": "max_length",
            "return_special_tokens_mask": True,
        }

        if not use_padding_as_call_kwarg:
            tokenizer.padding_side = "left"
        else:
            tokenizer_kwargs_left["padding_side"] = "left"

        left_padded_sequence = tokenizer(sequence, **tokenizer_kwargs_left)
        left_padded_input_ids = left_padded_sequence["input_ids"]
        left_padded_special_tokens_mask = left_padded_sequence["special_tokens_mask"]
        left_padded_sequence_length = len(left_padded_input_ids)

        self.assertEqual(sequence_length + padding_size, left_padded_sequence_length)
        self.assertEqual([padding_idx] * padding_size + input_ids, left_padded_input_ids)
        self.assertEqual([1] * padding_size + special_tokens_mask, left_padded_special_tokens_mask)

        if "token_type_ids" in tokenizer.model_input_names:
            token_type_ids = encoded_sequence["token_type_ids"]
            left_padded_token_type_ids = left_padded_sequence["token_type_ids"]
            right_padded_token_type_ids = right_padded_sequence["token_type_ids"]

            self.assertEqual(token_type_ids + [token_type_padding_idx] * padding_size, right_padded_token_type_ids)
            self.assertEqual([token_type_padding_idx] * padding_size + token_type_ids, left_padded_token_type_ids)

        if "attention_mask" in tokenizer.model_input_names:
            attention_mask = encoded_sequence["attention_mask"]
            right_padded_attention_mask = right_padded_sequence["attention_mask"]
            left_padded_attention_mask = left_padded_sequence["attention_mask"]

            self.assertEqual(attention_mask + [0] * padding_size, right_padded_attention_mask)
            self.assertEqual([0] * padding_size + attention_mask, left_padded_attention_mask)

    def test_get_vocab(self):
        tokenizer = self.get_tokenizer(do_lower_case=False)
        vocab_dict = tokenizer.get_vocab()
        self.assertIsInstance(vocab_dict, dict)
        self.assertGreaterEqual(len(tokenizer), len(vocab_dict))

        vocab = [tokenizer.convert_ids_to_tokens(i) for i in range(len(tokenizer))]
        self.assertEqual(len(vocab), len(tokenizer))

        tokenizer.add_tokens(["asdfasdfasdfasdf"])
        vocab = [tokenizer.convert_ids_to_tokens(i) for i in range(len(tokenizer))]
        self.assertEqual(len(vocab), len(tokenizer))

    def test_conversion_reversible(self):
        tokenizer = self.get_tokenizer(do_lower_case=False)
        vocab = tokenizer.get_vocab()
        for word, ind in vocab.items():
            if word == tokenizer.unk_token:
                continue
            self.assertEqual(tokenizer.convert_tokens_to_ids(word), ind)
            self.assertEqual(tokenizer.convert_ids_to_tokens(ind), word)

    def test_call(self):
        # Tests that all call wrap to encode_plus
        tokenizer = self.get_tokenizer(do_lower_case=False)
        sequences = [
            "Testing batch encode plus",
            "Testing batch encode plus with different sequence lengths",
            "Testing batch encode plus with different sequence lengths correctly pads",
        ]

        # Test not batched
        encoded_sequences_1 = tokenizer(sequences[0])
        encoded_sequences_2 = tokenizer(sequences[0])
        self.assertEqual(encoded_sequences_1, encoded_sequences_2)

        # Test not batched pairs
        encoded_sequences_1 = tokenizer(sequences[0], sequences[1])
        encoded_sequences_2 = tokenizer(sequences[0], sequences[1])
        self.assertEqual(encoded_sequences_1, encoded_sequences_2)

        # Test batched
        encoded_sequences_1 = tokenizer(sequences)
        encoded_sequences_2 = tokenizer(sequences)
        self.assertEqual(encoded_sequences_1, encoded_sequences_2)

        # Test batched pairs
        encoded_sequences_1 = tokenizer(list(zip(sequences, sequences)))
        encoded_sequences_2 = tokenizer(sequences, sequences)
        self.assertEqual(encoded_sequences_1, encoded_sequences_2)

    def test_batch_encode_plus_batch_sequence_length(self):
        # Tests that all encoded values have the correct size
        tokenizer = self.get_tokenizer(do_lower_case=False)
        sequences = [
            "Testing batch encode plus",
            "Testing batch encode plus with different sequence lengths",
            "Testing batch encode plus with different sequence lengths correctly pads",
        ]

        encoded_sequences = [tokenizer(sequence) for sequence in sequences]
        encoded_sequences_batch = tokenizer(sequences, padding=False)
        self.assertListEqual(encoded_sequences, self.convert_batch_to_list_format(encoded_sequences_batch))

        maximum_length = len(max([encoded_sequence["input_ids"] for encoded_sequence in encoded_sequences], key=len))

        # check correct behaviour if no pad_token_id exists and add it eventually
        self._check_no_pad_token_padding(tokenizer, sequences)

        encoded_sequences_padded = [
            tokenizer(sequence, max_length=maximum_length, padding="max_length") for sequence in sequences
        ]

        encoded_sequences_batch_padded = tokenizer(sequences, padding=True)
        self.assertListEqual(
            encoded_sequences_padded,
            self.convert_batch_to_list_format(encoded_sequences_batch_padded),
        )

        # check 'longest' is unsensitive to a max length
        encoded_sequences_batch_padded_1 = tokenizer(sequences, padding=True)
        encoded_sequences_batch_padded_2 = tokenizer(sequences, max_length=maximum_length + 10, padding="longest")
        for key in encoded_sequences_batch_padded_1:
            self.assertListEqual(
                encoded_sequences_batch_padded_1[key],
                encoded_sequences_batch_padded_2[key],
            )

        # check 'no_padding' is unsensitive to a max length
        encoded_sequences_batch_padded_1 = tokenizer(sequences, padding=False)
        encoded_sequences_batch_padded_2 = tokenizer(sequences, max_length=maximum_length + 10, padding=False)
        for key in encoded_sequences_batch_padded_1:
            self.assertListEqual(
                encoded_sequences_batch_padded_1[key],
                encoded_sequences_batch_padded_2[key],
            )

    def test_batch_encode_plus_padding(self):
        # Test that padded sequences are equivalent between batch and individual encoding

        # Right padding tests
        tokenizer = self.get_tokenizer(do_lower_case=False)
        sequences = [
            "Testing batch encode plus",
            "Testing batch encode plus with different sequence lengths",
            "Testing batch encode plus with different sequence lengths correctly pads",
        ]

        max_length = 100

        # check correct behaviour if no pad_token_id exists and add it eventually
        self._check_no_pad_token_padding(tokenizer, sequences)

        encoded_sequences = [
            tokenizer(sequence, max_length=max_length, padding="max_length") for sequence in sequences
        ]
        encoded_sequences_batch = tokenizer(sequences, max_length=max_length, padding="max_length")
        self.assertListEqual(encoded_sequences, self.convert_batch_to_list_format(encoded_sequences_batch))

        # Left padding tests
        tokenizer = self.get_tokenizer(do_lower_case=False)
        tokenizer.padding_side = "left"
        sequences = [
            "Testing batch encode plus",
            "Testing batch encode plus with different sequence lengths",
            "Testing batch encode plus with different sequence lengths correctly pads",
        ]

        max_length = 100

        # check correct behaviour if no pad_token_id exists and add it eventually
        self._check_no_pad_token_padding(tokenizer, sequences)

        encoded_sequences = [
            tokenizer(sequence, max_length=max_length, padding="max_length") for sequence in sequences
        ]
        encoded_sequences_batch = tokenizer(sequences, max_length=max_length, padding="max_length")
        self.assertListEqual(encoded_sequences, self.convert_batch_to_list_format(encoded_sequences_batch))

    def test_pretokenized_inputs(self):
        # Test when inputs are pretokenized
        # All methods (encode, encode_plus, __call__) go through the same code path,
        # so we only test __call__

        tokenizer = self.get_tokenizer(do_lower_case=False)
        if hasattr(tokenizer, "add_prefix_space") and not tokenizer.add_prefix_space:
            return

        # Prepare a sequence from our tokenizer vocabulary
        sequence, ids = self.get_clean_sequence(tokenizer, with_prefix_space=True, max_length=20)
        token_sequence = sequence.split()

        # Test single sequence
        output = tokenizer(token_sequence, is_split_into_words=True, add_special_tokens=False)
        output_sequence = tokenizer(sequence, add_special_tokens=False)
        for key in output:
            self.assertEqual(output[key], output_sequence[key])

        output = tokenizer(token_sequence, is_split_into_words=True, add_special_tokens=True)
        output_sequence = tokenizer(sequence, add_special_tokens=True)
        for key in output:
            self.assertEqual(output[key], output_sequence[key])

        # Test sequence pairs
        output = tokenizer(token_sequence, token_sequence, is_split_into_words=True, add_special_tokens=False)
        output_sequence = tokenizer(sequence, sequence, add_special_tokens=False)
        for key in output:
            self.assertEqual(output[key], output_sequence[key])

        output = tokenizer(token_sequence, token_sequence, is_split_into_words=True, add_special_tokens=True)
        output_sequence = tokenizer(sequence, sequence, add_special_tokens=True)
        for key in output:
            self.assertEqual(output[key], output_sequence[key])

        # Test batched inputs
        sequence_batch = [sequence.strip()] * 2 + [sequence.strip() + " " + sequence.strip()]
        token_sequence_batch = [s.split() for s in sequence_batch]
        sequence_batch_cleaned_up_spaces = [" " + " ".join(s) for s in token_sequence_batch]

        output = tokenizer(token_sequence_batch, is_split_into_words=True, add_special_tokens=False)
        output_sequence = tokenizer(sequence_batch_cleaned_up_spaces, add_special_tokens=False)
        for key in output:
            self.assertEqual(output[key], output_sequence[key])

        output = tokenizer(token_sequence_batch, is_split_into_words=True, add_special_tokens=True)
        output_sequence = tokenizer(sequence_batch_cleaned_up_spaces, add_special_tokens=True)
        for key in output:
            self.assertEqual(output[key], output_sequence[key])

        # Test batch_encode_plus for pretokenized inputs pairs
        sequence_pair_batch = [(sequence.strip(), sequence.strip())] * 2 + [
            (sequence.strip() + " " + sequence.strip(), sequence.strip())
        ]
        token_sequence_pair_batch = [tuple(s.split() for s in pair) for pair in sequence_pair_batch]
        sequence_pair_batch_cleaned_up_spaces = [
            tuple(" " + " ".join(s) for s in pair) for pair in token_sequence_pair_batch
        ]

        output = tokenizer(token_sequence_pair_batch, is_split_into_words=True, add_special_tokens=False)
        output_sequence = tokenizer(sequence_pair_batch_cleaned_up_spaces, add_special_tokens=False)
        for key in output:
            self.assertEqual(output[key], output_sequence[key])
        output = tokenizer(token_sequence_pair_batch, is_split_into_words=True, add_special_tokens=True)
        output_sequence = tokenizer(sequence_pair_batch_cleaned_up_spaces, add_special_tokens=True)
        for key in output:
            self.assertEqual(output[key], output_sequence[key])

    def _check_no_pad_token_padding(self, tokenizer, sequences):
        # if tokenizer does  v have pad_token_id, an error should be thrown
        if tokenizer.pad_token_id is None:
            with self.assertRaises(ValueError):
                if isinstance(sequences, list):
                    tokenizer(sequences, padding="longest")
                else:
                    tokenizer(sequences, padding=True)

            # add pad_token_id to pass subsequent tests
            tokenizer.add_special_tokens({"pad_token": "<PAD>"})

    @require_torch
    def test_prepare_seq2seq_batch(self):
        if not self.test_seq2seq:
            self.skipTest(reason="test_seq2seq is set to False")

        tokenizer = self.get_tokenizer()
        # Longer text that will definitely require truncation.
        src_text = [
            " UN Chief Says There Is No Military Solution in Syria",
            " Secretary-General Ban Ki-moon says his response to Russia's stepped up military support for"
            " Syria is that 'there is no military solution' to the nearly five-year conflict and more weapons"
            " will only worsen the violence and misery for millions of people.",
        ]
        tgt_text = [
            "Şeful ONU declară că nu există o soluţie militară în Siria",
            "Secretarul General Ban Ki-moon declară că răspunsul său la intensificarea sprijinului militar al"
            ' Rusiei pentru Siria este că "nu există o soluţie militară" la conflictul de aproape cinci ani şi'
            " că noi arme nu vor face decât să înrăutăţească violenţele şi mizeria pentru milioane de oameni.",
        ]
        try:
            batch = tokenizer(
                src_text,
                text_target=tgt_text,
                max_length=3,
                max_target_length=10,
                return_tensors="pt",
                src_lang="en_XX",  # this should be ignored (for all but mbart) but not cause an error
            )
        except NotImplementedError:
            self.skipTest(reason="Encountered NotImplementedError calling prepare_seq2seq_batch")
        self.assertEqual(batch.input_ids.shape[1], 3)
        self.assertEqual(batch.labels.shape[1], 10)
        # max_target_length will default to max_length if not specified
        batch = tokenizer(src_text, text_target=tgt_text, max_length=3, return_tensors="pt")
        self.assertEqual(batch.input_ids.shape[1], 3)
        self.assertEqual(batch.labels.shape[1], 3)

        batch_encoder_only = tokenizer(src_text, max_length=3, max_target_length=10, return_tensors="pt")
        self.assertEqual(batch_encoder_only.input_ids.shape[1], 3)
        self.assertEqual(batch_encoder_only.attention_mask.shape[1], 3)
        self.assertNotIn("decoder_input_ids", batch_encoder_only)

    def test_batch_encode_dynamic_overflowing(self):
        """
        When calling batch_encode with multiple sequence it can returns different number of
        overflowing encoding for each sequence:
        [
          Sequence 1: [Encoding 1, Encoding 2],
          Sequence 2: [Encoding 1],
          Sequence 3: [Encoding 1, Encoding 2, ... Encoding N]
        ]
        This needs to be padded so that it can represented as a tensor
        """
        for tokenizer, pretrained_name, kwargs in self.tokenizers_list:
            tokenizer = self.get_tokenizer(pretrained_name, **kwargs)

            with self.subTest(f"{tokenizer.__class__.__name__} ({pretrained_name})"):
                if is_torch_available():
                    returned_tensor = "pt"
                else:
                    self.skipTest(reason="No expected framework (PT) found")

                if not tokenizer.pad_token or tokenizer.pad_token_id < 0:
                    self.skipTest(reason="This tokenizer has no padding token set, or pad_token_id < 0")

                tokens = tokenizer(
                    "HuggingFace is solving NLP one commit at a time",
                    max_length=6,
                    padding=True,
                    truncation=True,
                    return_tensors=returned_tensor,
                    return_overflowing_tokens=True,
                )

                for key in filter(lambda x: "overflow_to_sample_mapping" not in x, tokens.keys()):
                    self.assertEqual(len(tokens[key].shape), 2)

                # Mono sample
                tokens = tokenizer(
                    ["HuggingFace is solving NLP one commit at a time"],
                    max_length=6,
                    padding=True,
                    truncation="only_first",
                    return_tensors=returned_tensor,
                    return_overflowing_tokens=True,
                )

                for key in filter(lambda x: "overflow_to_sample_mapping" not in x, tokens.keys()):
                    self.assertEqual(len(tokens[key].shape), 2)
                    self.assertEqual(tokens[key].shape[-1], 6)

                # Multi sample
                tokens = tokenizer(
                    ["HuggingFace is solving NLP one commit at a time", "Very tiny input"],
                    max_length=6,
                    padding=True,
                    truncation="only_first",
                    return_tensors=returned_tensor,
                    return_overflowing_tokens=True,
                )

                for key in filter(lambda x: "overflow_to_sample_mapping" not in x, tokens.keys()):
                    self.assertEqual(len(tokens[key].shape), 2)
                    self.assertEqual(tokens[key].shape[-1], 6)

    def test_added_tokens_serialization(self):
        new_eos = AddedToken("[NEW_EOS]", rstrip=False, lstrip=True, normalized=False, special=True)
        for tokenizer, pretrained_name, kwargs in self.tokenizers_list:
            with self.subTest(f"{tokenizer.__class__.__name__} ({pretrained_name})"):
                # Test loading a tokenizer from the hub with a new eos token
                tokenizer_r = self.get_tokenizer(pretrained_name, eos_token=new_eos)
                self.assertEqual(tokenizer_r._special_tokens_map["eos_token"], new_eos)
                # Check that the token content is present (may not preserve all AddedToken attributes)
                self.assertIn(str(new_eos), [str(t) for t in tokenizer_r.added_tokens_decoder.values()])

                EXPECTED_ADDED_TOKENS_DECODER = tokenizer_r.added_tokens_decoder

                # Test saving and reloading the tokenizer
                with tempfile.TemporaryDirectory() as tmp_dir:
                    tokenizer_r.save_pretrained(tmp_dir)

                    with self.subTest("Saving tokenizer locally and reloading"):
                        tokenizer = self.tokenizer_class.from_pretrained(tmp_dir)
                        self.assertTrue(str(new_eos) not in tokenizer.extra_special_tokens)
                        # Check that the token content is present (may not preserve all AddedToken attributes)
                        self.assertIn(str(new_eos), [str(t) for t in tokenizer.added_tokens_decoder.values()])
                        self.assertEqual(str(tokenizer.added_tokens_decoder[tokenizer.eos_token_id]), str(new_eos))
                        # Check that all original tokens are still present (by string representation)
                        expected_tokens = {str(t) for t in EXPECTED_ADDED_TOKENS_DECODER.values()}
                        actual_tokens = {str(t) for t in tokenizer.added_tokens_decoder.values()}
                        self.assertTrue(expected_tokens.issubset(actual_tokens))

    def test_tokenizer_initialization_with_conflicting_key(self):
        with self.assertRaises(AttributeError, msg="conflicts with the method"):
            self.get_tokenizer(add_special_tokens=True)

        with self.assertRaises(AttributeError, msg="conflicts with the method"):
            self.get_tokenizer(get_vocab=True)

    def test_empty_input_string(self):
        empty_input_string = ""
        tokenizer_return_type = []
        output_tensor_type = []

        if is_torch_available():
            import numpy as np
            import torch

            tokenizer_return_type.append("pt")
            output_tensor_type.append(torch.int64)
            tokenizer_return_type.append("np")
            output_tensor_type.append(np.int64)

        if is_mlx_available():
            import mlx.core as mx

            tokenizer_return_type.append("mlx")
            output_tensor_type.append(mx.int32)

        if len(tokenizer_return_type) == 0:
            self.skipTest(reason="No expected framework from PT, or MLX found")

        tokenizer = self.get_tokenizer()
        for return_type, target_type in zip(tokenizer_return_type, output_tensor_type):
            output = tokenizer(empty_input_string, return_tensors=return_type)
            self.assertEqual(output.input_ids.dtype, target_type)

    def test_pad_token_initialization(self):
        """Test that passing pad_token when creating a tokenizer works correctly."""
        tokenizer = self.get_tokenizer(pad_token="[PAD]")
        # Verify the pad_token was set correctly
        self.assertEqual(tokenizer.pad_token, "[PAD]")
        self.assertIsNotNone(tokenizer.pad_token_id)

        # Test with two sequences of different lengths to trigger padding
        seq_0 = "Test this method."
        seq_1 = "With these inputs and some extra tokens here."

        # Test padding works with the custom pad_token
        output_with_padding = tokenizer(
            [seq_0, seq_1],
            padding=True,
            return_attention_mask=True,
        )

        # Check that sequences were padded to the same length
        self.assertEqual(
            len(output_with_padding["input_ids"][0]),
            len(output_with_padding["input_ids"][1]),
        )

        # Check that attention mask has 0s where padding was added (on the shorter sequence)
        # Find the shorter sequence
        unpadded_lengths = [
            len(tokenizer(seq_0, add_special_tokens=True)["input_ids"]),
            len(tokenizer(seq_1, add_special_tokens=True)["input_ids"]),
        ]
        shorter_idx = 0 if unpadded_lengths[0] < unpadded_lengths[1] else 1
        self.assertIn(0, output_with_padding["attention_mask"][shorter_idx])

    def test_bos_token_with_add_bos_token_true(self):
        """Test that passing bos_token with add_bos_token=True during initialization adds the BOS token."""
        try:
            tokenizer = self.get_tokenizer(bos_token="<BOS>", add_bos_token=True)
        except TypeError:
            # Some tokenizers might not support add_bos_token parameter
            self.skipTest("Tokenizer does not support add_bos_token parameter")

        test_string = "Hello world"

        # Verify bos_token was set
        self.assertEqual(tokenizer.bos_token, "<BOS>")

        # Verify the tokenizer was created successfully with these parameters
        output = tokenizer(test_string, add_special_tokens=False)
        self.assertIsNotNone(output["input_ids"])

    def test_bos_token_with_add_bos_token_false(self):
        """Test that passing bos_token with add_bos_token=False during initialization does not add the BOS token."""
        try:
            tokenizer = self.get_tokenizer(bos_token="<BOS>", add_bos_token=False)
        except TypeError:
            # Some tokenizers might not support add_bos_token parameter
            self.skipTest("Tokenizer does not support add_bos_token parameter")

        test_string = "Hello world"

        # Verify bos_token was set
        self.assertEqual(tokenizer.bos_token, "<BOS>")

        # Verify the tokenizer was created successfully with these parameters
        output = tokenizer(test_string, add_special_tokens=False)
        self.assertIsNotNone(output["input_ids"])


@require_tokenizers
class TokenizersBackendCommonTest(TokenizersBackendTesterMixin, unittest.TestCase):
    """
    A single test class that runs all tokenizers-backend tests once.
    Uses BertTokenizer as a representative tokenizer.
    """

    tokenizer_class = BertTokenizer
    rust_tokenizer_class = BertTokenizerFast
    from_pretrained_id = "google-bert/bert-base-uncased"
    from_pretrained_kwargs = {}


class SentencePieceBackendCommonTest(unittest.TestCase, SentencePieceBackendTesterMixin):
    """
    A single test class that runs all SentencePiece-backend tests once.
    Uses T5Tokenizer as a representative SentencePiece tokenizer.
    """

    tokenizer_class = T5Tokenizer
    rust_tokenizer_class = T5TokenizerFast
    test_slow_tokenizer = True
    test_rust_tokenizer = True
    from_pretrained_id = "google-t5/t5-base"
    from_pretrained_kwargs = {"use_fast": False}

    def test_add_tokens(self):
        tokenizer_r = self.get_rust_tokenizer()

        vocab_size = len(tokenizer_r)
        self.assertEqual(tokenizer_r.add_tokens(""), 0)
        self.assertEqual(tokenizer_r.add_tokens("testoken"), 1)
        self.assertEqual(tokenizer_r.add_tokens(["testoken1", "testtoken2"]), 2)
        self.assertEqual(len(tokenizer_r), vocab_size + 3)

        self.assertEqual(tokenizer_r.add_special_tokens({}), 0)
        self.assertEqual(tokenizer_r.add_special_tokens({"bos_token": "[BOS]", "eos_token": "[EOS]"}), 2)
        self.assertRaises(ValueError, tokenizer_r.add_special_tokens, {"additional_special_tokens": "<testtoken1>"})
        self.assertEqual(tokenizer_r.add_special_tokens({"additional_special_tokens": ["<testtoken2>"]}), 1)
        self.assertEqual(
            tokenizer_r.add_special_tokens({"additional_special_tokens": ["<testtoken3>", "<testtoken4>"]}), 2
        )
        added_vocab = tokenizer_r.get_added_vocab()
        self.assertIn("<testtoken3>", added_vocab)

    def test_add_tokens_tokenizer(self):
        tokenizer = self.get_tokenizer(do_lower_case=False)
        vocab_size = tokenizer.vocab_size
        all_size = len(tokenizer)

        new_toks = [
            AddedToken("newtokenone", rstrip=False, lstrip=False),
            AddedToken("newtokentwo", rstrip=False, lstrip=False),
        ]
        added_toks = tokenizer.add_tokens(new_toks)
        vocab_size_2 = tokenizer.vocab_size
        all_size_2 = len(tokenizer)

        self.assertEqual(vocab_size, vocab_size_2)
        self.assertEqual(added_toks, len(new_toks))
        self.assertEqual(all_size_2, all_size + len(new_toks))

        tokens = tokenizer.encode("newtokenone words newtokentwo", add_special_tokens=False)
        self.assertGreaterEqual(len(tokens), 3)
        self.assertGreater(tokens[0], tokenizer.vocab_size - 1)
        self.assertGreater(tokens[-1], tokenizer.vocab_size - 1)

        new_specials = {
            "eos_token": AddedToken("<|eos_new|>", rstrip=False, lstrip=False),
            "pad_token": AddedToken("<|pad_new|>", rstrip=False, lstrip=False),
        }
        added_specials = tokenizer.add_special_tokens(new_specials)
        all_size_3 = len(tokenizer)
        self.assertEqual(added_specials, len(new_specials))
        self.assertEqual(all_size_3, all_size_2 + len(new_specials))

        tokens = tokenizer.encode("<|eos_new|> newtokenone <|pad_new|>", add_special_tokens=False)
        self.assertEqual(tokens[0], tokenizer.eos_token_id)
        self.assertEqual(tokens[-1], tokenizer.pad_token_id)

<<<<<<< HEAD
    def test_alignment_methods(self):
        self.skipTest("SentencePiece fast tokenizers do not expose token alignment metadata.")
=======
        tokenizers = self.get_tokenizers()
        for tokenizer in tokenizers:
            with self.subTest(f"{tokenizer.__class__.__name__}"):
                for return_type, target_type in zip(tokenizer_return_type, output_tensor_type):
                    output = tokenizer(empty_input_string, return_tensors=return_type)
                    self.assertEqual(output.input_ids.dtype, target_type)

    def test_local_files_only(self):
        from transformers import AutoTokenizer

        pretrained_list = getattr(self, "from_pretrained_id", []) or []
        for pretrained_name in pretrained_list:
            with self.subTest(f"AutoTokenizer ({pretrained_name})"):
                # First cache the tokenizer files
                try:
                    tokenizer_cached = AutoTokenizer.from_pretrained(pretrained_name)

                    # Now load with local_files_only=True
                    tokenizer_local = AutoTokenizer.from_pretrained(pretrained_name, local_files_only=True)

                    # Check that the two tokenizers are identical
                    self.assertEqual(tokenizer_cached.get_vocab(), tokenizer_local.get_vocab())
                    self.assertEqual(
                        tokenizer_cached.all_special_tokens_extended,
                        tokenizer_local.all_special_tokens_extended,
                    )
                except Exception as _:
                    pass  # if the pretrained model is not loadable how could it pass locally :)
>>>>>>> f7795060
<|MERGE_RESOLUTION|>--- conflicted
+++ resolved
@@ -2642,16 +2642,8 @@
         self.assertEqual(tokens[0], tokenizer.eos_token_id)
         self.assertEqual(tokens[-1], tokenizer.pad_token_id)
 
-<<<<<<< HEAD
     def test_alignment_methods(self):
         self.skipTest("SentencePiece fast tokenizers do not expose token alignment metadata.")
-=======
-        tokenizers = self.get_tokenizers()
-        for tokenizer in tokenizers:
-            with self.subTest(f"{tokenizer.__class__.__name__}"):
-                for return_type, target_type in zip(tokenizer_return_type, output_tensor_type):
-                    output = tokenizer(empty_input_string, return_tensors=return_type)
-                    self.assertEqual(output.input_ids.dtype, target_type)
 
     def test_local_files_only(self):
         from transformers import AutoTokenizer
@@ -2673,5 +2665,4 @@
                         tokenizer_local.all_special_tokens_extended,
                     )
                 except Exception as _:
-                    pass  # if the pretrained model is not loadable how could it pass locally :)
->>>>>>> f7795060
+                    pass  # if the pretrained model is not loadable how could it pass locally :)