# Copyright 2024 HuggingFace Inc.
#
# Licensed under the Apache License, Version 2.0 (the "License");
# you may not use this file except in compliance with the License.
# You may obtain a copy of the License at
#
#     http://www.apache.org/licenses/LICENSE-2.0
#
# Unless required by applicable law or agreed to in writing, software
# distributed under the License is distributed on an "AS IS" BASIS,
# WITHOUT WARRANTIES OR CONDITIONS OF ANY KIND, either express or implied.
# See the License for the specific language governing permissions and
# limitations under the License.
import unittest
from types import SimpleNamespace

import torch
import torch.nn as nn

from transformers import PretrainedConfig
from transformers.core_model_loading import (
    Chunk,
    Concatenate,
    MergeModulelist,
    PermuteForRope,
    WeightConverter,
    WeightRenaming,
    build_glob_alternation,
<<<<<<< HEAD
    compile_glob_rule,
    convert_and_load_state_dict_in_model,
    match_glob,
    sub_key,
=======
    convert_and_load_state_dict_in_model,
    repl,
>>>>>>> a1afecae
)
from transformers.utils.import_utils import is_triton_available


class TestWeightGlobMatching(unittest.TestCase):
    def setUp(self):
        self.weight_globs_digits = [
            "model.layers.*.mlp.gate_up_proj.weight",
            "model.layers.*.self_attn.q_proj.weight",
            "embed_tokens.weight",
        ]
<<<<<<< HEAD
        self.alt_digits, self.map_digits = build_glob_alternation(self.weight_globs_digits)
=======
        self.alt_digits, self.map_digits, _ = build_glob_alternation(self.weight_globs_digits)
>>>>>>> a1afecae

        self.weight_globs_any = [
            "model.layers.*.mlp.gate_up_proj.weight",
            "model.layers.*.self_attn.q_proj.weight",
            "embed_tokens.weight",
        ]
<<<<<<< HEAD
        self.alt_any, self.map_any = build_glob_alternation(self.weight_globs_any)
=======
        self.alt_any, self.map_any, _ = build_glob_alternation(self.weight_globs_any)

    @staticmethod
    def _match_glob(key, alt, mapping):
        matched = alt.search(key)
        return mapping.get(matched.lastgroup) if matched else None
>>>>>>> a1afecae

    def test_exact_match(self):
        self.assertEqual(
            self._match_glob("embed_tokens.weight", self.alt_digits, self.map_digits), "embed_tokens.weight"
        )

    def test_digits_only_star_accepts_digits(self):
        self.assertEqual(
            self._match_glob("model.layers.0.mlp.gate_up_proj.weight", self.alt_digits, self.map_digits),
            "model.layers.*.mlp.gate_up_proj.weight",
        )
        self.assertEqual(
            self._match_glob("model.layers.12.self_attn.q_proj.weight", self.alt_digits, self.map_digits),
            "model.layers.*.self_attn.q_proj.weight",
        )

    def test_anychar_star_accepts_nondigits(self):
        self.assertEqual(
            self._match_glob("model.layers.a.mlp.gate_up_proj.weight", self.alt_any, self.map_any),
            "model.layers.*.mlp.gate_up_proj.weight",
        )
        self.assertEqual(
            self._match_glob("model.layers.00x.mlp.gate_up_proj.weight", self.alt_any, self.map_any),
            "model.layers.*.mlp.gate_up_proj.weight",
        )

    def test_no_match(self):
        self.assertIsNone(self._match_glob("model.layers.0.mlp.up_proj.weight", self.alt_digits, self.map_digits))

    def test_leftmost_alternative_wins_for_overlapping_patterns(self):
        # Overlapping patterns: both could match; ensure leftmost wins
        globs = [
            "model.layers.*.mlp.*.weight",  # broader (first)
            "model.layers.0.mlp.gate_up_proj.weight",  # more specific (second)
        ]
<<<<<<< HEAD
        alt, mapping = build_glob_alternation(globs)
=======
        alt, mapping, _ = build_glob_alternation(globs)
>>>>>>> a1afecae

        # Both branches match; Python's regex picks the leftmost alternative → index 0
        self.assertEqual(
            self._match_glob("model.layers.0.mlp.gate_up_proj.weight", alt, mapping), "model.layers.*.mlp.*.weight"
        )

    def test_multiple_patterns_same_prefix(self):
        globs = [
            "model.layers.*.self_attn.q_proj.weight",
            "model.layers.*.self_attn.k_proj.weight",
            "model.layers.*.self_attn.v_proj.weight",
        ]
<<<<<<< HEAD
        alt, mapping = build_glob_alternation(
=======
        alt, mapping, _ = build_glob_alternation(
>>>>>>> a1afecae
            globs,
        )

        self.assertEqual(
            self._match_glob("model.layers.3.self_attn.q_proj.weight", alt, mapping),
            "model.layers.*.self_attn.q_proj.weight",
        )
        self.assertEqual(
            self._match_glob("model.layers.3.self_attn.k_proj.weight", alt, mapping),
            "model.layers.*.self_attn.k_proj.weight",
        )
        self.assertEqual(
            self._match_glob("model.layers.3.self_attn.v_proj.weight", alt, mapping),
            "model.layers.*.self_attn.v_proj.weight",
        )

    def test_anchor_full_match_only(self):
        self.assertIsNotNone(
            self._match_glob("model.layers.0.mlp.gate_up_proj.weight.bar", self.alt_any, self.map_any)
        )

    def test_large_batch_performance_smoke(self):
        # Not a perf benchmark, but ensures building and matching a larger alternation is OK
        globs = [f"model.layers.*.mlp.block{i}.weight" for i in range(200)]
<<<<<<< HEAD
        alt, mapping = build_glob_alternation(globs)
=======
        alt, mapping, _ = build_glob_alternation(globs)
>>>>>>> a1afecae
        key = "model.layers.123.mlp.block57.weight"
        self.assertEqual(self._match_glob(key, alt, mapping), "model.layers.*.mlp.block57.weight")

    def test_sub_key_rewrites_targets(self):
        renamings = [
            WeightRenaming("block_sparse_moe.experts.*.w1.weight", "mlp.experts.gate_up_proj"),
            WeightRenaming("block_sparse_moe.experts.*.w2.weight", "mlp.experts.down_proj"),
            WeightRenaming("model.language_model.*", "language_model"),
        ]
        rename_alt, _, rename_by_group = build_glob_alternation(renamings)

        def rename(original_key: str) -> str:
            return rename_alt.sub(lambda m: repl(m, rename_by_group), original_key).replace("\\", "")

        self.assertEqual(rename("foo.block_sparse_moe.experts.3.w1.weight"), "foo.mlp.experts.gate_up_proj")
        self.assertEqual(rename("foo.block_sparse_moe.experts.3.w2.weight"), "foo.mlp.experts.down_proj")
        self.assertEqual(rename("model.language_model.lm_head.weight"), "language_model")

    def test_sub_key_no_match_returns_original(self):
        renamings = [
            WeightRenaming("block_sparse_moe.experts.*.w1.weight", "*.mlp.experts.gate_up_proj"),
        ]
        rename_alt, _, rename_by_group = build_glob_alternation(renamings)

        key = "unrelated.key"
        renamed_key = rename_alt.sub(lambda m: repl(m, rename_by_group), key).replace("\\", "")
        self.assertEqual(renamed_key, key)

    def test_sub_key_rewrites_targets(self):
        rules = {
            "*.block_sparse_moe.experts.*.w1.weight": "*.mlp.experts.gate_up_proj",
            "*.block_sparse_moe.experts.*.w2.weight": "*.mlp.experts.down_proj",
            "model.language_model.*": "language_model.*",
        }

        compiled = {src: compile_glob_rule(src, tgt) for src, tgt in rules.items()}
        alt, mapping = build_glob_alternation(list(rules.keys()))

        self.assertEqual(
            sub_key("foo.block_sparse_moe.experts.3.w1.weight", alt, mapping, compiled),
            "foo.mlp.experts.gate_up_proj",
        )
        self.assertEqual(
            sub_key("foo.block_sparse_moe.experts.3.w2.weight", alt, mapping, compiled),
            "foo.mlp.experts.down_proj",
        )
        self.assertEqual(
            sub_key("model.language_model.lm_head.weight", alt, mapping, compiled),
            "language_model.lm_head.weight",
        )

    def test_sub_key_no_match_returns_original(self):
        rules = {
            "*.block_sparse_moe.experts.*.w1.weight": "*.mlp.experts.gate_up_proj",
        }
        compiled = {src: compile_glob_rule(src, tgt) for src, tgt in rules.items()}
        alt, mapping = build_glob_alternation(list(rules.keys()))

        key = "unrelated.key"
        self.assertEqual(sub_key(key, alt, mapping, compiled), key)


class DummyParamModule(nn.Module):
    def __init__(self, shape):
        super().__init__()
        self.weight = nn.Parameter(torch.zeros(shape))


class DummySelfAttn(nn.Module):
    def __init__(self):
        super().__init__()
        self.q_proj = DummyParamModule((1, 2))
        self.k_proj = DummyParamModule((1, 2))
        self.v_proj = DummyParamModule((1, 2))


class DummyExperts(nn.Module):
    def __init__(self):
        super().__init__()
        self.gate_up_proj = DummyParamModule((2, 4, 2))
        self.down_proj = DummyParamModule((2, 2, 2))


class DummyLayer(nn.Module):
    def __init__(self):
        super().__init__()
        self.self_attn = DummySelfAttn()
        self.experts = DummyExperts()


class DummyTopModel(nn.Module):
    def __init__(self):
        super().__init__()
        self.layers = nn.ModuleList([DummyLayer(), DummyLayer()])


class DummyMLP(nn.Module):
    def __init__(self):
        super().__init__()
        self.down_proj = DummyParamModule((2, 2))


class DummyRoot(nn.Module):
    base_model_prefix = "model"

    def __init__(self):
        super().__init__()
        self.model = DummyTopModel()
        self.mlp = DummyMLP()


class TestConvertAndLoadStateDict(unittest.TestCase):
    def test_moe_and_qkv_conversion(self):
        model = DummyRoot()
        model.config = PretrainedConfig()

        raw_tensors = {
            "model.layers.0.experts.0.w1.weight": torch.tensor([[0.0, 1.0], [2.0, 3.0]]),
            "model.layers.0.experts.1.w1.weight": torch.tensor([[10.0, 11.0], [12.0, 13.0]]),
            "model.layers.0.experts.0.w3.weight": torch.tensor([[4.0, 5.0], [6.0, 7.0]]),
            "model.layers.0.experts.1.w3.weight": torch.tensor([[14.0, 15.0], [16.0, 17.0]]),
            "model.layers.0.experts.0.w2.weight": torch.tensor([[20.0, 21.0], [22.0, 23.0]]),
            "model.layers.0.experts.1.w2.weight": torch.tensor([[24.0, 25.0], [26.0, 27.0]]),
            "model.layers.1.experts.0.w1.weight": torch.tensor([[30.0, 31.0], [32.0, 33.0]]),
            "model.layers.1.experts.1.w1.weight": torch.tensor([[34.0, 35.0], [36.0, 37.0]]),
            "model.layers.1.experts.0.w3.weight": torch.tensor([[38.0, 39.0], [40.0, 41.0]]),
            "model.layers.1.experts.1.w3.weight": torch.tensor([[42.0, 43.0], [44.0, 45.0]]),
            "model.layers.1.experts.0.w2.weight": torch.tensor([[46.0, 47.0], [48.0, 49.0]]),
            "model.layers.1.experts.1.w2.weight": torch.tensor([[50.0, 51.0], [52.0, 53.0]]),
            "model.layers.0.self_attn.qkv_proj.weight": torch.tensor([[1.0, 2.0], [3.0, 4.0], [5.0, 6.0]]),
            "model.layers.1.self_attn.qkv_proj.weight": torch.tensor([[7.0, 8.0], [9.0, 10.0], [11.0, 12.0]]),
            "mlp.w2.weight": torch.tensor([[60.0, 61.0], [62.0, 63.0]]),
        }
        state_dict = {k: v.clone() for k, v in raw_tensors.items()}

        weight_mapping = [
            WeightConverter(
                ["experts.*.w1.weight", "experts.*.w3.weight"],
                "experts.gate_up_proj.weight",
                operations=[MergeModulelist(dim=0), Concatenate(dim=1)],
            ),
            WeightConverter(
                "experts.*.w2.weight",
                "experts.down_proj.weight",
                operations=[MergeModulelist(dim=0)],
            ),
            WeightConverter(
                "model.layers.0.self_attn.qkv_proj.weight",
                [
                    "model.layers.0.self_attn.q_proj.weight",
                    "model.layers.0.self_attn.k_proj.weight",
                    "model.layers.0.self_attn.v_proj.weight",
                ],
                operations=[Chunk(dim=0, chunks=3)],
            ),
            WeightRenaming("mlp.w2.weight", "mlp.down_proj.weight"),
        ]
        missing, unexpected, mismatch, misc = convert_and_load_state_dict_in_model(
            model, state_dict, weight_mapping, tp_plan=None, hf_quantizer=None
        )

        self.assertEqual(
            missing,
            {
                "model.layers.1.self_attn.k_proj.weight",
                "model.layers.1.self_attn.v_proj.weight",
                "model.layers.1.self_attn.q_proj.weight",
            },
        )
        self.assertEqual(unexpected, {"model.layers.1.self_attn.qkv_proj.weight"})
        self.assertEqual(mismatch, set())
        self.assertEqual(misc, {})

        model_state = model.state_dict()

        def cat_gate(layer_prefix: str) -> torch.Tensor:
            w1 = [
                raw_tensors[f"{layer_prefix}.experts.0.w1.weight"],
                raw_tensors[f"{layer_prefix}.experts.1.w1.weight"],
            ]
            w3 = [
                raw_tensors[f"{layer_prefix}.experts.0.w3.weight"],
                raw_tensors[f"{layer_prefix}.experts.1.w3.weight"],
            ]
            return torch.cat([torch.stack(w1, dim=0), torch.stack(w3, dim=0)], dim=1)

        torch.testing.assert_close(
            model_state["model.layers.0.experts.gate_up_proj.weight"], cat_gate("model.layers.0")
        )
        torch.testing.assert_close(
            model_state["model.layers.1.experts.gate_up_proj.weight"], cat_gate("model.layers.1")
        )

        def stack_down(layer_prefix: str) -> torch.Tensor:
            return torch.stack(
                [
                    raw_tensors[f"{layer_prefix}.experts.0.w2.weight"],
                    raw_tensors[f"{layer_prefix}.experts.1.w2.weight"],
                ],
                dim=0,
            )

        torch.testing.assert_close(
            model_state["model.layers.0.experts.down_proj.weight"], stack_down("model.layers.0")
        )
        torch.testing.assert_close(
            model_state["model.layers.1.experts.down_proj.weight"], stack_down("model.layers.1")
        )

        for layer_idx in range(2):
            key = f"model.layers.{layer_idx}.self_attn.qkv_proj.weight"
            expected_q, expected_k, expected_v = torch.chunk(raw_tensors[key], chunks=3, dim=0)
            prefix = f"model.layers.{layer_idx}.self_attn"
            if layer_idx == 1:
                # These were missing and thus not loaded
                continue
            torch.testing.assert_close(model_state[f"{prefix}.q_proj.weight"], expected_q)
            torch.testing.assert_close(model_state[f"{prefix}.k_proj.weight"], expected_k)
            torch.testing.assert_close(model_state[f"{prefix}.v_proj.weight"], expected_v)

        torch.testing.assert_close(model_state["mlp.down_proj.weight"], raw_tensors["mlp.w2.weight"])

    def test_qkv_chunk_rope_permute_with_fp8_quantization(self):
        if is_triton_available():
            from transformers.integrations.finegrained_fp8 import Fp8Dequantize
        else:
            self.skipTest("Fine-grained FP8 integration tests require Triton to be installed.")
        n_heads = 2
        head_dim = 4
        in_dim = 4
        out_dim = n_heads * head_dim
        block_size = (4, 4)

        class RopeProjector(nn.Module):
            def __init__(self, *, with_scale: bool = False):
                super().__init__()
                self.weight = nn.Parameter(torch.zeros(out_dim, in_dim))
                if with_scale:
                    scale_shape = (out_dim // block_size[0], in_dim // block_size[1])
                    self.weight_scale_inv = nn.Parameter(torch.ones(scale_shape))

        class RopeSelfAttn(nn.Module):
            def __init__(self):
                super().__init__()
                self.q_proj = RopeProjector(with_scale=True)
                self.k_proj = RopeProjector()
                self.v_proj = RopeProjector()

        class RopeLayer(nn.Module):
            def __init__(self):
                super().__init__()
                self.self_attn = RopeSelfAttn()

        class RopeModel(nn.Module):
            base_model_prefix = "model"

            def __init__(self):
                super().__init__()
                self.layers = nn.ModuleList([RopeLayer()])

        model = RopeModel()
        model.config = PretrainedConfig()
        model.config.num_attention_heads = n_heads

        raw_q = torch.tensor(
            [
                [1.0, -1.0, 1.0, -1.0],
                [0.5, -0.5, 0.5, -0.5],
                [-1.0, 1.0, -1.0, 1.0],
                [-0.5, 0.5, -0.5, 0.5],
                [1.0, 1.0, -1.0, -1.0],
                [0.5, 0.5, -0.5, -0.5],
                [-1.0, -1.0, 1.0, 1.0],
                [-0.5, -0.5, 0.5, 0.5],
            ],
            dtype=torch.float32,
        )
        raw_k = torch.arange(out_dim * in_dim, dtype=torch.float32).reshape(out_dim, in_dim)
        raw_v = torch.arange(out_dim * in_dim, dtype=torch.float32).reshape(out_dim, in_dim) + 100.0
        raw_qkv = torch.cat([raw_q, raw_k, raw_v], dim=0)
        state_dict = {"model.layers.0.self_attn.qkv_proj.weight": raw_qkv.clone()}

        quantizer_cls = type(
            "FineGrainedFP8HfQuantizer",
            (),
            {
                "__init__": lambda self, bs=block_size: setattr(
                    self, "quantization_config", SimpleNamespace(weight_block_size=bs)
                ),
                "param_needs_quantization": lambda self, _model, param_name: param_name.endswith("q_proj.weight"),
                "pre_quantized": False,
            },
        )
        quantizer = quantizer_cls()

        weight_mapping = [
            WeightConverter(
                "model.layers.*.self_attn.qkv_proj.weight",
                [
                    "model.layers.*.self_attn.q_proj.weight",
                    "model.layers.*.self_attn.k_proj.weight",
                    "model.layers.*.self_attn.v_proj.weight",
                ],
                operations=[Chunk(dim=0, chunks=3), PermuteForRope()],
            )
        ]

        missing, unexpected, mismatch, misc = convert_and_load_state_dict_in_model(
            model, state_dict, weight_mapping, tp_plan=None, hf_quantizer=quantizer
        )

        self.assertEqual(missing, set())
        self.assertEqual(unexpected, set())
        self.assertEqual(mismatch, set())
        self.assertEqual(misc, {})

        permute_op = PermuteForRope()
        permute_op.config = model.config
        expected_q = permute_op._apply(raw_q)
        expected_k = permute_op._apply(raw_k)
        expected_v = permute_op._apply(raw_v)

        model_state = model.state_dict()
        self.assertFalse(torch.allclose(raw_k, expected_k))
        torch.testing.assert_close(model_state["model.layers.0.self_attn.k_proj.weight"], expected_k)
        torch.testing.assert_close(model_state["model.layers.0.self_attn.v_proj.weight"], expected_v)

        q_weight_key = "model.layers.0.self_attn.q_proj.weight"
        scale_key = "model.layers.0.self_attn.q_proj.weight_scale_inv"
        self.assertIn(scale_key, model_state)
        expected_dtype = torch.float8_e4m3fn if hasattr(torch, "float8_e4m3fn") else torch.int8
        self.assertEqual(model_state[q_weight_key].dtype, expected_dtype)
        self.assertEqual(model_state[q_weight_key].shape, torch.Size((out_dim, in_dim)))
        self.assertEqual(model_state[scale_key].dtype, torch.float32)
        self.assertEqual(
            model_state[scale_key].shape,
            torch.Size((out_dim // block_size[0], in_dim // block_size[1])),
        )

        dequant = Fp8Dequantize(block_size=block_size)
        dequantized_q = dequant.convert(
            [model_state[q_weight_key], model_state[scale_key]],
            context={"quantization_config": quantizer.quantization_config},
        )
        torch.testing.assert_close(dequantized_q, expected_q, rtol=1e-2, atol=1e-2)


if __name__ == "__main__":
    unittest.main()<|MERGE_RESOLUTION|>--- conflicted
+++ resolved
@@ -26,15 +26,8 @@
     WeightConverter,
     WeightRenaming,
     build_glob_alternation,
-<<<<<<< HEAD
-    compile_glob_rule,
-    convert_and_load_state_dict_in_model,
-    match_glob,
-    sub_key,
-=======
     convert_and_load_state_dict_in_model,
     repl,
->>>>>>> a1afecae
 )
 from transformers.utils.import_utils import is_triton_available
 
@@ -46,27 +39,19 @@
             "model.layers.*.self_attn.q_proj.weight",
             "embed_tokens.weight",
         ]
-<<<<<<< HEAD
-        self.alt_digits, self.map_digits = build_glob_alternation(self.weight_globs_digits)
-=======
         self.alt_digits, self.map_digits, _ = build_glob_alternation(self.weight_globs_digits)
->>>>>>> a1afecae
 
         self.weight_globs_any = [
             "model.layers.*.mlp.gate_up_proj.weight",
             "model.layers.*.self_attn.q_proj.weight",
             "embed_tokens.weight",
         ]
-<<<<<<< HEAD
-        self.alt_any, self.map_any = build_glob_alternation(self.weight_globs_any)
-=======
         self.alt_any, self.map_any, _ = build_glob_alternation(self.weight_globs_any)
 
     @staticmethod
     def _match_glob(key, alt, mapping):
         matched = alt.search(key)
         return mapping.get(matched.lastgroup) if matched else None
->>>>>>> a1afecae
 
     def test_exact_match(self):
         self.assertEqual(
@@ -102,11 +87,7 @@
             "model.layers.*.mlp.*.weight",  # broader (first)
             "model.layers.0.mlp.gate_up_proj.weight",  # more specific (second)
         ]
-<<<<<<< HEAD
-        alt, mapping = build_glob_alternation(globs)
-=======
         alt, mapping, _ = build_glob_alternation(globs)
->>>>>>> a1afecae
 
         # Both branches match; Python's regex picks the leftmost alternative → index 0
         self.assertEqual(
@@ -119,11 +100,7 @@
             "model.layers.*.self_attn.k_proj.weight",
             "model.layers.*.self_attn.v_proj.weight",
         ]
-<<<<<<< HEAD
-        alt, mapping = build_glob_alternation(
-=======
         alt, mapping, _ = build_glob_alternation(
->>>>>>> a1afecae
             globs,
         )
 
@@ -148,11 +125,7 @@
     def test_large_batch_performance_smoke(self):
         # Not a perf benchmark, but ensures building and matching a larger alternation is OK
         globs = [f"model.layers.*.mlp.block{i}.weight" for i in range(200)]
-<<<<<<< HEAD
-        alt, mapping = build_glob_alternation(globs)
-=======
         alt, mapping, _ = build_glob_alternation(globs)
->>>>>>> a1afecae
         key = "model.layers.123.mlp.block57.weight"
         self.assertEqual(self._match_glob(key, alt, mapping), "model.layers.*.mlp.block57.weight")
 
