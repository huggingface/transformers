--- conflicted
+++ resolved
@@ -536,11 +536,7 @@
 @require_torch
 class ReformerLocalAttnModelTest(ReformerTesterMixin, ModelTesterMixin, unittest.TestCase):
     all_model_classes = (
-<<<<<<< HEAD
-        (ReformerModel, ReformerModelWithLMHead, ReformerForSequenceClassification) if is_torch_available() else ()
-=======
-        (ReformerModel, ReformerModelWithLMHead, ReformerForQuestionAnswering) if is_torch_available() else ()
->>>>>>> 58cca47c
+        (ReformerModel, ReformerModelWithLMHead, ReformerForSequenceClassification, ReformerForQuestionAnswering) if is_torch_available() else ()
     )
     all_generative_model_classes = (ReformerModelWithLMHead,) if is_torch_available() else ()
     test_pruning = False
@@ -598,11 +594,7 @@
 @require_torch
 class ReformerLSHAttnModelTest(ReformerTesterMixin, ModelTesterMixin, unittest.TestCase):
     all_model_classes = (
-<<<<<<< HEAD
-        (ReformerModel, ReformerModelWithLMHead, ReformerForSequenceClassification) if is_torch_available() else ()
-=======
-        (ReformerModel, ReformerModelWithLMHead, ReformerForQuestionAnswering) if is_torch_available() else ()
->>>>>>> 58cca47c
+        (ReformerModel, ReformerModelWithLMHead, ReformerForSequenceClassification, ReformerForQuestionAnswering) if is_torch_available() else ()
     )
     all_generative_model_classes = (ReformerModelWithLMHead,) if is_torch_available() else ()
     test_pruning = False
