# Copyright 2024 The HuggingFace Inc. team. All rights reserved.
#
# Licensed under the Apache License, Version 2.0 (the "License");
# you may not use this file except in compliance with the License.
# You may obtain a copy of the License at
#
#     http://www.apache.org/licenses/LICENSE-2.0
#
# Unless required by applicable law or agreed to in writing, software
# distributed under the License is distributed on an "AS IS" BASIS,
# WITHOUT WARRANTIES OR CONDITIONS OF ANY KIND, either express or implied.
# See the License for the specific language governing permissions and
# limitations under the License.


import inspect
import json
import random
import tempfile
from pathlib import Path
from typing import Optional

import numpy as np
from huggingface_hub import hf_hub_download
from parameterized import parameterized

from transformers.models.auto.processing_auto import processor_class_from_name
from transformers.processing_utils import Unpack
from transformers.testing_utils import (
    check_json_file_has_correct_format,
    require_av,
    require_librosa,
    require_torch,
    require_vision,
)
from transformers.utils import is_av_available, is_torch_available, is_vision_available


global_rng = random.Random()

if is_vision_available():
    from PIL import Image

if is_torch_available():
    import torch

MODALITY_INPUT_DATA = {
    "images": [
        "http://images.cocodataset.org/val2017/000000039769.jpg",
        "http://images.cocodataset.org/val2017/000000039769.jpg",
    ],
    "videos": [
        "https://test-videos.co.uk/vids/bigbuckbunny/mp4/h264/720/Big_Buck_Bunny_720_10s_10MB.mp4",
        "https://huggingface.co/datasets/raushan-testing-hf/videos-test/resolve/main/sample_demo_1.mp4",
    ],
    "audio": [
        "https://qianwen-res.oss-cn-beijing.aliyuncs.com/Qwen2-Audio/audio/glass-breaking-151256.mp3",
        "https://qianwen-res.oss-cn-beijing.aliyuncs.com/Qwen2-Audio/audio/f2641_0_throatclearing.wav",
    ],
}

if is_av_available():
    from transformers.video_utils import load_video

    # load a video file in memory for testing
    video, _ = load_video("https://test-videos.co.uk/vids/bigbuckbunny/mp4/h264/720/Big_Buck_Bunny_720_10s_10MB.mp4")
    MODALITY_INPUT_DATA["videos"].append(video)


def prepare_image_inputs():
    """This function prepares a list of PIL images"""
    image_inputs = [np.random.randint(255, size=(3, 30, 400), dtype=np.uint8)]
    image_inputs = [Image.fromarray(np.moveaxis(x, 0, -1)) for x in image_inputs]
    return image_inputs


# Copied from tests.models.whisper.test_feature_extraction_whisper.floats_list
def floats_list(shape, scale=1.0, rng=None, name=None):
    """Creates a random float32 tensor"""
    if rng is None:
        rng = global_rng

    values = []
    for batch_idx in range(shape[0]):
        values.append([])
        for _ in range(shape[1]):
            values[-1].append(rng.random() * scale)

    return values


@require_torch
@require_vision
class ProcessorTesterMixin:
    processor_class = None
    text_input_name = "input_ids"
    images_input_name = "pixel_values"
    videos_input_name = "pixel_values_videos"
    audio_input_name = "input_features"

    @staticmethod
    def prepare_processor_dict():
        return {}

    def get_component(self, attribute, **kwargs):
        assert attribute in self.processor_class.attributes
        component_class_name = getattr(self.processor_class, f"{attribute}_class")
        if isinstance(component_class_name, tuple):
            if attribute == "image_processor":
                # TODO: @yoni, change logic in v4.52 (when use_fast set to True by default)
                component_class_name = component_class_name[0]
            else:
                component_class_name = component_class_name[-1]

        component_class = processor_class_from_name(component_class_name)
        component = component_class.from_pretrained(self.tmpdirname, **kwargs)  # noqa
        if "tokenizer" in attribute and not component.pad_token:
            component.pad_token = "[TEST_PAD]"
            if component.pad_token_id is None:
                component.pad_token_id = 0

        return component

    def prepare_components(self):
        components = {}
        for attribute in self.processor_class.attributes:
            component = self.get_component(attribute)
            components[attribute] = component

        return components

    def get_processor(self):
        components = self.prepare_components()
        processor = self.processor_class(**components, **self.prepare_processor_dict())
        return processor

    def prepare_text_inputs(self, batch_size: Optional[int] = None, modality: Optional[str] = None):
        if modality is not None:
            special_token_to_add = getattr(self, f"{modality}_token", "")
        else:
            special_token_to_add = ""

        if batch_size is None:
            return f"lower newer {special_token_to_add}"

        if batch_size < 1:
            raise ValueError("batch_size must be greater than 0")

        if batch_size == 1:
            return [f"lower newer {special_token_to_add}"]
        return [f"lower newer {special_token_to_add}", f" {special_token_to_add} upper older longer string"] + [
            f"lower newer {special_token_to_add}"
        ] * (batch_size - 2)

    @require_vision
    def prepare_image_inputs(self, batch_size: Optional[int] = None):
        """This function prepares a list of PIL images for testing"""
        if batch_size is None:
            return prepare_image_inputs()[0]
        if batch_size < 1:
            raise ValueError("batch_size must be greater than 0")
        return prepare_image_inputs() * batch_size

    @require_vision
    def prepare_video_inputs(self, batch_size: Optional[int] = None):
        """This function prepares a list of numpy videos."""
        video_input = [np.random.randint(255, size=(3, 30, 400), dtype=np.uint8)] * 8
        if batch_size is None:
            return video_input
        return [video_input] * batch_size

    def test_processor_to_json_string(self):
        processor = self.get_processor()
        obj = json.loads(processor.to_json_string())
        for key, value in self.prepare_processor_dict().items():
            # Chat template is saved as a separate file
            if key not in "chat_template":
                # json converts dict keys to str, but some processors force convert back to int when init
                if (
                    isinstance(obj[key], dict)
                    and isinstance(list(obj[key].keys())[0], str)
                    and isinstance(list(value.keys())[0], int)
                ):
                    obj[key] = {int(k): v for k, v in obj[key].items()}
                self.assertEqual(obj[key], value)
                self.assertEqual(getattr(processor, key, None), value)

    def test_processor_from_and_save_pretrained(self):
        processor_first = self.get_processor()

        with tempfile.TemporaryDirectory() as tmpdirname:
            saved_files = processor_first.save_pretrained(tmpdirname)
            if len(saved_files) > 0:
                check_json_file_has_correct_format(saved_files[0])
                processor_second = self.processor_class.from_pretrained(tmpdirname)

                self.assertEqual(processor_second.to_dict(), processor_first.to_dict())

                for attribute in processor_first.attributes:
                    attribute_first = getattr(processor_first, attribute)
                    attribute_second = getattr(processor_second, attribute)

                    # tokenizer repr contains model-path from where we loaded
                    if "tokenizer" not in attribute:
                        self.assertEqual(repr(attribute_first), repr(attribute_second))

    # These kwargs-related tests ensure that processors are correctly instantiated.
    # they need to be applied only if an image_processor exists.

    def skip_processor_without_typed_kwargs(self, processor):
        # TODO this signature check is to test only uniformized processors.
        # Once all are updated, remove it.
        is_kwargs_typed_dict = False
        call_signature = inspect.signature(processor.__call__)
        for param in call_signature.parameters.values():
            if param.kind == param.VAR_KEYWORD and param.annotation != param.empty:
                is_kwargs_typed_dict = (
                    hasattr(param.annotation, "__origin__") and param.annotation.__origin__ == Unpack
                )
        if not is_kwargs_typed_dict:
            self.skipTest(f"{self.processor_class} doesn't have typed kwargs.")

    def test_tokenizer_defaults_preserved_by_kwargs(self):
        if "image_processor" not in self.processor_class.attributes:
            self.skipTest(f"image_processor attribute not present in {self.processor_class}")
        processor_components = self.prepare_components()
        processor_components["tokenizer"] = self.get_component("tokenizer", max_length=117, padding="max_length")
        processor_kwargs = self.prepare_processor_dict()

        processor = self.processor_class(**processor_components, **processor_kwargs)
        self.skip_processor_without_typed_kwargs(processor)
        input_str = self.prepare_text_inputs(modality="image")
        image_input = self.prepare_image_inputs()
        inputs = processor(text=input_str, images=image_input, return_tensors="pt")
        self.assertEqual(inputs[self.text_input_name].shape[-1], 117)

    def test_image_processor_defaults_preserved_by_image_kwargs(self):
        """
        We use do_rescale=True, rescale_factor=-1 to ensure that image_processor kwargs are preserved in the processor.
        We then check that the mean of the pixel_values is less than or equal to 0 after processing.
        Since the original pixel_values are in [0, 255], this is a good indicator that the rescale_factor is indeed applied.
        """
        if "image_processor" not in self.processor_class.attributes:
            self.skipTest(f"image_processor attribute not present in {self.processor_class}")
        processor_components = self.prepare_components()
        processor_components["image_processor"] = self.get_component(
            "image_processor", do_rescale=True, rescale_factor=-1
        )
        processor_components["tokenizer"] = self.get_component("tokenizer", max_length=117, padding="max_length")
        processor_kwargs = self.prepare_processor_dict()

        processor = self.processor_class(**processor_components, **processor_kwargs)
        self.skip_processor_without_typed_kwargs(processor)

        input_str = self.prepare_text_inputs(modality="image")
        image_input = self.prepare_image_inputs()

        inputs = processor(text=input_str, images=image_input, return_tensors="pt")
        self.assertLessEqual(inputs[self.images_input_name][0][0].mean(), 0)

    def test_kwargs_overrides_default_tokenizer_kwargs(self):
        if "image_processor" not in self.processor_class.attributes:
            self.skipTest(f"image_processor attribute not present in {self.processor_class}")
        processor_components = self.prepare_components()
        processor_components["tokenizer"] = self.get_component("tokenizer", padding="longest")
        processor_kwargs = self.prepare_processor_dict()

        processor = self.processor_class(**processor_components, **processor_kwargs)
        self.skip_processor_without_typed_kwargs(processor)
        input_str = self.prepare_text_inputs(modality="image")
        image_input = self.prepare_image_inputs()
        inputs = processor(
            text=input_str, images=image_input, return_tensors="pt", max_length=112, padding="max_length"
        )
        self.assertEqual(inputs[self.text_input_name].shape[-1], 112)

    def test_kwargs_overrides_default_image_processor_kwargs(self):
        if "image_processor" not in self.processor_class.attributes:
            self.skipTest(f"image_processor attribute not present in {self.processor_class}")
        processor_components = self.prepare_components()
        processor_components["image_processor"] = self.get_component(
            "image_processor", do_rescale=True, rescale_factor=1
        )
        processor_components["tokenizer"] = self.get_component("tokenizer", max_length=117, padding="max_length")
        processor_kwargs = self.prepare_processor_dict()

        processor = self.processor_class(**processor_components, **processor_kwargs)
        self.skip_processor_without_typed_kwargs(processor)

        input_str = self.prepare_text_inputs(modality="image")
        image_input = self.prepare_image_inputs()

        inputs = processor(text=input_str, images=image_input, do_rescale=True, rescale_factor=-1, return_tensors="pt")
        self.assertLessEqual(inputs[self.images_input_name][0][0].mean(), 0)

    def test_unstructured_kwargs(self):
        if "image_processor" not in self.processor_class.attributes:
            self.skipTest(f"image_processor attribute not present in {self.processor_class}")
        processor_components = self.prepare_components()
        processor_kwargs = self.prepare_processor_dict()
        processor = self.processor_class(**processor_components, **processor_kwargs)
        self.skip_processor_without_typed_kwargs(processor)

        input_str = self.prepare_text_inputs(modality="image")
        image_input = self.prepare_image_inputs()
        inputs = processor(
            text=input_str,
            images=image_input,
            return_tensors="pt",
            do_rescale=True,
            rescale_factor=-1,
            padding="max_length",
            max_length=76,
        )

        self.assertLessEqual(inputs[self.images_input_name][0][0].mean(), 0)
        self.assertEqual(inputs[self.text_input_name].shape[-1], 76)

    def test_unstructured_kwargs_batched(self):
        if "image_processor" not in self.processor_class.attributes:
            self.skipTest(f"image_processor attribute not present in {self.processor_class}")
        processor_components = self.prepare_components()
        processor_kwargs = self.prepare_processor_dict()
        processor = self.processor_class(**processor_components, **processor_kwargs)
        self.skip_processor_without_typed_kwargs(processor)

        input_str = self.prepare_text_inputs(batch_size=2, modality="image")
        image_input = self.prepare_image_inputs(batch_size=2)
        inputs = processor(
            text=input_str,
            images=image_input,
            return_tensors="pt",
            do_rescale=True,
            rescale_factor=-1,
            padding="longest",
            max_length=76,
        )

        self.assertLessEqual(inputs[self.images_input_name][0][0].mean(), 0)
        self.assertTrue(
            len(inputs[self.text_input_name][0]) == len(inputs[self.text_input_name][1])
            and len(inputs[self.text_input_name][1]) < 76
        )

    def test_doubly_passed_kwargs(self):
        if "image_processor" not in self.processor_class.attributes:
            self.skipTest(f"image_processor attribute not present in {self.processor_class}")
        processor_components = self.prepare_components()
        processor_kwargs = self.prepare_processor_dict()
        processor = self.processor_class(**processor_components, **processor_kwargs)
        self.skip_processor_without_typed_kwargs(processor)

        input_str = [self.prepare_text_inputs(modality="image")]
        image_input = self.prepare_image_inputs()
        with self.assertRaises(ValueError):
            _ = processor(
                text=input_str,
                images=image_input,
                images_kwargs={"do_rescale": True, "rescale_factor": -1},
                do_rescale=True,
                return_tensors="pt",
            )

    def test_args_overlap_kwargs(self):
        if "image_processor" not in self.processor_class.attributes:
            self.skipTest(f"image_processor attribute not present in {self.processor_class}")
        processor_first = self.get_processor()
        image_processor = processor_first.image_processor
        image_processor.is_override = True

        with tempfile.TemporaryDirectory() as tmpdirname:
            processor_first.save_pretrained(tmpdirname)
            processor_second = self.processor_class.from_pretrained(tmpdirname, image_processor=image_processor)
            self.assertTrue(processor_second.image_processor.is_override)

    def test_structured_kwargs_nested(self):
        if "image_processor" not in self.processor_class.attributes:
            self.skipTest(f"image_processor attribute not present in {self.processor_class}")
        processor_components = self.prepare_components()
        processor_kwargs = self.prepare_processor_dict()
        processor = self.processor_class(**processor_components, **processor_kwargs)
        self.skip_processor_without_typed_kwargs(processor)

        input_str = self.prepare_text_inputs(modality="image")
        image_input = self.prepare_image_inputs()

        # Define the kwargs for each modality
        all_kwargs = {
            "common_kwargs": {"return_tensors": "pt"},
            "images_kwargs": {"do_rescale": True, "rescale_factor": -1},
            "text_kwargs": {"padding": "max_length", "max_length": 76},
        }

        inputs = processor(text=input_str, images=image_input, **all_kwargs)
        self.skip_processor_without_typed_kwargs(processor)

        self.assertLessEqual(inputs[self.images_input_name][0][0].mean(), 0)
        self.assertEqual(inputs[self.text_input_name].shape[-1], 76)

    def test_structured_kwargs_nested_from_dict(self):
        if "image_processor" not in self.processor_class.attributes:
            self.skipTest(f"image_processor attribute not present in {self.processor_class}")
        processor_components = self.prepare_components()
        processor_kwargs = self.prepare_processor_dict()
        processor = self.processor_class(**processor_components, **processor_kwargs)
        self.skip_processor_without_typed_kwargs(processor)
        input_str = self.prepare_text_inputs(modality="image")
        image_input = self.prepare_image_inputs()

        # Define the kwargs for each modality
        all_kwargs = {
            "common_kwargs": {"return_tensors": "pt"},
            "images_kwargs": {"do_rescale": True, "rescale_factor": -1},
            "text_kwargs": {"padding": "max_length", "max_length": 76},
        }

        inputs = processor(text=input_str, images=image_input, **all_kwargs)
        self.assertLessEqual(inputs[self.images_input_name][0][0].mean(), 0)
        self.assertEqual(inputs[self.text_input_name].shape[-1], 76)

    # text + audio kwargs testing
    @require_torch
    def test_tokenizer_defaults_preserved_by_kwargs_audio(self):
        if "feature_extractor" not in self.processor_class.attributes:
            self.skipTest(f"feature_extractor attribute not present in {self.processor_class}")

        feature_extractor = self.get_component("feature_extractor")
        tokenizer = self.get_component("tokenizer", max_length=300, padding="max_length")
        processor_kwargs = self.prepare_processor_dict()

        processor = self.processor_class(tokenizer=tokenizer, feature_extractor=feature_extractor, **processor_kwargs)
        self.skip_processor_without_typed_kwargs(processor)

        input_str = self.prepare_text_inputs(batch_size=3, modality="audio")
        raw_speech = floats_list((3, 1000))
        raw_speech = [np.asarray(audio) for audio in raw_speech]
        inputs = processor(text=input_str, audio=raw_speech, return_tensors="pt")
        self.assertEqual(len(inputs[self.text_input_name][0]), 300)

    @require_torch
    def test_kwargs_overrides_default_tokenizer_kwargs_audio(self):
        if "feature_extractor" not in self.processor_class.attributes:
            self.skipTest(f"feature_extractor attribute not present in {self.processor_class}")

        feature_extractor = self.get_component("feature_extractor")
        tokenizer = self.get_component("tokenizer", max_length=117)
        processor_kwargs = self.prepare_processor_dict()

        processor = self.processor_class(tokenizer=tokenizer, feature_extractor=feature_extractor, **processor_kwargs)
        self.skip_processor_without_typed_kwargs(processor)

        input_str = self.prepare_text_inputs(batch_size=3, modality="audio")
        raw_speech = floats_list((3, 1000))
        raw_speech = [np.asarray(audio) for audio in raw_speech]
        inputs = processor(text=input_str, audio=raw_speech, return_tensors="pt", max_length=300, padding="max_length")

        self.assertEqual(len(inputs[self.text_input_name][0]), 300)

    @require_torch
    def test_unstructured_kwargs_audio(self):
        if "feature_extractor" not in self.processor_class.attributes:
            self.skipTest(f"feature_extractor attribute not present in {self.processor_class}")

        feature_extractor = self.get_component("feature_extractor")
        tokenizer = self.get_component("tokenizer")
        processor_kwargs = self.prepare_processor_dict()

        processor = self.processor_class(tokenizer=tokenizer, feature_extractor=feature_extractor, **processor_kwargs)
        self.skip_processor_without_typed_kwargs(processor)

        input_str = self.prepare_text_inputs(batch_size=3, modality="audio")
        raw_speech = floats_list((3, 1000))
        raw_speech = [np.asarray(audio) for audio in raw_speech]
        inputs = processor(text=input_str, audio=raw_speech, return_tensors="pt", max_length=300, padding="max_length")

        self.assertEqual(len(inputs[self.text_input_name][0]), 300)

    @require_torch
    def test_doubly_passed_kwargs_audio(self):
        if "feature_extractor" not in self.processor_class.attributes:
            self.skipTest(f"feature_extractor attribute not present in {self.processor_class}")

        feature_extractor = self.get_component("feature_extractor")
        tokenizer = self.get_component("tokenizer")
        processor_kwargs = self.prepare_processor_dict()

        processor = self.processor_class(tokenizer=tokenizer, feature_extractor=feature_extractor, **processor_kwargs)
        self.skip_processor_without_typed_kwargs(processor)

        input_str = self.prepare_text_inputs(batch_size=3, modality="audio")
        raw_speech = floats_list((3, 1000))
        raw_speech = [np.asarray(audio) for audio in raw_speech]
        with self.assertRaises(ValueError):
            _ = processor(
                text=input_str,
                audio=raw_speech,
                text_kwargs={"padding": "max_length"},
                padding="max_length",
            )

    @require_torch
    @require_vision
    def test_structured_kwargs_audio_nested(self):
        if "feature_extractor" not in self.processor_class.attributes:
            self.skipTest(f"feature_extractor attribute not present in {self.processor_class}")

        feature_extractor = self.get_component("feature_extractor")
        tokenizer = self.get_component("tokenizer", max_length=117)
        processor_kwargs = self.prepare_processor_dict()

        processor = self.processor_class(tokenizer=tokenizer, feature_extractor=feature_extractor, **processor_kwargs)
        self.skip_processor_without_typed_kwargs(processor)

        input_str = self.prepare_text_inputs(batch_size=3, modality="audio")
        raw_speech = floats_list((3, 1000))
        raw_speech = [np.asarray(audio) for audio in raw_speech]

        # Define the kwargs for each modality
        all_kwargs = {
            "common_kwargs": {"return_tensors": "pt"},
            "text_kwargs": {"padding": "max_length", "max_length": 76},
            "audio_kwargs": {"padding": "max_length", "max_length": 300},
        }

        inputs = processor(text=input_str, audio=raw_speech, **all_kwargs)
        self.assertEqual(len(inputs[self.text_input_name][0]), 76)

    def test_tokenizer_defaults_preserved_by_kwargs_video(self):
        if "video_processor" not in self.processor_class.attributes:
            self.skipTest(f"video_processor attribute not present in {self.processor_class}")
        processor_components = self.prepare_components()
        processor_components["tokenizer"] = self.get_component("tokenizer", max_length=167, padding="max_length")
        processor_kwargs = self.prepare_processor_dict()

        processor = self.processor_class(**processor_components, **processor_kwargs)
        self.skip_processor_without_typed_kwargs(processor)
        input_str = self.prepare_text_inputs(modality="video")
        video_input = self.prepare_video_inputs()
<<<<<<< HEAD
        inputs = processor(
            text=input_str,
            videos=video_input,
            return_tensors="pt",
            do_sample_frames=False,
        )
=======
        inputs = processor(text=input_str, videos=video_input, do_sample_frames=False, return_tensors="pt")
>>>>>>> 1c5e17c0
        self.assertEqual(inputs[self.text_input_name].shape[-1], 167)

    def test_video_processor_defaults_preserved_by_video_kwargs(self):
        """
        We use do_rescale=True, rescale_factor=-1 to ensure that image_processor kwargs are preserved in the processor.
        We then check that the mean of the pixel_values is less than or equal to 0 after processing.
        Since the original pixel_values are in [0, 255], this is a good indicator that the rescale_factor is indeed applied.
        """
        if "video_processor" not in self.processor_class.attributes:
            self.skipTest(f"video_processor attribute not present in {self.processor_class}")
        processor_components = self.prepare_components()
        processor_components["video_processor"] = self.get_component(
            "video_processor", do_rescale=True, rescale_factor=-1
        )
        processor_components["tokenizer"] = self.get_component("tokenizer", max_length=167, padding="max_length")
        processor_kwargs = self.prepare_processor_dict()

        processor = self.processor_class(**processor_components, **processor_kwargs)
        self.skip_processor_without_typed_kwargs(processor)

        input_str = self.prepare_text_inputs(modality="video")
        video_input = self.prepare_video_inputs()

<<<<<<< HEAD
        inputs = processor(
            text=input_str,
            videos=video_input,
            return_tensors="pt",
            do_sample_frames=False,
        )
=======
        inputs = processor(text=input_str, videos=video_input, do_sample_frames=False, return_tensors="pt")
>>>>>>> 1c5e17c0
        self.assertLessEqual(inputs[self.videos_input_name][0].mean(), 0)

    def test_kwargs_overrides_default_tokenizer_kwargs_video(self):
        if "video_processor" not in self.processor_class.attributes:
            self.skipTest(f"video_processor attribute not present in {self.processor_class}")
        processor_components = self.prepare_components()
        processor_components["tokenizer"] = self.get_component("tokenizer", padding="longest")
        processor_kwargs = self.prepare_processor_dict()

        processor = self.processor_class(**processor_components, **processor_kwargs)
        self.skip_processor_without_typed_kwargs(processor)
        input_str = self.prepare_text_inputs(modality="video")
        video_input = self.prepare_video_inputs()
        inputs = processor(
            text=input_str,
            videos=video_input,
<<<<<<< HEAD
            return_tensors="pt",
            max_length=162,
            padding="max_length",
            do_sample_frames=False,
=======
            do_sample_frames=False,
            return_tensors="pt",
            max_length=162,
            padding="max_length",
>>>>>>> 1c5e17c0
        )
        self.assertEqual(inputs[self.text_input_name].shape[-1], 162)

    def test_kwargs_overrides_default_video_processor_kwargs(self):
        if "video_processor" not in self.processor_class.attributes:
            self.skipTest(f"video_processor attribute not present in {self.processor_class}")
        processor_components = self.prepare_components()
        processor_components["video_processor"] = self.get_component(
            "video_processor", do_rescale=True, rescale_factor=1
        )
        processor_components["tokenizer"] = self.get_component("tokenizer", max_length=167, padding="max_length")
        processor_kwargs = self.prepare_processor_dict()

        processor = self.processor_class(**processor_components, **processor_kwargs)
        self.skip_processor_without_typed_kwargs(processor)

        input_str = self.prepare_text_inputs(modality="video")
        video_input = self.prepare_video_inputs()

        inputs = processor(
            text=input_str,
            videos=video_input,
<<<<<<< HEAD
            do_rescale=True,
            rescale_factor=-1,
            return_tensors="pt",
            do_sample_frames=False,
=======
            do_sample_frames=False,
            do_rescale=True,
            rescale_factor=-1,
            return_tensors="pt",
>>>>>>> 1c5e17c0
        )
        self.assertLessEqual(inputs[self.videos_input_name][0].mean(), 0)

    def test_unstructured_kwargs_video(self):
        if "video_processor" not in self.processor_class.attributes:
            self.skipTest(f"video_processor attribute not present in {self.processor_class}")
        processor_components = self.prepare_components()
        processor_kwargs = self.prepare_processor_dict()
        processor = self.processor_class(**processor_components, **processor_kwargs)
        self.skip_processor_without_typed_kwargs(processor)

        input_str = self.prepare_text_inputs(modality="video")
        video_input = self.prepare_video_inputs()
        inputs = processor(
            text=input_str,
            videos=video_input,
            do_sample_frames=False,
            return_tensors="pt",
            do_rescale=True,
            rescale_factor=-1,
            padding="max_length",
            max_length=176,
            do_sample_frames=False,
        )

        self.assertLessEqual(inputs[self.videos_input_name][0].mean(), 0)
        self.assertEqual(inputs[self.text_input_name].shape[-1], 176)

    def test_unstructured_kwargs_batched_video(self):
        if "video_processor" not in self.processor_class.attributes:
            self.skipTest(f"video_processor attribute not present in {self.processor_class}")
        processor_components = self.prepare_components()
        processor_kwargs = self.prepare_processor_dict()
        processor = self.processor_class(**processor_components, **processor_kwargs)
        self.skip_processor_without_typed_kwargs(processor)

        input_str = self.prepare_text_inputs(batch_size=2, modality="video")
        video_input = self.prepare_video_inputs(batch_size=2)
        inputs = processor(
            text=input_str,
            videos=video_input,
            do_sample_frames=False,
            return_tensors="pt",
            do_rescale=True,
            rescale_factor=-1,
            padding="longest",
            max_length=176,
            do_sample_frames=False,
        )

        self.assertLessEqual(inputs[self.videos_input_name][0].mean(), 0)
        self.assertTrue(
            len(inputs[self.text_input_name][0]) == len(inputs[self.text_input_name][1])
            and len(inputs[self.text_input_name][1]) < 176
        )

    def test_doubly_passed_kwargs_video(self):
        if "video_processor" not in self.processor_class.attributes:
            self.skipTest(f"video_processor attribute not present in {self.processor_class}")
        processor_components = self.prepare_components()
        processor_kwargs = self.prepare_processor_dict()
        processor = self.processor_class(**processor_components, **processor_kwargs)
        self.skip_processor_without_typed_kwargs(processor)

        input_str = [self.prepare_text_inputs(modality="video")]
        video_input = self.prepare_video_inputs()
        with self.assertRaises(ValueError):
            _ = processor(
                text=input_str,
                videos=video_input,
                do_sample_frames=False,
                videos_kwargs={"do_rescale": True, "rescale_factor": -1},
                do_rescale=True,
                return_tensors="pt",
                do_sample_frames=False,
            )

    def test_structured_kwargs_nested_video(self):
        if "video_processor" not in self.processor_class.attributes:
            self.skipTest(f"video_processor attribute not present in {self.processor_class}")
        processor_components = self.prepare_components()
        processor_kwargs = self.prepare_processor_dict()
        processor = self.processor_class(**processor_components, **processor_kwargs)
        self.skip_processor_without_typed_kwargs(processor)

        input_str = self.prepare_text_inputs(modality="video")
        video_input = self.prepare_video_inputs()

        # Define the kwargs for each modality
        all_kwargs = {
            "common_kwargs": {"return_tensors": "pt"},
            "videos_kwargs": {"do_rescale": True, "rescale_factor": -1, "do_sample_frames": False},
            "text_kwargs": {"padding": "max_length", "max_length": 176},
        }

        inputs = processor(text=input_str, videos=video_input, **all_kwargs)
        self.skip_processor_without_typed_kwargs(processor)

        self.assertLessEqual(inputs[self.videos_input_name][0].mean(), 0)
        self.assertEqual(inputs[self.text_input_name].shape[-1], 176)

    def test_structured_kwargs_nested_from_dict_video(self):
        if "video_processor" not in self.processor_class.attributes:
            self.skipTest(f"video_processor attribute not present in {self.processor_class}")
        processor_components = self.prepare_components()
        processor_kwargs = self.prepare_processor_dict()
        processor = self.processor_class(**processor_components, **processor_kwargs)
        self.skip_processor_without_typed_kwargs(processor)
        input_str = self.prepare_text_inputs(modality="video")
        video_input = self.prepare_video_inputs()

        # Define the kwargs for each modality
        all_kwargs = {
            "common_kwargs": {"return_tensors": "pt"},
            "videos_kwargs": {"do_rescale": True, "rescale_factor": -1, "do_sample_frames": False},
            "text_kwargs": {"padding": "max_length", "max_length": 176},
        }

        inputs = processor(text=input_str, videos=video_input, **all_kwargs)
        self.assertLessEqual(inputs[self.videos_input_name][0].mean(), 0)
        self.assertEqual(inputs[self.text_input_name].shape[-1], 176)

    # TODO: the same test, but for audio + text processors that have strong overlap in kwargs
    # TODO (molbap) use the same structure of attribute kwargs for other tests to avoid duplication
    def test_overlapping_text_image_kwargs_handling(self):
        if "image_processor" not in self.processor_class.attributes:
            self.skipTest(f"image_processor attribute not present in {self.processor_class}")

        processor_components = self.prepare_components()
        processor = self.processor_class(**processor_components)
        self.skip_processor_without_typed_kwargs(processor)

        input_str = self.prepare_text_inputs(modality="image")
        image_input = self.prepare_image_inputs()

        with self.assertRaises(ValueError):
            _ = processor(
                text=input_str,
                images=image_input,
                return_tensors="pt",
                padding="max_length",
                text_kwargs={"padding": "do_not_pad"},
            )

    def test_overlapping_text_audio_kwargs_handling(self):
        """
        Checks that `padding`, or any other overlap arg between audio extractor and tokenizer
        is be passed to only text and ignored for audio for BC purposes
        """
        if "feature_extractor" not in self.processor_class.attributes:
            self.skipTest(f"feature_extractor attribute not present in {self.processor_class}")

        processor_components = self.prepare_components()
        processor_kwargs = self.prepare_processor_dict()
        processor = self.processor_class(**processor_components, **processor_kwargs)
        self.skip_processor_without_typed_kwargs(processor)

        input_str = self.prepare_text_inputs(batch_size=3, modality="audio")
        audio_lengths = [4000, 8000, 16000, 32000]
        raw_speech = [np.asarray(audio)[:length] for audio, length in zip(floats_list((3, 32_000)), audio_lengths)]

        # padding = True should not raise an error and will if the audio processor popped its value to None
        _ = processor(text=input_str, audio=raw_speech, padding=True, return_tensors="pt")

    def test_prepare_and_validate_optional_call_args(self):
        processor = self.get_processor()
        optional_call_args_name = getattr(processor, "optional_call_args", [])
        num_optional_call_args = len(optional_call_args_name)
        if num_optional_call_args == 0:
            self.skipTest("No optional call args")
        # test all optional call args are given
        optional_call_args = processor.prepare_and_validate_optional_call_args(
            *(f"optional_{i}" for i in range(num_optional_call_args))
        )
        self.assertEqual(
            optional_call_args, {arg_name: f"optional_{i}" for i, arg_name in enumerate(optional_call_args_name)}
        )
        # test only one optional call arg is given
        optional_call_args = processor.prepare_and_validate_optional_call_args("optional_1")
        self.assertEqual(optional_call_args, {optional_call_args_name[0]: "optional_1"})
        # test no optional call arg is given
        optional_call_args = processor.prepare_and_validate_optional_call_args()
        self.assertEqual(optional_call_args, {})
        # test too many optional call args are given
        with self.assertRaises(ValueError):
            processor.prepare_and_validate_optional_call_args(
                *(f"optional_{i}" for i in range(num_optional_call_args + 1))
            )

    def test_chat_template_save_loading(self):
        processor = self.processor_class.from_pretrained(self.tmpdirname)
        signature = inspect.signature(processor.__init__)
        if "chat_template" not in {*signature.parameters.keys()}:
            self.skipTest("Processor doesn't accept chat templates at input")

        existing_tokenizer_template = getattr(processor.tokenizer, "chat_template", None)
        processor.chat_template = "test template"
        with tempfile.TemporaryDirectory() as tmpdirname:
            processor.save_pretrained(tmpdirname, save_jinja_files=False)
            self.assertTrue(Path(tmpdirname, "chat_template.json").is_file())
            self.assertFalse(Path(tmpdirname, "chat_template.jinja").is_file())
            reloaded_processor = self.processor_class.from_pretrained(tmpdirname)
            self.assertEqual(processor.chat_template, reloaded_processor.chat_template)
            # When we don't use single-file chat template saving, processor and tokenizer chat templates
            # should remain separate
            self.assertEqual(getattr(reloaded_processor.tokenizer, "chat_template", None), existing_tokenizer_template)

        with tempfile.TemporaryDirectory() as tmpdirname:
            processor.save_pretrained(tmpdirname)
            self.assertTrue(Path(tmpdirname, "chat_template.jinja").is_file())
            self.assertFalse(Path(tmpdirname, "chat_template.json").is_file())
            self.assertFalse(Path(tmpdirname, "additional_chat_templates").is_dir())
            reloaded_processor = self.processor_class.from_pretrained(tmpdirname)
            self.assertEqual(processor.chat_template, reloaded_processor.chat_template)
            # When we save as single files, tokenizers and processors share a chat template, which means
            # the reloaded tokenizer should get the chat template as well
            self.assertEqual(reloaded_processor.chat_template, reloaded_processor.tokenizer.chat_template)

        with tempfile.TemporaryDirectory() as tmpdirname:
            processor.chat_template = {"default": "a", "secondary": "b"}
            processor.save_pretrained(tmpdirname)
            self.assertTrue(Path(tmpdirname, "chat_template.jinja").is_file())
            self.assertFalse(Path(tmpdirname, "chat_template.json").is_file())
            self.assertTrue(Path(tmpdirname, "additional_chat_templates").is_dir())
            reloaded_processor = self.processor_class.from_pretrained(tmpdirname)
            self.assertEqual(processor.chat_template, reloaded_processor.chat_template)
            # When we save as single files, tokenizers and processors share a chat template, which means
            # the reloaded tokenizer should get the chat template as well
            self.assertEqual(reloaded_processor.chat_template, reloaded_processor.tokenizer.chat_template)

        with self.assertRaises(ValueError):
            # Saving multiple templates in the legacy format is not permitted
            with tempfile.TemporaryDirectory() as tmpdirname:
                processor.chat_template = {"default": "a", "secondary": "b"}
                processor.save_pretrained(tmpdirname, save_jinja_files=False)

    @require_torch
    def _test_apply_chat_template(
        self,
        modality: str,
        batch_size: int,
        return_tensors: str,
        input_name: str,
        processor_name: str,
        input_data: list[str],
    ):
        processor = self.get_processor()
        if processor.chat_template is None:
            self.skipTest("Processor has no chat template")

        if processor_name not in self.processor_class.attributes:
            self.skipTest(f"{processor_name} attribute not present in {self.processor_class}")

        # some models have only Fast image processor
        if getattr(processor, processor_name).__class__.__name__.endswith("Fast"):
            return_tensors = "pt"

        batch_messages = [
            [
                {
                    "role": "user",
                    "content": [{"type": "text", "text": "Describe this."}],
                },
            ]
        ] * batch_size

        # Test that jinja can be applied
        formatted_prompt = processor.apply_chat_template(batch_messages, add_generation_prompt=True, tokenize=False)
        self.assertEqual(len(formatted_prompt), batch_size)

        # Test that tokenizing with template and directly with `self.tokenizer` gives same output
        formatted_prompt_tokenized = processor.apply_chat_template(
            batch_messages, add_generation_prompt=True, tokenize=True, return_tensors=return_tensors
        )
        add_special_tokens = True
        if processor.tokenizer.bos_token is not None and formatted_prompt[0].startswith(processor.tokenizer.bos_token):
            add_special_tokens = False
        tok_output = processor.tokenizer(
            formatted_prompt, return_tensors=return_tensors, add_special_tokens=add_special_tokens
        )
        expected_output = tok_output.input_ids
        self.assertListEqual(expected_output.tolist(), formatted_prompt_tokenized.tolist())

        # Test that kwargs passed to processor's `__call__` are actually used
        tokenized_prompt_100 = processor.apply_chat_template(
            batch_messages,
            add_generation_prompt=True,
            tokenize=True,
            padding="max_length",
            truncation=True,
            return_tensors=return_tensors,
            max_length=100,
        )
        self.assertEqual(len(tokenized_prompt_100[0]), 100)

        # Test that `return_dict=True` returns text related inputs in the dict
        out_dict_text = processor.apply_chat_template(
            batch_messages,
            add_generation_prompt=True,
            tokenize=True,
            return_dict=True,
            return_tensors=return_tensors,
        )
        self.assertTrue(all(key in out_dict_text for key in ["input_ids", "attention_mask"]))
        self.assertEqual(len(out_dict_text["input_ids"]), batch_size)
        self.assertEqual(len(out_dict_text["attention_mask"]), batch_size)

        # Test that with modality URLs and `return_dict=True`, we get modality inputs in the dict
        for idx, url in enumerate(input_data[:batch_size]):
            batch_messages[idx][0]["content"] = [batch_messages[idx][0]["content"][0], {"type": modality, "url": url}]

        out_dict = processor.apply_chat_template(
            batch_messages,
            add_generation_prompt=True,
            tokenize=True,
            return_dict=True,
            return_tensors=return_tensors,
            num_frames=2,  # by default no more than 2 frames, otherwise too slow
        )
        input_name = getattr(self, input_name)
        self.assertTrue(input_name in out_dict)
        self.assertEqual(len(out_dict["input_ids"]), batch_size)
        self.assertEqual(len(out_dict["attention_mask"]), batch_size)
        self.assertEqual(len(out_dict[input_name]), batch_size)

        return_tensor_to_type = {"pt": torch.Tensor, "np": np.ndarray, None: list}
        for k in out_dict:
            self.assertIsInstance(out_dict[k], return_tensor_to_type[return_tensors])

        # Test continue from final message
        assistant_message = {
            "role": "assistant",
            "content": [{"type": "text", "text": "It is the sound of"}],
        }
        for idx, url in enumerate(input_data[:batch_size]):
            batch_messages[idx] = batch_messages[idx] + [assistant_message]
        continue_prompt = processor.apply_chat_template(batch_messages, continue_final_message=True, tokenize=False)
        for prompt in continue_prompt:
            self.assertTrue(prompt.endswith("It is the sound of"))  # no `eos` token at the end

    @require_librosa
    @parameterized.expand([(1, "np"), (1, "pt"), (2, "np"), (2, "pt")])
    def test_apply_chat_template_audio(self, batch_size: int, return_tensors: str):
        self._test_apply_chat_template(
            "audio", batch_size, return_tensors, "audio_input_name", "feature_extracttor", MODALITY_INPUT_DATA["audio"]
        )

    @require_av
    @parameterized.expand([(1, "pt"), (2, "pt")])  # video processor supports only torchvision
    def test_apply_chat_template_video(self, batch_size: int, return_tensors: str):
        self._test_apply_chat_template(
            "video", batch_size, return_tensors, "videos_input_name", "video_processor", MODALITY_INPUT_DATA["videos"]
        )

    @parameterized.expand([(1, "pt"), (2, "pt")])  # fast image processors supports only torchvision
    def test_apply_chat_template_image(self, batch_size: int, return_tensors: str):
        self._test_apply_chat_template(
            "image", batch_size, return_tensors, "images_input_name", "image_processor", MODALITY_INPUT_DATA["images"]
        )

    @require_torch
    def test_apply_chat_template_video_frame_sampling(self):
        processor = self.get_processor()

        if processor.chat_template is None:
            self.skipTest("Processor has no chat template")

        signature = inspect.signature(processor.__call__)
        if "videos" not in {*signature.parameters.keys()} or (
            signature.parameters.get("videos") is not None
            and signature.parameters["videos"].annotation == inspect._empty
        ):
            self.skipTest("Processor doesn't accept videos at input")

        messages = [
            [
                {
                    "role": "user",
                    "content": [
                        {
                            "type": "video",
                            "url": "https://test-videos.co.uk/vids/bigbuckbunny/mp4/h264/720/Big_Buck_Bunny_720_10s_10MB.mp4",
                        },
                        {"type": "text", "text": "What is shown in this video?"},
                    ],
                },
            ]
        ]

        num_frames = 3
        out_dict_with_video = processor.apply_chat_template(
            messages,
            add_generation_prompt=True,
            tokenize=True,
            return_dict=True,
            num_frames=num_frames,
            return_tensors="pt",
        )
        self.assertTrue(self.videos_input_name in out_dict_with_video)
        self.assertEqual(len(out_dict_with_video[self.videos_input_name]), 1)
        self.assertEqual(len(out_dict_with_video[self.videos_input_name][0]), num_frames)

        # Load with `fps` arg
        fps = 1
        out_dict_with_video = processor.apply_chat_template(
            messages,
            add_generation_prompt=True,
            tokenize=True,
            return_dict=True,
            fps=fps,
            return_tensors="pt",
        )
        self.assertTrue(self.videos_input_name in out_dict_with_video)
        self.assertEqual(len(out_dict_with_video[self.videos_input_name]), 1)
        self.assertEqual(len(out_dict_with_video[self.videos_input_name][0]), fps * 10)

        # Whan `do_sample_frames=False` no sampling is done and whole video is loaded, even if number of frames is passed
        fps = 1
        out_dict_with_video = processor.apply_chat_template(
            messages,
            add_generation_prompt=True,
            tokenize=True,
            return_dict=True,
            do_sample_frames=False,
            fps=fps,
            return_tensors="pt",
        )
        self.assertTrue(self.videos_input_name in out_dict_with_video)
        self.assertEqual(len(out_dict_with_video[self.videos_input_name]), 1)
        self.assertEqual(len(out_dict_with_video[self.videos_input_name][0]), 300)

        # Load with `fps` and `num_frames` args, should raise an error
        with self.assertRaises(ValueError):
            out_dict_with_video = processor.apply_chat_template(
                messages,
                add_generation_prompt=True,
                tokenize=True,
                return_dict=True,
                fps=fps,
                num_frames=num_frames,
            )

        # Load without any arg should load the whole video
        out_dict_with_video = processor.apply_chat_template(
            messages,
            add_generation_prompt=True,
            tokenize=True,
            return_dict=True,
        )
        self.assertTrue(self.videos_input_name in out_dict_with_video)
        self.assertEqual(len(out_dict_with_video[self.videos_input_name]), 1)
        self.assertEqual(len(out_dict_with_video[self.videos_input_name][0]), 300)

        # Load video as a list of frames (i.e. images).
        # NOTE: each frame should have same size because we assume they come from one video
        messages[0][0]["content"][0] = {
            "type": "video",
            "url": [
                "https://www.ilankelman.org/stopsigns/australia.jpg",
                "https://www.ilankelman.org/stopsigns/australia.jpg",
            ],
        }
        out_dict_with_video = processor.apply_chat_template(
            messages,
            add_generation_prompt=True,
            tokenize=True,
            return_dict=True,
        )
        self.assertTrue(self.videos_input_name in out_dict_with_video)
        self.assertEqual(len(out_dict_with_video[self.videos_input_name]), 1)
        self.assertEqual(len(out_dict_with_video[self.videos_input_name][0]), 2)

        # When the inputs are frame URLs/paths we expect that those are already
        # sampled and will raise an error is asked to sample again.
        with self.assertRaisesRegex(
            ValueError, "Sampling frames from a list of images is not supported! Set `do_sample_frames=False`"
        ):
            out_dict_with_video = processor.apply_chat_template(
                messages,
                add_generation_prompt=True,
                tokenize=True,
                return_dict=True,
                do_sample_frames=True,
            )

    @require_librosa
    @require_av
    def test_chat_template_audio_from_video(self):
        processor = self.get_processor()
        if processor.chat_template is None:
            self.skipTest("Processor has no chat template")

        signature = inspect.signature(processor.__call__)
        if "videos" not in {*signature.parameters.keys()} or (
            signature.parameters.get("videos") is not None
            and signature.parameters["videos"].annotation == inspect._empty
        ):
            self.skipTest(f"{self.processor_class} does not support video inputs")

        if "feature_extractor" not in self.processor_class.attributes:
            self.skipTest(f"feature_extractor attribute not present in {self.processor_class}")

        video_file_path = hf_hub_download(
            repo_id="raushan-testing-hf/videos-test", filename="sample_demo_1.mp4", repo_type="dataset"
        )
        messages = [
            {
                "role": "user",
                "content": [
                    {"type": "video", "path": video_file_path},
                    {"type": "text", "text": "Which of these animals is making the sound?"},
                ],
            },
            {
                "role": "assistant",
                "content": [{"type": "text", "text": "It is a cow."}],
            },
            {
                "role": "user",
                "content": [
                    {"type": "text", "text": "Tell me all about this animal."},
                ],
            },
        ]

        formatted_prompt = processor.apply_chat_template([messages], add_generation_prompt=True, tokenize=False)
        self.assertEqual(len(formatted_prompt), 1)  # batch size=1

        out_dict = processor.apply_chat_template(
            messages,
            add_generation_prompt=True,
            tokenize=True,
            return_dict=True,
            return_tensors="np",
            load_audio_from_video=True,
        )
        self.assertTrue(self.audio_input_name in out_dict)
        self.assertTrue(self.videos_input_name in out_dict)

        # should always have input_ids and attention_mask
        self.assertEqual(len(out_dict["input_ids"]), 1)  # batch-size=1
        self.assertEqual(len(out_dict["attention_mask"]), 1)  # batch-size=1
        self.assertEqual(len(out_dict[self.audio_input_name]), 1)  # 1 audio in the conversation
        self.assertEqual(len(out_dict[self.videos_input_name]), 1)  # 1 video in the conversation

    def test_chat_template_jinja_kwargs(self):
        """Tests that users can pass any kwargs and they will be used in jinja templates."""
        processor = self.get_processor()
        if processor.chat_template is None:
            self.skipTest("Processor has no chat template")

        messages = [
            {
                "role": "user",
                "content": [
                    {"type": "text", "text": "Which of these animals is making the sound?"},
                ],
            },
            {
                "role": "assistant",
                "content": [{"type": "text", "text": "It is a cow."}],
            },
        ]

        dummy_template = (
            "{% for message in messages %}"
            "{% if add_system_prompt %}"
            "{{'You are a helpful assistant.'}}"
            "{% endif %}"
            "{% if (message['role'] != 'assistant') %}"
            "{{'<|special_start|>' + message['role'] + '\n' + message['content'][0]['text'] + '<|special_end|>' + '\n'}}"
            "{% elif (message['role'] == 'assistant')%}"
            "{{'<|special_start|>' + message['role'] + '\n'}}"
            "{{message['content'][0]['text'] + '<|special_end|>' + '\n'}}"
            "{% endif %}"
            "{% endfor %}"
        )

        formatted_prompt = processor.apply_chat_template(
            messages, add_system_prompt=True, tokenize=False, chat_template=dummy_template
        )
        expected_prompt = "You are a helpful assistant.<|special_start|>user\nWhich of these animals is making the sound?<|special_end|>\nYou are a helpful assistant.<|special_start|>assistant\nIt is a cow.<|special_end|>\n"
        self.assertEqual(formatted_prompt, expected_prompt)

    @require_torch
    def test_apply_chat_template_assistant_mask(self):
        processor = self.get_processor()

        if processor.chat_template is None:
            self.skipTest("Processor has no chat template")

        messages = [
            [
                {
                    "role": "user",
                    "content": [
                        {"type": "text", "text": "What is the capital of France?"},
                    ],
                },
                {
                    "role": "assistant",
                    "content": [
                        {"type": "text", "text": "The capital of France is Paris."},
                    ],
                },
                {
                    "role": "user",
                    "content": [
                        {"type": "text", "text": "What about Italy?"},
                    ],
                },
                {
                    "role": "assistant",
                    "content": [
                        {"type": "text", "text": "The capital of Italy is Rome."},
                    ],
                },
            ]
        ]

        dummy_template = (
            "{% for message in messages %}"
            "{% if (message['role'] != 'assistant') %}"
            "{{'<|special_start|>' + message['role'] + '\n' + message['content'][0]['text'] + '<|special_end|>' + '\n'}}"
            "{% elif (message['role'] == 'assistant')%}"
            "{{'<|special_start|>' + message['role'] + '\n'}}"
            "{% generation %}"
            "{{message['content'][0]['text'] + '<|special_end|>' + '\n'}}"
            "{% endgeneration %}"
            "{% endif %}"
            "{% endfor %}"
        )

        inputs = processor.apply_chat_template(
            messages,
            add_generation_prompt=False,
            tokenize=True,
            return_dict=True,
            return_tensors="pt",
            return_assistant_tokens_mask=True,
            chat_template=dummy_template,
        )
        self.assertTrue("assistant_masks" in inputs)
        self.assertEqual(len(inputs["assistant_masks"]), len(inputs["input_ids"]))

        mask = inputs["assistant_masks"].bool()
        assistant_ids = inputs["input_ids"][mask]

        assistant_text = (
            "The capital of France is Paris.<|special_end|>\nThe capital of Italy is Rome.<|special_end|>\n"
        )

        # Some tokenizers add extra spaces which aren't then removed when decoding, so we need to check token ids
        # if we can't get identical text outputs
        text_is_same = assistant_text == processor.decode(assistant_ids, clean_up_tokenization_spaces=True)
        ids_is_same = processor.tokenizer.encode(assistant_text, add_special_tokens=False), assistant_ids.tolist()
        self.assertTrue(text_is_same or ids_is_same)<|MERGE_RESOLUTION|>--- conflicted
+++ resolved
@@ -536,16 +536,7 @@
         self.skip_processor_without_typed_kwargs(processor)
         input_str = self.prepare_text_inputs(modality="video")
         video_input = self.prepare_video_inputs()
-<<<<<<< HEAD
-        inputs = processor(
-            text=input_str,
-            videos=video_input,
-            return_tensors="pt",
-            do_sample_frames=False,
-        )
-=======
         inputs = processor(text=input_str, videos=video_input, do_sample_frames=False, return_tensors="pt")
->>>>>>> 1c5e17c0
         self.assertEqual(inputs[self.text_input_name].shape[-1], 167)
 
     def test_video_processor_defaults_preserved_by_video_kwargs(self):
@@ -569,16 +560,7 @@
         input_str = self.prepare_text_inputs(modality="video")
         video_input = self.prepare_video_inputs()
 
-<<<<<<< HEAD
-        inputs = processor(
-            text=input_str,
-            videos=video_input,
-            return_tensors="pt",
-            do_sample_frames=False,
-        )
-=======
         inputs = processor(text=input_str, videos=video_input, do_sample_frames=False, return_tensors="pt")
->>>>>>> 1c5e17c0
         self.assertLessEqual(inputs[self.videos_input_name][0].mean(), 0)
 
     def test_kwargs_overrides_default_tokenizer_kwargs_video(self):
@@ -595,17 +577,10 @@
         inputs = processor(
             text=input_str,
             videos=video_input,
-<<<<<<< HEAD
-            return_tensors="pt",
-            max_length=162,
-            padding="max_length",
-            do_sample_frames=False,
-=======
             do_sample_frames=False,
             return_tensors="pt",
             max_length=162,
             padding="max_length",
->>>>>>> 1c5e17c0
         )
         self.assertEqual(inputs[self.text_input_name].shape[-1], 162)
 
@@ -628,17 +603,10 @@
         inputs = processor(
             text=input_str,
             videos=video_input,
-<<<<<<< HEAD
-            do_rescale=True,
-            rescale_factor=-1,
-            return_tensors="pt",
-            do_sample_frames=False,
-=======
             do_sample_frames=False,
             do_rescale=True,
             rescale_factor=-1,
             return_tensors="pt",
->>>>>>> 1c5e17c0
         )
         self.assertLessEqual(inputs[self.videos_input_name][0].mean(), 0)
 
