# coding=utf-8
# Copyright 2024 The HuggingFace Inc. team. All rights reserved.
#
# Licensed under the Apache License, Version 2.0 (the "License");
# you may not use this file except in compliance with the License.
# You may obtain a copy of the License at
#
#     http://www.apache.org/licenses/LICENSE-2.0
#
# Unless required by applicable law or agreed to in writing, software
# distributed under the License is distributed on an "AS IS" BASIS,
# WITHOUT WARRANTIES OR CONDITIONS OF ANY KIND, either express or implied.
# See the License for the specific language governing permissions and
# limitations under the License.


import inspect
import json
import random
import tempfile
from pathlib import Path
from typing import Optional

import numpy as np
from huggingface_hub import hf_hub_download

from transformers.models.auto.processing_auto import processor_class_from_name
from transformers.processing_utils import Unpack
from transformers.testing_utils import (
    check_json_file_has_correct_format,
    require_av,
    require_librosa,
    require_torch,
    require_vision,
)
from transformers.utils import is_torch_available, is_vision_available


global_rng = random.Random()

if is_vision_available():
    from PIL import Image

if is_torch_available():
    import torch


def prepare_image_inputs():
    """This function prepares a list of PIL images"""
    image_inputs = [np.random.randint(255, size=(3, 30, 400), dtype=np.uint8)]
    image_inputs = [Image.fromarray(np.moveaxis(x, 0, -1)) for x in image_inputs]
    return image_inputs


# Copied from tests.models.whisper.test_feature_extraction_whisper.floats_list
def floats_list(shape, scale=1.0, rng=None, name=None):
    """Creates a random float32 tensor"""
    if rng is None:
        rng = global_rng

    values = []
    for batch_idx in range(shape[0]):
        values.append([])
        for _ in range(shape[1]):
            values[-1].append(rng.random() * scale)

    return values


@require_torch
@require_vision
class ProcessorTesterMixin:
    processor_class = None
    text_input_name = "input_ids"
    images_input_name = "pixel_values"
    videos_input_name = "pixel_values_videos"
    audio_input_name = "input_features"

    def prepare_processor_dict(self):
        return {}

    def get_component(self, attribute, **kwargs):
        assert attribute in self.processor_class.attributes
        component_class_name = getattr(self.processor_class, f"{attribute}_class")
        if isinstance(component_class_name, tuple):
            component_class_name = component_class_name[0]

        component_class = processor_class_from_name(component_class_name)
        component = component_class.from_pretrained(self.tmpdirname, **kwargs)  # noqa
        if "tokenizer" in attribute and not component.pad_token:
            component.pad_token = "[TEST_PAD]"
            if component.pad_token_id is None:
                component.pad_token_id = 0

        return component

    def prepare_components(self):
        components = {}
        for attribute in self.processor_class.attributes:
            component = self.get_component(attribute)
            components[attribute] = component

        return components

    def get_processor(self):
        components = self.prepare_components()
        processor = self.processor_class(**components, **self.prepare_processor_dict())
        return processor

<<<<<<< HEAD
    def get_processor_slow_vision(self):
        # Used in case when we don't want to depend on require-torch
        # Loading `use_fast=False` on processor forces slow tokenizer, but not all models
        # support slow tokenizer (i.e. Chameleon)
        processor_components = self.prepare_components()
        if "image_processor" in processor_components:
            processor_components["image_processor"] = self.get_component("image_processor", use_fast=False)
        if "video_processor" in processor_components:
            processor_components["video_processor"] = self.get_component("video_processor", use_fast=False)
        if "tokenizer" in processor_components:  # some processors have no tokenizer (SAM)
            processor_components["tokenizer"] = self.get_component("tokenizer")

        processor_kwargs = self.prepare_processor_dict()
        processor = self.processor_class(**processor_components, **processor_kwargs)
        return processor

=======
    # TODO: raushan unify all these special token LLMs under the general preparation. We can get audio/image token
    # from tokenizer, so we can generalize instead of overriding
>>>>>>> 7613cf1a
    def prepare_text_inputs(self, batch_size: Optional[int] = None):
        if batch_size is None:
            return "lower newer"

        if batch_size < 1:
            raise ValueError("batch_size must be greater than 0")

        if batch_size == 1:
            return ["lower newer"]
        return ["lower newer", "upper older longer string"] + ["lower newer"] * (batch_size - 2)

    @require_vision
    def prepare_image_inputs(self, batch_size: Optional[int] = None):
        """This function prepares a list of PIL images for testing"""
        if batch_size is None:
            return prepare_image_inputs()[0]
        if batch_size < 1:
            raise ValueError("batch_size must be greater than 0")
        return prepare_image_inputs() * batch_size

    @require_vision
    def prepare_video_inputs(self, batch_size: Optional[int] = None):
        """This function prepares a list of numpy videos."""
        video_input = [np.random.randint(255, size=(3, 30, 400), dtype=np.uint8)] * 8
        if batch_size is None:
            return video_input
        return [video_input] * batch_size

    def test_processor_to_json_string(self):
        processor = self.get_processor()
        obj = json.loads(processor.to_json_string())
        for key, value in self.prepare_processor_dict().items():
            # Chat template is saved as a separate file
            if key not in "chat_template":
                self.assertEqual(obj[key], value)
                self.assertEqual(getattr(processor, key, None), value)

    def test_processor_from_and_save_pretrained(self):
        processor_first = self.get_processor()

        with tempfile.TemporaryDirectory() as tmpdirname:
            saved_files = processor_first.save_pretrained(tmpdirname)
            if len(saved_files) > 0:
                check_json_file_has_correct_format(saved_files[0])
                processor_second = self.processor_class.from_pretrained(tmpdirname)

                self.assertEqual(processor_second.to_dict(), processor_first.to_dict())

                for attribute in processor_first.attributes:
                    attribute_first = getattr(processor_first, attribute)
                    attribute_second = getattr(processor_second, attribute)

                    # tokenizer repr contains model-path from where we loaded
                    if "tokenizer" not in attribute:
                        self.assertEqual(repr(attribute_first), repr(attribute_second))

    # These kwargs-related tests ensure that processors are correctly instantiated.
    # they need to be applied only if an image_processor exists.

    def skip_processor_without_typed_kwargs(self, processor):
        # TODO this signature check is to test only uniformized processors.
        # Once all are updated, remove it.
        is_kwargs_typed_dict = False
        call_signature = inspect.signature(processor.__call__)
        for param in call_signature.parameters.values():
            if param.kind == param.VAR_KEYWORD and param.annotation != param.empty:
                is_kwargs_typed_dict = (
                    hasattr(param.annotation, "__origin__") and param.annotation.__origin__ == Unpack
                )
        if not is_kwargs_typed_dict:
            self.skipTest(f"{self.processor_class} doesn't have typed kwargs.")

    def test_tokenizer_defaults_preserved_by_kwargs(self):
        if "image_processor" not in self.processor_class.attributes:
            self.skipTest(f"image_processor attribute not present in {self.processor_class}")
        processor_components = self.prepare_components()
        processor_components["tokenizer"] = self.get_component("tokenizer", max_length=117, padding="max_length")
        processor_kwargs = self.prepare_processor_dict()

        processor = self.processor_class(**processor_components, **processor_kwargs)
        self.skip_processor_without_typed_kwargs(processor)
        input_str = self.prepare_text_inputs()
        image_input = self.prepare_image_inputs()
        inputs = processor(text=input_str, images=image_input, return_tensors="pt")
        self.assertEqual(inputs[self.text_input_name].shape[-1], 117)

    def test_image_processor_defaults_preserved_by_image_kwargs(self):
        """
        We use do_rescale=True, rescale_factor=-1 to ensure that image_processor kwargs are preserved in the processor.
        We then check that the mean of the pixel_values is less than or equal to 0 after processing.
        Since the original pixel_values are in [0, 255], this is a good indicator that the rescale_factor is indeed applied.
        """
        if "image_processor" not in self.processor_class.attributes:
            self.skipTest(f"image_processor attribute not present in {self.processor_class}")
        processor_components = self.prepare_components()
        processor_components["image_processor"] = self.get_component(
            "image_processor", do_rescale=True, rescale_factor=-1
        )
        processor_components["tokenizer"] = self.get_component("tokenizer", max_length=117, padding="max_length")
        processor_kwargs = self.prepare_processor_dict()

        processor = self.processor_class(**processor_components, **processor_kwargs)
        self.skip_processor_without_typed_kwargs(processor)

        input_str = self.prepare_text_inputs()
        image_input = self.prepare_image_inputs()

        inputs = processor(text=input_str, images=image_input, return_tensors="pt")
        self.assertLessEqual(inputs[self.images_input_name][0][0].mean(), 0)

    def test_kwargs_overrides_default_tokenizer_kwargs(self):
        if "image_processor" not in self.processor_class.attributes:
            self.skipTest(f"image_processor attribute not present in {self.processor_class}")
        processor_components = self.prepare_components()
        processor_components["tokenizer"] = self.get_component("tokenizer", padding="longest")
        processor_kwargs = self.prepare_processor_dict()

        processor = self.processor_class(**processor_components, **processor_kwargs)
        self.skip_processor_without_typed_kwargs(processor)
        input_str = self.prepare_text_inputs()
        image_input = self.prepare_image_inputs()
        inputs = processor(
            text=input_str, images=image_input, return_tensors="pt", max_length=112, padding="max_length"
        )
        self.assertEqual(inputs[self.text_input_name].shape[-1], 112)

    def test_kwargs_overrides_default_image_processor_kwargs(self):
        if "image_processor" not in self.processor_class.attributes:
            self.skipTest(f"image_processor attribute not present in {self.processor_class}")
        processor_components = self.prepare_components()
        processor_components["image_processor"] = self.get_component(
            "image_processor", do_rescale=True, rescale_factor=1
        )
        processor_components["tokenizer"] = self.get_component("tokenizer", max_length=117, padding="max_length")
        processor_kwargs = self.prepare_processor_dict()

        processor = self.processor_class(**processor_components, **processor_kwargs)
        self.skip_processor_without_typed_kwargs(processor)

        input_str = self.prepare_text_inputs()
        image_input = self.prepare_image_inputs()

        inputs = processor(text=input_str, images=image_input, do_rescale=True, rescale_factor=-1, return_tensors="pt")
        self.assertLessEqual(inputs[self.images_input_name][0][0].mean(), 0)

    def test_unstructured_kwargs(self):
        if "image_processor" not in self.processor_class.attributes:
            self.skipTest(f"image_processor attribute not present in {self.processor_class}")
        processor_components = self.prepare_components()
        processor_kwargs = self.prepare_processor_dict()
        processor = self.processor_class(**processor_components, **processor_kwargs)
        self.skip_processor_without_typed_kwargs(processor)

        input_str = self.prepare_text_inputs()
        image_input = self.prepare_image_inputs()
        inputs = processor(
            text=input_str,
            images=image_input,
            return_tensors="pt",
            do_rescale=True,
            rescale_factor=-1,
            padding="max_length",
            max_length=76,
        )

        self.assertLessEqual(inputs[self.images_input_name][0][0].mean(), 0)
        self.assertEqual(inputs[self.text_input_name].shape[-1], 76)

    def test_unstructured_kwargs_batched(self):
        if "image_processor" not in self.processor_class.attributes:
            self.skipTest(f"image_processor attribute not present in {self.processor_class}")
        processor_components = self.prepare_components()
        processor_kwargs = self.prepare_processor_dict()
        processor = self.processor_class(**processor_components, **processor_kwargs)
        self.skip_processor_without_typed_kwargs(processor)

        input_str = self.prepare_text_inputs(batch_size=2)
        image_input = self.prepare_image_inputs(batch_size=2)
        inputs = processor(
            text=input_str,
            images=image_input,
            return_tensors="pt",
            do_rescale=True,
            rescale_factor=-1,
            padding="longest",
            max_length=76,
        )

        self.assertLessEqual(inputs[self.images_input_name][0][0].mean(), 0)
        self.assertTrue(
            len(inputs[self.text_input_name][0]) == len(inputs[self.text_input_name][1])
            and len(inputs[self.text_input_name][1]) < 76
        )

    def test_doubly_passed_kwargs(self):
        if "image_processor" not in self.processor_class.attributes:
            self.skipTest(f"image_processor attribute not present in {self.processor_class}")
        processor_components = self.prepare_components()
        processor_kwargs = self.prepare_processor_dict()
        processor = self.processor_class(**processor_components, **processor_kwargs)
        self.skip_processor_without_typed_kwargs(processor)

        input_str = [self.prepare_text_inputs()]
        image_input = self.prepare_image_inputs()
        with self.assertRaises(ValueError):
            _ = processor(
                text=input_str,
                images=image_input,
                images_kwargs={"do_rescale": True, "rescale_factor": -1},
                do_rescale=True,
                return_tensors="pt",
            )

    def test_structured_kwargs_nested(self):
        if "image_processor" not in self.processor_class.attributes:
            self.skipTest(f"image_processor attribute not present in {self.processor_class}")
        processor_components = self.prepare_components()
        processor_kwargs = self.prepare_processor_dict()
        processor = self.processor_class(**processor_components, **processor_kwargs)
        self.skip_processor_without_typed_kwargs(processor)

        input_str = self.prepare_text_inputs()
        image_input = self.prepare_image_inputs()

        # Define the kwargs for each modality
        all_kwargs = {
            "common_kwargs": {"return_tensors": "pt"},
            "images_kwargs": {"do_rescale": True, "rescale_factor": -1},
            "text_kwargs": {"padding": "max_length", "max_length": 76},
        }

        inputs = processor(text=input_str, images=image_input, **all_kwargs)
        self.skip_processor_without_typed_kwargs(processor)

        self.assertLessEqual(inputs[self.images_input_name][0][0].mean(), 0)
        self.assertEqual(inputs[self.text_input_name].shape[-1], 76)

    def test_structured_kwargs_nested_from_dict(self):
        if "image_processor" not in self.processor_class.attributes:
            self.skipTest(f"image_processor attribute not present in {self.processor_class}")
        processor_components = self.prepare_components()
        processor_kwargs = self.prepare_processor_dict()
        processor = self.processor_class(**processor_components, **processor_kwargs)
        self.skip_processor_without_typed_kwargs(processor)
        input_str = self.prepare_text_inputs()
        image_input = self.prepare_image_inputs()

        # Define the kwargs for each modality
        all_kwargs = {
            "common_kwargs": {"return_tensors": "pt"},
            "images_kwargs": {"do_rescale": True, "rescale_factor": -1},
            "text_kwargs": {"padding": "max_length", "max_length": 76},
        }

        inputs = processor(text=input_str, images=image_input, **all_kwargs)
        self.assertLessEqual(inputs[self.images_input_name][0][0].mean(), 0)
        self.assertEqual(inputs[self.text_input_name].shape[-1], 76)

    # text + audio kwargs testing
    @require_torch
    def test_tokenizer_defaults_preserved_by_kwargs_audio(self):
        if "feature_extractor" not in self.processor_class.attributes:
            self.skipTest(f"feature_extractor attribute not present in {self.processor_class}")

        feature_extractor = self.get_component("feature_extractor")
        tokenizer = self.get_component("tokenizer", max_length=300, padding="max_length")
        processor_kwargs = self.prepare_processor_dict()

        processor = self.processor_class(tokenizer=tokenizer, feature_extractor=feature_extractor, **processor_kwargs)
        self.skip_processor_without_typed_kwargs(processor)

        input_str = self.prepare_text_inputs(batch_size=3)
        raw_speech = floats_list((3, 1000))
        raw_speech = [np.asarray(audio) for audio in raw_speech]
        inputs = processor(text=input_str, audio=raw_speech, return_tensors="pt")
        self.assertEqual(len(inputs[self.text_input_name][0]), 300)

    @require_torch
    def test_kwargs_overrides_default_tokenizer_kwargs_audio(self):
        if "feature_extractor" not in self.processor_class.attributes:
            self.skipTest(f"feature_extractor attribute not present in {self.processor_class}")

        feature_extractor = self.get_component("feature_extractor")
        tokenizer = self.get_component("tokenizer", max_length=117)
        processor_kwargs = self.prepare_processor_dict()

        processor = self.processor_class(tokenizer=tokenizer, feature_extractor=feature_extractor, **processor_kwargs)
        self.skip_processor_without_typed_kwargs(processor)

        input_str = self.prepare_text_inputs(batch_size=3)
        raw_speech = floats_list((3, 1000))
        raw_speech = [np.asarray(audio) for audio in raw_speech]
        inputs = processor(text=input_str, audio=raw_speech, return_tensors="pt", max_length=300, padding="max_length")

        self.assertEqual(len(inputs[self.text_input_name][0]), 300)

    @require_torch
    def test_unstructured_kwargs_audio(self):
        if "feature_extractor" not in self.processor_class.attributes:
            self.skipTest(f"feature_extractor attribute not present in {self.processor_class}")

        feature_extractor = self.get_component("feature_extractor")
        tokenizer = self.get_component("tokenizer")
        processor_kwargs = self.prepare_processor_dict()

        processor = self.processor_class(tokenizer=tokenizer, feature_extractor=feature_extractor, **processor_kwargs)
        self.skip_processor_without_typed_kwargs(processor)

        input_str = self.prepare_text_inputs(batch_size=3)
        raw_speech = floats_list((3, 1000))
        raw_speech = [np.asarray(audio) for audio in raw_speech]
        inputs = processor(text=input_str, audio=raw_speech, return_tensors="pt", max_length=300, padding="max_length")

        self.assertEqual(len(inputs[self.text_input_name][0]), 300)

    @require_torch
    def test_doubly_passed_kwargs_audio(self):
        if "feature_extractor" not in self.processor_class.attributes:
            self.skipTest(f"feature_extractor attribute not present in {self.processor_class}")

        feature_extractor = self.get_component("feature_extractor")
        tokenizer = self.get_component("tokenizer")
        processor_kwargs = self.prepare_processor_dict()

        processor = self.processor_class(tokenizer=tokenizer, feature_extractor=feature_extractor, **processor_kwargs)
        self.skip_processor_without_typed_kwargs(processor)

        input_str = self.prepare_text_inputs(batch_size=3)
        raw_speech = floats_list((3, 1000))
        raw_speech = [np.asarray(audio) for audio in raw_speech]
        with self.assertRaises(ValueError):
            _ = processor(
                text=input_str,
                audio=raw_speech,
                text_kwargs={"padding": "max_length"},
                padding="max_length",
            )

    @require_torch
    @require_vision
    def test_structured_kwargs_audio_nested(self):
        if "feature_extractor" not in self.processor_class.attributes:
            self.skipTest(f"feature_extractor attribute not present in {self.processor_class}")

        feature_extractor = self.get_component("feature_extractor")
        tokenizer = self.get_component("tokenizer", max_length=117)
        processor_kwargs = self.prepare_processor_dict()

        processor = self.processor_class(tokenizer=tokenizer, feature_extractor=feature_extractor, **processor_kwargs)
        self.skip_processor_without_typed_kwargs(processor)

        input_str = self.prepare_text_inputs(batch_size=3)
        raw_speech = floats_list((3, 1000))
        raw_speech = [np.asarray(audio) for audio in raw_speech]

        # Define the kwargs for each modality
        all_kwargs = {
            "common_kwargs": {"return_tensors": "pt"},
            "text_kwargs": {"padding": "max_length", "max_length": 76},
            "audio_kwargs": {"padding": "max_length", "max_length": 300},
        }

        inputs = processor(text=input_str, audio=raw_speech, **all_kwargs)
        self.assertEqual(len(inputs[self.text_input_name][0]), 76)

    def test_tokenizer_defaults_preserved_by_kwargs_video(self):
        if "video_processor" not in self.processor_class.attributes:
            self.skipTest(f"video_processor attribute not present in {self.processor_class}")
        processor_components = self.prepare_components()
        processor_components["tokenizer"] = self.get_component("tokenizer", max_length=117, padding="max_length")
        processor_kwargs = self.prepare_processor_dict()

        processor = self.processor_class(**processor_components, **processor_kwargs)
        self.skip_processor_without_typed_kwargs(processor)
        input_str = self.prepare_text_inputs()
        video_input = self.prepare_video_inputs()
        inputs = processor(text=input_str, videos=video_input, return_tensors="pt")
        self.assertEqual(inputs[self.text_input_name].shape[-1], 117)

    def test_video_processor_defaults_preserved_by_video_kwargs(self):
        """
        We use do_rescale=True, rescale_factor=-1 to ensure that image_processor kwargs are preserved in the processor.
        We then check that the mean of the pixel_values is less than or equal to 0 after processing.
        Since the original pixel_values are in [0, 255], this is a good indicator that the rescale_factor is indeed applied.
        """
        if "video_processor" not in self.processor_class.attributes:
            self.skipTest(f"video_processor attribute not present in {self.processor_class}")
        processor_components = self.prepare_components()
        processor_components["video_processor"] = self.get_component(
            "video_processor", do_rescale=True, rescale_factor=-1
        )
        processor_components["tokenizer"] = self.get_component("tokenizer", max_length=117, padding="max_length")
        processor_kwargs = self.prepare_processor_dict()

        processor = self.processor_class(**processor_components, **processor_kwargs)
        self.skip_processor_without_typed_kwargs(processor)

        input_str = self.prepare_text_inputs()
        video_input = self.prepare_video_inputs()

        inputs = processor(text=input_str, videos=video_input, return_tensors="pt")
        self.assertLessEqual(inputs[self.videos_input_name][0][0][0].mean(), 0)

    def test_kwargs_overrides_default_tokenizer_kwargs_video(self):
        if "video_processor" not in self.processor_class.attributes:
            self.skipTest(f"video_processor attribute not present in {self.processor_class}")
        processor_components = self.prepare_components()
        processor_components["tokenizer"] = self.get_component("tokenizer", padding="longest")
        processor_kwargs = self.prepare_processor_dict()

        processor = self.processor_class(**processor_components, **processor_kwargs)
        self.skip_processor_without_typed_kwargs(processor)
        input_str = self.prepare_text_inputs()
        video_input = self.prepare_video_inputs()
        inputs = processor(
            text=input_str, videos=video_input, return_tensors="pt", max_length=112, padding="max_length"
        )
        self.assertEqual(inputs[self.text_input_name].shape[-1], 112)

    def test_kwargs_overrides_default_video_processor_kwargs(self):
        if "video_processor" not in self.processor_class.attributes:
            self.skipTest(f"video_processor attribute not present in {self.processor_class}")
        processor_components = self.prepare_components()
        processor_components["video_processor"] = self.get_component(
            "video_processor", do_rescale=True, rescale_factor=1
        )
        processor_components["tokenizer"] = self.get_component("tokenizer", max_length=117, padding="max_length")
        processor_kwargs = self.prepare_processor_dict()

        processor = self.processor_class(**processor_components, **processor_kwargs)
        self.skip_processor_without_typed_kwargs(processor)

        input_str = self.prepare_text_inputs()
        video_input = self.prepare_video_inputs()

        inputs = processor(text=input_str, videos=video_input, do_rescale=True, rescale_factor=-1, return_tensors="pt")
        self.assertLessEqual(inputs[self.videos_input_name][0][0][0].mean(), 0)

    def test_unstructured_kwargs_video(self):
        if "video_processor" not in self.processor_class.attributes:
            self.skipTest(f"video_processor attribute not present in {self.processor_class}")
        processor_components = self.prepare_components()
        processor_kwargs = self.prepare_processor_dict()
        processor = self.processor_class(**processor_components, **processor_kwargs)
        self.skip_processor_without_typed_kwargs(processor)

        input_str = self.prepare_text_inputs()
        video_input = self.prepare_video_inputs()
        inputs = processor(
            text=input_str,
            videos=video_input,
            return_tensors="pt",
            do_rescale=True,
            rescale_factor=-1,
            padding="max_length",
            max_length=76,
        )

        self.assertLessEqual(inputs[self.videos_input_name][0][0][0].mean(), 0)
        self.assertEqual(inputs[self.text_input_name].shape[-1], 76)

    def test_unstructured_kwargs_batched_video(self):
        if "video_processor" not in self.processor_class.attributes:
            self.skipTest(f"video_processor attribute not present in {self.processor_class}")
        processor_components = self.prepare_components()
        processor_kwargs = self.prepare_processor_dict()
        processor = self.processor_class(**processor_components, **processor_kwargs)
        self.skip_processor_without_typed_kwargs(processor)

        input_str = self.prepare_text_inputs(batch_size=2)
        video_input = self.prepare_video_inputs(batch_size=2)
        inputs = processor(
            text=input_str,
            videos=video_input,
            return_tensors="pt",
            do_rescale=True,
            rescale_factor=-1,
            padding="longest",
            max_length=76,
        )

        self.assertLessEqual(inputs[self.videos_input_name][0][0][0].mean(), 0)
        self.assertTrue(
            len(inputs[self.text_input_name][0]) == len(inputs[self.text_input_name][1])
            and len(inputs[self.text_input_name][1]) < 76
        )

    def test_doubly_passed_kwargs_video(self):
        if "video_processor" not in self.processor_class.attributes:
            self.skipTest(f"video_processor attribute not present in {self.processor_class}")
        processor_components = self.prepare_components()
        processor_kwargs = self.prepare_processor_dict()
        processor = self.processor_class(**processor_components, **processor_kwargs)
        self.skip_processor_without_typed_kwargs(processor)

        input_str = [self.prepare_text_inputs()]
        video_input = self.prepare_video_inputs()
        with self.assertRaises(ValueError):
            _ = processor(
                text=input_str,
                videos=video_input,
                videos_kwargs={"do_rescale": True, "rescale_factor": -1},
                do_rescale=True,
                return_tensors="pt",
            )

    def test_structured_kwargs_nested_video(self):
        if "video_processor" not in self.processor_class.attributes:
            self.skipTest(f"video_processor attribute not present in {self.processor_class}")
        processor_components = self.prepare_components()
        processor_kwargs = self.prepare_processor_dict()
        processor = self.processor_class(**processor_components, **processor_kwargs)
        self.skip_processor_without_typed_kwargs(processor)

        input_str = self.prepare_text_inputs()
        video_input = self.prepare_video_inputs()

        # Define the kwargs for each modality
        all_kwargs = {
            "common_kwargs": {"return_tensors": "pt"},
            "videos_kwargs": {"do_rescale": True, "rescale_factor": -1},
            "text_kwargs": {"padding": "max_length", "max_length": 76},
        }

        inputs = processor(text=input_str, videos=video_input, **all_kwargs)
        self.skip_processor_without_typed_kwargs(processor)

        self.assertLessEqual(inputs[self.videos_input_name][0][0][0].mean(), 0)
        self.assertEqual(inputs[self.text_input_name].shape[-1], 76)

    def test_structured_kwargs_nested_from_dict_video(self):
        if "video_processor" not in self.processor_class.attributes:
            self.skipTest(f"video_processor attribute not present in {self.processor_class}")
        processor_components = self.prepare_components()
        processor_kwargs = self.prepare_processor_dict()
        processor = self.processor_class(**processor_components, **processor_kwargs)
        self.skip_processor_without_typed_kwargs(processor)
        input_str = self.prepare_text_inputs()
        video_input = self.prepare_video_inputs()

        # Define the kwargs for each modality
        all_kwargs = {
            "common_kwargs": {"return_tensors": "pt"},
            "videos_kwargs": {"do_rescale": True, "rescale_factor": -1},
            "text_kwargs": {"padding": "max_length", "max_length": 76},
        }

        inputs = processor(text=input_str, videos=video_input, **all_kwargs)
        self.assertLessEqual(inputs[self.videos_input_name][0][0][0].mean(), 0)
        self.assertEqual(inputs[self.text_input_name].shape[-1], 76)

    # TODO: the same test, but for audio + text processors that have strong overlap in kwargs
    # TODO (molbap) use the same structure of attribute kwargs for other tests to avoid duplication
    def test_overlapping_text_image_kwargs_handling(self):
        if "image_processor" not in self.processor_class.attributes:
            self.skipTest(f"image_processor attribute not present in {self.processor_class}")

        processor_components = self.prepare_components()
        processor = self.processor_class(**processor_components)
        self.skip_processor_without_typed_kwargs(processor)

        input_str = self.prepare_text_inputs()
        image_input = self.prepare_image_inputs()

        with self.assertRaises(ValueError):
            _ = processor(
                text=input_str,
                images=image_input,
                return_tensors="pt",
                padding="max_length",
                text_kwargs={"padding": "do_not_pad"},
            )

    def test_overlapping_text_audio_kwargs_handling(self):
        """
        Checks that `padding`, or any other overlap arg between audio extractor and tokenizer
        is be passed to only text and ignored for audio for BC purposes
        """
        if "feature_extractor" not in self.processor_class.attributes:
            self.skipTest(f"feature_extractor attribute not present in {self.processor_class}")

        feature_extractor = self.get_component("feature_extractor")
        tokenizer = self.get_component("tokenizer")
        processor_kwargs = self.prepare_processor_dict()

        processor = self.processor_class(tokenizer=tokenizer, feature_extractor=feature_extractor, **processor_kwargs)
        self.skip_processor_without_typed_kwargs(processor)

        input_str = self.prepare_text_inputs(batch_size=3)
        audio_lengths = [4000, 8000, 16000, 32000]
        raw_speech = [np.asarray(audio)[:length] for audio, length in zip(floats_list((3, 32_000)), audio_lengths)]

        # padding = True should not raise an error and will if the audio processor popped its value to None
        _ = processor(text=input_str, audio=raw_speech, padding=True, return_tensors="pt")

    def test_prepare_and_validate_optional_call_args(self):
        processor = self.get_processor()
        optional_call_args_name = getattr(processor, "optional_call_args", [])
        num_optional_call_args = len(optional_call_args_name)
        if num_optional_call_args == 0:
            self.skipTest("No optional call args")
        # test all optional call args are given
        optional_call_args = processor.prepare_and_validate_optional_call_args(
            *(f"optional_{i}" for i in range(num_optional_call_args))
        )
        self.assertEqual(
            optional_call_args, {arg_name: f"optional_{i}" for i, arg_name in enumerate(optional_call_args_name)}
        )
        # test only one optional call arg is given
        optional_call_args = processor.prepare_and_validate_optional_call_args("optional_1")
        self.assertEqual(optional_call_args, {optional_call_args_name[0]: "optional_1"})
        # test no optional call arg is given
        optional_call_args = processor.prepare_and_validate_optional_call_args()
        self.assertEqual(optional_call_args, {})
        # test too many optional call args are given
        with self.assertRaises(ValueError):
            processor.prepare_and_validate_optional_call_args(
                *(f"optional_{i}" for i in range(num_optional_call_args + 1))
            )

    def test_chat_template_save_loading(self):
        processor = self.processor_class.from_pretrained(self.tmpdirname, use_fast=False)
        signature = inspect.signature(processor.__init__)
        if "chat_template" not in {*signature.parameters.keys()}:
            self.skipTest("Processor doesn't accept chat templates at input")

        existing_tokenizer_template = getattr(processor.tokenizer, "chat_template", None)
        processor.chat_template = "test template"
        with tempfile.TemporaryDirectory() as tmpdirname:
            processor.save_pretrained(tmpdirname)
            self.assertTrue(Path(tmpdirname, "chat_template.json").is_file())
            self.assertFalse(Path(tmpdirname, "chat_template.jinja").is_file())
            reloaded_processor = self.processor_class.from_pretrained(tmpdirname)
            self.assertEqual(processor.chat_template, reloaded_processor.chat_template)
            # When we don't use single-file chat template saving, processor and tokenizer chat templates
            # should remain separate
            self.assertEqual(getattr(reloaded_processor.tokenizer, "chat_template", None), existing_tokenizer_template)

        with tempfile.TemporaryDirectory() as tmpdirname:
            processor.save_pretrained(tmpdirname, save_raw_chat_template=True)
            self.assertTrue(Path(tmpdirname, "chat_template.jinja").is_file())
            self.assertFalse(Path(tmpdirname, "chat_template.json").is_file())
            reloaded_processor = self.processor_class.from_pretrained(tmpdirname)
            self.assertEqual(processor.chat_template, reloaded_processor.chat_template)
            # When we save as single files, tokenizers and processors share a chat template, which means
            # the reloaded tokenizer should get the chat template as well
            self.assertEqual(reloaded_processor.chat_template, reloaded_processor.tokenizer.chat_template)

<<<<<<< HEAD
    def test_chat_template_single(self):
        processor = self.get_processor_slow_vision()
=======
    def test_image_chat_template_single(self):
        processor = self.get_processor()
>>>>>>> 7613cf1a
        if processor.chat_template is None:
            self.skipTest("Processor has no chat template")

        if "image_processor" not in self.processor_class.attributes:
            self.skipTest(f"image_processor attribute not present in {self.processor_class}")

        messages = [
            [
                {
                    "role": "user",
                    "content": [
                        {"type": "text", "text": "What is shown in this image?"},
                    ],
                },
            ]
        ]

        formatted_prompt = processor.apply_chat_template(messages, add_generation_prompt=True, tokenize=False)
        self.assertEqual(len(formatted_prompt), 1)

        formatted_prompt_tokenized = processor.apply_chat_template(
            messages, add_generation_prompt=True, tokenize=True, return_tensors="np"
        )
        add_special_tokens = True
        if processor.tokenizer.bos_token is not None and formatted_prompt[0].startswith(processor.tokenizer.bos_token):
            add_special_tokens = False
        expected_output = processor.tokenizer(
            formatted_prompt, return_tensors="np", add_special_tokens=add_special_tokens
        ).input_ids
        self.assertListEqual(expected_output.tolist(), formatted_prompt_tokenized.tolist())

        out_dict = processor.apply_chat_template(
            messages, add_generation_prompt=True, tokenize=True, return_dict=True, return_tensors="np"
        )
        self.assertTrue(all(key in out_dict for key in ["input_ids", "attention_mask"]))

        # Now test the ability to return dict
        messages[0][0]["content"].append(
            {"type": "image", "url": "https://www.ilankelman.org/stopsigns/australia.jpg"}
        )
        out_dict = processor.apply_chat_template(messages, add_generation_prompt=True, tokenize=True, return_dict=True)
        self.assertTrue(self.images_input_name in out_dict)

        # should always have input_ids and attention_mask
        self.assertEqual(len(out_dict["input_ids"]), 1)
        self.assertEqual(len(out_dict["attention_mask"]), 1)
        self.assertEqual(len(out_dict[self.images_input_name]), 1)

<<<<<<< HEAD
    def test_chat_template_batched(self):
        processor = self.get_processor_slow_vision()
=======
    def test_image_chat_template_batched(self):
        processor = self.get_processor()
>>>>>>> 7613cf1a
        if processor.chat_template is None:
            self.skipTest("Processor has no chat template")

        if "image_processor" not in self.processor_class.attributes:
            self.skipTest(f"image_processor attribute not present in {self.processor_class}")

        batched_messages = [
            [
                {
                    "role": "user",
                    "content": [
                        {"type": "text", "text": "What is shown in this image?"},
                    ],
                },
            ],
            [
                {
                    "role": "user",
                    "content": [
                        {"type": "text", "text": "What do you see?"},
                    ],
                },
            ],
        ]

        formatted_prompt = processor.apply_chat_template(batched_messages, add_generation_prompt=True, tokenize=False)
        self.assertEqual(len(formatted_prompt), 2)

        formatted_prompt_tokenized = processor.apply_chat_template(
            batched_messages, add_generation_prompt=True, tokenize=True, padding=True, return_tensors=None
        )
        add_special_tokens = True
        if processor.tokenizer.bos_token is not None and formatted_prompt[0].startswith(processor.tokenizer.bos_token):
            add_special_tokens = False
        expected_output = processor.tokenizer(
            formatted_prompt,
            padding=True,
            return_tensors="np",
            add_special_tokens=add_special_tokens,
        ).input_ids
        self.assertListEqual(expected_output.tolist(), formatted_prompt_tokenized.tolist())

        out_dict = processor.apply_chat_template(
            batched_messages,
            add_generation_prompt=True,
            tokenize=True,
            return_dict=True,
            return_tensors="np",
            padding=True,
        )
        self.assertTrue(all(key in out_dict for key in ["input_ids", "attention_mask"]))

        # Now test the ability to return dict
        batched_messages[0][0]["content"].append(
            {"type": "image", "url": "https://www.ilankelman.org/stopsigns/australia.jpg"}
        )
        batched_messages[1][0]["content"].append(
            {"type": "image", "url": "http://images.cocodataset.org/val2017/000000039769.jpg"}
        )
        out_dict = processor.apply_chat_template(
            batched_messages, add_generation_prompt=True, tokenize=True, return_dict=True, padding=True
        )
        self.assertTrue(self.images_input_name in out_dict)

        # should always have input_ids and attention_mask
        self.assertEqual(len(out_dict["input_ids"]), 2)
        self.assertEqual(len(out_dict["attention_mask"]), 2)
        self.assertEqual(len(out_dict[self.images_input_name]), 2)

<<<<<<< HEAD
    def test_chat_template_accepts_processing_kwargs(self):
        processor = self.get_processor_slow_vision()
=======
    def test_image_chat_template_accepts_processing_kwargs(self):
        processor = self.get_processor()
>>>>>>> 7613cf1a
        if processor.chat_template is None:
            self.skipTest("Processor has no chat template")

        if "image_processor" not in self.processor_class.attributes:
            self.skipTest(f"image_processor attribute not present in {self.processor_class}")

        messages = [
            [
                {
                    "role": "user",
                    "content": [
                        {"type": "text", "text": "What is shown in this image?"},
                    ],
                },
            ]
        ]

        formatted_prompt_tokenized = processor.apply_chat_template(
            messages,
            add_generation_prompt=True,
            tokenize=True,
            padding="max_length",
            truncation=True,
            max_length=50,
        )
        self.assertEqual(len(formatted_prompt_tokenized[0]), 50)

        formatted_prompt_tokenized = processor.apply_chat_template(
            messages,
            add_generation_prompt=True,
            tokenize=True,
            truncation=True,
            return_tensors="np",
            max_length=5,
        )
        self.assertEqual(len(formatted_prompt_tokenized[0]), 5)

        # Now test the ability to return dict
        messages[0][0]["content"].append(
            {"type": "image", "url": "https://www.ilankelman.org/stopsigns/australia.jpg"}
        )
        out_dict = processor.apply_chat_template(
            messages,
            add_generation_prompt=True,
            tokenize=True,
            return_dict=True,
            do_rescale=True,
            rescale_factor=-1,
            return_tensors="np",
        )
        self.assertLessEqual(out_dict[self.images_input_name][0][0].mean(), 0)

    @require_torch
    def test_image_chat_template_dict_torch(self):
        processor = self.get_processor()
        if processor.chat_template is None:
            self.skipTest("Processor has no chat template")

        if "image_processor" not in self.processor_class.attributes:
            self.skipTest(f"image_processor attribute not present in {self.processor_class}")

        messages = [
            {
                "role": "user",
                "content": [
                    {"type": "image", "url": "https://www.ilankelman.org/stopsigns/australia.jpg"},
                    {"type": "text", "text": "What is shown in this image?"},
                ],
            },
        ]

        out_dict_tensors = processor.apply_chat_template(
            messages,
            add_generation_prompt=True,
            tokenize=True,
            return_dict=True,
            return_tensors="pt",
        )
        self.assertTrue(self.images_input_name in out_dict_tensors)
        for k in out_dict_tensors:
            self.assertIsInstance(out_dict_tensors[k], torch.Tensor)

    @require_av
    def test_chat_template_video(self):
        processor = self.get_processor_slow_vision()

        if processor.chat_template is None:
            self.skipTest("Processor has no chat template")

        signature = inspect.signature(processor.__call__)
        if "videos" not in {*signature.parameters.keys()} or (
            signature.parameters.get("videos") is not None
            and signature.parameters["videos"].annotation == inspect._empty
        ):
            self.skipTest("Processor doesn't accept videos at input")

        messages = [
            [
                {
                    "role": "user",
                    "content": [
                        {"type": "video"},
                        {"type": "text", "text": "What is shown in this video?"},
                    ],
                },
            ]
        ]

        formatted_prompt = processor.apply_chat_template(messages, add_generation_prompt=True, tokenize=False)
        self.assertEqual(len(formatted_prompt), 1)

        formatted_prompt_tokenized = processor.apply_chat_template(
            messages,
            add_generation_prompt=True,
            tokenize=True,
            return_tensors="np",
        )
        add_special_tokens = True
        if processor.tokenizer.bos_token is not None and formatted_prompt[0].startswith(processor.tokenizer.bos_token):
            add_special_tokens = False
        expected_output = processor.tokenizer(
            formatted_prompt,
            return_tensors="np",
            add_special_tokens=add_special_tokens,
        ).input_ids
        self.assertListEqual(expected_output.tolist(), formatted_prompt_tokenized.tolist())

        out_dict = processor.apply_chat_template(
            messages,
            add_generation_prompt=True,
            tokenize=True,
            return_dict=True,
            return_tensors="np",
        )
        self.assertTrue(all(key in out_dict for key in ["input_ids", "attention_mask"]))

        # Add video URL for return dict and load with `num_frames` arg
        messages[0][0]["content"][0] = {
            "type": "video",
            "url": "https://test-videos.co.uk/vids/bigbuckbunny/mp4/h264/720/Big_Buck_Bunny_720_10s_10MB.mp4",
        }
        num_frames = 3
        out_dict_with_video = processor.apply_chat_template(
            messages,
            add_generation_prompt=True,
            tokenize=True,
            return_dict=True,
            num_frames=num_frames,
            return_tensors="np",
        )
        self.assertTrue(self.videos_input_name in out_dict_with_video)
        self.assertEqual(len(out_dict_with_video[self.videos_input_name]), 1)
        self.assertEqual(len(out_dict_with_video[self.videos_input_name][0]), num_frames)

        # Load with `video_fps` arg
        video_fps = 1
        out_dict_with_video = processor.apply_chat_template(
            messages,
            add_generation_prompt=True,
            tokenize=True,
            return_dict=True,
            video_fps=video_fps,
            return_tensors="np",
        )
        self.assertTrue(self.videos_input_name in out_dict_with_video)
        self.assertEqual(len(out_dict_with_video[self.videos_input_name]), 1)
        self.assertEqual(len(out_dict_with_video[self.videos_input_name][0]), video_fps * 10)

        # Load with `video_fps` and `num_frames` args, should raise an error
        with self.assertRaises(ValueError):
            out_dict_with_video = processor.apply_chat_template(
                messages,
                add_generation_prompt=True,
                tokenize=True,
                return_dict=True,
                video_fps=video_fps,
                num_frames=num_frames,
            )

        # Load without any arg should load the whole video
        out_dict_with_video = processor.apply_chat_template(
            messages,
            add_generation_prompt=True,
            tokenize=True,
            return_dict=True,
        )
        self.assertTrue(self.videos_input_name in out_dict_with_video)
        self.assertEqual(len(out_dict_with_video[self.videos_input_name]), 1)
        self.assertEqual(len(out_dict_with_video[self.videos_input_name][0]), 300)

        # Load video as a list of frames (i.e. images). NOTE: each frame should have same size
        # because we assume they come from one video
        messages[0][0]["content"][0] = {
            "type": "video",
            "url": [
                "https://www.ilankelman.org/stopsigns/australia.jpg",
                "https://www.ilankelman.org/stopsigns/australia.jpg",
            ],
        }
        out_dict_with_video = processor.apply_chat_template(
            messages,
            add_generation_prompt=True,
            tokenize=True,
            return_dict=True,
        )
        self.assertTrue(self.videos_input_name in out_dict_with_video)
        self.assertEqual(len(out_dict_with_video[self.videos_input_name]), 1)
        self.assertEqual(len(out_dict_with_video[self.videos_input_name][0]), 2)

    @require_av
<<<<<<< HEAD
=======
    def test_chat_template_video_custom_sampling(self):
        """
        Tests that models can pass their custom callables to sample video indices.
        """
        processor = self.get_processor()
        if processor.chat_template is None:
            self.skipTest("Processor has no chat template")

        signature = inspect.signature(processor.__call__)
        if "videos" not in {*signature.parameters.keys()} or (
            signature.parameters.get("videos") is not None
            and signature.parameters["videos"].annotation == inspect._empty
        ):
            self.skipTest("Processor doesn't accept videos at input")

        video_file_path = hf_hub_download(
            repo_id="raushan-testing-hf/videos-test", filename="sample_demo_1.mp4", repo_type="dataset"
        )
        messages = [
            [
                {
                    "role": "user",
                    "content": [
                        {"type": "video", "path": video_file_path},
                        {"type": "text", "text": "What is shown in this video?"},
                    ],
                },
            ]
        ]

        def dummy_sample_indices_fn(metadata, **fn_kwargs):
            # sample only the first two frame always
            return [0, 1]

        out_dict_with_video = processor.apply_chat_template(
            messages,
            add_generation_prompt=True,
            tokenize=True,
            return_dict=True,
            sample_indices_fn=dummy_sample_indices_fn,
        )
        self.assertTrue(self.videos_input_name in out_dict_with_video)
        self.assertEqual(len(out_dict_with_video[self.videos_input_name]), 1)
        self.assertEqual(len(out_dict_with_video[self.videos_input_name][0]), 2)

    @require_av
>>>>>>> 7613cf1a
    def test_chat_template_video_special_processing(self):
        """
        Tests that models can use their own preprocessing to preprocess conversations.
        """
        processor = self.get_processor_slow_vision()
        if processor.chat_template is None:
            self.skipTest("Processor has no chat template")

        signature = inspect.signature(processor.__call__)
        if "videos" not in {*signature.parameters.keys()} or (
            signature.parameters.get("videos") is not None
            and signature.parameters["videos"].annotation == inspect._empty
        ):
            self.skipTest("Processor doesn't accept videos at input")

        video_file_path = hf_hub_download(
            repo_id="raushan-testing-hf/videos-test", filename="sample_demo_1.mp4", repo_type="dataset"
        )
        messages = [
            [
                {
                    "role": "user",
                    "content": [
                        {"type": "video", "path": video_file_path},
                        {"type": "text", "text": "What is shown in this video?"},
                    ],
                },
            ]
        ]

        def _process_messages_for_chat_template(
            conversation,
            batch_images,
            batch_videos,
            batch_video_metadata,
            **chat_template_kwargs,
        ):
            # Let us just always return a dummy prompt
            new_msg = [
                [
                    {
                        "role": "user",
                        "content": [
                            {"type": "video"},  # no need to use path, video is loaded already by this moment
                            {"type": "text", "text": "Dummy prompt for preprocess testing"},
                        ],
                    },
                ]
            ]
            return new_msg

        processor._process_messages_for_chat_template = _process_messages_for_chat_template
        out_dict_with_video = processor.apply_chat_template(
            messages,
            add_generation_prompt=True,
            tokenize=True,
            return_dict=True,
            return_tensors="np",
        )
        self.assertTrue(self.videos_input_name in out_dict_with_video)

        # Check with `in` because we don't know how each template formats the prompt with BOS/EOS/etc
        formatted_text = processor.batch_decode(out_dict_with_video["input_ids"], skip_special_tokens=True)[0]
        self.assertTrue("Dummy prompt for preprocess testing" in formatted_text)
        self.assertEqual(len(out_dict_with_video[self.videos_input_name]), 1)
        self.assertEqual(len(out_dict_with_video[self.videos_input_name][0]), 243)

    @require_librosa
    @require_av
    def test_audio_chat_template_from_video(self):
        processor = self.get_processor()
        if processor.chat_template is None:
            self.skipTest("Processor has no chat template")

        signature = inspect.signature(processor.__call__)
        if "videos" not in {*signature.parameters.keys()} or (
            signature.parameters.get("videos") is not None
            and signature.parameters["videos"].annotation == inspect._empty
        ):
            self.skipTest(f"{self.processor_class} does not suport video inputs")

        if "feature_extractor" not in self.processor_class.attributes:
            self.skipTest(f"feature_extractor attribute not present in {self.processor_class}")

        video_file_path = hf_hub_download(
            repo_id="raushan-testing-hf/videos-test", filename="sample_demo_1.mp4", repo_type="dataset"
        )
        messages = [
            {
                "role": "user",
                "content": [
                    {"type": "video", "path": video_file_path},
                    {"type": "text", "text": "Which of these animals is making the sound?"},
                ],
            },
            {
                "role": "assistant",
                "content": [{"type": "text", "text": "It is a cow."}],
            },
            {
                "role": "user",
                "content": [
                    {
                        "type": "audio",
                        "url": "https://qianwen-res.oss-cn-beijing.aliyuncs.com/Qwen2-Audio/audio/glass-breaking-151256.mp3",
                    },
                    {"type": "text", "text": "Is it the same sound?"},
                ],
            },
        ]

        formatted_prompt = processor.apply_chat_template([messages], add_generation_prompt=True, tokenize=False)
        self.assertEqual(len(formatted_prompt), 1)  # batch size=1

        out_dict = processor.apply_chat_template(
            messages,
            add_generation_prompt=True,
            tokenize=True,
            return_dict=True,
            return_tensors="np",
            load_audio_from_video=True,
        )
        self.assertTrue(self.audio_input_name in out_dict)
        self.assertTrue(self.video_input_name in out_dict)

        # should always have input_ids and attention_mask
        self.assertEqual(len(out_dict["input_ids"]), 1)  # batch-size=1
        self.assertEqual(len(out_dict["attention_mask"]), 1)  # batch-size=1
        self.assertEqual(len(out_dict[self.audio_input_name]), 2)  # 2 audios in the conversation
        self.assertEqual(len(out_dict[self.video_input_name]), 1)  # 1 video in the conversation

    @require_librosa
    def test_audio_chat_template_single(self):
        processor = self.get_processor()
        if processor.chat_template is None:
            self.skipTest("Processor has no chat template")

        if "feature_extractor" not in self.processor_class.attributes:
            self.skipTest(f"feature_extractor attribute not present in {self.processor_class}")

        messages = [
            {
                "role": "system",
                "content": [{"type": "text", "text": "You are a helpful assistant."}],
            },
            {
                "role": "user",
                "content": [
                    {
                        "type": "audio",
                    },
                    {"type": "text", "text": "What's that sound?"},
                ],
            },
            {
                "role": "assistant",
                "content": [{"type": "text", "text": "It is the sound of glass shattering."}],
            },
            {
                "role": "user",
                "content": [
                    {
                        "type": "audio",
                    },
                    {"type": "text", "text": "How about this one?"},
                ],
            },
        ]

        formatted_prompt = processor.apply_chat_template([messages], add_generation_prompt=True, tokenize=False)
        self.assertEqual(len(formatted_prompt), 1)  # batch size=1

        formatted_prompt_tokenized = processor.apply_chat_template(
            messages, add_generation_prompt=True, tokenize=True, return_tensors=None
        )
        expected_output = processor.tokenizer(formatted_prompt, return_tensors=None).input_ids
        self.assertListEqual(expected_output, formatted_prompt_tokenized)

        messages[1]["content"][0]["audio"] = (
            "https://qianwen-res.oss-cn-beijing.aliyuncs.com/Qwen2-Audio/audio/glass-breaking-151256.mp3"
        )
        messages[3]["content"][0]["audio"] = (
            "https://qianwen-res.oss-cn-beijing.aliyuncs.com/Qwen2-Audio/audio/glass-breaking-151256.mp3"
        )
        out_dict = processor.apply_chat_template(messages, add_generation_prompt=True, tokenize=True, return_dict=True)
        self.assertTrue(self.audio_input_name in out_dict)

        # should always have input_ids and attention_mask
        self.assertEqual(len(out_dict["input_ids"]), 1)  # batch-size=1
        self.assertEqual(len(out_dict["attention_mask"]), 1)  # batch-size=1
        self.assertEqual(len(out_dict[self.audio_input_name]), 2)  # 2 audios in the conversation

    @require_torch
    @require_librosa
    def test_audio_chat_template_dict_torch(self):
        processor = self.get_processor()
        if processor.chat_template is None:
            self.skipTest("Processor has no chat template")

        if "feature_extractor" not in self.processor_class.attributes:
            self.skipTest(f"feature_extractor attribute not present in {self.processor_class}")

        messages = [
            {
                "role": "system",
                "content": [{"type": "text", "text": "You are a helpful assistant."}],
            },
            {
                "role": "user",
                "content": [
                    {
                        "type": "audio",
                        "audio": "https://qianwen-res.oss-cn-beijing.aliyuncs.com/Qwen2-Audio/audio/glass-breaking-151256.mp3",
                    },
                    {"type": "text", "text": "What's that sound?"},
                ],
            },
            {
                "role": "assistant",
                "content": [{"type": "text", "text": "It is the sound of glass shattering."}],
            },
            {
                "role": "user",
                "content": [
                    {
                        "type": "audio",
                        "audio": "https://qianwen-res.oss-cn-beijing.aliyuncs.com/Qwen2-Audio/audio/f2641_0_throatclearing.wav",
                    },
                    {"type": "text", "text": "How about this one?"},
                ],
            },
        ]

        out_dict_tensors = processor.apply_chat_template(
            messages,
            add_generation_prompt=True,
            tokenize=True,
            return_dict=True,
            return_tensors="pt",
        )

        self.assertTrue(self.audio_input_name in out_dict_tensors)
        for k in out_dict_tensors:
            self.assertIsInstance(out_dict_tensors[k], torch.Tensor)<|MERGE_RESOLUTION|>--- conflicted
+++ resolved
@@ -107,7 +107,6 @@
         processor = self.processor_class(**components, **self.prepare_processor_dict())
         return processor
 
-<<<<<<< HEAD
     def get_processor_slow_vision(self):
         # Used in case when we don't want to depend on require-torch
         # Loading `use_fast=False` on processor forces slow tokenizer, but not all models
@@ -124,10 +123,8 @@
         processor = self.processor_class(**processor_components, **processor_kwargs)
         return processor
 
-=======
     # TODO: raushan unify all these special token LLMs under the general preparation. We can get audio/image token
     # from tokenizer, so we can generalize instead of overriding
->>>>>>> 7613cf1a
     def prepare_text_inputs(self, batch_size: Optional[int] = None):
         if batch_size is None:
             return "lower newer"
@@ -776,13 +773,8 @@
             # the reloaded tokenizer should get the chat template as well
             self.assertEqual(reloaded_processor.chat_template, reloaded_processor.tokenizer.chat_template)
 
-<<<<<<< HEAD
-    def test_chat_template_single(self):
-        processor = self.get_processor_slow_vision()
-=======
     def test_image_chat_template_single(self):
         processor = self.get_processor()
->>>>>>> 7613cf1a
         if processor.chat_template is None:
             self.skipTest("Processor has no chat template")
 
@@ -831,13 +823,8 @@
         self.assertEqual(len(out_dict["attention_mask"]), 1)
         self.assertEqual(len(out_dict[self.images_input_name]), 1)
 
-<<<<<<< HEAD
-    def test_chat_template_batched(self):
-        processor = self.get_processor_slow_vision()
-=======
     def test_image_chat_template_batched(self):
         processor = self.get_processor()
->>>>>>> 7613cf1a
         if processor.chat_template is None:
             self.skipTest("Processor has no chat template")
 
@@ -907,13 +894,8 @@
         self.assertEqual(len(out_dict["attention_mask"]), 2)
         self.assertEqual(len(out_dict[self.images_input_name]), 2)
 
-<<<<<<< HEAD
-    def test_chat_template_accepts_processing_kwargs(self):
-        processor = self.get_processor_slow_vision()
-=======
     def test_image_chat_template_accepts_processing_kwargs(self):
         processor = self.get_processor()
->>>>>>> 7613cf1a
         if processor.chat_template is None:
             self.skipTest("Processor has no chat template")
 
@@ -1124,55 +1106,6 @@
         self.assertEqual(len(out_dict_with_video[self.videos_input_name][0]), 2)
 
     @require_av
-<<<<<<< HEAD
-=======
-    def test_chat_template_video_custom_sampling(self):
-        """
-        Tests that models can pass their custom callables to sample video indices.
-        """
-        processor = self.get_processor()
-        if processor.chat_template is None:
-            self.skipTest("Processor has no chat template")
-
-        signature = inspect.signature(processor.__call__)
-        if "videos" not in {*signature.parameters.keys()} or (
-            signature.parameters.get("videos") is not None
-            and signature.parameters["videos"].annotation == inspect._empty
-        ):
-            self.skipTest("Processor doesn't accept videos at input")
-
-        video_file_path = hf_hub_download(
-            repo_id="raushan-testing-hf/videos-test", filename="sample_demo_1.mp4", repo_type="dataset"
-        )
-        messages = [
-            [
-                {
-                    "role": "user",
-                    "content": [
-                        {"type": "video", "path": video_file_path},
-                        {"type": "text", "text": "What is shown in this video?"},
-                    ],
-                },
-            ]
-        ]
-
-        def dummy_sample_indices_fn(metadata, **fn_kwargs):
-            # sample only the first two frame always
-            return [0, 1]
-
-        out_dict_with_video = processor.apply_chat_template(
-            messages,
-            add_generation_prompt=True,
-            tokenize=True,
-            return_dict=True,
-            sample_indices_fn=dummy_sample_indices_fn,
-        )
-        self.assertTrue(self.videos_input_name in out_dict_with_video)
-        self.assertEqual(len(out_dict_with_video[self.videos_input_name]), 1)
-        self.assertEqual(len(out_dict_with_video[self.videos_input_name][0]), 2)
-
-    @require_av
->>>>>>> 7613cf1a
     def test_chat_template_video_special_processing(self):
         """
         Tests that models can use their own preprocessing to preprocess conversations.
