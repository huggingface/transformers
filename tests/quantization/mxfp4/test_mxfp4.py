# Copyright 2025 The HuggingFace Team. All rights reserved.
#
# Licensed under the Apache License, Version 2.0 (the "License");
# you may not use this file except in compliance with the License.
# You may obtain a copy of the License at
#
#     http://www.apache.org/licenses/LICENSE-2.0
#
# Unless required by applicable law or agreed to in writing, software
# distributed under the License is distributed on an "AS IS" BASIS,
# WITHOUT WARRANTIES OR CONDITIONS OF ANY KIND, either express or implied.
# See the License for the specific language governing permissions and
# limitations under the License.

import gc
import tempfile
import unittest
from unittest.mock import patch

from transformers import AutoTokenizer, GptOssForCausalLM, Mxfp4Config
from transformers.testing_utils import (
    require_kernels,
    require_torch,
    require_torch_gpu,
    require_torch_large_gpu,
    require_triton,
    slow,
)
from transformers.utils import (
    is_torch_available,
)


if is_torch_available():
    import torch


class Mxfp4ConfigTest(unittest.TestCase):
    def test_basic_config_creation(self):
        """Test basic configuration creation with default values"""
        config = Mxfp4Config()
        self.assertEqual(config.quant_method.value, "mxfp4")
        self.assertIsNone(config.modules_to_not_convert)
        self.assertFalse(config.dequantize)

    def test_config_with_modules_to_not_convert(self):
        """Test configuration with modules to not convert"""
        modules = ["model.layers.*.self_attn", "lm_head"]
        config = Mxfp4Config(modules_to_not_convert=modules)
        self.assertEqual(config.modules_to_not_convert, modules)

    def test_config_with_dequantize(self):
        """Test configuration with dequantize enabled"""
        config = Mxfp4Config(dequantize=True)
        self.assertTrue(config.dequantize)

    def test_get_loading_attributes(self):
        """Test get_loading_attributes method"""
        config = Mxfp4Config(dequantize=True)
        attrs = config.get_loading_attributes()
        self.assertEqual(attrs["dequantize"], True)

    def test_to_dict(self):
        """Test configuration serialization to dict"""
        config = Mxfp4Config(modules_to_not_convert=["lm_head"], dequantize=True)
        config_dict = config.to_dict()
        self.assertEqual(config_dict["quant_method"], "mxfp4")
        self.assertEqual(config_dict["modules_to_not_convert"], ["lm_head"])
        # we don't keep dequantize in config_dict
        self.assertTrue("dequantize" not in config_dict)

    def test_from_dict(self):
        """Test configuration creation from dict"""
        config_dict = {"quant_method": "mxfp4", "modules_to_not_convert": ["lm_head"], "dequantize": True}
        config = Mxfp4Config.from_dict(config_dict)
        self.assertEqual(config.modules_to_not_convert, ["lm_head"])
        self.assertTrue(config.dequantize)


class Mxfp4QuantizerTest(unittest.TestCase):
    """Test the Mxfp4HfQuantizer class"""

    def setUp(self):
        gc.collect()
        if torch.cuda.is_available():
            torch.cuda.empty_cache()

    def test_quantizer_validation_no_torch(self):
        """Test quantizer validation when torch is not available"""
        with patch("transformers.quantizers.quantizer_mxfp4.is_torch_available", return_value=False):
            from transformers.quantizers.quantizer_mxfp4 import Mxfp4HfQuantizer

            config = Mxfp4Config()
            quantizer = Mxfp4HfQuantizer(config)

            with self.assertRaises(ImportError):
                quantizer.validate_environment()

    def test_quantizer_validation_no_cuda(self):
        """Test quantizer validation when CUDA is not available"""
        with patch("torch.cuda.is_available", return_value=False):
            from transformers.quantizers.quantizer_mxfp4 import Mxfp4HfQuantizer

            config = Mxfp4Config()
            quantizer = Mxfp4HfQuantizer(config)
            quantizer.pre_quantized = False

            with self.assertRaises(RuntimeError):
                quantizer.validate_environment()

    def test_quantizer_validation_low_compute_capability(self):
        """Test quantizer validation with low compute capability"""
        with patch("torch.cuda.get_device_capability", return_value=(7, 0)):
            from transformers.quantizers.quantizer_mxfp4 import Mxfp4HfQuantizer

            config = Mxfp4Config()
            quantizer = Mxfp4HfQuantizer(config)
            quantizer.pre_quantized = False

            with self.assertRaises(ValueError):
                quantizer.validate_environment()

    def test_quantizer_validation_low_compute_capability_with_prequantized(self):
        """Test quantizer validation with low compute capability"""
        with patch("torch.cuda.get_device_capability", return_value=(7, 0)):
            from transformers.quantizers.quantizer_mxfp4 import Mxfp4HfQuantizer

            config = Mxfp4Config()
            quantizer = Mxfp4HfQuantizer(config)

            # Should automatically set dequantize=True and warn
            quantizer.validate_environment()
            self.assertTrue(quantizer.quantization_config.dequantize)

    def test_quantizer_validation_low_compute_capability_with_dequantize(self):
        """Test quantizer validation with low compute capability but dequantize enabled"""
        with patch("torch.cuda.get_device_capability", return_value=(7, 0)):
            from transformers.quantizers.quantizer_mxfp4 import Mxfp4HfQuantizer

            config = Mxfp4Config(dequantize=True)
            quantizer = Mxfp4HfQuantizer(config)

            # Should not raise error with dequantize=True
            try:
                quantizer.validate_environment()
            except ValueError as e:
                if "compute capability" in str(e):
                    self.fail("Should not raise compute capability error when dequantize=True")

    def test_quantizer_validation_order_dequantize_before_cuda_check(self):
        """Test that dequantize check happens before CUDA availability check"""
        # Mock torch.cuda.is_available
        with patch("torch.cuda.is_available", return_value=False):
            from transformers.quantizers.quantizer_mxfp4 import Mxfp4HfQuantizer

            # Test with dequantize=True - should pass even without CUDA and accelerate
            config = Mxfp4Config(dequantize=True)
            quantizer = Mxfp4HfQuantizer(config)

            # This should not raise any error because dequantize check comes first
            quantizer.validate_environment()

            # Test with dequantize=False - should still fail due to missing CUDA
            config = Mxfp4Config(dequantize=False)
            quantizer = Mxfp4HfQuantizer(config)
            quantizer.pre_quantized = False

            with self.assertRaises(RuntimeError):
                quantizer.validate_environment()

    def test_quantizer_validation_missing_triton(self):
        """Test quantizer validation when triton is not available"""
        with (
            patch("transformers.quantizers.quantizer_mxfp4.is_triton_available", return_value=False),
            patch("transformers.quantizers.quantizer_mxfp4.is_kernels_available", return_value=False),
        ):
            from transformers.quantizers.quantizer_mxfp4 import Mxfp4HfQuantizer

            config = Mxfp4Config()
            quantizer = Mxfp4HfQuantizer(config)
            quantizer.pre_quantized = False
            with self.assertRaises(ValueError):
                quantizer.validate_environment()

    def test_quantizer_validation_missing_triton_pre_quantized_no_dequantize(self):
        """Test quantizer validation when triton is not available but model is pre-quantized and dequantize is False"""
        with (
            patch("transformers.quantizers.quantizer_mxfp4.is_triton_available", return_value=False),
            patch("transformers.quantizers.quantizer_mxfp4.is_kernels_available", return_value=False),
        ):
            from transformers.quantizers.quantizer_mxfp4 import Mxfp4HfQuantizer

            config = Mxfp4Config()
            quantizer = Mxfp4HfQuantizer(config)
            quantizer.pre_quantized = True

            # Should automatically set dequantize=True and warn
            quantizer.validate_environment()
            self.assertTrue(quantizer.quantization_config.dequantize)

    def test_update_dtype(self):
        """Test torch dtype updating"""
        from transformers.quantizers.quantizer_mxfp4 import Mxfp4HfQuantizer

        config = Mxfp4Config()
        quantizer = Mxfp4HfQuantizer(config)

        # Should default to bfloat16
        result_dtype = quantizer.update_dtype(None)
        self.assertEqual(result_dtype, torch.bfloat16)

        # Should preserve existing dtype
        result_dtype = quantizer.update_dtype(torch.float32)
        self.assertEqual(result_dtype, torch.float32)

    def test_update_expected_keys(self):
        """Test expected keys updating for quantized models"""
        from transformers.quantizers.quantizer_mxfp4 import Mxfp4HfQuantizer

        config = Mxfp4Config()
        quantizer = Mxfp4HfQuantizer(config)

        expected_keys = [
            "model.layers.0.mlp.experts.gate_up_proj",
            "model.layers.0.mlp.experts.down_proj",
            "model.embed_tokens.weight",
        ]

        updated_keys = quantizer.update_expected_keys(None, expected_keys, [])

        expected_updated = [
            "model.layers.0.mlp.experts.gate_up_proj_blocks",
            "model.layers.0.mlp.experts.gate_up_proj_scales",
            "model.layers.0.mlp.experts.down_proj_blocks",
            "model.layers.0.mlp.experts.down_proj_scales",
            "model.embed_tokens.weight",
        ]

        self.assertEqual(set(updated_keys), set(expected_updated))

    def test_update_param_name_dequantize(self):
        """Test parameter name updating when dequantizing"""
        from transformers.quantizers.quantizer_mxfp4 import Mxfp4HfQuantizer

        config = Mxfp4Config(dequantize=True)
        quantizer = Mxfp4HfQuantizer(config)

        # Should remove _blocks suffix
        param_name = "model.layers.0.mlp.experts.gate_up_proj_blocks"
        updated_name = quantizer.update_param_name(param_name)
        self.assertEqual(updated_name, "model.layers.0.mlp.experts.gate_up_proj")

        # Should remove _scales suffix
        param_name = "model.layers.0.mlp.experts.down_proj_scales"
        updated_name = quantizer.update_param_name(param_name)
        self.assertEqual(updated_name, "model.layers.0.mlp.experts.down_proj")

        # Should not change other names
        param_name = "model.embed_tokens.weight"
        updated_name = quantizer.update_param_name(param_name)
        self.assertEqual(updated_name, "model.embed_tokens.weight")

    def test_update_param_name_no_dequantize(self):
        """Test parameter name updating when not dequantizing"""
        from transformers.quantizers.quantizer_mxfp4 import Mxfp4HfQuantizer

        config = Mxfp4Config(dequantize=False)
        quantizer = Mxfp4HfQuantizer(config)

        param_name = "model.layers.0.mlp.experts.gate_up_proj_blocks"
        updated_name = quantizer.update_param_name(param_name)
        self.assertEqual(updated_name, param_name)

    def test_is_trainable(self):
        """Test trainability"""
        from transformers.quantizers.quantizer_mxfp4 import Mxfp4HfQuantizer

        config = Mxfp4Config()
        quantizer = Mxfp4HfQuantizer(config)

        # MXFP4 is not trainable
        self.assertFalse(quantizer.is_trainable)


class Mxfp4IntegrationTest(unittest.TestCase):
    """Test mxfp4 integration functions"""

    def test_should_convert_module(self):
        """Test module conversion decision logic"""
        from transformers.integrations.mxfp4 import should_convert_module

        # Should convert by default
        self.assertTrue(should_convert_module(["model", "layers", "0", "mlp"], []))

        # Should not convert if in exclusion list
        patterns = ["model.layers.*.self_attn", "lm_head"]
        self.assertFalse(should_convert_module(["model", "layers", "0", "self_attn"], patterns))
        self.assertFalse(should_convert_module(["lm_head"], patterns))

        # Should convert if not in exclusion list
        self.assertTrue(should_convert_module(["model", "layers", "0", "mlp", "experts"], patterns))

    @require_torch
    def test_convert_moe_packed_tensors(self):
        """Test unpacking of quantized tensors"""
        from transformers.integrations.mxfp4 import convert_moe_packed_tensors

        # Create dummy packed tensors
        blocks = torch.randint(0, 255, (2, 4, 8, 16), dtype=torch.uint8)
        scales = torch.randint(100, 150, (2, 4, 8), dtype=torch.uint8)

        result = convert_moe_packed_tensors(blocks, scales, dtype=torch.bfloat16)
        self.assertEqual(result.shape, (2, 8 * 16 * 2, 4))
        self.assertEqual(result.dtype, torch.bfloat16)

    @require_triton(min_version="3.4.0")
    @require_kernels
    @require_torch_gpu
    @require_torch
    def test_quantize_to_mxfp4(self):
        """Test quantization function"""
        from transformers.integrations.mxfp4 import quantize_to_mxfp4
        from transformers.quantizers.quantizer_mxfp4 import Mxfp4HfQuantizer

        config = Mxfp4Config()
        quantizer = Mxfp4HfQuantizer(config)

        # Create dummy weight tensor
        w = torch.randn(32, 64, 128, dtype=torch.bfloat16, device=torch.device("cuda"))

        quantized_w, w_scale = quantize_to_mxfp4(w, quantizer._lazy_import_kernels())

        # Check that shapes are reasonable
        self.assertEqual(quantized_w.dtype, torch.uint8)


@require_torch
@require_torch_large_gpu
@require_triton(min_version="3.4.0")
@require_kernels
@slow
class Mxfp4ModelTest(unittest.TestCase):
    """Test mxfp4 with actual models (requires specific model and hardware)"""

    # These should be paths to real OpenAI MoE models for proper testing
    model_name = "openai/gpt-oss-20b"

    input_text = "Once upon a time"

    # Expected outputs for generation tests
    EXPECTED_OUTPUTS = set()
    EXPECTED_OUTPUTS.add("Once upon a time, in a small town, there lived a young")

    def setUp(self):
        gc.collect()
        if torch.cuda.is_available():
            torch.cuda.empty_cache()

    def tearDown(self):
        gc.collect()
        if torch.cuda.is_available():
            torch.cuda.empty_cache()

    def check_inference_correctness_quantized(self, model, tokenizer):
        # Check that inference pass works on the model
        encoded_input = tokenizer(self.input_text, return_tensors="pt").to(model.device)

        # Set pad token if not set
        if tokenizer.pad_token is None:
            tokenizer.pad_token = tokenizer.eos_token

        with torch.no_grad():
            output_sequences = model.generate(
                **encoded_input,
                max_new_tokens=10,
                do_sample=False,
                pad_token_id=tokenizer.eos_token_id,
                use_cache=False,
            )

        generated_text = tokenizer.decode(output_sequences[0], skip_special_tokens=True)

        self.assertIn(generated_text, self.EXPECTED_OUTPUTS)

    def test_gpt_oss_model_loading_quantized_with_device_map(self):
        """Test loading OpenAI MoE model with mxfp4 quantization and device_map"""

        model = GptOssForCausalLM.from_pretrained(
            self.model_name,
<<<<<<< HEAD
            torch_dtype=torch.bfloat16,
=======
            quantization_config=quantization_config,
            dtype=torch.bfloat16,
>>>>>>> 3b5b9f65
            device_map="auto",
        )
        tokenizer = AutoTokenizer.from_pretrained(self.model_name)
        self.check_inference_correctness_quantized(model, tokenizer)

    def test_gpt_oss_model_loading_dequantized_with_device_map(self):
        """Test loading OpenAI MoE model with mxfp4 dequantization and device_map"""

        quantization_config = Mxfp4Config(dequantize=True)

        # Test that config is properly set up
        self.assertTrue(quantization_config.dequantize)

        model = GptOssForCausalLM.from_pretrained(
            self.model_name,
            quantization_config=quantization_config,
            dtype=torch.bfloat16,
            device_map="auto",
        )
        tokenizer = AutoTokenizer.from_pretrained(self.model_name)
        self.check_inference_correctness_quantized(model, tokenizer)

    def test_model_device_map_validation(self):
        """Test device map validation"""
        from transformers.quantizers.quantizer_mxfp4 import Mxfp4HfQuantizer

        config = Mxfp4Config()
        quantizer = Mxfp4HfQuantizer(config)
        quantizer.pre_quantized = False

        # Test with CPU in device map (should raise error for non-pre-quantized)
        with self.assertRaises(ValueError):
            quantizer.validate_environment(device_map={"": "cpu"})

    def test_memory_footprint_comparison(self):
        """Test memory footprint differences between quantized and unquantized models"""

        # Expected: quantized < dequantized < unquantized memory usage
        quantization_config = Mxfp4Config(dequantize=True)
        quantized_model = GptOssForCausalLM.from_pretrained(
            self.model_name,
            dtype=torch.bfloat16,
            device_map="auto",
        )
        dequantized_model = GptOssForCausalLM.from_pretrained(
            self.model_name,
            dtype=torch.bfloat16,
            device_map="auto",
            quantization_config=quantization_config,
        )
        quantized_mem = quantized_model.get_memory_footprint()
        dequantized_mem = dequantized_model.get_memory_footprint()
        self.assertLess(quantized_mem, dequantized_mem)

    def test_save_mxfp4(self):
        """Test saving quantized OpenAI MoE model with device_map"""

        model = GptOssForCausalLM.from_pretrained(
            self.model_name,
            torch_dtype=torch.bfloat16,
            device_map="auto",
        )
        tokenizer = AutoTokenizer.from_pretrained(self.model_name)
        with tempfile.TemporaryDirectory() as tmp:
            # Save the model in mxfp4 format
            model.save_pretrained(tmp)
            torch.cuda.empty_cache()
            gc.collect()
            # test quantized model
            loaded_model = GptOssForCausalLM.from_pretrained(
                tmp,
                torch_dtype=torch.bfloat16,
                device_map="auto",
            )
            self.check_inference_correctness_quantized(loaded_model, tokenizer)

            # test dequantized model
            loaded_model = GptOssForCausalLM.from_pretrained(
                tmp,
                quantization_config=Mxfp4Config(dequantize=True),
                torch_dtype=torch.bfloat16,
                device_map="auto",
            )
            self.check_inference_correctness_quantized(loaded_model, tokenizer)

    def test_save_mxfp4_non_quantized(self):
        """Test saving dequantized OpenAI MoE model with mxfp4 quantization and device_map"""
        non_quantized_model_name = "hf-internal-testing/gpt-oss-20b-bf16"
        tokenizer = AutoTokenizer.from_pretrained(non_quantized_model_name)
        loaded_model = GptOssForCausalLM.from_pretrained(
            non_quantized_model_name,
            quantization_config=Mxfp4Config(),
            torch_dtype=torch.bfloat16,
            device_map="auto",
        )
        # save the quantized model
        with tempfile.TemporaryDirectory() as tmp:
            loaded_model.save_pretrained(tmp)
            torch.cuda.empty_cache()
            gc.collect()
            # load it back to check with everything works as expected
            loaded_model = GptOssForCausalLM.from_pretrained(
                tmp,
                torch_dtype=torch.bfloat16,
                device_map="auto",
            )
            self.check_inference_correctness_quantized(loaded_model, tokenizer)

            loaded_model = GptOssForCausalLM.from_pretrained(
                tmp,
                quantization_config=Mxfp4Config(dequantized=True),
                torch_dtype=torch.bfloat16,
                device_map="auto",
            )
            self.check_inference_correctness_quantized(loaded_model, tokenizer)<|MERGE_RESOLUTION|>--- conflicted
+++ resolved
@@ -387,12 +387,7 @@
 
         model = GptOssForCausalLM.from_pretrained(
             self.model_name,
-<<<<<<< HEAD
-            torch_dtype=torch.bfloat16,
-=======
-            quantization_config=quantization_config,
             dtype=torch.bfloat16,
->>>>>>> 3b5b9f65
             device_map="auto",
         )
         tokenizer = AutoTokenizer.from_pretrained(self.model_name)
