--- conflicted
+++ resolved
@@ -225,56 +225,6 @@
             # Should automatically set dequantize=True and warn
             quantizer.validate_environment()
             self.assertTrue(quantizer.quantization_config.dequantize)
-
-<<<<<<< HEAD
-    def test_update_dtype(self):
-        """Test torch dtype updating"""
-        from transformers.quantizers.quantizer_mxfp4 import Mxfp4HfQuantizer
-
-        config = Mxfp4Config()
-        quantizer = Mxfp4HfQuantizer(config)
-
-        # Should default to bfloat16
-        result_dtype = quantizer.update_dtype(None)
-        self.assertEqual(result_dtype, torch.bfloat16)
-
-        # Should preserve existing dtype
-        result_dtype = quantizer.update_dtype(torch.float32)
-        self.assertEqual(result_dtype, torch.float32)
-=======
-    def test_get_param_name_dequantize(self):
-        """Test parameter name updating when dequantizing"""
-        from transformers.quantizers.quantizer_mxfp4 import Mxfp4HfQuantizer
-
-        config = Mxfp4Config(dequantize=True)
-        quantizer = Mxfp4HfQuantizer(config)
-
-        # Should remove _blocks suffix
-        param_name = "model.layers.0.mlp.experts.gate_up_proj_blocks"
-        updated_name = quantizer.get_param_name(param_name)
-        self.assertEqual(updated_name, "model.layers.0.mlp.experts.gate_up_proj")
-
-        # Should remove _scales suffix
-        param_name = "model.layers.0.mlp.experts.down_proj_scales"
-        updated_name = quantizer.get_param_name(param_name)
-        self.assertEqual(updated_name, "model.layers.0.mlp.experts.down_proj")
-
-        # Should not change other names
-        param_name = "model.embed_tokens.weight"
-        updated_name = quantizer.get_param_name(param_name)
-        self.assertEqual(updated_name, "model.embed_tokens.weight")
-
-    def test_get_param_name_no_dequantize(self):
-        """Test parameter name updating when not dequantizing"""
-        from transformers.quantizers.quantizer_mxfp4 import Mxfp4HfQuantizer
-
-        config = Mxfp4Config(dequantize=False)
-        quantizer = Mxfp4HfQuantizer(config)
-
-        param_name = "model.layers.0.mlp.experts.gate_up_proj_blocks"
-        updated_name = quantizer.get_param_name(param_name)
-        self.assertEqual(updated_name, param_name)
->>>>>>> 04e78e67
 
     def test_is_trainable(self):
         """Test trainability"""
