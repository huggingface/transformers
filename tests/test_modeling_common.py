# Copyright 2019 HuggingFace Inc.
#
# Licensed under the Apache License, Version 2.0 (the "License");
# you may not use this file except in compliance with the License.
# You may obtain a copy of the License at
#
#     http://www.apache.org/licenses/LICENSE-2.0
#
# Unless required by applicable law or agreed to in writing, software
# distributed under the License is distributed on an "AS IS" BASIS,
# WITHOUT WARRANTIES OR CONDITIONS OF ANY KIND, either express or implied.
# See the License for the specific language governing permissions and
# limitations under the License.
import collections
import copy
import inspect
import math
import os
import os.path
import random
import re
import tempfile
import unittest
import warnings
from collections import defaultdict
from contextlib import contextmanager

import numpy as np
import pytest
from packaging import version
from parameterized import parameterized
from pytest import mark

from transformers import (
    AutoModel,
    AutoModelForSequenceClassification,
<<<<<<< HEAD
    BitsAndBytesConfig,
    PretrainedConfig,
=======
    PreTrainedConfig,
>>>>>>> bef73bf8
    PreTrainedModel,
    is_torch_available,
    logging,
    set_seed,
)
from transformers.integrations import HfDeepSpeedConfig
from transformers.integrations.deepspeed import (
    is_deepspeed_available,
    is_deepspeed_zero3_enabled,
    unset_hf_deepspeed_config,
)
from transformers.modeling_utils import _get_tied_weight_keys
from transformers.models.auto import get_values
from transformers.models.auto.modeling_auto import (
    MODEL_FOR_AUDIO_CLASSIFICATION_MAPPING_NAMES,
    MODEL_FOR_AUDIO_XVECTOR_MAPPING_NAMES,
    MODEL_FOR_BACKBONE_MAPPING_NAMES,
    MODEL_FOR_CAUSAL_IMAGE_MODELING_MAPPING_NAMES,
    MODEL_FOR_CAUSAL_LM_MAPPING_NAMES,
    MODEL_FOR_CTC_MAPPING_NAMES,
    MODEL_FOR_DOCUMENT_QUESTION_ANSWERING_MAPPING_NAMES,
    MODEL_FOR_IMAGE_CLASSIFICATION_MAPPING_NAMES,
    MODEL_FOR_IMAGE_TEXT_TO_TEXT_MAPPING_NAMES,
    MODEL_FOR_MASKED_IMAGE_MODELING_MAPPING_NAMES,
    MODEL_FOR_MASKED_LM_MAPPING_NAMES,
    MODEL_FOR_MULTIPLE_CHOICE_MAPPING_NAMES,
    MODEL_FOR_NEXT_SENTENCE_PREDICTION_MAPPING_NAMES,
    MODEL_FOR_PRETRAINING_MAPPING_NAMES,
    MODEL_FOR_QUESTION_ANSWERING_MAPPING_NAMES,
    MODEL_FOR_SEMANTIC_SEGMENTATION_MAPPING_NAMES,
    MODEL_FOR_SEQ_TO_SEQ_CAUSAL_LM_MAPPING_NAMES,
    MODEL_FOR_SEQUENCE_CLASSIFICATION_MAPPING_NAMES,
    MODEL_FOR_TOKEN_CLASSIFICATION_MAPPING_NAMES,
    MODEL_FOR_VIDEO_CLASSIFICATION_MAPPING_NAMES,
    MODEL_FOR_VISION_2_SEQ_MAPPING_NAMES,
    MODEL_MAPPING_NAMES,
)
from transformers.testing_utils import (
    CaptureLogger,
    get_device_properties,
    hub_retry,
    is_flaky,
    require_accelerate,
    require_bitsandbytes,
    require_deepspeed,
    require_flash_attn,
    require_flash_attn_3,
    require_kernels,
    require_non_hpu,
    require_torch,
    require_torch_accelerator,
    require_torch_gpu,
    require_torch_greater_or_equal,
    require_torch_mps,
    require_torch_multi_accelerator,
    require_torch_multi_gpu,
    run_first,
    run_test_using_subprocess,
    set_config_for_less_flaky_test,
    set_model_for_less_flaky_test,
    slow,
    torch_device,
)
from transformers.utils import (
    CONFIG_NAME,
    GENERATION_CONFIG_NAME,
    SAFE_WEIGHTS_NAME,
    is_accelerate_available,
    is_torch_bf16_available_on_device,
    is_torch_fp16_available_on_device,
)

from .generation.test_utils import GenerationTesterMixin


if is_accelerate_available():
    from accelerate.utils import compute_module_sizes


if is_torch_available():
    import torch
    from safetensors.torch import load_file as safe_load_file
    from safetensors.torch import save_file as safe_save_file
    from torch import nn

    from transformers import MODEL_MAPPING
    from transformers.cache_utils import Cache, DynamicCache
    from transformers.modeling_utils import load_state_dict
    from transformers.pytorch_utils import id_tensor_storage

from transformers.utils.fx import _FX_SUPPORTED_MODELS_WITH_KV_CACHE, symbolic_trace


if is_deepspeed_available():
    import deepspeed


# used in other test files e.g. when overwriting the test
TEST_EAGER_MATCHES_SDPA_INFERENCE_PARAMETERIZATION = [
    (
        # test name for the test runner
        f"{dtype}_pad_{padding_side}{'' if use_attention_mask else '_no_attn_mask'}"
        f"{'_sdpa_kernels' if enable_kernels else ''}",
        # parameterization
        *(dtype, padding_side, use_attention_mask, False, enable_kernels),
    )
    for dtype in ("fp16", "fp32", "bf16")
    for padding_side in ("left", "right")
    for use_attention_mask in (True, False)
    for enable_kernels in (True, False)
    # Extra test case: `output_attentions=True` has special attention mask handling and sdpa reverts to eager
] + [("fp32_pad_left_output_attentions", "fp32", "left", True, True, False)]


def _test_eager_matches_sdpa_inference(
    self,
    name,
    dtype,
    padding_side,
    use_attention_mask,
    output_attentions,
    enable_kernels,
    atols=None,
    rtols=None,
):
    """
    This test is written as a regular function to be able to overload it easily with different tolerances.
    Otherwise, `paramterezie.expand` prevents it as it removes the original function from the namespace.
    """
    if not self.has_attentions:
        self.skipTest(reason="Model architecture does not support attentions")

    if not self.all_model_classes[0]._supports_sdpa:
        self.skipTest(f"{self.all_model_classes[0].__name__} does not support SDPA")

    # convert shorthand name to torch.dtype
    if dtype == "fp16":
        dtype = torch.float16
    elif dtype == "bf16":
        dtype = torch.bfloat16
    elif dtype == "fp32":
        dtype = torch.float32

    if not is_torch_fp16_available_on_device(torch_device) and dtype == torch.float16:
        self.skipTest(f"float16 not supported on {torch_device} (on the specific device currently used)")

    if not is_torch_bf16_available_on_device(torch_device) and dtype == torch.bfloat16:
        self.skipTest(
            f"bfloat16 not supported on {torch_device} (on the specific device currently used, e.g. Nvidia T4 GPU)"
        )

    # Dictionary of tolerances for eager <> sdpa tests. Key = (device, sdpa_kernels_enabled, dtype)
    if atols is None:
        atols = {
            ("cpu", False, torch.float32): 1e-6,
            ("cpu", False, torch.float16): 5e-3,
            ("cpu", False, torch.bfloat16): 1e-2,
            ("cpu", True, torch.float32): 1e-6,
            ("cpu", True, torch.float16): 5e-3,
            ("cpu", True, torch.bfloat16): 1e-2,
            ("cuda", False, torch.float32): 1e-6,
            ("cuda", False, torch.bfloat16): 1e-2,
            ("cuda", False, torch.float16): 5e-3,
            ("cuda", True, torch.float32): 1e-6,
            ("cuda", True, torch.bfloat16): 1e-2,
            ("cuda", True, torch.float16): 5e-3,
        }
    if rtols is None:
        rtols = {
            ("cpu", False, torch.float32): 1e-4,
            ("cpu", False, torch.float16): 5e-3,
            ("cpu", False, torch.bfloat16): 1e-2,
            ("cpu", True, torch.float32): 1e-4,
            ("cpu", True, torch.float16): 5e-3,
            ("cpu", True, torch.bfloat16): 1e-2,
            ("cuda", False, torch.float32): 1e-4,
            ("cuda", False, torch.bfloat16): 1e-2,
            ("cuda", False, torch.float16): 5e-3,
            ("cuda", True, torch.float32): 1e-4,
            ("cuda", True, torch.bfloat16): 3e-2,  # (different from others)
            ("cuda", True, torch.float16): 5e-3,
        }

    def _can_output_attn(model):
        parameters = inspect.signature(model.forward).parameters
        if "output_attentions" in parameters:
            return True

        kwargs_param = parameters.get("kwargs")
        if kwargs_param is not None:
            try:
                annotation = kwargs_param.annotation.__args__
                return "output_attentions" in annotation[0].__annotations__
            except AttributeError:
                return False
        return False

    for model_class in self.all_model_classes:
        config, inputs_dict = self.model_tester.prepare_config_and_inputs_for_common()
        set_config_for_less_flaky_test(config)

        # If it's a model with sliding window attention, let's test it with sliding window
        if hasattr(config, "sliding_window"):
            config.sliding_window = 2

        model = model_class(config)
        # TODO: standardize the interfaces for musicgen models, see other todo in this test
        if model.__class__.__name__ == "MusicgenMelodyForConditionalGeneration":
            is_encoder_decoder = True
        else:
            is_encoder_decoder = model.config.is_encoder_decoder

        with tempfile.TemporaryDirectory() as tmpdirname:
            model.save_pretrained(tmpdirname)
            model_from_pretrained_kwargs = {
                "pretrained_model_name_or_path": tmpdirname,
                "dtype": dtype,
            }

            if hasattr(config, "use_mask_token") or "use_mask_token" in inspect.signature(model.__init__).parameters:
                model_from_pretrained_kwargs["use_mask_token"] = True

            # TODO: remove this try/except, models should have a shared API
            try:
                model_sdpa = model_class.from_pretrained(**model_from_pretrained_kwargs, attn_implementation="sdpa")
            except ValueError:
                model_sdpa = model_class.from_pretrained(**model_from_pretrained_kwargs)
            model_sdpa = model_sdpa.eval().to(torch_device)

            model_eager = model_class.from_pretrained(**model_from_pretrained_kwargs, attn_implementation="eager")
            model_eager = model_eager.eval().to(torch_device)

        set_model_for_less_flaky_test(model_eager)
        set_model_for_less_flaky_test(model_sdpa)

        can_output_attn = _can_output_attn(model_sdpa)
        if not (self.has_attentions and can_output_attn) and output_attentions:
            self.skipTest(reason="Model does not support output_attentions")

        # TODO: if we can also check with `batch_size=1` without being flaky?
        for batch_size in [7]:
            # musicgen decoder models; TODO: find better abstraction
            if (
                model.__class__.__name__.startswith("Musicgen")
                and hasattr(self.model_tester, "num_codebooks")
                and not hasattr(model_eager, "text_encoder")
            ):
                input_data_batch_size = batch_size * self.model_tester.num_codebooks
            else:
                input_data_batch_size = batch_size

            processed_inputs = {}
            processed_inputs[model.main_input_name] = inputs_dict[model.main_input_name]

            for key in getattr(self, "additional_model_inputs", []):
                # Some models don't have all `additional_model_inputs`, especially when we
                # craft cases to test model in different settings
                if key in inputs_dict:
                    processed_inputs[key] = inputs_dict[key]

            for key, value in processed_inputs.items():
                if torch.is_floating_point(value):
                    value = value.to(dtype)

                # extend value to have at least `input_data_batch_size` elements
                if value.shape[0] < input_data_batch_size:
                    size = (input_data_batch_size - value.shape[0], *value.shape[1:])
                    if torch.is_floating_point(value):
                        extension = torch.rand(size=size, dtype=value.dtype, device=torch_device)
                    else:
                        extension = torch.randint(high=5, size=size, dtype=value.dtype, device=torch_device)
                    value = torch.cat((value, extension), dim=0).to(torch_device)

                processed_inputs[key] = value[:input_data_batch_size]

            if not use_attention_mask:
                dummy_attention_mask = None
            else:
                dummy_attention_mask = inputs_dict.get("attention_mask", None)
                if dummy_attention_mask is None:
                    if is_encoder_decoder:
                        seqlen = inputs_dict.get("decoder_input_ids", processed_inputs[model.main_input_name]).shape[
                            -1
                        ]
                    else:
                        seqlen = processed_inputs[model.main_input_name].shape[-1]
                    dummy_attention_mask = torch.ones(batch_size, seqlen).to(torch.int64).to(torch_device)

                # extend dummy_attention_mask to have at least `batch_size` elements
                if dummy_attention_mask.shape[0] < batch_size:
                    size = (batch_size - dummy_attention_mask.shape[0], *dummy_attention_mask.shape[1:])
                    extension = torch.ones(size=size, dtype=dummy_attention_mask.dtype, device=torch_device)
                    dummy_attention_mask = torch.cat((dummy_attention_mask, extension), dim=0)

                dummy_attention_mask = dummy_attention_mask[:batch_size].to(torch_device)

                dummy_attention_mask[:] = 1
                if padding_side == "left":
                    dummy_attention_mask[-1, :2] = 0
                    dummy_attention_mask[-1, 2:] = 1
                elif padding_side == "right":
                    dummy_attention_mask[-1, -2:] = 0
                    dummy_attention_mask[-1, :-2] = 1

            if is_encoder_decoder:
                # musicgen encoder-decoder models; TODO: find better abstraction
                if model.__class__.__name__.startswith("Musicgen") and hasattr(self.model_tester, "num_codebooks"):
                    input_data_batch_size = batch_size * self.model_tester.num_codebooks
                else:
                    input_data_batch_size = batch_size

                decoder_input_ids = inputs_dict.get("decoder_input_ids", processed_inputs[model.main_input_name])
                decoder_input_ids = decoder_input_ids[:input_data_batch_size]
                if decoder_input_ids.shape[0] != input_data_batch_size:
                    extension = torch.ones(
                        input_data_batch_size - decoder_input_ids.shape[0],
                        *decoder_input_ids.shape[1:],
                        dtype=decoder_input_ids.dtype,
                        device=torch_device,
                    )
                    decoder_input_ids = torch.cat((decoder_input_ids, extension), dim=0)
                    decoder_input_ids = decoder_input_ids.to(torch_device)

                # TODO: never an `attention_mask` arg here?
                processed_inputs.update(
                    {
                        "decoder_input_ids": decoder_input_ids,
                        "decoder_attention_mask": dummy_attention_mask,
                        "output_hidden_states": True,
                    }
                )
            else:
                processed_inputs.update(
                    {
                        "output_hidden_states": True,
                    }
                )

                # Otherwise fails for e.g. WhisperEncoderModel
                if "attention_mask" in inspect.signature(model_eager.forward).parameters:
                    processed_inputs["attention_mask"] = dummy_attention_mask

                if self.has_attentions and _can_output_attn(model_sdpa):
                    processed_inputs["output_attentions"] = output_attentions
            if "bool_masked_pos" in inspect.signature(model_eager.forward).parameters:
                dummy_mask = torch.ones((self.model_tester.num_masks,))

                # In case of additional token (like class) we define a custom `mask_length`
                if hasattr(self.model_tester, "mask_length"):
                    mask_length = self.model_tester.mask_length - dummy_mask.size(0)
                else:
                    mask_length = self.model_tester.seq_length - dummy_mask.size(0)
                dummy_mask = torch.cat([dummy_mask, torch.zeros(mask_length)])
                dummy_bool_masked_pos = dummy_mask.expand(batch_size, -1).bool()
                processed_inputs["bool_masked_pos"] = dummy_bool_masked_pos.to(torch_device)

            if "noise" in inspect.signature(model_eager.forward).parameters:
                np.random.seed(2)
                num_patches = int((self.model_tester.image_size // self.model_tester.patch_size) ** 2)
                noise = np.random.uniform(size=(batch_size, num_patches))
                processed_inputs["noise"] = torch.from_numpy(noise)

            # TODO: test gradients as well (& for FA2 as well!)
            with torch.no_grad():
                with sdpa_kernel(
                    enable_flash=enable_kernels,
                    enable_math=True,
                    enable_mem_efficient=enable_kernels,
                ):
                    prepared_inputs = self._prepare_for_class(processed_inputs, model_class)
                    prepared_inputs = {
                        k: v.to(torch_device) if isinstance(v, torch.Tensor) else v for k, v in prepared_inputs.items()
                    }
                    outputs_eager = model_eager(**prepared_inputs)
                    outputs_sdpa = model_sdpa(**prepared_inputs)

            if "logits_per_text" in outputs_eager:
                key = "logits_per_text"
            elif "vision_hidden_states" in outputs_eager:
                key = "vision_hidden_states"
            elif "audio_values" in outputs_eager:
                key = "audio_values"
            elif "decoder_hidden_states" in outputs_eager:
                key = "decoder_hidden_states"
            elif "logits" in outputs_eager and "Classification" in model_class.__name__:
                key = "logits"
            elif "language_model_outputs" in outputs_eager and "blip" in model_class.__name__.lower():
                outputs_eager = outputs_eager["language_model_outputs"]
                outputs_sdpa = outputs_sdpa["language_model_outputs"]
                key = "hidden_states" if "hidden_states" in outputs_eager else "decoder_hidden_states"
            else:
                key = "hidden_states"

            # TODO: rename logits -> hidden_states
            logits_eager = outputs_eager[key]
            logits_sdpa = outputs_sdpa[key]

            if key in ["vision_hidden_states", "decoder_hidden_states", "hidden_states"]:
                logits_eager = logits_eager[-1]
                logits_sdpa = logits_sdpa[-1]

            if key == "logits_per_text":
                nan_mask = torch.isnan(logits_eager)
                logits_eager[nan_mask] = 0
                logits_sdpa[nan_mask] = 0

            if torch_device in ["cpu", "cuda"]:
                atol = atols[torch_device, enable_kernels, dtype]
                rtol = rtols[torch_device, enable_kernels, dtype]
            elif torch_device == "hpu":
                atol = atols["cuda", enable_kernels, dtype]
                rtol = rtols["cuda", enable_kernels, dtype]
            elif torch_device == "xpu":
                # As of PyTorch 2.5 XPU backend supports only torch.nn.attention.SDPBackend.MATH
                # which is implemented on PyTorch level using aten operators and is
                # device agnostic with respect to implementation of each aten operator.
                atol = atols["cuda", False, dtype]
                rtol = rtols["cuda", False, dtype]
            else:
                atol = 1e-7
                rtol = 1e-4

            # Masked tokens output slightly deviates - we don't mind that.
            if use_attention_mask:
                _logits_sdpa = torch.zeros_like(input=logits_sdpa)
                _logits_eager = torch.zeros_like(input=logits_eager)

                _logits_sdpa[:-1] = logits_sdpa[:-1]
                _logits_eager[:-1] = logits_eager[:-1]

                if padding_side == "left":
                    _logits_sdpa[-1:, 2:] = logits_sdpa[-1:, 2:]
                    _logits_eager[-1:, 2:] = logits_eager[-1:, 2:]

                elif padding_side == "right":
                    _logits_sdpa[-1:, 2:] = logits_sdpa[-1:, :-2]
                    _logits_eager[-1:, 2:] = logits_eager[-1:, :-2]

                logits_sdpa = _logits_sdpa
                logits_eager = _logits_eager

            # Avoid test flakiness with bf16!
            # bf16 is not good at precision when the magnitude is larger. We have some models like `SiglipVision` with
            # this test passing all the time for fp32/fp16 but flaky with bf16. Furthermore, `llama` and `clip` have
            # this test passing all the time for bf16: it turns out their outputs are of smaller size (0.1 and 1.0)
            # while `siglip` has outputs with maximal values around 3.0/4.0.
            outputs_magnitude = float(
                (torch.max(logits_sdpa.abs().amax(), logits_eager.abs().amax())).detach().to("cpu")
            )
            # The choice of `3e-2` in `outputs_magnitude * 1e-2` might not work if a model has even more larger outputs.
            # (we can try to analyze the `rtol` more closely element-wise in the future and adjust the `rtol` instead of `atol`).
            computed_atol = outputs_magnitude * 3e-2
            if dtype == torch.bfloat16:
                atol = max(atol, computed_atol)

            results = [
                torch.allclose(_logits_sdpa, _logits_eager, atol=atol, rtol=rtol)
                for (_logits_sdpa, _logits_eager) in zip(logits_sdpa, logits_eager)
            ]

            # If 80% batch elements have matched results, it's fine
            if np.mean(results) < 0.8:
                mean_relative_diff = ((logits_sdpa - logits_eager).abs() / (logits_eager.abs() + 1e-12)).mean()
                raise ValueError(
                    f"mean relative difference for {key}: {mean_relative_diff:.3e}, torch atol = {atol}, torch rtol = "
                    f"{rtol}"
                )


def _config_zero_init(config):
    configs_no_init = copy.deepcopy(config)
    for key in configs_no_init.__dict__:
        if "_range" in key or "_std" in key or "initializer_factor" in key or "layer_scale" in key:
            setattr(configs_no_init, key, 1e-10)
        if isinstance(getattr(configs_no_init, key, None), PreTrainedConfig):
            no_init_subconfig = _config_zero_init(getattr(configs_no_init, key))
            setattr(configs_no_init, key, no_init_subconfig)
    return configs_no_init


def _mock_init_weights(self, module):
    for name, param in module.named_parameters(recurse=False):
        # Use the first letter of the name to get a value and go from a <> -13 to z <> 12
        value = ord(name[0].lower()) - 110
        param.data.fill_(value)


def _mock_all_init_weights(self):
    import transformers.modeling_utils

    if transformers.modeling_utils._init_weights:
        for module in self.modules():
            module._is_hf_initialized = False
        # Initialize weights
        self.apply(self._initialize_weights)

        # Tie weights should be skipped when not initializing all weights
        # since from_pretrained(...) calls tie weights anyways
        self.tie_weights()


@contextmanager
def _deepspeed_zero3(ds_config):
    dschf = HfDeepSpeedConfig(ds_config)
    try:
        yield dschf
    finally:
        unset_hf_deepspeed_config()


def sdpa_kernel(enable_flash, enable_math, enable_mem_efficient):
    if version.parse(torch.__version__).release < version.parse("2.3").release:
        return torch.backends.cuda.sdp_kernel(
            enable_flash=enable_flash, enable_math=enable_math, enable_mem_efficient=enable_mem_efficient
        )

    backends = []
    if enable_flash:
        backends += [torch.nn.attention.SDPBackend.FLASH_ATTENTION]
    if enable_math:
        backends += [torch.nn.attention.SDPBackend.MATH]
    if enable_mem_efficient:
        backends += [torch.nn.attention.SDPBackend.EFFICIENT_ATTENTION]
    return torch.nn.attention.sdpa_kernel(backends)


@require_torch
class ModelTesterMixin:
    model_tester = None
    all_model_classes = ()
    fx_compatible = False
    test_torchscript = True
    test_resize_embeddings = True
    test_resize_position_embeddings = False
    test_mismatched_shapes = True
    test_missing_keys = True
    test_torch_exportable = False
    # Used in `check_training_gradient_checkpointing` to NOT check all params having gradient (e.g. for some MOE models)
    test_all_params_have_gradient = True
    is_encoder_decoder = False
    has_attentions = True
    _is_composite = False
    model_split_percents = [0.5, 0.7, 0.9]

    # Note: for all mixins that utilize the Hub in some way, we should ensure that
    # they contain the `hub_retry` decorator in case of failures.
    def __init_subclass__(cls, **kwargs):
        super().__init_subclass__(**kwargs)
        for attr_name in dir(cls):
            if attr_name.startswith("test_"):
                attr = getattr(cls, attr_name)
                if callable(attr):
                    setattr(cls, attr_name, hub_retry()(attr))

    @property
    def all_generative_model_classes(self):
        return tuple(model_class for model_class in self.all_model_classes if model_class.can_generate())

    def _prepare_for_class(self, inputs_dict, model_class, return_labels=False):
        inputs_dict = copy.deepcopy(inputs_dict)
        if model_class.__name__ in get_values(MODEL_FOR_MULTIPLE_CHOICE_MAPPING_NAMES):
            inputs_dict = {
                k: v.unsqueeze(1).expand(-1, self.model_tester.num_choices, -1).contiguous()
                if isinstance(v, torch.Tensor) and v.ndim > 1
                else v
                for k, v in inputs_dict.items()
            }
        elif model_class.__name__ in get_values(MODEL_FOR_AUDIO_XVECTOR_MAPPING_NAMES):
            inputs_dict.pop("attention_mask", None)
        elif model_class.__name__ == MODEL_FOR_PRETRAINING_MAPPING_NAMES["hiera"]:
            config = self.model_tester.get_config()
            mask_spatial_shape = [
                i // s // ms for i, s, ms in zip(config.image_size, config.patch_stride, config.masked_unit_size)
            ]
            num_windows = math.prod(mask_spatial_shape)
            torch.manual_seed(0)
            inputs_dict["noise"] = torch.rand(self.model_tester.batch_size, num_windows)

        if return_labels:
            if model_class.__name__ in get_values(MODEL_FOR_MULTIPLE_CHOICE_MAPPING_NAMES):
                inputs_dict["labels"] = torch.ones(self.model_tester.batch_size, dtype=torch.long, device=torch_device)
            elif model_class.__name__ in [
                *get_values(MODEL_FOR_QUESTION_ANSWERING_MAPPING_NAMES),
                *get_values(MODEL_FOR_DOCUMENT_QUESTION_ANSWERING_MAPPING_NAMES),
            ]:
                inputs_dict["start_positions"] = torch.zeros(
                    self.model_tester.batch_size, dtype=torch.long, device=torch_device
                )
                inputs_dict["end_positions"] = torch.zeros(
                    self.model_tester.batch_size, dtype=torch.long, device=torch_device
                )
            elif model_class.__name__ in [
                *get_values(MODEL_FOR_SEQUENCE_CLASSIFICATION_MAPPING_NAMES),
                *get_values(MODEL_FOR_NEXT_SENTENCE_PREDICTION_MAPPING_NAMES),
                *get_values(MODEL_FOR_IMAGE_CLASSIFICATION_MAPPING_NAMES),
                *get_values(MODEL_FOR_VIDEO_CLASSIFICATION_MAPPING_NAMES),
                *get_values(MODEL_FOR_AUDIO_CLASSIFICATION_MAPPING_NAMES),
            ]:
                inputs_dict["labels"] = torch.zeros(
                    self.model_tester.batch_size, dtype=torch.long, device=torch_device
                )
            elif model_class.__name__ in [
                *get_values(MODEL_FOR_TOKEN_CLASSIFICATION_MAPPING_NAMES),
                *get_values(MODEL_FOR_CAUSAL_LM_MAPPING_NAMES),
                *get_values(MODEL_FOR_CAUSAL_IMAGE_MODELING_MAPPING_NAMES),
                *get_values(MODEL_FOR_IMAGE_TEXT_TO_TEXT_MAPPING_NAMES),
                *get_values(MODEL_FOR_MASKED_LM_MAPPING_NAMES),
                *get_values(MODEL_FOR_SEQ_TO_SEQ_CAUSAL_LM_MAPPING_NAMES),
                *get_values(MODEL_FOR_VISION_2_SEQ_MAPPING_NAMES),
                *get_values(MODEL_FOR_CTC_MAPPING_NAMES),
            ]:
                inputs_dict["labels"] = torch.zeros(
                    (self.model_tester.batch_size, self.model_tester.seq_length), dtype=torch.long, device=torch_device
                )
            elif model_class.__name__ in get_values(MODEL_FOR_MASKED_IMAGE_MODELING_MAPPING_NAMES):
                num_patches = self.model_tester.image_size // self.model_tester.patch_size
                inputs_dict["bool_masked_pos"] = torch.zeros(
                    (self.model_tester.batch_size, num_patches**2), dtype=torch.long, device=torch_device
                )
            elif model_class.__name__ in get_values(MODEL_FOR_SEMANTIC_SEGMENTATION_MAPPING_NAMES):
                batch_size, num_channels, height, width = inputs_dict["pixel_values"].shape
                inputs_dict["labels"] = torch.zeros(
                    [self.model_tester.batch_size, height, width], device=torch_device
                ).long()

        return inputs_dict

    def test_num_layers_is_small(self):
        # TODO (if possible): Avoid exceptional cases, especially for `OwlViT`.
        # ⛔ DO NOT edit this list (unless there is really nothing to tweak in the model tester class and approved by the reviewer) ⛔!
        exceptional_num_hidden_layers = {
            # TODO: There might be some way to fix
            "FunnelModelTest": 5,
            "FunnelBaseModelTest": 4,
            "GroupViTVisionModelTest": 12,
            "OwlViTModelTest": 12,
            "OwlViTTextModelTest": 12,
            "OwlViTForObjectDetectionTest": 12,
            "Owlv2ModelTest": 12,
            "Owlv2TextModelTest": 12,
            "Owlv2ForObjectDetectionTest": 12,
            "Qwen2_5OmniThinkerForConditionalGenerationModelTest": 4,
            "SamHQModelTest": 12,
            "Swin2SRModelTest": 3,
            "XLNetModelTest": 3,
            "DPTModelTest": 4,  # `test_modeling_dpt_hybrid.py`: not able to get it work after change `num_hidden_layers` and `neck_hidden_sizes`
            # Nothing we can't do
            "Gemma3nTextModelTest": 4,  # need to test KV shared layer for both types: `full_attention` and `sliding_attention`
            "BeitModelTest": 4,  # BeitForSemanticSegmentation requires config.out_indices to be a list of 4 integers
            "ZambaModelTest": 5,  # The minimum number to test beyond the initial ["mamba", "mamba", "hybrid"] in `ZambaConfig._layers_block_type`
        }
        target_num_hidden_layers = exceptional_num_hidden_layers.get(type(self).__name__, 2)

        if hasattr(self.model_tester, "num_hidden_layers") and isinstance(self.model_tester.num_hidden_layers, int):
            assert self.model_tester.num_hidden_layers <= target_num_hidden_layers

        if hasattr(self.model_tester, "vision_config") and "num_hidden_layers" in self.model_tester.vision_config:
            if isinstance(self.model_tester.vision_config, dict):
                assert self.model_tester.vision_config["num_hidden_layers"] <= target_num_hidden_layers
            else:
                assert self.model_tester.vision_config.num_hidden_layers <= target_num_hidden_layers
        if hasattr(self.model_tester, "text_config") and "num_hidden_layers" in self.model_tester.text_config:
            if isinstance(self.model_tester.text_config, dict):
                assert self.model_tester.text_config["num_hidden_layers"] <= target_num_hidden_layers
            else:
                assert self.model_tester.text_config.num_hidden_layers <= target_num_hidden_layers

    def test_save_load(self):
        def check_save_load(out1, out2):
            # make sure we don't have nans
            out_2 = out2.cpu().numpy()
            out_2[np.isnan(out_2)] = 0
            out_2 = out_2[~np.isneginf(out_2)]

            out_1 = out1.cpu().numpy()
            out_1[np.isnan(out_1)] = 0
            out_1 = out_1[~np.isneginf(out_1)]
            max_diff = np.amax(np.abs(out_1 - out_2))
            self.assertLessEqual(max_diff, 1e-5)

        for model_class in self.all_model_classes:
            config, inputs_dict = self.model_tester.prepare_config_and_inputs_for_common()
            model = model_class(config)
            model.to(torch_device)
            model.eval()
            with torch.no_grad():
                first = model(**self._prepare_for_class(inputs_dict, model_class))[0]

            with tempfile.TemporaryDirectory() as tmpdirname:
                model.save_pretrained(tmpdirname)

                # the config file (and the generation config file, if it can generate) should be saved
                self.assertTrue(os.path.exists(os.path.join(tmpdirname, CONFIG_NAME)))
                self.assertEqual(
                    model.can_generate(), os.path.exists(os.path.join(tmpdirname, GENERATION_CONFIG_NAME))
                )

                model = model_class.from_pretrained(tmpdirname)
                model.to(torch_device)
                with torch.no_grad():
                    second = model(**self._prepare_for_class(inputs_dict, model_class))[0]

                # Save and load second time because `from_pretrained` adds a bunch of new config fields
                # so we need to make sure those fields can be loaded back after saving
                # Simply init as `model(config)` doesn't add those fields
                model.save_pretrained(tmpdirname)
                model = model_class.from_pretrained(tmpdirname)

            if isinstance(first, tuple) and isinstance(second, tuple):
                for tensor1, tensor2 in zip(first, second):
                    check_save_load(tensor1, tensor2)
            else:
                check_save_load(first, second)

    def test_from_pretrained_no_checkpoint(self):
        config, _ = self.model_tester.prepare_config_and_inputs_for_common()
        for model_class in self.all_model_classes:
            model = model_class(copy.deepcopy(config))
            state_dict = model.state_dict()

            new_model = model_class.from_pretrained(
                pretrained_model_name_or_path=None, config=config, state_dict=state_dict
            )
            for p1, p2 in zip(model.parameters(), new_model.parameters()):
                self.assertTrue(torch.equal(p1, p2))

    def test_keep_in_fp32_modules(self):
        config, _ = self.model_tester.prepare_config_and_inputs_for_common()
        for model_class in self.all_model_classes:
            if model_class._keep_in_fp32_modules is None:
                self.skipTest(reason="Model class has no _keep_in_fp32_modules attribute defined")

            model = model_class(copy.deepcopy(config))
            with tempfile.TemporaryDirectory() as tmpdirname:
                model.save_pretrained(tmpdirname)

                model = model_class.from_pretrained(tmpdirname, dtype=torch.float16)

                for name, param in model.named_parameters():
                    if any(n in model_class._keep_in_fp32_modules for n in name.split(".")):
                        self.assertTrue(param.dtype == torch.float32)
                    else:
                        self.assertTrue(param.dtype == torch.float16, name)

    def test_save_load_keys_to_ignore_on_save(self):
        config, inputs_dict = self.model_tester.prepare_config_and_inputs_for_common()

        for model_class in self.all_model_classes:
            model = model_class(copy.deepcopy(config))
            _keys_to_ignore_on_save = getattr(model, "_keys_to_ignore_on_save", None)
            if _keys_to_ignore_on_save is None:
                continue

            # check the keys are in the original state_dict
            for k in _keys_to_ignore_on_save:
                self.assertIn(k, model.state_dict().keys(), "\n".join(model.state_dict().keys()))

            # check that certain keys didn't get saved with the model
            with tempfile.TemporaryDirectory() as tmpdirname:
                model.save_pretrained(tmpdirname)
                output_model_file = os.path.join(tmpdirname, SAFE_WEIGHTS_NAME)
                state_dict_saved = safe_load_file(output_model_file)

                for k in _keys_to_ignore_on_save:
                    self.assertNotIn(k, state_dict_saved.keys(), "\n".join(state_dict_saved.keys()))

                # Test we can load the state dict in the model, necessary for the checkpointing API in Trainer.
                load_result = model.load_state_dict(state_dict_saved, strict=False)
                keys_to_ignore = set(model._keys_to_ignore_on_save)

                if hasattr(model, "_tied_weights_keys"):
                    keys_to_ignore.update(set(model._tied_weights_keys))

                self.assertTrue(len(load_result.missing_keys) == 0 or set(load_result.missing_keys) == keys_to_ignore)
                self.assertTrue(len(load_result.unexpected_keys) == 0)

    def test_gradient_checkpointing_backward_compatibility(self):
        config, inputs_dict = self.model_tester.prepare_config_and_inputs_for_common()

        for model_class in self.all_model_classes:
            if not model_class.supports_gradient_checkpointing:
                continue

            config.gradient_checkpointing = True
            model = model_class(copy.deepcopy(config))
            self.assertTrue(model.is_gradient_checkpointing)

    def test_gradient_checkpointing_enable_disable(self):
        config, inputs_dict = self.model_tester.prepare_config_and_inputs_for_common()

        for model_class in self.all_model_classes:
            if not model_class.supports_gradient_checkpointing:
                continue

            # at init model should have gradient checkpointing disabled
            model = model_class(copy.deepcopy(config))
            self.assertFalse(model.is_gradient_checkpointing)

            # check enable works
            model.gradient_checkpointing_enable()
            self.assertTrue(model.is_gradient_checkpointing)

            # Loop over all modules and check that relevant modules have gradient_checkpointing set to True
            for n, m in model.named_modules():
                if hasattr(m, "gradient_checkpointing"):
                    self.assertTrue(
                        m.gradient_checkpointing, f"Module {n} does not have gradient_checkpointing set to True"
                    )

            # check disable works
            model.gradient_checkpointing_disable()
            self.assertFalse(model.is_gradient_checkpointing)

            # Loop over all modules and check that relevant modules have gradient_checkpointing set to False
            for n, m in model.named_modules():
                if hasattr(m, "gradient_checkpointing"):
                    self.assertFalse(
                        m.gradient_checkpointing, f"Module {n} does not have gradient_checkpointing set to False"
                    )

    def test_peft_gradient_checkpointing_enable_disable(self):
        config, inputs_dict = self.model_tester.prepare_config_and_inputs_for_common()

        for model_class in self.all_model_classes:
            if not model_class.supports_gradient_checkpointing:
                continue

            # at init model should have gradient checkpointing disabled
            model = model_class(copy.deepcopy(config))
            self.assertFalse(model.is_gradient_checkpointing)

            # check enable works
            model._hf_peft_config_loaded = True
            try:
                model.gradient_checkpointing_enable()
            except NotImplementedError:
                continue

            self.assertTrue(model.is_gradient_checkpointing)

            # Loop over all modules and check that relevant modules have gradient_checkpointing set to True
            for n, m in model.named_modules():
                if hasattr(m, "gradient_checkpointing"):
                    self.assertTrue(
                        m.gradient_checkpointing, f"Module {n} does not have gradient_checkpointing set to True"
                    )

            # check disable works
            model.gradient_checkpointing_disable()
            self.assertFalse(model.is_gradient_checkpointing)

            # Loop over all modules and check that relevant modules have gradient_checkpointing set to False
            for n, m in model.named_modules():
                if hasattr(m, "gradient_checkpointing"):
                    self.assertFalse(
                        m.gradient_checkpointing, f"Module {n} does not have gradient_checkpointing set to False"
                    )

    def test_can_init_all_missing_weights(self):
        config, _ = self.model_tester.prepare_config_and_inputs_for_common()

        # This is used to get the addition year of the model
        filename = inspect.getfile(config.__class__)
        # No easy way to get model addition date -> check copyright year on top of file
        with open(filename) as file:
            source_code = file.read()
        addition_year = 0  # if we cannot find it, set it to 0 (i.e. oldest)
        if match_object := re.search(r"^# Copyright (\d{4})", source_code, re.MULTILINE | re.IGNORECASE):
            addition_year = int(match_object.group(1))

        for model_class in self.all_model_classes:
            # For now, skip everything older than 2024 and "important models" (too much models to patch otherwise)
            # TODO: relax this as we patch more and more models
            if addition_year < 2023:
                self.skipTest(reason=f"{model_class} is not a priorited model for now.")

            # Monkey patch the method to add a seed (we do it on PreTrainedModel._initialize_weights, which wraps
            # `_init_weights` so that it can add the seed for composite models as well)
            original_initialize_weights = PreTrainedModel._initialize_weights

            def seeded_initialize_weights(self, module):
                set_seed(0)
                original_initialize_weights(self, module)

            PreTrainedModel._initialize_weights = seeded_initialize_weights

            # First, initialize the model from config -> this ensure everything is correctly initialized, even if
            # _init_weights() does not take all weights into account correctly
            model_from_config = model_class(copy.deepcopy(config))
            # Here, passing an empty state dict will force all weights to be moved from meta to cpu, then be initialized
            # by _init_weights()
            model_from_pretrained = model_class.from_pretrained(None, config=config, state_dict={})

            # Back to original method to avoid issues if running several other tests
            PreTrainedModel._initialize_weights = original_initialize_weights

            # First, check if any parameters are still on meta -> this is usually an issue with tied weights
            params_on_meta = []
            for k, v in model_from_pretrained.named_parameters():
                if v.device.type == "meta":
                    params_on_meta.append(k)

            self.assertTrue(
                len(params_on_meta) == 0,
                f"The following keys are still on the meta device, it probably comes from an issue in the tied weights:\n{params_on_meta}",
            )

            # Everything must be exactly the same as we set the same seed for each init
            different_weights = []
            for (k1, v1), (k2, v2) in zip(
                model_from_config.state_dict().items(), model_from_pretrained.state_dict().items()
            ):
                self.assertEqual(k1, k2, "The keys from each model should be the same")

                # In case using torch.nn.utils.parametrizations on a module, we should skip the resulting keys
                if re.search(r"\.parametrizations\..*?\.original[01]", k1):
                    continue

                # Since we added the seed, they should be exactly the same (i.e. using allclose maybe be wrong due
                # to very low std in init function)
                if not (v1 == v2).all():
                    different_weights.append(k1)

            # Buffers that are initialized randomly are ignored as they are not initialized on meta device anyway
            buffer_names = {name for name, _ in model_from_config.named_buffers()}
            different_weights = [k for k in different_weights if k not in buffer_names]

            self.assertTrue(
                len(different_weights) == 0,
                f"The following keys are not properly handled by `_init_weights()`:\n{different_weights}",
            )

    def test_torch_save_load(self):
        config, inputs_dict = self.model_tester.prepare_config_and_inputs_for_common()
        if config.__class__ not in MODEL_MAPPING:
            self.skipTest(reason=f"{config.__class__.__name__} not in MODEL_MAPPING")

        base_class = MODEL_MAPPING[config.__class__]

        if isinstance(base_class, tuple):
            base_class = base_class[0]

        for model_class in self.all_model_classes:
            if model_class == base_class:
                continue

            # make a copy of model class to not break future tests
            # from https://stackoverflow.com/questions/9541025/how-to-copy-a-python-class
            class CopyClass(base_class):
                pass

            base_class_copy = CopyClass

            # make sure that all keys are expected for test
            base_class_copy._keys_to_ignore_on_load_missing = []

            # make init deterministic, but make sure that
            # non-initialized weights throw errors nevertheless
            base_class_copy._init_weights = _mock_init_weights
            base_class_copy.init_weights = _mock_all_init_weights

            model = model_class(copy.deepcopy(config))
            state_dict = model.state_dict()

            def check_equal(loaded):
                for key in state_dict:
                    max_diff = torch.max(
                        state_dict()[key] ^ loaded[key]
                        if isinstance(state_dict[key], torch.BoolTensor)
                        else torch.abs(state_dict[key] - loaded[key])
                    ).item()
                    self.assertLessEqual(max_diff, 1e-6, msg=f"{key} not identical")

            # check that certain keys didn't get saved with the model
            with tempfile.TemporaryDirectory() as tmpdirname:
                pt_checkpoint_path = os.path.join(tmpdirname, "pytorch_model.bin")
                torch.save(state_dict, pt_checkpoint_path, _use_new_zipfile_serialization=True)
                check_equal(load_state_dict(pt_checkpoint_path))
                torch.save(state_dict, pt_checkpoint_path, _use_new_zipfile_serialization=False)
                check_equal(load_state_dict(pt_checkpoint_path))

    def test_determinism(self):
        config, inputs_dict = self.model_tester.prepare_config_and_inputs_for_common()

        def check_determinism(first, second):
            # Simply don't compare if both tensors only contain `nan` elements
            # See: https://github.com/huggingface/transformers/pull/40661
            if torch.all(torch.isnan(first)) and torch.all(torch.isnan(second)):
                return

            out_1 = first.cpu().numpy()
            out_2 = second.cpu().numpy()
            out_1 = out_1[~np.isnan(out_1)]
            out_2 = out_2[~np.isnan(out_2)]
            out_1 = out_1[~np.isneginf(out_1)]
            out_2 = out_2[~np.isneginf(out_2)]
            max_diff = np.amax(np.abs(out_1 - out_2))
            self.assertLessEqual(max_diff, 1e-5)

        for model_class in self.all_model_classes:
            model = model_class(copy.deepcopy(config))
            model.to(torch_device)
            model.eval()
            with torch.no_grad():
                first = model(**self._prepare_for_class(inputs_dict, model_class))[0]
                second = model(**self._prepare_for_class(inputs_dict, model_class))[0]

            if isinstance(first, tuple) and isinstance(second, tuple):
                for tensor1, tensor2 in zip(first, second):
                    check_determinism(tensor1, tensor2)
            else:
                check_determinism(first, second)

    def test_batching_equivalence(self, atol=1e-5, rtol=1e-5):
        """
        Tests that the model supports batching and that the output is the nearly the same for the same input in
        different batch sizes.
        (Why "nearly the same" not "exactly the same"? Batching uses different matmul shapes, which often leads to
        different results: https://github.com/huggingface/transformers/issues/25420#issuecomment-1775317535)
        """

        def recursive_check(batched_object, single_row_object, model_name, key):
            if isinstance(batched_object, (list, tuple)):
                for batched_object_value, single_row_object_value in zip(batched_object, single_row_object):
                    recursive_check(batched_object_value, single_row_object_value, model_name, key)
            elif isinstance(batched_object, dict):
                for batched_object_value, single_row_object_value in zip(
                    batched_object.values(), single_row_object.values()
                ):
                    recursive_check(batched_object_value, single_row_object_value, model_name, key)
            # do not compare returned loss (0-dim tensor) / codebook ids (int) / caching objects
            elif batched_object is None or not isinstance(batched_object, torch.Tensor):
                return
            elif batched_object.dim() == 0:
                return
            # do not compare int or bool outputs as they are mostly computed with max/argmax/topk methods which are
            # very sensitive to the inputs (e.g. tiny differences may give totally different results)
            elif not torch.is_floating_point(batched_object):
                return
            else:
                # indexing the first element does not always work
                # e.g. models that output similarity scores of size (N, M) would need to index [0, 0]
                slice_ids = [slice(0, index) for index in single_row_object.shape]
                batched_row = batched_object[slice_ids]
                self.assertFalse(
                    torch.isnan(batched_row).any(), f"Batched output has `nan` in {model_name} for key={key}"
                )
                self.assertFalse(
                    torch.isinf(batched_row).any(), f"Batched output has `inf` in {model_name} for key={key}"
                )
                self.assertFalse(
                    torch.isnan(single_row_object).any(), f"Single row output has `nan` in {model_name} for key={key}"
                )
                self.assertFalse(
                    torch.isinf(single_row_object).any(), f"Single row output has `inf` in {model_name} for key={key}"
                )
                try:
                    torch.testing.assert_close(batched_row, single_row_object, atol=atol, rtol=rtol)
                except AssertionError as e:
                    msg = f"Batched and Single row outputs are not equal in {model_name} for key={key}.\n\n"
                    msg += str(e)
                    raise AssertionError(msg)

        config, batched_input = self.model_tester.prepare_config_and_inputs_for_common()
        set_config_for_less_flaky_test(config)

        for model_class in self.all_model_classes:
            config.output_hidden_states = True

            model_name = model_class.__name__
            if hasattr(self.model_tester, "prepare_config_and_inputs_for_model_class"):
                config, batched_input = self.model_tester.prepare_config_and_inputs_for_model_class(model_class)
            batched_input_prepared = self._prepare_for_class(batched_input, model_class)
            model = model_class(copy.deepcopy(config)).to(torch_device).eval()
            set_model_for_less_flaky_test(model)

            batch_size = self.model_tester.batch_size
            single_row_input = {}
            for key, value in batched_input_prepared.items():
                if isinstance(value, torch.Tensor) and value.shape[0] % batch_size == 0:
                    # e.g. musicgen has inputs of size (bs*codebooks). in most cases value.shape[0] == batch_size
                    single_batch_shape = value.shape[0] // batch_size
                    single_row_input[key] = value[:single_batch_shape]
                else:
                    single_row_input[key] = value

            with torch.no_grad():
                model_batched_output = model(**batched_input_prepared)
                model_row_output = model(**single_row_input)

            if isinstance(model_batched_output, torch.Tensor):
                model_batched_output = {"model_output": model_batched_output}
                model_row_output = {"model_output": model_row_output}

            for key in model_batched_output:
                # DETR starts from zero-init queries to decoder, leading to cos_similarity = `nan`
                if hasattr(self, "zero_init_hidden_state") and "decoder_hidden_states" in key:
                    model_batched_output[key] = model_batched_output[key][1:]
                    model_row_output[key] = model_row_output[key][1:]
                recursive_check(model_batched_output[key], model_row_output[key], model_name, key)

    def check_training_gradient_checkpointing(self, gradient_checkpointing_kwargs=None):
        if not self.model_tester.is_training:
            self.skipTest(reason="ModelTester is not configured to run training tests")

        for model_class in self.all_model_classes:
            with self.subTest(model_class.__name__):
                if (
                    model_class.__name__
                    in [
                        *get_values(MODEL_MAPPING_NAMES),
                        *get_values(MODEL_FOR_BACKBONE_MAPPING_NAMES),
                    ]
                    or not model_class.supports_gradient_checkpointing
                ):
                    # TODO (ydshieh): use `skipTest` once pytest-dev/pytest-subtests/pull/169 is merged
                    # self.skipTest(reason=f"`supports_gradient_checkpointing` is False for {model_class.__name__}.")
                    continue

                config, inputs_dict = self.model_tester.prepare_config_and_inputs_for_common()
                config.use_cache = False
                config.return_dict = True
                model = model_class(config)

                model.to(torch_device)
                model.gradient_checkpointing_enable(gradient_checkpointing_kwargs=gradient_checkpointing_kwargs)
                model.train()

                # unfreeze additional layers
                for p in model.parameters():
                    p.requires_grad_(True)

                optimizer = torch.optim.SGD(model.parameters(), lr=0.01)

                inputs = self._prepare_for_class(inputs_dict, model_class, return_labels=True)
                loss = model(**inputs).loss
                loss.backward()
                optimizer.step()

                if self.test_all_params_have_gradient:
                    for k, v in model.named_parameters():
                        if v.requires_grad and v.grad is None:
                            if "expert" in k:
                                print(
                                    f"None for {k}, Probaby running a MOE, make sure grad is not NONE on EVERY layer. At LEAST 1 of the expert layer should have grads!"
                                )
                            else:
                                with self.subTest(f"{k}"):
                                    self.assertTrue(
                                        v.grad is not None, f"{k} in {model_class.__name__} has no gradient!"
                                    )

    def test_training(self):
        if not self.model_tester.is_training:
            self.skipTest(reason="ModelTester is not configured to run training tests")

        for model_class in self.all_model_classes:
            config, inputs_dict = self.model_tester.prepare_config_and_inputs_for_common()
            config.return_dict = True

            if model_class.__name__ in [
                *get_values(MODEL_MAPPING_NAMES),
                *get_values(MODEL_FOR_BACKBONE_MAPPING_NAMES),
            ]:
                continue

            model = model_class(config)
            model.to(torch_device)
            model.train()
            inputs = self._prepare_for_class(inputs_dict, model_class, return_labels=True)
            loss = model(**inputs).loss
            loss.backward()

    def test_training_gradient_checkpointing(self):
        # Scenario - 1 default behaviour
        self.check_training_gradient_checkpointing()

    def test_training_gradient_checkpointing_use_reentrant(self):
        # Scenario - 2 with `use_reentrant=True` - this is the default value that is used in pytorch's
        # torch.utils.checkpoint.checkpoint
        self.check_training_gradient_checkpointing(gradient_checkpointing_kwargs={"use_reentrant": True})

    def test_training_gradient_checkpointing_use_reentrant_false(self):
        # Scenario - 3 with `use_reentrant=False` pytorch suggests users to use this value for
        # future releases: https://pytorch.org/docs/stable/checkpoint.html
        self.check_training_gradient_checkpointing(gradient_checkpointing_kwargs={"use_reentrant": False})

    def test_attention_outputs(self):
        if not self.has_attentions:
            self.skipTest(reason="Model does not output attentions")

        config, inputs_dict = self.model_tester.prepare_config_and_inputs_for_common()
        config.return_dict = True
        # force eager attention to support output attentions
        config._attn_implementation = "eager"

        seq_len = getattr(self.model_tester, "seq_length", None)
        decoder_seq_length = getattr(self.model_tester, "decoder_seq_length", seq_len)
        encoder_seq_length = getattr(self.model_tester, "encoder_seq_length", seq_len)
        decoder_key_length = getattr(self.model_tester, "decoder_key_length", decoder_seq_length)
        encoder_key_length = getattr(self.model_tester, "key_length", encoder_seq_length)
        chunk_length = getattr(self.model_tester, "chunk_length", None)
        if chunk_length is not None and hasattr(self.model_tester, "num_hashes"):
            encoder_seq_length = encoder_seq_length * self.model_tester.num_hashes

        for model_class in self.all_model_classes:
            inputs_dict["output_attentions"] = True
            inputs_dict["output_hidden_states"] = False
            config.return_dict = True
            model = model_class._from_config(config, attn_implementation="eager")
            config = model.config
            model.to(torch_device)
            model.eval()
            with torch.no_grad():
                outputs = model(**self._prepare_for_class(inputs_dict, model_class))
            attentions = outputs.encoder_attentions if config.is_encoder_decoder else outputs.attentions
            self.assertEqual(len(attentions), self.model_tester.num_hidden_layers)

            # check that output_attentions also work using config
            del inputs_dict["output_attentions"]
            config.output_attentions = True
            for k in config.sub_configs:
                getattr(config, k).output_attentions = True

            model = model_class(config)
            model.to(torch_device)
            model.eval()
            with torch.no_grad():
                outputs = model(**self._prepare_for_class(inputs_dict, model_class))
            attentions = outputs.encoder_attentions if config.is_encoder_decoder else outputs.attentions
            self.assertEqual(len(attentions), self.model_tester.num_hidden_layers)

            if chunk_length is not None:
                self.assertListEqual(
                    list(attentions[0].shape[-4:]),
                    [self.model_tester.num_attention_heads, encoder_seq_length, chunk_length, encoder_key_length],
                )
            else:
                self.assertListEqual(
                    list(attentions[0].shape[-3:]),
                    [self.model_tester.num_attention_heads, encoder_seq_length, encoder_key_length],
                )
            out_len = len(outputs)

            if self.is_encoder_decoder:
                correct_outlen = 5

                # loss is at first position
                if "labels" in inputs_dict:
                    correct_outlen += 1  # loss is added to beginning
                # Question Answering model returns start_logits and end_logits
                if model_class.__name__ in [
                    *get_values(MODEL_FOR_QUESTION_ANSWERING_MAPPING_NAMES),
                    *get_values(MODEL_FOR_DOCUMENT_QUESTION_ANSWERING_MAPPING_NAMES),
                ]:
                    correct_outlen += 1  # start_logits and end_logits instead of only 1 output
                if "past_key_values" in outputs:
                    correct_outlen += 1  # past_key_values have been returned

                self.assertEqual(out_len, correct_outlen)

                # decoder attentions
                decoder_attentions = outputs.decoder_attentions
                self.assertIsInstance(decoder_attentions, (list, tuple))
                self.assertEqual(len(decoder_attentions), self.model_tester.num_hidden_layers)
                self.assertListEqual(
                    list(decoder_attentions[0].shape[-3:]),
                    [self.model_tester.num_attention_heads, decoder_seq_length, decoder_key_length],
                )

                # cross attentions
                cross_attentions = outputs.cross_attentions
                self.assertIsInstance(cross_attentions, (list, tuple))
                self.assertEqual(len(cross_attentions), self.model_tester.num_hidden_layers)
                self.assertListEqual(
                    list(cross_attentions[0].shape[-3:]),
                    [
                        self.model_tester.num_attention_heads,
                        decoder_seq_length,
                        encoder_key_length,
                    ],
                )

            # Check attention is always last and order is fine
            inputs_dict["output_attentions"] = True
            inputs_dict["output_hidden_states"] = True
            model = model_class(config)
            model.to(torch_device)
            model.eval()
            with torch.no_grad():
                outputs = model(**self._prepare_for_class(inputs_dict, model_class))

            if hasattr(self.model_tester, "num_hidden_states_types"):
                added_hidden_states = self.model_tester.num_hidden_states_types
            elif self.is_encoder_decoder:
                added_hidden_states = 2
            else:
                added_hidden_states = 1
            self.assertEqual(out_len + added_hidden_states, len(outputs))

            self_attentions = outputs.encoder_attentions if config.is_encoder_decoder else outputs.attentions

            self.assertEqual(len(self_attentions), self.model_tester.num_hidden_layers)
            if chunk_length is not None:
                self.assertListEqual(
                    list(self_attentions[0].shape[-4:]),
                    [self.model_tester.num_attention_heads, encoder_seq_length, chunk_length, encoder_key_length],
                )
            else:
                self.assertListEqual(
                    list(self_attentions[0].shape[-3:]),
                    [self.model_tester.num_attention_heads, encoder_seq_length, encoder_key_length],
                )

    @unittest.skip("many failing tests after #39120. Will fix when the community ask for it.")
    @slow
    def test_torchscript_simple(self):
        config, inputs_dict = self.model_tester.prepare_config_and_inputs_for_common()
        self._create_and_check_torchscript(config, inputs_dict)

    @unittest.skip("many failing tests after #39120. Will fix when the community ask for it.")
    @slow
    def test_torchscript_output_attentions(self):
        config, inputs_dict = self.model_tester.prepare_config_and_inputs_for_common()
        config.output_attentions = True
        self._create_and_check_torchscript(config, inputs_dict)

    @unittest.skip("many failing tests after #39120. Will fix when the community ask for it.")
    @slow
    def test_torchscript_output_hidden_state(self):
        config, inputs_dict = self.model_tester.prepare_config_and_inputs_for_common()
        config.output_hidden_states = True
        self._create_and_check_torchscript(config, inputs_dict)

    # This is copied from `torch/testing/_internal/jit_utils.py::clear_class_registry`
    def clear_torch_jit_class_registry(self):
        torch._C._jit_clear_class_registry()
        torch.jit._recursive.concrete_type_store = torch.jit._recursive.ConcreteTypeStore()
        # torch 1.8 has no `_clear_class_state` in `torch.jit._state`
        if hasattr(torch.jit._state, "_clear_class_state"):
            torch.jit._state._clear_class_state()

    def _create_and_check_torchscript(self, config, inputs_dict):
        if not self.test_torchscript:
            self.skipTest(reason="test_torchscript is set to `False`")

        configs_no_init = _config_zero_init(config)  # To be sure we have no Nan
        configs_no_init.torchscript = True
        for model_class in self.all_model_classes:
            for attn_implementation in ["eager", "sdpa"]:
                if attn_implementation == "sdpa" and not model_class._supports_sdpa or config.output_attentions:
                    continue

                configs_no_init._attn_implementation = attn_implementation
                model = model_class(config=configs_no_init)
                model.to(torch_device)
                model.eval()
                inputs = self._prepare_for_class(inputs_dict, model_class)

                main_input_name = model_class.main_input_name

                try:
                    if model.config.is_encoder_decoder:
                        model.config.use_cache = False  # FSTM still requires this hack -> FSTM should probably be refactored similar to BART afterward
                        main_input = inputs[main_input_name]
                        attention_mask = inputs["attention_mask"]
                        decoder_input_ids = inputs["decoder_input_ids"]
                        decoder_attention_mask = inputs["decoder_attention_mask"]
                        outputs = model(main_input, attention_mask, decoder_input_ids, decoder_attention_mask)
                        # `torchscript` doesn't work with outputs containing `Cache` object. However, #35235 makes
                        # several models to use `Cache` by default instead of the legacy cache (tuple), and
                        # their `torchscript` tests are failing. We won't support them anyway, but we still want to keep
                        # the tests for encoder models like `BERT`. So we skip the checks if the model's output contains
                        # a `Cache` object.
                        if any(isinstance(x, Cache) for x in outputs):
                            continue
                        traced_model = torch.jit.trace(
                            model, (main_input, attention_mask, decoder_input_ids, decoder_attention_mask)
                        )
                    elif "bbox" in inputs and "image" in inputs:  # LayoutLMv2 requires additional inputs
                        input_ids = inputs["input_ids"]
                        bbox = inputs["bbox"]
                        image = inputs["image"].tensor
                        outputs = model(input_ids, bbox, image)
                        if any(isinstance(x, Cache) for x in outputs):
                            continue
                        traced_model = torch.jit.trace(
                            model, (input_ids, bbox, image), check_trace=False
                        )  # when traced model is checked, an error is produced due to name mangling
                    elif "bbox" in inputs:  # Bros requires additional inputs (bbox)
                        input_ids = inputs["input_ids"]
                        bbox = inputs["bbox"]
                        outputs = model(input_ids, bbox)
                        if any(isinstance(x, Cache) for x in outputs):
                            continue
                        traced_model = torch.jit.trace(
                            model, (input_ids, bbox), check_trace=False
                        )  # when traced model is checked, an error is produced due to name mangling
                    elif (
                        "pixel_values" in inputs and "prompt_pixel_values" in inputs and "prompt_masks" in inputs
                    ):  # SegGpt requires additional inputs
                        pixel_values = inputs["pixel_values"]
                        prompt_pixel_values = inputs["prompt_pixel_values"]
                        prompt_masks = inputs["prompt_masks"]
                        outputs = model(pixel_values, prompt_pixel_values, prompt_masks)
                        if any(isinstance(x, Cache) for x in outputs):
                            continue
                        traced_model = torch.jit.trace(
                            model, (pixel_values, prompt_pixel_values, prompt_masks), check_trace=False
                        )  # when traced model is checked, an error is produced due to name mangling
                    elif "Siglip2" in model_class.__name__:
                        outputs = model(**inputs)
                        example_inputs = [t for t in inputs.values() if isinstance(t, torch.Tensor)]
                        traced_model = torch.jit.trace(model, example_inputs, check_trace=False)
                    else:
                        main_input = inputs[main_input_name]
                        outputs = model(main_input)
                        if any(isinstance(x, Cache) for x in outputs):
                            continue
                        traced_model = torch.jit.trace(model, (main_input,))
                except RuntimeError:
                    self.fail("Couldn't trace module.")

                with tempfile.TemporaryDirectory() as tmp_dir_name:
                    pt_file_name = os.path.join(tmp_dir_name, "traced_model.pt")

                    try:
                        torch.jit.save(traced_model, pt_file_name)
                    except Exception:
                        self.fail("Couldn't save module.")

                    try:
                        loaded_model = torch.jit.load(pt_file_name)
                    except Exception:
                        self.fail("Couldn't load module.")

                model.to(torch_device)
                model.eval()

                loaded_model.to(torch_device)
                loaded_model.eval()

                model_state_dict = model.state_dict()
                loaded_model_state_dict = loaded_model.state_dict()

                non_persistent_buffers = {}
                for key in loaded_model_state_dict:
                    if key not in model_state_dict:
                        non_persistent_buffers[key] = loaded_model_state_dict[key]

                loaded_model_state_dict = {
                    key: value for key, value in loaded_model_state_dict.items() if key not in non_persistent_buffers
                }

                self.assertEqual(set(model_state_dict.keys()), set(loaded_model_state_dict.keys()))

                model_buffers = list(model.buffers())
                for non_persistent_buffer in non_persistent_buffers.values():
                    found_buffer = False
                    for i, model_buffer in enumerate(model_buffers):
                        if torch.equal(non_persistent_buffer, model_buffer):
                            found_buffer = True
                            break

                    self.assertTrue(found_buffer)
                    model_buffers.pop(i)

                models_equal = True
                for layer_name, p1 in model_state_dict.items():
                    if layer_name in loaded_model_state_dict:
                        p2 = loaded_model_state_dict[layer_name]
                        if p1.data.ne(p2.data).sum() > 0:
                            models_equal = False

                self.assertTrue(models_equal)

                # Avoid memory leak. Without this, each call increase RAM usage by ~20MB.
                # (Even with this call, there are still memory leak by ~0.04MB)
                self.clear_torch_jit_class_registry()

    def test_torch_fx(self):
        config, inputs_dict = self.model_tester.prepare_config_and_inputs_for_common()
        self._create_and_check_torch_fx_tracing(config, inputs_dict)

    def test_torch_fx_output_loss(self):
        if self.all_model_classes[0].__name__ == "BloomModel":
            self.skipTest(reason="Bloom currently has issues, @michaelbenayoun")
        config, inputs_dict = self.model_tester.prepare_config_and_inputs_for_common()
        self._create_and_check_torch_fx_tracing(config, inputs_dict, output_loss=True)

    def _create_and_check_torch_fx_tracing(self, config, inputs_dict, output_loss=False):
        if not self.fx_compatible:
            self.skipTest(f"The model type {config.model_type} is not compatible with torch.fx")

        configs_no_init = _config_zero_init(config)  # To be sure we have no Nan
        configs_no_init.return_dict = False

        for model_class in self.all_model_classes:
            model = model_class(config=configs_no_init)
            model.to(torch_device)
            model.eval()
            inputs = self._prepare_for_class(inputs_dict, model_class, return_labels=output_loss)

            # We may want to test several inputs (various shapes, etc.).
            inputs_to_test = [inputs]

            if model.config.is_encoder_decoder:
                model.config.use_cache = False  # FSTM still requires this hack -> FSTM should probably be refactored similar to BART afterward
                labels = inputs.get("labels", None)
                input_names = [
                    "attention_mask",
                    "decoder_attention_mask",
                    "decoder_input_ids",
                    "input_features",
                    "input_ids",
                    "input_values",
                ]
                if labels is not None:
                    input_names.append("labels")
            else:
                input_names = [
                    "attention_mask",
                    "bbox",
                    "input_features",
                    "input_ids",
                    "input_values",
                    "inputs_embeds",
                    "pixel_values",
                    "pixel_values_videos",
                    "token_type_ids",
                    "visual_feats",
                    "visual_pos",
                    "noise",
                ]

                labels = inputs.get("labels", None)
                start_positions = inputs.get("start_positions", None)
                end_positions = inputs.get("end_positions", None)
                if labels is not None:
                    input_names.append("labels")
                if start_positions is not None:
                    input_names.append("start_positions")
                if end_positions is not None:
                    input_names.append("end_positions")

                if model.config.model_type in _FX_SUPPORTED_MODELS_WITH_KV_CACHE:
                    input_names.append("past_key_values")

                    # Generally model_tester.prepare_config_and_inputs_for_common seem not to generate past key values inputs.
                    if "past_key_values" not in inputs:
                        batch_size = inputs[next(iter(inputs))].shape[0]
                        num_heads = model.config.num_attention_heads
                        head_dim = model.config.hidden_size // model.config.num_attention_heads

                        cache_shape = (batch_size, num_heads, 0, head_dim)
                        empty_pkv = DynamicCache(config=model.config)

                        cache_length = 9
                        cache_shape = (batch_size, num_heads, cache_length, head_dim)
                        non_empty_pkv = tuple(
                            (
                                torch.rand(cache_shape, dtype=torch.float, device=torch_device),
                                torch.rand(cache_shape, dtype=torch.float, device=torch_device),
                            )
                            for i in range(model.config.num_hidden_layers)
                        )
                        non_empty_pkv = DynamicCache(non_empty_pkv)

                        inps = copy.deepcopy(inputs_to_test[0])

                        inputs_to_test[0]["past_key_values"] = empty_pkv

                        inps["past_key_values"] = non_empty_pkv
                        inputs_to_test.append(inps)

                        past_mask = torch.ones(batch_size, cache_length, device=torch_device, dtype=torch.float)
                        inputs_to_test[1]["attention_mask"] = torch.cat(
                            (past_mask, inputs_to_test[1]["attention_mask"]), dim=1
                        )

                forward_parameters = inspect.signature(model.forward).parameters
                if "input_ids" in forward_parameters and "inputs_embeds" in forward_parameters:
                    inps = copy.deepcopy(inputs_to_test[0])

                    embedding_size = (
                        model.config.embedding_size
                        if getattr(model.config, "embedding_size", None) is not None
                        and model.config.model_type != "megatron-bert"
                        else model.config.hidden_size
                    )

                    if (
                        model.config.model_type in MODEL_FOR_MULTIPLE_CHOICE_MAPPING_NAMES
                        and model.__class__.__name__
                        == MODEL_FOR_MULTIPLE_CHOICE_MAPPING_NAMES[model.config.model_type]
                    ):
                        batch_size, num_choices, sequence_length = inputs["input_ids"].shape
                        shape = (batch_size, num_choices, sequence_length, embedding_size)
                    elif inps["input_ids"].ndim == 2:
                        batch_size, sequence_length = inputs["input_ids"].shape
                        shape = (batch_size, sequence_length, embedding_size)
                    else:
                        self.skipTest("Unknown case")

                    del inps["input_ids"]
                    inps["inputs_embeds"] = torch.rand(shape, dtype=torch.float, device=torch_device)
                    inputs_to_test.append(inps)

            for inps in inputs_to_test:
                filtered_inputs = {k: v for (k, v) in inps.items() if k in input_names}
                input_names_to_trace = list(filtered_inputs.keys())

                if model.__class__.__name__ in set(MODEL_FOR_SEQUENCE_CLASSIFICATION_MAPPING_NAMES.values()) and (
                    not hasattr(model.config, "problem_type") or model.config.problem_type is None
                ):
                    model.config.problem_type = "single_label_classification"

                model.config.use_cache = "past_key_values" in input_names_to_trace

                traced_model = symbolic_trace(model, input_names_to_trace)

                with torch.no_grad():
                    traced_output = traced_model(**filtered_inputs)
                    model_output = model(**filtered_inputs)

                def flatten_output(output):
                    flatten = []
                    for x in output:
                        if isinstance(x, (tuple, list)):
                            flatten += flatten_output(x)
                        elif not isinstance(x, torch.Tensor):
                            continue
                        else:
                            flatten.append(x)
                    return flatten

                model_output = flatten_output(model_output)
                traced_output = flatten_output(traced_output)
                num_outputs = len(model_output)

                for i in range(num_outputs):
                    self.assertTrue(
                        torch.allclose(model_output[i], traced_output[i]),
                        f"traced {i}th output doesn't match model {i}th output for {model_class}",
                    )

                # Avoid memory leak. Without this, each call increase RAM usage by ~20MB.
                # (Even with this call, there are still memory leak by ~0.04MB)
                self.clear_torch_jit_class_registry()

    def test_hidden_states_output(self):
        def check_hidden_states_output(inputs_dict, config, model_class):
            model = model_class(copy.deepcopy(config))
            model.to(torch_device)
            model.eval()

            with torch.no_grad():
                outputs = model(**self._prepare_for_class(inputs_dict, model_class))

            hidden_states = outputs.encoder_hidden_states if config.is_encoder_decoder else outputs.hidden_states

            expected_num_layers = getattr(
                self.model_tester, "expected_num_hidden_layers", self.model_tester.num_hidden_layers + 1
            )
            self.assertEqual(len(hidden_states), expected_num_layers)

            if hasattr(self.model_tester, "encoder_seq_length"):
                seq_length = self.model_tester.encoder_seq_length
                if hasattr(self.model_tester, "chunk_length") and self.model_tester.chunk_length > 1:
                    seq_length = seq_length * self.model_tester.chunk_length
            else:
                seq_length = self.model_tester.seq_length

            self.assertListEqual(
                list(hidden_states[0].shape[-2:]),
                [seq_length, self.model_tester.hidden_size],
            )

            if config.is_encoder_decoder:
                hidden_states = outputs.decoder_hidden_states

                self.assertIsInstance(hidden_states, (list, tuple))
                self.assertEqual(len(hidden_states), expected_num_layers)
                seq_len = getattr(self.model_tester, "seq_length", None)
                decoder_seq_length = getattr(self.model_tester, "decoder_seq_length", seq_len)

                self.assertListEqual(
                    list(hidden_states[0].shape[-2:]),
                    [decoder_seq_length, self.model_tester.hidden_size],
                )

        config, inputs_dict = self.model_tester.prepare_config_and_inputs_for_common()

        for model_class in self.all_model_classes:
            inputs_dict["output_hidden_states"] = True
            check_hidden_states_output(inputs_dict, config, model_class)

            # check that output_hidden_states also work using config
            del inputs_dict["output_hidden_states"]
            config.output_hidden_states = True
            for k in config.sub_configs:
                getattr(config, k).output_hidden_states = True

            check_hidden_states_output(inputs_dict, config, model_class)

    def test_retain_grad_hidden_states_attentions(self):
        config, inputs_dict = self.model_tester.prepare_config_and_inputs_for_common()
        for k in config.sub_configs:
            getattr(config, k).output_hidden_states = True

        config.output_hidden_states = True
        config.output_attentions = self.has_attentions

        for k in config.sub_configs:
            getattr(config, k).output_attentions = self.has_attentions

        # force eager attention to support output attentions
        if self.has_attentions:
            config._attn_implementation = "eager"

        # no need to test all models as different heads yield the same functionality
        model_class = self.all_model_classes[0]
        model = model_class._from_config(config, attn_implementation="eager")
        model.to(torch_device)

        inputs = self._prepare_for_class(inputs_dict, model_class)

        outputs = model(**inputs)

        output = outputs[0]

        if config.is_encoder_decoder:
            # Seq2Seq models
            encoder_hidden_states = outputs.encoder_hidden_states[0]
            encoder_hidden_states.retain_grad()

            decoder_hidden_states = outputs.decoder_hidden_states[0]
            decoder_hidden_states.retain_grad()

            if self.has_attentions:
                encoder_attentions = outputs.encoder_attentions[0]
                encoder_attentions.retain_grad()

                decoder_attentions = outputs.decoder_attentions[0]
                decoder_attentions.retain_grad()

                cross_attentions = outputs.cross_attentions[0]
                cross_attentions.retain_grad()

            output.flatten()[0].backward(retain_graph=True)

            self.assertIsNotNone(encoder_hidden_states.grad)
            self.assertIsNotNone(decoder_hidden_states.grad)

            if self.has_attentions:
                self.assertIsNotNone(encoder_attentions.grad)
                self.assertIsNotNone(decoder_attentions.grad)
                self.assertIsNotNone(cross_attentions.grad)
        else:
            # Encoder-/Decoder-only models
            hidden_states = outputs.hidden_states[0]
            hidden_states.retain_grad()

            if self.has_attentions:
                attentions = outputs.attentions[0]
                attentions.retain_grad()

            output.flatten()[0].backward(retain_graph=True)

            self.assertIsNotNone(hidden_states.grad)

            if self.has_attentions:
                self.assertIsNotNone(attentions.grad)

    def test_feed_forward_chunking(self):
        (
            original_config,
            inputs_dict,
        ) = self.model_tester.prepare_config_and_inputs_for_common()
        for model_class in self.all_model_classes:
            torch.manual_seed(0)
            model = model_class(copy.deepcopy(original_config))
            model.to(torch_device)
            model.eval()

            hidden_states_no_chunk = model(**self._prepare_for_class(inputs_dict, model_class))[0]

            torch.manual_seed(0)
            original_config.chunk_size_feed_forward = 1
            model = model_class(copy.deepcopy(original_config))
            model.to(torch_device)
            model.eval()

            hidden_states_with_chunk = model(**self._prepare_for_class(inputs_dict, model_class))[0]
            torch.testing.assert_close(hidden_states_no_chunk, hidden_states_with_chunk, rtol=1e-3, atol=1e-3)

    def test_resize_position_vector_embeddings(self):
        if not self.test_resize_position_embeddings:
            self.skipTest(reason="Model does not have position embeddings")

        (
            original_config,
            inputs_dict,
        ) = self.model_tester.prepare_config_and_inputs_for_common()

        for model_class in self.all_model_classes:
            config = copy.deepcopy(original_config)
            model = model_class(config)
            model.to(torch_device)

            if self.model_tester.is_training is False:
                model.eval()

            max_position_embeddings = config.max_position_embeddings

            # Retrieve the embeddings and clone theme
            if model.config.is_encoder_decoder:
                encoder_model_embed, decoder_model_embed = model.get_position_embeddings()
                encoder_cloned_embeddings = encoder_model_embed.weight.clone()
                decoder_cloned_embeddings = decoder_model_embed.weight.clone()
            else:
                model_embed = model.get_position_embeddings()
                cloned_embeddings = model_embed.weight.clone()

            # Check that resizing the position embeddings with a larger max_position_embeddings increases
            # the model's position embeddings size
            model.resize_position_embeddings(max_position_embeddings + 10)
            self.assertEqual(model.config.max_position_embeddings, max_position_embeddings + 10)

            # Check that it actually resizes the embeddings matrix
            if model.config.is_encoder_decoder:
                encoder_model_embed, decoder_model_embed = model.get_position_embeddings()
                self.assertEqual(encoder_model_embed.weight.shape[0], encoder_cloned_embeddings.shape[0] + 10)
                self.assertEqual(decoder_model_embed.weight.shape[0], decoder_cloned_embeddings.shape[0] + 10)
            else:
                model_embed = model.get_position_embeddings()
                self.assertEqual(model_embed.weight.shape[0], cloned_embeddings.shape[0] + 10)

            # Check that the model can still do a forward pass successfully (every parameter should be resized)
            model(**self._prepare_for_class(inputs_dict, model_class))

            # Check that resizing the position embeddings with a smaller max_position_embeddings decreases
            # the model's max_position_embeddings
            model.resize_position_embeddings(max_position_embeddings - 5)
            self.assertEqual(model.config.max_position_embeddings, max_position_embeddings - 5)

            # Check that it actually resizes the embeddings matrix
            if model.config.is_encoder_decoder:
                encoder_model_embed, decoder_model_embed = model.get_position_embeddings()
                self.assertEqual(encoder_model_embed.weight.shape[0], encoder_cloned_embeddings.shape[0] - 5)
                self.assertEqual(decoder_model_embed.weight.shape[0], decoder_cloned_embeddings.shape[0] - 5)
            else:
                model_embed = model.get_position_embeddings()
                self.assertEqual(model_embed.weight.shape[0], cloned_embeddings.shape[0] - 5)

            # Check that the model can still do a forward pass successfully (every parameter should be resized)
            model(**self._prepare_for_class(inputs_dict, model_class))

            # Check that adding and removing tokens has not modified the first part of the embedding matrix.
            models_equal = True

            if model.config.is_encoder_decoder:
                for p1, p2 in zip(encoder_cloned_embeddings, encoder_model_embed.weight):
                    if p1.data.ne(p2.data).sum() > 0:
                        models_equal = False
                for p1, p2 in zip(decoder_cloned_embeddings, decoder_model_embed.weight):
                    if p1.data.ne(p2.data).sum() > 0:
                        models_equal = False
            else:
                for p1, p2 in zip(cloned_embeddings, model_embed.weight):
                    if p1.data.ne(p2.data).sum() > 0:
                        models_equal = False

            self.assertTrue(models_equal)

    def test_resize_tokens_embeddings(self):
        if not self.test_resize_embeddings:
            self.skipTest(reason="test_resize_embeddings is set to `False`")
        (
            original_config,
            inputs_dict,
        ) = self.model_tester.prepare_config_and_inputs_for_common()
        inputs_dict.pop("labels", None)

        for model_class in self.all_model_classes:
            config = copy.deepcopy(original_config)
            if is_deepspeed_zero3_enabled():
                with deepspeed.zero.Init():
                    model = model_class(config)
            else:
                model = model_class(config)
                model.to(torch_device)

            model_embed_pre_resize = model.get_input_embeddings()
            type_model_embed_pre_resize = type(model_embed_pre_resize)

            if self.model_tester.is_training is False:
                model.eval()

            model_vocab_size = config.get_text_config().vocab_size
            # Retrieve the embeddings and clone theme
            model_embed = model.resize_token_embeddings(model_vocab_size)
            cloned_embeddings = model_embed.weight.clone()

            # Check that resizing the token embeddings with a larger vocab size increases the model's vocab size
            model_embed = model.resize_token_embeddings(model_vocab_size + 10)
            new_model_vocab_size = model.config.get_text_config().vocab_size
            self.assertEqual(new_model_vocab_size, model_vocab_size + 10)
            # Check that it actually resizes the embeddings matrix
            self.assertEqual(model_embed.weight.shape[0], cloned_embeddings.shape[0] + 10)
            # Check to make sure the type of embeddings returned post resizing is same as type of input
            type_model_embed_post_resize = type(model_embed)
            self.assertEqual(type_model_embed_pre_resize, type_model_embed_post_resize)
            # Check that added embeddings mean is close to the old embeddings mean
            if is_deepspeed_zero3_enabled():
                with deepspeed.zero.GatheredParameters(model_embed.weight, modifier_rank=None):
                    old_embeddings_mean = torch.mean(model_embed.weight.data[:-10, :], axis=0)
                    new_embeddings_mean = torch.mean(model_embed.weight.data[-10:, :], axis=0)
            else:
                old_embeddings_mean = torch.mean(model_embed.weight.data[:-10, :], axis=0)
                new_embeddings_mean = torch.mean(model_embed.weight.data[-10:, :], axis=0)
            torch.testing.assert_close(old_embeddings_mean, new_embeddings_mean, rtol=1e-3, atol=1e-3)

            # Check that the model can still do a forward pass successfully (every parameter should be resized)
            if not is_deepspeed_zero3_enabled():
                # A distriputed launcher is needed for the forward pass when deepspeed is enabled
                model_inputs = self._prepare_for_class(inputs_dict, model_class)
                model(**model_inputs)

            # Check that resizing the token embeddings with a smaller vocab size decreases the model's vocab size
            model_embed = model.resize_token_embeddings(model_vocab_size - 15)
            new_model_vocab_size = model.config.get_text_config().vocab_size
            self.assertEqual(new_model_vocab_size, model_vocab_size - 15)
            # Check that it actually resizes the embeddings matrix
            self.assertEqual(model_embed.weight.shape[0], cloned_embeddings.shape[0] - 15)

            # Check that the model can still do a forward pass successfully (every parameter should be resized)
            # Input ids should be clamped to the maximum size of the vocabulary
            inputs_dict["input_ids"].clamp_(max=model_vocab_size - 15 - 1)

            # make sure that decoder_input_ids are resized as well
            if not is_deepspeed_zero3_enabled():
                # A distriputed launcher is needed for the forward pass when deepspeed is enabled
                if "decoder_input_ids" in inputs_dict:
                    inputs_dict["decoder_input_ids"].clamp_(max=model_vocab_size - 15 - 1)
                model_inputs = self._prepare_for_class(inputs_dict, model_class)
                model(**model_inputs)

            # Check that adding and removing tokens has not modified the first part of the embedding matrix.
            models_equal = True
            for p1, p2 in zip(cloned_embeddings, model_embed.weight):
                if p1.data.ne(p2.data).sum() > 0:
                    models_equal = False

            self.assertTrue(models_equal)

            del model
            del config
            # Copy again. config changed with embedding resizing (`vocab_size` changed)
            config = copy.deepcopy(original_config)
            if is_deepspeed_zero3_enabled():
                with deepspeed.zero.Init():
                    model = model_class(config)
            else:
                model = model_class(config)
                model.to(torch_device)

            model_vocab_size = config.get_text_config().vocab_size
            model.resize_token_embeddings(model_vocab_size + 10, pad_to_multiple_of=1)
            new_model_vocab_size = model.config.get_text_config().vocab_size
            self.assertTrue(new_model_vocab_size + 10, model_vocab_size)

            model_embed = model.resize_token_embeddings(model_vocab_size, pad_to_multiple_of=64)
            new_model_vocab_size = model.config.get_text_config().vocab_size
            self.assertTrue(model_embed.weight.shape[0] // 64, 0)

            self.assertTrue(model_embed.weight.shape[0], new_model_vocab_size)
            self.assertTrue(new_model_vocab_size, model.vocab_size)

            model_embed = model.resize_token_embeddings(model_vocab_size + 13, pad_to_multiple_of=64)
            self.assertTrue(model_embed.weight.shape[0] // 64, 0)

            # Check that resizing a model to a multiple of pad_to_multiple leads to a model of exactly that size
            target_dimension = 128
            model_embed = model.resize_token_embeddings(target_dimension, pad_to_multiple_of=64)
            self.assertTrue(model_embed.weight.shape[0], target_dimension)

            with self.assertRaisesRegex(
                ValueError,
                "Asking to pad the embedding matrix to a multiple of `1.3`, which is not and integer. Please make sure to pass an integer",
            ):
                model.resize_token_embeddings(model_vocab_size, pad_to_multiple_of=1.3)

            # Test when `vocab_size` is smaller than `hidden_size`.
            del model
            del config
            # Copy again. config changed with embedding resizing (`vocab_size` changed)
            config = copy.deepcopy(original_config)
            config.vocab_size = 4
            config.pad_token_id = 3
            if is_deepspeed_zero3_enabled():
                with deepspeed.zero.Init():
                    model = model_class(config)
            else:
                model = model_class(config)
                model.to(torch_device)

            model_vocab_size = config.get_text_config().vocab_size
            # Retrieve the embeddings and clone theme
            model_embed = model.resize_token_embeddings(model_vocab_size)
            cloned_embeddings = model_embed.weight.clone()

            # Check that resizing the token embeddings with a larger vocab size increases the model's vocab size
            model_embed = model.resize_token_embeddings(model_vocab_size + 10)
            new_model_vocab_size = model.config.get_text_config().vocab_size
            self.assertEqual(new_model_vocab_size, model_vocab_size + 10)
            # Check that it actually resizes the embeddings matrix
            self.assertEqual(model_embed.weight.shape[0], cloned_embeddings.shape[0] + 10)
            # Check to make sure the type of embeddings returned post resizing is same as type of input
            type_model_embed_post_resize = type(model_embed)
            self.assertEqual(type_model_embed_pre_resize, type_model_embed_post_resize)
            # Check that added embeddings mean is close to the old embeddings mean
            if is_deepspeed_zero3_enabled():
                with deepspeed.zero.GatheredParameters(model_embed.weight, modifier_rank=None):
                    old_embeddings_mean = torch.mean(model_embed.weight.data[:-10, :], axis=0)
                    new_embeddings_mean = torch.mean(model_embed.weight.data[-10:, :], axis=0)
            else:
                old_embeddings_mean = torch.mean(model_embed.weight.data[:-10, :], axis=0)
                new_embeddings_mean = torch.mean(model_embed.weight.data[-10:, :], axis=0)
            torch.testing.assert_close(old_embeddings_mean, new_embeddings_mean, rtol=1e-3, atol=1e-3)

    @require_deepspeed
    @require_torch_accelerator
    def test_resize_tokens_embeddings_with_deepspeed(self):
        ds_config = {
            "zero_optimization": {
                "stage": 3,
                "offload_param": {"device": "cpu", "pin_memory": True},
            },
        }
        with _deepspeed_zero3(ds_config):
            self.test_resize_tokens_embeddings()

    @require_deepspeed
    @require_torch_multi_accelerator
    def test_resize_tokens_embeddings_with_deepspeed_multi_gpu(self):
        ds_config = {
            "zero_optimization": {
                "stage": 3,
            },
        }
        with _deepspeed_zero3(ds_config):
            self.test_resize_tokens_embeddings()

    def test_resize_embeddings_untied(self):
        if not self.test_resize_embeddings:
            self.skipTest(reason="test_resize_embeddings is set to `False`")

        original_config, inputs_dict = self.model_tester.prepare_config_and_inputs_for_common()
        original_config.tie_word_embeddings = False
        inputs_dict.pop("labels", None)

        # if model cannot untied embeddings -> leave test
        if original_config.tie_word_embeddings:
            self.skipTest(reason="Model cannot untied embeddings")

        for model_class in self.all_model_classes:
            config = copy.deepcopy(original_config)
            if is_deepspeed_zero3_enabled():
                with deepspeed.zero.Init():
                    model = model_class(config)
            else:
                model = model_class(config).to(torch_device)
            model.eval()

            # if no output embeddings -> leave test
            if model.get_output_embeddings() is None:
                continue

            # Check that resizing the token embeddings with a larger vocab size increases the model's vocab size
            model_vocab_size = config.get_text_config().vocab_size
            model.resize_token_embeddings(model_vocab_size + 10)
            new_model_vocab_size = model.config.get_text_config().vocab_size
            self.assertEqual(new_model_vocab_size, model_vocab_size + 10)
            output_embeds = model.get_output_embeddings()
            self.assertEqual(output_embeds.weight.shape[0], model_vocab_size + 10)
            # Check bias if present
            if output_embeds.bias is not None:
                self.assertEqual(output_embeds.bias.shape[0], model_vocab_size + 10)
            # Check that the model can still do a forward pass successfully (every parameter should be resized)
            if not is_deepspeed_zero3_enabled():
                # A distriputed launcher is needed for the forward pass when deepspeed is enabled
                model(**self._prepare_for_class(inputs_dict, model_class))

            # Test multivariate resizing.
            model.resize_token_embeddings(model_vocab_size + 10)
            output_embeds = model.get_output_embeddings()
            # Check that added embeddings mean is close to the old embeddings mean
            if is_deepspeed_zero3_enabled():
                with deepspeed.zero.GatheredParameters(output_embeds.weight, modifier_rank=None):
                    old_embeddings_mean = torch.mean(output_embeds.weight.data[:-10, :], axis=0)
                    new_embeddings_mean = torch.mean(output_embeds.weight.data[-10:, :], axis=0)
            else:
                old_embeddings_mean = torch.mean(output_embeds.weight.data[:-10, :], axis=0)
                new_embeddings_mean = torch.mean(output_embeds.weight.data[-10:, :], axis=0)
            torch.testing.assert_close(old_embeddings_mean, new_embeddings_mean, rtol=1e-3, atol=1e-3)
            # check if the old bias mean close to added bias mean.
            if output_embeds.bias is not None:
                if is_deepspeed_zero3_enabled():
                    with deepspeed.zero.GatheredParameters(output_embeds.bias, modifier_rank=None):
                        old_bias_mean = torch.mean(output_embeds.bias.data[:-10], axis=0)
                        new_bias_mean = torch.mean(output_embeds.bias.data[-10:], axis=0)
                else:
                    old_bias_mean = torch.mean(output_embeds.bias.data[:-10], axis=0)
                    new_bias_mean = torch.mean(output_embeds.bias.data[-10:], axis=0)

                torch.testing.assert_close(old_bias_mean, new_bias_mean, rtol=1e-5, atol=1e-5)

            # Check that resizing the token embeddings with a smaller vocab size decreases the model's vocab size
            model.resize_token_embeddings(model_vocab_size - 15)
            new_model_vocab_size = model.config.get_text_config().vocab_size
            self.assertEqual(new_model_vocab_size, model_vocab_size - 15)
            # Check that it actually resizes the embeddings matrix
            output_embeds = model.get_output_embeddings()
            self.assertEqual(output_embeds.weight.shape[0], model_vocab_size - 15)
            # Check bias if present
            if output_embeds.bias is not None:
                self.assertEqual(output_embeds.bias.shape[0], model_vocab_size - 15)
            # Check that the model can still do a forward pass successfully (every parameter should be resized)
            # Input ids should be clamped to the maximum size of the vocabulary
            inputs_dict["input_ids"].clamp_(max=model_vocab_size - 15 - 1)
            if "decoder_input_ids" in inputs_dict:
                inputs_dict["decoder_input_ids"].clamp_(max=model_vocab_size - 15 - 1)
            # Check that the model can still do a forward pass successfully (every parameter should be resized)
            if not is_deepspeed_zero3_enabled():
                # A distriputed launcher is needed for the forward pass when deepspeed is enabled
                model(**self._prepare_for_class(inputs_dict, model_class))

    @require_deepspeed
    @require_torch_accelerator
    def test_resize_embeddings_untied_with_deepspeed(self):
        ds_config = {
            "zero_optimization": {
                "stage": 3,
                "offload_param": {"device": "cpu", "pin_memory": True},
            },
        }
        with _deepspeed_zero3(ds_config):
            self.test_resize_embeddings_untied()

    @require_deepspeed
    @require_torch_multi_accelerator
    def test_resize_embeddings_untied_with_deepspeed_multi_gpu(self):
        ds_config = {
            "zero_optimization": {
                "stage": 3,
            },
        }
        with _deepspeed_zero3(ds_config):
            self.test_resize_embeddings_untied()

    def test_model_get_set_embeddings(self):
        config, inputs_dict = self.model_tester.prepare_config_and_inputs_for_common()

        for model_class in self.all_model_classes:
            model = model_class(copy.deepcopy(config))
            self.assertIsInstance(model.get_input_embeddings(), nn.Embedding)

            new_input_embedding_layer = nn.Embedding(10, 10)
            model.set_input_embeddings(new_input_embedding_layer)
            self.assertEqual(model.get_input_embeddings(), new_input_embedding_layer)

            x = model.get_output_embeddings()
            self.assertTrue(x is None or isinstance(x, nn.Linear))

    def test_model_main_input_name(self):
        for model_class in self.all_model_classes:
            model_signature = inspect.signature(getattr(model_class, "forward"))
            # The main input is the name of the argument after `self`
            observed_main_input_name = list(model_signature.parameters.keys())[1]
            self.assertEqual(model_class.main_input_name, observed_main_input_name)

    def test_correct_missing_keys(self):
        if not self.test_missing_keys:
            self.skipTest(reason="test_missing_keys is set to `False`")

        for model_class in self.all_model_classes:
            config, _ = self.model_tester.prepare_config_and_inputs_for_common()
            model = model_class(config)
            base_model_prefix = model.base_model_prefix

            if hasattr(model, base_model_prefix):
                extra_params = {k: v for k, v in model.named_parameters() if not k.startswith(base_model_prefix)}
                extra_params.update({k: v for k, v in model.named_buffers() if not k.startswith(base_model_prefix)})
                # Some models define this as None
                if model._keys_to_ignore_on_load_missing:
                    for key in model._keys_to_ignore_on_load_missing:
                        extra_params.pop(key, None)

                if not extra_params:
                    # In that case, we *are* on a head model, but every single key is not actual parameters
                    continue

                with tempfile.TemporaryDirectory() as temp_dir_name:
                    model.base_model.save_pretrained(temp_dir_name)
                    model, loading_info = model_class.from_pretrained(temp_dir_name, output_loading_info=True)
                    self.assertGreater(len(loading_info["missing_keys"]), 0, model.__class__.__name__)

    def test_tie_model_weights(self):
        if not self.test_torchscript:
            self.skipTest(reason="test_torchscript is set to `False`")

        config, inputs_dict = self.model_tester.prepare_config_and_inputs_for_common()

        def check_same_values(layer_1, layer_2):
            equal = True
            for p1, p2 in zip(layer_1.weight, layer_2.weight):
                if p1.data.ne(p2.data).sum() > 0:
                    equal = False
            return equal

        for model_class in self.all_model_classes:
            config.torchscript = True
            model_not_tied = model_class(copy.deepcopy(config))
            if model_not_tied.get_output_embeddings() is None:
                continue

            config_tied = copy.deepcopy(config)
            config_tied.torchscript = False
            model_tied = model_class(config_tied)
            params_tied = list(model_tied.parameters())
            # Check that the embedding layer and decoding layer are the same in size and in value
            # self.assertTrue(check_same_values(embeddings, decoding))

            # Check that after resize they remain tied.
            vocab_size = config.get_text_config().vocab_size
            model_tied.resize_token_embeddings(vocab_size + 10)
            params_tied_2 = list(model_tied.parameters())
            self.assertEqual(len(params_tied_2), len(params_tied))

    def test_can_use_safetensors(self):
        for model_class in self.all_model_classes:
            config, _ = self.model_tester.prepare_config_and_inputs_for_common()
            model_tied = model_class(config)
            with tempfile.TemporaryDirectory() as d:
                try:
                    model_tied.save_pretrained(d, safe_serialization=True)
                except Exception as e:
                    raise Exception(f"Class {model_class.__name__} cannot be saved using safetensors: {e}")

                model_reloaded, infos = model_class.from_pretrained(d, output_loading_info=True)
                # Checking the state dicts are correct
                reloaded_state = model_reloaded.state_dict()
                for k, v in model_tied.state_dict().items():
                    self.assertIn(k, reloaded_state, f"Key {k} is missing from reloaded")
                    torch.testing.assert_close(
                        v, reloaded_state[k], msg=lambda x: f"{model_class.__name__}: Tensor {k}: {x}"
                    )
                # Checking there was no complain of missing weights
                self.assertEqual(infos["missing_keys"], [])

                # Checking the tensor sharing are correct
                ptrs = defaultdict(list)
                for k, v in model_tied.state_dict().items():
                    ptrs[v.data_ptr()].append(k)

                shared_ptrs = {k: v for k, v in ptrs.items() if len(v) > 1}

                for shared_names in shared_ptrs.values():
                    reloaded_ptrs = {reloaded_state[k].data_ptr() for k in shared_names}
                    self.assertEqual(
                        len(reloaded_ptrs),
                        1,
                        f"The shared pointers are incorrect, found different pointers for keys {shared_names}",
                    )

    def test_load_save_without_tied_weights(self):
        for model_class in self.all_model_classes:
            config, _ = self.model_tester.prepare_config_and_inputs_for_common()
            config.tie_word_embeddings = False
            model = model_class(config)
            with tempfile.TemporaryDirectory() as d:
                model.save_pretrained(d)

                model_reloaded, infos = model_class.from_pretrained(d, output_loading_info=True)
                # Checking the state dicts are correct
                reloaded_state = model_reloaded.state_dict()
                for k, v in model.state_dict().items():
                    self.assertIn(k, reloaded_state, f"Key {k} is missing from reloaded")
                    torch.testing.assert_close(
                        v, reloaded_state[k], msg=lambda x: f"{model_class.__name__}: Tensor {k}: {x}"
                    )
                # Checking there was no complain of missing weights
                self.assertEqual(infos["missing_keys"], [])

    def test_tied_weights_keys(self):
        original_config, _ = self.model_tester.prepare_config_and_inputs_for_common()
        for model_class in self.all_model_classes:
            copied_config = copy.deepcopy(original_config)
            copied_config.get_text_config().tie_word_embeddings = True
            model_tied = model_class(copied_config)

            tied_weight_keys = _get_tied_weight_keys(model_tied)
            # If we don't find any tied weights keys, and by default we don't tie the embeddings, it's because the model
            # does not tie them
            if len(tied_weight_keys) == 0 and not original_config.tie_word_embeddings:
                continue

            ptrs = collections.defaultdict(list)
            for name, tensor in model_tied.state_dict().items():
                ptrs[id_tensor_storage(tensor)].append(name)

            # These are all the pointers of shared tensors.
            tied_params = [names for _, names in ptrs.items() if len(names) > 1]

            # Detect we get a hit for each key
            for key in tied_weight_keys:
                is_tied_key = any(re.search(key, p) for group in tied_params for p in group)
                self.assertTrue(is_tied_key, f"{key} is not a tied weight key for {model_class}.")

            # Removed tied weights found from tied params -> there should only be one left after
            for key in tied_weight_keys:
                for i in range(len(tied_params)):
                    tied_params[i] = [p for p in tied_params[i] if re.search(key, p) is None]

            tied_params = [group for group in tied_params if len(group) > 1]
            self.assertListEqual(
                tied_params,
                [],
                f"Missing `_tied_weights_keys` for {model_class}: add all of {tied_params} except one.",
            )

    def test_model_weights_reload_no_missing_tied_weights(self):
        for model_class in self.all_model_classes:
            config, _ = self.model_tester.prepare_config_and_inputs_for_common()
            model = model_class(config)
            with tempfile.TemporaryDirectory() as tmp_dir:
                model.save_pretrained(tmp_dir)

                # We are nuking ALL weights on file, so every parameter should
                # yell on load. We're going to detect if we yell too much, or too little.
                placeholder_dict = {"tensor": torch.tensor([1, 2])}
                safe_save_file(placeholder_dict, os.path.join(tmp_dir, "model.safetensors"), metadata={"format": "pt"})
                model_reloaded, infos = model_class.from_pretrained(tmp_dir, output_loading_info=True)

                params = dict(model_reloaded.named_parameters())
                params.update(dict(model_reloaded.named_buffers()))
                param_names = set(params.keys())

                missing_keys = set(infos["missing_keys"])

                extra_missing = missing_keys - param_names
                # Remove tied weights from extra missing: they are normally not warned as missing if their tied
                # counterpart is present but here there are no weights at all so we do get the warning.
                ptrs = collections.defaultdict(list)
                for name, tensor in model_reloaded.state_dict().items():
                    ptrs[id_tensor_storage(tensor)].append(name)
                tied_params = [names for _, names in ptrs.items() if len(names) > 1]
                for group in tied_params:
                    # We remove the group from extra_missing if not all weights from group are in it
                    if len(set(group) - extra_missing) > 0:
                        extra_missing = extra_missing - set(group)

                self.assertEqual(
                    extra_missing,
                    set(),
                    f"This model {model_class.__name__} might be missing some `keys_to_ignore`: {extra_missing}. "
                    f"For debugging, tied parameters are {tied_params}",
                )

                missed_missing = param_names - missing_keys
                # Remove nonpersistent buffers from missed_missing
                buffers = [n for n, _ in model_reloaded.named_buffers()]
                nonpersistent_buffers = {n for n in buffers if n not in model_reloaded.state_dict()}
                missed_missing = missed_missing - nonpersistent_buffers

                if model_reloaded._keys_to_ignore_on_load_missing is None:
                    expected_missing = set()
                else:
                    expected_missing = set()
                    for pattern in model_reloaded._keys_to_ignore_on_load_missing:
                        expected_missing.update({k for k in param_names if re.search(pattern, k) is not None})
                self.assertEqual(
                    missed_missing,
                    expected_missing,
                    f"This model {model_class.__name__} ignores keys {missed_missing} but they look like real"
                    " parameters. If they are non persistent buffers make sure to instantiate them with"
                    " `persistent=False`",
                )

    def test_model_outputs_equivalence(self):
        config, inputs_dict = self.model_tester.prepare_config_and_inputs_for_common()

        def set_nan_tensor_to_zero(t):
            t[t != t] = 0
            return t

        def check_equivalence(model, tuple_inputs, dict_inputs, additional_kwargs={}):
            with torch.no_grad():
                tuple_output = model(**tuple_inputs, return_dict=False, **additional_kwargs)
                dict_output = model(**dict_inputs, return_dict=True, **additional_kwargs).to_tuple()

                def recursive_check(tuple_object, dict_object):
                    if isinstance(tuple_object, (list, tuple)):
                        for tuple_iterable_value, dict_iterable_value in zip(tuple_object, dict_object):
                            recursive_check(tuple_iterable_value, dict_iterable_value)
                    elif isinstance(tuple_object, dict):
                        for tuple_iterable_value, dict_iterable_value in zip(
                            tuple_object.values(), dict_object.values()
                        ):
                            recursive_check(tuple_iterable_value, dict_iterable_value)
                    elif tuple_object is None:
                        return
                    # model might return non-tensors objects (e.g. Cache class)
                    elif isinstance(tuple_object, torch.Tensor):
                        self.assertTrue(
                            torch.allclose(
                                set_nan_tensor_to_zero(tuple_object), set_nan_tensor_to_zero(dict_object), atol=1e-5
                            ),
                            msg=(
                                "Tuple and dict output are not equal. Difference:"
                                f" {torch.max(torch.abs(tuple_object - dict_object))}. Tuple has `nan`:"
                                f" {torch.isnan(tuple_object).any()} and `inf`: {torch.isinf(tuple_object)}. Dict has"
                                f" `nan`: {torch.isnan(dict_object).any()} and `inf`: {torch.isinf(dict_object)}."
                            ),
                        )

                recursive_check(tuple_output, dict_output)

        for model_class in self.all_model_classes:
            model = model_class(copy.deepcopy(config))
            model.to(torch_device)
            model.eval()

            tuple_inputs = self._prepare_for_class(inputs_dict, model_class)
            dict_inputs = self._prepare_for_class(inputs_dict, model_class)
            check_equivalence(model, tuple_inputs, dict_inputs)

            tuple_inputs = self._prepare_for_class(inputs_dict, model_class, return_labels=True)
            dict_inputs = self._prepare_for_class(inputs_dict, model_class, return_labels=True)
            check_equivalence(model, tuple_inputs, dict_inputs)

            tuple_inputs = self._prepare_for_class(inputs_dict, model_class)
            dict_inputs = self._prepare_for_class(inputs_dict, model_class)
            check_equivalence(model, tuple_inputs, dict_inputs, {"output_hidden_states": True})

            tuple_inputs = self._prepare_for_class(inputs_dict, model_class, return_labels=True)
            dict_inputs = self._prepare_for_class(inputs_dict, model_class, return_labels=True)
            check_equivalence(model, tuple_inputs, dict_inputs, {"output_hidden_states": True})

            if self.has_attentions:
                tuple_inputs = self._prepare_for_class(inputs_dict, model_class)
                dict_inputs = self._prepare_for_class(inputs_dict, model_class)
                check_equivalence(model, tuple_inputs, dict_inputs, {"output_attentions": True})

                tuple_inputs = self._prepare_for_class(inputs_dict, model_class, return_labels=True)
                dict_inputs = self._prepare_for_class(inputs_dict, model_class, return_labels=True)
                check_equivalence(model, tuple_inputs, dict_inputs, {"output_attentions": True})

                tuple_inputs = self._prepare_for_class(inputs_dict, model_class, return_labels=True)
                dict_inputs = self._prepare_for_class(inputs_dict, model_class, return_labels=True)
                check_equivalence(
                    model, tuple_inputs, dict_inputs, {"output_hidden_states": True, "output_attentions": True}
                )

    def test_inputs_embeds(self):
        config, inputs_dict = self.model_tester.prepare_config_and_inputs_for_common()

        for model_class in self.all_model_classes:
            model = model_class(config)
            model.to(torch_device)
            model.eval()

            model_forward_args = inspect.signature(model.forward).parameters
            if "inputs_embeds" not in model_forward_args:
                self.skipTest(reason="This model doesn't use `inputs_embeds`")

            inputs = copy.deepcopy(self._prepare_for_class(inputs_dict, model_class))

            if not self.is_encoder_decoder:
                input_ids = inputs["input_ids"]
                del inputs["input_ids"]
            else:
                encoder_input_ids = inputs["input_ids"]
                decoder_input_ids = inputs.get("decoder_input_ids", encoder_input_ids)
                del inputs["input_ids"]
                inputs.pop("decoder_input_ids", None)

            wte = model.get_input_embeddings()
            if not self.is_encoder_decoder:
                inputs["inputs_embeds"] = wte(input_ids)
            else:
                inputs["inputs_embeds"] = wte(encoder_input_ids)
                inputs["decoder_inputs_embeds"] = wte(decoder_input_ids)

            with torch.no_grad():
                model(**inputs)[0]

    def test_inputs_embeds_matches_input_ids(self):
        config, inputs_dict = self.model_tester.prepare_config_and_inputs_for_common()

        for model_class in self.all_model_classes:
            if model_class.__name__ not in get_values(MODEL_MAPPING_NAMES):
                continue
            model = model_class(config)
            model.to(torch_device)
            model.eval()

            model_forward_args = inspect.signature(model.forward).parameters
            if "inputs_embeds" not in model_forward_args:
                self.skipTest(reason="This model doesn't use `inputs_embeds`")

            inputs = copy.deepcopy(self._prepare_for_class(inputs_dict, model_class))
            pad_token_id = (
                config.get_text_config().pad_token_id if config.get_text_config().pad_token_id is not None else 1
            )

            wte = model.get_input_embeddings()
            if not self.is_encoder_decoder:
                input_ids = inputs["input_ids"]
                # some models infer position ids/attn mask differently when input ids
                # by check if pad_token let's make sure no padding is in input ids
                not_pad_token_id = pad_token_id + 1 if max(0, pad_token_id - 1) == 0 else pad_token_id - 1
                input_ids[input_ids == pad_token_id] = not_pad_token_id
                del inputs["input_ids"]
                inputs_embeds = wte(input_ids)
                with torch.no_grad():
                    out_ids = model(input_ids=input_ids, **inputs)[0]
                    out_embeds = model(inputs_embeds=inputs_embeds, **inputs)[0]
            else:
                encoder_input_ids = inputs["input_ids"]
                decoder_input_ids = inputs.get("decoder_input_ids", encoder_input_ids)
                encoder_input_ids[encoder_input_ids == pad_token_id] = max(0, pad_token_id + 1)
                decoder_input_ids[decoder_input_ids == pad_token_id] = max(0, pad_token_id + 1)
                del inputs["input_ids"]
                inputs.pop("decoder_input_ids", None)
                inputs_embeds = wte(encoder_input_ids)
                decoder_inputs_embeds = wte(decoder_input_ids)
                with torch.no_grad():
                    out_ids = model(input_ids=encoder_input_ids, decoder_input_ids=decoder_input_ids, **inputs)[0]
                    out_embeds = model(
                        inputs_embeds=inputs_embeds, decoder_inputs_embeds=decoder_inputs_embeds, **inputs
                    )[0]
            torch.testing.assert_close(out_embeds, out_ids)

    @require_torch_gpu
    @require_torch_multi_gpu
    def test_multi_gpu_data_parallel_forward(self):
        config, inputs_dict = self.model_tester.prepare_config_and_inputs_for_common()

        # move input tensors to accelerator O
        for k, v in inputs_dict.items():
            if torch.is_tensor(v):
                inputs_dict[k] = v.to(0)

        for model_class in self.all_model_classes:
            model = model_class(config=config)
            model.to(0)
            model.eval()

            # Wrap model in nn.DataParallel
            model = nn.DataParallel(model)
            with torch.no_grad():
                _ = model(**self._prepare_for_class(inputs_dict, model_class))

    def check_device_map_is_respected(self, model, device_map):
        for param_name, param in model.named_parameters():
            # Find device in device_map
            while len(param_name) > 0 and param_name not in device_map:
                param_name = ".".join(param_name.split(".")[:-1])
            if param_name not in device_map:
                raise ValueError("device map is incomplete, it does not contain any device for `param_name`.")

            param_device = device_map[param_name]
            if param_device in ["cpu", "disk"]:
                self.assertEqual(param.device, torch.device("meta"))
            elif param_device == "mps":
                self.assertEqual(param.device, torch.device("mps"))
            else:
                # when loaded with device_map, `param_device` are integer values for cuda/xpu/hpu/npu/mlu
                self.assertEqual(param.device, torch.device(f"{torch_device}:{param_device}"))

    @require_accelerate
    @mark.accelerate_tests
    @require_torch_accelerator
    def test_disk_offload_bin(self):
        config, inputs_dict = self.model_tester.prepare_config_and_inputs_for_common()

        for model_class in self.all_model_classes:
            if model_class._no_split_modules is None:
                continue

            inputs_dict_class = self._prepare_for_class(inputs_dict, model_class)
            model = model_class(copy.deepcopy(config)).eval()
            model = model.to(torch_device)
            torch.manual_seed(0)
            base_output = model(**inputs_dict_class)

            model_size = compute_module_sizes(model)[""]
            with tempfile.TemporaryDirectory() as tmp_dir:
                model.cpu().save_pretrained(tmp_dir, safe_serialization=False)

                with self.assertRaises(ValueError):
                    max_size = int(self.model_split_percents[0] * model_size)
                    max_memory = {0: max_size, "cpu": max_size}
                    # This errors out cause it's missing an offload folder
                    new_model = model_class.from_pretrained(tmp_dir, device_map="auto", max_memory=max_memory)

                max_size = int(self.model_split_percents[1] * model_size)
                max_memory = {0: max_size, "cpu": max_size}
                new_model = model_class.from_pretrained(
                    tmp_dir, device_map="auto", max_memory=max_memory, offload_folder=tmp_dir
                )

                self.check_device_map_is_respected(new_model, new_model.hf_device_map)
                torch.manual_seed(0)
                new_output = new_model(**inputs_dict_class)

                if isinstance(base_output[0], tuple) and isinstance(new_output[0], tuple):
                    [
                        torch.testing.assert_close(a, b, rtol=1e-5, atol=1e-5)
                        for a, b in zip(base_output[0], new_output[0])
                    ]
                else:
                    torch.testing.assert_close(base_output[0], new_output[0], rtol=1e-5, atol=1e-5)

    @require_accelerate
    @mark.accelerate_tests
    @require_torch_accelerator
    def test_disk_offload_safetensors(self):
        config, inputs_dict = self.model_tester.prepare_config_and_inputs_for_common()

        for model_class in self.all_model_classes:
            if model_class._no_split_modules is None:
                continue

            inputs_dict_class = self._prepare_for_class(inputs_dict, model_class)
            model = model_class(copy.deepcopy(config)).eval()
            model = model.to(torch_device)
            torch.manual_seed(0)
            base_output = model(**inputs_dict_class)

            model_size = compute_module_sizes(model)[""]
            with tempfile.TemporaryDirectory() as tmp_dir:
                model.cpu().save_pretrained(tmp_dir)

                max_size = int(self.model_split_percents[1] * model_size)
                max_memory = {0: max_size, "cpu": max_size}

                # This doesn't error out as it's in safetensors and doesn't need an offload folder
                new_model = model_class.from_pretrained(tmp_dir, device_map="auto", max_memory=max_memory)

                self.check_device_map_is_respected(new_model, new_model.hf_device_map)
                torch.manual_seed(0)
                new_output = new_model(**inputs_dict_class)

                if isinstance(base_output[0], tuple) and isinstance(new_output[0], tuple):
                    [
                        torch.testing.assert_close(a, b, rtol=1e-5, atol=1e-5)
                        for a, b in zip(base_output[0], new_output[0])
                    ]
                else:
                    torch.testing.assert_close(base_output[0], new_output[0], rtol=1e-5, atol=1e-5)

    @require_accelerate
    @mark.accelerate_tests
    @require_torch_accelerator
    def test_cpu_offload(self):
        config, inputs_dict = self.model_tester.prepare_config_and_inputs_for_common()

        for model_class in self.all_model_classes:
            if model_class._no_split_modules is None:
                continue

            inputs_dict_class = self._prepare_for_class(inputs_dict, model_class)
            model = model_class(copy.deepcopy(config)).eval()
            model = model.to(torch_device)

            torch.manual_seed(0)
            base_output = model(**inputs_dict_class)

            model_size = compute_module_sizes(model)[""]
            # We test several splits of sizes to make sure it works.
            max_gpu_sizes = [int(p * model_size) for p in self.model_split_percents[1:]]
            with tempfile.TemporaryDirectory() as tmp_dir:
                model.cpu().save_pretrained(tmp_dir)

                for max_size in max_gpu_sizes:
                    max_memory = {0: max_size, "cpu": model_size * 2}
                    new_model = model_class.from_pretrained(tmp_dir, device_map="auto", max_memory=max_memory)
                    # Making sure part of the model will actually end up offloaded
                    self.assertSetEqual(set(new_model.hf_device_map.values()), {0, "cpu"})

                    self.check_device_map_is_respected(new_model, new_model.hf_device_map)

                    torch.manual_seed(0)
                    new_output = new_model(**inputs_dict_class)

                    if isinstance(base_output[0], tuple) and isinstance(new_output[0], tuple):
                        [
                            torch.testing.assert_close(a, b, rtol=1e-5, atol=1e-5)
                            for a, b in zip(base_output[0], new_output[0])
                        ]
                    else:
                        torch.testing.assert_close(base_output[0], new_output[0], rtol=1e-5, atol=1e-5)

    @require_non_hpu
    @require_accelerate
    @mark.accelerate_tests
    @require_torch_multi_accelerator
    def test_model_parallelism(self):
        config, inputs_dict = self.model_tester.prepare_config_and_inputs_for_common()

        for model_class in self.all_model_classes:
            if model_class._no_split_modules is None:
                continue

            inputs_dict_class = self._prepare_for_class(inputs_dict, model_class)
            model = model_class(config).eval()
            model = model.to(torch_device)

            torch.manual_seed(0)
            base_output = model(**inputs_dict_class)

            model_size = compute_module_sizes(model)[""]
            # We test several splits of sizes to make sure it works.
            max_gpu_sizes = [int(p * model_size) for p in self.model_split_percents[1:]]
            with tempfile.TemporaryDirectory() as tmp_dir:
                model.cpu().save_pretrained(tmp_dir)

                for max_size in max_gpu_sizes:
                    max_memory = {0: max_size, 1: model_size * 2, "cpu": model_size * 2}
                    new_model = model_class.from_pretrained(tmp_dir, device_map="auto", max_memory=max_memory)
                    # Making sure part of the model will actually end up offloaded
                    self.assertSetEqual(set(new_model.hf_device_map.values()), {0, 1})
                    self.check_device_map_is_respected(new_model, new_model.hf_device_map)

                    torch.manual_seed(0)
                    new_output = new_model(**inputs_dict_class)

                    if isinstance(base_output[0], tuple) and isinstance(new_output[0], tuple):
                        [
                            torch.testing.assert_close(a, b, rtol=1e-5, atol=1e-5)
                            for a, b in zip(base_output[0], new_output[0])
                        ]
                    else:
                        torch.testing.assert_close(base_output[0], new_output[0], rtol=1e-5, atol=1e-5)

    def test_problem_types(self):
        config, inputs_dict = self.model_tester.prepare_config_and_inputs_for_common()

        problem_types = [
            {"title": "multi_label_classification", "num_labels": 2, "dtype": torch.float},
            {"title": "single_label_classification", "num_labels": 1, "dtype": torch.long},
            {"title": "regression", "num_labels": 1, "dtype": torch.float},
        ]

        for model_class in self.all_model_classes:
            if model_class.__name__ not in [
                *get_values(MODEL_FOR_SEQUENCE_CLASSIFICATION_MAPPING_NAMES),
                *get_values(MODEL_FOR_IMAGE_CLASSIFICATION_MAPPING_NAMES),
            ]:
                continue

            for problem_type in problem_types:
                with self.subTest(msg=f"Testing {model_class} with {problem_type['title']}"):
                    config.problem_type = problem_type["title"]
                    config.num_labels = problem_type["num_labels"]

                    model = model_class(config)
                    model.to(torch_device)
                    model.train()

                    inputs = self._prepare_for_class(inputs_dict, model_class, return_labels=True)

                    if problem_type["num_labels"] > 1:
                        inputs["labels"] = inputs["labels"].unsqueeze(1).repeat(1, problem_type["num_labels"])

                    inputs["labels"] = inputs["labels"].to(problem_type["dtype"])

                    # This tests that we do not trigger the warning form PyTorch "Using a target size that is different
                    # to the input size. This will likely lead to incorrect results due to broadcasting. Please ensure
                    # they have the same size." which is a symptom something in wrong for the regression problem.
                    # See https://github.com/huggingface/transformers/issues/11780
                    with warnings.catch_warnings(record=True) as warning_list:
                        loss = model(**inputs).loss
                    for w in warning_list:
                        if "Using a target size that is different to the input size" in str(w.message):
                            raise ValueError(
                                f"Something is going wrong in the regression problem: intercepted {w.message}"
                            )

                    loss.backward()

    def test_load_with_mismatched_shapes(self):
        if not self.test_mismatched_shapes:
            self.skipTest(reason="test_mismatched_shapes is set to False")
        config, inputs_dict = self.model_tester.prepare_config_and_inputs_for_common()

        for model_class in self.all_model_classes:
            if model_class.__name__ not in get_values(MODEL_FOR_SEQUENCE_CLASSIFICATION_MAPPING_NAMES):
                continue

            with self.subTest(msg=f"Testing {model_class}"):
                with tempfile.TemporaryDirectory() as tmp_dir:
                    model = model_class(config)
                    model.save_pretrained(tmp_dir)

                    # Fails when we don't set ignore_mismatched_sizes=True
                    with self.assertRaises(RuntimeError):
                        new_model = AutoModelForSequenceClassification.from_pretrained(tmp_dir, num_labels=42)
                    with self.assertRaises(RuntimeError):
                        new_model_without_prefix = AutoModel.from_pretrained(tmp_dir, vocab_size=10)

                    logger = logging.get_logger("transformers.modeling_utils")

                    with CaptureLogger(logger) as cl:
                        new_model = AutoModelForSequenceClassification.from_pretrained(
                            tmp_dir, num_labels=42, ignore_mismatched_sizes=True
                        )
                    self.assertIn("the shapes did not match", cl.out)
                    new_model.to(torch_device)
                    inputs = self._prepare_for_class(inputs_dict, model_class)
                    logits = new_model(**inputs).logits
                    self.assertEqual(logits.shape[1], 42)

                    with CaptureLogger(logger) as cl:
                        new_model_without_prefix = AutoModel.from_pretrained(
                            tmp_dir, vocab_size=10, ignore_mismatched_sizes=True
                        )
                    self.assertIn("the shapes did not match", cl.out)
                    input_ids = ids_tensor((2, 8), 10)
                    new_model_without_prefix.to(torch_device)
                    if self.is_encoder_decoder:
                        new_model_without_prefix(input_ids, decoder_input_ids=input_ids)
                    else:
                        new_model_without_prefix(input_ids)

    def test_can_load_ignoring_mismatched_shapes(self):
        if not self.test_mismatched_shapes:
            self.skipTest(reason="test_mismatched_shapes is set to False")
        config, inputs_dict = self.model_tester.prepare_config_and_inputs_for_common()

        configs_no_init = _config_zero_init(config)
        configs_no_init.num_labels = 3

        for model_class in self.all_model_classes:
            mappings = [
                MODEL_FOR_SEQUENCE_CLASSIFICATION_MAPPING_NAMES,
                MODEL_FOR_IMAGE_CLASSIFICATION_MAPPING_NAMES,
                MODEL_FOR_AUDIO_CLASSIFICATION_MAPPING_NAMES,
                MODEL_FOR_VIDEO_CLASSIFICATION_MAPPING_NAMES,
            ]
            is_classication_model = any(model_class.__name__ in get_values(mapping) for mapping in mappings)

            if not is_classication_model:
                continue

            with self.subTest(msg=f"Testing {model_class}"):
                with tempfile.TemporaryDirectory() as tmp_dir:
                    model = model_class(configs_no_init)
                    model.save_pretrained(tmp_dir)

                    # Fails when we don't set ignore_mismatched_sizes=True
                    with self.assertRaises(RuntimeError):
                        new_model = model_class.from_pretrained(tmp_dir, num_labels=42)

                    logger = logging.get_logger("transformers.modeling_utils")

                    with CaptureLogger(logger) as cl:
                        new_model = model_class.from_pretrained(tmp_dir, num_labels=42, ignore_mismatched_sizes=True)
                    self.assertIn("the shapes did not match", cl.out)

                    # Find the name of the module with the mismatched size
                    top_linear_modules = [
                        (name, module) for name, module in new_model.named_children() if isinstance(module, nn.Linear)
                    ]
                    # Some old model have the Linear classification layer inside a ClassificationHead module or nn.Sequential
                    if len(top_linear_modules) == 0:
                        # ClassificationHead case
                        if any(
                            module.__class__.__name__.endswith("ClassificationHead") for module in new_model.children()
                        ):
                            head_name, head_module = next(
                                (name, module)
                                for name, module in new_model.named_children()
                                if module.__class__.__name__.endswith("ClassificationHead")
                            )
                        # nn.Sequential case
                        elif any(isinstance(module, nn.Sequential) for module in new_model.children()):
                            head_name, head_module = next(
                                (name, module)
                                for name, module in new_model.named_children()
                                if isinstance(module, nn.Sequential)
                            )
                        # Unknown at this point -> skip (only xlm, perceiver, levit, flaubert, audio_spectrogram_transformer as of 23/09/2025)
                        else:
                            self.skipTest("Could not locate the classification Linear layer.")
                        top_linear_modules = [
                            (f"{head_name}.{name}", module)
                            for name, module in head_module.named_children()
                            if isinstance(module, nn.Linear)
                        ]
                    # Usually we have only 1, but swiftformer and deit have 2 Linear layers using `num_labels`
                    mismatched_modules = [name for name, module in top_linear_modules if module.out_features == 42]

                    for (k1, v1), (k2, v2) in zip(new_model.named_parameters(), model.named_parameters()):
                        # Sanity check: params must have all the same name
                        self.assertEqual(k1, k2)
                        # Each param except the mismatched ones must be exactly similar
                        if not any(k1.startswith(mismatched_module) for mismatched_module in mismatched_modules):
                            self.assertTrue((v1 == v2).all())
                        # Check that the dims are indeed mismatched between old and new models
                        else:
                            # The old model should have `num_labels=3` (here it's the first dim of shape, as Linear layers
                            # are transposed)
                            self.assertEqual(v2.shape[0], 3)
                            # Make sure the mean of the new Linear layer is correctly centered around 0 (we cannot use
                            # a lower value for the check as some models hardcode a std of 0.02 instead of using the
                            # config, which we set very small with `config_no_init`)
                            self.assertLessEqual(v1.data.mean().item(), 1e-1, f"Issue with {k1}")

    def test_model_is_small(self):
        # Just a consistency check to make sure we are not running tests on 1M parameter models.
        config, _ = self.model_tester.prepare_config_and_inputs_for_common()

        for model_class in self.all_model_classes:
            model = model_class(copy.deepcopy(config))
            num_params = model.num_parameters()
            assert num_params < 1000000, (
                f"{model_class} is too big for the common tests ({num_params})! It should have 1M max."
            )

    def flash_attn_inference_equivalence(
        self, attn_implementation: str, padding_side: str, atol: float = 4e-2, rtol: float = 4e-2
    ):
        r"""
        Tests the equivalence between the eager and flash attention implementations.
        This test is only for inference and runs with `dtype=torch.bfloat16`.
        """
        if not self.has_attentions:
            self.skipTest(reason="Model architecture does not support attentions")

        # This flag is used to know if the test was skipped for all `self.all_model_classes` or not
        _has_run_at_least_one_model = False

        for model_class in self.all_model_classes:
            # Custom kernel which needs the mask interface to be properly usable on these models
            if not model_class._supports_attention_backend and not attn_implementation.startswith("flash_attention"):
                continue

            config, inputs_dict = self.model_tester.prepare_config_and_inputs_for_common()

            # flash attention variants does not always support arbitrary headim
            config = self._prepare_config_headdim(config, 16)

            # forcing the prefill size to go over sliding window size to check for SWA correctness
            if getattr(config, "sliding_window", None):
                config.sliding_window = 2

            model = model_class(config)
            if not all(
                submodel._supports_flash_attn for submodel in model.modules() if isinstance(submodel, PreTrainedModel)
            ):
                continue

            # If we end up here, at least one model class was not skipped
            _has_run_at_least_one_model = True
            with tempfile.TemporaryDirectory() as tmpdirname:
                # Save the model so we can reload with correct attention
                model.save_pretrained(tmpdirname)

                # Create first inputs without attention mask
                main_input = inputs_dict[model.main_input_name]
                # Only keep first batch sequence
                if isinstance(main_input, torch.Tensor):
                    main_input = main_input[:1]
                    # Fix the dtype
                    if torch.is_floating_point(main_input):
                        main_input = main_input.to(torch.bfloat16)
                first_inputs = {model.main_input_name: main_input, "output_hidden_states": True}
                # Some models have main input name which is different from input_ids, but require input_ids... e.g. BarkFine
                if model.main_input_name != "input_ids" and "input_ids" in inputs_dict:
                    first_inputs["input_ids"] = inputs_dict["input_ids"][:1]
                # If we have some pixel values, use them as well
                if model.main_input_name != "pixel_values" and "pixel_values" in inputs_dict:
                    # NOTE: this fixes qwen2_5_vl/omni because test break w/ pixel values
                    if "image_grid_thw" in inputs_dict:
                        continue
                    first_inputs["pixel_values"] = inputs_dict["pixel_values"][:1].to(torch.bfloat16)
                if model.config.is_encoder_decoder:
                    decoder_input_ids = inputs_dict.get("decoder_input_ids", first_inputs.get("input_ids"))
                    if decoder_input_ids is not None:
                        first_inputs["decoder_input_ids"] = decoder_input_ids[:1]

                # Create attention mask with padding
                dummy_attention_mask = inputs_dict.get("attention_mask", None)
                if dummy_attention_mask is not None:
                    dummy_attention_mask = dummy_attention_mask[:1]
                    if padding_side == "left":
                        dummy_attention_mask[:, 1:] = 1
                        dummy_attention_mask[:, 0] = 0
                    else:
                        dummy_attention_mask[:, :-1] = 1
                        dummy_attention_mask[:, -1] = 0

                # Create second inputs with attention mask and padding
                second_inputs = copy.deepcopy(first_inputs)
                if dummy_attention_mask is not None:
                    second_inputs["attention_mask"] = dummy_attention_mask
                    if model.config.is_encoder_decoder:
                        second_inputs["decoder_attention_mask"] = dummy_attention_mask

                # Use prepare for class to account for special attributes (e.g. in QnA models)
                first_inputs = self._prepare_for_class(first_inputs, model_class)
                first_inputs = {
                    k: v.to(torch_device) if isinstance(v, torch.Tensor) else v for k, v in first_inputs.items()
                }
                second_inputs = self._prepare_for_class(second_inputs, model_class)
                second_inputs = {
                    k: v.to(torch_device) if isinstance(v, torch.Tensor) else v for k, v in second_inputs.items()
                }

                model = model_class.from_pretrained(
                    tmpdirname, dtype=torch.bfloat16, attn_implementation="eager", device_map=torch_device
                )

                # First run without attention mask
                outputs = model(**first_inputs)
                logits_1_eager = (
                    outputs.hidden_states[-1]
                    if "hidden_states" in outputs
                    else outputs.logits_per_image
                    if not model.config.is_encoder_decoder
                    else outputs.decoder_hidden_states[-1]
                )
                # Second run with attention mask and padding
                outputs = model(**second_inputs)
                logits_2_eager = (
                    outputs.hidden_states[-1]
                    if "hidden_states" in outputs
                    else outputs.logits_per_image
                    if not model.config.is_encoder_decoder
                    else outputs.decoder_hidden_states[-1]
                )

                # Switch to FA
                del model
                model = model_class.from_pretrained(
                    tmpdirname, dtype=torch.bfloat16, attn_implementation=attn_implementation, device_map=torch_device
                )
                outputs = model(**first_inputs)
                logits_1_fa = (
                    outputs.hidden_states[-1]
                    if "hidden_states" in outputs
                    else outputs.logits_per_image
                    if not model.config.is_encoder_decoder
                    else outputs.decoder_hidden_states[-1]
                )
                # Second run with attention mask and padding
                outputs = model(**second_inputs)
                logits_2_fa = (
                    outputs.hidden_states[-1]
                    if "hidden_states" in outputs
                    else outputs.logits_per_image
                    if not model.config.is_encoder_decoder
                    else outputs.decoder_hidden_states[-1]
                )

                # Check the results
                torch.testing.assert_close(logits_1_eager, logits_1_fa, atol=atol, rtol=rtol)
                if padding_side == "left":
                    torch.testing.assert_close(logits_2_eager[1:], logits_2_fa[1:], atol=atol, rtol=rtol)
                    # Check it can run in training mode
                    model.train()
                    _ = model(**second_inputs)
                else:
                    torch.testing.assert_close(logits_2_eager[:-1], logits_2_fa[:-1], atol=atol, rtol=rtol)

        # In this case, the test should appear as skipped, not successful
        if not _has_run_at_least_one_model:
            self.skipTest(
                f"Model architecture does not support {attn_implementation}, or setting its attention dynamically"
            )

    @require_kernels
    @require_torch_gpu
    @mark.flash_attn_test
    @slow
    @is_flaky()
    def test_flash_attn_kernels_inference_equivalence(self):
        self.flash_attn_inference_equivalence(attn_implementation="kernels-community/flash-attn3", padding_side="left")

    @require_torch_mps
    @require_kernels
    @mark.flash_attn_test
    @slow
    @is_flaky()
    def test_flash_attn_kernels_mps_inference_equivalence(self):
        self.flash_attn_inference_equivalence(
            attn_implementation="kernels-community/metal-flash-sdpa", padding_side="left"
        )

    @require_flash_attn
    @require_torch_gpu
    @mark.flash_attn_test
    @slow
    @is_flaky()
    def test_flash_attn_2_inference_equivalence(self):
        self.flash_attn_inference_equivalence(attn_implementation="flash_attention_2", padding_side="left")

    @require_flash_attn
    @require_torch_gpu
    @mark.flash_attn_test
    @slow
    @is_flaky()
    def test_flash_attn_2_inference_equivalence_right_padding(self):
        self.flash_attn_inference_equivalence(attn_implementation="flash_attention_2", padding_side="right")

    @require_flash_attn_3
    @require_torch_gpu
    @mark.flash_attn_3_test
    @slow
    @is_flaky()
    def test_flash_attn_3_inference_equivalence(self):
        self.flash_attn_inference_equivalence(attn_implementation="flash_attention_3", padding_side="left")

    @require_flash_attn_3
    @require_torch_gpu
    @mark.flash_attn_3_test
    @slow
    @is_flaky()
    def test_flash_attn_3_inference_equivalence_right_padding(self):
        self.flash_attn_inference_equivalence(attn_implementation="flash_attention_3", padding_side="right")

    def test_attn_implementation_composite_models(self):
        """
        Tests if composite models can receive a dict object as attn_implementation, where each key should be
        one of the sub-configs from the model's config.
        """
        if not self.has_attentions:
            self.skipTest(reason="Model architecture does not support attentions")

        for model_class in self.all_model_classes:
            if not self._is_composite:
                self.skipTest("Model is not a composite model.")

            config, inputs_dict = self.model_tester.prepare_config_and_inputs_for_common()

            # set eager as it will be the one supported in all models
            # we just need to test if passing 'attn_implementation' as a dict fails or not
            attn_implementation_per_subconfig = {"": "eager"}
            for key in config.sub_configs:
                attn_implementation_per_subconfig[key] = "eager"

            config._attn_implementation = attn_implementation_per_subconfig
            model = model_class(config)
            for key in config.sub_configs:
                sub_config = getattr(model.config, key)
                self.assertTrue(sub_config._attn_implementation == "eager")

            for name, submodule in model.named_modules():
                class_name = submodule.__class__.__name__
                if (
                    class_name.endswith("Attention")
                    and getattr(submodule, "config", None)
                    and submodule.config._attn_implementation != "eager"
                ):
                    raise ValueError(
                        f"The eager model should not have SDPA/FA2 attention layers but got `{class_name}.config._attn_implementation={submodule.config._attn_implementation}`"
                    )

            # Set the attention to default `None` but the text config to `eager`
            # The model should load encoders in SDPA but not the text attention
            config._attn_implementation = None
            config.get_text_config(decoder=True)._attn_implementation = "eager"
            model = model_class(config)
            self.assertTrue(model.config.get_text_config(decoder=True)._attn_implementation == "eager")

            # Test that using `dict` attention implementation works with `from_pretrained`
            #  Set all backbones to "eager" because "eager" attention is always available
            with tempfile.TemporaryDirectory() as tmpdirname:
                model.save_pretrained(tmpdirname)
                new_model = model.from_pretrained(tmpdirname, attn_implementation=attn_implementation_per_subconfig)
                self.assertTrue(new_model.config._attn_implementation == "eager")
                for submodule in new_model.modules():
                    if (
                        submodule is not new_model
                        and isinstance(submodule, PreTrainedModel)
                        and submodule.config.__class__ != new_model.config.__class__
                    ):
                        self.assertTrue(submodule.config._attn_implementation == "eager")

    def test_sdpa_can_dispatch_non_composite_models(self):
        """
        Tests if non-composite models dispatch correctly on SDPA/eager when requested so when loading the model.
        This tests only by looking at layer names, as usually SDPA layers are called "SDPAAttention".
        """
        if not self.has_attentions:
            self.skipTest(reason="Model architecture does not support attentions")

        if not self.all_model_classes[0]._supports_sdpa or self._is_composite:
            self.skipTest(f"{self.all_model_classes[0].__name__} does not support SDPA")

        for model_class in self.all_model_classes:
            config, inputs_dict = self.model_tester.prepare_config_and_inputs_for_common()
            model = model_class(config)

            with tempfile.TemporaryDirectory() as tmpdirname:
                model.save_pretrained(tmpdirname)
                model_sdpa = model_class.from_pretrained(tmpdirname)
                model_sdpa = model_sdpa.eval().to(torch_device)

                self.assertTrue(model_sdpa.config._attn_implementation == "sdpa")

                model_eager = model_class.from_pretrained(tmpdirname, attn_implementation="eager")
                model_eager = model_eager.eval().to(torch_device)
                self.assertTrue(model_eager.config._attn_implementation == "eager")

                for name, submodule in model_eager.named_modules():
                    class_name = submodule.__class__.__name__
                    if (
                        class_name.endswith("Attention")
                        and getattr(submodule, "config", None)
                        and submodule.config._attn_implementation == "sdpa"
                    ):
                        raise ValueError(
                            f"The eager model should not have SDPA attention layers but got `{class_name}.config._attn_implementation={submodule.config._attn_implementation}`"
                        )

    def test_sdpa_can_dispatch_composite_models(self):
        """
        Tests if composite models dispatch correctly on SDPA/eager when requested so when loading the model.
        This tests only by looking at layer names, as usually SDPA layers are called "SDPAAttention".
        In contrast to the above test, this one checks if the "config._attn_implementation" is a dict after the model
        is loaded, because we manually replicate requested attn implementation on each sub-config when loading.
        See https://github.com/huggingface/transformers/pull/32238 for more info

        The test tries to cover most general cases of composite models, VLMs with vision and text configs. Any model
        that has a different set of sub-configs has to overwrite this test.
        """
        if not self.has_attentions:
            self.skipTest(reason="Model architecture does not support attentions")

        if not self._is_composite:
            self.skipTest(f"{self.all_model_classes[0].__name__} does not support SDPA")

        for model_class in self.all_model_classes:
            config, inputs_dict = self.model_tester.prepare_config_and_inputs_for_common()
            model = model_class(config)

            with tempfile.TemporaryDirectory() as tmpdirname:
                model.save_pretrained(tmpdirname)
                model_sdpa = model_class.from_pretrained(tmpdirname)
                model_sdpa = model_sdpa.eval().to(torch_device)

                vision_model_names = {"visual", "image_tower", "vision_tower", "vision_model"}
                language_model_names = {"language_model", "model", "text_model"}
                vision_model_name = [name for name in vision_model_names if hasattr(model_sdpa, name)][0]
                language_model_name = [name for name in language_model_names if hasattr(model_sdpa, name)][0]

                vision_model_sdpa = getattr(model_sdpa, vision_model_name)
                language_model_sdpa = getattr(model_sdpa, language_model_name)
                text_attn = "sdpa" if language_model_sdpa._supports_sdpa else "eager"
                vision_attn = "sdpa" if vision_model_sdpa._supports_sdpa else "eager"

                # `None` as it is the requested one which will be assigned to each sub-config
                # Sub-model will dispatch to SDPA if it can (checked below that `SDPA` layers are present)
                self.assertTrue(language_model_sdpa.config._attn_implementation == text_attn)
                self.assertTrue(vision_model_sdpa.config._attn_implementation == vision_attn)

                model_eager = model_class.from_pretrained(tmpdirname, attn_implementation="eager")
                model_eager = model_eager.eval().to(torch_device)
                self.assertTrue(getattr(model_eager, language_model_name).config._attn_implementation == "eager")
                self.assertTrue(getattr(model_eager, vision_model_name).config._attn_implementation == "eager")

                for name, submodule in model_eager.named_modules():
                    class_name = submodule.__class__.__name__
                    if (
                        class_name.endswith("Attention")
                        and getattr(submodule, "config", None)
                        and submodule.config._attn_implementation == "sdpa"
                    ):
                        raise ValueError("The eager model should not have SDPA attention layers")

    @parameterized.expand(TEST_EAGER_MATCHES_SDPA_INFERENCE_PARAMETERIZATION)
    def test_eager_matches_sdpa_inference(
        self, name, dtype, padding_side, use_attention_mask, output_attentions, enable_kernels
    ):
        _test_eager_matches_sdpa_inference(
            self, name, dtype, padding_side, use_attention_mask, output_attentions, enable_kernels
        )

    @require_torch_accelerator
    @slow
    def test_sdpa_can_dispatch_on_flash(self):
        if not self.has_attentions:
            self.skipTest(reason="Model architecture does not support attentions")

        device_type, major, minor = get_device_properties()
        if device_type == "cuda" and major < 8:
            self.skipTest(reason="This test requires an NVIDIA GPU with compute capability >= 8.0")
        elif device_type == "rocm" and major < 9:
            self.skipTest(reason="This test requires an AMD GPU with compute capability >= 9.0")
        elif device_type not in ["cuda", "rocm", "xpu"]:
            self.skipTest(reason="This test requires a Nvidia or AMD GPU, or an Intel XPU")

        torch.compiler.reset()

        for model_class in self.all_model_classes:
            if not model_class._supports_sdpa:
                self.skipTest(f"{model_class.__name__} does not support SDPA")

            config, inputs_dict = self.model_tester.prepare_config_and_inputs_for_common()
            inputs_dict = self._prepare_for_class(inputs_dict, model_class)
            if config.model_type == "paligemma":
                self.skipTest(
                    "PaliGemma-like models currently (transformers==4.41.0) requires an attention_mask input"
                )
            if config.model_type in [
                "modernbert",
                "gemma3",
                "t5gemma",
                "diffllama",
                "dpr",
                "eomt",
                "gpt_bigcode",
                "jamba",
                "kosmos-2",
                "mllama",
                "pixtral",
                "sam",
                "sam_hq",
                "zamba2",
                "sam_vision_model",
                "sam2_vision_model",
                "sam_hq_vision_model",
            ]:
                self.skipTest(
                    reason=f"{config.model_type} currently (transformers==4.52.0) automatically adds an attention_mask input"
                )
            if config.model_type in ["idefics", "idefics2", "idefics3"]:
                self.skipTest(reason="Idefics currently (transformers==4.39.1) requires an image_attention_mask input")
            if config.model_type == "sam":
                self.skipTest(reason="SAM requires an attention_mask input for relative positional embeddings")

            model = model_class(config)

            sub_models_supporting_sdpa = [
                module._supports_sdpa
                for name, module in model.named_modules()
                if isinstance(module, PreTrainedModel) and name != ""
            ]
            supports_sdpa_all_modules = (
                all(sub_models_supporting_sdpa) if len(sub_models_supporting_sdpa) > 0 else model._supports_sdpa
            )
            if not supports_sdpa_all_modules:
                self.skipTest(reason="This models' submodels does not support sdpa")

            with tempfile.TemporaryDirectory() as tmpdirname:
                model.save_pretrained(tmpdirname)
                model = model_class.from_pretrained(tmpdirname, dtype=torch.float16, attn_implementation="sdpa")
                model.to(torch_device)

                inputs_dict.pop("attention_mask", None)
                inputs_dict.pop("decoder_attention_mask", None)

                for name, inp in inputs_dict.items():
                    if isinstance(inp, torch.Tensor) and inp.dtype in [torch.float32, torch.float16]:
                        inputs_dict[name] = inp.to(torch.float16)

                with sdpa_kernel(enable_flash=True, enable_math=False, enable_mem_efficient=False):
                    _ = model(**inputs_dict)

    @require_torch_accelerator
    @pytest.mark.torch_compile_test
    @slow
    def test_sdpa_can_compile_dynamic(self):
        if not self.has_attentions:
            self.skipTest(reason="Model architecture does not support attentions")

        device_type, major, minor = get_device_properties()
        if device_type == "cuda" and major < 8:
            self.skipTest(reason="This test requires an NVIDIA GPU with compute capability >= 8.0")
        elif device_type == "rocm" and major < 9:
            self.skipTest(reason="This test requires an AMD GPU with compute capability >= 9.0")
        elif device_type not in ["cuda", "rocm", "xpu"]:
            self.skipTest(reason="This test requires a Nvidia or AMD GPU, or an Intel XPU")

        torch.compiler.reset()

        for model_class in self.all_model_classes:
            if not model_class._supports_sdpa:
                self.skipTest(f"{model_class.__name__} does not support SDPA")

            config, inputs_dict = self.model_tester.prepare_config_and_inputs_for_common()
            inputs_dict = self._prepare_for_class(inputs_dict, model_class)
            if config.model_type == "dbrx":
                self.skipTest(
                    "DBRX (transformers==4.40) requires a modification to support dynamic shapes with compile."
                )
            if getattr(config, "cache_implementation", None) == "hybrid":
                self.skipTest(
                    "Cannot compile forward without an existing cache with Hybrid, as `torch._dynamo.mark_static_address` "
                    "is a forbidden call."
                )

            model = model_class(config)

            sub_models_supporting_sdpa = [
                module._supports_sdpa
                for name, module in model.named_modules()
                if isinstance(module, PreTrainedModel) and name != ""
            ]
            supports_sdpa_all_modules = (
                all(sub_models_supporting_sdpa) if len(sub_models_supporting_sdpa) > 0 else model._supports_sdpa
            )
            if not supports_sdpa_all_modules:
                self.skipTest(reason="This models' submodels does not support sdpa")

            with tempfile.TemporaryDirectory() as tmpdirname:
                model.save_pretrained(tmpdirname)
                model = model_class.from_pretrained(tmpdirname, dtype=torch.float16, attn_implementation="sdpa")
                model.to(torch_device)

                # For PyTorch 2.1 - 2.3.0 set `dynamic=True`. In the future setting `dynamic=None` and using `torch._dynamo.mark_dynamic()`
                # on input tensors will be required. `mark_dynamic` currently raises inconsistent shape errors.
                model = torch.compile(model, dynamic=True)

                inputs_dict.pop("attention_mask", None)
                inputs_dict.pop("decoder_attention_mask", None)
                for name, inp in inputs_dict.items():
                    if isinstance(inp, torch.Tensor) and inp.dtype in [torch.float32, torch.float16]:
                        inputs_dict[name] = inp.to(torch.float16)

                # use no_grad to save some memory
                with torch.no_grad():
                    _ = model(**inputs_dict)

    def flash_attn_can_dispatch_composite_models(self, attn_implementation: str):
        """
        Tests if composite models can dispatch on flash attention if the sub-models support it.
        The tests is needed as we handle differently composite models and we cannot check them
        with above tests. If any of the sub-models does not support flash attention, we'll raise an error when dispatching
        that particular sub-model. Otherwise we dispatch safely in all sub-models, where "sub-models" are specific
        backbone models (LM/vision/audio/etc)
        """
        if not self.has_attentions:
            self.skipTest(reason="Model architecture does not support attentions")

        if not is_torch_bf16_available_on_device(torch_device):
            self.skipTest(f"bfloat16 not supported on {torch_device} (on the specific device currently used)")

        dtype = torch.bfloat16
        for model_class in self.all_model_classes:
            config, inputs_dict = self.model_tester.prepare_config_and_inputs_for_common()
            model = model_class(config)
            if not self._is_composite:
                self.skipTest("This model is not a composite model!")

            with tempfile.TemporaryDirectory() as tmpdirname:
                model.save_pretrained(tmpdirname)
                model = model_class.from_pretrained(tmpdirname, dtype=dtype)

                sub_models_supporting_fa = [
                    module._supports_flash_attn
                    for name, module in model.named_modules()
                    if isinstance(module, PreTrainedModel) and name != ""
                ]
                supports_fa_all_modules = (
                    all(sub_models_supporting_fa) if len(sub_models_supporting_fa) > 0 else model._supports_flash_attn
                )
                if not supports_fa_all_modules:
                    with self.assertRaises(ValueError):
                        model_fa = model_class.from_pretrained(
                            tmpdirname,
                            dtype=dtype,
                            attn_implementation=attn_implementation,
                        )
                else:
                    model_fa = model_class.from_pretrained(
                        tmpdirname, dtype=dtype, attn_implementation=attn_implementation
                    )
                    for key in model_fa.config:
                        if isinstance(getattr(model_fa.config, key), PreTrainedConfig):
                            sub_config = getattr(model_fa.config, key)
                            self.assertTrue(sub_config._attn_implementation == attn_implementation)

                    has_fa = False
                    for name, submodule in model_fa.named_modules():
                        class_name = submodule.__class__.__name__
                        if (
                            "Attention" in class_name
                            and getattr(submodule, "config", None)
                            and submodule.config._attn_implementation == attn_implementation
                        ):
                            has_fa = True
                            break
                    if not has_fa:
                        raise ValueError(f"The {attn_implementation} model should have {attn_implementation} layers")

    @require_flash_attn
    @require_torch_gpu
    @mark.flash_attn_test
    def test_flash_attn_2_can_dispatch_composite_models(self):
        self.flash_attn_can_dispatch_composite_models(attn_implementation="flash_attention_2")

    @require_flash_attn_3
    @require_torch_gpu
    @mark.flash_attn_3_test
    def test_flash_attn_3_can_dispatch_composite_models(self):
        self.flash_attn_can_dispatch_composite_models(attn_implementation="flash_attention_3")

    @require_flash_attn
    @require_torch_gpu
    @require_bitsandbytes
    @mark.flash_attn_test
    @slow
    def test_flash_attn_2_fp32_ln(self):
        if not self.has_attentions:
            self.skipTest(reason="Model architecture does not support attentions")

        for model_class in self.all_generative_model_classes:  # TODO: this test should run on all classes instead
            if not model_class._supports_flash_attn:
                self.skipTest(f"{model_class.__name__} does not support Flash Attention 2")
            config, inputs_dict = self.model_tester.prepare_config_and_inputs_for_common()
            model = model_class(config)
            with tempfile.TemporaryDirectory() as tmpdirname:
                model.save_pretrained(tmpdirname)

                dummy_input = inputs_dict[model.main_input_name]
                dummy_attention_mask = inputs_dict.get("attention_mask", torch.ones_like(dummy_input))
                batch_size = dummy_attention_mask.shape[0]

                is_padding_right = dummy_attention_mask[:, -1].sum().item() != batch_size

                # To avoid errors with padding_side=="right"
                if is_padding_right:
                    dummy_attention_mask = torch.ones_like(dummy_input)

                model = model_class.from_pretrained(
                    tmpdirname,
                    dtype=torch.float16,
                    attn_implementation="flash_attention_2",
                    quantization_config=BitsAndBytesConfig(load_in_4bit=True),
                )

                for _, param in model.named_parameters():
                    # upcast only layer norms
                    if (param.dtype == torch.float16) or (param.dtype == torch.bfloat16):
                        param.data = param.data.to(torch.float32)

                if model.config.is_encoder_decoder:
                    dummy_decoder_input_ids = inputs_dict["decoder_input_ids"]
                    dummy_decoder_attention_mask = inputs_dict["decoder_attention_mask"]

                    _ = model(dummy_input, decoder_input_ids=dummy_decoder_input_ids)
                    # with attention mask
                    _ = model(
                        dummy_input,
                        attention_mask=dummy_attention_mask,
                        decoder_input_ids=dummy_decoder_input_ids,
                        decoder_attention_mask=dummy_decoder_attention_mask,
                    )
                else:
                    _ = model(dummy_input)
                    # with attention mask
                    _ = model(dummy_input, attention_mask=dummy_attention_mask)

    @require_flash_attn
    @require_torch_gpu
    @mark.flash_attn_test
    @pytest.mark.torch_compile_test
    @slow
    def test_flash_attn_2_can_compile_with_attention_mask_None_without_graph_break(self):
        if version.parse(torch.__version__) < version.parse("2.3"):
            self.skipTest(reason="This test requires torch >= 2.3 to run.")

        if not hasattr(self, "_torch_compile_train_cls"):
            self.skipTest(f"{self.__class__.__name__} doesn't have the attribute `_torch_compile_train_cls`.")

        if not self.has_attentions:
            self.skipTest(reason="Model architecture does not support attentions")

        if not is_torch_fp16_available_on_device(torch_device):
            self.skipTest(f"float16 not supported on {torch_device} (on the specific device currently used)")

        torch.compiler.reset()
        dtype = torch.float16

        config, _ = self.model_tester.prepare_config_and_inputs_for_common()
        cls = self._torch_compile_train_cls  # e.g. LlamaFroCausalLM
        model = cls._from_config(config, attn_implementation="flash_attention_2").to(device=torch_device, dtype=dtype)

        inputs = {
            "input_ids": torch.randint(low=1, high=model.config.vocab_size, size=(2, 10), device=torch_device),
            "labels": torch.randint(low=1, high=model.config.vocab_size, size=(2, 10), device=torch_device),
        }

        model = torch.compile(model, fullgraph=True)
        # forward compilation
        set_seed(42)
        loss = model(**inputs).loss
        # backward compilation
        loss.backward()

        assert not loss.isnan().any()

    def flash_attn_from_config(self, attn_implementation: str):
        r"""
        Tests if the model can be loaded with `attn_implementation` from the config and if the
        weights are not randomly initialized.
        """
        if not self.has_attentions:
            self.skipTest(reason="Model architecture does not support attentions")

        for model_class in self.all_generative_model_classes:  # TODO: this test should run on all classes instead
            if not model_class._supports_flash_attn:
                self.skipTest(f"{model_class.__name__} does not support {attn_implementation}")

            config, inputs_dict = self.model_tester.prepare_config_and_inputs_for_common()
            # TODO: to change it in the future with other relevant auto classes
            fa_model = model_class._from_config(
                config, attn_implementation=attn_implementation, dtype=torch.bfloat16
            ).to(torch_device)

            dummy_input = inputs_dict[fa_model.main_input_name]
            if dummy_input.dtype in [torch.float32, torch.float16]:
                dummy_input = dummy_input.to(torch.bfloat16)
            dummy_attention_mask = inputs_dict.get("attention_mask", torch.ones_like(dummy_input))

            if fa_model.config.is_encoder_decoder:
                dummy_decoder_input_ids = inputs_dict["decoder_input_ids"]
                dummy_decoder_attention_mask = inputs_dict["decoder_attention_mask"]
                _ = fa_model(
                    dummy_input,
                    attention_mask=dummy_attention_mask,
                    decoder_input_ids=dummy_decoder_input_ids,
                    decoder_attention_mask=dummy_decoder_attention_mask,
                )
            else:
                _ = fa_model(dummy_input, attention_mask=dummy_attention_mask)

            with tempfile.TemporaryDirectory() as tmpdirname:
                fa_model.save_pretrained(tmpdirname)
                model_from_pretrained = model_class.from_pretrained(tmpdirname)
                self.assertTrue(model_from_pretrained.config._attn_implementation != attn_implementation)

    @require_flash_attn
    @require_torch_gpu
    @mark.flash_attn_test
    @slow
    def test_flash_attn_2_from_config(self):
        self.flash_attn_from_config(attn_implementation="flash_attention_2")

    @require_flash_attn_3
    @require_torch_gpu
    @mark.flash_attn_3_test
    @slow
    def test_flash_attn_3_from_config(self):
        self.flash_attn_from_config(attn_implementation="flash_attention_3")

    def test_sliding_window_mask(self):
        """Tests that we can control the sliding window attention behavior of a model."""
        config, inputs = self.model_tester.prepare_config_and_inputs_for_common()

        if not self.has_attentions:
            self.skipTest(reason="Model does not support output_attentions")

        if not (hasattr(config, "sliding_window") and hasattr(config, "use_sliding_window")):
            self.skipTest(reason="Model does not support sliding window mask")

        seq_len = self.model_tester.seq_length
        batch_size = self.model_tester.batch_size
        sliding_window = 3  # set to arbitrary small number

        sliding_mask = torch.zeros((seq_len, seq_len), dtype=torch.bool)
        for i in range(seq_len):
            start = max(0, i - sliding_window + 1)
            sliding_mask[i, start : i + 1] = True
        sliding_mask = sliding_mask.to(torch_device)

        config.sliding_window = sliding_window
        inputs["attention_mask"] = torch.ones(batch_size, seq_len).to(torch.int64).to(torch_device)
        for model_class in self.all_model_classes:
            # Set sliding window to `True` and check that all tokens beyond window size are masked
            config.use_sliding_window = True
            config_dict = config.to_diff_dict()
            config_dict.pop("layer_types", None)
            new_config = config.__class__(**config_dict)
            # We need to set eager as otherwise `output_attentions` is not supported
            model = model_class._from_config(new_config, attn_implementation="eager").to(torch_device)
            model.eval()
            layer_types = getattr(model.config, "layer_types", ["sliding_attention"] * config.num_hidden_layers)
            attentions = model(**inputs, output_attentions=True).attentions
            for layer_attention, layer_type in zip(attentions, layer_types):
                if layer_type == "sliding_attention":
                    self.assertTrue((layer_attention[:, :, ~sliding_mask] == 0).all().item())
                else:
                    self.assertFalse((layer_attention[:, :, ~sliding_mask] == 0).all().item())

            # Set sliding window to `False` while keeping `sliding_window=3`
            # Check that all tokens beyond window size are not masked
            config.use_sliding_window = False
            config_dict = config.to_diff_dict()
            config_dict.pop("layer_types", None)
            new_config = config.__class__(**config_dict)
            # We need to set eager as otherwise `output_attentions` is not supported
            model = model_class._from_config(new_config, attn_implementation="eager").to(torch_device)
            model.eval()
            attentions_not_sliding = model(**inputs, output_attentions=True).attentions
            for layer_attention in attentions_not_sliding:
                self.assertFalse((layer_attention[:, :, ~sliding_mask] == 0).all().item())

    @slow
    @require_torch_accelerator
    @pytest.mark.torch_compile_test
    def test_torch_compile_for_training(self):
        if version.parse(torch.__version__) < version.parse("2.3"):
            self.skipTest(reason="This test requires torch >= 2.3 to run.")

        if getattr(self, "_torch_compile_train_cls", None) is None:
            self.skipTest(f"{self.__class__.__name__} doesn't have the attribute `_torch_compile_train_cls`.")

        config, _ = self.model_tester.prepare_config_and_inputs_for_common()
        cls = self._torch_compile_train_cls
        attn_implementation = getattr(self, "_torch_compile_train_attn_implementation", None)
        if attn_implementation is not None:
            config._attn_implementation = attn_implementation

        model = cls(config).to(torch_device)

        inputs = {
            "input_ids": torch.randint(low=1, high=model.config.vocab_size, size=(2, 10), device=torch_device),
            "attention_mask": torch.tensor(
                [[1, 1, 1, 1, 1, 0, 0, 0, 0, 0], [1, 1, 1, 1, 1, 1, 1, 1, 1, 1]],
                dtype=torch.int64,
                device=torch_device,
            ),
            "position_ids": torch.arange(0, 10, device=torch_device).unsqueeze(0),
            "labels": torch.randint(low=1, high=model.config.vocab_size, size=(2, 10), device=torch_device),
            "use_cache": False,
        }

        # eager backward
        set_seed(42)
        loss = model(**inputs).loss
        loss.backward()

        params = {name: param.grad.detach().to(device="cpu", copy=True) for name, param in model.named_parameters()}
        model.zero_grad()
        del loss

        model = torch.compile(model, fullgraph=True, mode="reduce-overhead")

        # forward compilation
        set_seed(42)
        loss = model(**inputs).loss
        # backward compilation
        loss.backward()
        # check grad matches
        for name, param in model._orig_mod.named_parameters():
            torch.testing.assert_close(param.grad.detach().cpu(), params[name], rtol=1e-4, atol=1e-4)

    @slow
    @require_torch_greater_or_equal("2.5")
    @pytest.mark.torch_export_test
    def test_torch_export(self, config=None, inputs_dict=None, tolerance=1e-4):
        """
        Test if model can be exported with torch.export.export()

        Args:
            config (PreTrainedConfig):
                Config to use for the model, if None, use default config from model_tester
            inputs_dict (dict):
                Inputs to use for the model, if None, use default inputs from model_tester
            tolerance (float):
                `atol` for torch.allclose(), defined in signature for test overriding
        """
        if not self.test_torch_exportable:
            self.skipTest(reason="test_torch_exportable=False for this model.")

        def recursively_check(eager_outputs, exported_outputs):
            is_tested = False
            if isinstance(eager_outputs, torch.Tensor):
                torch.testing.assert_close(eager_outputs, exported_outputs, atol=tolerance, rtol=tolerance)
                return True
            elif isinstance(eager_outputs, (tuple, list)):
                for eager_output, exported_output in zip(eager_outputs, exported_outputs):
                    is_tested = is_tested or recursively_check(eager_output, exported_output)
                return is_tested
            elif isinstance(eager_outputs, dict):
                for key in eager_outputs:
                    is_tested = is_tested or recursively_check(eager_outputs[key], exported_outputs[key])
                return is_tested
            return is_tested

        default_config, default_inputs_dict = self.model_tester.prepare_config_and_inputs_for_common()
        config = config or default_config
        inputs_dict = inputs_dict or default_inputs_dict

        for model_class in self.all_model_classes:
            if model_class.__name__.endswith("ForPreTraining"):
                continue

            with self.subTest(model_class.__name__):
                model = model_class(config).eval().to(torch_device)

                # Export model
                exported_model = torch.export.export(
                    model, args=(), kwargs=inputs_dict, strict=getattr(self, "test_torch_exportable_strictly", True)
                )

                # Run exported model and eager model
                with torch.no_grad():
                    # set seed in case anything is not deterministic in model (e.g. vit_mae noise)
                    torch.manual_seed(1234)
                    eager_outputs = model(**inputs_dict)
                    torch.manual_seed(1234)
                    exported_outputs = exported_model.module().forward(**inputs_dict)

                # Check if outputs are close:
                # is_tested is a boolean flag indicating if we compare any outputs,
                # e.g. there might be a situation when outputs are empty list, then is_tested will be False.
                # In case of outputs are different the error will be raised in `recursively_check` function.
                is_tested = recursively_check(eager_outputs, exported_outputs)
                self.assertTrue(is_tested, msg=f"No outputs were compared for {model_class.__name__}")

    @staticmethod
    def _prepare_config_headdim(config, requested_dim):
        """
        This method allows to update the head dim for all model types including
        composite models and models that do not support head dim by themselves.

        Why? A lot of kernels including flex attention rely on triton for compilation.
        However, triton cannot handle hidden dimensions of less than 16 for example.
        (There are many more examples especially now that the `kernels` library is
        supported)
        """
        config = copy.deepcopy(config)

        def update_config_headdim(config, requested_dim):
            # Flex Attention cannot use dropout
            if hasattr(config, "attention_dropout"):
                config.attention_dropout = 0
            if hasattr(config, "attention_probs_dropout_prob"):
                config.attention_probs_dropout_prob = 0

            # Update the head dim and try to update hidden size as well if present in config
            # NOTE: some models may have none if the values in sub-config, thus we check for `Noneness`
            head_dim = None
            if hasattr(config, "head_dim") and config.head_dim is not None:
                head_dim = config.head_dim
                config.head_dim = max(requested_dim, config.head_dim)

            cross_head_dim = None
            if hasattr(config, "cross_head_dim") and config.cross_head_dim is not None:
                cross_head_dim = config.cross_head_dim
                config.cross_head_dim = max(requested_dim, config.cross_head_dim)

            if (
                getattr(config, "hidden_size", None) is not None
                and getattr(config, "num_attention_heads", None) is not None
            ):
                head_dim = head_dim if head_dim is not None else config.hidden_size // config.num_attention_heads
                config.hidden_size *= max(requested_dim // head_dim, 1)

            if (
                getattr(config, "decoder_hidden_size", None) is not None
                and getattr(config, "decoder_num_attention_heads", None) is not None
            ):
                decoder_head_dim = config.decoder_hidden_size // config.decoder_num_attention_heads
                config.decoder_hidden_size *= max(requested_dim // decoder_head_dim, 1)

            if (
                getattr(config, "cross_hidden_size", None) is not None
                and getattr(config, "cross_num_attention_heads", None) is not None
            ):
                cross_head_dim = (
                    cross_head_dim
                    if cross_head_dim is not None
                    else config.cross_hidden_size // config.cross_num_attention_heads
                )
                config.cross_hidden_size *= max(requested_dim // cross_head_dim, 1)

            # 3d rope also depends on the head dim
            # (we assume easy shapes here where we get to the requested head dim at least)
            if (
                getattr(config, "rope_scaling", None) is not None
                and len(config.rope_scaling.get("mrope_section", [])) > 0
            ):
                scaling_factor = max(requested_dim // (sum(config.rope_scaling["mrope_section"]) * 2), 1)
                config.rope_scaling["mrope_section"] = [
                    section * scaling_factor for section in config.rope_scaling["mrope_section"]
                ]

        # Update config values
        update_config_headdim(config, requested_dim)
        for key in config.sub_configs:
            sub_config = getattr(config, key)
            update_config_headdim(sub_config, requested_dim)

        return config

    @require_torch_accelerator
    def test_flex_attention_with_grads(self):
        for model_class in self.all_model_classes:
            config, inputs_dict = self.model_tester.prepare_config_and_inputs_for_common()
            inputs_dict = self._prepare_for_class(inputs_dict, model_class)
            model = model_class(config).to(device=torch_device)

            # If not all sub-models support flex, skip the test
            if not all(
                submodel._supports_flex_attn for submodel in model.modules() if isinstance(submodel, PreTrainedModel)
            ):
                self.skipTest(reason="At least some parts of this model do not support flex attention")

            # Set default attention to flex and update config values
            config = self._prepare_config_headdim(config, 16)  # specific to triton

            if model_class._can_set_attn_implementation():
                model = model_class(config).to(device=torch_device)
                model.set_attn_implementation("flex_attention")
                self.assertTrue(model.config._attn_implementation == "flex_attention")
            else:
                config._attn_implementation = "flex_attention"
                model = model_class(config).to(device=torch_device)

            # Elaborate workaround for encoder-decoder models as some do not specify their main input
            dummy_inputs = {model.main_input_name: inputs_dict[model.main_input_name].to(torch_device)}
            for key in getattr(self, "additional_model_inputs", []):
                # Some models don't have all `additional_model_inputs`, especially when we
                # craft cases to test model in different settings
                if key in inputs_dict:
                    dummy_inputs[key] = inputs_dict[key].to(torch_device)

            if config.is_encoder_decoder:
                dummy_inputs["decoder_input_ids"] = inputs_dict["decoder_input_ids"].to(torch_device)
                dummy_inputs["decoder_attention_mask"] = inputs_dict["decoder_attention_mask"].to(torch_device)

            # If this does not raise an error, the test passes (see https://github.com/huggingface/transformers/pull/35605)
            _ = model(**dummy_inputs)

    def test_generation_tester_mixin_inheritance(self):
        """
        Ensures that we have the generation tester mixin if the model can generate. The test will fail otherwise,
        forcing the mixin to be added -- and ensuring proper test coverage
        """
        if len(self.all_generative_model_classes) > 0:
            self.assertTrue(
                issubclass(self.__class__, GenerationTesterMixin),
                msg=(
                    "This model can call `generate` from `GenerationMixin`, so one of two things must happen: 1) the "
                    "tester must inherit from `GenerationTesterMixin` to run `generate` tests, or 2) if the model "
                    "doesn't fully support the original `generate` or has a custom `generate` with partial feature "
                    "support, the tester must overwrite `all_generative_model_classes` to skip the failing classes "
                    "(make sure to comment why). If `all_generative_model_classes` is overwritten as `()`, then we "
                    "need to remove the `GenerationTesterMixin` inheritance -- no `generate` tests are being run."
                ),
            )
        else:
            self.assertFalse(
                issubclass(self.__class__, GenerationTesterMixin),
                msg=(
                    "This model can't call `generate`, so its tester can't inherit `GenerationTesterMixin`. (If you "
                    "think the model should be able to `generate`, the model may be missing the `GenerationMixin` "
                    "inheritance)"
                ),
            )

    def test_can_be_initialized_on_meta(self):
        config, _ = self.model_tester.prepare_config_and_inputs_for_common()
        for model_class in self.all_model_classes:
            # If it does not raise here, the test passes
            with torch.device("meta"):
                _ = model_class(copy.deepcopy(config))

    @require_torch_accelerator
    def test_can_load_with_device_context_manager(self):
        config, _ = self.model_tester.prepare_config_and_inputs_for_common()
        # Need to specify index 0 here, as `torch_device` is simply the str of the type, e.g. "cuda"
        device = torch.device(torch_device, index=0)
        for model_class in self.all_model_classes:
            # Need to deepcopy here as it is modified in-place in save_pretrained (it sets sdpa for default attn, which
            # is not supported for e.g. dpt_hybrid)
            model = model_class(copy.deepcopy(config))

            with tempfile.TemporaryDirectory() as tmpdirname:
                model.save_pretrained(tmpdirname)

                with device:
                    new_model = model_class.from_pretrained(tmpdirname)
                unique_devices = {param.device for param in new_model.parameters()} | {
                    buffer.device for buffer in new_model.buffers()
                }

            self.assertEqual(
                unique_devices, {device}, f"All parameters should be on {device}, but found {unique_devices}."
            )

    # Here we need to run with a subprocess as otherwise setting back the default device to the default value ("cpu")
    # may bring unwanted consequences on other tests. See PR #37553
    @run_first
    @run_test_using_subprocess
    @require_torch_accelerator
    def test_can_load_with_global_device_set(self):
        config, _ = self.model_tester.prepare_config_and_inputs_for_common()
        # Need to specify index 0 here, as `torch_device` is simply the str of the type, e.g. "cuda"
        device = torch.device(torch_device, index=0)
        default_device = torch.get_default_device()
        for model_class in self.all_model_classes:
            # Need to deepcopy here as it is modified in-place in save_pretrained (it sets sdpa for default attn, which
            # is not supported for e.g. dpt_hybrid)
            model = model_class(copy.deepcopy(config))

            # set a global gpu device
            torch.set_default_device(device)

            with tempfile.TemporaryDirectory() as tmpdirname:
                model.save_pretrained(tmpdirname)

                new_model = model_class.from_pretrained(tmpdirname)
                unique_devices = {param.device for param in new_model.parameters()} | {
                    buffer.device for buffer in new_model.buffers()
                }

            # set back the correct device
            torch.set_default_device(default_device)

            self.assertEqual(
                unique_devices, {device}, f"All parameters should be on {device}, but found {unique_devices}."
            )

    def test_cannot_load_with_meta_device_context_manager(self):
        config, _ = self.model_tester.prepare_config_and_inputs_for_common()
        for model_class in self.all_model_classes:
            # Need to deepcopy here as it is modified in-place in save_pretrained (it sets sdpa for default attn, which
            # is not supported for e.g. dpt_hybrid)
            model = model_class(copy.deepcopy(config))

            with tempfile.TemporaryDirectory() as tmpdirname:
                model.save_pretrained(tmpdirname)
                with torch.device("meta"):
                    with self.assertRaisesRegex(
                        RuntimeError, "You are using `from_pretrained` with a meta device context manager"
                    ):
                        _ = model_class.from_pretrained(tmpdirname)

    def test_config_attn_implementation_setter(self):
        config, _ = self.model_tester.prepare_config_and_inputs_for_common()

        def check_attn_implementation_setter(config: PreTrainedConfig, attn_implementation: str):
            if not config._attn_implementation == attn_implementation:
                raise ValueError(
                    f"Unexpected attn_implementation for config {config.__class__.__name__}: "
                    f"{config._attn_implementation} != {attn_implementation}"
                )
            for attribute_value in config.__dict__.values():
                if isinstance(attribute_value, PreTrainedConfig):
                    check_attn_implementation_setter(attribute_value, attn_implementation)

        config._attn_implementation = "eager"
        check_attn_implementation_setter(config, "eager")

        config._attn_implementation = "sdpa"
        check_attn_implementation_setter(config, "sdpa")

    def test_internal_model_config_and_subconfig_are_same(self):
        config, _ = self.model_tester.prepare_config_and_inputs_for_common()
        subconfig_keys = list(config.sub_configs.keys())
        for model_class in self.all_model_classes:
            if len(config.sub_configs) == 0:
                self.skipTest(reason="No subconfigs so the test does not make sense")
            # Need to deepcopy here to avoid changing the _attn_implementation in-place
            model = model_class(copy.deepcopy(config))

            for submodule in model.modules():
                # This is a submodel
                if isinstance(submodule, PreTrainedModel) and submodule.config.__class__ != model.config.__class__:
                    subconfig_from_model_internal = submodule.config
                    matching_sub_configs = []
                    for subconfig_key in subconfig_keys:
                        # Get the subconfig from the model config
                        subconfig_from_model_config = getattr(model.config, subconfig_key)
                        if subconfig_from_model_config.__class__ == subconfig_from_model_internal.__class__:
                            # Since some composite models have different submodels parameterized by 2 of the same config
                            # class instances, we need to check against a list of matching classes, and check that at least
                            # 1 is the exact object (instead of checking immediately for similar object)
                            matching_sub_configs.append(subconfig_from_model_config)

                    # Both should be exactly the same object, that is when instantiating the submodel when should
                    # absolutely not copy the subconfig
                    if len(matching_sub_configs) > 0:
                        self.assertTrue(
                            any(
                                subconfig_from_model_config is subconfig_from_model_internal
                                for subconfig_from_model_config in matching_sub_configs
                            )
                        )

    def test_can_set_attention_dynamically(self):
        config, _ = self.model_tester.prepare_config_and_inputs_for_common()
        for model_class in self.all_model_classes:
            if not model_class._can_set_attn_implementation():
                self.skipTest(reason="This model does not support setting its attention dynamically")

            # Need to deepcopy here to avoid changing the _attn_implementation in-place
            model_config = copy.deepcopy(config)
            # Set eager everywhere (it sets it recursively on subconfigs)
            model_config._attn_implementation = "eager"
            model = model_class(model_config)

            # sanity check to make sure everything is correctly eager
            self.assertTrue(model.config._attn_implementation == "eager")
            for subconfig_key in model.config.sub_configs:
                self.assertTrue(getattr(model.config, subconfig_key)._attn_implementation == "eager")

            if not all(
                submodule._can_set_attn_implementation()
                for submodule in model.modules()
                if isinstance(submodule, PreTrainedModel)
            ):
                self.skipTest(reason="Parts of this model cannot set attention dynamically")
            # Some old models technically should support switching, but don't have the flags active...
            if not all(
                submodule._supports_sdpa for submodule in model.modules() if isinstance(submodule, PreTrainedModel)
            ):
                self.skipTest(reason="Parts of this model don't support sdpa")

            # Now, set it to sdpa
            model.set_attn_implementation("sdpa")

            # Check everything was correctly changed
            self.assertTrue(model.config._attn_implementation == "sdpa")
            for subconfig_key in model.config.sub_configs:
                self.assertTrue(getattr(model.config, subconfig_key)._attn_implementation == "sdpa")

            # Check we cannot set it to random values, and it raises an error
            with self.assertRaisesRegex(ValueError, 'Specified `attn_implementation="foo"` is not supported'):
                model.set_attn_implementation("foo")

            # Should still be sdpa everywhere
            self.assertTrue(model.config._attn_implementation == "sdpa")
            for subconfig_key in model.config.sub_configs:
                self.assertTrue(getattr(model.config, subconfig_key)._attn_implementation == "sdpa")

    def test_can_set_attention_dynamically_composite_model(self):
        config, _ = self.model_tester.prepare_config_and_inputs_for_common()
        for model_class in self.all_model_classes:
            if not model_class._can_set_attn_implementation():
                self.skipTest(reason="This model does not support setting its attention dynamically")
            if not self._is_composite:
                self.skipTest(reason="This model is not composite")

            # Need to deepcopy here to avoid changing the _attn_implementation in-place
            model_config = copy.deepcopy(config)
            # Set eager everywhere (it sets it recursively on subconfigs)
            model_config._attn_implementation = "eager"
            model = model_class(model_config)

            # sanity check to make sure everything is correctly eager
            self.assertTrue(model.config._attn_implementation == "eager")
            for subconfig_key in model.config.sub_configs:
                self.assertTrue(getattr(model.config, subconfig_key)._attn_implementation == "eager")

            if not all(
                submodule._can_set_attn_implementation()
                for submodule in model.modules()
                if isinstance(submodule, PreTrainedModel)
            ):
                self.skipTest(reason="Parts of this model cannot set attention dynamically")

            # Now, set only top-most to sdpa (should support it if it supports the dynamic switch)
            model.set_attn_implementation({"": "sdpa"})

            # Check only top-most was correctly changed
            self.assertTrue(model.config._attn_implementation == "sdpa")
            for subconfig_key in model.config.sub_configs:
                self.assertTrue(getattr(model.config, subconfig_key)._attn_implementation == "eager")

    @require_torch
    def test_bc_torch_dtype(self):
        """
        Test that we can still use `torch_dtype` argument correctly, for BC.
        """
        config, _ = self.model_tester.prepare_config_and_inputs_for_common()
        for model_class in self.all_model_classes:
            if "TimmBackbone" in model_class.__name__:
                self.skipTest("TimmBackbone should not run this test")
            # First check that it works correctly
            model = model_class(copy.deepcopy(config))
            with tempfile.TemporaryDirectory() as tmpdirname:
                model.save_pretrained(tmpdirname)

                # Check that it works for all dtypes
                for dtype in ["float16", "bfloat16", "float32", "auto", torch.float16, torch.bfloat16, torch.float32]:
                    model_torch_dtype = model_class.from_pretrained(tmpdirname, torch_dtype=dtype)
                    model_dtype = model_class.from_pretrained(tmpdirname, dtype=dtype)
                    for (k1, v1), (k2, v2) in zip(
                        model_torch_dtype.named_parameters(), model_dtype.named_parameters()
                    ):
                        self.assertEqual(k1, k2)
                        self.assertEqual(v1.dtype, v2.dtype)
                        self.assertTrue((v1 == v2).all())


global_rng = random.Random()


def ids_tensor(shape, vocab_size, rng=None, name=None):
    #  Creates a random int32 tensor of the shape within the vocab size
    if rng is None:
        rng = global_rng

    total_dims = 1
    for dim in shape:
        total_dims *= dim

    values = []
    for _ in range(total_dims):
        values.append(rng.randint(0, vocab_size - 1))

    return torch.tensor(data=values, dtype=torch.long, device=torch_device).view(shape).contiguous()


def random_attention_mask(shape, rng=None, name=None):
    attn_mask = ids_tensor(shape, vocab_size=2, rng=None, name=None)
    # make sure that at least one token is attended to for each batch
    # we choose the 1st token so this property of `at least one being non-zero` still holds after applying causal mask
    attn_mask[:, 0] = 1
    return attn_mask


def floats_tensor(shape, scale=1.0, rng=None, name=None):
    """Creates a random float32 tensor"""
    if rng is None:
        rng = global_rng

    total_dims = 1
    for dim in shape:
        total_dims *= dim

    values = []
    for _ in range(total_dims):
        values.append(rng.random() * scale)

    return torch.tensor(data=values, dtype=torch.float, device=torch_device).view(shape).contiguous()<|MERGE_RESOLUTION|>--- conflicted
+++ resolved
@@ -34,12 +34,8 @@
 from transformers import (
     AutoModel,
     AutoModelForSequenceClassification,
-<<<<<<< HEAD
     BitsAndBytesConfig,
     PretrainedConfig,
-=======
-    PreTrainedConfig,
->>>>>>> bef73bf8
     PreTrainedModel,
     is_torch_available,
     logging,
