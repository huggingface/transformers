# Copyright 2019 HuggingFace Inc.
#
# Licensed under the Apache License, Version 2.0 (the "License");
# you may not use this file except in compliance with the License.
# You may obtain a copy of the License at
#
#     http://www.apache.org/licenses/LICENSE-2.0
#
# Unless required by applicable law or agreed to in writing, software
# distributed under the License is distributed on an "AS IS" BASIS,
# WITHOUT WARRANTIES OR CONDITIONS OF ANY KIND, either express or implied.
# See the License for the specific language governing permissions and
# limitations under the License.
import collections
import copy
import gc
import inspect
import math
import os
import os.path
import random
import re
import tempfile
import warnings
from collections import defaultdict
from contextlib import contextmanager

import numpy as np
from packaging import version
from parameterized import parameterized
from pytest import mark

from transformers import (
    AutoModel,
    AutoModelForCausalLM,
    AutoModelForSequenceClassification,
    DataCollatorWithFlattening,
    PretrainedConfig,
    PreTrainedModel,
    is_torch_available,
    logging,
    set_seed,
)
from transformers.integrations import HfDeepSpeedConfig
from transformers.integrations.deepspeed import (
    is_deepspeed_available,
    is_deepspeed_zero3_enabled,
    unset_hf_deepspeed_config,
)
from transformers.models.auto import get_values
from transformers.models.auto.modeling_auto import (
    MODEL_FOR_AUDIO_CLASSIFICATION_MAPPING_NAMES,
    MODEL_FOR_AUDIO_XVECTOR_MAPPING_NAMES,
    MODEL_FOR_BACKBONE_MAPPING_NAMES,
    MODEL_FOR_CAUSAL_IMAGE_MODELING_MAPPING_NAMES,
    MODEL_FOR_CAUSAL_LM_MAPPING_NAMES,
    MODEL_FOR_DOCUMENT_QUESTION_ANSWERING_MAPPING_NAMES,
    MODEL_FOR_IMAGE_CLASSIFICATION_MAPPING_NAMES,
    MODEL_FOR_IMAGE_TEXT_TO_TEXT_MAPPING_NAMES,
    MODEL_FOR_MASKED_IMAGE_MODELING_MAPPING_NAMES,
    MODEL_FOR_MASKED_LM_MAPPING_NAMES,
    MODEL_FOR_MULTIPLE_CHOICE_MAPPING_NAMES,
    MODEL_FOR_NEXT_SENTENCE_PREDICTION_MAPPING_NAMES,
    MODEL_FOR_PRETRAINING_MAPPING_NAMES,
    MODEL_FOR_QUESTION_ANSWERING_MAPPING_NAMES,
    MODEL_FOR_SEMANTIC_SEGMENTATION_MAPPING_NAMES,
    MODEL_FOR_SEQ_TO_SEQ_CAUSAL_LM_MAPPING_NAMES,
    MODEL_FOR_SEQUENCE_CLASSIFICATION_MAPPING_NAMES,
    MODEL_FOR_TOKEN_CLASSIFICATION_MAPPING_NAMES,
    MODEL_FOR_VIDEO_CLASSIFICATION_MAPPING_NAMES,
    MODEL_FOR_VISION_2_SEQ_MAPPING_NAMES,
    MODEL_MAPPING_NAMES,
)
from transformers.testing_utils import (
    CaptureLogger,
    backend_device_count,
    backend_empty_cache,
    backend_memory_allocated,
    backend_torch_accelerator_module,
    get_device_properties,
    hub_retry,
    is_flaky,
    require_accelerate,
    require_bitsandbytes,
    require_deepspeed,
    require_flash_attn,
    require_safetensors,
    require_torch,
    require_torch_accelerator,
    require_torch_gpu,
    require_torch_greater_or_equal,
    require_torch_multi_accelerator,
    require_torch_multi_gpu,
    require_torch_sdpa,
    run_test_using_subprocess,
    set_config_for_less_flaky_test,
    set_model_for_less_flaky_test,
    set_model_tester_for_less_flaky_test,
    slow,
    torch_device,
)
from transformers.utils import (
    CONFIG_NAME,
    GENERATION_CONFIG_NAME,
    SAFE_WEIGHTS_NAME,
    is_accelerate_available,
    is_torch_bf16_available_on_device,
    is_torch_fp16_available_on_device,
    is_torch_sdpa_available,
)
from transformers.utils.generic import ContextManagers

from .generation.test_utils import GenerationTesterMixin


if is_accelerate_available():
    from accelerate.utils import compute_module_sizes


if is_torch_available():
    import torch
    import torch.nn.functional as F
    from safetensors.torch import load_file as safe_load_file
    from safetensors.torch import save_file as safe_save_file
    from torch import nn

    from transformers import MODEL_MAPPING
    from transformers.cache_utils import Cache, DynamicCache
    from transformers.modeling_utils import load_state_dict, no_init_weights
    from transformers.pytorch_utils import id_tensor_storage

from transformers.utils.fx import _FX_SUPPORTED_MODELS_WITH_KV_CACHE, symbolic_trace


if is_deepspeed_available():
    import deepspeed


# used in other test files e.g. when overwriting the test
TEST_EAGER_MATCHES_SDPA_INFERENCE_PARAMETERIZATION = [
    (
        # test name for the test runner
        f"{dtype}_pad_{padding_side}{'' if use_attention_mask else '_no_attn_mask'}"
        f"{'_sdpa_kernels' if enable_kernels else ''}",
        # parameterization
        *(dtype, padding_side, use_attention_mask, False, enable_kernels),
    )
    for dtype in ("fp16", "fp32", "bf16")
    for padding_side in ("left", "right")
    for use_attention_mask in (True, False)
    for enable_kernels in (True, False)
    # Extra test case: `output_attentions=True` has special attention mask handling and sdpa reverts to eager
] + [("fp32_pad_left_output_attentions", "fp32", "left", True, True, False)]


def _config_zero_init(config):
    configs_no_init = copy.deepcopy(config)
    for key in configs_no_init.__dict__.keys():
        if "_range" in key or "_std" in key or "initializer_factor" in key or "layer_scale" in key:
            setattr(configs_no_init, key, 1e-10)
        if isinstance(getattr(configs_no_init, key, None), PretrainedConfig):
            no_init_subconfig = _config_zero_init(getattr(configs_no_init, key))
            setattr(configs_no_init, key, no_init_subconfig)
    return configs_no_init


def _mock_init_weights(self, module):
    for name, param in module.named_parameters(recurse=False):
        # Use the first letter of the name to get a value and go from a <> -13 to z <> 12
        value = ord(name[0].lower()) - 110
        param.data.fill_(value)


def _mock_all_init_weights(self):
    # Prune heads if needed
    if self.config.pruned_heads:
        self.prune_heads(self.config.pruned_heads)

    import transformers.modeling_utils

    if transformers.modeling_utils._init_weights:
        for module in self.modules():
            module._is_hf_initialized = False
        # Initialize weights
        self.apply(self._initialize_weights)

        # Tie weights should be skipped when not initializing all weights
        # since from_pretrained(...) calls tie weights anyways
        self.tie_weights()


@contextmanager
def _deepspeed_zero3(ds_config):
    dschf = HfDeepSpeedConfig(ds_config)
    try:
        yield dschf
    finally:
        unset_hf_deepspeed_config()


def sdpa_kernel(enable_flash, enable_math, enable_mem_efficient):
    if version.parse(torch.__version__).release < version.parse("2.3").release:
        return torch.backends.cuda.sdp_kernel(
            enable_flash=enable_flash, enable_math=enable_math, enable_mem_efficient=enable_mem_efficient
        )

    backends = []
    if enable_flash:
        backends += [torch.nn.attention.SDPBackend.FLASH_ATTENTION]
    if enable_math:
        backends += [torch.nn.attention.SDPBackend.MATH]
    if enable_mem_efficient:
        backends += [torch.nn.attention.SDPBackend.EFFICIENT_ATTENTION]
    return torch.nn.attention.sdpa_kernel(backends)


@require_torch
class ModelTesterMixin:
    model_tester = None
    all_model_classes = ()
    fx_compatible = False
    test_torchscript = True
    test_pruning = True
    test_resize_embeddings = True
    test_resize_position_embeddings = False
    test_head_masking = True
    test_mismatched_shapes = True
    test_missing_keys = True
    test_model_parallel = False
    test_torch_exportable = False
    # Used in `check_training_gradient_checkpointing` to NOT check all params having gradient (e.g. for some MOE models)
    test_all_params_have_gradient = True
    is_encoder_decoder = False
    has_attentions = True
    _is_composite = False
    model_split_percents = [0.5, 0.7, 0.9]

    # Note: for all mixins that utilize the Hub in some way, we should ensure that
    # they contain the `hub_retry` decorator in case of failures.
    def __init_subclass__(cls, **kwargs):
        super().__init_subclass__(**kwargs)
        for attr_name in dir(cls):
            if attr_name.startswith("test_"):
                attr = getattr(cls, attr_name)
                if callable(attr):
                    setattr(cls, attr_name, hub_retry()(attr))

    @property
    def all_generative_model_classes(self):
        return tuple(model_class for model_class in self.all_model_classes if model_class.can_generate())

    def _prepare_for_class(self, inputs_dict, model_class, return_labels=False):
        inputs_dict = copy.deepcopy(inputs_dict)
        if model_class.__name__ in get_values(MODEL_FOR_MULTIPLE_CHOICE_MAPPING_NAMES):
            inputs_dict = {
                k: v.unsqueeze(1).expand(-1, self.model_tester.num_choices, -1).contiguous()
                if isinstance(v, torch.Tensor) and v.ndim > 1
                else v
                for k, v in inputs_dict.items()
            }
        elif model_class.__name__ in get_values(MODEL_FOR_AUDIO_XVECTOR_MAPPING_NAMES):
            inputs_dict.pop("attention_mask")
        elif model_class.__name__ == MODEL_FOR_PRETRAINING_MAPPING_NAMES["hiera"]:
            config = self.model_tester.get_config()
            mask_spatial_shape = [
                i // s // ms for i, s, ms in zip(config.image_size, config.patch_stride, config.masked_unit_size)
            ]
            num_windows = math.prod(mask_spatial_shape)
            torch.manual_seed(0)
            inputs_dict["noise"] = torch.rand(self.model_tester.batch_size, num_windows)

        if return_labels:
            if model_class.__name__ in get_values(MODEL_FOR_MULTIPLE_CHOICE_MAPPING_NAMES):
                inputs_dict["labels"] = torch.ones(self.model_tester.batch_size, dtype=torch.long, device=torch_device)
            elif model_class.__name__ in [
                *get_values(MODEL_FOR_QUESTION_ANSWERING_MAPPING_NAMES),
                *get_values(MODEL_FOR_DOCUMENT_QUESTION_ANSWERING_MAPPING_NAMES),
            ]:
                inputs_dict["start_positions"] = torch.zeros(
                    self.model_tester.batch_size, dtype=torch.long, device=torch_device
                )
                inputs_dict["end_positions"] = torch.zeros(
                    self.model_tester.batch_size, dtype=torch.long, device=torch_device
                )
            elif model_class.__name__ in [
                *get_values(MODEL_FOR_SEQUENCE_CLASSIFICATION_MAPPING_NAMES),
                *get_values(MODEL_FOR_NEXT_SENTENCE_PREDICTION_MAPPING_NAMES),
                *get_values(MODEL_FOR_IMAGE_CLASSIFICATION_MAPPING_NAMES),
                *get_values(MODEL_FOR_VIDEO_CLASSIFICATION_MAPPING_NAMES),
                *get_values(MODEL_FOR_AUDIO_CLASSIFICATION_MAPPING_NAMES),
            ]:
                inputs_dict["labels"] = torch.zeros(
                    self.model_tester.batch_size, dtype=torch.long, device=torch_device
                )
            elif model_class.__name__ in [
                *get_values(MODEL_FOR_TOKEN_CLASSIFICATION_MAPPING_NAMES),
                *get_values(MODEL_FOR_CAUSAL_LM_MAPPING_NAMES),
                *get_values(MODEL_FOR_CAUSAL_IMAGE_MODELING_MAPPING_NAMES),
                *get_values(MODEL_FOR_IMAGE_TEXT_TO_TEXT_MAPPING_NAMES),
                *get_values(MODEL_FOR_MASKED_LM_MAPPING_NAMES),
                *get_values(MODEL_FOR_SEQ_TO_SEQ_CAUSAL_LM_MAPPING_NAMES),
                *get_values(MODEL_FOR_VISION_2_SEQ_MAPPING_NAMES),
            ]:
                inputs_dict["labels"] = torch.zeros(
                    (self.model_tester.batch_size, self.model_tester.seq_length), dtype=torch.long, device=torch_device
                )
            elif model_class.__name__ in get_values(MODEL_FOR_MASKED_IMAGE_MODELING_MAPPING_NAMES):
                num_patches = self.model_tester.image_size // self.model_tester.patch_size
                inputs_dict["bool_masked_pos"] = torch.zeros(
                    (self.model_tester.batch_size, num_patches**2), dtype=torch.long, device=torch_device
                )
            elif model_class.__name__ in get_values(MODEL_FOR_SEMANTIC_SEGMENTATION_MAPPING_NAMES):
                batch_size, num_channels, height, width = inputs_dict["pixel_values"].shape
                inputs_dict["labels"] = torch.zeros(
                    [self.model_tester.batch_size, height, width], device=torch_device
                ).long()

        return inputs_dict

    def test_save_load(self):
        def check_save_load(out1, out2):
            # make sure we don't have nans
            out_2 = out2.cpu().numpy()
            out_2[np.isnan(out_2)] = 0
            out_2 = out_2[~np.isneginf(out_2)]

            out_1 = out1.cpu().numpy()
            out_1[np.isnan(out_1)] = 0
            out_1 = out_1[~np.isneginf(out_1)]
            max_diff = np.amax(np.abs(out_1 - out_2))
            self.assertLessEqual(max_diff, 1e-5)

        for model_class in self.all_model_classes:
            config, inputs_dict = self.model_tester.prepare_config_and_inputs_for_common()
            model = model_class(config)
            model.to(torch_device)
            model.eval()
            with torch.no_grad():
                first = model(**self._prepare_for_class(inputs_dict, model_class))[0]

            with tempfile.TemporaryDirectory() as tmpdirname:
                model.save_pretrained(tmpdirname)

                # the config file (and the generation config file, if it can generate) should be saved
                self.assertTrue(os.path.exists(os.path.join(tmpdirname, CONFIG_NAME)))
                self.assertEqual(
                    model.can_generate(), os.path.exists(os.path.join(tmpdirname, GENERATION_CONFIG_NAME))
                )

                model = model_class.from_pretrained(tmpdirname)
                model.to(torch_device)
                with torch.no_grad():
                    second = model(**self._prepare_for_class(inputs_dict, model_class))[0]

                # Save and load second time because `from_pretrained` adds a bunch of new config fields
                # so we need to make sure those fields can be loaded back after saving
                # Simply init as `model(config)` doesn't add those fields
                model.save_pretrained(tmpdirname)
                model = model_class.from_pretrained(tmpdirname)

            if isinstance(first, tuple) and isinstance(second, tuple):
                for tensor1, tensor2 in zip(first, second):
                    check_save_load(tensor1, tensor2)
            else:
                check_save_load(first, second)

    def test_from_pretrained_no_checkpoint(self):
        config, _ = self.model_tester.prepare_config_and_inputs_for_common()
        for model_class in self.all_model_classes:
            model = model_class(config)
            state_dict = model.state_dict()

            new_model = model_class.from_pretrained(
                pretrained_model_name_or_path=None, config=config, state_dict=state_dict
            )
            for p1, p2 in zip(model.parameters(), new_model.parameters()):
                self.assertTrue(torch.equal(p1, p2))

    def test_keep_in_fp32_modules(self):
        config, _ = self.model_tester.prepare_config_and_inputs_for_common()
        for model_class in self.all_model_classes:
            if model_class._keep_in_fp32_modules is None:
                self.skipTest(reason="Model class has no _keep_in_fp32_modules attribute defined")

            model = model_class(config)
            with tempfile.TemporaryDirectory() as tmpdirname:
                model.save_pretrained(tmpdirname)

                model = model_class.from_pretrained(tmpdirname, torch_dtype=torch.float16)

                for name, param in model.named_parameters():
                    if any(n in model_class._keep_in_fp32_modules for n in name.split(".")):
                        self.assertTrue(param.dtype == torch.float32)
                    else:
                        self.assertTrue(param.dtype == torch.float16, name)

    def test_save_load_keys_to_ignore_on_save(self):
        config, inputs_dict = self.model_tester.prepare_config_and_inputs_for_common()

        for model_class in self.all_model_classes:
            model = model_class(config)
            _keys_to_ignore_on_save = getattr(model, "_keys_to_ignore_on_save", None)
            if _keys_to_ignore_on_save is None:
                continue

            # check the keys are in the original state_dict
            for k in _keys_to_ignore_on_save:
                self.assertIn(k, model.state_dict().keys(), "\n".join(model.state_dict().keys()))

            # check that certain keys didn't get saved with the model
            with tempfile.TemporaryDirectory() as tmpdirname:
                model.save_pretrained(tmpdirname)
                output_model_file = os.path.join(tmpdirname, SAFE_WEIGHTS_NAME)
                state_dict_saved = safe_load_file(output_model_file)

                for k in _keys_to_ignore_on_save:
                    self.assertNotIn(k, state_dict_saved.keys(), "\n".join(state_dict_saved.keys()))

                # Test we can load the state dict in the model, necessary for the checkpointing API in Trainer.
                load_result = model.load_state_dict(state_dict_saved, strict=False)
                keys_to_ignore = set(model._keys_to_ignore_on_save)

                if hasattr(model, "_tied_weights_keys"):
                    keys_to_ignore.update(set(model._tied_weights_keys))

                self.assertTrue(len(load_result.missing_keys) == 0 or set(load_result.missing_keys) == keys_to_ignore)
                self.assertTrue(len(load_result.unexpected_keys) == 0)

    def test_gradient_checkpointing_backward_compatibility(self):
        config, inputs_dict = self.model_tester.prepare_config_and_inputs_for_common()

        for model_class in self.all_model_classes:
            if not model_class.supports_gradient_checkpointing:
                continue

            config.gradient_checkpointing = True
            model = model_class(config)
            self.assertTrue(model.is_gradient_checkpointing)

    def test_gradient_checkpointing_enable_disable(self):
        config, inputs_dict = self.model_tester.prepare_config_and_inputs_for_common()

        for model_class in self.all_model_classes:
            if not model_class.supports_gradient_checkpointing:
                continue

            # at init model should have gradient checkpointing disabled
            model = model_class(config)
            self.assertFalse(model.is_gradient_checkpointing)

            # check enable works
            model.gradient_checkpointing_enable()
            self.assertTrue(model.is_gradient_checkpointing)

            # Loop over all modules and check that relevant modules have gradient_checkpointing set to True
            for n, m in model.named_modules():
                if hasattr(m, "gradient_checkpointing"):
                    self.assertTrue(
                        m.gradient_checkpointing, f"Module {n} does not have gradient_checkpointing set to True"
                    )

            # check disable works
            model.gradient_checkpointing_disable()
            self.assertFalse(model.is_gradient_checkpointing)

            # Loop over all modules and check that relevant modules have gradient_checkpointing set to False
            for n, m in model.named_modules():
                if hasattr(m, "gradient_checkpointing"):
                    self.assertFalse(
                        m.gradient_checkpointing, f"Module {n} does not have gradient_checkpointing set to False"
                    )

    def test_peft_gradient_checkpointing_enable_disable(self):
        config, inputs_dict = self.model_tester.prepare_config_and_inputs_for_common()

        for model_class in self.all_model_classes:
            if not model_class.supports_gradient_checkpointing:
                continue

            # at init model should have gradient checkpointing disabled
            model = model_class(config)
            self.assertFalse(model.is_gradient_checkpointing)

            # check enable works
            model._hf_peft_config_loaded = True
            try:
                model.gradient_checkpointing_enable()
            except NotImplementedError:
                continue

            self.assertTrue(model.is_gradient_checkpointing)

            # Loop over all modules and check that relevant modules have gradient_checkpointing set to True
            for n, m in model.named_modules():
                if hasattr(m, "gradient_checkpointing"):
                    self.assertTrue(
                        m.gradient_checkpointing, f"Module {n} does not have gradient_checkpointing set to True"
                    )

            # check disable works
            model.gradient_checkpointing_disable()
            self.assertFalse(model.is_gradient_checkpointing)

            # Loop over all modules and check that relevant modules have gradient_checkpointing set to False
            for n, m in model.named_modules():
                if hasattr(m, "gradient_checkpointing"):
                    self.assertFalse(
                        m.gradient_checkpointing, f"Module {n} does not have gradient_checkpointing set to False"
                    )

    def test_can_init_all_missing_weights(self):
        config, _ = self.model_tester.prepare_config_and_inputs_for_common()

        # This is used to get the addition year of the model
        filename = inspect.getfile(config.__class__)
        # No easy way to get model addition date -> check copyright year on top of file
        with open(filename) as file:
            source_code = file.read()
        addition_year = 0  # if we cannot find it, set it to 0 (i.e. oldest)
        if match_object := re.search(r"^# Copyright (\d{4})", source_code, re.MULTILINE | re.IGNORECASE):
            addition_year = int(match_object.group(1))

        for model_class in self.all_model_classes:
            # For now, skip everything older than 2025 and "important models" (too much models to patch otherwise)
            # Use `supports_cache_class` as a proxy to judge "important" models in order to prioritize them
            # TODO: relax this as we patch more and more models
            if addition_year < 2025 and not model_class._supports_cache_class:
                self.skipTest(reason=f"{model_class} is not a priorited model for now.")

            # Monkey patch the method to add a seed (we do it on PreTrainedModel._initialize_weights, which wraps
            # `_init_weights` so that it can add the seed for composite models as well)
            original_initialize_weights = PreTrainedModel._initialize_weights

            def seeded_initialize_weights(self, module):
                set_seed(0)
                original_initialize_weights(self, module)

            PreTrainedModel._initialize_weights = seeded_initialize_weights

            # First, initialize the model from config -> this ensure everything is correctly initialized, even if
            # _init_weights() does not take all weights into account correctly
            model_from_config = model_class(config)
            # Here, passing an empty state dict will force all weights to be moved from meta to cpu, then be initialized
            # by _init_weights()
            model_from_pretrained = model_class.from_pretrained(None, config=config, state_dict={})

            # Back to original method to avoid issues if running several other tests
            PreTrainedModel._initialize_weights = original_initialize_weights

            # First, check if any parameters are still on meta -> this is usually an issue with tied weights
            params_on_meta = []
            for k, v in model_from_pretrained.named_parameters():
                if v.device.type == "meta":
                    params_on_meta.append(k)

            self.assertTrue(
                len(params_on_meta) == 0,
                f"The following keys are still on the meta device, it probably comes from an issue in the tied weights:\n{params_on_meta}",
            )

            # Everything must be exactly the same as we set the same seed for each init
            different_weights = []
            for (k1, v1), (k2, v2) in zip(
                model_from_config.state_dict().items(), model_from_pretrained.state_dict().items()
            ):
                self.assertEqual(k1, k2, "The keys from each model should be the same")
                # Since we added the seed, they should be exactly the same (i.e. using allclose maybe be wrong due
                # to very low std in init function)
                if not (v1 == v2).all():
                    different_weights.append(k1)

            # Buffers that are initialized randomly are ignored as they are not initialized on meta device anyway
            buffer_names = {name for name, _ in model_from_config.named_buffers()}
            different_weights = [k for k in different_weights if k not in buffer_names]

            self.assertTrue(
                len(different_weights) == 0,
                f"The following keys are not properly handled by `_init_weights()`:\n{different_weights}",
            )

    @slow
    @require_accelerate
    @mark.accelerate_tests
    def test_save_load_low_cpu_mem_usage(self):
        config, inputs_dict = self.model_tester.prepare_config_and_inputs_for_common()
        with tempfile.TemporaryDirectory() as saved_model_path:
            for model_class in self.all_model_classes:
                model_to_save = model_class(config)
                model_to_save.save_pretrained(saved_model_path)

                self._check_save_load_low_cpu_mem_usage(model_class, saved_model_path)

    @slow
    @require_accelerate
    @mark.accelerate_tests
    def test_save_load_low_cpu_mem_usage_checkpoints(self):
        config, inputs_dict = self.model_tester.prepare_config_and_inputs_for_common()
        with tempfile.TemporaryDirectory() as saved_model_path:
            for model_class in self.all_model_classes:
                model_to_save = model_class(config)
                model_to_save.config.save_pretrained(saved_model_path)
                torch.save(model_to_save.state_dict(), os.path.join(saved_model_path, "pytorch_model.bin"))

                self._check_save_load_low_cpu_mem_usage(model_class, saved_model_path)

    @slow
    @require_accelerate
    @mark.accelerate_tests
    def test_save_load_low_cpu_mem_usage_no_safetensors(self):
        with tempfile.TemporaryDirectory() as saved_model_path:
            for model_class in self.all_model_classes:
                config, inputs_dict = self.model_tester.prepare_config_and_inputs_for_common()
                model_to_save = model_class(config)

                model_to_save.save_pretrained(saved_model_path, safe_serialization=False)
                self._check_save_load_low_cpu_mem_usage(model_class, saved_model_path)

    def _check_save_load_low_cpu_mem_usage(self, model_class, saved_model_path):
        from accelerate.utils.modeling import named_module_tensors

        # Load the low usage and the normal models.
        model_low_usage, loading_info = model_class.from_pretrained(
            saved_model_path,
            low_cpu_mem_usage=True,
            output_loading_info=True,
        )
        model_non_low_usage = model_class.from_pretrained(saved_model_path)

        # Check that there were no missing keys.
        self.assertEqual(loading_info["missing_keys"], [])

        # The low_cpu_mem_usage=True causes the model params to be initialized with device=meta, and then
        # subsequently loaded with the correct values and onto the correct device. We check if there are any
        # remaining params that were not properly loaded.
        for name, tensor in named_module_tensors(model_low_usage, recurse=True):
            self.assertNotEqual(
                tensor.device,
                torch.device("meta"),
                "Tensor '" + name + "' has not been properly loaded and has device=meta.",
            )

        # Check that the parameters are equal.
        for p1, p2 in zip(model_low_usage.parameters(), model_non_low_usage.parameters()):
            self.assertEqual(p1.data.ne(p2.data).sum(), 0)

        # Check that the state dict keys are equal.
        self.assertEqual(set(model_low_usage.state_dict().keys()), set(model_non_low_usage.state_dict().keys()))

        # Check that the shared tensors are equal.
        tensor_ptrs1 = collections.defaultdict(list)
        for name, tensor in model_low_usage.state_dict().items():
            tensor_ptrs1[id_tensor_storage(tensor)].append(name)
        tied_params1 = [names for _, names in tensor_ptrs1.items() if len(names) > 1]

        tensor_ptrs2 = collections.defaultdict(list)
        for name, tensor in model_non_low_usage.state_dict().items():
            tensor_ptrs2[id_tensor_storage(tensor)].append(name)
        tied_params2 = [names for _, names in tensor_ptrs2.items() if len(names) > 1]

        self.assertEqual(tied_params1, tied_params2)

    def test_torch_save_load(self):
        config, inputs_dict = self.model_tester.prepare_config_and_inputs_for_common()
        if config.__class__ not in MODEL_MAPPING:
            self.skipTest(reason=f"{config.__class__.__name__} not in MODEL_MAPPING")

        base_class = MODEL_MAPPING[config.__class__]

        if isinstance(base_class, tuple):
            base_class = base_class[0]

        for model_class in self.all_model_classes:
            if model_class == base_class:
                continue

            # make a copy of model class to not break future tests
            # from https://stackoverflow.com/questions/9541025/how-to-copy-a-python-class
            class CopyClass(base_class):
                pass

            base_class_copy = CopyClass

            # make sure that all keys are expected for test
            base_class_copy._keys_to_ignore_on_load_missing = []

            # make init deterministic, but make sure that
            # non-initialized weights throw errors nevertheless
            base_class_copy._init_weights = _mock_init_weights
            base_class_copy.init_weights = _mock_all_init_weights

            model = model_class(config)
            state_dict = model.state_dict()

            def check_equal(loaded):
                for key in state_dict.keys():
                    max_diff = torch.max(
                        state_dict()[key] ^ loaded[key]
                        if isinstance(state_dict[key], torch.BoolTensor)
                        else torch.abs(state_dict[key] - loaded[key])
                    ).item()
                    self.assertLessEqual(max_diff, 1e-6, msg=f"{key} not identical")

            # check that certain keys didn't get saved with the model
            with tempfile.TemporaryDirectory() as tmpdirname:
                pt_checkpoint_path = os.path.join(tmpdirname, "pytorch_model.bin")
                torch.save(state_dict, pt_checkpoint_path, _use_new_zipfile_serialization=True)
                check_equal(load_state_dict(pt_checkpoint_path))
                torch.save(state_dict, pt_checkpoint_path, _use_new_zipfile_serialization=False)
                check_equal(load_state_dict(pt_checkpoint_path))

    def test_initialization(self):
        config, inputs_dict = self.model_tester.prepare_config_and_inputs_for_common()

        configs_no_init = _config_zero_init(config)
        for model_class in self.all_model_classes:
            model = model_class(config=configs_no_init)
            for name, param in model.named_parameters():
                if param.requires_grad:
                    self.assertIn(
                        ((param.data.mean() * 1e9).round() / 1e9).item(),
                        [0.0, 1.0],
                        msg=f"Parameter {name} of model {model_class} seems not properly initialized",
                    )

    def test_determinism(self):
        config, inputs_dict = self.model_tester.prepare_config_and_inputs_for_common()

        def check_determinism(first, second):
            out_1 = first.cpu().numpy()
            out_2 = second.cpu().numpy()
            out_1 = out_1[~np.isnan(out_1)]
            out_2 = out_2[~np.isnan(out_2)]
            out_1 = out_1[~np.isneginf(out_1)]
            out_2 = out_2[~np.isneginf(out_2)]
            max_diff = np.amax(np.abs(out_1 - out_2))
            self.assertLessEqual(max_diff, 1e-5)

        for model_class in self.all_model_classes:
            model = model_class(config)
            model.to(torch_device)
            model.eval()
            with torch.no_grad():
                first = model(**self._prepare_for_class(inputs_dict, model_class))[0]
                second = model(**self._prepare_for_class(inputs_dict, model_class))[0]

            if isinstance(first, tuple) and isinstance(second, tuple):
                for tensor1, tensor2 in zip(first, second):
                    check_determinism(tensor1, tensor2)
            else:
                check_determinism(first, second)

    def test_batching_equivalence(self, atol=1e-5, rtol=1e-5):
        """
        Tests that the model supports batching and that the output is the nearly the same for the same input in
        different batch sizes.
        (Why "nearly the same" not "exactly the same"? Batching uses different matmul shapes, which often leads to
        different results: https://github.com/huggingface/transformers/issues/25420#issuecomment-1775317535)
        """

        def recursive_check(batched_object, single_row_object, model_name, key):
            if isinstance(batched_object, (list, tuple)):
                for batched_object_value, single_row_object_value in zip(batched_object, single_row_object):
                    recursive_check(batched_object_value, single_row_object_value, model_name, key)
            elif isinstance(batched_object, dict):
                for batched_object_value, single_row_object_value in zip(
                    batched_object.values(), single_row_object.values()
                ):
                    recursive_check(batched_object_value, single_row_object_value, model_name, key)
            # do not compare returned loss (0-dim tensor) / codebook ids (int) / caching objects
            elif batched_object is None or not isinstance(batched_object, torch.Tensor):
                return
            elif batched_object.dim() == 0:
                return
            # do not compare int or bool outputs as they are mostly computed with max/argmax/topk methods which are
            # very sensitive to the inputs (e.g. tiny differences may give totally different results)
            elif not torch.is_floating_point(batched_object):
                return
            else:
                # indexing the first element does not always work
                # e.g. models that output similarity scores of size (N, M) would need to index [0, 0]
                slice_ids = [slice(0, index) for index in single_row_object.shape]
                batched_row = batched_object[slice_ids]
                self.assertFalse(
                    torch.isnan(batched_row).any(), f"Batched output has `nan` in {model_name} for key={key}"
                )
                self.assertFalse(
                    torch.isinf(batched_row).any(), f"Batched output has `inf` in {model_name} for key={key}"
                )
                self.assertFalse(
                    torch.isnan(single_row_object).any(), f"Single row output has `nan` in {model_name} for key={key}"
                )
                self.assertFalse(
                    torch.isinf(single_row_object).any(), f"Single row output has `inf` in {model_name} for key={key}"
                )
                try:
                    torch.testing.assert_close(batched_row, single_row_object, atol=atol, rtol=rtol)
                except AssertionError as e:
                    msg = f"Batched and Single row outputs are not equal in {model_name} for key={key}.\n\n"
                    msg += str(e)
                    raise AssertionError(msg)

        set_model_tester_for_less_flaky_test(self)

        config, batched_input = self.model_tester.prepare_config_and_inputs_for_common()
        set_config_for_less_flaky_test(config)

        for model_class in self.all_model_classes:
            config.output_hidden_states = True

            model_name = model_class.__name__
            if hasattr(self.model_tester, "prepare_config_and_inputs_for_model_class"):
                config, batched_input = self.model_tester.prepare_config_and_inputs_for_model_class(model_class)
            batched_input_prepared = self._prepare_for_class(batched_input, model_class)
            model = model_class(config).to(torch_device).eval()
            set_model_for_less_flaky_test(model)

            batch_size = self.model_tester.batch_size
            single_row_input = {}
            for key, value in batched_input_prepared.items():
                if isinstance(value, torch.Tensor) and value.shape[0] % batch_size == 0:
                    # e.g. musicgen has inputs of size (bs*codebooks). in most cases value.shape[0] == batch_size
                    single_batch_shape = value.shape[0] // batch_size
                    single_row_input[key] = value[:single_batch_shape]
                else:
                    single_row_input[key] = value

            with torch.no_grad():
                model_batched_output = model(**batched_input_prepared)
                model_row_output = model(**single_row_input)

            if isinstance(model_batched_output, torch.Tensor):
                model_batched_output = {"model_output": model_batched_output}
                model_row_output = {"model_output": model_row_output}

            for key in model_batched_output:
                # DETR starts from zero-init queries to decoder, leading to cos_similarity = `nan`
                if hasattr(self, "zero_init_hidden_state") and "decoder_hidden_states" in key:
                    model_batched_output[key] = model_batched_output[key][1:]
                    model_row_output[key] = model_row_output[key][1:]
                recursive_check(model_batched_output[key], model_row_output[key], model_name, key)

    def check_training_gradient_checkpointing(self, gradient_checkpointing_kwargs=None):
        if not self.model_tester.is_training:
            self.skipTest(reason="ModelTester is not configured to run training tests")

        for model_class in self.all_model_classes:
            with self.subTest(model_class.__name__):
                if (
                    model_class.__name__
                    in [
                        *get_values(MODEL_MAPPING_NAMES),
                        *get_values(MODEL_FOR_BACKBONE_MAPPING_NAMES),
                    ]
                    or not model_class.supports_gradient_checkpointing
                ):
                    # TODO (ydshieh): use `skipTest` once pytest-dev/pytest-subtests/pull/169 is merged
                    # self.skipTest(reason=f"`supports_gradient_checkpointing` is False for {model_class.__name__}.")
                    continue

                config, inputs_dict = self.model_tester.prepare_config_and_inputs_for_common()
                config.use_cache = False
                config.return_dict = True
                model = model_class(config)

                model.to(torch_device)
                model.gradient_checkpointing_enable(gradient_checkpointing_kwargs=gradient_checkpointing_kwargs)
                model.train()

                # unfreeze additional layers
                for p in model.parameters():
                    p.requires_grad_(True)

                optimizer = torch.optim.SGD(model.parameters(), lr=0.01)

                inputs = self._prepare_for_class(inputs_dict, model_class, return_labels=True)
                loss = model(**inputs).loss
                loss.backward()
                optimizer.step()

                if self.test_all_params_have_gradient:
                    for k, v in model.named_parameters():
                        if v.requires_grad:
                            self.assertTrue(v.grad is not None, f"{k} in {model_class.__name__} has no gradient!")

    def test_training(self):
        if not self.model_tester.is_training:
            self.skipTest(reason="ModelTester is not configured to run training tests")

        for model_class in self.all_model_classes:
            config, inputs_dict = self.model_tester.prepare_config_and_inputs_for_common()
            config.return_dict = True

            if model_class.__name__ in [
                *get_values(MODEL_MAPPING_NAMES),
                *get_values(MODEL_FOR_BACKBONE_MAPPING_NAMES),
            ]:
                continue

            model = model_class(config)
            model.to(torch_device)
            model.train()
            inputs = self._prepare_for_class(inputs_dict, model_class, return_labels=True)
            loss = model(**inputs).loss
            loss.backward()

    def test_causal_lm_can_accept_kwargs(self):
        if not getattr(self.model_tester, "is_training", False):
            self.skipTest(reason="ModelTester is not configured to run training tests")

        valid_model_class = False
        incompatible_models = (
            "MusicgenForCausalLM",
            "MusicgenMelodyForCausalLM",
            "MllamaForCausalLM",
            "CpmAntForCausalLM",
            "GotOcr2ForConditionalGeneration",
        )
        for model_class in self.all_model_classes:
            if (
                model_class.__name__ in get_values(MODEL_FOR_CAUSAL_LM_MAPPING_NAMES)
                and model_class.__name__ not in incompatible_models
            ):
                valid_model_class = True
        if not valid_model_class:
            self.skipTest(reason="No causal lm model classes found")
        for model_class in self.all_model_classes:
            model_name = model_class.__name__
            if model_name in get_values(MODEL_FOR_CAUSAL_LM_MAPPING_NAMES) and model_name not in incompatible_models:
                config, inputs_dict = self.model_tester.prepare_config_and_inputs_for_common()

                with tempfile.TemporaryDirectory() as tmpdir:
                    with torch.device(torch_device):
                        model_eager = AutoModelForCausalLM.from_config(config, torch_dtype=torch.float32)

                    model_eager.save_pretrained(tmpdir)
                    model = AutoModelForCausalLM.from_pretrained(
                        tmpdir, torch_dtype=torch.float32, device_map=torch_device
                    )
                    inputs_dict["num_items_in_batch"] = inputs_dict["input_ids"].shape[0]
                    inputs_dict["labels"] = inputs_dict["input_ids"]
                    _ = model(**inputs_dict, return_dict=False)

    def test_training_gradient_checkpointing(self):
        # Scenario - 1 default behaviour
        self.check_training_gradient_checkpointing()

    def test_training_gradient_checkpointing_use_reentrant(self):
        # Scenario - 2 with `use_reentrant=True` - this is the default value that is used in pytorch's
        # torch.utils.checkpoint.checkpoint
        self.check_training_gradient_checkpointing(gradient_checkpointing_kwargs={"use_reentrant": True})

    def test_training_gradient_checkpointing_use_reentrant_false(self):
        # Scenario - 3 with `use_reentrant=False` pytorch suggests users to use this value for
        # future releases: https://pytorch.org/docs/stable/checkpoint.html
        self.check_training_gradient_checkpointing(gradient_checkpointing_kwargs={"use_reentrant": False})

    def test_attention_outputs(self):
        if not self.has_attentions:
            self.skipTest(reason="Model does not output attentions")

        config, inputs_dict = self.model_tester.prepare_config_and_inputs_for_common()
        config.return_dict = True
        # force eager attention to support output attentions
        config._attn_implementation = "eager"

        seq_len = getattr(self.model_tester, "seq_length", None)
        decoder_seq_length = getattr(self.model_tester, "decoder_seq_length", seq_len)
        encoder_seq_length = getattr(self.model_tester, "encoder_seq_length", seq_len)
        decoder_key_length = getattr(self.model_tester, "decoder_key_length", decoder_seq_length)
        encoder_key_length = getattr(self.model_tester, "key_length", encoder_seq_length)
        chunk_length = getattr(self.model_tester, "chunk_length", None)
        if chunk_length is not None and hasattr(self.model_tester, "num_hashes"):
            encoder_seq_length = encoder_seq_length * self.model_tester.num_hashes

        for model_class in self.all_model_classes:
            inputs_dict["output_attentions"] = True
            inputs_dict["output_hidden_states"] = False
            config.return_dict = True
            model = model_class._from_config(config, attn_implementation="eager")
            config = model.config
            model.to(torch_device)
            model.eval()
            with torch.no_grad():
                outputs = model(**self._prepare_for_class(inputs_dict, model_class))
            attentions = outputs.encoder_attentions if config.is_encoder_decoder else outputs.attentions
            self.assertEqual(len(attentions), self.model_tester.num_hidden_layers)

            # check that output_attentions also work using config
            del inputs_dict["output_attentions"]
            config.output_attentions = True
            model = model_class(config)
            model.to(torch_device)
            model.eval()
            with torch.no_grad():
                outputs = model(**self._prepare_for_class(inputs_dict, model_class))
            attentions = outputs.encoder_attentions if config.is_encoder_decoder else outputs.attentions
            self.assertEqual(len(attentions), self.model_tester.num_hidden_layers)

            if chunk_length is not None:
                self.assertListEqual(
                    list(attentions[0].shape[-4:]),
                    [self.model_tester.num_attention_heads, encoder_seq_length, chunk_length, encoder_key_length],
                )
            else:
                self.assertListEqual(
                    list(attentions[0].shape[-3:]),
                    [self.model_tester.num_attention_heads, encoder_seq_length, encoder_key_length],
                )
            out_len = len(outputs)

            if self.is_encoder_decoder:
                correct_outlen = 5

                # loss is at first position
                if "labels" in inputs_dict:
                    correct_outlen += 1  # loss is added to beginning
                # Question Answering model returns start_logits and end_logits
                if model_class.__name__ in [
                    *get_values(MODEL_FOR_QUESTION_ANSWERING_MAPPING_NAMES),
                    *get_values(MODEL_FOR_DOCUMENT_QUESTION_ANSWERING_MAPPING_NAMES),
                ]:
                    correct_outlen += 1  # start_logits and end_logits instead of only 1 output
                if "past_key_values" in outputs:
                    correct_outlen += 1  # past_key_values have been returned

                self.assertEqual(out_len, correct_outlen)

                # decoder attentions
                decoder_attentions = outputs.decoder_attentions
                self.assertIsInstance(decoder_attentions, (list, tuple))
                self.assertEqual(len(decoder_attentions), self.model_tester.num_hidden_layers)
                self.assertListEqual(
                    list(decoder_attentions[0].shape[-3:]),
                    [self.model_tester.num_attention_heads, decoder_seq_length, decoder_key_length],
                )

                # cross attentions
                cross_attentions = outputs.cross_attentions
                self.assertIsInstance(cross_attentions, (list, tuple))
                self.assertEqual(len(cross_attentions), self.model_tester.num_hidden_layers)
                self.assertListEqual(
                    list(cross_attentions[0].shape[-3:]),
                    [
                        self.model_tester.num_attention_heads,
                        decoder_seq_length,
                        encoder_key_length,
                    ],
                )

            # Check attention is always last and order is fine
            inputs_dict["output_attentions"] = True
            inputs_dict["output_hidden_states"] = True
            model = model_class(config)
            model.to(torch_device)
            model.eval()
            with torch.no_grad():
                outputs = model(**self._prepare_for_class(inputs_dict, model_class))

            if hasattr(self.model_tester, "num_hidden_states_types"):
                added_hidden_states = self.model_tester.num_hidden_states_types
            elif self.is_encoder_decoder:
                added_hidden_states = 2
            else:
                added_hidden_states = 1
            self.assertEqual(out_len + added_hidden_states, len(outputs))

            self_attentions = outputs.encoder_attentions if config.is_encoder_decoder else outputs.attentions

            self.assertEqual(len(self_attentions), self.model_tester.num_hidden_layers)
            if chunk_length is not None:
                self.assertListEqual(
                    list(self_attentions[0].shape[-4:]),
                    [self.model_tester.num_attention_heads, encoder_seq_length, chunk_length, encoder_key_length],
                )
            else:
                self.assertListEqual(
                    list(self_attentions[0].shape[-3:]),
                    [self.model_tester.num_attention_heads, encoder_seq_length, encoder_key_length],
                )

    @slow
    def test_torchscript_simple(self):
        config, inputs_dict = self.model_tester.prepare_config_and_inputs_for_common()
        self._create_and_check_torchscript(config, inputs_dict)

    @slow
    def test_torchscript_output_attentions(self):
        config, inputs_dict = self.model_tester.prepare_config_and_inputs_for_common()
        config.output_attentions = True
        self._create_and_check_torchscript(config, inputs_dict)

    @slow
    def test_torchscript_output_hidden_state(self):
        config, inputs_dict = self.model_tester.prepare_config_and_inputs_for_common()
        config.output_hidden_states = True
        self._create_and_check_torchscript(config, inputs_dict)

    # This is copied from `torch/testing/_internal/jit_utils.py::clear_class_registry`
    def clear_torch_jit_class_registry(self):
        torch._C._jit_clear_class_registry()
        torch.jit._recursive.concrete_type_store = torch.jit._recursive.ConcreteTypeStore()
        # torch 1.8 has no `_clear_class_state` in `torch.jit._state`
        if hasattr(torch.jit._state, "_clear_class_state"):
            torch.jit._state._clear_class_state()

    def _create_and_check_torchscript(self, config, inputs_dict):
        if not self.test_torchscript:
            self.skipTest(reason="test_torchscript is set to `False`")

        configs_no_init = _config_zero_init(config)  # To be sure we have no Nan
        configs_no_init.torchscript = True
        for model_class in self.all_model_classes:
            for attn_implementation in ["eager", "sdpa"]:
                if (
                    attn_implementation == "sdpa"
                    and (not model_class._supports_sdpa or not is_torch_sdpa_available())
                    or config.output_attentions
                ):
                    continue

                configs_no_init._attn_implementation = attn_implementation
                model = model_class(config=configs_no_init)
                model.to(torch_device)
                model.eval()
                inputs = self._prepare_for_class(inputs_dict, model_class)

                main_input_name = model_class.main_input_name

                try:
                    if model.config.is_encoder_decoder:
                        model.config.use_cache = False  # FSTM still requires this hack -> FSTM should probably be refactored similar to BART afterward
                        main_input = inputs[main_input_name]
                        attention_mask = inputs["attention_mask"]
                        decoder_input_ids = inputs["decoder_input_ids"]
                        decoder_attention_mask = inputs["decoder_attention_mask"]
                        outputs = model(main_input, attention_mask, decoder_input_ids, decoder_attention_mask)
                        # `torchscript` doesn't work with outputs containing `Cache` object. However, #35235 makes
                        # several models to use `Cache` by default instead of the legacy cache (tuple), and
                        # their `torchscript` tests are failing. We won't support them anyway, but we still want to keep
                        # the tests for encoder models like `BERT`. So we skip the checks if the model's output contains
                        # a `Cache` object.
                        if any(isinstance(x, Cache) for x in outputs):
                            continue
                        traced_model = torch.jit.trace(
                            model, (main_input, attention_mask, decoder_input_ids, decoder_attention_mask)
                        )
                    elif "bbox" in inputs and "image" in inputs:  # LayoutLMv2 requires additional inputs
                        input_ids = inputs["input_ids"]
                        bbox = inputs["bbox"]
                        image = inputs["image"].tensor
                        outputs = model(input_ids, bbox, image)
                        if any(isinstance(x, Cache) for x in outputs):
                            continue
                        traced_model = torch.jit.trace(
                            model, (input_ids, bbox, image), check_trace=False
                        )  # when traced model is checked, an error is produced due to name mangling
                    elif "bbox" in inputs:  # Bros requires additional inputs (bbox)
                        input_ids = inputs["input_ids"]
                        bbox = inputs["bbox"]
                        outputs = model(input_ids, bbox)
                        if any(isinstance(x, Cache) for x in outputs):
                            continue
                        traced_model = torch.jit.trace(
                            model, (input_ids, bbox), check_trace=False
                        )  # when traced model is checked, an error is produced due to name mangling
                    elif (
                        "pixel_values" in inputs and "prompt_pixel_values" in inputs and "prompt_masks" in inputs
                    ):  # SegGpt requires additional inputs
                        pixel_values = inputs["pixel_values"]
                        prompt_pixel_values = inputs["prompt_pixel_values"]
                        prompt_masks = inputs["prompt_masks"]
                        outputs = model(pixel_values, prompt_pixel_values, prompt_masks)
                        if any(isinstance(x, Cache) for x in outputs):
                            continue
                        traced_model = torch.jit.trace(
                            model, (pixel_values, prompt_pixel_values, prompt_masks), check_trace=False
                        )  # when traced model is checked, an error is produced due to name mangling
                    elif "Siglip2" in model_class.__name__:
                        outputs = model(**inputs)
                        example_inputs = [t for t in inputs.values() if isinstance(t, torch.Tensor)]
                        traced_model = torch.jit.trace(model, example_inputs, check_trace=False)
                    else:
                        main_input = inputs[main_input_name]
                        outputs = model(main_input)
                        if any(isinstance(x, Cache) for x in outputs):
                            continue
                        traced_model = torch.jit.trace(model, (main_input,))
                except RuntimeError:
                    self.fail("Couldn't trace module.")

                with tempfile.TemporaryDirectory() as tmp_dir_name:
                    pt_file_name = os.path.join(tmp_dir_name, "traced_model.pt")

                    try:
                        torch.jit.save(traced_model, pt_file_name)
                    except Exception:
                        self.fail("Couldn't save module.")

                    try:
                        loaded_model = torch.jit.load(pt_file_name)
                    except Exception:
                        self.fail("Couldn't load module.")

                model.to(torch_device)
                model.eval()

                loaded_model.to(torch_device)
                loaded_model.eval()

                model_state_dict = model.state_dict()
                loaded_model_state_dict = loaded_model.state_dict()

                non_persistent_buffers = {}
                for key in loaded_model_state_dict.keys():
                    if key not in model_state_dict.keys():
                        non_persistent_buffers[key] = loaded_model_state_dict[key]

                loaded_model_state_dict = {
                    key: value for key, value in loaded_model_state_dict.items() if key not in non_persistent_buffers
                }

                self.assertEqual(set(model_state_dict.keys()), set(loaded_model_state_dict.keys()))

                model_buffers = list(model.buffers())
                for non_persistent_buffer in non_persistent_buffers.values():
                    found_buffer = False
                    for i, model_buffer in enumerate(model_buffers):
                        if torch.equal(non_persistent_buffer, model_buffer):
                            found_buffer = True
                            break

                    self.assertTrue(found_buffer)
                    model_buffers.pop(i)

                models_equal = True
                for layer_name, p1 in model_state_dict.items():
                    if layer_name in loaded_model_state_dict:
                        p2 = loaded_model_state_dict[layer_name]
                        if p1.data.ne(p2.data).sum() > 0:
                            models_equal = False

                self.assertTrue(models_equal)

                # Avoid memory leak. Without this, each call increase RAM usage by ~20MB.
                # (Even with this call, there are still memory leak by ~0.04MB)
                self.clear_torch_jit_class_registry()

    def test_torch_fx(self):
        config, inputs_dict = self.model_tester.prepare_config_and_inputs_for_common()
        self._create_and_check_torch_fx_tracing(config, inputs_dict)

    def test_torch_fx_output_loss(self):
        if self.all_model_classes[0].__name__ == "BloomModel":
            self.skipTest(reason="Bloom currently has issues, @michaelbenayoun")
        config, inputs_dict = self.model_tester.prepare_config_and_inputs_for_common()
        self._create_and_check_torch_fx_tracing(config, inputs_dict, output_loss=True)

    def _create_and_check_torch_fx_tracing(self, config, inputs_dict, output_loss=False):
        if not self.fx_compatible:
            self.skipTest(f"The model type {config.model_type} is not compatible with torch.fx")

        configs_no_init = _config_zero_init(config)  # To be sure we have no Nan
        configs_no_init.return_dict = False

        for model_class in self.all_model_classes:
            model = model_class(config=configs_no_init)
            model.to(torch_device)
            model.eval()
            inputs = self._prepare_for_class(inputs_dict, model_class, return_labels=output_loss)

            # We may want to test several inputs (various shapes, etc.).
            inputs_to_test = [inputs]

            if model.config.is_encoder_decoder:
                model.config.use_cache = False  # FSTM still requires this hack -> FSTM should probably be refactored similar to BART afterward
                labels = inputs.get("labels", None)
                input_names = [
                    "attention_mask",
                    "decoder_attention_mask",
                    "decoder_input_ids",
                    "input_features",
                    "input_ids",
                    "input_values",
                ]
                if labels is not None:
                    input_names.append("labels")
            else:
                input_names = [
                    "attention_mask",
                    "bbox",
                    "input_features",
                    "input_ids",
                    "input_values",
                    "inputs_embeds",
                    "pixel_values",
                    "token_type_ids",
                    "visual_feats",
                    "visual_pos",
                    "noise",
                ]

                labels = inputs.get("labels", None)
                start_positions = inputs.get("start_positions", None)
                end_positions = inputs.get("end_positions", None)
                if labels is not None:
                    input_names.append("labels")
                if start_positions is not None:
                    input_names.append("start_positions")
                if end_positions is not None:
                    input_names.append("end_positions")

                if model.config.model_type in _FX_SUPPORTED_MODELS_WITH_KV_CACHE:
                    input_names.append("past_key_values")

                    # Generally model_tester.prepare_config_and_inputs_for_common seem not to generate past key values inputs.
                    if "past_key_values" not in inputs:
                        batch_size = inputs[next(iter(inputs))].shape[0]
                        num_heads = model.config.num_attention_heads
                        head_dim = model.config.hidden_size // model.config.num_attention_heads

                        cache_shape = (batch_size, num_heads, 0, head_dim)
                        empty_pkv = tuple(
                            (
                                torch.rand(cache_shape, dtype=torch.float, device=torch_device),
                                torch.rand(cache_shape, dtype=torch.float, device=torch_device),
                            )
                            for i in range(model.config.num_hidden_layers)
                        )
                        empty_pkv = (
                            DynamicCache.from_legacy_cache(empty_pkv)
                            if model_class._supports_cache_class
                            else empty_pkv
                        )

                        cache_length = 9
                        cache_shape = (batch_size, num_heads, cache_length, head_dim)
                        non_empty_pkv = tuple(
                            (
                                torch.rand(cache_shape, dtype=torch.float, device=torch_device),
                                torch.rand(cache_shape, dtype=torch.float, device=torch_device),
                            )
                            for i in range(model.config.num_hidden_layers)
                        )
                        non_empty_pkv = (
                            DynamicCache.from_legacy_cache(non_empty_pkv)
                            if model_class._supports_cache_class
                            else non_empty_pkv
                        )

                        inps = copy.deepcopy(inputs_to_test[0])

                        inputs_to_test[0]["past_key_values"] = empty_pkv

                        inps["past_key_values"] = non_empty_pkv
                        inputs_to_test.append(inps)

                        past_mask = torch.ones(batch_size, cache_length, device=torch_device, dtype=torch.float)
                        inputs_to_test[1]["attention_mask"] = torch.cat(
                            (past_mask, inputs_to_test[1]["attention_mask"]), dim=1
                        )

                forward_parameters = inspect.signature(model.forward).parameters
                if "input_ids" in forward_parameters and "inputs_embeds" in forward_parameters:
                    inps = copy.deepcopy(inputs_to_test[0])

                    embedding_size = (
                        model.config.embedding_size
                        if getattr(model.config, "embedding_size", None) is not None
                        and model.config.model_type != "megatron-bert"
                        else model.config.hidden_size
                    )

                    if (
                        model.config.model_type in MODEL_FOR_MULTIPLE_CHOICE_MAPPING_NAMES
                        and model.__class__.__name__
                        == MODEL_FOR_MULTIPLE_CHOICE_MAPPING_NAMES[model.config.model_type]
                    ):
                        batch_size, num_choices, sequence_length = inputs["input_ids"].shape
                        shape = (batch_size, num_choices, sequence_length, embedding_size)
                    elif inps["input_ids"].ndim == 2:
                        batch_size, sequence_length = inputs["input_ids"].shape
                        shape = (batch_size, sequence_length, embedding_size)
                    else:
                        self.skipTest("Unknown case")

                    del inps["input_ids"]
                    inps["inputs_embeds"] = torch.rand(shape, dtype=torch.float, device=torch_device)
                    inputs_to_test.append(inps)

            for inps in inputs_to_test:
                filtered_inputs = {k: v for (k, v) in inps.items() if k in input_names}
                input_names_to_trace = list(filtered_inputs.keys())

                if model.__class__.__name__ in set(MODEL_FOR_SEQUENCE_CLASSIFICATION_MAPPING_NAMES.values()) and (
                    not hasattr(model.config, "problem_type") or model.config.problem_type is None
                ):
                    model.config.problem_type = "single_label_classification"

                model.config.use_cache = "past_key_values" in input_names_to_trace

                traced_model = symbolic_trace(model, input_names_to_trace)

                with torch.no_grad():
                    traced_output = traced_model(**filtered_inputs)
                    model_output = model(**filtered_inputs)

                def flatten_output(output):
                    flatten = []
                    for x in output:
                        if isinstance(x, (tuple, list)):
                            flatten += flatten_output(x)
                        elif not isinstance(x, torch.Tensor):
                            continue
                        else:
                            flatten.append(x)
                    return flatten

                model_output = flatten_output(model_output)
                traced_output = flatten_output(traced_output)
                num_outputs = len(model_output)

                for i in range(num_outputs):
                    self.assertTrue(
                        torch.allclose(model_output[i], traced_output[i]),
                        f"traced {i}th output doesn't match model {i}th output for {model_class}",
                    )

                # Avoid memory leak. Without this, each call increase RAM usage by ~20MB.
                # (Even with this call, there are still memory leak by ~0.04MB)
                self.clear_torch_jit_class_registry()

    def test_headmasking(self):
        if not self.test_head_masking:
            self.skipTest(reason="Model does not support head masking")

        global_rng.seed(42)
        config, inputs_dict = self.model_tester.prepare_config_and_inputs_for_common()
        global_rng.seed()

        inputs_dict["output_attentions"] = True
        config.output_hidden_states = True
        configs_no_init = _config_zero_init(config)  # To be sure we have no Nan
        configs_no_init._attn_implementation = "eager"  # head mask works only in eager mode and will be removed soon
        for model_class in self.all_model_classes:
            model = model_class(config=configs_no_init)
            model.to(torch_device)
            model.eval()

            # Prepare head_mask
            # Set require_grad after having prepared the tensor to avoid error (leaf variable has been moved into the graph interior)
            head_mask = torch.ones(
                self.model_tester.num_hidden_layers,
                self.model_tester.num_attention_heads,
                device=torch_device,
            )
            head_mask[0, 0] = 0
            head_mask[-1, :-1] = 0
            head_mask.requires_grad_(requires_grad=True)
            inputs = self._prepare_for_class(inputs_dict, model_class).copy()
            inputs["head_mask"] = head_mask
            if model.config.is_encoder_decoder:
                signature = inspect.signature(model.forward)
                arg_names = [*signature.parameters.keys()]
                if "decoder_head_mask" in arg_names:  # necessary differentiation because of T5 model
                    inputs["decoder_head_mask"] = head_mask
                if "cross_attn_head_mask" in arg_names:
                    inputs["cross_attn_head_mask"] = head_mask
            outputs = model(**inputs, return_dict=True)

            # Test that we can get a gradient back for importance score computation
            output = sum(t.sum() for t in outputs[0])
            output = output.sum()
            output.backward()
            multihead_outputs = head_mask.grad

            self.assertIsNotNone(multihead_outputs)
            self.assertEqual(len(multihead_outputs), self.model_tester.num_hidden_layers)

            def check_attentions_validity(attentions):
                # Remove Nan
                for t in attentions:
                    self.assertLess(
                        torch.sum(torch.isnan(t)), t.numel() / 4
                    )  # Check we don't have more than 25% nans (arbitrary)
                attentions = [
                    t.masked_fill(torch.isnan(t), 0.0) for t in attentions
                ]  # remove them (the test is less complete)

                self.assertAlmostEqual(attentions[0][..., 0, :, :].flatten().sum().item(), 0.0)
                self.assertNotEqual(attentions[0][..., -1, :, :].flatten().sum().item(), 0.0)
                if len(attentions) > 2:  # encoder-decoder models have only 2 layers in each module
                    self.assertNotEqual(attentions[1][..., 0, :, :].flatten().sum().item(), 0.0)
                self.assertAlmostEqual(attentions[-1][..., -2, :, :].flatten().sum().item(), 0.0)
                self.assertNotEqual(attentions[-1][..., -1, :, :].flatten().sum().item(), 0.0)

            if model.config.is_encoder_decoder:
                check_attentions_validity(outputs.encoder_attentions)
                check_attentions_validity(outputs.decoder_attentions)
                check_attentions_validity(outputs.cross_attentions)
            else:
                check_attentions_validity(outputs.attentions)

    def test_head_pruning(self):
        if not self.test_pruning:
            self.skipTest(reason="Pruning is not activated")

        for model_class in self.all_model_classes:
            (
                config,
                inputs_dict,
            ) = self.model_tester.prepare_config_and_inputs_for_common()

            if "head_mask" in inputs_dict:
                del inputs_dict["head_mask"]

            inputs_dict["output_attentions"] = True
            config.output_hidden_states = False
            model = model_class(config=config)
            model.to(torch_device)
            model.eval()
            heads_to_prune = {
                0: list(range(1, self.model_tester.num_attention_heads)),
                -1: [0],
            }
            model.prune_heads(heads_to_prune)
            with torch.no_grad():
                outputs = model(**self._prepare_for_class(inputs_dict, model_class))

            attentions = outputs[-1]

            self.assertEqual(attentions[0].shape[-3], 1)
            # TODO: To have this check, we will need at least 3 layers. Do we really need it?
            # self.assertEqual(attentions[1].shape[-3], self.model_tester.num_attention_heads)
            self.assertEqual(attentions[-1].shape[-3], self.model_tester.num_attention_heads - 1)

    def test_head_pruning_save_load_from_pretrained(self):
        if not self.test_pruning:
            self.skipTest(reason="Pruning is not activated")

        for model_class in self.all_model_classes:
            (
                config,
                inputs_dict,
            ) = self.model_tester.prepare_config_and_inputs_for_common()

            if "head_mask" in inputs_dict:
                del inputs_dict["head_mask"]

            inputs_dict["output_attentions"] = True
            config.output_hidden_states = False
            model = model_class(config=config)
            model.to(torch_device)
            model.eval()
            heads_to_prune = {
                0: list(range(1, self.model_tester.num_attention_heads)),
                -1: [0],
            }
            model.prune_heads(heads_to_prune)

            with tempfile.TemporaryDirectory() as temp_dir_name:
                model.save_pretrained(temp_dir_name)
                model = model_class.from_pretrained(temp_dir_name)
                model.to(torch_device)

            with torch.no_grad():
                outputs = model(**self._prepare_for_class(inputs_dict, model_class))
            attentions = outputs[-1]
            self.assertEqual(attentions[0].shape[-3], 1)
            # TODO: To have this check, we will need at least 3 layers. Do we really need it?
            # self.assertEqual(attentions[1].shape[-3], self.model_tester.num_attention_heads)
            self.assertEqual(attentions[-1].shape[-3], self.model_tester.num_attention_heads - 1)

    def test_head_pruning_save_load_from_config_init(self):
        if not self.test_pruning:
            self.skipTest(reason="Pruning is not activated")

        for model_class in self.all_model_classes:
            (
                config,
                inputs_dict,
            ) = self.model_tester.prepare_config_and_inputs_for_common()

            if "head_mask" in inputs_dict:
                del inputs_dict["head_mask"]

            inputs_dict["output_attentions"] = True
            config.output_hidden_states = False

            heads_to_prune = {
                0: list(range(1, self.model_tester.num_attention_heads)),
                -1: [0],
            }
            config.pruned_heads = heads_to_prune

            model = model_class(config=config)
            model.to(torch_device)
            model.eval()

            with torch.no_grad():
                outputs = model(**self._prepare_for_class(inputs_dict, model_class))
            attentions = outputs[-1]

            self.assertEqual(attentions[0].shape[-3], 1)
            # TODO: To have this check, we will need at least 3 layers. Do we really need it?
            # self.assertEqual(attentions[1].shape[-3], self.model_tester.num_attention_heads)
            self.assertEqual(attentions[-1].shape[-3], self.model_tester.num_attention_heads - 1)

    def test_head_pruning_integration(self):
        if not self.test_pruning:
            self.skipTest(reason="Pruning is not activated")

        for model_class in self.all_model_classes:
            (
                config,
                inputs_dict,
            ) = self.model_tester.prepare_config_and_inputs_for_common()

            if "head_mask" in inputs_dict:
                del inputs_dict["head_mask"]

            inputs_dict["output_attentions"] = True
            config.output_hidden_states = False

            heads_to_prune = {1: [1, 2]}
            config.pruned_heads = heads_to_prune

            model = model_class(config=config)
            model.to(torch_device)
            model.eval()

            with torch.no_grad():
                outputs = model(**self._prepare_for_class(inputs_dict, model_class))
            attentions = outputs[-1]

            self.assertEqual(attentions[0].shape[-3], self.model_tester.num_attention_heads - 0)
            self.assertEqual(attentions[1].shape[-3], self.model_tester.num_attention_heads - 2)

            with tempfile.TemporaryDirectory() as temp_dir_name:
                model.save_pretrained(temp_dir_name)
                model = model_class.from_pretrained(temp_dir_name)
                model.to(torch_device)

            with torch.no_grad():
                outputs = model(**self._prepare_for_class(inputs_dict, model_class))
            attentions = outputs[-1]

            self.assertEqual(attentions[0].shape[-3], self.model_tester.num_attention_heads - 0)
            self.assertEqual(attentions[1].shape[-3], self.model_tester.num_attention_heads - 2)

            heads_to_prune = {0: [0], 1: [1, 2]}
            model.prune_heads(heads_to_prune)

            with torch.no_grad():
                outputs = model(**self._prepare_for_class(inputs_dict, model_class))
            attentions = outputs[-1]

            self.assertEqual(attentions[0].shape[-3], self.model_tester.num_attention_heads - 1)
            self.assertEqual(attentions[1].shape[-3], self.model_tester.num_attention_heads - 2)

            self.assertDictEqual(model.config.pruned_heads, {0: [0], 1: [1, 2]})

    def test_hidden_states_output(self):
        def check_hidden_states_output(inputs_dict, config, model_class):
            model = model_class(config)
            model.to(torch_device)
            model.eval()

            with torch.no_grad():
                outputs = model(**self._prepare_for_class(inputs_dict, model_class))

            hidden_states = outputs.encoder_hidden_states if config.is_encoder_decoder else outputs.hidden_states

            expected_num_layers = getattr(
                self.model_tester, "expected_num_hidden_layers", self.model_tester.num_hidden_layers + 1
            )
            self.assertEqual(len(hidden_states), expected_num_layers)

            if hasattr(self.model_tester, "encoder_seq_length"):
                seq_length = self.model_tester.encoder_seq_length
                if hasattr(self.model_tester, "chunk_length") and self.model_tester.chunk_length > 1:
                    seq_length = seq_length * self.model_tester.chunk_length
            else:
                seq_length = self.model_tester.seq_length

            self.assertListEqual(
                list(hidden_states[0].shape[-2:]),
                [seq_length, self.model_tester.hidden_size],
            )

            if config.is_encoder_decoder:
                hidden_states = outputs.decoder_hidden_states

                self.assertIsInstance(hidden_states, (list, tuple))
                self.assertEqual(len(hidden_states), expected_num_layers)
                seq_len = getattr(self.model_tester, "seq_length", None)
                decoder_seq_length = getattr(self.model_tester, "decoder_seq_length", seq_len)

                self.assertListEqual(
                    list(hidden_states[0].shape[-2:]),
                    [decoder_seq_length, self.model_tester.hidden_size],
                )

        config, inputs_dict = self.model_tester.prepare_config_and_inputs_for_common()

        for model_class in self.all_model_classes:
            inputs_dict["output_hidden_states"] = True
            check_hidden_states_output(inputs_dict, config, model_class)

            # check that output_hidden_states also work using config
            del inputs_dict["output_hidden_states"]
            config.output_hidden_states = True

            check_hidden_states_output(inputs_dict, config, model_class)

    def test_retain_grad_hidden_states_attentions(self):
        config, inputs_dict = self.model_tester.prepare_config_and_inputs_for_common()
        config.output_hidden_states = True
        config.output_attentions = self.has_attentions

        # force eager attention to support output attentions
        if self.has_attentions:
            config._attn_implementation = "eager"

        # no need to test all models as different heads yield the same functionality
        model_class = self.all_model_classes[0]
        model = model_class._from_config(config, attn_implementation="eager")
        model.to(torch_device)

        inputs = self._prepare_for_class(inputs_dict, model_class)

        outputs = model(**inputs)

        output = outputs[0]

        if config.is_encoder_decoder:
            # Seq2Seq models
            encoder_hidden_states = outputs.encoder_hidden_states[0]
            encoder_hidden_states.retain_grad()

            decoder_hidden_states = outputs.decoder_hidden_states[0]
            decoder_hidden_states.retain_grad()

            if self.has_attentions:
                encoder_attentions = outputs.encoder_attentions[0]
                encoder_attentions.retain_grad()

                decoder_attentions = outputs.decoder_attentions[0]
                decoder_attentions.retain_grad()

                cross_attentions = outputs.cross_attentions[0]
                cross_attentions.retain_grad()

            output.flatten()[0].backward(retain_graph=True)

            self.assertIsNotNone(encoder_hidden_states.grad)
            self.assertIsNotNone(decoder_hidden_states.grad)

            if self.has_attentions:
                self.assertIsNotNone(encoder_attentions.grad)
                self.assertIsNotNone(decoder_attentions.grad)
                self.assertIsNotNone(cross_attentions.grad)
        else:
            # Encoder-/Decoder-only models
            hidden_states = outputs.hidden_states[0]
            hidden_states.retain_grad()

            if self.has_attentions:
                attentions = outputs.attentions[0]
                attentions.retain_grad()

            output.flatten()[0].backward(retain_graph=True)

            self.assertIsNotNone(hidden_states.grad)

            if self.has_attentions:
                self.assertIsNotNone(attentions.grad)

    def test_feed_forward_chunking(self):
        (
            original_config,
            inputs_dict,
        ) = self.model_tester.prepare_config_and_inputs_for_common()
        for model_class in self.all_model_classes:
            torch.manual_seed(0)
            config = copy.deepcopy(original_config)
            model = model_class(config)
            model.to(torch_device)
            model.eval()

            hidden_states_no_chunk = model(**self._prepare_for_class(inputs_dict, model_class))[0]

            torch.manual_seed(0)
            config.chunk_size_feed_forward = 1
            model = model_class(config)
            model.to(torch_device)
            model.eval()

            hidden_states_with_chunk = model(**self._prepare_for_class(inputs_dict, model_class))[0]
            torch.testing.assert_close(hidden_states_no_chunk, hidden_states_with_chunk, rtol=1e-3, atol=1e-3)

    def test_resize_position_vector_embeddings(self):
        if not self.test_resize_position_embeddings:
            self.skipTest(reason="Model does not have position embeddings")

        (
            original_config,
            inputs_dict,
        ) = self.model_tester.prepare_config_and_inputs_for_common()

        for model_class in self.all_model_classes:
            config = copy.deepcopy(original_config)
            model = model_class(config)
            model.to(torch_device)

            if self.model_tester.is_training is False:
                model.eval()

            max_position_embeddings = config.max_position_embeddings

            # Retrieve the embeddings and clone theme
            if model.config.is_encoder_decoder:
                encoder_model_embed, decoder_model_embed = model.get_position_embeddings()
                encoder_cloned_embeddings = encoder_model_embed.weight.clone()
                decoder_cloned_embeddings = decoder_model_embed.weight.clone()
            else:
                model_embed = model.get_position_embeddings()
                cloned_embeddings = model_embed.weight.clone()

            # Check that resizing the position embeddings with a larger max_position_embeddings increases
            # the model's position embeddings size
            model.resize_position_embeddings(max_position_embeddings + 10)
            self.assertEqual(model.config.max_position_embeddings, max_position_embeddings + 10)

            # Check that it actually resizes the embeddings matrix
            if model.config.is_encoder_decoder:
                encoder_model_embed, decoder_model_embed = model.get_position_embeddings()
                self.assertEqual(encoder_model_embed.weight.shape[0], encoder_cloned_embeddings.shape[0] + 10)
                self.assertEqual(decoder_model_embed.weight.shape[0], decoder_cloned_embeddings.shape[0] + 10)
            else:
                model_embed = model.get_position_embeddings()
                self.assertEqual(model_embed.weight.shape[0], cloned_embeddings.shape[0] + 10)

            # Check that the model can still do a forward pass successfully (every parameter should be resized)
            model(**self._prepare_for_class(inputs_dict, model_class))

            # Check that resizing the position embeddings with a smaller max_position_embeddings decreases
            # the model's max_position_embeddings
            model.resize_position_embeddings(max_position_embeddings - 5)
            self.assertEqual(model.config.max_position_embeddings, max_position_embeddings - 5)

            # Check that it actually resizes the embeddings matrix
            if model.config.is_encoder_decoder:
                encoder_model_embed, decoder_model_embed = model.get_position_embeddings()
                self.assertEqual(encoder_model_embed.weight.shape[0], encoder_cloned_embeddings.shape[0] - 5)
                self.assertEqual(decoder_model_embed.weight.shape[0], decoder_cloned_embeddings.shape[0] - 5)
            else:
                model_embed = model.get_position_embeddings()
                self.assertEqual(model_embed.weight.shape[0], cloned_embeddings.shape[0] - 5)

            # Check that the model can still do a forward pass successfully (every parameter should be resized)
            model(**self._prepare_for_class(inputs_dict, model_class))

            # Check that adding and removing tokens has not modified the first part of the embedding matrix.
            models_equal = True

            if model.config.is_encoder_decoder:
                for p1, p2 in zip(encoder_cloned_embeddings, encoder_model_embed.weight):
                    if p1.data.ne(p2.data).sum() > 0:
                        models_equal = False
                for p1, p2 in zip(decoder_cloned_embeddings, decoder_model_embed.weight):
                    if p1.data.ne(p2.data).sum() > 0:
                        models_equal = False
            else:
                for p1, p2 in zip(cloned_embeddings, model_embed.weight):
                    if p1.data.ne(p2.data).sum() > 0:
                        models_equal = False

            self.assertTrue(models_equal)

    def test_resize_tokens_embeddings(self):
        if not self.test_resize_embeddings:
            self.skipTest(reason="test_resize_embeddings is set to `False`")
        (
            original_config,
            inputs_dict,
        ) = self.model_tester.prepare_config_and_inputs_for_common()
        inputs_dict.pop("labels", None)

        for model_class in self.all_model_classes:
            config = copy.deepcopy(original_config)
            if is_deepspeed_zero3_enabled():
                with deepspeed.zero.Init():
                    model = model_class(config)
            else:
                model = model_class(config)
                model.to(torch_device)

            model_embed_pre_resize = model.get_input_embeddings()
            type_model_embed_pre_resize = type(model_embed_pre_resize)

            if self.model_tester.is_training is False:
                model.eval()

            model_vocab_size = config.get_text_config().vocab_size
            # Retrieve the embeddings and clone theme
            model_embed = model.resize_token_embeddings(model_vocab_size)
            cloned_embeddings = model_embed.weight.clone()

            # Check that resizing the token embeddings with a larger vocab size increases the model's vocab size
            model_embed = model.resize_token_embeddings(model_vocab_size + 10)
            new_model_vocab_size = model.config.get_text_config().vocab_size
            self.assertEqual(new_model_vocab_size, model_vocab_size + 10)
            # Check that it actually resizes the embeddings matrix
            self.assertEqual(model_embed.weight.shape[0], cloned_embeddings.shape[0] + 10)
            # Check to make sure the type of embeddings returned post resizing is same as type of input
            type_model_embed_post_resize = type(model_embed)
            self.assertEqual(type_model_embed_pre_resize, type_model_embed_post_resize)
            # Check that added embeddings mean is close to the old embeddings mean
            if is_deepspeed_zero3_enabled():
                with deepspeed.zero.GatheredParameters(model_embed.weight, modifier_rank=None):
                    old_embeddings_mean = torch.mean(model_embed.weight.data[:-10, :], axis=0)
                    new_embeddings_mean = torch.mean(model_embed.weight.data[-10:, :], axis=0)
            else:
                old_embeddings_mean = torch.mean(model_embed.weight.data[:-10, :], axis=0)
                new_embeddings_mean = torch.mean(model_embed.weight.data[-10:, :], axis=0)
            torch.testing.assert_close(old_embeddings_mean, new_embeddings_mean, rtol=1e-3, atol=1e-3)

            # Check that the model can still do a forward pass successfully (every parameter should be resized)
            if not is_deepspeed_zero3_enabled():
                # A distriputed launcher is needed for the forward pass when deepspeed is enabled
                model_inputs = self._prepare_for_class(inputs_dict, model_class)
                model(**model_inputs)

            # Check that resizing the token embeddings with a smaller vocab size decreases the model's vocab size
            model_embed = model.resize_token_embeddings(model_vocab_size - 15)
            new_model_vocab_size = model.config.get_text_config().vocab_size
            self.assertEqual(new_model_vocab_size, model_vocab_size - 15)
            # Check that it actually resizes the embeddings matrix
            self.assertEqual(model_embed.weight.shape[0], cloned_embeddings.shape[0] - 15)

            # Check that the model can still do a forward pass successfully (every parameter should be resized)
            # Input ids should be clamped to the maximum size of the vocabulary
            inputs_dict["input_ids"].clamp_(max=model_vocab_size - 15 - 1)

            # make sure that decoder_input_ids are resized as well
            if not is_deepspeed_zero3_enabled():
                # A distriputed launcher is needed for the forward pass when deepspeed is enabled
                if "decoder_input_ids" in inputs_dict:
                    inputs_dict["decoder_input_ids"].clamp_(max=model_vocab_size - 15 - 1)
                model_inputs = self._prepare_for_class(inputs_dict, model_class)
                model(**model_inputs)

            # Check that adding and removing tokens has not modified the first part of the embedding matrix.
            models_equal = True
            for p1, p2 in zip(cloned_embeddings, model_embed.weight):
                if p1.data.ne(p2.data).sum() > 0:
                    models_equal = False

            self.assertTrue(models_equal)

            del model
            del config
            # Copy again. config changed with embedding resizing (`vocab_size` changed)
            config = copy.deepcopy(original_config)
            if is_deepspeed_zero3_enabled():
                with deepspeed.zero.Init():
                    model = model_class(config)
            else:
                model = model_class(config)
                model.to(torch_device)

            model_vocab_size = config.get_text_config().vocab_size
            model.resize_token_embeddings(model_vocab_size + 10, pad_to_multiple_of=1)
            new_model_vocab_size = model.config.get_text_config().vocab_size
            self.assertTrue(new_model_vocab_size + 10, model_vocab_size)

            model_embed = model.resize_token_embeddings(model_vocab_size, pad_to_multiple_of=64)
            new_model_vocab_size = model.config.get_text_config().vocab_size
            self.assertTrue(model_embed.weight.shape[0] // 64, 0)

            self.assertTrue(model_embed.weight.shape[0], new_model_vocab_size)
            self.assertTrue(new_model_vocab_size, model.vocab_size)

            model_embed = model.resize_token_embeddings(model_vocab_size + 13, pad_to_multiple_of=64)
            self.assertTrue(model_embed.weight.shape[0] // 64, 0)

            # Check that resizing a model to a multiple of pad_to_multiple leads to a model of exactly that size
            target_dimension = 128
            model_embed = model.resize_token_embeddings(target_dimension, pad_to_multiple_of=64)
            self.assertTrue(model_embed.weight.shape[0], target_dimension)

            with self.assertRaisesRegex(
                ValueError,
                "Asking to pad the embedding matrix to a multiple of `1.3`, which is not and integer. Please make sure to pass an integer",
            ):
                model.resize_token_embeddings(model_vocab_size, pad_to_multiple_of=1.3)

            # Test when `vocab_size` is smaller than `hidden_size`.
            del model
            del config
            # Copy again. config changed with embedding resizing (`vocab_size` changed)
            config = copy.deepcopy(original_config)
            config.vocab_size = 4
            config.pad_token_id = 3
            if is_deepspeed_zero3_enabled():
                with deepspeed.zero.Init():
                    model = model_class(config)
            else:
                model = model_class(config)
                model.to(torch_device)

            model_vocab_size = config.get_text_config().vocab_size
            # Retrieve the embeddings and clone theme
            model_embed = model.resize_token_embeddings(model_vocab_size)
            cloned_embeddings = model_embed.weight.clone()

            # Check that resizing the token embeddings with a larger vocab size increases the model's vocab size
            model_embed = model.resize_token_embeddings(model_vocab_size + 10)
            new_model_vocab_size = model.config.get_text_config().vocab_size
            self.assertEqual(new_model_vocab_size, model_vocab_size + 10)
            # Check that it actually resizes the embeddings matrix
            self.assertEqual(model_embed.weight.shape[0], cloned_embeddings.shape[0] + 10)
            # Check to make sure the type of embeddings returned post resizing is same as type of input
            type_model_embed_post_resize = type(model_embed)
            self.assertEqual(type_model_embed_pre_resize, type_model_embed_post_resize)
            # Check that added embeddings mean is close to the old embeddings mean
            if is_deepspeed_zero3_enabled():
                with deepspeed.zero.GatheredParameters(model_embed.weight, modifier_rank=None):
                    old_embeddings_mean = torch.mean(model_embed.weight.data[:-10, :], axis=0)
                    new_embeddings_mean = torch.mean(model_embed.weight.data[-10:, :], axis=0)
            else:
                old_embeddings_mean = torch.mean(model_embed.weight.data[:-10, :], axis=0)
                new_embeddings_mean = torch.mean(model_embed.weight.data[-10:, :], axis=0)
            torch.testing.assert_close(old_embeddings_mean, new_embeddings_mean, rtol=1e-3, atol=1e-3)

    @require_deepspeed
    @require_torch_accelerator
    def test_resize_tokens_embeddings_with_deepspeed(self):
        ds_config = {
            "zero_optimization": {
                "stage": 3,
                "offload_param": {"device": "cpu", "pin_memory": True},
            },
        }
        with _deepspeed_zero3(ds_config):
            self.test_resize_tokens_embeddings()

    @require_deepspeed
    @require_torch_multi_accelerator
    def test_resize_tokens_embeddings_with_deepspeed_multi_gpu(self):
        ds_config = {
            "zero_optimization": {
                "stage": 3,
            },
        }
        with _deepspeed_zero3(ds_config):
            self.test_resize_tokens_embeddings()

    def test_resize_embeddings_untied(self):
        if not self.test_resize_embeddings:
            self.skipTest(reason="test_resize_embeddings is set to `False`")

        original_config, inputs_dict = self.model_tester.prepare_config_and_inputs_for_common()
        original_config.tie_word_embeddings = False
        inputs_dict.pop("labels", None)

        # if model cannot untied embeddings -> leave test
        if original_config.tie_word_embeddings:
            self.skipTest(reason="Model cannot untied embeddings")

        for model_class in self.all_model_classes:
            config = copy.deepcopy(original_config)
            if is_deepspeed_zero3_enabled():
                with deepspeed.zero.Init():
                    model = model_class(config)
            else:
                model = model_class(config).to(torch_device)

            # if no output embeddings -> leave test
            if model.get_output_embeddings() is None:
                continue

            # Check that resizing the token embeddings with a larger vocab size increases the model's vocab size
            model_vocab_size = config.get_text_config().vocab_size
            model.resize_token_embeddings(model_vocab_size + 10)
            new_model_vocab_size = model.config.get_text_config().vocab_size
            self.assertEqual(new_model_vocab_size, model_vocab_size + 10)
            output_embeds = model.get_output_embeddings()
            self.assertEqual(output_embeds.weight.shape[0], model_vocab_size + 10)
            # Check bias if present
            if output_embeds.bias is not None:
                self.assertEqual(output_embeds.bias.shape[0], model_vocab_size + 10)
            # Check that the model can still do a forward pass successfully (every parameter should be resized)
            if not is_deepspeed_zero3_enabled():
                # A distriputed launcher is needed for the forward pass when deepspeed is enabled
                model(**self._prepare_for_class(inputs_dict, model_class))

            # Test multivariate resizing.
            model.resize_token_embeddings(model_vocab_size + 10)
            output_embeds = model.get_output_embeddings()
            # Check that added embeddings mean is close to the old embeddings mean
            if is_deepspeed_zero3_enabled():
                with deepspeed.zero.GatheredParameters(output_embeds.weight, modifier_rank=None):
                    old_embeddings_mean = torch.mean(output_embeds.weight.data[:-10, :], axis=0)
                    new_embeddings_mean = torch.mean(output_embeds.weight.data[-10:, :], axis=0)
            else:
                old_embeddings_mean = torch.mean(output_embeds.weight.data[:-10, :], axis=0)
                new_embeddings_mean = torch.mean(output_embeds.weight.data[-10:, :], axis=0)
            torch.testing.assert_close(old_embeddings_mean, new_embeddings_mean, rtol=1e-3, atol=1e-3)
            # check if the old bias mean close to added bias mean.
            if output_embeds.bias is not None:
                if is_deepspeed_zero3_enabled():
                    with deepspeed.zero.GatheredParameters(output_embeds.bias, modifier_rank=None):
                        old_bias_mean = torch.mean(output_embeds.bias.data[:-10], axis=0)
                        new_bias_mean = torch.mean(output_embeds.bias.data[-10:], axis=0)
                else:
                    old_bias_mean = torch.mean(output_embeds.bias.data[:-10], axis=0)
                    new_bias_mean = torch.mean(output_embeds.bias.data[-10:], axis=0)

                torch.testing.assert_close(old_bias_mean, new_bias_mean, rtol=1e-5, atol=1e-5)

            # Check that resizing the token embeddings with a smaller vocab size decreases the model's vocab size
            model.resize_token_embeddings(model_vocab_size - 15)
            new_model_vocab_size = model.config.get_text_config().vocab_size
            self.assertEqual(new_model_vocab_size, model_vocab_size - 15)
            # Check that it actually resizes the embeddings matrix
            output_embeds = model.get_output_embeddings()
            self.assertEqual(output_embeds.weight.shape[0], model_vocab_size - 15)
            # Check bias if present
            if output_embeds.bias is not None:
                self.assertEqual(output_embeds.bias.shape[0], model_vocab_size - 15)
            # Check that the model can still do a forward pass successfully (every parameter should be resized)
            # Input ids should be clamped to the maximum size of the vocabulary
            inputs_dict["input_ids"].clamp_(max=model_vocab_size - 15 - 1)
            if "decoder_input_ids" in inputs_dict:
                inputs_dict["decoder_input_ids"].clamp_(max=model_vocab_size - 15 - 1)
            # Check that the model can still do a forward pass successfully (every parameter should be resized)
            if not is_deepspeed_zero3_enabled():
                # A distriputed launcher is needed for the forward pass when deepspeed is enabled
                model(**self._prepare_for_class(inputs_dict, model_class))

    @require_deepspeed
    @require_torch_accelerator
    def test_resize_embeddings_untied_with_deepspeed(self):
        ds_config = {
            "zero_optimization": {
                "stage": 3,
                "offload_param": {"device": "cpu", "pin_memory": True},
            },
        }
        with _deepspeed_zero3(ds_config):
            self.test_resize_embeddings_untied()

    @require_deepspeed
    @require_torch_multi_accelerator
    def test_resize_embeddings_untied_with_deepspeed_multi_gpu(self):
        ds_config = {
            "zero_optimization": {
                "stage": 3,
            },
        }
        with _deepspeed_zero3(ds_config):
            self.test_resize_embeddings_untied()

    def test_model_get_set_embeddings(self):
        config, inputs_dict = self.model_tester.prepare_config_and_inputs_for_common()

        for model_class in self.all_model_classes:
            model = model_class(config)
            self.assertIsInstance(model.get_input_embeddings(), nn.Embedding)

            new_input_embedding_layer = nn.Embedding(10, 10)
            model.set_input_embeddings(new_input_embedding_layer)
            self.assertEqual(model.get_input_embeddings(), new_input_embedding_layer)

            x = model.get_output_embeddings()
            self.assertTrue(x is None or isinstance(x, nn.Linear))

    def test_model_main_input_name(self):
        for model_class in self.all_model_classes:
            model_signature = inspect.signature(getattr(model_class, "forward"))
            # The main input is the name of the argument after `self`
            observed_main_input_name = list(model_signature.parameters.keys())[1]
            self.assertEqual(model_class.main_input_name, observed_main_input_name)

    def test_correct_missing_keys(self):
        if not self.test_missing_keys:
            self.skipTest(reason="test_missing_keys is set to `False`")

        for model_class in self.all_model_classes:
            config, _ = self.model_tester.prepare_config_and_inputs_for_common()
            model = model_class(config)
            base_model_prefix = model.base_model_prefix

            if hasattr(model, base_model_prefix):
                extra_params = {k: v for k, v in model.named_parameters() if not k.startswith(base_model_prefix)}
                extra_params.update({k: v for k, v in model.named_buffers() if not k.startswith(base_model_prefix)})
                # Some models define this as None
                if model._keys_to_ignore_on_load_missing:
                    for key in model._keys_to_ignore_on_load_missing:
                        extra_params.pop(key, None)

                if not extra_params:
                    # In that case, we *are* on a head model, but every
                    # single key is not actual parameters and this is
                    # tested in `test_tied_model_weights_key_ignore` test.
                    continue

                with tempfile.TemporaryDirectory() as temp_dir_name:
                    model.base_model.save_pretrained(temp_dir_name)
                    model, loading_info = model_class.from_pretrained(temp_dir_name, output_loading_info=True)
                    self.assertGreater(len(loading_info["missing_keys"]), 0, model.__class__.__name__)

    def test_tie_model_weights(self):
        if not self.test_torchscript:
            self.skipTest(reason="test_torchscript is set to `False`")

        config, inputs_dict = self.model_tester.prepare_config_and_inputs_for_common()

        def check_same_values(layer_1, layer_2):
            equal = True
            for p1, p2 in zip(layer_1.weight, layer_2.weight):
                if p1.data.ne(p2.data).sum() > 0:
                    equal = False
            return equal

        for model_class in self.all_model_classes:
            config.torchscript = True
            model_not_tied = model_class(config)
            if model_not_tied.get_output_embeddings() is None:
                continue

            config_tied = copy.deepcopy(config)
            config_tied.torchscript = False
            model_tied = model_class(config_tied)
            params_tied = list(model_tied.parameters())
            # Check that the embedding layer and decoding layer are the same in size and in value
            # self.assertTrue(check_same_values(embeddings, decoding))

            # Check that after resize they remain tied.
            vocab_size = config.get_text_config().vocab_size
            model_tied.resize_token_embeddings(vocab_size + 10)
            params_tied_2 = list(model_tied.parameters())
            self.assertEqual(len(params_tied_2), len(params_tied))

    @require_safetensors
    def test_can_use_safetensors(self):
        for model_class in self.all_model_classes:
            config, _ = self.model_tester.prepare_config_and_inputs_for_common()
            model_tied = model_class(config)
            with tempfile.TemporaryDirectory() as d:
                try:
                    model_tied.save_pretrained(d, safe_serialization=True)
                except Exception as e:
                    raise Exception(f"Class {model_class.__name__} cannot be saved using safetensors: {e}")

                model_reloaded, infos = model_class.from_pretrained(d, output_loading_info=True)
                # Checking the state dicts are correct
                reloaded_state = model_reloaded.state_dict()
                for k, v in model_tied.state_dict().items():
                    self.assertIn(k, reloaded_state, f"Key {k} is missing from reloaded")
                    torch.testing.assert_close(
                        v, reloaded_state[k], msg=lambda x: f"{model_class.__name__}: Tensor {k}: {x}"
                    )
                # Checking there was no complain of missing weights
                self.assertEqual(infos["missing_keys"], [])

                # Checking the tensor sharing are correct
                ptrs = defaultdict(list)
                for k, v in model_tied.state_dict().items():
                    ptrs[v.data_ptr()].append(k)

                shared_ptrs = {k: v for k, v in ptrs.items() if len(v) > 1}

                for _, shared_names in shared_ptrs.items():
                    reloaded_ptrs = {reloaded_state[k].data_ptr() for k in shared_names}
                    self.assertEqual(
                        len(reloaded_ptrs),
                        1,
                        f"The shared pointers are incorrect, found different pointers for keys {shared_names}",
                    )

    def test_load_save_without_tied_weights(self):
        for model_class in self.all_model_classes:
            config, _ = self.model_tester.prepare_config_and_inputs_for_common()
            config.tie_word_embeddings = False
            model = model_class(config)
            with tempfile.TemporaryDirectory() as d:
                model.save_pretrained(d)

                model_reloaded, infos = model_class.from_pretrained(d, output_loading_info=True)
                # Checking the state dicts are correct
                reloaded_state = model_reloaded.state_dict()
                for k, v in model.state_dict().items():
                    self.assertIn(k, reloaded_state, f"Key {k} is missing from reloaded")
                    torch.testing.assert_close(
                        v, reloaded_state[k], msg=lambda x: f"{model_class.__name__}: Tensor {k}: {x}"
                    )
                # Checking there was no complain of missing weights
                self.assertEqual(infos["missing_keys"], [])

    def test_tied_weights_keys(self):
        config, _ = self.model_tester.prepare_config_and_inputs_for_common()
        config.get_text_config().tie_word_embeddings = True
        for model_class in self.all_model_classes:
            model_tied = model_class(config)

            ptrs = collections.defaultdict(list)
            for name, tensor in model_tied.state_dict().items():
                ptrs[id_tensor_storage(tensor)].append(name)

            # These are all the pointers of shared tensors.
            tied_params = [names for _, names in ptrs.items() if len(names) > 1]

            tied_weight_keys = model_tied._tied_weights_keys if model_tied._tied_weights_keys is not None else []
            # Detect we get a hit for each key
            for key in tied_weight_keys:
                is_tied_key = any(re.search(key, p) for group in tied_params for p in group)
                self.assertTrue(is_tied_key, f"{key} is not a tied weight key for {model_class}.")

            # Removed tied weights found from tied params -> there should only be one left after
            for key in tied_weight_keys:
                for i in range(len(tied_params)):
                    tied_params[i] = [p for p in tied_params[i] if re.search(key, p) is None]

            tied_params = [group for group in tied_params if len(group) > 1]
            self.assertListEqual(
                tied_params,
                [],
                f"Missing `_tied_weights_keys` for {model_class}: add all of {tied_params} except one.",
            )

    def test_model_weights_reload_no_missing_tied_weights(self):
        for model_class in self.all_model_classes:
            config, _ = self.model_tester.prepare_config_and_inputs_for_common()
            model = model_class(config)
            with tempfile.TemporaryDirectory() as tmp_dir:
                model.save_pretrained(tmp_dir)

                # We are nuking ALL weights on file, so every parameter should
                # yell on load. We're going to detect if we yell too much, or too little.
                placeholder_dict = {"tensor": torch.tensor([1, 2])}
                safe_save_file(placeholder_dict, os.path.join(tmp_dir, "model.safetensors"), metadata={"format": "pt"})
                model_reloaded, infos = model_class.from_pretrained(tmp_dir, output_loading_info=True)

                params = dict(model_reloaded.named_parameters())
                params.update(dict(model_reloaded.named_buffers()))
                param_names = set(params.keys())

                missing_keys = set(infos["missing_keys"])

                extra_missing = missing_keys - param_names
                # Remove tied weights from extra missing: they are normally not warned as missing if their tied
                # counterpart is present but here there are no weights at all so we do get the warning.
                ptrs = collections.defaultdict(list)
                for name, tensor in model_reloaded.state_dict().items():
                    ptrs[id_tensor_storage(tensor)].append(name)
                tied_params = [names for _, names in ptrs.items() if len(names) > 1]
                for group in tied_params:
                    # We remove the group from extra_missing if not all weights from group are in it
                    if len(set(group) - extra_missing) > 0:
                        extra_missing = extra_missing - set(group)

                self.assertEqual(
                    extra_missing,
                    set(),
                    f"This model {model_class.__name__} might be missing some `keys_to_ignore`: {extra_missing}. "
                    f"For debugging, tied parameters are {tied_params}",
                )

                missed_missing = param_names - missing_keys
                # Remove nonpersistent buffers from missed_missing
                buffers = [n for n, _ in model_reloaded.named_buffers()]
                nonpersistent_buffers = {n for n in buffers if n not in model_reloaded.state_dict()}
                missed_missing = missed_missing - nonpersistent_buffers

                if model_reloaded._keys_to_ignore_on_load_missing is None:
                    expected_missing = set()
                else:
                    expected_missing = set()
                    for pattern in model_reloaded._keys_to_ignore_on_load_missing:
                        expected_missing.update({k for k in param_names if re.search(pattern, k) is not None})
                self.assertEqual(
                    missed_missing,
                    expected_missing,
                    f"This model {model_class.__name__} ignores keys {missed_missing} but they look like real"
                    " parameters. If they are non persistent buffers make sure to instantiate them with"
                    " `persistent=False`",
                )

    def test_model_outputs_equivalence(self):
        config, inputs_dict = self.model_tester.prepare_config_and_inputs_for_common()

        def set_nan_tensor_to_zero(t):
            t[t != t] = 0
            return t

        def check_equivalence(model, tuple_inputs, dict_inputs, additional_kwargs={}):
            with torch.no_grad():
                tuple_output = model(**tuple_inputs, return_dict=False, **additional_kwargs)
                dict_output = model(**dict_inputs, return_dict=True, **additional_kwargs).to_tuple()

                def recursive_check(tuple_object, dict_object):
                    if isinstance(tuple_object, (list, tuple)):
                        for tuple_iterable_value, dict_iterable_value in zip(tuple_object, dict_object):
                            recursive_check(tuple_iterable_value, dict_iterable_value)
                    elif isinstance(tuple_object, dict):
                        for tuple_iterable_value, dict_iterable_value in zip(
                            tuple_object.values(), dict_object.values()
                        ):
                            recursive_check(tuple_iterable_value, dict_iterable_value)
                    elif tuple_object is None:
                        return
                    # model might return non-tensors objects (e.g. Cache class)
                    elif isinstance(tuple_object, torch.Tensor):
                        self.assertTrue(
                            torch.allclose(
                                set_nan_tensor_to_zero(tuple_object), set_nan_tensor_to_zero(dict_object), atol=1e-5
                            ),
                            msg=(
                                "Tuple and dict output are not equal. Difference:"
                                f" {torch.max(torch.abs(tuple_object - dict_object))}. Tuple has `nan`:"
                                f" {torch.isnan(tuple_object).any()} and `inf`: {torch.isinf(tuple_object)}. Dict has"
                                f" `nan`: {torch.isnan(dict_object).any()} and `inf`: {torch.isinf(dict_object)}."
                            ),
                        )

                recursive_check(tuple_output, dict_output)

        for model_class in self.all_model_classes:
            model = model_class(config)
            model.to(torch_device)
            model.eval()

            tuple_inputs = self._prepare_for_class(inputs_dict, model_class)
            dict_inputs = self._prepare_for_class(inputs_dict, model_class)
            check_equivalence(model, tuple_inputs, dict_inputs)

            tuple_inputs = self._prepare_for_class(inputs_dict, model_class, return_labels=True)
            dict_inputs = self._prepare_for_class(inputs_dict, model_class, return_labels=True)
            check_equivalence(model, tuple_inputs, dict_inputs)

            tuple_inputs = self._prepare_for_class(inputs_dict, model_class)
            dict_inputs = self._prepare_for_class(inputs_dict, model_class)
            check_equivalence(model, tuple_inputs, dict_inputs, {"output_hidden_states": True})

            tuple_inputs = self._prepare_for_class(inputs_dict, model_class, return_labels=True)
            dict_inputs = self._prepare_for_class(inputs_dict, model_class, return_labels=True)
            check_equivalence(model, tuple_inputs, dict_inputs, {"output_hidden_states": True})

            if self.has_attentions:
                tuple_inputs = self._prepare_for_class(inputs_dict, model_class)
                dict_inputs = self._prepare_for_class(inputs_dict, model_class)
                check_equivalence(model, tuple_inputs, dict_inputs, {"output_attentions": True})

                tuple_inputs = self._prepare_for_class(inputs_dict, model_class, return_labels=True)
                dict_inputs = self._prepare_for_class(inputs_dict, model_class, return_labels=True)
                check_equivalence(model, tuple_inputs, dict_inputs, {"output_attentions": True})

                tuple_inputs = self._prepare_for_class(inputs_dict, model_class, return_labels=True)
                dict_inputs = self._prepare_for_class(inputs_dict, model_class, return_labels=True)
                check_equivalence(
                    model, tuple_inputs, dict_inputs, {"output_hidden_states": True, "output_attentions": True}
                )

    # Don't copy this method to model specific test file!
    # TODO: remove this method once the issues are all fixed!
    def _make_attention_mask_non_null(self, inputs_dict):
        """Make sure no sequence has all zeros as attention mask"""

        for k in ["attention_mask", "encoder_attention_mask", "decoder_attention_mask"]:
            if k in inputs_dict:
                attention_mask = inputs_dict[k]

                # Make sure no all 0s attention masks - to avoid failure at this moment.
                # Put `1` at the beginning of sequences to make it still work when combining causal attention masks.
                # TODO: remove this line once a fix regarding large negative values for attention mask is done.
                attention_mask = torch.cat(
                    [torch.ones_like(attention_mask[:, :1], dtype=attention_mask.dtype), attention_mask[:, 1:]], dim=-1
                )

                # Here we make the first sequence with all 0s as attention mask.
                # Currently, this will fail for `TFWav2Vec2Model`. This is caused by the different large negative
                # values, like `1e-4`, `1e-9`, `1e-30` and `-inf` for attention mask across models/frameworks.
                # TODO: enable this block once the large negative values thing is cleaned up.
                # (see https://github.com/huggingface/transformers/issues/14859)
                # attention_mask = torch.cat(
                #     [torch.zeros_like(attention_mask[:1], dtype=attention_mask.dtype), attention_mask[1:]],
                #     dim=0
                # )

                inputs_dict[k] = attention_mask

    # Don't copy this method to model specific test file!
    # TODO: remove this method once the issues are all fixed!
    def _postprocessing_to_ignore_test_cases(self, tf_outputs, pt_outputs, model_class):
        """For temporarily ignoring some failed test cases (issues to be fixed)"""

        tf_keys = {k for k, v in tf_outputs.items() if v is not None}
        pt_keys = {k for k, v in pt_outputs.items() if v is not None}

        key_differences = tf_keys.symmetric_difference(pt_keys)

        if model_class.__name__ in [
            "FlaubertWithLMHeadModel",
            "FunnelForPreTraining",
            "ElectraForPreTraining",
            "XLMWithLMHeadModel",
        ]:
            for k in key_differences:
                if k in ["loss", "losses"]:
                    tf_keys.discard(k)
                    pt_keys.discard(k)
        elif model_class.__name__.startswith("GPT2"):
            # `TFGPT2` has `past_key_values` as a tensor while `GPT2` has it as a tuple.
            tf_keys.discard("past_key_values")
            pt_keys.discard("past_key_values")

        # create new outputs from the remaining fields
        new_tf_outputs = type(tf_outputs)(**{k: tf_outputs[k] for k in tf_keys})
        new_pt_outputs = type(pt_outputs)(**{k: pt_outputs[k] for k in pt_keys})

        return new_tf_outputs, new_pt_outputs

    def assert_almost_equals(self, a: np.ndarray, b: np.ndarray, tol: float):
        diff = np.abs(a - b).max()
        self.assertLessEqual(diff, tol, f"Difference between torch and flax is {diff} (>= {tol}).")

    def test_inputs_embeds(self):
        config, inputs_dict = self.model_tester.prepare_config_and_inputs_for_common()

        for model_class in self.all_model_classes:
            model = model_class(config)
            model.to(torch_device)
            model.eval()

            model_forward_args = inspect.signature(model.forward).parameters
            if "inputs_embeds" not in model_forward_args:
                self.skipTest(reason="This model doesn't use `inputs_embeds`")

            inputs = copy.deepcopy(self._prepare_for_class(inputs_dict, model_class))

            if not self.is_encoder_decoder:
                input_ids = inputs["input_ids"]
                del inputs["input_ids"]
            else:
                encoder_input_ids = inputs["input_ids"]
                decoder_input_ids = inputs.get("decoder_input_ids", encoder_input_ids)
                del inputs["input_ids"]
                inputs.pop("decoder_input_ids", None)

            wte = model.get_input_embeddings()
            if not self.is_encoder_decoder:
                inputs["inputs_embeds"] = wte(input_ids)
            else:
                inputs["inputs_embeds"] = wte(encoder_input_ids)
                inputs["decoder_inputs_embeds"] = wte(decoder_input_ids)

            with torch.no_grad():
                model(**inputs)[0]

    def test_inputs_embeds_matches_input_ids(self):
        config, inputs_dict = self.model_tester.prepare_config_and_inputs_for_common()

        for model_class in self.all_model_classes:
            if model_class.__name__ not in get_values(MODEL_MAPPING_NAMES):
                continue
            model = model_class(config)
            model.to(torch_device)
            model.eval()

            model_forward_args = inspect.signature(model.forward).parameters
            if "inputs_embeds" not in model_forward_args:
                self.skipTest(reason="This model doesn't use `inputs_embeds`")

            inputs = copy.deepcopy(self._prepare_for_class(inputs_dict, model_class))
            pad_token_id = config.pad_token_id if config.pad_token_id is not None else 1

            wte = model.get_input_embeddings()
            if not self.is_encoder_decoder:
                input_ids = inputs["input_ids"]
                # some models infer position ids/attn mask differently when input ids
                # by check if pad_token let's make sure no padding is in input ids
                not_pad_token_id = pad_token_id + 1 if max(0, pad_token_id - 1) == 0 else pad_token_id - 1
                input_ids[input_ids == pad_token_id] = not_pad_token_id
                del inputs["input_ids"]
                inputs_embeds = wte(input_ids)
                with torch.no_grad():
                    out_ids = model(input_ids=input_ids, **inputs)[0]
                    out_embeds = model(inputs_embeds=inputs_embeds, **inputs)[0]
            else:
                encoder_input_ids = inputs["input_ids"]
                decoder_input_ids = inputs.get("decoder_input_ids", encoder_input_ids)
                encoder_input_ids[encoder_input_ids == pad_token_id] = max(0, pad_token_id + 1)
                decoder_input_ids[decoder_input_ids == pad_token_id] = max(0, pad_token_id + 1)
                del inputs["input_ids"]
                inputs.pop("decoder_input_ids", None)
                inputs_embeds = wte(encoder_input_ids)
                decoder_inputs_embeds = wte(decoder_input_ids)
                with torch.no_grad():
                    out_ids = model(input_ids=encoder_input_ids, decoder_input_ids=decoder_input_ids, **inputs)[0]
                    out_embeds = model(
                        inputs_embeds=inputs_embeds, decoder_inputs_embeds=decoder_inputs_embeds, **inputs
                    )[0]
            torch.testing.assert_close(out_embeds, out_ids)

    @require_torch_gpu
    @require_torch_multi_gpu
    def test_multi_gpu_data_parallel_forward(self):
        config, inputs_dict = self.model_tester.prepare_config_and_inputs_for_common()

        # some params shouldn't be scattered by nn.DataParallel
        # so just remove them if they are present.
        blacklist_non_batched_params = ["head_mask", "decoder_head_mask", "cross_attn_head_mask"]
        for k in blacklist_non_batched_params:
            inputs_dict.pop(k, None)

        # move input tensors to accelerator O
        for k, v in inputs_dict.items():
            if torch.is_tensor(v):
                inputs_dict[k] = v.to(0)

        for model_class in self.all_model_classes:
            model = model_class(config=config)
            model.to(0)
            model.eval()

            # Wrap model in nn.DataParallel
            model = nn.DataParallel(model)
            with torch.no_grad():
                _ = model(**self._prepare_for_class(inputs_dict, model_class))

    @require_torch_gpu
    @require_torch_multi_gpu
    def test_model_parallelization(self):
        if not self.test_model_parallel:
            self.skipTest(reason="test_model_parallel is set to False")

        # a candidate for testing_utils
        def get_current_gpu_memory_use():
            """returns a list of VRAM allocations per GPU in MBs"""

            per_device_memory = []
            for id in range(backend_device_count(torch_device)):
                with backend_torch_accelerator_module(torch_device).device(id):
                    per_device_memory.append(backend_memory_allocated(torch_device) >> 20)

            return per_device_memory

        # Needs a large model to see the difference.
        config = self.model_tester.get_large_model_config()

        for model_class in self.all_parallelizable_model_classes:
            backend_empty_cache(torch_device)

            # 1. single gpu memory load + unload + memory measurements
            # Retrieve initial memory usage (can easily be ~0.6-1.5GB if cuda-kernels have been preloaded by previous tests)
            memory_at_start = get_current_gpu_memory_use()

            # Put model on device 0 and take a memory snapshot
            model = model_class(config)
            model.to(f"{torch_device}:0")
            memory_after_model_load = get_current_gpu_memory_use()

            # The memory use on device 0 should be higher than it was initially.
            self.assertGreater(memory_after_model_load[0], memory_at_start[0])

            del model
            gc.collect()
            backend_empty_cache(torch_device)

            # 2. MP test
            # it's essential to re-calibrate the usage before the next stage
            memory_at_start = get_current_gpu_memory_use()

            # Spread model layers over multiple devices
            model = model_class(config)
            model.parallelize()
            memory_after_parallelization = get_current_gpu_memory_use()

            # Assert that the memory use on all devices is higher than it was when loaded only on CPU
            for n in range(len(model.device_map.keys())):
                self.assertGreater(memory_after_parallelization[n], memory_at_start[n])

            # Assert that the memory use of device 0 is lower than it was when the entire model was loaded on it
            self.assertLess(memory_after_parallelization[0], memory_after_model_load[0])

            # Assert that the memory use of device 1 is higher than it was when the entire model was loaded
            # on device 0 and device 1 wasn't used at all
            self.assertGreater(memory_after_parallelization[1], memory_after_model_load[1])

            del model
            gc.collect()
            backend_empty_cache(torch_device)

    @require_torch_gpu
    @require_torch_multi_gpu
    def test_model_parallel_equal_results(self):
        if not self.test_model_parallel:
            self.skipTest(reason="test_model_parallel is set to False")

        config, inputs_dict = self.model_tester.prepare_config_and_inputs_for_common()

        for model_class in self.all_parallelizable_model_classes:
            inputs_dict = self._prepare_for_class(inputs_dict, model_class)

            def cast_to_device(dictionary, device):
                output = {}
                for k, v in dictionary.items():
                    if isinstance(v, torch.Tensor):
                        output[k] = v.to(device)
                    else:
                        output[k] = v

                return output

            model = model_class(config)
            output = model(**cast_to_device(inputs_dict, "cpu"))

            model.parallelize()

            parallel_output = model(**cast_to_device(inputs_dict, f"{torch_device}:0"))

            for value, parallel_value in zip(output, parallel_output):
                if isinstance(value, torch.Tensor):
                    torch.testing.assert_close(value, parallel_value.to("cpu"), rtol=1e-7, atol=1e-7)
                elif isinstance(value, (tuple, list)):
                    for value_, parallel_value_ in zip(value, parallel_value):
                        torch.testing.assert_close(value_, parallel_value_.to("cpu"), rtol=1e-7, atol=1e-7)

    def check_device_map_is_respected(self, model, device_map):
        for param_name, param in model.named_parameters():
            # Find device in device_map
            while len(param_name) > 0 and param_name not in device_map:
                param_name = ".".join(param_name.split(".")[:-1])
            if param_name not in device_map:
                raise ValueError("device map is incomplete, it does not contain any device for `param_name`.")

            param_device = device_map[param_name]
            if param_device in ["cpu", "disk"]:
                self.assertEqual(param.device, torch.device("meta"))
            elif param_device in ["mps"]:
                self.assertEqual(param.device, torch.device("mps"))
            else:
                # when loaded with device_map, `param_device` are integer values for cuda/xpu/hpu/npu/mlu
                self.assertEqual(param.device, torch.device(f"{torch_device}:{param_device}"))

    @require_accelerate
    @mark.accelerate_tests
    @require_torch_accelerator
    def test_disk_offload_bin(self):
        config, inputs_dict = self.model_tester.prepare_config_and_inputs_for_common()

        for model_class in self.all_model_classes:
            if model_class._no_split_modules is None:
                continue

            inputs_dict_class = self._prepare_for_class(inputs_dict, model_class)
            model = model_class(config).eval()
            model = model.to(torch_device)
            torch.manual_seed(0)
            base_output = model(**inputs_dict_class)

            model_size = compute_module_sizes(model)[""]
            with tempfile.TemporaryDirectory() as tmp_dir:
                model.cpu().save_pretrained(tmp_dir, safe_serialization=False)

                with self.assertRaises(ValueError):
                    max_size = int(self.model_split_percents[0] * model_size)
                    max_memory = {0: max_size, "cpu": max_size}
                    # This errors out cause it's missing an offload folder
                    new_model = model_class.from_pretrained(tmp_dir, device_map="auto", max_memory=max_memory)

                max_size = int(self.model_split_percents[1] * model_size)
                max_memory = {0: max_size, "cpu": max_size}
                new_model = model_class.from_pretrained(
                    tmp_dir, device_map="auto", max_memory=max_memory, offload_folder=tmp_dir
                )

                self.check_device_map_is_respected(new_model, new_model.hf_device_map)
                torch.manual_seed(0)
                new_output = new_model(**inputs_dict_class)

                if isinstance(base_output[0], tuple) and isinstance(new_output[0], tuple):
                    [
                        torch.testing.assert_close(a, b, rtol=1e-5, atol=1e-5)
                        for a, b in zip(base_output[0], new_output[0])
                    ]
                else:
                    torch.testing.assert_close(base_output[0], new_output[0], rtol=1e-5, atol=1e-5)

    @require_accelerate
    @mark.accelerate_tests
    @require_torch_accelerator
    def test_disk_offload_safetensors(self):
        config, inputs_dict = self.model_tester.prepare_config_and_inputs_for_common()

        for model_class in self.all_model_classes:
            if model_class._no_split_modules is None:
                continue

            inputs_dict_class = self._prepare_for_class(inputs_dict, model_class)
            model = model_class(config).eval()
            model = model.to(torch_device)
            torch.manual_seed(0)
            base_output = model(**inputs_dict_class)

            model_size = compute_module_sizes(model)[""]
            with tempfile.TemporaryDirectory() as tmp_dir:
                model.cpu().save_pretrained(tmp_dir)

                max_size = int(self.model_split_percents[1] * model_size)
                max_memory = {0: max_size, "cpu": max_size}

                # This doesn't error out as it's in safetensors and doesn't need an offload folder
                new_model = model_class.from_pretrained(tmp_dir, device_map="auto", max_memory=max_memory)

                self.check_device_map_is_respected(new_model, new_model.hf_device_map)
                torch.manual_seed(0)
                new_output = new_model(**inputs_dict_class)

                if isinstance(base_output[0], tuple) and isinstance(new_output[0], tuple):
                    [
                        torch.testing.assert_close(a, b, rtol=1e-5, atol=1e-5)
                        for a, b in zip(base_output[0], new_output[0])
                    ]
                else:
                    torch.testing.assert_close(base_output[0], new_output[0], rtol=1e-5, atol=1e-5)

    @require_accelerate
    @mark.accelerate_tests
    @require_torch_accelerator
    def test_cpu_offload(self):
        config, inputs_dict = self.model_tester.prepare_config_and_inputs_for_common()

        for model_class in self.all_model_classes:
            if model_class._no_split_modules is None:
                continue

            inputs_dict_class = self._prepare_for_class(inputs_dict, model_class)
            model = model_class(config).eval()
            model = model.to(torch_device)

            torch.manual_seed(0)
            base_output = model(**inputs_dict_class)

            model_size = compute_module_sizes(model)[""]
            # We test several splits of sizes to make sure it works.
            max_gpu_sizes = [int(p * model_size) for p in self.model_split_percents[1:]]
            with tempfile.TemporaryDirectory() as tmp_dir:
                model.cpu().save_pretrained(tmp_dir)

                for max_size in max_gpu_sizes:
                    max_memory = {0: max_size, "cpu": model_size * 2}
                    new_model = model_class.from_pretrained(tmp_dir, device_map="auto", max_memory=max_memory)
                    # Making sure part of the model will actually end up offloaded
                    self.assertSetEqual(set(new_model.hf_device_map.values()), {0, "cpu"})

                    self.check_device_map_is_respected(new_model, new_model.hf_device_map)

                    torch.manual_seed(0)
                    new_output = new_model(**inputs_dict_class)

                    if isinstance(base_output[0], tuple) and isinstance(new_output[0], tuple):
                        [
                            torch.testing.assert_close(a, b, rtol=1e-5, atol=1e-5)
                            for a, b in zip(base_output[0], new_output[0])
                        ]
                    else:
                        torch.testing.assert_close(base_output[0], new_output[0], rtol=1e-5, atol=1e-5)

    @require_accelerate
    @mark.accelerate_tests
    @require_torch_multi_accelerator
    def test_model_parallelism(self):
        config, inputs_dict = self.model_tester.prepare_config_and_inputs_for_common()

        for model_class in self.all_model_classes:
            if model_class._no_split_modules is None:
                continue

            inputs_dict_class = self._prepare_for_class(inputs_dict, model_class)
            model = model_class(config).eval()
            model = model.to(torch_device)

            torch.manual_seed(0)
            base_output = model(**inputs_dict_class)

            model_size = compute_module_sizes(model)[""]
            # We test several splits of sizes to make sure it works.
            max_gpu_sizes = [int(p * model_size) for p in self.model_split_percents[1:]]
            with tempfile.TemporaryDirectory() as tmp_dir:
                model.cpu().save_pretrained(tmp_dir)

                for max_size in max_gpu_sizes:
                    max_memory = {0: max_size, 1: model_size * 2, "cpu": model_size * 2}
                    new_model = model_class.from_pretrained(tmp_dir, device_map="auto", max_memory=max_memory)
                    # Making sure part of the model will actually end up offloaded
                    self.assertSetEqual(set(new_model.hf_device_map.values()), {0, 1})
                    self.check_device_map_is_respected(new_model, new_model.hf_device_map)

                    torch.manual_seed(0)
                    new_output = new_model(**inputs_dict_class)

                    if isinstance(base_output[0], tuple) and isinstance(new_output[0], tuple):
                        [
                            torch.testing.assert_close(a, b, rtol=1e-5, atol=1e-5)
                            for a, b in zip(base_output[0], new_output[0])
                        ]
                    else:
                        torch.testing.assert_close(base_output[0], new_output[0], rtol=1e-5, atol=1e-5)

    def test_problem_types(self):
        config, inputs_dict = self.model_tester.prepare_config_and_inputs_for_common()

        problem_types = [
            {"title": "multi_label_classification", "num_labels": 2, "dtype": torch.float},
            {"title": "single_label_classification", "num_labels": 1, "dtype": torch.long},
            {"title": "regression", "num_labels": 1, "dtype": torch.float},
        ]

        for model_class in self.all_model_classes:
            if model_class.__name__ not in [
                *get_values(MODEL_FOR_SEQUENCE_CLASSIFICATION_MAPPING_NAMES),
                *get_values(MODEL_FOR_IMAGE_CLASSIFICATION_MAPPING_NAMES),
            ]:
                continue

            for problem_type in problem_types:
                with self.subTest(msg=f"Testing {model_class} with {problem_type['title']}"):
                    config.problem_type = problem_type["title"]
                    config.num_labels = problem_type["num_labels"]

                    model = model_class(config)
                    model.to(torch_device)
                    model.train()

                    inputs = self._prepare_for_class(inputs_dict, model_class, return_labels=True)

                    if problem_type["num_labels"] > 1:
                        inputs["labels"] = inputs["labels"].unsqueeze(1).repeat(1, problem_type["num_labels"])

                    inputs["labels"] = inputs["labels"].to(problem_type["dtype"])

                    # This tests that we do not trigger the warning form PyTorch "Using a target size that is different
                    # to the input size. This will likely lead to incorrect results due to broadcasting. Please ensure
                    # they have the same size." which is a symptom something in wrong for the regression problem.
                    # See https://github.com/huggingface/transformers/issues/11780
                    with warnings.catch_warnings(record=True) as warning_list:
                        loss = model(**inputs).loss
                    for w in warning_list:
                        if "Using a target size that is different to the input size" in str(w.message):
                            raise ValueError(
                                f"Something is going wrong in the regression problem: intercepted {w.message}"
                            )

                    loss.backward()

    def test_load_with_mismatched_shapes(self):
        if not self.test_mismatched_shapes:
            self.skipTest(reason="test_missmatched_shapes is set to False")
        config, inputs_dict = self.model_tester.prepare_config_and_inputs_for_common()

        for model_class in self.all_model_classes:
            if model_class.__name__ not in get_values(MODEL_FOR_SEQUENCE_CLASSIFICATION_MAPPING_NAMES):
                continue

            with self.subTest(msg=f"Testing {model_class}"):
                with tempfile.TemporaryDirectory() as tmp_dir:
                    model = model_class(config)
                    model.save_pretrained(tmp_dir)

                    # Fails when we don't set ignore_mismatched_sizes=True
                    with self.assertRaises(RuntimeError):
                        new_model = AutoModelForSequenceClassification.from_pretrained(tmp_dir, num_labels=42)
                    with self.assertRaises(RuntimeError):
                        new_model_without_prefix = AutoModel.from_pretrained(tmp_dir, vocab_size=10)

                    logger = logging.get_logger("transformers.modeling_utils")

                    with CaptureLogger(logger) as cl:
                        new_model = AutoModelForSequenceClassification.from_pretrained(
                            tmp_dir, num_labels=42, ignore_mismatched_sizes=True
                        )
                    self.assertIn("the shapes did not match", cl.out)
                    new_model.to(torch_device)
                    inputs = self._prepare_for_class(inputs_dict, model_class)
                    logits = new_model(**inputs).logits
                    self.assertEqual(logits.shape[1], 42)

                    with CaptureLogger(logger) as cl:
                        new_model_without_prefix = AutoModel.from_pretrained(
                            tmp_dir, vocab_size=10, ignore_mismatched_sizes=True
                        )
                    self.assertIn("the shapes did not match", cl.out)
                    input_ids = ids_tensor((2, 8), 10)
                    new_model_without_prefix.to(torch_device)
                    if self.is_encoder_decoder:
                        new_model_without_prefix(input_ids, decoder_input_ids=input_ids)
                    else:
                        new_model_without_prefix(input_ids)

    def test_mismatched_shapes_have_properly_initialized_weights(self):
        if not self.test_mismatched_shapes:
            self.skipTest(reason="test_missmatched_shapes is set to False")
        config, inputs_dict = self.model_tester.prepare_config_and_inputs_for_common()

        configs_no_init = _config_zero_init(config)

        for model_class in self.all_model_classes:
            mappings = [
                MODEL_FOR_SEQUENCE_CLASSIFICATION_MAPPING_NAMES,
                MODEL_FOR_IMAGE_CLASSIFICATION_MAPPING_NAMES,
                MODEL_FOR_AUDIO_CLASSIFICATION_MAPPING_NAMES,
                MODEL_FOR_VIDEO_CLASSIFICATION_MAPPING_NAMES,
            ]
            is_classication_model = any(model_class.__name__ in get_values(mapping) for mapping in mappings)

            if not is_classication_model:
                continue

            # TODO: ydshieh
            is_special_classes = model_class.__name__ in [
                "wav2vec2.masked_spec_embed",
                "Wav2Vec2ForSequenceClassification",
                "CLIPForImageClassification",
                "Siglip2ForImageClassification",
                "RegNetForImageClassification",
                "ResNetForImageClassification",
                "UniSpeechSatForSequenceClassification",
                "Wav2Vec2BertForSequenceClassification",
                "PvtV2ForImageClassification",
                "Wav2Vec2ConformerForSequenceClassification",
                "WavLMForSequenceClassification",
                "SwiftFormerForImageClassification",
                "SEWForSequenceClassification",
                "BitForImageClassification",
                "SEWDForSequenceClassification",
                "SiglipForImageClassification",
                "HubertForSequenceClassification",
                "Swinv2ForImageClassification",
                "Data2VecAudioForSequenceClassification",
                "UniSpeechForSequenceClassification",
                "PvtForImageClassification",
                "ModernBertForSequenceClassification",
                "ModernBertForTokenClassification",
                "TimmWrapperForImageClassification",
                "ModernBertForQuestionAnswering",
            ]
            special_param_names = [
                r"^bit\.",
                r"^classifier\.weight",
                r"^classifier\.bias",
                r"^classifier\..+\.weight",
                r"^classifier\..+\.bias",
                r"^data2vec_audio\.",
                r"^dist_head\.",
                r"^head\.",
                r"^hubert\.",
                r"^pvt\.",
                r"^pvt_v2\.",
                r"^regnet\.",
                r"^resnet\.",
                r"^sew\.",
                r"^sew_d\.",
                r"^swiftformer\.",
                r"^swinv2\.",
                r"^transformers\.models\.swiftformer\.",
                r"^timm_model\.",
                r"^unispeech\.",
                r"^unispeech_sat\.",
                r"^vision_model\.",
                r"^wav2vec2\.",
                r"^wav2vec2_bert\.",
                r"^wav2vec2_conformer\.",
                r"^wavlm\.",
            ]

            with self.subTest(msg=f"Testing {model_class}"):
                with tempfile.TemporaryDirectory() as tmp_dir:
                    model = model_class(configs_no_init)
                    model.save_pretrained(tmp_dir)

                    # Fails when we don't set ignore_mismatched_sizes=True
                    with self.assertRaises(RuntimeError):
                        new_model = model_class.from_pretrained(tmp_dir, num_labels=42)

                    logger = logging.get_logger("transformers.modeling_utils")

                    with CaptureLogger(logger) as cl:
                        new_model = model_class.from_pretrained(tmp_dir, num_labels=42, ignore_mismatched_sizes=True)
                    self.assertIn("the shapes did not match", cl.out)

                    for name, param in new_model.named_parameters():
                        if param.requires_grad:
                            param_mean = ((param.data.mean() * 1e9).round() / 1e9).item()
                            if not (
                                is_special_classes
                                and any(len(re.findall(target, name)) > 0 for target in special_param_names)
                            ):
                                self.assertIn(
                                    param_mean,
                                    [0.0, 1.0],
                                    msg=f"Parameter {name} of model {model_class} seems not properly initialized",
                                )
                            else:
                                # Here we allow the parameters' mean to be in the range [-5.0, 5.0] instead of being
                                # either `0.0` or `1.0`, because their initializations are not using
                                # `config.initializer_factor` (or something similar). The purpose of this test is simply
                                # to make sure they are properly initialized (to avoid very large value or even `nan`).
                                self.assertGreaterEqual(
                                    param_mean,
                                    -5.0,
                                    msg=f"Parameter {name} of model {model_class} seems not properly initialized",
                                )
                                self.assertLessEqual(
                                    param_mean,
                                    5.0,
                                    msg=f"Parameter {name} of model {model_class} seems not properly initialized",
                                )

    def test_matched_shapes_have_loaded_weights_when_some_mismatched_shapes_exist(self):
        # 1. Create a dummy class. Should have buffers as well? To make sure we test __init__
        class MyClass(PreTrainedModel):
            config_class = PretrainedConfig

            def __init__(self, config=None):
                super().__init__(config if config is not None else PretrainedConfig())
                self.linear = nn.Linear(10, config.num_labels, bias=True)
                self.embedding = nn.Embedding(10, 10)
                self.std = 1

            def _init_weights(self, module):
                if isinstance(module, nn.Linear):
                    module.weight.data = nn.init.kaiming_uniform_(module.weight.data, np.sqrt(5))
                    if module.bias is not None:
                        module.bias.data = module.bias.data.normal_(mean=0.0, std=self.std)

        # Used to make sure the weights with matched shape are loaded correctly
        config = PretrainedConfig()
        config.num_labels = 3
        model = MyClass(config=config)

        # Used to make sure the weights with mismatched shape are properly initialized
        set_seed(0)
        config = PretrainedConfig()
        config.num_labels = 4
        # not to init. the weights during the creation: to match the logic in `from_pretrained`, so we can keep the
        # same sequence of random ops in the execution path to allow us to compare `target_model` and `new_model` below
        # for `linear` part.
        with ContextManagers([no_init_weights()]):
            target_model = MyClass(config=config)
        target_model.apply(target_model._initialize_weights)

        with tempfile.TemporaryDirectory() as tmpdirname:
            state_dict = model.state_dict()
            del state_dict["linear.weight"]

            model.config.save_pretrained(tmpdirname)
            torch.save(state_dict, os.path.join(tmpdirname, "pytorch_model.bin"))

            set_seed(0)
            new_model = MyClass.from_pretrained(tmpdirname, num_labels=4, ignore_mismatched_sizes=True)

            for key in new_model.state_dict().keys():
                # check weight values for weights with matched shapes are identical
                # (i.e. correctly loaded from the checkpoint)
                if key not in ["linear.weight", "linear.bias"]:
                    max_diff = torch.max(torch.abs(model.state_dict()[key] - new_model.state_dict()[key]))
                    self.assertLessEqual(
                        max_diff.item(),
                        1e-6,
                        msg=f"the weight values for `{key}` in `new_model` and `model` are  not identical",
                    )
                else:
                    # check we have some mismatched shapes
                    self.assertNotEqual(
                        model.state_dict()[key].shape,
                        new_model.state_dict()[key].shape,
                        msg=f"the weight shapes for {key} in `model` and `new_model` should differ",
                    )
                    # check the weights with mismatched shape are properly initialized
                    max_diff = torch.max(torch.abs(new_model.state_dict()[key] - target_model.state_dict()[key]))
                    self.assertLessEqual(
                        max_diff.item(),
                        1e-6,
                        msg=f"the weight values for `{key}` in `new_model` and `target_model` are not identical",
                    )

    def test_model_is_small(self):
        # Just a consistency check to make sure we are not running tests on 80M parameter models.
        config, _ = self.model_tester.prepare_config_and_inputs_for_common()

        for model_class in self.all_model_classes:
            model = model_class(config)
            num_params = model.num_parameters()
            assert num_params < 1000000, (
                f"{model_class} is too big for the common tests ({num_params})! It should have 1M max."
            )

    @require_flash_attn
    @require_torch_gpu
    @mark.flash_attn_test
    @slow
    @is_flaky()
    def test_flash_attn_2_inference_equivalence(self):
        if not self.has_attentions:
            self.skipTest(reason="Model architecture does not support attentions")

        for model_class in self.all_model_classes:
            if not model_class._supports_flash_attn_2:
                self.skipTest(f"{model_class.__name__} does not support Flash Attention 2")

            config, inputs_dict = self.model_tester.prepare_config_and_inputs_for_common()
            model = model_class(config)

            with tempfile.TemporaryDirectory() as tmpdirname:
                model.save_pretrained(tmpdirname)
                model_fa = model_class.from_pretrained(
                    tmpdirname, torch_dtype=torch.bfloat16, attn_implementation="flash_attention_2"
                )
                model_fa.to(torch_device)

                model = model_class.from_pretrained(tmpdirname, torch_dtype=torch.bfloat16)
                model.to(torch_device)

                dummy_input = inputs_dict[model.main_input_name][:1]
                if dummy_input.dtype in [torch.float32, torch.float16]:
                    dummy_input = dummy_input.to(torch.bfloat16)

                dummy_attention_mask = inputs_dict.get("attention_mask", None)

                if dummy_attention_mask is not None:
                    dummy_attention_mask = dummy_attention_mask[:1]
                    dummy_attention_mask[:, 1:] = 1
                    dummy_attention_mask[:, :1] = 0

                if model.config.is_encoder_decoder:
                    decoder_input_ids = inputs_dict.get("decoder_input_ids", dummy_input)[:1]

                    outputs = model(dummy_input, decoder_input_ids=decoder_input_ids, output_hidden_states=True)
                    outputs_fa = model_fa(dummy_input, decoder_input_ids=decoder_input_ids, output_hidden_states=True)
                else:
                    outputs = model(dummy_input, output_hidden_states=True)
                    outputs_fa = model_fa(dummy_input, output_hidden_states=True)

                logits = (
                    outputs.hidden_states[-1]
                    if not model.config.is_encoder_decoder
                    else outputs.decoder_hidden_states[-1]
                )
                logits_fa = (
                    outputs_fa.hidden_states[-1]
                    if not model.config.is_encoder_decoder
                    else outputs_fa.decoder_hidden_states[-1]
                )

                assert torch.allclose(logits_fa, logits, atol=4e-2, rtol=4e-2)

                if model.config.is_encoder_decoder:
                    other_inputs = {
                        "decoder_input_ids": decoder_input_ids,
                        "decoder_attention_mask": dummy_attention_mask,
                        "output_hidden_states": True,
                    }
                    if dummy_attention_mask is not None:
                        other_inputs["attention_mask"] = dummy_attention_mask

                    outputs = model(dummy_input, **other_inputs)
                    outputs_fa = model_fa(dummy_input, **other_inputs)
                else:
                    other_inputs = {
                        "output_hidden_states": True,
                    }
                    if dummy_attention_mask is not None:
                        other_inputs["attention_mask"] = dummy_attention_mask

                    outputs = model(dummy_input, **other_inputs)
                    outputs_fa = model_fa(dummy_input, **other_inputs)

                logits = (
                    outputs.hidden_states[-1]
                    if not model.config.is_encoder_decoder
                    else outputs.decoder_hidden_states[-1]
                )
                logits_fa = (
                    outputs_fa.hidden_states[-1]
                    if not model.config.is_encoder_decoder
                    else outputs_fa.decoder_hidden_states[-1]
                )

                assert torch.allclose(logits_fa[1:], logits[1:], atol=4e-2, rtol=4e-2)

                # check with inference + dropout
                model.train()
                _ = model_fa(dummy_input, **other_inputs)

    @require_flash_attn
    @require_torch_gpu
    @mark.flash_attn_test
    @slow
    @is_flaky()
    def test_flash_attn_2_inference_equivalence_right_padding(self):
        if not self.has_attentions:
            self.skipTest(reason="Model architecture does not support attentions")

        for model_class in self.all_model_classes:
            if not model_class._supports_flash_attn_2:
                self.skipTest(f"{model_class.__name__} does not support Flash Attention 2")

            config, inputs_dict = self.model_tester.prepare_config_and_inputs_for_common()
            model = model_class(config)

            with tempfile.TemporaryDirectory() as tmpdirname:
                model.save_pretrained(tmpdirname)
                model_fa = model_class.from_pretrained(
                    tmpdirname, torch_dtype=torch.bfloat16, attn_implementation="flash_attention_2"
                )
                model_fa.to(torch_device)

                model = model_class.from_pretrained(tmpdirname, torch_dtype=torch.bfloat16)
                model.to(torch_device)

                dummy_input = inputs_dict[model.main_input_name][:1]
                if dummy_input.dtype in [torch.float32, torch.float16]:
                    dummy_input = dummy_input.to(torch.bfloat16)

                dummy_attention_mask = inputs_dict.get("attention_mask", None)

                if dummy_attention_mask is not None:
                    dummy_attention_mask = dummy_attention_mask[:1]
                    dummy_attention_mask[:, :-1] = 1
                    dummy_attention_mask[:, -1:] = 0

                if model.config.is_encoder_decoder:
                    decoder_input_ids = inputs_dict.get("decoder_input_ids", dummy_input)[:1]

                    outputs = model(dummy_input, decoder_input_ids=decoder_input_ids, output_hidden_states=True)
                    outputs_fa = model_fa(dummy_input, decoder_input_ids=decoder_input_ids, output_hidden_states=True)
                else:
                    outputs = model(dummy_input, output_hidden_states=True)
                    outputs_fa = model_fa(dummy_input, output_hidden_states=True)

                logits = (
                    outputs.hidden_states[-1]
                    if not model.config.is_encoder_decoder
                    else outputs.decoder_hidden_states[-1]
                )
                logits_fa = (
                    outputs_fa.hidden_states[-1]
                    if not model.config.is_encoder_decoder
                    else outputs_fa.decoder_hidden_states[-1]
                )

                assert torch.allclose(logits_fa, logits, atol=4e-2, rtol=4e-2)

                if model.config.is_encoder_decoder:
                    other_inputs = {
                        "decoder_input_ids": decoder_input_ids,
                        "decoder_attention_mask": dummy_attention_mask,
                        "output_hidden_states": True,
                    }
                    if dummy_attention_mask is not None:
                        other_inputs["attention_mask"] = dummy_attention_mask

                    outputs = model(dummy_input, **other_inputs)
                    outputs_fa = model_fa(dummy_input, **other_inputs)
                else:
                    other_inputs = {
                        "output_hidden_states": True,
                    }
                    if dummy_attention_mask is not None:
                        other_inputs["attention_mask"] = dummy_attention_mask

                    outputs = model(dummy_input, **other_inputs)
                    outputs_fa = model_fa(dummy_input, **other_inputs)

                logits = (
                    outputs.hidden_states[-1]
                    if not model.config.is_encoder_decoder
                    else outputs.decoder_hidden_states[-1]
                )
                logits_fa = (
                    outputs_fa.hidden_states[-1]
                    if not model.config.is_encoder_decoder
                    else outputs_fa.decoder_hidden_states[-1]
                )

                assert torch.allclose(logits_fa[:-1], logits[:-1], atol=4e-2, rtol=4e-2)

    def test_attn_implementation_composite_models(self):
        """
        Tests if composite models can receive a dict object as attn_implementation, where each key should be
        one of the sub-configs from the model's config.
        """
        if not self.has_attentions:
            self.skipTest(reason="Model architecture does not support attentions")

        for model_class in self.all_model_classes:
            if not self._is_composite:
                self.skipTest("Model is not a composite model.")

            config, inputs_dict = self.model_tester.prepare_config_and_inputs_for_common()

            # set eager as it will be the one supported in all models
            # we just need to test if passing 'attn_implementation' as a dict fails or not
            attn_implementation_per_subconfig = {}
            for key in config.sub_configs.keys():
                attn_implementation_per_subconfig[key] = "eager"

            config._attn_implementation = attn_implementation_per_subconfig
            model = model_class(config)
            for key in config.sub_configs.keys():
                sub_config = getattr(model.config, key)
                self.assertTrue(sub_config._attn_implementation == "eager")

            for name, submodule in model.named_modules():
                class_name = submodule.__class__.__name__
                if (
                    class_name.endswith("Attention")
                    and getattr(submodule, "config", None)
                    and submodule.config._attn_implementation != "eager"
                ):
                    raise ValueError(
                        f"The eager model should not have SDPA/FA2 attention layers but got `{class_name}.config._attn_implementation={submodule.config._attn_implementation}`"
                    )

            # Set the attention to default `None` but the text config to `eager`
            # The model should load encoders in SDPA but not the text attention
            config._attn_implementation = None
            config.get_text_config(decoder=True)._attn_implementation = "eager"
            model = model_class(config)
            self.assertTrue(model.config.get_text_config(decoder=True)._attn_implementation == "eager")

    @require_torch_sdpa
    def test_sdpa_can_dispatch_non_composite_models(self):
        """
        Tests if non-composite models dispatch correctly on SDPA/eager when requested so when loading the model.
        This tests only by looking at layer names, as usually SDPA layers are called "SDPAAttention".
        """
        if not self.has_attentions:
            self.skipTest(reason="Model architecture does not support attentions")

        if not self.all_model_classes[0]._supports_sdpa or self._is_composite:
            self.skipTest(f"{self.all_model_classes[0].__name__} does not support SDPA")

        for model_class in self.all_model_classes:
            config, inputs_dict = self.model_tester.prepare_config_and_inputs_for_common()
            model = model_class(config)

            with tempfile.TemporaryDirectory() as tmpdirname:
                model.save_pretrained(tmpdirname)
                model_sdpa = model_class.from_pretrained(tmpdirname)
                model_sdpa = model_sdpa.eval().to(torch_device)

                self.assertTrue(model_sdpa.config._attn_implementation == "sdpa")

                model_eager = model_class.from_pretrained(tmpdirname, attn_implementation="eager")
                model_eager = model_eager.eval().to(torch_device)
                self.assertTrue(model_eager.config._attn_implementation == "eager")

                for name, submodule in model_eager.named_modules():
                    class_name = submodule.__class__.__name__
                    if (
                        class_name.endswith("Attention")
                        and getattr(submodule, "config", None)
                        and submodule.config._attn_implementation == "sdpa"
                    ):
                        raise ValueError(
                            f"The eager model should not have SDPA attention layers but got `{class_name}.config._attn_implementation={submodule.config._attn_implementation}`"
                        )

    @require_torch_sdpa
    def test_sdpa_can_dispatch_composite_models(self):
        """
        Tests if composite models dispatch correctly on SDPA/eager when requested so when loading the model.
        This tests only by looking at layer names, as usually SDPA layers are called "SDPAAttention".
        In contrast to the above test, this one checks if the "config._attn_implamentation" is a dict after the model
        is loaded, because we manually replicate requested attn implementation on each sub-config when loading.
        See https://github.com/huggingface/transformers/pull/32238 for more info

        The test tries to cover most general cases of composite models, VLMs with vision and text configs. Any model
        that has a different set of sub-configs has to overwrite this test.
        """
        if not self.has_attentions:
            self.skipTest(reason="Model architecture does not support attentions")

        if not self._is_composite:
            self.skipTest(f"{self.all_model_classes[0].__name__} does not support SDPA")

        for model_class in self.all_model_classes:
            config, inputs_dict = self.model_tester.prepare_config_and_inputs_for_common()
            model = model_class(config)

            with tempfile.TemporaryDirectory() as tmpdirname:
                model.save_pretrained(tmpdirname)
                model_sdpa = model_class.from_pretrained(tmpdirname)
                model_sdpa = model_sdpa.eval().to(torch_device)

                vision_model_names = {"visual", "image_tower", "vision_tower", "vision_model"}
                language_model_names = {"language_model", "model", "text_model"}
                vision_model_name = [name for name in vision_model_names if hasattr(model_sdpa, name)][0]
                language_model_name = [name for name in language_model_names if hasattr(model_sdpa, name)][0]

                vision_model_sdpa = getattr(model_sdpa, vision_model_name)
                language_model_sdpa = getattr(model_sdpa, language_model_name)
                text_attn = "sdpa" if language_model_sdpa._supports_sdpa else "eager"
                vision_attn = "sdpa" if vision_model_sdpa._supports_sdpa else "eager"

                # `None` as it is the requested one which will be assigned to each sub-config
                # Sub-model will dispatch to SDPA if it can (checked below that `SDPA` layers are present)
                self.assertTrue(language_model_sdpa.config._attn_implementation == text_attn)
                self.assertTrue(vision_model_sdpa.config._attn_implementation == vision_attn)

                model_eager = model_class.from_pretrained(tmpdirname, attn_implementation="eager")
                model_eager = model_eager.eval().to(torch_device)
                self.assertTrue(getattr(model_eager, language_model_name).config._attn_implementation == "eager")
                self.assertTrue(getattr(model_eager, vision_model_name).config._attn_implementation == "eager")

                for name, submodule in model_eager.named_modules():
                    class_name = submodule.__class__.__name__
                    if (
                        class_name.endswith("Attention")
                        and getattr(submodule, "config", None)
                        and submodule.config._attn_implementation == "sdpa"
                    ):
                        raise ValueError("The eager model should not have SDPA attention layers")

    @parameterized.expand(TEST_EAGER_MATCHES_SDPA_INFERENCE_PARAMETERIZATION)
    @require_torch_sdpa
    def test_eager_matches_sdpa_inference(
        self, name, torch_dtype, padding_side, use_attention_mask, output_attentions, enable_kernels
    ):
        # TODO: we shouldn't need to do this skip, i.e. the test would be composable from the model tester. CLIP-like
        # models have a custom mixin, which we detect to skip this test.
        if any(".CLIPModelTesterMixin" in str(base) for base in self.__class__.__bases__):
            self.skipTest(reason="CLIP-like models have a different `test_eager_matches_sdpa_inference`")

        if not self.has_attentions:
            self.skipTest(reason="Model architecture does not support attentions")

        if not self.all_model_classes[0]._supports_sdpa:
            self.skipTest(f"{self.all_model_classes[0].__name__} does not support SDPA")

        # convert shorthand name to torch.dtype
        if torch_dtype == "fp16":
            torch_dtype = torch.float16
        elif torch_dtype == "bf16":
            torch_dtype = torch.bfloat16
        elif torch_dtype == "fp32":
            torch_dtype = torch.float32

        if not is_torch_fp16_available_on_device(torch_device) and torch_dtype == torch.float16:
            self.skipTest(f"float16 not supported on {torch_device} (on the specific device currently used)")

        if not is_torch_bf16_available_on_device(torch_device) and torch_dtype == torch.bfloat16:
            self.skipTest(
                f"bfloat16 not supported on {torch_device} (on the specific device currently used, e.g. Nvidia T4 GPU)"
            )

        # Dictionary of tolerances for eager <> sdpa tests. Key = (device, sdpa_kernels_enabled, dtype)
        atols = {
            ("cpu", False, torch.float32): 1e-6,
            ("cpu", False, torch.float16): 5e-3,
            ("cpu", False, torch.bfloat16): 1e-2,
            ("cpu", True, torch.float32): 1e-6,
            ("cpu", True, torch.float16): 5e-3,
            ("cpu", True, torch.bfloat16): 1e-2,
            ("cuda", False, torch.float32): 1e-6,
            ("cuda", False, torch.bfloat16): 1e-2,
            ("cuda", False, torch.float16): 5e-3,
            ("cuda", True, torch.float32): 1e-6,
            ("cuda", True, torch.bfloat16): 1e-2,
            ("cuda", True, torch.float16): 5e-3,
        }
        rtols = {
            ("cpu", False, torch.float32): 1e-4,
            ("cpu", False, torch.float16): 5e-3,
            ("cpu", False, torch.bfloat16): 1e-2,
            ("cpu", True, torch.float32): 1e-4,
            ("cpu", True, torch.float16): 5e-3,
            ("cpu", True, torch.bfloat16): 1e-2,
            ("cuda", False, torch.float32): 1e-4,
            ("cuda", False, torch.bfloat16): 1e-2,
            ("cuda", False, torch.float16): 5e-3,
            ("cuda", True, torch.float32): 1e-4,
            ("cuda", True, torch.bfloat16): 3e-2,  # (different from others)
            ("cuda", True, torch.float16): 5e-3,
        }

        set_model_tester_for_less_flaky_test(self)

        for model_class in self.all_model_classes:
            config, inputs_dict = self.model_tester.prepare_config_and_inputs_for_common()
            set_config_for_less_flaky_test(config)
            model = model_class(config)
            # TODO: standardize the interfaces for musicgen models, see other todo in this test
            if model.__class__.__name__ == "MusicgenMelodyForConditionalGeneration":
                is_encoder_decoder = True
            else:
                is_encoder_decoder = model.config.is_encoder_decoder

            with tempfile.TemporaryDirectory() as tmpdirname:
                model.save_pretrained(tmpdirname)
                model_from_pretrained_kwargs = {
                    "pretrained_model_name_or_path": tmpdirname,
                    "torch_dtype": torch_dtype,
                }

                if (
                    hasattr(config, "use_mask_token")
                    or "use_mask_token" in inspect.signature(model.__init__).parameters
                ):
                    model_from_pretrained_kwargs["use_mask_token"] = True

                # TODO: remove this try/except, models should have a shared API
                try:
                    model_sdpa = model_class.from_pretrained(
                        **model_from_pretrained_kwargs, attn_implementation="sdpa"
                    )
                except ValueError:
                    model_sdpa = model_class.from_pretrained(**model_from_pretrained_kwargs)
                model_sdpa = model_sdpa.eval().to(torch_device, dtype=torch_dtype)

                model_eager = model_class.from_pretrained(**model_from_pretrained_kwargs, attn_implementation="eager")
                model_eager = model_eager.eval().to(torch_device, dtype=torch_dtype)

            set_model_for_less_flaky_test(model_eager)
            set_model_for_less_flaky_test(model_sdpa)

            can_output_attn = "output_attentions" in inspect.signature(model_sdpa.forward).parameters
            if not (self.has_attentions and can_output_attn) and output_attentions:
                self.skipTest(reason="Model does not support output_attentions")

            # TODO: if we can also check with `batch_size=1` without being flaky?
            for batch_size in [7]:
                # musicgen decoder models; TODO: find better abstraction
                if hasattr(self.model_tester, "num_codebooks") and not hasattr(model_eager, "text_encoder"):
                    input_data_batch_size = batch_size * self.model_tester.num_codebooks
                else:
                    input_data_batch_size = batch_size

                processed_inputs = {}
                processed_inputs[model.main_input_name] = inputs_dict[model.main_input_name]

                for key in getattr(self, "additional_model_inputs", []):
                    # Some models don't have all `additional_model_inputs`, especially when we
                    # craft cases to test model in different settings
                    if key in inputs_dict:
                        processed_inputs[key] = inputs_dict[key]

                for key, value in processed_inputs.items():
                    if torch.is_floating_point(value):
                        value = value.to(torch_dtype)

                    # extend value to have at least `input_data_batch_size` elements
                    if value.shape[0] < input_data_batch_size:
                        size = (input_data_batch_size - value.shape[0], *value.shape[1:])
                        if torch.is_floating_point(value):
                            extension = torch.rand(size=size, dtype=value.dtype, device=torch_device)
                        else:
                            extension = torch.randint(high=5, size=size, dtype=value.dtype, device=torch_device)
                        value = torch.cat((value, extension), dim=0).to(torch_device)

                    processed_inputs[key] = value[:input_data_batch_size]

                if not use_attention_mask:
                    dummy_attention_mask = None
                else:
                    dummy_attention_mask = inputs_dict.get("attention_mask", None)
                    if dummy_attention_mask is None:
                        if is_encoder_decoder:
                            seqlen = inputs_dict.get(
                                "decoder_input_ids", processed_inputs[model.main_input_name]
                            ).shape[-1]
                        else:
                            seqlen = processed_inputs[model.main_input_name].shape[-1]
                        dummy_attention_mask = torch.ones(batch_size, seqlen).to(torch.int64).to(torch_device)

                    # extend dummy_attention_mask to have at least `batch_size` elements
                    if dummy_attention_mask.shape[0] < batch_size:
                        size = (batch_size - dummy_attention_mask.shape[0], *dummy_attention_mask.shape[1:])
                        extension = torch.ones(size=size, dtype=dummy_attention_mask.dtype, device=torch_device)
                        dummy_attention_mask = torch.cat((dummy_attention_mask, extension), dim=0)

                    dummy_attention_mask = dummy_attention_mask[:batch_size].to(torch_device)

                    dummy_attention_mask[:] = 1
                    if padding_side == "left":
                        dummy_attention_mask[-1, :2] = 0
                        dummy_attention_mask[-1, 2:] = 1
                    elif padding_side == "right":
                        dummy_attention_mask[-1, -2:] = 0
                        dummy_attention_mask[-1, :-2] = 1

                if is_encoder_decoder:
                    # musicgen encoder-decoder models; TODO: find better abstraction
                    if hasattr(self.model_tester, "num_codebooks"):
                        input_data_batch_size = batch_size * self.model_tester.num_codebooks
                    else:
                        input_data_batch_size = batch_size

                    decoder_input_ids = inputs_dict.get("decoder_input_ids", processed_inputs[model.main_input_name])
                    decoder_input_ids = decoder_input_ids[:input_data_batch_size]
                    if decoder_input_ids.shape[0] != input_data_batch_size:
                        extension = torch.ones(
                            input_data_batch_size - decoder_input_ids.shape[0],
                            *decoder_input_ids.shape[1:],
                            dtype=decoder_input_ids.dtype,
                            device=torch_device,
                        )
                        decoder_input_ids = torch.cat((decoder_input_ids, extension), dim=0)
                        decoder_input_ids = decoder_input_ids.to(torch_device)

                    # TODO: never an `attention_mask` arg here?
                    processed_inputs.update(
                        {
                            "decoder_input_ids": decoder_input_ids,
                            "decoder_attention_mask": dummy_attention_mask,
                            "output_hidden_states": True,
                        }
                    )
                else:
                    processed_inputs.update(
                        {
                            "output_hidden_states": True,
                        }
                    )

                    # Otherwise fails for e.g. WhisperEncoderModel
                    if "attention_mask" in inspect.signature(model_eager.forward).parameters:
                        processed_inputs["attention_mask"] = dummy_attention_mask

                    if self.has_attentions and "output_attentions" in inspect.signature(model_sdpa.forward).parameters:
                        processed_inputs["output_attentions"] = output_attentions
                if "bool_masked_pos" in inspect.signature(model_eager.forward).parameters:
                    dummy_mask = torch.ones((self.model_tester.num_masks,))

                    # In case of additional token (like class) we define a custom `mask_length`
                    if hasattr(self.model_tester, "mask_length"):
                        mask_length = self.model_tester.mask_length - dummy_mask.size(0)
                    else:
                        mask_length = self.model_tester.seq_length - dummy_mask.size(0)
                    dummy_mask = torch.cat([dummy_mask, torch.zeros(mask_length)])
                    dummy_bool_masked_pos = dummy_mask.expand(batch_size, -1).bool()
                    processed_inputs["bool_masked_pos"] = dummy_bool_masked_pos.to(torch_device)

                if "noise" in inspect.signature(model_eager.forward).parameters:
                    np.random.seed(2)
                    num_patches = int((self.model_tester.image_size // self.model_tester.patch_size) ** 2)
                    noise = np.random.uniform(size=(batch_size, num_patches))
                    processed_inputs["noise"] = torch.from_numpy(noise)

                # TODO: test gradients as well (& for FA2 as well!)
                with torch.no_grad():
                    with sdpa_kernel(
                        enable_flash=enable_kernels,
                        enable_math=True,
                        enable_mem_efficient=enable_kernels,
                    ):
                        prepared_inputs = self._prepare_for_class(processed_inputs, model_class)
                        prepared_inputs = {
                            k: v.to(torch_device) if isinstance(v, torch.Tensor) else v
                            for k, v in prepared_inputs.items()
                        }
                        outputs_eager = model_eager(**prepared_inputs)
                        outputs_sdpa = model_sdpa(**prepared_inputs)

                if "logits_per_text" in outputs_eager:
                    key = "logits_per_text"
                elif "vision_hidden_states" in outputs_eager:
                    key = "vision_hidden_states"
                elif "audio_values" in outputs_eager:
                    key = "audio_values"
                elif "decoder_hidden_states" in outputs_eager:
                    key = "decoder_hidden_states"
                elif "logits" in outputs_eager and "Classification" in model_class.__name__:
                    key = "logits"
                elif "language_model_outputs" in outputs_eager and "blip" in model_class.__name__.lower():
                    outputs_eager = outputs_eager["language_model_outputs"]
                    outputs_sdpa = outputs_sdpa["language_model_outputs"]
                    key = "hidden_states" if "hidden_states" in outputs_eager else "decoder_hidden_states"
                else:
                    key = "hidden_states"

                # TODO: rename logits -> hidden_states
                logits_eager = outputs_eager[key]
                logits_sdpa = outputs_sdpa[key]

                if key in ["vision_hidden_states", "decoder_hidden_states", "hidden_states"]:
                    logits_eager = logits_eager[-1]
                    logits_sdpa = logits_sdpa[-1]

                if key == "logits_per_text":
                    nan_mask = torch.isnan(logits_eager)
                    logits_eager[nan_mask] = 0
                    logits_sdpa[nan_mask] = 0

                if torch_device in ["cpu", "cuda"]:
                    atol = atols[torch_device, enable_kernels, torch_dtype]
                    rtol = rtols[torch_device, enable_kernels, torch_dtype]
                elif torch_device == "xpu":
                    # As of PyTorch 2.5 XPU backend supports only torch.nn.attention.SDPBackend.MATH
                    # which is implemented on PyTorch level using aten operators and is
                    # device agnostic with respect to implementation of each aten operator.
                    atol = atols["cuda", False, torch_dtype]
                    rtol = rtols["cuda", False, torch_dtype]
                else:
                    atol = 1e-7
                    rtol = 1e-4

                # Masked tokens output slightly deviates - we don't mind that.
                if use_attention_mask:
                    _logits_sdpa = torch.zeros_like(input=logits_sdpa)
                    _logits_eager = torch.zeros_like(input=logits_eager)

                    _logits_sdpa[:-1] = logits_sdpa[:-1]
                    _logits_eager[:-1] = logits_eager[:-1]

                    if padding_side == "left":
                        _logits_sdpa[-1:, 2:] = logits_sdpa[-1:, 2:]
                        _logits_eager[-1:, 2:] = logits_eager[-1:, 2:]

                    elif padding_side == "right":
                        _logits_sdpa[-1:, 2:] = logits_sdpa[-1:, :-2]
                        _logits_eager[-1:, 2:] = logits_eager[-1:, :-2]

                    logits_sdpa = _logits_sdpa
                    logits_eager = _logits_eager

                results = [
                    torch.allclose(_logits_sdpa, _logits_eager, atol=atol, rtol=rtol)
                    for (_logits_sdpa, _logits_eager) in zip(logits_sdpa, logits_eager)
                ]
                # If 80% batch elements have matched results, it's fine
                if np.mean(results) < 0.8:
                    mean_relative_diff = ((logits_sdpa - logits_eager).abs() / (logits_eager.abs() + 1e-12)).mean()
                    raise ValueError(
                        f"mean relative difference for {key}: {mean_relative_diff:.3e}, torch atol = {atol}, torch rtol = "
                        f"{rtol}"
                    )

    @require_torch_sdpa
    @require_torch_accelerator
    @slow
    def test_sdpa_can_dispatch_on_flash(self):
        if not self.has_attentions:
            self.skipTest(reason="Model architecture does not support attentions")

        (device_type, major) = get_device_properties()
        if device_type == "cuda" and major < 8:
            self.skipTest(reason="This test requires an NVIDIA GPU with compute capability >= 8.0")
        elif device_type == "rocm" and major < 9:
            self.skipTest(reason="This test requires an AMD GPU with compute capability >= 9.0")
        elif device_type not in ["cuda", "rocm", "xpu"]:
            self.skipTest(reason="This test requires a Nvidia or AMD GPU, or an Intel XPU")

        torch.compiler.reset()

        for model_class in self.all_model_classes:
            if not model_class._supports_sdpa:
                self.skipTest(f"{model_class.__name__} does not support SDPA")

            config, inputs_dict = self.model_tester.prepare_config_and_inputs_for_common()
            inputs_dict = self._prepare_for_class(inputs_dict, model_class)
            if config.model_type in ["paligemma"]:
                self.skipTest(
                    "PaliGemma-like models currently (transformers==4.41.0) requires an attention_mask input"
                )
            if config.model_type in ["idefics", "idefics2", "idefics3"]:
                self.skipTest(reason="Idefics currently (transformers==4.39.1) requires an image_attention_mask input")
            if config.model_type in ["sam"]:
                self.skipTest(reason="SAM requires an attention_mask input for relative positional embeddings")
            model = model_class(config)

            with tempfile.TemporaryDirectory() as tmpdirname:
                model.save_pretrained(tmpdirname)
                model = model_class.from_pretrained(tmpdirname, torch_dtype=torch.float16, attn_implementation="sdpa")
                model.to(torch_device)

                inputs_dict.pop("attention_mask", None)
                inputs_dict.pop("decoder_attention_mask", None)

                for name, inp in inputs_dict.items():
                    if isinstance(inp, torch.Tensor) and inp.dtype in [torch.float32, torch.float16]:
                        inputs_dict[name] = inp.to(torch.float16)

                with sdpa_kernel(enable_flash=True, enable_math=False, enable_mem_efficient=False):
                    _ = model(**inputs_dict)

    @require_torch_sdpa
    @require_torch_accelerator
    @slow
    def test_sdpa_can_compile_dynamic(self):
        if not self.has_attentions:
            self.skipTest(reason="Model architecture does not support attentions")

        (device_type, major) = get_device_properties()
        if device_type == "cuda" and major < 8:
            self.skipTest(reason="This test requires an NVIDIA GPU with compute capability >= 8.0")
        elif device_type == "rocm" and major < 9:
            self.skipTest(reason="This test requires an AMD GPU with compute capability >= 9.0")
        elif device_type not in ["cuda", "rocm", "xpu"]:
            self.skipTest(reason="This test requires a Nvidia or AMD GPU, or an Intel XPU")

        torch.compiler.reset()

        for model_class in self.all_model_classes:
            if not model_class._supports_sdpa:
                self.skipTest(f"{model_class.__name__} does not support SDPA")

            config, inputs_dict = self.model_tester.prepare_config_and_inputs_for_common()
            inputs_dict = self._prepare_for_class(inputs_dict, model_class)
            if config.model_type in ["dbrx"]:
                self.skipTest(
                    "DBRX (transformers==4.40) requires a modification to support dynamic shapes with compile."
                )
            if getattr(config, "cache_implementation", None) == "hybrid":
                self.skipTest(
                    "Cannot compile forward without an existing cache with Hybrid, as `torch._dynamo.mark_static_address` "
                    "is a forbidden call."
                )
            model = model_class(config)

            with tempfile.TemporaryDirectory() as tmpdirname:
                model.save_pretrained(tmpdirname)
                model = model_class.from_pretrained(tmpdirname, torch_dtype=torch.float16, attn_implementation="sdpa")
                model.to(torch_device)

                # For PyTorch 2.1 - 2.3.0 set `dynamic=True`. In the future setting `dynamic=None` and using `torch._dynamo.mark_dynamic()`
                # on input tensors will be required. `mark_dynamic` currently raises inconsistent shape errors.
                model = torch.compile(model, dynamic=True)

                inputs_dict.pop("attention_mask", None)
                inputs_dict.pop("decoder_attention_mask", None)
                for name, inp in inputs_dict.items():
                    if isinstance(inp, torch.Tensor) and inp.dtype in [torch.float32, torch.float16]:
                        inputs_dict[name] = inp.to(torch.float16)

                # use no_grad to save some memory
                with torch.no_grad():
                    _ = model(**inputs_dict)

    @require_torch_sdpa
    def test_sdpa_matches_eager_sliding_window(self):
        if not self.has_attentions:
            self.skipTest(reason="Model architecture does not support attentions")

        WINDOW_ATTENTION_MODELS = ["mistral", "mixtral", "minimax", "qwen2", "qwen_moe", "starcoder2"]

        if len(self.all_generative_model_classes) == 0:
            self.skipTest(f"No generative model classes for {self.__class__.__name__}")

        for model_class in self.all_generative_model_classes:
            if model_class._supports_sdpa:
                self.skipTest(reason="Model architecture does not support attentions")
            config, inputs_dict = self.model_tester.prepare_config_and_inputs_for_common()

            if config.model_type not in WINDOW_ATTENTION_MODELS:
                self.skipTest(f"{config.model_type} does not use window attention")

            config.sliding_window = 2

            dummy_input = inputs_dict[model_class.main_input_name]
            attention_mask = inputs_dict["attention_mask"]

            self.assertTrue(dummy_input.ndim == 2)
            self.assertTrue(dummy_input.shape[1] > 6)

            with tempfile.TemporaryDirectory() as tmpdir:
                with torch.device(torch_device):
                    model_eager = AutoModelForCausalLM.from_config(
                        config, attn_implementation="eager", torch_dtype=torch.float32
                    )

                model_eager.save_pretrained(tmpdir)

                with torch.device(torch_device):
                    model_sdpa = AutoModelForCausalLM.from_pretrained(
                        tmpdir, attn_implementation="sdpa", torch_dtype=torch.float32
                    )

                model_eager = model_eager.eval()
                model_sdpa = model_sdpa.eval()

                with torch.no_grad():
                    with sdpa_kernel(enable_flash=False, enable_math=True, enable_mem_efficient=False):
                        res_eager = model_eager(**inputs_dict, return_dict=False)[0]
                        res_sdpa = model_sdpa(**inputs_dict, return_dict=False)[0]

                # Only non-padding tokens are expected to match.
                self.assertTrue(
                    torch.allclose(res_eager[attention_mask == 1], res_sdpa[attention_mask == 1], rtol=1e-4, atol=1e-4)
                )

    @require_flash_attn
    @require_torch_gpu
    @mark.flash_attn_test
    def test_flash_attn_2_can_dispatch_composite_models(self):
        """
        Tests if composite models can dispatch on FA2 if the sub-models support FA2.
        The tests is needed as we handle differently composite models and we cannot check them
        with above tests. If any of the sub-models does not support FA2, we'll raise an error when dispatching
        that particular sub-model. Otherwise we dispatch safely in all sub-models, where "sub-models" are specific
        backbone models (LM/vision/audio/etc)
        """
        if not self.has_attentions:
            self.skipTest(reason="Model architecture does not support attentions")

        if not is_torch_fp16_available_on_device(torch_device):
            self.skipTest(f"float16 not supported on {torch_device} (on the specific device currently used)")

        torch_dtype = torch.float16
        for model_class in self.all_model_classes:
            config, inputs_dict = self.model_tester.prepare_config_and_inputs_for_common()
            model = model_class(config)
            if not self._is_composite:
                self.skipTest("This model is not a composite model!")

            with tempfile.TemporaryDirectory() as tmpdirname:
                model.save_pretrained(tmpdirname)
                model = model_class.from_pretrained(tmpdirname, torch_dtype=torch_dtype)

                sub_models_supporting_fa2 = [
                    module._supports_flash_attn_2
                    for name, module in model.named_modules()
                    if isinstance(module, PreTrainedModel) and name != ""
                ]
                supports_fa2_all_modules = (
                    all(sub_models_supporting_fa2)
                    if len(sub_models_supporting_fa2) > 0
                    else model._supports_flash_attn_2
                )
                if not supports_fa2_all_modules:
                    with self.assertRaises(ValueError):
                        model_fa2 = model_class.from_pretrained(
                            tmpdirname,
                            torch_dtype=torch_dtype,
                            attn_implementation="flash_attention_2",
                        )
                else:
                    model_fa2 = model_class.from_pretrained(
                        tmpdirname, torch_dtype=torch_dtype, attn_implementation="flash_attention_2"
                    )
                    for key in model_fa2.config:
                        if isinstance(getattr(model_fa2.config, key), PretrainedConfig):
                            sub_config = getattr(model_fa2.config, key)
                            self.assertTrue(sub_config._attn_implementation == "flash_attention_2")

                    has_fa2 = False
                    for name, submodule in model_fa2.named_modules():
                        class_name = submodule.__class__.__name__
                        if (
                            "Attention" in class_name
                            and getattr(submodule, "config", None)
                            and submodule.config._attn_implementation == "flash_attention_2"
                        ):
                            has_fa2 = True
                            break
                    if not has_fa2:
                        raise ValueError("The FA2 model should have FA2 layers")

    @require_flash_attn
    @require_torch_gpu
    @require_bitsandbytes
    @mark.flash_attn_test
    @slow
    def test_flash_attn_2_fp32_ln(self):
        if not self.has_attentions:
            self.skipTest(reason="Model architecture does not support attentions")

        for model_class in self.all_generative_model_classes:
            if not model_class._supports_flash_attn_2:
                self.skipTest(f"{model_class.__name__} does not support Flash Attention 2")
            config, inputs_dict = self.model_tester.prepare_config_and_inputs_for_common()
            model = model_class(config)
            with tempfile.TemporaryDirectory() as tmpdirname:
                model.save_pretrained(tmpdirname)

                dummy_input = inputs_dict[model.main_input_name]
                dummy_attention_mask = inputs_dict.get("attention_mask", torch.ones_like(dummy_input))
                batch_size = dummy_attention_mask.shape[0]

                is_padding_right = dummy_attention_mask[:, -1].sum().item() != batch_size

                # To avoid errors with padding_side=="right"
                if is_padding_right:
                    dummy_attention_mask = torch.ones_like(dummy_input)

                model = model_class.from_pretrained(
                    tmpdirname,
                    torch_dtype=torch.float16,
                    attn_implementation="flash_attention_2",
                    low_cpu_mem_usage=True,
                    load_in_4bit=True,
                )

                for _, param in model.named_parameters():
                    # upcast only layer norms
                    if (param.dtype == torch.float16) or (param.dtype == torch.bfloat16):
                        param.data = param.data.to(torch.float32)

                if model.config.is_encoder_decoder:
                    dummy_decoder_input_ids = inputs_dict["decoder_input_ids"]
                    dummy_decoder_attention_mask = inputs_dict["decoder_attention_mask"]

                    _ = model(dummy_input, decoder_input_ids=dummy_decoder_input_ids)
                    # with attention mask
                    _ = model(
                        dummy_input,
                        attention_mask=dummy_attention_mask,
                        decoder_input_ids=dummy_decoder_input_ids,
                        decoder_attention_mask=dummy_decoder_attention_mask,
                    )
                else:
                    _ = model(dummy_input)
                    # with attention mask
                    _ = model(dummy_input, attention_mask=dummy_attention_mask)

    @require_flash_attn
    @require_torch_gpu
    @mark.flash_attn_test
    @slow
    def test_flash_attention_2_padding_matches_padding_free_with_position_ids(self):
        if not self.has_attentions:
            self.skipTest(reason="Model architecture does not support attentions")

        max_new_tokens = 30

        for model_class in self.all_generative_model_classes:
            if not model_class._supports_flash_attn_2:
                self.skipTest(f"{model_class.__name__} does not support Flash Attention 2")

            config, inputs_dict = self.model_tester.prepare_config_and_inputs_for_common()
            if 0 not in inputs_dict.get("attention_mask", []) or "attention_mask" not in inputs_dict:
                self.skipTest("Model dummy inputs should contain padding in their attention mask")

            dummy_input = inputs_dict[model_class.main_input_name]
            if dummy_input.dtype in [torch.float32, torch.bfloat16]:
                dummy_input = dummy_input.to(torch.float16)

            # make sure that all models have enough positions for generation
            if hasattr(config, "max_position_embeddings"):
                config.max_position_embeddings = max_new_tokens + dummy_input.shape[1] + 1

            model = model_class(config)
            if "position_ids" not in inspect.signature(model.forward).parameters:
                self.skipTest("Model does not support position_ids")

            if "position_ids" not in inspect.signature(model.forward).parameters:
                continue  # this model doesn't accept position ids as input

            with tempfile.TemporaryDirectory() as tmpdirname:
                model.save_pretrained(tmpdirname)

                # ensure left padding, to adapt for some models
                if 0 in inputs_dict["attention_mask"][:, -1]:
                    inputs_dict["attention_mask"] = inputs_dict["attention_mask"].flip(1)
                dummy_attention_mask = inputs_dict["attention_mask"]
                inputs_dict["input_ids"][~dummy_attention_mask.bool()] = config.get_text_config().pad_token_id

                model = (
                    model_class.from_pretrained(
                        tmpdirname,
                        torch_dtype=torch.float16,
                        attn_implementation="flash_attention_2",
                        low_cpu_mem_usage=True,
                    )
                    .to(torch_device)
                    .eval()
                )

                # flatten
                padfree_inputs_dict = {
                    k: v[dummy_attention_mask.bool()].unsqueeze(0)
                    for k, v in inputs_dict.items()
                    if not k == "attention_mask"
                }
                # add position_ids
                padfree_inputs_dict["position_ids"] = (
                    torch.cat([torch.arange(length) for length in dummy_attention_mask.sum(1).tolist()])
                    .long()
                    .unsqueeze(0)
                    .to(torch_device)
                )

                res_padded = model(**inputs_dict)
                res_padfree = model(**padfree_inputs_dict)

                logits_padded = res_padded.logits[inputs_dict["attention_mask"].bool()]
                logits_padfree = res_padfree.logits[0]

                torch.testing.assert_close(logits_padded.argmax(-1), logits_padfree.argmax(-1), rtol=0, atol=0)
                # acceptable numerical instability
                tol = torch.finfo(torch.float16).eps
                torch.testing.assert_close(logits_padded, logits_padfree, rtol=tol, atol=tol)

    @require_flash_attn
    @require_torch_gpu
    @mark.flash_attn_test
    @slow
    def test_flash_attention_2_padding_matches_padding_free_with_position_ids_and_fa_kwargs(self):
        if not self.has_attentions:
            self.skipTest(reason="Model architecture does not support attentions")

        max_new_tokens = 30

        for model_class in self.all_generative_model_classes:
            if not model_class._supports_flash_attn_2:
                self.skipTest(f"{model_class.__name__} does not support Flash Attention 2")

            config, inputs_dict = self.model_tester.prepare_config_and_inputs_for_common()
            if 0 not in inputs_dict.get("attention_mask", []) or "attention_mask" not in inputs_dict:
                self.skipTest("Model dummy inputs should contain padding in their attention mask")

            dummy_input = inputs_dict[model_class.main_input_name]
            if dummy_input.dtype in [torch.float32, torch.bfloat16]:
                dummy_input = dummy_input.to(torch.float16)

            # make sure that all models have enough positions for generation
            if hasattr(config, "max_position_embeddings"):
                config.max_position_embeddings = max_new_tokens + dummy_input.shape[1] + 1

            model = model_class(config)
            if "position_ids" not in inspect.signature(model.forward).parameters:
                self.skipTest("Model does not support position_ids")

            with tempfile.TemporaryDirectory() as tmpdirname:
                model.save_pretrained(tmpdirname)

                # ensure left padding, to adapt for some models
                if 0 in inputs_dict["attention_mask"][:, -1]:
                    inputs_dict["attention_mask"] = inputs_dict["attention_mask"].flip(1)
                dummy_attention_mask = inputs_dict["attention_mask"]
                inputs_dict["input_ids"][~dummy_attention_mask.bool()] = config.get_text_config().pad_token_id

                model = (
                    model_class.from_pretrained(
                        tmpdirname,
                        torch_dtype=torch.float16,
                        attn_implementation="flash_attention_2",
                        low_cpu_mem_usage=True,
                    )
                    .to(torch_device)
                    .eval()
                )

                # flatten
                features = [
                    {"input_ids": i[a.bool()].tolist()}
                    for i, a in zip(inputs_dict["input_ids"], inputs_dict["attention_mask"])
                ]

                # add position_ids + fa_kwargs
                data_collator = DataCollatorWithFlattening(return_tensors="pt", return_flash_attn_kwargs=True)
                batch = data_collator(features)
                batch_accelerator = {k: t.to(torch_device) if torch.is_tensor(t) else t for k, t in batch.items()}

                res_padded = model(**inputs_dict)
                res_padfree = model(**batch_accelerator)

                logits_padded = res_padded.logits[inputs_dict["attention_mask"].bool()]
                logits_padfree = res_padfree.logits[0]

                torch.testing.assert_close(logits_padded.argmax(-1), logits_padfree.argmax(-1), rtol=0, atol=0)
                # acceptable numerical instability
                tol = torch.finfo(torch.float16).eps
                torch.testing.assert_close(logits_padded, logits_padfree, rtol=tol, atol=tol)

    @require_flash_attn
    @require_torch_gpu
    @mark.flash_attn_test
    @slow
    def test_flash_attn_2_from_config(self):
        if not self.has_attentions:
            self.skipTest(reason="Model architecture does not support attentions")

        for model_class in self.all_generative_model_classes:
            if not model_class._supports_flash_attn_2:
                self.skipTest(f"{model_class.__name__} does not support Flash Attention 2")

            config, inputs_dict = self.model_tester.prepare_config_and_inputs_for_common()
            # TODO: to change it in the future with other relevant auto classes
            fa2_model = model_class._from_config(
                config, attn_implementation="flash_attention_2", torch_dtype=torch.float16
            ).to(torch_device)

            dummy_input = inputs_dict[fa2_model.main_input_name]
            if dummy_input.dtype in [torch.float32, torch.bfloat16]:
                dummy_input = dummy_input.to(torch.float16)
            dummy_attention_mask = inputs_dict.get("attention_mask", torch.ones_like(dummy_input))

            if fa2_model.config.is_encoder_decoder:
                dummy_decoder_input_ids = inputs_dict["decoder_input_ids"]
                dummy_decoder_attention_mask = inputs_dict["decoder_attention_mask"]
                _ = fa2_model(
                    dummy_input,
                    attention_mask=dummy_attention_mask,
                    decoder_input_ids=dummy_decoder_input_ids,
                    decoder_attention_mask=dummy_decoder_attention_mask,
                )
            else:
                _ = fa2_model(dummy_input, attention_mask=dummy_attention_mask)

            with tempfile.TemporaryDirectory() as tmpdirname:
                fa2_model.save_pretrained(tmpdirname)
                model_from_pretrained = model_class.from_pretrained(tmpdirname)
                self.assertTrue(model_from_pretrained.config._attn_implementation != "flash_attention_2")

    def _get_custom_4d_mask_test_data(self):
        # Sequence in which all but the last token is the same
        input_ids = torch.tensor(
            [[10, 11, 12, 13], [10, 11, 12, 14], [10, 11, 12, 15]], device=torch_device, dtype=torch.int64
        )
        position_ids = torch.tensor([[0, 1, 2, 3]] * 3, device=torch_device, dtype=torch.int64)

        # Combining common prefix with the unique ending tokens:
        input_ids_shared_prefix = torch.cat([input_ids[0][:-1], input_ids[:, -1]]).unsqueeze(0)

        # Creating a 4D mask where each of the last 3 tokens do not attend to each other.
        mask_shared_prefix = torch.tensor(
            [
                [
                    [
                        [1, 0, 0, 0, 0, 0],
                        [1, 1, 0, 0, 0, 0],
                        [1, 1, 1, 0, 0, 0],
                        [1, 1, 1, 1, 0, 0],
                        [1, 1, 1, 0, 1, 0],
                        [1, 1, 1, 0, 0, 1],
                    ]
                ]
            ],
        )
        # inverting the attention mask
        mask_dtype = torch.float32
        min_dtype = torch.finfo(mask_dtype).min
        mask_shared_prefix = (mask_shared_prefix.eq(0.0)).to(dtype=mask_dtype, device=torch_device) * min_dtype

        # Creating a position_ids tensor. note the repeating figures in the end.
        position_ids_shared_prefix = torch.tensor([[0, 1, 2, 3, 3, 3]], device=torch_device, dtype=torch.int64)

        return input_ids, position_ids, input_ids_shared_prefix, mask_shared_prefix, position_ids_shared_prefix

    def test_sliding_window_mask(self):
        """Tests that we can control the sliding window attention behavior of a model."""
        config, inputs = self.model_tester.prepare_config_and_inputs_for_common()

        if not self.has_attentions:
            self.skipTest(reason="Model does not support output_attentions")

        if not (hasattr(config, "sliding_window") and hasattr(config, "use_sliding_window")):
            self.skipTest(reason="Model does not support sliding window mask")

        seq_len = self.model_tester.seq_length
        batch_size = self.model_tester.batch_size
        sliding_window = 3  # set to arbitrary small number

        sliding_mask = torch.zeros((seq_len, seq_len), dtype=torch.bool)
        for i in range(seq_len):
            start = max(0, i - sliding_window + 1)
            sliding_mask[i, start : i + 1] = True
        sliding_mask = sliding_mask.to(torch_device)

        config.sliding_window = sliding_window
        inputs["attention_mask"] = torch.ones(batch_size, seq_len).to(torch.int64).to(torch_device)
        for model_class in self.all_model_classes:
            # Set sliding window to `True` and check that all tokens beyond window size are masked
            config.use_sliding_window = True
            config_dict = config.to_diff_dict()
            if hasattr(config, "layer_types"):
                del config_dict["layer_types"]
            new_config = config.__class__(**config_dict)
            # We need to set eager as otherwise `output_attentions` is not supported
            model = model_class._from_config(new_config, attn_implementation="eager").to(torch_device)
            model.eval()
            layer_types = getattr(model.config, "layer_types", ["sliding_attention"] * config.num_hidden_layers)
            attentions = model(**inputs, output_attentions=True).attentions
            for layer_attention, layer_type in zip(attentions, layer_types):
                if layer_type == "sliding_attention":
                    self.assertTrue((layer_attention[:, :, ~sliding_mask] == 0).all().item())
                else:
                    self.assertFalse((layer_attention[:, :, ~sliding_mask] == 0).all().item())

            # Set sliding window to `False` while keeping `sliding_window=3`
            # Check that all tokens beyond window size are not masked
            config.use_sliding_window = False
            config_dict = config.to_diff_dict()
            if hasattr(config, "layer_types"):
                del config_dict["layer_types"]
            new_config = config.__class__(**config_dict)
            # We need to set eager as otherwise `output_attentions` is not supported
            model = model_class._from_config(new_config, attn_implementation="eager").to(torch_device)
            model.eval()
            attentions_not_sliding = model(**inputs, output_attentions=True).attentions
            for layer_attention in attentions_not_sliding:
                self.assertFalse((layer_attention[:, :, ~sliding_mask] == 0).all().item())

    def test_custom_4d_attention_mask(self):
        if not self.has_attentions:
            self.skipTest(reason="Model architecture does not support attentions")

        if len(self.all_generative_model_classes) == 0:
            self.skipTest(
                reason="Model architecture has no generative classes, and thus not necessarily supporting 4D masks"
            )

        set_model_tester_for_less_flaky_test(self)

        for model_class in self.all_generative_model_classes:
            if not model_class._supports_static_cache:
                self.skipTest(f"{model_class.__name__} is not guaranteed to work with custom 4D attention masks")
            config, _ = self.model_tester.prepare_config_and_inputs_for_common()
            set_config_for_less_flaky_test(config)
            if getattr(config, "sliding_window", 0) is not None and getattr(config, "sliding_window", 0) > 0:
                self.skipTest(f"{model_class.__name__} with sliding window attention is not supported by this test")
            model = model_class(config).to(device=torch_device, dtype=torch.float32).eval()
            set_model_for_less_flaky_test(model)
            if "position_ids" not in inspect.signature(model.forward).parameters:
                continue  # model doesn't accept position ids and probably has special way to model positions

            if "position_ids" not in inspect.signature(model.forward).parameters:
                continue  # this model doesn't accept position ids as input

            (
                input_ids,
                position_ids,
                input_ids_shared_prefix,
                mask_shared_prefix,
                position_ids_shared_prefix,
            ) = self._get_custom_4d_mask_test_data()

            logits = model.forward(input_ids, position_ids=position_ids).logits
            # logits.shape == torch.Size([3, 4, ...])

            logits_shared_prefix = model(
                input_ids_shared_prefix,
                attention_mask=mask_shared_prefix,
                position_ids=position_ids_shared_prefix,
            )[0]
            # logits_shared_prefix.shape == torch.Size([1, 6, ...])

            out_last_tokens = logits[:, -1, :]  # last tokens in each batch line
            out_shared_prefix_last_tokens = logits_shared_prefix[0, -3:, :]  # last three tokens

            # comparing softmax-normalized logits:
            normalized_0 = F.softmax(out_last_tokens, dim=-1)
            normalized_1 = F.softmax(out_shared_prefix_last_tokens, dim=-1)
            torch.testing.assert_close(normalized_0, normalized_1, rtol=1e-3, atol=1e-3)

    @slow
    @require_torch_accelerator
    def test_torch_compile_for_training(self):
        if version.parse(torch.__version__) < version.parse("2.3"):
            self.skipTest(reason="This test requires torch >= 2.3 to run.")

        if not hasattr(self, "_torch_compile_train_cls"):
            self.skipTest(f"{self.__class__.__name__} doesn't have the attribute `_torch_compile_train_cls`.")

        config, _ = self.model_tester.prepare_config_and_inputs_for_common()
        cls = self._torch_compile_train_cls
        model = cls(config).to(torch_device)

        inputs = {
            "input_ids": torch.randint(low=1, high=model.config.vocab_size, size=(2, 10), device=torch_device),
            "attention_mask": torch.tensor(
                [[1, 1, 1, 1, 1, 0, 0, 0, 0, 0], [1, 1, 1, 1, 1, 1, 1, 1, 1, 1]],
                dtype=torch.int64,
                device=torch_device,
            ),
            "position_ids": torch.arange(0, 10, device=torch_device).unsqueeze(0),
            "labels": torch.randint(low=1, high=model.config.vocab_size, size=(2, 10), device=torch_device),
        }

        # eager backward
        set_seed(42)
        loss = model(**inputs).loss
        loss.backward()

        params = {name: param.grad.detach().to(device="cpu", copy=True) for name, param in model.named_parameters()}
        model.zero_grad()
        del loss

        model = torch.compile(model, fullgraph=True, mode="reduce-overhead")

        # forward compilation
        set_seed(42)
        loss = model(**inputs).loss
        # backward compilation
        loss.backward()
        # check grad matches
        for name, param in model._orig_mod.named_parameters():
            torch.testing.assert_close(param.grad.detach().cpu(), params[name], rtol=1e-4, atol=1e-4)

    def test_forward_with_logits_to_keep(self):
        for model_class in self.all_generative_model_classes:
            if "logits_to_keep" not in set(inspect.signature(model_class.forward).parameters.keys()):
                self.skipTest(reason="This model does not support `logits_to_keep` argument.")

            config, inputs = self.model_tester.prepare_config_and_inputs_for_common()
            batch_size, sequence_length = inputs["input_ids"].shape[:2]
            vocab_size = config.get_text_config().vocab_size
            model = model_class(config).to(device=torch_device).eval()
            # some models have labels but `logits_to_keep` should not be used in train mode
            _ = inputs.pop("labels", None)

            # logits_to_keep=0 is a special case meaning "keep all logits"
            all_logits = model(**inputs, logits_to_keep=0).logits
            last_token_logits = model(**inputs, logits_to_keep=1).logits

            # Assert all shapes are correct
            self.assertEqual(tuple(all_logits.shape), (batch_size, sequence_length, vocab_size))
            self.assertEqual(tuple(last_token_logits.shape), (batch_size, 1, vocab_size))

            # Assert the last tokens are actually the same (except for the natural fluctuation due to order of FP ops)
            torch.testing.assert_close(all_logits[:, -1:, :], last_token_logits, rtol=1e-5, atol=1e-5)

    @slow
    @require_torch_greater_or_equal("2.5")
    def test_torch_export(self, config=None, inputs_dict=None, tolerance=1e-4):
        """
        Test if model can be exported with torch.export.export()

        Args:
            config (PretrainedConfig):
                Config to use for the model, if None, use default config from model_tester
            inputs_dict (dict):
                Inputs to use for the model, if None, use default inputs from model_tester
            tolerance (float):
                `atol` for torch.allclose(), defined in signature for test overriding
        """
        if not self.test_torch_exportable:
            self.skipTest(reason="test_torch_exportable=False for this model.")

        def recursively_check(eager_outputs, exported_outputs):
            is_tested = False
            if isinstance(eager_outputs, torch.Tensor):
                torch.testing.assert_close(eager_outputs, exported_outputs, atol=tolerance, rtol=tolerance)
                return True
            elif isinstance(eager_outputs, (tuple, list)):
                for eager_output, exported_output in zip(eager_outputs, exported_outputs):
                    is_tested = is_tested or recursively_check(eager_output, exported_output)
                return is_tested
            elif isinstance(eager_outputs, dict):
                for key in eager_outputs:
                    is_tested = is_tested or recursively_check(eager_outputs[key], exported_outputs[key])
                return is_tested
            return is_tested

        default_config, default_inputs_dict = self.model_tester.prepare_config_and_inputs_for_common()
        config = config or default_config
        inputs_dict = inputs_dict or default_inputs_dict

        for model_class in self.all_model_classes:
            if model_class.__name__.endswith("ForPreTraining"):
                continue

            with self.subTest(model_class.__name__):
                model = model_class(config).eval().to(torch_device)

                # Export model
                exported_model = torch.export.export(
                    model,
                    args=(),
                    kwargs=inputs_dict,
                    strict=True,
                )

                # Run exported model and eager model
                with torch.no_grad():
                    # set seed in case anything is not deterministic in model (e.g. vit_mae noise)
                    torch.manual_seed(1234)
                    eager_outputs = model(**inputs_dict)
                    torch.manual_seed(1234)
                    exported_outputs = exported_model.module().forward(**inputs_dict)

                # Check if outputs are close:
                # is_tested is a boolean flag indicating if we compare any outputs,
                # e.g. there might be a situation when outputs are empty list, then is_tested will be False.
                # In case of outputs are different the error will be raised in `recursively_check` function.
                is_tested = recursively_check(eager_outputs, exported_outputs)
                self.assertTrue(is_tested, msg=f"No outputs were compared for {model_class.__name__}")

    @require_torch_gpu
    def test_flex_attention_with_grads(self):
        for model_class in self.all_model_classes:
            config, inputs_dict = self.model_tester.prepare_config_and_inputs_for_common()
<<<<<<< HEAD
            if len(config.sub_configs) > 1:
                self.skipTest(
                    reason="This model uses sub configs. Manipulation of dimensionalities cannot be guaranteed."
                )

            config._attn_implementation = "flex_attention"
            # Flex Attention cannot use dropout
            if hasattr(config, "attention_dropout"):
                config.attention_dropout = 0
            if hasattr(config, "attention_probs_dropout_prob"):
                config.attention_probs_dropout_prob = 0

            # Flex attention relies on triton on compilation
            # However, triton cannot handle hidden dimensions of less than 16
            # --> forcing at least a hidden dim of 16
            config.hidden_size *= max(
                16 // getattr(config, "head_dim", config.hidden_size // config.num_attention_heads), 1
=======
            inputs_dict = self._prepare_for_class(inputs_dict, model_class)
            model = model_class(config).to(device=torch_device)

            # If not all sub-models support flex, skip the test
            sub_models_supporting_flex = [
                module._supports_flex_attn
                for name, module in model.named_modules()
                if isinstance(module, PreTrainedModel) and name != ""
            ]
            supports_flex_all_modules = (all(sub_models_supporting_flex) and len(sub_models_supporting_flex) > 0) or (
                model._supports_flex_attn and len(sub_models_supporting_flex) == 0
>>>>>>> 3c995c1f
            )
            if not supports_flex_all_modules:
                self.skipTest(reason="This model's submodels does not support flex attention")

            def update_config_for_flex(config):
                # Flex Attention cannot use dropout
                if hasattr(config, "attention_dropout"):
                    config.attention_dropout = 0
                if hasattr(config, "attention_probs_dropout_prob"):
                    config.attention_probs_dropout_prob = 0

                # Flex attention relies on triton on compilation
                # However, triton cannot handle hidden dimensions of less than 16
                # --> forcing at least a hidden dim of 16

                # Update the head dim and try to update hidden size as well if present in config
                # NOTE: some models may have none if the values in sub-config, thus we check for `Noneness`
                head_dim = None
                if hasattr(config, "head_dim") and config.head_dim is not None:
                    head_dim = config.head_dim
                    config.head_dim = max(16, config.head_dim)

                if (
                    getattr(config, "hidden_size", None) is not None
                    and getattr(config, "num_attention_heads", None) is not None
                ):
                    head_dim = head_dim if head_dim is not None else config.hidden_size // config.num_attention_heads
                    config.hidden_size *= max(16 // head_dim, 1)

                if (
                    getattr(config, "decoder_hidden_size", None) is not None
                    and getattr(config, "decoder_num_attention_heads", None) is not None
                ):
                    decoder_head_dim = config.decoder_hidden_size // config.decoder_num_attention_heads
                    config.decoder_hidden_size *= max(16 // decoder_head_dim, 1)

            # Set default attention to flex and update config values
            update_config_for_flex(config)
            for key in config.sub_configs:
                sub_config = getattr(config, key)
                update_config_for_flex(sub_config)

            config._attn_implementation = "flex_attention"
            model = model_class(config).to(device=torch_device)
            self.assertTrue(model.config._attn_implementation == "flex_attention")

            # Elaborate workaround for encoder-decoder models as some do not specify their main input
            dummy_inputs = {model.main_input_name: inputs_dict[model.main_input_name].to(torch_device)}
            for key in getattr(self, "additional_model_inputs", []):
                # Some models don't have all `additional_model_inputs`, especially when we
                # craft cases to test model in different settings
                if key in inputs_dict:
                    dummy_inputs[key] = inputs_dict[key].to(torch_device)

            if config.get_text_config(decoder=True).is_encoder_decoder:
                dummy_inputs["decoder_input_ids"] = inputs_dict["decoder_input_ids"].to(torch_device)
                dummy_inputs["decoder_attention_mask"] = inputs_dict["decoder_attention_mask"].to(torch_device)

            # If this does not raise an error, the test passes (see https://github.com/huggingface/transformers/pull/35605)
            _ = model(**dummy_inputs)

    def test_generation_tester_mixin_inheritance(self):
        """
        Ensures that we have the generation tester mixin if the model can generate. The test will fail otherwise,
        forcing the mixin to be added -- and ensuring proper test coverage
        """
        if len(self.all_generative_model_classes) > 0:
            self.assertTrue(
                issubclass(self.__class__, GenerationTesterMixin),
                msg=(
                    "This model can call `generate` from `GenerationMixin`, so one of two things must happen: 1) the "
                    "tester must inherit from `GenerationTesterMixin` to run `generate` tests, or 2) if the model "
                    "doesn't fully support the original `generate` or has a custom `generate` with partial feature "
                    "support, the tester must overwrite `all_generative_model_classes` to skip the failing classes "
                    "(make sure to comment why). If `all_generative_model_classes` is overwritten as `()`, then we "
                    "need to remove the `GenerationTesterMixin` inheritance -- no `generate` tests are being run."
                ),
            )
        else:
            self.assertFalse(
                issubclass(self.__class__, GenerationTesterMixin),
                msg=(
                    "This model can't call `generate`, so its tester can't inherit `GenerationTesterMixin`. (If you "
                    "think the model should be able to `generate`, the model may be missing the `GenerationMixin` "
                    "inheritance)"
                ),
            )

    def test_can_be_initialized_on_meta(self):
        config, _ = self.model_tester.prepare_config_and_inputs_for_common()
        for model_class in self.all_model_classes:
            # If it does not raise here, the test passes
            with torch.device("meta"):
                _ = model_class(config)

    @require_torch_accelerator
    def test_can_load_with_device_context_manager(self):
        config, _ = self.model_tester.prepare_config_and_inputs_for_common()
        # Need to specify index 0 here, as `torch_device` is simply the str of the type, e.g. "cuda"
        device = torch.device(torch_device, index=0)
        for model_class in self.all_model_classes:
            # Need to deepcopy here as it is modified in-place in save_pretrained (it sets sdpa for default attn, which
            # is not supported for e.g. dpt_hybrid)
            model = model_class(copy.deepcopy(config))

            with tempfile.TemporaryDirectory() as tmpdirname:
                model.save_pretrained(tmpdirname)

                with device:
                    new_model = model_class.from_pretrained(tmpdirname)
                unique_devices = {param.device for param in new_model.parameters()} | {
                    buffer.device for buffer in new_model.buffers()
                }

            self.assertEqual(
                unique_devices, {device}, f"All parameters should be on {device}, but found {unique_devices}."
            )

    # Here we need to run with a subprocess as otherwise setting back the default device to the default value ("cpu")
    # may bring unwanted consequences on other tests. See PR #37553
    @run_test_using_subprocess
    @require_torch_accelerator
    def test_can_load_with_global_device_set(self):
        config, _ = self.model_tester.prepare_config_and_inputs_for_common()
        # Need to specify index 0 here, as `torch_device` is simply the str of the type, e.g. "cuda"
        device = torch.device(torch_device, index=0)
        default_device = torch.get_default_device()
        for model_class in self.all_model_classes:
            # Need to deepcopy here as it is modified in-place in save_pretrained (it sets sdpa for default attn, which
            # is not supported for e.g. dpt_hybrid)
            model = model_class(copy.deepcopy(config))

            # set a global gpu device
            torch.set_default_device(device)

            with tempfile.TemporaryDirectory() as tmpdirname:
                model.save_pretrained(tmpdirname)

                new_model = model_class.from_pretrained(tmpdirname)
                unique_devices = {param.device for param in new_model.parameters()} | {
                    buffer.device for buffer in new_model.buffers()
                }

            # set back the correct device
            torch.set_default_device(default_device)

            self.assertEqual(
                unique_devices, {device}, f"All parameters should be on {device}, but found {unique_devices}."
            )

    def test_can_load_with_meta_device_context_manager(self):
        config, _ = self.model_tester.prepare_config_and_inputs_for_common()
        for model_class in self.all_model_classes:
            # Need to deepcopy here as it is modified in-place in save_pretrained (it sets sdpa for default attn, which
            # is not supported for e.g. dpt_hybrid)
            model = model_class(copy.deepcopy(config))

            with tempfile.TemporaryDirectory() as tmpdirname:
                model.save_pretrained(tmpdirname)

                with torch.device("meta"):
                    new_model = model_class.from_pretrained(tmpdirname)
                unique_devices = {param.device for param in new_model.parameters()} | {
                    buffer.device for buffer in new_model.buffers()
                }

            self.assertEqual(
                unique_devices,
                {torch.device("meta")},
                f"All parameters should be on meta device, but found {unique_devices}.",
            )


global_rng = random.Random()


def ids_tensor(shape, vocab_size, rng=None, name=None):
    #  Creates a random int32 tensor of the shape within the vocab size
    if rng is None:
        rng = global_rng

    total_dims = 1
    for dim in shape:
        total_dims *= dim

    values = []
    for _ in range(total_dims):
        values.append(rng.randint(0, vocab_size - 1))

    return torch.tensor(data=values, dtype=torch.long, device=torch_device).view(shape).contiguous()


def random_attention_mask(shape, rng=None, name=None):
    attn_mask = ids_tensor(shape, vocab_size=2, rng=None, name=None)
    # make sure that at least one token is attended to for each batch
    # we choose the 1st token so this property of `at least one being non-zero` still holds after applying causal mask
    attn_mask[:, 0] = 1
    return attn_mask


def floats_tensor(shape, scale=1.0, rng=None, name=None):
    """Creates a random float32 tensor"""
    if rng is None:
        rng = global_rng

    total_dims = 1
    for dim in shape:
        total_dims *= dim

    values = []
    for _ in range(total_dims):
        values.append(rng.random() * scale)

    return torch.tensor(data=values, dtype=torch.float, device=torch_device).view(shape).contiguous()<|MERGE_RESOLUTION|>--- conflicted
+++ resolved
@@ -4585,25 +4585,6 @@
     def test_flex_attention_with_grads(self):
         for model_class in self.all_model_classes:
             config, inputs_dict = self.model_tester.prepare_config_and_inputs_for_common()
-<<<<<<< HEAD
-            if len(config.sub_configs) > 1:
-                self.skipTest(
-                    reason="This model uses sub configs. Manipulation of dimensionalities cannot be guaranteed."
-                )
-
-            config._attn_implementation = "flex_attention"
-            # Flex Attention cannot use dropout
-            if hasattr(config, "attention_dropout"):
-                config.attention_dropout = 0
-            if hasattr(config, "attention_probs_dropout_prob"):
-                config.attention_probs_dropout_prob = 0
-
-            # Flex attention relies on triton on compilation
-            # However, triton cannot handle hidden dimensions of less than 16
-            # --> forcing at least a hidden dim of 16
-            config.hidden_size *= max(
-                16 // getattr(config, "head_dim", config.hidden_size // config.num_attention_heads), 1
-=======
             inputs_dict = self._prepare_for_class(inputs_dict, model_class)
             model = model_class(config).to(device=torch_device)
 
@@ -4615,7 +4596,6 @@
             ]
             supports_flex_all_modules = (all(sub_models_supporting_flex) and len(sub_models_supporting_flex) > 0) or (
                 model._supports_flex_attn and len(sub_models_supporting_flex) == 0
->>>>>>> 3c995c1f
             )
             if not supports_flex_all_modules:
                 self.skipTest(reason="This model's submodels does not support flex attention")
