# Copyright 2019 HuggingFace Inc.
#
# Licensed under the Apache License, Version 2.0 (the "License");
# you may not use this file except in compliance with the License.
# You may obtain a copy of the License at
#
#     http://www.apache.org/licenses/LICENSE-2.0
#
# Unless required by applicable law or agreed to in writing, software
# distributed under the License is distributed on an "AS IS" BASIS,
# WITHOUT WARRANTIES OR CONDITIONS OF ANY KIND, either express or implied.
# See the License for the specific language governing permissions and
# limitations under the License.
import collections
import copy
import gc
import inspect
import math
import os
import os.path
import random
import re
import tempfile
import warnings
from collections import defaultdict
from contextlib import contextmanager

import numpy as np
from packaging import version
from parameterized import parameterized
from pytest import mark

from transformers import (
    AutoModel,
    AutoModelForCausalLM,
    AutoModelForSequenceClassification,
    DataCollatorWithFlattening,
    PretrainedConfig,
    PreTrainedModel,
    is_torch_available,
    logging,
    set_seed,
)
from transformers.integrations import HfDeepSpeedConfig
from transformers.integrations.deepspeed import (
    is_deepspeed_available,
    is_deepspeed_zero3_enabled,
    unset_hf_deepspeed_config,
)
from transformers.models.auto import get_values
from transformers.models.auto.modeling_auto import (
    MODEL_FOR_AUDIO_CLASSIFICATION_MAPPING_NAMES,
    MODEL_FOR_AUDIO_XVECTOR_MAPPING_NAMES,
    MODEL_FOR_BACKBONE_MAPPING_NAMES,
    MODEL_FOR_CAUSAL_IMAGE_MODELING_MAPPING_NAMES,
    MODEL_FOR_CAUSAL_LM_MAPPING_NAMES,
    MODEL_FOR_DOCUMENT_QUESTION_ANSWERING_MAPPING_NAMES,
    MODEL_FOR_IMAGE_CLASSIFICATION_MAPPING_NAMES,
    MODEL_FOR_IMAGE_TEXT_TO_TEXT_MAPPING_NAMES,
    MODEL_FOR_MASKED_IMAGE_MODELING_MAPPING_NAMES,
    MODEL_FOR_MASKED_LM_MAPPING_NAMES,
    MODEL_FOR_MULTIPLE_CHOICE_MAPPING_NAMES,
    MODEL_FOR_NEXT_SENTENCE_PREDICTION_MAPPING_NAMES,
    MODEL_FOR_PRETRAINING_MAPPING_NAMES,
    MODEL_FOR_QUESTION_ANSWERING_MAPPING_NAMES,
    MODEL_FOR_SEMANTIC_SEGMENTATION_MAPPING_NAMES,
    MODEL_FOR_SEQ_TO_SEQ_CAUSAL_LM_MAPPING_NAMES,
    MODEL_FOR_SEQUENCE_CLASSIFICATION_MAPPING_NAMES,
    MODEL_FOR_TOKEN_CLASSIFICATION_MAPPING_NAMES,
    MODEL_FOR_VIDEO_CLASSIFICATION_MAPPING_NAMES,
    MODEL_FOR_VISION_2_SEQ_MAPPING_NAMES,
    MODEL_MAPPING_NAMES,
)
from transformers.testing_utils import (
    CaptureLogger,
    backend_device_count,
    backend_empty_cache,
    backend_memory_allocated,
    backend_torch_accelerator_module,
    get_device_properties,
    hub_retry,
    is_flaky,
    require_accelerate,
    require_bitsandbytes,
    require_deepspeed,
    require_flash_attn,
    require_flash_attn_3,
    require_non_hpu,
    require_safetensors,
    require_torch,
    require_torch_accelerator,
    require_torch_gpu,
    require_torch_greater_or_equal,
    require_torch_multi_accelerator,
    require_torch_multi_gpu,
    require_torch_sdpa,
    run_first,
    run_test_using_subprocess,
    set_config_for_less_flaky_test,
    set_model_for_less_flaky_test,
    set_model_tester_for_less_flaky_test,
    slow,
    torch_device,
)
from transformers.utils import (
    CONFIG_NAME,
    GENERATION_CONFIG_NAME,
    SAFE_WEIGHTS_NAME,
    is_accelerate_available,
    is_torch_bf16_available_on_device,
    is_torch_fp16_available_on_device,
    is_torch_sdpa_available,
)
from transformers.utils.generic import ContextManagers

from .generation.test_utils import GenerationTesterMixin


if is_accelerate_available():
    from accelerate.utils import compute_module_sizes


if is_torch_available():
    import torch
    import torch.nn.functional as F
    from safetensors.torch import load_file as safe_load_file
    from safetensors.torch import save_file as safe_save_file
    from torch import nn

    from transformers import MODEL_MAPPING
    from transformers.cache_utils import Cache, DynamicCache
    from transformers.modeling_utils import load_state_dict, no_init_weights
    from transformers.pytorch_utils import id_tensor_storage

from transformers.utils.fx import _FX_SUPPORTED_MODELS_WITH_KV_CACHE, symbolic_trace


if is_deepspeed_available():
    import deepspeed


# used in other test files e.g. when overwriting the test
TEST_EAGER_MATCHES_SDPA_INFERENCE_PARAMETERIZATION = [
    (
        # test name for the test runner
        f"{dtype}_pad_{padding_side}{'' if use_attention_mask else '_no_attn_mask'}"
        f"{'_sdpa_kernels' if enable_kernels else ''}",
        # parameterization
        *(dtype, padding_side, use_attention_mask, False, enable_kernels),
    )
    for dtype in ("fp16", "fp32", "bf16")
    for padding_side in ("left", "right")
    for use_attention_mask in (True, False)
    for enable_kernels in (True, False)
    # Extra test case: `output_attentions=True` has special attention mask handling and sdpa reverts to eager
] + [("fp32_pad_left_output_attentions", "fp32", "left", True, True, False)]


def _test_eager_matches_sdpa_inference(
    self,
    name,
    torch_dtype,
    padding_side,
    use_attention_mask,
    output_attentions,
    enable_kernels,
    atols=None,
    rtols=None,
):
    """
    This test is written as a regular function to be able to overload it easily with different tolerances.
    Otherwise, `paramterezie.expand` prevents it as it removes the original function from the namespace.
    """
    # TODO: we shouldn't need to do this skip, i.e. the test would be composable from the model tester. CLIP-like
    # models have a custom mixin, which we detect to skip this test.
    if any(".CLIPModelTesterMixin" in str(base) for base in self.__class__.__bases__):
        self.skipTest(reason="CLIP-like models have a different `test_eager_matches_sdpa_inference`")

    if not self.has_attentions:
        self.skipTest(reason="Model architecture does not support attentions")

    if not self.all_model_classes[0]._supports_sdpa:
        self.skipTest(f"{self.all_model_classes[0].__name__} does not support SDPA")

    # convert shorthand name to torch.dtype
    if torch_dtype == "fp16":
        torch_dtype = torch.float16
    elif torch_dtype == "bf16":
        torch_dtype = torch.bfloat16
    elif torch_dtype == "fp32":
        torch_dtype = torch.float32

    if not is_torch_fp16_available_on_device(torch_device) and torch_dtype == torch.float16:
        self.skipTest(f"float16 not supported on {torch_device} (on the specific device currently used)")

    if not is_torch_bf16_available_on_device(torch_device) and torch_dtype == torch.bfloat16:
        self.skipTest(
            f"bfloat16 not supported on {torch_device} (on the specific device currently used, e.g. Nvidia T4 GPU)"
        )

    # Dictionary of tolerances for eager <> sdpa tests. Key = (device, sdpa_kernels_enabled, dtype)
    if atols is None:
        atols = {
            ("cpu", False, torch.float32): 1e-6,
            ("cpu", False, torch.float16): 5e-3,
            ("cpu", False, torch.bfloat16): 1e-2,
            ("cpu", True, torch.float32): 1e-6,
            ("cpu", True, torch.float16): 5e-3,
            ("cpu", True, torch.bfloat16): 1e-2,
            ("cuda", False, torch.float32): 1e-6,
            ("cuda", False, torch.bfloat16): 1e-2,
            ("cuda", False, torch.float16): 5e-3,
            ("cuda", True, torch.float32): 1e-6,
            ("cuda", True, torch.bfloat16): 1e-2,
            ("cuda", True, torch.float16): 5e-3,
        }
    if rtols is None:
        rtols = {
            ("cpu", False, torch.float32): 1e-4,
            ("cpu", False, torch.float16): 5e-3,
            ("cpu", False, torch.bfloat16): 1e-2,
            ("cpu", True, torch.float32): 1e-4,
            ("cpu", True, torch.float16): 5e-3,
            ("cpu", True, torch.bfloat16): 1e-2,
            ("cuda", False, torch.float32): 1e-4,
            ("cuda", False, torch.bfloat16): 1e-2,
            ("cuda", False, torch.float16): 5e-3,
            ("cuda", True, torch.float32): 1e-4,
            ("cuda", True, torch.bfloat16): 3e-2,  # (different from others)
            ("cuda", True, torch.float16): 5e-3,
        }

    set_model_tester_for_less_flaky_test(self)

    for model_class in self.all_model_classes:
        config, inputs_dict = self.model_tester.prepare_config_and_inputs_for_common()
        set_config_for_less_flaky_test(config)
        model = model_class(config)
        # TODO: standardize the interfaces for musicgen models, see other todo in this test
        if model.__class__.__name__ == "MusicgenMelodyForConditionalGeneration":
            is_encoder_decoder = True
        else:
            is_encoder_decoder = model.config.is_encoder_decoder

        with tempfile.TemporaryDirectory() as tmpdirname:
            model.save_pretrained(tmpdirname)
            model_from_pretrained_kwargs = {
                "pretrained_model_name_or_path": tmpdirname,
                "torch_dtype": torch_dtype,
            }

            if hasattr(config, "use_mask_token") or "use_mask_token" in inspect.signature(model.__init__).parameters:
                model_from_pretrained_kwargs["use_mask_token"] = True

            # TODO: remove this try/except, models should have a shared API
            try:
                model_sdpa = model_class.from_pretrained(**model_from_pretrained_kwargs, attn_implementation="sdpa")
            except ValueError:
                model_sdpa = model_class.from_pretrained(**model_from_pretrained_kwargs)
            model_sdpa = model_sdpa.eval().to(torch_device, dtype=torch_dtype)

            model_eager = model_class.from_pretrained(**model_from_pretrained_kwargs, attn_implementation="eager")
            model_eager = model_eager.eval().to(torch_device, dtype=torch_dtype)

        set_model_for_less_flaky_test(model_eager)
        set_model_for_less_flaky_test(model_sdpa)

        can_output_attn = "output_attentions" in inspect.signature(model_sdpa.forward).parameters
        if not (self.has_attentions and can_output_attn) and output_attentions:
            self.skipTest(reason="Model does not support output_attentions")

        # TODO: if we can also check with `batch_size=1` without being flaky?
        for batch_size in [7]:
            # musicgen decoder models; TODO: find better abstraction
            if (
                model.__class__.__name__.startswith("Musicgen")
                and hasattr(self.model_tester, "num_codebooks")
                and not hasattr(model_eager, "text_encoder")
            ):
                input_data_batch_size = batch_size * self.model_tester.num_codebooks
            else:
                input_data_batch_size = batch_size

            processed_inputs = {}
            processed_inputs[model.main_input_name] = inputs_dict[model.main_input_name]

            for key in getattr(self, "additional_model_inputs", []):
                # Some models don't have all `additional_model_inputs`, especially when we
                # craft cases to test model in different settings
                if key in inputs_dict:
                    processed_inputs[key] = inputs_dict[key]

            for key, value in processed_inputs.items():
                if torch.is_floating_point(value):
                    value = value.to(torch_dtype)

                # extend value to have at least `input_data_batch_size` elements
                if value.shape[0] < input_data_batch_size:
                    size = (input_data_batch_size - value.shape[0], *value.shape[1:])
                    if torch.is_floating_point(value):
                        extension = torch.rand(size=size, dtype=value.dtype, device=torch_device)
                    else:
                        extension = torch.randint(high=5, size=size, dtype=value.dtype, device=torch_device)
                    value = torch.cat((value, extension), dim=0).to(torch_device)

                processed_inputs[key] = value[:input_data_batch_size]

            if not use_attention_mask:
                dummy_attention_mask = None
            else:
                dummy_attention_mask = inputs_dict.get("attention_mask", None)
                if dummy_attention_mask is None:
                    if is_encoder_decoder:
                        seqlen = inputs_dict.get("decoder_input_ids", processed_inputs[model.main_input_name]).shape[
                            -1
                        ]
                    else:
                        seqlen = processed_inputs[model.main_input_name].shape[-1]
                    dummy_attention_mask = torch.ones(batch_size, seqlen).to(torch.int64).to(torch_device)

                # extend dummy_attention_mask to have at least `batch_size` elements
                if dummy_attention_mask.shape[0] < batch_size:
                    size = (batch_size - dummy_attention_mask.shape[0], *dummy_attention_mask.shape[1:])
                    extension = torch.ones(size=size, dtype=dummy_attention_mask.dtype, device=torch_device)
                    dummy_attention_mask = torch.cat((dummy_attention_mask, extension), dim=0)

                dummy_attention_mask = dummy_attention_mask[:batch_size].to(torch_device)

                dummy_attention_mask[:] = 1
                if padding_side == "left":
                    dummy_attention_mask[-1, :2] = 0
                    dummy_attention_mask[-1, 2:] = 1
                elif padding_side == "right":
                    dummy_attention_mask[-1, -2:] = 0
                    dummy_attention_mask[-1, :-2] = 1

            if is_encoder_decoder:
                # musicgen encoder-decoder models; TODO: find better abstraction
                if model.__class__.__name__.startswith("Musicgen") and hasattr(self.model_tester, "num_codebooks"):
                    input_data_batch_size = batch_size * self.model_tester.num_codebooks
                else:
                    input_data_batch_size = batch_size

                decoder_input_ids = inputs_dict.get("decoder_input_ids", processed_inputs[model.main_input_name])
                decoder_input_ids = decoder_input_ids[:input_data_batch_size]
                if decoder_input_ids.shape[0] != input_data_batch_size:
                    extension = torch.ones(
                        input_data_batch_size - decoder_input_ids.shape[0],
                        *decoder_input_ids.shape[1:],
                        dtype=decoder_input_ids.dtype,
                        device=torch_device,
                    )
                    decoder_input_ids = torch.cat((decoder_input_ids, extension), dim=0)
                    decoder_input_ids = decoder_input_ids.to(torch_device)

                # TODO: never an `attention_mask` arg here?
                processed_inputs.update(
                    {
                        "decoder_input_ids": decoder_input_ids,
                        "decoder_attention_mask": dummy_attention_mask,
                        "output_hidden_states": True,
                    }
                )
            else:
                processed_inputs.update(
                    {
                        "output_hidden_states": True,
                    }
                )

                # Otherwise fails for e.g. WhisperEncoderModel
                if "attention_mask" in inspect.signature(model_eager.forward).parameters:
                    processed_inputs["attention_mask"] = dummy_attention_mask

                if self.has_attentions and "output_attentions" in inspect.signature(model_sdpa.forward).parameters:
                    processed_inputs["output_attentions"] = output_attentions
            if "bool_masked_pos" in inspect.signature(model_eager.forward).parameters:
                dummy_mask = torch.ones((self.model_tester.num_masks,))

                # In case of additional token (like class) we define a custom `mask_length`
                if hasattr(self.model_tester, "mask_length"):
                    mask_length = self.model_tester.mask_length - dummy_mask.size(0)
                else:
                    mask_length = self.model_tester.seq_length - dummy_mask.size(0)
                dummy_mask = torch.cat([dummy_mask, torch.zeros(mask_length)])
                dummy_bool_masked_pos = dummy_mask.expand(batch_size, -1).bool()
                processed_inputs["bool_masked_pos"] = dummy_bool_masked_pos.to(torch_device)

            if "noise" in inspect.signature(model_eager.forward).parameters:
                np.random.seed(2)
                num_patches = int((self.model_tester.image_size // self.model_tester.patch_size) ** 2)
                noise = np.random.uniform(size=(batch_size, num_patches))
                processed_inputs["noise"] = torch.from_numpy(noise)

            # TODO: test gradients as well (& for FA2 as well!)
            with torch.no_grad():
                with sdpa_kernel(
                    enable_flash=enable_kernels,
                    enable_math=True,
                    enable_mem_efficient=enable_kernels,
                ):
                    prepared_inputs = self._prepare_for_class(processed_inputs, model_class)
                    prepared_inputs = {
                        k: v.to(torch_device) if isinstance(v, torch.Tensor) else v for k, v in prepared_inputs.items()
                    }
                    outputs_eager = model_eager(**prepared_inputs)
                    outputs_sdpa = model_sdpa(**prepared_inputs)

            if "logits_per_text" in outputs_eager:
                key = "logits_per_text"
            elif "vision_hidden_states" in outputs_eager:
                key = "vision_hidden_states"
            elif "audio_values" in outputs_eager:
                key = "audio_values"
            elif "decoder_hidden_states" in outputs_eager:
                key = "decoder_hidden_states"
            elif "logits" in outputs_eager and "Classification" in model_class.__name__:
                key = "logits"
            elif "language_model_outputs" in outputs_eager and "blip" in model_class.__name__.lower():
                outputs_eager = outputs_eager["language_model_outputs"]
                outputs_sdpa = outputs_sdpa["language_model_outputs"]
                key = "hidden_states" if "hidden_states" in outputs_eager else "decoder_hidden_states"
            else:
                key = "hidden_states"

            # TODO: rename logits -> hidden_states
            logits_eager = outputs_eager[key]
            logits_sdpa = outputs_sdpa[key]

            if key in ["vision_hidden_states", "decoder_hidden_states", "hidden_states"]:
                logits_eager = logits_eager[-1]
                logits_sdpa = logits_sdpa[-1]

            if key == "logits_per_text":
                nan_mask = torch.isnan(logits_eager)
                logits_eager[nan_mask] = 0
                logits_sdpa[nan_mask] = 0

            if torch_device in ["cpu", "cuda"]:
                atol = atols[torch_device, enable_kernels, torch_dtype]
                rtol = rtols[torch_device, enable_kernels, torch_dtype]
            elif torch_device == "hpu":
                atol = atols["cuda", enable_kernels, torch_dtype]
                rtol = rtols["cuda", enable_kernels, torch_dtype]
            elif torch_device == "xpu":
                # As of PyTorch 2.5 XPU backend supports only torch.nn.attention.SDPBackend.MATH
                # which is implemented on PyTorch level using aten operators and is
                # device agnostic with respect to implementation of each aten operator.
                atol = atols["cuda", False, torch_dtype]
                rtol = rtols["cuda", False, torch_dtype]
            else:
                atol = 1e-7
                rtol = 1e-4

            # Masked tokens output slightly deviates - we don't mind that.
            if use_attention_mask:
                _logits_sdpa = torch.zeros_like(input=logits_sdpa)
                _logits_eager = torch.zeros_like(input=logits_eager)

                _logits_sdpa[:-1] = logits_sdpa[:-1]
                _logits_eager[:-1] = logits_eager[:-1]

                if padding_side == "left":
                    _logits_sdpa[-1:, 2:] = logits_sdpa[-1:, 2:]
                    _logits_eager[-1:, 2:] = logits_eager[-1:, 2:]

                elif padding_side == "right":
                    _logits_sdpa[-1:, 2:] = logits_sdpa[-1:, :-2]
                    _logits_eager[-1:, 2:] = logits_eager[-1:, :-2]

                logits_sdpa = _logits_sdpa
                logits_eager = _logits_eager

            results = [
                torch.allclose(_logits_sdpa, _logits_eager, atol=atol, rtol=rtol)
                for (_logits_sdpa, _logits_eager) in zip(logits_sdpa, logits_eager)
            ]
            # If 80% batch elements have matched results, it's fine
            if np.mean(results) < 0.8:
                mean_relative_diff = ((logits_sdpa - logits_eager).abs() / (logits_eager.abs() + 1e-12)).mean()
                raise ValueError(
                    f"mean relative difference for {key}: {mean_relative_diff:.3e}, torch atol = {atol}, torch rtol = "
                    f"{rtol}"
                )


def _config_zero_init(config):
    configs_no_init = copy.deepcopy(config)
    for key in configs_no_init.__dict__.keys():
        if "_range" in key or "_std" in key or "initializer_factor" in key or "layer_scale" in key:
            setattr(configs_no_init, key, 1e-10)
        if isinstance(getattr(configs_no_init, key, None), PretrainedConfig):
            no_init_subconfig = _config_zero_init(getattr(configs_no_init, key))
            setattr(configs_no_init, key, no_init_subconfig)
    return configs_no_init


def _mock_init_weights(self, module):
    for name, param in module.named_parameters(recurse=False):
        # Use the first letter of the name to get a value and go from a <> -13 to z <> 12
        value = ord(name[0].lower()) - 110
        param.data.fill_(value)


def _mock_all_init_weights(self):
    # Prune heads if needed
    if self.config.pruned_heads:
        self.prune_heads(self.config.pruned_heads)

    import transformers.modeling_utils

    if transformers.modeling_utils._init_weights:
        for module in self.modules():
            module._is_hf_initialized = False
        # Initialize weights
        self.apply(self._initialize_weights)

        # Tie weights should be skipped when not initializing all weights
        # since from_pretrained(...) calls tie weights anyways
        self.tie_weights()


@contextmanager
def _deepspeed_zero3(ds_config):
    dschf = HfDeepSpeedConfig(ds_config)
    try:
        yield dschf
    finally:
        unset_hf_deepspeed_config()


def sdpa_kernel(enable_flash, enable_math, enable_mem_efficient):
    if version.parse(torch.__version__).release < version.parse("2.3").release:
        return torch.backends.cuda.sdp_kernel(
            enable_flash=enable_flash, enable_math=enable_math, enable_mem_efficient=enable_mem_efficient
        )

    backends = []
    if enable_flash:
        backends += [torch.nn.attention.SDPBackend.FLASH_ATTENTION]
    if enable_math:
        backends += [torch.nn.attention.SDPBackend.MATH]
    if enable_mem_efficient:
        backends += [torch.nn.attention.SDPBackend.EFFICIENT_ATTENTION]
    return torch.nn.attention.sdpa_kernel(backends)


@require_torch
class ModelTesterMixin:
    model_tester = None
    all_model_classes = ()
    fx_compatible = False
    test_torchscript = True
    test_pruning = True
    test_resize_embeddings = True
    test_resize_position_embeddings = False
    test_head_masking = True
    test_mismatched_shapes = True
    test_missing_keys = True
    test_model_parallel = False
    test_torch_exportable = False
    # Used in `check_training_gradient_checkpointing` to NOT check all params having gradient (e.g. for some MOE models)
    test_all_params_have_gradient = True
    is_encoder_decoder = False
    has_attentions = True
    _is_composite = False
    model_split_percents = [0.5, 0.7, 0.9]

    # Note: for all mixins that utilize the Hub in some way, we should ensure that
    # they contain the `hub_retry` decorator in case of failures.
    def __init_subclass__(cls, **kwargs):
        super().__init_subclass__(**kwargs)
        for attr_name in dir(cls):
            if attr_name.startswith("test_"):
                attr = getattr(cls, attr_name)
                if callable(attr):
                    setattr(cls, attr_name, hub_retry()(attr))

    @property
    def all_generative_model_classes(self):
        return tuple(model_class for model_class in self.all_model_classes if model_class.can_generate())

    def _prepare_for_class(self, inputs_dict, model_class, return_labels=False):
        inputs_dict = copy.deepcopy(inputs_dict)
        if model_class.__name__ in get_values(MODEL_FOR_MULTIPLE_CHOICE_MAPPING_NAMES):
            inputs_dict = {
                k: v.unsqueeze(1).expand(-1, self.model_tester.num_choices, -1).contiguous()
                if isinstance(v, torch.Tensor) and v.ndim > 1
                else v
                for k, v in inputs_dict.items()
            }
        elif model_class.__name__ in get_values(MODEL_FOR_AUDIO_XVECTOR_MAPPING_NAMES):
            inputs_dict.pop("attention_mask")
        elif model_class.__name__ == MODEL_FOR_PRETRAINING_MAPPING_NAMES["hiera"]:
            config = self.model_tester.get_config()
            mask_spatial_shape = [
                i // s // ms for i, s, ms in zip(config.image_size, config.patch_stride, config.masked_unit_size)
            ]
            num_windows = math.prod(mask_spatial_shape)
            torch.manual_seed(0)
            inputs_dict["noise"] = torch.rand(self.model_tester.batch_size, num_windows)

        if return_labels:
            if model_class.__name__ in get_values(MODEL_FOR_MULTIPLE_CHOICE_MAPPING_NAMES):
                inputs_dict["labels"] = torch.ones(self.model_tester.batch_size, dtype=torch.long, device=torch_device)
            elif model_class.__name__ in [
                *get_values(MODEL_FOR_QUESTION_ANSWERING_MAPPING_NAMES),
                *get_values(MODEL_FOR_DOCUMENT_QUESTION_ANSWERING_MAPPING_NAMES),
            ]:
                inputs_dict["start_positions"] = torch.zeros(
                    self.model_tester.batch_size, dtype=torch.long, device=torch_device
                )
                inputs_dict["end_positions"] = torch.zeros(
                    self.model_tester.batch_size, dtype=torch.long, device=torch_device
                )
            elif model_class.__name__ in [
                *get_values(MODEL_FOR_SEQUENCE_CLASSIFICATION_MAPPING_NAMES),
                *get_values(MODEL_FOR_NEXT_SENTENCE_PREDICTION_MAPPING_NAMES),
                *get_values(MODEL_FOR_IMAGE_CLASSIFICATION_MAPPING_NAMES),
                *get_values(MODEL_FOR_VIDEO_CLASSIFICATION_MAPPING_NAMES),
                *get_values(MODEL_FOR_AUDIO_CLASSIFICATION_MAPPING_NAMES),
            ]:
                inputs_dict["labels"] = torch.zeros(
                    self.model_tester.batch_size, dtype=torch.long, device=torch_device
                )
            elif model_class.__name__ in [
                *get_values(MODEL_FOR_TOKEN_CLASSIFICATION_MAPPING_NAMES),
                *get_values(MODEL_FOR_CAUSAL_LM_MAPPING_NAMES),
                *get_values(MODEL_FOR_CAUSAL_IMAGE_MODELING_MAPPING_NAMES),
                *get_values(MODEL_FOR_IMAGE_TEXT_TO_TEXT_MAPPING_NAMES),
                *get_values(MODEL_FOR_MASKED_LM_MAPPING_NAMES),
                *get_values(MODEL_FOR_SEQ_TO_SEQ_CAUSAL_LM_MAPPING_NAMES),
                *get_values(MODEL_FOR_VISION_2_SEQ_MAPPING_NAMES),
            ]:
                inputs_dict["labels"] = torch.zeros(
                    (self.model_tester.batch_size, self.model_tester.seq_length), dtype=torch.long, device=torch_device
                )
            elif model_class.__name__ in get_values(MODEL_FOR_MASKED_IMAGE_MODELING_MAPPING_NAMES):
                num_patches = self.model_tester.image_size // self.model_tester.patch_size
                inputs_dict["bool_masked_pos"] = torch.zeros(
                    (self.model_tester.batch_size, num_patches**2), dtype=torch.long, device=torch_device
                )
            elif model_class.__name__ in get_values(MODEL_FOR_SEMANTIC_SEGMENTATION_MAPPING_NAMES):
                batch_size, num_channels, height, width = inputs_dict["pixel_values"].shape
                inputs_dict["labels"] = torch.zeros(
                    [self.model_tester.batch_size, height, width], device=torch_device
                ).long()

        return inputs_dict

    def test_save_load(self):
        def check_save_load(out1, out2):
            # make sure we don't have nans
            out_2 = out2.cpu().numpy()
            out_2[np.isnan(out_2)] = 0
            out_2 = out_2[~np.isneginf(out_2)]

            out_1 = out1.cpu().numpy()
            out_1[np.isnan(out_1)] = 0
            out_1 = out_1[~np.isneginf(out_1)]
            max_diff = np.amax(np.abs(out_1 - out_2))
            self.assertLessEqual(max_diff, 1e-5)

        for model_class in self.all_model_classes:
            config, inputs_dict = self.model_tester.prepare_config_and_inputs_for_common()
            model = model_class(config)
            model.to(torch_device)
            model.eval()
            with torch.no_grad():
                first = model(**self._prepare_for_class(inputs_dict, model_class))[0]

            with tempfile.TemporaryDirectory() as tmpdirname:
                model.save_pretrained(tmpdirname)

                # the config file (and the generation config file, if it can generate) should be saved
                self.assertTrue(os.path.exists(os.path.join(tmpdirname, CONFIG_NAME)))
                self.assertEqual(
                    model.can_generate(), os.path.exists(os.path.join(tmpdirname, GENERATION_CONFIG_NAME))
                )

                model = model_class.from_pretrained(tmpdirname)
                model.to(torch_device)
                with torch.no_grad():
                    second = model(**self._prepare_for_class(inputs_dict, model_class))[0]

                # Save and load second time because `from_pretrained` adds a bunch of new config fields
                # so we need to make sure those fields can be loaded back after saving
                # Simply init as `model(config)` doesn't add those fields
                model.save_pretrained(tmpdirname)
                model = model_class.from_pretrained(tmpdirname)

            if isinstance(first, tuple) and isinstance(second, tuple):
                for tensor1, tensor2 in zip(first, second):
                    check_save_load(tensor1, tensor2)
            else:
                check_save_load(first, second)

    def test_from_pretrained_no_checkpoint(self):
        config, _ = self.model_tester.prepare_config_and_inputs_for_common()
        for model_class in self.all_model_classes:
            model = model_class(config)
            state_dict = model.state_dict()

            new_model = model_class.from_pretrained(
                pretrained_model_name_or_path=None, config=config, state_dict=state_dict
            )
            for p1, p2 in zip(model.parameters(), new_model.parameters()):
                self.assertTrue(torch.equal(p1, p2))

    def test_keep_in_fp32_modules(self):
        config, _ = self.model_tester.prepare_config_and_inputs_for_common()
        for model_class in self.all_model_classes:
            if model_class._keep_in_fp32_modules is None:
                self.skipTest(reason="Model class has no _keep_in_fp32_modules attribute defined")

            model = model_class(config)
            with tempfile.TemporaryDirectory() as tmpdirname:
                model.save_pretrained(tmpdirname)

                model = model_class.from_pretrained(tmpdirname, torch_dtype=torch.float16)

                for name, param in model.named_parameters():
                    if any(n in model_class._keep_in_fp32_modules for n in name.split(".")):
                        self.assertTrue(param.dtype == torch.float32)
                    else:
                        self.assertTrue(param.dtype == torch.float16, name)

    def test_save_load_keys_to_ignore_on_save(self):
        config, inputs_dict = self.model_tester.prepare_config_and_inputs_for_common()

        for model_class in self.all_model_classes:
            model = model_class(config)
            _keys_to_ignore_on_save = getattr(model, "_keys_to_ignore_on_save", None)
            if _keys_to_ignore_on_save is None:
                continue

            # check the keys are in the original state_dict
            for k in _keys_to_ignore_on_save:
                self.assertIn(k, model.state_dict().keys(), "\n".join(model.state_dict().keys()))

            # check that certain keys didn't get saved with the model
            with tempfile.TemporaryDirectory() as tmpdirname:
                model.save_pretrained(tmpdirname)
                output_model_file = os.path.join(tmpdirname, SAFE_WEIGHTS_NAME)
                state_dict_saved = safe_load_file(output_model_file)

                for k in _keys_to_ignore_on_save:
                    self.assertNotIn(k, state_dict_saved.keys(), "\n".join(state_dict_saved.keys()))

                # Test we can load the state dict in the model, necessary for the checkpointing API in Trainer.
                load_result = model.load_state_dict(state_dict_saved, strict=False)
                keys_to_ignore = set(model._keys_to_ignore_on_save)

                if hasattr(model, "_tied_weights_keys"):
                    keys_to_ignore.update(set(model._tied_weights_keys))

                self.assertTrue(len(load_result.missing_keys) == 0 or set(load_result.missing_keys) == keys_to_ignore)
                self.assertTrue(len(load_result.unexpected_keys) == 0)

    def test_gradient_checkpointing_backward_compatibility(self):
        config, inputs_dict = self.model_tester.prepare_config_and_inputs_for_common()

        for model_class in self.all_model_classes:
            if not model_class.supports_gradient_checkpointing:
                continue

            config.gradient_checkpointing = True
            model = model_class(config)
            self.assertTrue(model.is_gradient_checkpointing)

    def test_gradient_checkpointing_enable_disable(self):
        config, inputs_dict = self.model_tester.prepare_config_and_inputs_for_common()

        for model_class in self.all_model_classes:
            if not model_class.supports_gradient_checkpointing:
                continue

            # at init model should have gradient checkpointing disabled
            model = model_class(config)
            self.assertFalse(model.is_gradient_checkpointing)

            # check enable works
            model.gradient_checkpointing_enable()
            self.assertTrue(model.is_gradient_checkpointing)

            # Loop over all modules and check that relevant modules have gradient_checkpointing set to True
            for n, m in model.named_modules():
                if hasattr(m, "gradient_checkpointing"):
                    self.assertTrue(
                        m.gradient_checkpointing, f"Module {n} does not have gradient_checkpointing set to True"
                    )

            # check disable works
            model.gradient_checkpointing_disable()
            self.assertFalse(model.is_gradient_checkpointing)

            # Loop over all modules and check that relevant modules have gradient_checkpointing set to False
            for n, m in model.named_modules():
                if hasattr(m, "gradient_checkpointing"):
                    self.assertFalse(
                        m.gradient_checkpointing, f"Module {n} does not have gradient_checkpointing set to False"
                    )

    def test_peft_gradient_checkpointing_enable_disable(self):
        config, inputs_dict = self.model_tester.prepare_config_and_inputs_for_common()

        for model_class in self.all_model_classes:
            if not model_class.supports_gradient_checkpointing:
                continue

            # at init model should have gradient checkpointing disabled
            model = model_class(config)
            self.assertFalse(model.is_gradient_checkpointing)

            # check enable works
            model._hf_peft_config_loaded = True
            try:
                model.gradient_checkpointing_enable()
            except NotImplementedError:
                continue

            self.assertTrue(model.is_gradient_checkpointing)

            # Loop over all modules and check that relevant modules have gradient_checkpointing set to True
            for n, m in model.named_modules():
                if hasattr(m, "gradient_checkpointing"):
                    self.assertTrue(
                        m.gradient_checkpointing, f"Module {n} does not have gradient_checkpointing set to True"
                    )

            # check disable works
            model.gradient_checkpointing_disable()
            self.assertFalse(model.is_gradient_checkpointing)

            # Loop over all modules and check that relevant modules have gradient_checkpointing set to False
            for n, m in model.named_modules():
                if hasattr(m, "gradient_checkpointing"):
                    self.assertFalse(
                        m.gradient_checkpointing, f"Module {n} does not have gradient_checkpointing set to False"
                    )

    def test_can_init_all_missing_weights(self):
        config, _ = self.model_tester.prepare_config_and_inputs_for_common()

        # This is used to get the addition year of the model
        filename = inspect.getfile(config.__class__)
        # No easy way to get model addition date -> check copyright year on top of file
        with open(filename) as file:
            source_code = file.read()
        addition_year = 0  # if we cannot find it, set it to 0 (i.e. oldest)
        if match_object := re.search(r"^# Copyright (\d{4})", source_code, re.MULTILINE | re.IGNORECASE):
            addition_year = int(match_object.group(1))

        for model_class in self.all_model_classes:
            # For now, skip everything older than 2025 and "important models" (too much models to patch otherwise)
            # Use `supports_cache_class` as a proxy to judge "important" models in order to prioritize them
            # TODO: relax this as we patch more and more models
<<<<<<< HEAD
            if addition_year < 2025:
=======
            if addition_year < 2024 and not model_class._supports_cache_class:
>>>>>>> b0a8e0b8
                self.skipTest(reason=f"{model_class} is not a priorited model for now.")

            # Monkey patch the method to add a seed (we do it on PreTrainedModel._initialize_weights, which wraps
            # `_init_weights` so that it can add the seed for composite models as well)
            original_initialize_weights = PreTrainedModel._initialize_weights

            def seeded_initialize_weights(self, module):
                set_seed(0)
                original_initialize_weights(self, module)

            PreTrainedModel._initialize_weights = seeded_initialize_weights

            # First, initialize the model from config -> this ensure everything is correctly initialized, even if
            # _init_weights() does not take all weights into account correctly
            model_from_config = model_class(config)
            # Here, passing an empty state dict will force all weights to be moved from meta to cpu, then be initialized
            # by _init_weights()
            model_from_pretrained = model_class.from_pretrained(None, config=config, state_dict={})

            # Back to original method to avoid issues if running several other tests
            PreTrainedModel._initialize_weights = original_initialize_weights

            # First, check if any parameters are still on meta -> this is usually an issue with tied weights
            params_on_meta = []
            for k, v in model_from_pretrained.named_parameters():
                if v.device.type == "meta":
                    params_on_meta.append(k)

            self.assertTrue(
                len(params_on_meta) == 0,
                f"The following keys are still on the meta device, it probably comes from an issue in the tied weights:\n{params_on_meta}",
            )

            # Everything must be exactly the same as we set the same seed for each init
            different_weights = []
            for (k1, v1), (k2, v2) in zip(
                model_from_config.state_dict().items(), model_from_pretrained.state_dict().items()
            ):
                self.assertEqual(k1, k2, "The keys from each model should be the same")

                # In case using torch.nn.utils.parametrizations on a module, we should skip the resulting keys
                if re.search(r"\.parametrizations\..*?\.original[01]", k1):
                    continue

                # Since we added the seed, they should be exactly the same (i.e. using allclose maybe be wrong due
                # to very low std in init function)
                if not (v1 == v2).all():
                    different_weights.append(k1)

            # Buffers that are initialized randomly are ignored as they are not initialized on meta device anyway
            buffer_names = {name for name, _ in model_from_config.named_buffers()}
            different_weights = [k for k in different_weights if k not in buffer_names]

            self.assertTrue(
                len(different_weights) == 0,
                f"The following keys are not properly handled by `_init_weights()`:\n{different_weights}",
            )

    def test_torch_save_load(self):
        config, inputs_dict = self.model_tester.prepare_config_and_inputs_for_common()
        if config.__class__ not in MODEL_MAPPING:
            self.skipTest(reason=f"{config.__class__.__name__} not in MODEL_MAPPING")

        base_class = MODEL_MAPPING[config.__class__]

        if isinstance(base_class, tuple):
            base_class = base_class[0]

        for model_class in self.all_model_classes:
            if model_class == base_class:
                continue

            # make a copy of model class to not break future tests
            # from https://stackoverflow.com/questions/9541025/how-to-copy-a-python-class
            class CopyClass(base_class):
                pass

            base_class_copy = CopyClass

            # make sure that all keys are expected for test
            base_class_copy._keys_to_ignore_on_load_missing = []

            # make init deterministic, but make sure that
            # non-initialized weights throw errors nevertheless
            base_class_copy._init_weights = _mock_init_weights
            base_class_copy.init_weights = _mock_all_init_weights

            model = model_class(config)
            state_dict = model.state_dict()

            def check_equal(loaded):
                for key in state_dict.keys():
                    max_diff = torch.max(
                        state_dict()[key] ^ loaded[key]
                        if isinstance(state_dict[key], torch.BoolTensor)
                        else torch.abs(state_dict[key] - loaded[key])
                    ).item()
                    self.assertLessEqual(max_diff, 1e-6, msg=f"{key} not identical")

            # check that certain keys didn't get saved with the model
            with tempfile.TemporaryDirectory() as tmpdirname:
                pt_checkpoint_path = os.path.join(tmpdirname, "pytorch_model.bin")
                torch.save(state_dict, pt_checkpoint_path, _use_new_zipfile_serialization=True)
                check_equal(load_state_dict(pt_checkpoint_path))
                torch.save(state_dict, pt_checkpoint_path, _use_new_zipfile_serialization=False)
                check_equal(load_state_dict(pt_checkpoint_path))

    def test_initialization(self):
        config, inputs_dict = self.model_tester.prepare_config_and_inputs_for_common()

        configs_no_init = _config_zero_init(config)
        for model_class in self.all_model_classes:
            model = model_class(config=configs_no_init)
            for name, param in model.named_parameters():
                if param.requires_grad:
                    data = torch.flatten(param.data)
                    n_elements = torch.numel(data)
                    # skip 2.5% of elements on each side to avoid issues caused by `nn.init.trunc_normal_` described in
                    # https://github.com/huggingface/transformers/pull/27906#issuecomment-1846951332
                    n_elements_to_skip_on_each_side = int(n_elements * 0.025)
                    data_to_check = torch.sort(data).values
                    if n_elements_to_skip_on_each_side > 0:
                        data_to_check = data_to_check[n_elements_to_skip_on_each_side:-n_elements_to_skip_on_each_side]
                    self.assertIn(
                        ((data_to_check.mean() * 1e9).round() / 1e9).item(),
                        [0.0, 1.0],
                        msg=f"Parameter {name} of model {model_class} seems not properly initialized",
                    )

    def test_determinism(self):
        config, inputs_dict = self.model_tester.prepare_config_and_inputs_for_common()

        def check_determinism(first, second):
            out_1 = first.cpu().numpy()
            out_2 = second.cpu().numpy()
            out_1 = out_1[~np.isnan(out_1)]
            out_2 = out_2[~np.isnan(out_2)]
            out_1 = out_1[~np.isneginf(out_1)]
            out_2 = out_2[~np.isneginf(out_2)]
            max_diff = np.amax(np.abs(out_1 - out_2))
            self.assertLessEqual(max_diff, 1e-5)

        for model_class in self.all_model_classes:
            model = model_class(config)
            model.to(torch_device)
            model.eval()
            with torch.no_grad():
                first = model(**self._prepare_for_class(inputs_dict, model_class))[0]
                second = model(**self._prepare_for_class(inputs_dict, model_class))[0]

            if isinstance(first, tuple) and isinstance(second, tuple):
                for tensor1, tensor2 in zip(first, second):
                    check_determinism(tensor1, tensor2)
            else:
                check_determinism(first, second)

    def test_batching_equivalence(self, atol=1e-5, rtol=1e-5):
        """
        Tests that the model supports batching and that the output is the nearly the same for the same input in
        different batch sizes.
        (Why "nearly the same" not "exactly the same"? Batching uses different matmul shapes, which often leads to
        different results: https://github.com/huggingface/transformers/issues/25420#issuecomment-1775317535)
        """

        def recursive_check(batched_object, single_row_object, model_name, key):
            if isinstance(batched_object, (list, tuple)):
                for batched_object_value, single_row_object_value in zip(batched_object, single_row_object):
                    recursive_check(batched_object_value, single_row_object_value, model_name, key)
            elif isinstance(batched_object, dict):
                for batched_object_value, single_row_object_value in zip(
                    batched_object.values(), single_row_object.values()
                ):
                    recursive_check(batched_object_value, single_row_object_value, model_name, key)
            # do not compare returned loss (0-dim tensor) / codebook ids (int) / caching objects
            elif batched_object is None or not isinstance(batched_object, torch.Tensor):
                return
            elif batched_object.dim() == 0:
                return
            # do not compare int or bool outputs as they are mostly computed with max/argmax/topk methods which are
            # very sensitive to the inputs (e.g. tiny differences may give totally different results)
            elif not torch.is_floating_point(batched_object):
                return
            else:
                # indexing the first element does not always work
                # e.g. models that output similarity scores of size (N, M) would need to index [0, 0]
                slice_ids = [slice(0, index) for index in single_row_object.shape]
                batched_row = batched_object[slice_ids]
                self.assertFalse(
                    torch.isnan(batched_row).any(), f"Batched output has `nan` in {model_name} for key={key}"
                )
                self.assertFalse(
                    torch.isinf(batched_row).any(), f"Batched output has `inf` in {model_name} for key={key}"
                )
                self.assertFalse(
                    torch.isnan(single_row_object).any(), f"Single row output has `nan` in {model_name} for key={key}"
                )
                self.assertFalse(
                    torch.isinf(single_row_object).any(), f"Single row output has `inf` in {model_name} for key={key}"
                )
                try:
                    torch.testing.assert_close(batched_row, single_row_object, atol=atol, rtol=rtol)
                except AssertionError as e:
                    msg = f"Batched and Single row outputs are not equal in {model_name} for key={key}.\n\n"
                    msg += str(e)
                    raise AssertionError(msg)

        set_model_tester_for_less_flaky_test(self)

        config, batched_input = self.model_tester.prepare_config_and_inputs_for_common()
        set_config_for_less_flaky_test(config)

        for model_class in self.all_model_classes:
            config.output_hidden_states = True

            model_name = model_class.__name__
            if hasattr(self.model_tester, "prepare_config_and_inputs_for_model_class"):
                config, batched_input = self.model_tester.prepare_config_and_inputs_for_model_class(model_class)
            batched_input_prepared = self._prepare_for_class(batched_input, model_class)
            model = model_class(config).to(torch_device).eval()
            set_model_for_less_flaky_test(model)

            batch_size = self.model_tester.batch_size
            single_row_input = {}
            for key, value in batched_input_prepared.items():
                if isinstance(value, torch.Tensor) and value.shape[0] % batch_size == 0:
                    # e.g. musicgen has inputs of size (bs*codebooks). in most cases value.shape[0] == batch_size
                    single_batch_shape = value.shape[0] // batch_size
                    single_row_input[key] = value[:single_batch_shape]
                else:
                    single_row_input[key] = value

            with torch.no_grad():
                model_batched_output = model(**batched_input_prepared)
                model_row_output = model(**single_row_input)

            if isinstance(model_batched_output, torch.Tensor):
                model_batched_output = {"model_output": model_batched_output}
                model_row_output = {"model_output": model_row_output}

            for key in model_batched_output:
                # DETR starts from zero-init queries to decoder, leading to cos_similarity = `nan`
                if hasattr(self, "zero_init_hidden_state") and "decoder_hidden_states" in key:
                    model_batched_output[key] = model_batched_output[key][1:]
                    model_row_output[key] = model_row_output[key][1:]
                recursive_check(model_batched_output[key], model_row_output[key], model_name, key)

    def check_training_gradient_checkpointing(self, gradient_checkpointing_kwargs=None):
        if not self.model_tester.is_training:
            self.skipTest(reason="ModelTester is not configured to run training tests")

        for model_class in self.all_model_classes:
            with self.subTest(model_class.__name__):
                if (
                    model_class.__name__
                    in [
                        *get_values(MODEL_MAPPING_NAMES),
                        *get_values(MODEL_FOR_BACKBONE_MAPPING_NAMES),
                    ]
                    or not model_class.supports_gradient_checkpointing
                ):
                    # TODO (ydshieh): use `skipTest` once pytest-dev/pytest-subtests/pull/169 is merged
                    # self.skipTest(reason=f"`supports_gradient_checkpointing` is False for {model_class.__name__}.")
                    continue

                config, inputs_dict = self.model_tester.prepare_config_and_inputs_for_common()
                config.use_cache = False
                config.return_dict = True
                model = model_class(config)

                model.to(torch_device)
                model.gradient_checkpointing_enable(gradient_checkpointing_kwargs=gradient_checkpointing_kwargs)
                model.train()

                # unfreeze additional layers
                for p in model.parameters():
                    p.requires_grad_(True)

                optimizer = torch.optim.SGD(model.parameters(), lr=0.01)

                inputs = self._prepare_for_class(inputs_dict, model_class, return_labels=True)
                loss = model(**inputs).loss
                loss.backward()
                optimizer.step()

                if self.test_all_params_have_gradient:
                    for k, v in model.named_parameters():
                        if v.requires_grad:
                            self.assertTrue(v.grad is not None, f"{k} in {model_class.__name__} has no gradient!")

    def test_training(self):
        if not self.model_tester.is_training:
            self.skipTest(reason="ModelTester is not configured to run training tests")

        for model_class in self.all_model_classes:
            config, inputs_dict = self.model_tester.prepare_config_and_inputs_for_common()
            config.return_dict = True

            if model_class.__name__ in [
                *get_values(MODEL_MAPPING_NAMES),
                *get_values(MODEL_FOR_BACKBONE_MAPPING_NAMES),
            ]:
                continue

            model = model_class(config)
            model.to(torch_device)
            model.train()
            inputs = self._prepare_for_class(inputs_dict, model_class, return_labels=True)
            loss = model(**inputs).loss
            loss.backward()

    def test_causal_lm_can_accept_kwargs(self):
        if not getattr(self.model_tester, "is_training", False):
            self.skipTest(reason="ModelTester is not configured to run training tests")

        valid_model_class = False
        incompatible_models = (
            "MusicgenForCausalLM",
            "MusicgenMelodyForCausalLM",
            "MllamaForCausalLM",
            "CpmAntForCausalLM",
            "GotOcr2ForConditionalGeneration",
        )
        for model_class in self.all_model_classes:
            if (
                model_class.__name__ in get_values(MODEL_FOR_CAUSAL_LM_MAPPING_NAMES)
                and model_class.__name__ not in incompatible_models
            ):
                valid_model_class = True
        if not valid_model_class:
            self.skipTest(reason="No causal lm model classes found")
        for model_class in self.all_model_classes:
            model_name = model_class.__name__
            if model_name in get_values(MODEL_FOR_CAUSAL_LM_MAPPING_NAMES) and model_name not in incompatible_models:
                config, inputs_dict = self.model_tester.prepare_config_and_inputs_for_common()

                with tempfile.TemporaryDirectory() as tmpdir:
                    with torch.device(torch_device):
                        model_eager = AutoModelForCausalLM.from_config(config, torch_dtype=torch.float32)

                    model_eager.save_pretrained(tmpdir)
                    model = AutoModelForCausalLM.from_pretrained(
                        tmpdir, torch_dtype=torch.float32, device_map=torch_device
                    )
                    inputs_dict["num_items_in_batch"] = torch.tensor(inputs_dict["input_ids"].shape[0])
                    inputs_dict["labels"] = inputs_dict["input_ids"]
                    _ = model(**inputs_dict, return_dict=False)

    def test_training_gradient_checkpointing(self):
        # Scenario - 1 default behaviour
        self.check_training_gradient_checkpointing()

    def test_training_gradient_checkpointing_use_reentrant(self):
        # Scenario - 2 with `use_reentrant=True` - this is the default value that is used in pytorch's
        # torch.utils.checkpoint.checkpoint
        self.check_training_gradient_checkpointing(gradient_checkpointing_kwargs={"use_reentrant": True})

    def test_training_gradient_checkpointing_use_reentrant_false(self):
        # Scenario - 3 with `use_reentrant=False` pytorch suggests users to use this value for
        # future releases: https://pytorch.org/docs/stable/checkpoint.html
        self.check_training_gradient_checkpointing(gradient_checkpointing_kwargs={"use_reentrant": False})

    def test_attention_outputs(self):
        if not self.has_attentions:
            self.skipTest(reason="Model does not output attentions")

        config, inputs_dict = self.model_tester.prepare_config_and_inputs_for_common()
        config.return_dict = True
        # force eager attention to support output attentions
        config._attn_implementation = "eager"

        seq_len = getattr(self.model_tester, "seq_length", None)
        decoder_seq_length = getattr(self.model_tester, "decoder_seq_length", seq_len)
        encoder_seq_length = getattr(self.model_tester, "encoder_seq_length", seq_len)
        decoder_key_length = getattr(self.model_tester, "decoder_key_length", decoder_seq_length)
        encoder_key_length = getattr(self.model_tester, "key_length", encoder_seq_length)
        chunk_length = getattr(self.model_tester, "chunk_length", None)
        if chunk_length is not None and hasattr(self.model_tester, "num_hashes"):
            encoder_seq_length = encoder_seq_length * self.model_tester.num_hashes

        for model_class in self.all_model_classes:
            inputs_dict["output_attentions"] = True
            inputs_dict["output_hidden_states"] = False
            config.return_dict = True
            model = model_class._from_config(config, attn_implementation="eager")
            config = model.config
            model.to(torch_device)
            model.eval()
            with torch.no_grad():
                outputs = model(**self._prepare_for_class(inputs_dict, model_class))
            attentions = outputs.encoder_attentions if config.is_encoder_decoder else outputs.attentions
            self.assertEqual(len(attentions), self.model_tester.num_hidden_layers)

            # check that output_attentions also work using config
            del inputs_dict["output_attentions"]
            config.output_attentions = True
            for k in config.sub_configs:
                getattr(config, k).output_attentions = True

            model = model_class(config)
            model.to(torch_device)
            model.eval()
            with torch.no_grad():
                outputs = model(**self._prepare_for_class(inputs_dict, model_class))
            attentions = outputs.encoder_attentions if config.is_encoder_decoder else outputs.attentions
            self.assertEqual(len(attentions), self.model_tester.num_hidden_layers)

            if chunk_length is not None:
                self.assertListEqual(
                    list(attentions[0].shape[-4:]),
                    [self.model_tester.num_attention_heads, encoder_seq_length, chunk_length, encoder_key_length],
                )
            else:
                self.assertListEqual(
                    list(attentions[0].shape[-3:]),
                    [self.model_tester.num_attention_heads, encoder_seq_length, encoder_key_length],
                )
            out_len = len(outputs)

            if self.is_encoder_decoder:
                correct_outlen = 5

                # loss is at first position
                if "labels" in inputs_dict:
                    correct_outlen += 1  # loss is added to beginning
                # Question Answering model returns start_logits and end_logits
                if model_class.__name__ in [
                    *get_values(MODEL_FOR_QUESTION_ANSWERING_MAPPING_NAMES),
                    *get_values(MODEL_FOR_DOCUMENT_QUESTION_ANSWERING_MAPPING_NAMES),
                ]:
                    correct_outlen += 1  # start_logits and end_logits instead of only 1 output
                if "past_key_values" in outputs:
                    correct_outlen += 1  # past_key_values have been returned

                self.assertEqual(out_len, correct_outlen)

                # decoder attentions
                decoder_attentions = outputs.decoder_attentions
                self.assertIsInstance(decoder_attentions, (list, tuple))
                self.assertEqual(len(decoder_attentions), self.model_tester.num_hidden_layers)
                self.assertListEqual(
                    list(decoder_attentions[0].shape[-3:]),
                    [self.model_tester.num_attention_heads, decoder_seq_length, decoder_key_length],
                )

                # cross attentions
                cross_attentions = outputs.cross_attentions
                self.assertIsInstance(cross_attentions, (list, tuple))
                self.assertEqual(len(cross_attentions), self.model_tester.num_hidden_layers)
                self.assertListEqual(
                    list(cross_attentions[0].shape[-3:]),
                    [
                        self.model_tester.num_attention_heads,
                        decoder_seq_length,
                        encoder_key_length,
                    ],
                )

            # Check attention is always last and order is fine
            inputs_dict["output_attentions"] = True
            inputs_dict["output_hidden_states"] = True
            model = model_class(config)
            model.to(torch_device)
            model.eval()
            with torch.no_grad():
                outputs = model(**self._prepare_for_class(inputs_dict, model_class))

            if hasattr(self.model_tester, "num_hidden_states_types"):
                added_hidden_states = self.model_tester.num_hidden_states_types
            elif self.is_encoder_decoder:
                added_hidden_states = 2
            else:
                added_hidden_states = 1
            self.assertEqual(out_len + added_hidden_states, len(outputs))

            self_attentions = outputs.encoder_attentions if config.is_encoder_decoder else outputs.attentions

            self.assertEqual(len(self_attentions), self.model_tester.num_hidden_layers)
            if chunk_length is not None:
                self.assertListEqual(
                    list(self_attentions[0].shape[-4:]),
                    [self.model_tester.num_attention_heads, encoder_seq_length, chunk_length, encoder_key_length],
                )
            else:
                self.assertListEqual(
                    list(self_attentions[0].shape[-3:]),
                    [self.model_tester.num_attention_heads, encoder_seq_length, encoder_key_length],
                )

    @slow
    def test_torchscript_simple(self):
        config, inputs_dict = self.model_tester.prepare_config_and_inputs_for_common()
        self._create_and_check_torchscript(config, inputs_dict)

    @slow
    def test_torchscript_output_attentions(self):
        config, inputs_dict = self.model_tester.prepare_config_and_inputs_for_common()
        config.output_attentions = True
        self._create_and_check_torchscript(config, inputs_dict)

    @slow
    def test_torchscript_output_hidden_state(self):
        config, inputs_dict = self.model_tester.prepare_config_and_inputs_for_common()
        config.output_hidden_states = True
        self._create_and_check_torchscript(config, inputs_dict)

    # This is copied from `torch/testing/_internal/jit_utils.py::clear_class_registry`
    def clear_torch_jit_class_registry(self):
        torch._C._jit_clear_class_registry()
        torch.jit._recursive.concrete_type_store = torch.jit._recursive.ConcreteTypeStore()
        # torch 1.8 has no `_clear_class_state` in `torch.jit._state`
        if hasattr(torch.jit._state, "_clear_class_state"):
            torch.jit._state._clear_class_state()

    def _create_and_check_torchscript(self, config, inputs_dict):
        if not self.test_torchscript:
            self.skipTest(reason="test_torchscript is set to `False`")

        configs_no_init = _config_zero_init(config)  # To be sure we have no Nan
        configs_no_init.torchscript = True
        for model_class in self.all_model_classes:
            for attn_implementation in ["eager", "sdpa"]:
                if (
                    attn_implementation == "sdpa"
                    and (not model_class._supports_sdpa or not is_torch_sdpa_available())
                    or config.output_attentions
                ):
                    continue

                configs_no_init._attn_implementation = attn_implementation
                model = model_class(config=configs_no_init)
                model.to(torch_device)
                model.eval()
                inputs = self._prepare_for_class(inputs_dict, model_class)

                main_input_name = model_class.main_input_name

                try:
                    if model.config.is_encoder_decoder:
                        model.config.use_cache = False  # FSTM still requires this hack -> FSTM should probably be refactored similar to BART afterward
                        main_input = inputs[main_input_name]
                        attention_mask = inputs["attention_mask"]
                        decoder_input_ids = inputs["decoder_input_ids"]
                        decoder_attention_mask = inputs["decoder_attention_mask"]
                        outputs = model(main_input, attention_mask, decoder_input_ids, decoder_attention_mask)
                        # `torchscript` doesn't work with outputs containing `Cache` object. However, #35235 makes
                        # several models to use `Cache` by default instead of the legacy cache (tuple), and
                        # their `torchscript` tests are failing. We won't support them anyway, but we still want to keep
                        # the tests for encoder models like `BERT`. So we skip the checks if the model's output contains
                        # a `Cache` object.
                        if any(isinstance(x, Cache) for x in outputs):
                            continue
                        traced_model = torch.jit.trace(
                            model, (main_input, attention_mask, decoder_input_ids, decoder_attention_mask)
                        )
                    elif "bbox" in inputs and "image" in inputs:  # LayoutLMv2 requires additional inputs
                        input_ids = inputs["input_ids"]
                        bbox = inputs["bbox"]
                        image = inputs["image"].tensor
                        outputs = model(input_ids, bbox, image)
                        if any(isinstance(x, Cache) for x in outputs):
                            continue
                        traced_model = torch.jit.trace(
                            model, (input_ids, bbox, image), check_trace=False
                        )  # when traced model is checked, an error is produced due to name mangling
                    elif "bbox" in inputs:  # Bros requires additional inputs (bbox)
                        input_ids = inputs["input_ids"]
                        bbox = inputs["bbox"]
                        outputs = model(input_ids, bbox)
                        if any(isinstance(x, Cache) for x in outputs):
                            continue
                        traced_model = torch.jit.trace(
                            model, (input_ids, bbox), check_trace=False
                        )  # when traced model is checked, an error is produced due to name mangling
                    elif (
                        "pixel_values" in inputs and "prompt_pixel_values" in inputs and "prompt_masks" in inputs
                    ):  # SegGpt requires additional inputs
                        pixel_values = inputs["pixel_values"]
                        prompt_pixel_values = inputs["prompt_pixel_values"]
                        prompt_masks = inputs["prompt_masks"]
                        outputs = model(pixel_values, prompt_pixel_values, prompt_masks)
                        if any(isinstance(x, Cache) for x in outputs):
                            continue
                        traced_model = torch.jit.trace(
                            model, (pixel_values, prompt_pixel_values, prompt_masks), check_trace=False
                        )  # when traced model is checked, an error is produced due to name mangling
                    elif "Siglip2" in model_class.__name__:
                        outputs = model(**inputs)
                        example_inputs = [t for t in inputs.values() if isinstance(t, torch.Tensor)]
                        traced_model = torch.jit.trace(model, example_inputs, check_trace=False)
                    else:
                        main_input = inputs[main_input_name]
                        outputs = model(main_input)
                        if any(isinstance(x, Cache) for x in outputs):
                            continue
                        traced_model = torch.jit.trace(model, (main_input,))
                except RuntimeError:
                    self.fail("Couldn't trace module.")

                with tempfile.TemporaryDirectory() as tmp_dir_name:
                    pt_file_name = os.path.join(tmp_dir_name, "traced_model.pt")

                    try:
                        torch.jit.save(traced_model, pt_file_name)
                    except Exception:
                        self.fail("Couldn't save module.")

                    try:
                        loaded_model = torch.jit.load(pt_file_name)
                    except Exception:
                        self.fail("Couldn't load module.")

                model.to(torch_device)
                model.eval()

                loaded_model.to(torch_device)
                loaded_model.eval()

                model_state_dict = model.state_dict()
                loaded_model_state_dict = loaded_model.state_dict()

                non_persistent_buffers = {}
                for key in loaded_model_state_dict.keys():
                    if key not in model_state_dict.keys():
                        non_persistent_buffers[key] = loaded_model_state_dict[key]

                loaded_model_state_dict = {
                    key: value for key, value in loaded_model_state_dict.items() if key not in non_persistent_buffers
                }

                self.assertEqual(set(model_state_dict.keys()), set(loaded_model_state_dict.keys()))

                model_buffers = list(model.buffers())
                for non_persistent_buffer in non_persistent_buffers.values():
                    found_buffer = False
                    for i, model_buffer in enumerate(model_buffers):
                        if torch.equal(non_persistent_buffer, model_buffer):
                            found_buffer = True
                            break

                    self.assertTrue(found_buffer)
                    model_buffers.pop(i)

                models_equal = True
                for layer_name, p1 in model_state_dict.items():
                    if layer_name in loaded_model_state_dict:
                        p2 = loaded_model_state_dict[layer_name]
                        if p1.data.ne(p2.data).sum() > 0:
                            models_equal = False

                self.assertTrue(models_equal)

                # Avoid memory leak. Without this, each call increase RAM usage by ~20MB.
                # (Even with this call, there are still memory leak by ~0.04MB)
                self.clear_torch_jit_class_registry()

    def test_torch_fx(self):
        config, inputs_dict = self.model_tester.prepare_config_and_inputs_for_common()
        self._create_and_check_torch_fx_tracing(config, inputs_dict)

    def test_torch_fx_output_loss(self):
        if self.all_model_classes[0].__name__ == "BloomModel":
            self.skipTest(reason="Bloom currently has issues, @michaelbenayoun")
        config, inputs_dict = self.model_tester.prepare_config_and_inputs_for_common()
        self._create_and_check_torch_fx_tracing(config, inputs_dict, output_loss=True)

    def _create_and_check_torch_fx_tracing(self, config, inputs_dict, output_loss=False):
        if not self.fx_compatible:
            self.skipTest(f"The model type {config.model_type} is not compatible with torch.fx")

        configs_no_init = _config_zero_init(config)  # To be sure we have no Nan
        configs_no_init.return_dict = False

        for model_class in self.all_model_classes:
            model = model_class(config=configs_no_init)
            model.to(torch_device)
            model.eval()
            inputs = self._prepare_for_class(inputs_dict, model_class, return_labels=output_loss)

            # We may want to test several inputs (various shapes, etc.).
            inputs_to_test = [inputs]

            if model.config.is_encoder_decoder:
                model.config.use_cache = False  # FSTM still requires this hack -> FSTM should probably be refactored similar to BART afterward
                labels = inputs.get("labels", None)
                input_names = [
                    "attention_mask",
                    "decoder_attention_mask",
                    "decoder_input_ids",
                    "input_features",
                    "input_ids",
                    "input_values",
                ]
                if labels is not None:
                    input_names.append("labels")
            else:
                input_names = [
                    "attention_mask",
                    "bbox",
                    "input_features",
                    "input_ids",
                    "input_values",
                    "inputs_embeds",
                    "pixel_values",
                    "pixel_values_videos",
                    "token_type_ids",
                    "visual_feats",
                    "visual_pos",
                    "noise",
                ]

                labels = inputs.get("labels", None)
                start_positions = inputs.get("start_positions", None)
                end_positions = inputs.get("end_positions", None)
                if labels is not None:
                    input_names.append("labels")
                if start_positions is not None:
                    input_names.append("start_positions")
                if end_positions is not None:
                    input_names.append("end_positions")

                if model.config.model_type in _FX_SUPPORTED_MODELS_WITH_KV_CACHE:
                    input_names.append("past_key_values")

                    # Generally model_tester.prepare_config_and_inputs_for_common seem not to generate past key values inputs.
                    if "past_key_values" not in inputs:
                        batch_size = inputs[next(iter(inputs))].shape[0]
                        num_heads = model.config.num_attention_heads
                        head_dim = model.config.hidden_size // model.config.num_attention_heads

                        cache_shape = (batch_size, num_heads, 0, head_dim)
                        empty_pkv = DynamicCache()

                        cache_length = 9
                        cache_shape = (batch_size, num_heads, cache_length, head_dim)
                        non_empty_pkv = tuple(
                            (
                                torch.rand(cache_shape, dtype=torch.float, device=torch_device),
                                torch.rand(cache_shape, dtype=torch.float, device=torch_device),
                            )
                            for i in range(model.config.num_hidden_layers)
                        )
                        non_empty_pkv = DynamicCache.from_legacy_cache(non_empty_pkv)

                        inps = copy.deepcopy(inputs_to_test[0])

                        inputs_to_test[0]["past_key_values"] = empty_pkv

                        inps["past_key_values"] = non_empty_pkv
                        inputs_to_test.append(inps)

                        past_mask = torch.ones(batch_size, cache_length, device=torch_device, dtype=torch.float)
                        inputs_to_test[1]["attention_mask"] = torch.cat(
                            (past_mask, inputs_to_test[1]["attention_mask"]), dim=1
                        )

                forward_parameters = inspect.signature(model.forward).parameters
                if "input_ids" in forward_parameters and "inputs_embeds" in forward_parameters:
                    inps = copy.deepcopy(inputs_to_test[0])

                    embedding_size = (
                        model.config.embedding_size
                        if getattr(model.config, "embedding_size", None) is not None
                        and model.config.model_type != "megatron-bert"
                        else model.config.hidden_size
                    )

                    if (
                        model.config.model_type in MODEL_FOR_MULTIPLE_CHOICE_MAPPING_NAMES
                        and model.__class__.__name__
                        == MODEL_FOR_MULTIPLE_CHOICE_MAPPING_NAMES[model.config.model_type]
                    ):
                        batch_size, num_choices, sequence_length = inputs["input_ids"].shape
                        shape = (batch_size, num_choices, sequence_length, embedding_size)
                    elif inps["input_ids"].ndim == 2:
                        batch_size, sequence_length = inputs["input_ids"].shape
                        shape = (batch_size, sequence_length, embedding_size)
                    else:
                        self.skipTest("Unknown case")

                    del inps["input_ids"]
                    inps["inputs_embeds"] = torch.rand(shape, dtype=torch.float, device=torch_device)
                    inputs_to_test.append(inps)

            for inps in inputs_to_test:
                filtered_inputs = {k: v for (k, v) in inps.items() if k in input_names}
                input_names_to_trace = list(filtered_inputs.keys())

                if model.__class__.__name__ in set(MODEL_FOR_SEQUENCE_CLASSIFICATION_MAPPING_NAMES.values()) and (
                    not hasattr(model.config, "problem_type") or model.config.problem_type is None
                ):
                    model.config.problem_type = "single_label_classification"

                model.config.use_cache = "past_key_values" in input_names_to_trace

                traced_model = symbolic_trace(model, input_names_to_trace)

                with torch.no_grad():
                    traced_output = traced_model(**filtered_inputs)
                    model_output = model(**filtered_inputs)

                def flatten_output(output):
                    flatten = []
                    for x in output:
                        if isinstance(x, (tuple, list)):
                            flatten += flatten_output(x)
                        elif not isinstance(x, torch.Tensor):
                            continue
                        else:
                            flatten.append(x)
                    return flatten

                model_output = flatten_output(model_output)
                traced_output = flatten_output(traced_output)
                num_outputs = len(model_output)

                for i in range(num_outputs):
                    self.assertTrue(
                        torch.allclose(model_output[i], traced_output[i]),
                        f"traced {i}th output doesn't match model {i}th output for {model_class}",
                    )

                # Avoid memory leak. Without this, each call increase RAM usage by ~20MB.
                # (Even with this call, there are still memory leak by ~0.04MB)
                self.clear_torch_jit_class_registry()

    def test_headmasking(self):
        if not self.test_head_masking:
            self.skipTest(reason="Model does not support head masking")

        global_rng.seed(42)
        config, inputs_dict = self.model_tester.prepare_config_and_inputs_for_common()
        global_rng.seed()

        inputs_dict["output_attentions"] = True
        config.output_hidden_states = True
        configs_no_init = _config_zero_init(config)  # To be sure we have no Nan
        configs_no_init._attn_implementation = "eager"  # head mask works only in eager mode and will be removed soon
        for model_class in self.all_model_classes:
            model = model_class(config=configs_no_init)
            model.to(torch_device)
            model.eval()

            # Prepare head_mask
            # Set require_grad after having prepared the tensor to avoid error (leaf variable has been moved into the graph interior)
            head_mask = torch.ones(
                self.model_tester.num_hidden_layers,
                self.model_tester.num_attention_heads,
                device=torch_device,
            )
            head_mask[0, 0] = 0
            head_mask[-1, :-1] = 0
            head_mask.requires_grad_(requires_grad=True)
            inputs = self._prepare_for_class(inputs_dict, model_class).copy()
            inputs["head_mask"] = head_mask
            if model.config.is_encoder_decoder:
                signature = inspect.signature(model.forward)
                arg_names = [*signature.parameters.keys()]
                if "decoder_head_mask" in arg_names:  # necessary differentiation because of T5 model
                    inputs["decoder_head_mask"] = head_mask
                if "cross_attn_head_mask" in arg_names:
                    inputs["cross_attn_head_mask"] = head_mask
            outputs = model(**inputs, return_dict=True)

            # Test that we can get a gradient back for importance score computation
            output = sum(t.sum() for t in outputs[0])
            output = output.sum()
            output.backward()
            multihead_outputs = head_mask.grad

            self.assertIsNotNone(multihead_outputs)
            self.assertEqual(len(multihead_outputs), self.model_tester.num_hidden_layers)

            def check_attentions_validity(attentions):
                # Remove Nan
                for t in attentions:
                    self.assertLess(
                        torch.sum(torch.isnan(t)), t.numel() / 4
                    )  # Check we don't have more than 25% nans (arbitrary)
                attentions = [
                    t.masked_fill(torch.isnan(t), 0.0) for t in attentions
                ]  # remove them (the test is less complete)

                self.assertAlmostEqual(attentions[0][..., 0, :, :].flatten().sum().item(), 0.0)
                self.assertNotEqual(attentions[0][..., -1, :, :].flatten().sum().item(), 0.0)
                if len(attentions) > 2:  # encoder-decoder models have only 2 layers in each module
                    self.assertNotEqual(attentions[1][..., 0, :, :].flatten().sum().item(), 0.0)
                self.assertAlmostEqual(attentions[-1][..., -2, :, :].flatten().sum().item(), 0.0)
                self.assertNotEqual(attentions[-1][..., -1, :, :].flatten().sum().item(), 0.0)

            if model.config.is_encoder_decoder:
                check_attentions_validity(outputs.encoder_attentions)
                check_attentions_validity(outputs.decoder_attentions)
                check_attentions_validity(outputs.cross_attentions)
            else:
                check_attentions_validity(outputs.attentions)

    def test_head_pruning(self):
        if not self.test_pruning:
            self.skipTest(reason="Pruning is not activated")

        for model_class in self.all_model_classes:
            (
                config,
                inputs_dict,
            ) = self.model_tester.prepare_config_and_inputs_for_common()

            if "head_mask" in inputs_dict:
                del inputs_dict["head_mask"]

            inputs_dict["output_attentions"] = True
            config.output_hidden_states = False
            model = model_class(config=config)
            model.to(torch_device)
            model.eval()
            heads_to_prune = {
                0: list(range(1, self.model_tester.num_attention_heads)),
                -1: [0],
            }
            model.prune_heads(heads_to_prune)
            with torch.no_grad():
                outputs = model(**self._prepare_for_class(inputs_dict, model_class))

            attentions = outputs[-1]

            self.assertEqual(attentions[0].shape[-3], 1)
            # TODO: To have this check, we will need at least 3 layers. Do we really need it?
            # self.assertEqual(attentions[1].shape[-3], self.model_tester.num_attention_heads)
            self.assertEqual(attentions[-1].shape[-3], self.model_tester.num_attention_heads - 1)

    def test_head_pruning_save_load_from_pretrained(self):
        if not self.test_pruning:
            self.skipTest(reason="Pruning is not activated")

        for model_class in self.all_model_classes:
            (
                config,
                inputs_dict,
            ) = self.model_tester.prepare_config_and_inputs_for_common()

            if "head_mask" in inputs_dict:
                del inputs_dict["head_mask"]

            inputs_dict["output_attentions"] = True
            config.output_hidden_states = False
            model = model_class(config=config)
            model.to(torch_device)
            model.eval()
            heads_to_prune = {
                0: list(range(1, self.model_tester.num_attention_heads)),
                -1: [0],
            }
            model.prune_heads(heads_to_prune)

            with tempfile.TemporaryDirectory() as temp_dir_name:
                model.save_pretrained(temp_dir_name)
                model = model_class.from_pretrained(temp_dir_name)
                model.to(torch_device)

            with torch.no_grad():
                outputs = model(**self._prepare_for_class(inputs_dict, model_class))
            attentions = outputs[-1]
            self.assertEqual(attentions[0].shape[-3], 1)
            # TODO: To have this check, we will need at least 3 layers. Do we really need it?
            # self.assertEqual(attentions[1].shape[-3], self.model_tester.num_attention_heads)
            self.assertEqual(attentions[-1].shape[-3], self.model_tester.num_attention_heads - 1)

    def test_head_pruning_save_load_from_config_init(self):
        if not self.test_pruning:
            self.skipTest(reason="Pruning is not activated")

        for model_class in self.all_model_classes:
            (
                config,
                inputs_dict,
            ) = self.model_tester.prepare_config_and_inputs_for_common()

            if "head_mask" in inputs_dict:
                del inputs_dict["head_mask"]

            inputs_dict["output_attentions"] = True
            config.output_hidden_states = False

            heads_to_prune = {
                0: list(range(1, self.model_tester.num_attention_heads)),
                -1: [0],
            }
            config.pruned_heads = heads_to_prune

            model = model_class(config=config)
            model.to(torch_device)
            model.eval()

            with torch.no_grad():
                outputs = model(**self._prepare_for_class(inputs_dict, model_class))
            attentions = outputs[-1]

            self.assertEqual(attentions[0].shape[-3], 1)
            # TODO: To have this check, we will need at least 3 layers. Do we really need it?
            # self.assertEqual(attentions[1].shape[-3], self.model_tester.num_attention_heads)
            self.assertEqual(attentions[-1].shape[-3], self.model_tester.num_attention_heads - 1)

    def test_head_pruning_integration(self):
        if not self.test_pruning:
            self.skipTest(reason="Pruning is not activated")

        for model_class in self.all_model_classes:
            (
                config,
                inputs_dict,
            ) = self.model_tester.prepare_config_and_inputs_for_common()

            if "head_mask" in inputs_dict:
                del inputs_dict["head_mask"]

            inputs_dict["output_attentions"] = True
            config.output_hidden_states = False

            heads_to_prune = {1: [1, 2]}
            config.pruned_heads = heads_to_prune

            model = model_class(config=config)
            model.to(torch_device)
            model.eval()

            with torch.no_grad():
                outputs = model(**self._prepare_for_class(inputs_dict, model_class))
            attentions = outputs[-1]

            self.assertEqual(attentions[0].shape[-3], self.model_tester.num_attention_heads - 0)
            self.assertEqual(attentions[1].shape[-3], self.model_tester.num_attention_heads - 2)

            with tempfile.TemporaryDirectory() as temp_dir_name:
                model.save_pretrained(temp_dir_name)
                model = model_class.from_pretrained(temp_dir_name)
                model.to(torch_device)

            with torch.no_grad():
                outputs = model(**self._prepare_for_class(inputs_dict, model_class))
            attentions = outputs[-1]

            self.assertEqual(attentions[0].shape[-3], self.model_tester.num_attention_heads - 0)
            self.assertEqual(attentions[1].shape[-3], self.model_tester.num_attention_heads - 2)

            heads_to_prune = {0: [0], 1: [1, 2]}
            model.prune_heads(heads_to_prune)

            with torch.no_grad():
                outputs = model(**self._prepare_for_class(inputs_dict, model_class))
            attentions = outputs[-1]

            self.assertEqual(attentions[0].shape[-3], self.model_tester.num_attention_heads - 1)
            self.assertEqual(attentions[1].shape[-3], self.model_tester.num_attention_heads - 2)

            self.assertDictEqual(model.config.pruned_heads, {0: [0], 1: [1, 2]})

    def test_hidden_states_output(self):
        def check_hidden_states_output(inputs_dict, config, model_class):
            model = model_class(config)
            model.to(torch_device)
            model.eval()

            with torch.no_grad():
                outputs = model(**self._prepare_for_class(inputs_dict, model_class))

            hidden_states = outputs.encoder_hidden_states if config.is_encoder_decoder else outputs.hidden_states

            expected_num_layers = getattr(
                self.model_tester, "expected_num_hidden_layers", self.model_tester.num_hidden_layers + 1
            )
            self.assertEqual(len(hidden_states), expected_num_layers)

            if hasattr(self.model_tester, "encoder_seq_length"):
                seq_length = self.model_tester.encoder_seq_length
                if hasattr(self.model_tester, "chunk_length") and self.model_tester.chunk_length > 1:
                    seq_length = seq_length * self.model_tester.chunk_length
            else:
                seq_length = self.model_tester.seq_length

            self.assertListEqual(
                list(hidden_states[0].shape[-2:]),
                [seq_length, self.model_tester.hidden_size],
            )

            if config.is_encoder_decoder:
                hidden_states = outputs.decoder_hidden_states

                self.assertIsInstance(hidden_states, (list, tuple))
                self.assertEqual(len(hidden_states), expected_num_layers)
                seq_len = getattr(self.model_tester, "seq_length", None)
                decoder_seq_length = getattr(self.model_tester, "decoder_seq_length", seq_len)

                self.assertListEqual(
                    list(hidden_states[0].shape[-2:]),
                    [decoder_seq_length, self.model_tester.hidden_size],
                )

        config, inputs_dict = self.model_tester.prepare_config_and_inputs_for_common()

        for model_class in self.all_model_classes:
            inputs_dict["output_hidden_states"] = True
            check_hidden_states_output(inputs_dict, config, model_class)

            # check that output_hidden_states also work using config
            del inputs_dict["output_hidden_states"]
            config.output_hidden_states = True
            for k in config.sub_configs:
                getattr(config, k).output_hidden_states = True

            check_hidden_states_output(inputs_dict, config, model_class)

    def test_retain_grad_hidden_states_attentions(self):
        config, inputs_dict = self.model_tester.prepare_config_and_inputs_for_common()
        for k in config.sub_configs:
            getattr(config, k).output_hidden_states = True

        config.output_hidden_states = True
        config.output_attentions = self.has_attentions

        for k in config.sub_configs:
            getattr(config, k).output_attentions = self.has_attentions

        # force eager attention to support output attentions
        if self.has_attentions:
            config._attn_implementation = "eager"

        # no need to test all models as different heads yield the same functionality
        model_class = self.all_model_classes[0]
        model = model_class._from_config(config, attn_implementation="eager")
        model.to(torch_device)

        inputs = self._prepare_for_class(inputs_dict, model_class)

        outputs = model(**inputs)

        output = outputs[0]

        if config.is_encoder_decoder:
            # Seq2Seq models
            encoder_hidden_states = outputs.encoder_hidden_states[0]
            encoder_hidden_states.retain_grad()

            decoder_hidden_states = outputs.decoder_hidden_states[0]
            decoder_hidden_states.retain_grad()

            if self.has_attentions:
                encoder_attentions = outputs.encoder_attentions[0]
                encoder_attentions.retain_grad()

                decoder_attentions = outputs.decoder_attentions[0]
                decoder_attentions.retain_grad()

                cross_attentions = outputs.cross_attentions[0]
                cross_attentions.retain_grad()

            output.flatten()[0].backward(retain_graph=True)

            self.assertIsNotNone(encoder_hidden_states.grad)
            self.assertIsNotNone(decoder_hidden_states.grad)

            if self.has_attentions:
                self.assertIsNotNone(encoder_attentions.grad)
                self.assertIsNotNone(decoder_attentions.grad)
                self.assertIsNotNone(cross_attentions.grad)
        else:
            # Encoder-/Decoder-only models
            hidden_states = outputs.hidden_states[0]
            hidden_states.retain_grad()

            if self.has_attentions:
                attentions = outputs.attentions[0]
                attentions.retain_grad()

            output.flatten()[0].backward(retain_graph=True)

            self.assertIsNotNone(hidden_states.grad)

            if self.has_attentions:
                self.assertIsNotNone(attentions.grad)

    def test_feed_forward_chunking(self):
        (
            original_config,
            inputs_dict,
        ) = self.model_tester.prepare_config_and_inputs_for_common()
        for model_class in self.all_model_classes:
            torch.manual_seed(0)
            config = copy.deepcopy(original_config)
            model = model_class(config)
            model.to(torch_device)
            model.eval()

            hidden_states_no_chunk = model(**self._prepare_for_class(inputs_dict, model_class))[0]

            torch.manual_seed(0)
            config.chunk_size_feed_forward = 1
            model = model_class(config)
            model.to(torch_device)
            model.eval()

            hidden_states_with_chunk = model(**self._prepare_for_class(inputs_dict, model_class))[0]
            torch.testing.assert_close(hidden_states_no_chunk, hidden_states_with_chunk, rtol=1e-3, atol=1e-3)

    def test_resize_position_vector_embeddings(self):
        if not self.test_resize_position_embeddings:
            self.skipTest(reason="Model does not have position embeddings")

        (
            original_config,
            inputs_dict,
        ) = self.model_tester.prepare_config_and_inputs_for_common()

        for model_class in self.all_model_classes:
            config = copy.deepcopy(original_config)
            model = model_class(config)
            model.to(torch_device)

            if self.model_tester.is_training is False:
                model.eval()

            max_position_embeddings = config.max_position_embeddings

            # Retrieve the embeddings and clone theme
            if model.config.is_encoder_decoder:
                encoder_model_embed, decoder_model_embed = model.get_position_embeddings()
                encoder_cloned_embeddings = encoder_model_embed.weight.clone()
                decoder_cloned_embeddings = decoder_model_embed.weight.clone()
            else:
                model_embed = model.get_position_embeddings()
                cloned_embeddings = model_embed.weight.clone()

            # Check that resizing the position embeddings with a larger max_position_embeddings increases
            # the model's position embeddings size
            model.resize_position_embeddings(max_position_embeddings + 10)
            self.assertEqual(model.config.max_position_embeddings, max_position_embeddings + 10)

            # Check that it actually resizes the embeddings matrix
            if model.config.is_encoder_decoder:
                encoder_model_embed, decoder_model_embed = model.get_position_embeddings()
                self.assertEqual(encoder_model_embed.weight.shape[0], encoder_cloned_embeddings.shape[0] + 10)
                self.assertEqual(decoder_model_embed.weight.shape[0], decoder_cloned_embeddings.shape[0] + 10)
            else:
                model_embed = model.get_position_embeddings()
                self.assertEqual(model_embed.weight.shape[0], cloned_embeddings.shape[0] + 10)

            # Check that the model can still do a forward pass successfully (every parameter should be resized)
            model(**self._prepare_for_class(inputs_dict, model_class))

            # Check that resizing the position embeddings with a smaller max_position_embeddings decreases
            # the model's max_position_embeddings
            model.resize_position_embeddings(max_position_embeddings - 5)
            self.assertEqual(model.config.max_position_embeddings, max_position_embeddings - 5)

            # Check that it actually resizes the embeddings matrix
            if model.config.is_encoder_decoder:
                encoder_model_embed, decoder_model_embed = model.get_position_embeddings()
                self.assertEqual(encoder_model_embed.weight.shape[0], encoder_cloned_embeddings.shape[0] - 5)
                self.assertEqual(decoder_model_embed.weight.shape[0], decoder_cloned_embeddings.shape[0] - 5)
            else:
                model_embed = model.get_position_embeddings()
                self.assertEqual(model_embed.weight.shape[0], cloned_embeddings.shape[0] - 5)

            # Check that the model can still do a forward pass successfully (every parameter should be resized)
            model(**self._prepare_for_class(inputs_dict, model_class))

            # Check that adding and removing tokens has not modified the first part of the embedding matrix.
            models_equal = True

            if model.config.is_encoder_decoder:
                for p1, p2 in zip(encoder_cloned_embeddings, encoder_model_embed.weight):
                    if p1.data.ne(p2.data).sum() > 0:
                        models_equal = False
                for p1, p2 in zip(decoder_cloned_embeddings, decoder_model_embed.weight):
                    if p1.data.ne(p2.data).sum() > 0:
                        models_equal = False
            else:
                for p1, p2 in zip(cloned_embeddings, model_embed.weight):
                    if p1.data.ne(p2.data).sum() > 0:
                        models_equal = False

            self.assertTrue(models_equal)

    def test_resize_tokens_embeddings(self):
        if not self.test_resize_embeddings:
            self.skipTest(reason="test_resize_embeddings is set to `False`")
        (
            original_config,
            inputs_dict,
        ) = self.model_tester.prepare_config_and_inputs_for_common()
        inputs_dict.pop("labels", None)

        for model_class in self.all_model_classes:
            config = copy.deepcopy(original_config)
            if is_deepspeed_zero3_enabled():
                with deepspeed.zero.Init():
                    model = model_class(config)
            else:
                model = model_class(config)
                model.to(torch_device)

            model_embed_pre_resize = model.get_input_embeddings()
            type_model_embed_pre_resize = type(model_embed_pre_resize)

            if self.model_tester.is_training is False:
                model.eval()

            model_vocab_size = config.get_text_config().vocab_size
            # Retrieve the embeddings and clone theme
            model_embed = model.resize_token_embeddings(model_vocab_size)
            cloned_embeddings = model_embed.weight.clone()

            # Check that resizing the token embeddings with a larger vocab size increases the model's vocab size
            model_embed = model.resize_token_embeddings(model_vocab_size + 10)
            new_model_vocab_size = model.config.get_text_config().vocab_size
            self.assertEqual(new_model_vocab_size, model_vocab_size + 10)
            # Check that it actually resizes the embeddings matrix
            self.assertEqual(model_embed.weight.shape[0], cloned_embeddings.shape[0] + 10)
            # Check to make sure the type of embeddings returned post resizing is same as type of input
            type_model_embed_post_resize = type(model_embed)
            self.assertEqual(type_model_embed_pre_resize, type_model_embed_post_resize)
            # Check that added embeddings mean is close to the old embeddings mean
            if is_deepspeed_zero3_enabled():
                with deepspeed.zero.GatheredParameters(model_embed.weight, modifier_rank=None):
                    old_embeddings_mean = torch.mean(model_embed.weight.data[:-10, :], axis=0)
                    new_embeddings_mean = torch.mean(model_embed.weight.data[-10:, :], axis=0)
            else:
                old_embeddings_mean = torch.mean(model_embed.weight.data[:-10, :], axis=0)
                new_embeddings_mean = torch.mean(model_embed.weight.data[-10:, :], axis=0)
            torch.testing.assert_close(old_embeddings_mean, new_embeddings_mean, rtol=1e-3, atol=1e-3)

            # Check that the model can still do a forward pass successfully (every parameter should be resized)
            if not is_deepspeed_zero3_enabled():
                # A distriputed launcher is needed for the forward pass when deepspeed is enabled
                model_inputs = self._prepare_for_class(inputs_dict, model_class)
                model(**model_inputs)

            # Check that resizing the token embeddings with a smaller vocab size decreases the model's vocab size
            model_embed = model.resize_token_embeddings(model_vocab_size - 15)
            new_model_vocab_size = model.config.get_text_config().vocab_size
            self.assertEqual(new_model_vocab_size, model_vocab_size - 15)
            # Check that it actually resizes the embeddings matrix
            self.assertEqual(model_embed.weight.shape[0], cloned_embeddings.shape[0] - 15)

            # Check that the model can still do a forward pass successfully (every parameter should be resized)
            # Input ids should be clamped to the maximum size of the vocabulary
            inputs_dict["input_ids"].clamp_(max=model_vocab_size - 15 - 1)

            # make sure that decoder_input_ids are resized as well
            if not is_deepspeed_zero3_enabled():
                # A distriputed launcher is needed for the forward pass when deepspeed is enabled
                if "decoder_input_ids" in inputs_dict:
                    inputs_dict["decoder_input_ids"].clamp_(max=model_vocab_size - 15 - 1)
                model_inputs = self._prepare_for_class(inputs_dict, model_class)
                model(**model_inputs)

            # Check that adding and removing tokens has not modified the first part of the embedding matrix.
            models_equal = True
            for p1, p2 in zip(cloned_embeddings, model_embed.weight):
                if p1.data.ne(p2.data).sum() > 0:
                    models_equal = False

            self.assertTrue(models_equal)

            del model
            del config
            # Copy again. config changed with embedding resizing (`vocab_size` changed)
            config = copy.deepcopy(original_config)
            if is_deepspeed_zero3_enabled():
                with deepspeed.zero.Init():
                    model = model_class(config)
            else:
                model = model_class(config)
                model.to(torch_device)

            model_vocab_size = config.get_text_config().vocab_size
            model.resize_token_embeddings(model_vocab_size + 10, pad_to_multiple_of=1)
            new_model_vocab_size = model.config.get_text_config().vocab_size
            self.assertTrue(new_model_vocab_size + 10, model_vocab_size)

            model_embed = model.resize_token_embeddings(model_vocab_size, pad_to_multiple_of=64)
            new_model_vocab_size = model.config.get_text_config().vocab_size
            self.assertTrue(model_embed.weight.shape[0] // 64, 0)

            self.assertTrue(model_embed.weight.shape[0], new_model_vocab_size)
            self.assertTrue(new_model_vocab_size, model.vocab_size)

            model_embed = model.resize_token_embeddings(model_vocab_size + 13, pad_to_multiple_of=64)
            self.assertTrue(model_embed.weight.shape[0] // 64, 0)

            # Check that resizing a model to a multiple of pad_to_multiple leads to a model of exactly that size
            target_dimension = 128
            model_embed = model.resize_token_embeddings(target_dimension, pad_to_multiple_of=64)
            self.assertTrue(model_embed.weight.shape[0], target_dimension)

            with self.assertRaisesRegex(
                ValueError,
                "Asking to pad the embedding matrix to a multiple of `1.3`, which is not and integer. Please make sure to pass an integer",
            ):
                model.resize_token_embeddings(model_vocab_size, pad_to_multiple_of=1.3)

            # Test when `vocab_size` is smaller than `hidden_size`.
            del model
            del config
            # Copy again. config changed with embedding resizing (`vocab_size` changed)
            config = copy.deepcopy(original_config)
            config.vocab_size = 4
            config.pad_token_id = 3
            if is_deepspeed_zero3_enabled():
                with deepspeed.zero.Init():
                    model = model_class(config)
            else:
                model = model_class(config)
                model.to(torch_device)

            model_vocab_size = config.get_text_config().vocab_size
            # Retrieve the embeddings and clone theme
            model_embed = model.resize_token_embeddings(model_vocab_size)
            cloned_embeddings = model_embed.weight.clone()

            # Check that resizing the token embeddings with a larger vocab size increases the model's vocab size
            model_embed = model.resize_token_embeddings(model_vocab_size + 10)
            new_model_vocab_size = model.config.get_text_config().vocab_size
            self.assertEqual(new_model_vocab_size, model_vocab_size + 10)
            # Check that it actually resizes the embeddings matrix
            self.assertEqual(model_embed.weight.shape[0], cloned_embeddings.shape[0] + 10)
            # Check to make sure the type of embeddings returned post resizing is same as type of input
            type_model_embed_post_resize = type(model_embed)
            self.assertEqual(type_model_embed_pre_resize, type_model_embed_post_resize)
            # Check that added embeddings mean is close to the old embeddings mean
            if is_deepspeed_zero3_enabled():
                with deepspeed.zero.GatheredParameters(model_embed.weight, modifier_rank=None):
                    old_embeddings_mean = torch.mean(model_embed.weight.data[:-10, :], axis=0)
                    new_embeddings_mean = torch.mean(model_embed.weight.data[-10:, :], axis=0)
            else:
                old_embeddings_mean = torch.mean(model_embed.weight.data[:-10, :], axis=0)
                new_embeddings_mean = torch.mean(model_embed.weight.data[-10:, :], axis=0)
            torch.testing.assert_close(old_embeddings_mean, new_embeddings_mean, rtol=1e-3, atol=1e-3)

    @require_deepspeed
    @require_torch_accelerator
    def test_resize_tokens_embeddings_with_deepspeed(self):
        ds_config = {
            "zero_optimization": {
                "stage": 3,
                "offload_param": {"device": "cpu", "pin_memory": True},
            },
        }
        with _deepspeed_zero3(ds_config):
            self.test_resize_tokens_embeddings()

    @require_deepspeed
    @require_torch_multi_accelerator
    def test_resize_tokens_embeddings_with_deepspeed_multi_gpu(self):
        ds_config = {
            "zero_optimization": {
                "stage": 3,
            },
        }
        with _deepspeed_zero3(ds_config):
            self.test_resize_tokens_embeddings()

    def test_resize_embeddings_untied(self):
        if not self.test_resize_embeddings:
            self.skipTest(reason="test_resize_embeddings is set to `False`")

        original_config, inputs_dict = self.model_tester.prepare_config_and_inputs_for_common()
        original_config.tie_word_embeddings = False
        inputs_dict.pop("labels", None)

        # if model cannot untied embeddings -> leave test
        if original_config.tie_word_embeddings:
            self.skipTest(reason="Model cannot untied embeddings")

        for model_class in self.all_model_classes:
            config = copy.deepcopy(original_config)
            if is_deepspeed_zero3_enabled():
                with deepspeed.zero.Init():
                    model = model_class(config)
            else:
                model = model_class(config).to(torch_device)

            # if no output embeddings -> leave test
            if model.get_output_embeddings() is None:
                continue

            # Check that resizing the token embeddings with a larger vocab size increases the model's vocab size
            model_vocab_size = config.get_text_config().vocab_size
            model.resize_token_embeddings(model_vocab_size + 10)
            new_model_vocab_size = model.config.get_text_config().vocab_size
            self.assertEqual(new_model_vocab_size, model_vocab_size + 10)
            output_embeds = model.get_output_embeddings()
            self.assertEqual(output_embeds.weight.shape[0], model_vocab_size + 10)
            # Check bias if present
            if output_embeds.bias is not None:
                self.assertEqual(output_embeds.bias.shape[0], model_vocab_size + 10)
            # Check that the model can still do a forward pass successfully (every parameter should be resized)
            if not is_deepspeed_zero3_enabled():
                # A distriputed launcher is needed for the forward pass when deepspeed is enabled
                model(**self._prepare_for_class(inputs_dict, model_class))

            # Test multivariate resizing.
            model.resize_token_embeddings(model_vocab_size + 10)
            output_embeds = model.get_output_embeddings()
            # Check that added embeddings mean is close to the old embeddings mean
            if is_deepspeed_zero3_enabled():
                with deepspeed.zero.GatheredParameters(output_embeds.weight, modifier_rank=None):
                    old_embeddings_mean = torch.mean(output_embeds.weight.data[:-10, :], axis=0)
                    new_embeddings_mean = torch.mean(output_embeds.weight.data[-10:, :], axis=0)
            else:
                old_embeddings_mean = torch.mean(output_embeds.weight.data[:-10, :], axis=0)
                new_embeddings_mean = torch.mean(output_embeds.weight.data[-10:, :], axis=0)
            torch.testing.assert_close(old_embeddings_mean, new_embeddings_mean, rtol=1e-3, atol=1e-3)
            # check if the old bias mean close to added bias mean.
            if output_embeds.bias is not None:
                if is_deepspeed_zero3_enabled():
                    with deepspeed.zero.GatheredParameters(output_embeds.bias, modifier_rank=None):
                        old_bias_mean = torch.mean(output_embeds.bias.data[:-10], axis=0)
                        new_bias_mean = torch.mean(output_embeds.bias.data[-10:], axis=0)
                else:
                    old_bias_mean = torch.mean(output_embeds.bias.data[:-10], axis=0)
                    new_bias_mean = torch.mean(output_embeds.bias.data[-10:], axis=0)

                torch.testing.assert_close(old_bias_mean, new_bias_mean, rtol=1e-5, atol=1e-5)

            # Check that resizing the token embeddings with a smaller vocab size decreases the model's vocab size
            model.resize_token_embeddings(model_vocab_size - 15)
            new_model_vocab_size = model.config.get_text_config().vocab_size
            self.assertEqual(new_model_vocab_size, model_vocab_size - 15)
            # Check that it actually resizes the embeddings matrix
            output_embeds = model.get_output_embeddings()
            self.assertEqual(output_embeds.weight.shape[0], model_vocab_size - 15)
            # Check bias if present
            if output_embeds.bias is not None:
                self.assertEqual(output_embeds.bias.shape[0], model_vocab_size - 15)
            # Check that the model can still do a forward pass successfully (every parameter should be resized)
            # Input ids should be clamped to the maximum size of the vocabulary
            inputs_dict["input_ids"].clamp_(max=model_vocab_size - 15 - 1)
            if "decoder_input_ids" in inputs_dict:
                inputs_dict["decoder_input_ids"].clamp_(max=model_vocab_size - 15 - 1)
            # Check that the model can still do a forward pass successfully (every parameter should be resized)
            if not is_deepspeed_zero3_enabled():
                # A distriputed launcher is needed for the forward pass when deepspeed is enabled
                model(**self._prepare_for_class(inputs_dict, model_class))

    @require_deepspeed
    @require_torch_accelerator
    def test_resize_embeddings_untied_with_deepspeed(self):
        ds_config = {
            "zero_optimization": {
                "stage": 3,
                "offload_param": {"device": "cpu", "pin_memory": True},
            },
        }
        with _deepspeed_zero3(ds_config):
            self.test_resize_embeddings_untied()

    @require_deepspeed
    @require_torch_multi_accelerator
    def test_resize_embeddings_untied_with_deepspeed_multi_gpu(self):
        ds_config = {
            "zero_optimization": {
                "stage": 3,
            },
        }
        with _deepspeed_zero3(ds_config):
            self.test_resize_embeddings_untied()

    def test_model_get_set_embeddings(self):
        config, inputs_dict = self.model_tester.prepare_config_and_inputs_for_common()

        for model_class in self.all_model_classes:
            model = model_class(config)
            self.assertIsInstance(model.get_input_embeddings(), nn.Embedding)

            new_input_embedding_layer = nn.Embedding(10, 10)
            model.set_input_embeddings(new_input_embedding_layer)
            self.assertEqual(model.get_input_embeddings(), new_input_embedding_layer)

            x = model.get_output_embeddings()
            self.assertTrue(x is None or isinstance(x, nn.Linear))

    def test_model_main_input_name(self):
        for model_class in self.all_model_classes:
            model_signature = inspect.signature(getattr(model_class, "forward"))
            # The main input is the name of the argument after `self`
            observed_main_input_name = list(model_signature.parameters.keys())[1]
            self.assertEqual(model_class.main_input_name, observed_main_input_name)

    def test_correct_missing_keys(self):
        if not self.test_missing_keys:
            self.skipTest(reason="test_missing_keys is set to `False`")

        for model_class in self.all_model_classes:
            config, _ = self.model_tester.prepare_config_and_inputs_for_common()
            model = model_class(config)
            base_model_prefix = model.base_model_prefix

            if hasattr(model, base_model_prefix):
                extra_params = {k: v for k, v in model.named_parameters() if not k.startswith(base_model_prefix)}
                extra_params.update({k: v for k, v in model.named_buffers() if not k.startswith(base_model_prefix)})
                # Some models define this as None
                if model._keys_to_ignore_on_load_missing:
                    for key in model._keys_to_ignore_on_load_missing:
                        extra_params.pop(key, None)

                if not extra_params:
                    # In that case, we *are* on a head model, but every
                    # single key is not actual parameters and this is
                    # tested in `test_tied_model_weights_key_ignore` test.
                    continue

                with tempfile.TemporaryDirectory() as temp_dir_name:
                    model.base_model.save_pretrained(temp_dir_name)
                    model, loading_info = model_class.from_pretrained(temp_dir_name, output_loading_info=True)
                    self.assertGreater(len(loading_info["missing_keys"]), 0, model.__class__.__name__)

    def test_tie_model_weights(self):
        if not self.test_torchscript:
            self.skipTest(reason="test_torchscript is set to `False`")

        config, inputs_dict = self.model_tester.prepare_config_and_inputs_for_common()

        def check_same_values(layer_1, layer_2):
            equal = True
            for p1, p2 in zip(layer_1.weight, layer_2.weight):
                if p1.data.ne(p2.data).sum() > 0:
                    equal = False
            return equal

        for model_class in self.all_model_classes:
            config.torchscript = True
            model_not_tied = model_class(config)
            if model_not_tied.get_output_embeddings() is None:
                continue

            config_tied = copy.deepcopy(config)
            config_tied.torchscript = False
            model_tied = model_class(config_tied)
            params_tied = list(model_tied.parameters())
            # Check that the embedding layer and decoding layer are the same in size and in value
            # self.assertTrue(check_same_values(embeddings, decoding))

            # Check that after resize they remain tied.
            vocab_size = config.get_text_config().vocab_size
            model_tied.resize_token_embeddings(vocab_size + 10)
            params_tied_2 = list(model_tied.parameters())
            self.assertEqual(len(params_tied_2), len(params_tied))

    @require_safetensors
    def test_can_use_safetensors(self):
        for model_class in self.all_model_classes:
            config, _ = self.model_tester.prepare_config_and_inputs_for_common()
            model_tied = model_class(config)
            with tempfile.TemporaryDirectory() as d:
                try:
                    model_tied.save_pretrained(d, safe_serialization=True)
                except Exception as e:
                    raise Exception(f"Class {model_class.__name__} cannot be saved using safetensors: {e}")

                model_reloaded, infos = model_class.from_pretrained(d, output_loading_info=True)
                # Checking the state dicts are correct
                reloaded_state = model_reloaded.state_dict()
                for k, v in model_tied.state_dict().items():
                    self.assertIn(k, reloaded_state, f"Key {k} is missing from reloaded")
                    torch.testing.assert_close(
                        v, reloaded_state[k], msg=lambda x: f"{model_class.__name__}: Tensor {k}: {x}"
                    )
                # Checking there was no complain of missing weights
                self.assertEqual(infos["missing_keys"], [])

                # Checking the tensor sharing are correct
                ptrs = defaultdict(list)
                for k, v in model_tied.state_dict().items():
                    ptrs[v.data_ptr()].append(k)

                shared_ptrs = {k: v for k, v in ptrs.items() if len(v) > 1}

                for _, shared_names in shared_ptrs.items():
                    reloaded_ptrs = {reloaded_state[k].data_ptr() for k in shared_names}
                    self.assertEqual(
                        len(reloaded_ptrs),
                        1,
                        f"The shared pointers are incorrect, found different pointers for keys {shared_names}",
                    )

    def test_load_save_without_tied_weights(self):
        for model_class in self.all_model_classes:
            config, _ = self.model_tester.prepare_config_and_inputs_for_common()
            config.tie_word_embeddings = False
            model = model_class(config)
            with tempfile.TemporaryDirectory() as d:
                model.save_pretrained(d)

                model_reloaded, infos = model_class.from_pretrained(d, output_loading_info=True)
                # Checking the state dicts are correct
                reloaded_state = model_reloaded.state_dict()
                for k, v in model.state_dict().items():
                    self.assertIn(k, reloaded_state, f"Key {k} is missing from reloaded")
                    torch.testing.assert_close(
                        v, reloaded_state[k], msg=lambda x: f"{model_class.__name__}: Tensor {k}: {x}"
                    )
                # Checking there was no complain of missing weights
                self.assertEqual(infos["missing_keys"], [])

    def test_tied_weights_keys(self):
        config, _ = self.model_tester.prepare_config_and_inputs_for_common()
        config.get_text_config().tie_word_embeddings = True
        for model_class in self.all_model_classes:
            model_tied = model_class(config)

            ptrs = collections.defaultdict(list)
            for name, tensor in model_tied.state_dict().items():
                ptrs[id_tensor_storage(tensor)].append(name)

            # These are all the pointers of shared tensors.
            tied_params = [names for _, names in ptrs.items() if len(names) > 1]

            tied_weight_keys = model_tied._tied_weights_keys if model_tied._tied_weights_keys is not None else []
            # Detect we get a hit for each key
            for key in tied_weight_keys:
                is_tied_key = any(re.search(key, p) for group in tied_params for p in group)
                self.assertTrue(is_tied_key, f"{key} is not a tied weight key for {model_class}.")

            # Removed tied weights found from tied params -> there should only be one left after
            for key in tied_weight_keys:
                for i in range(len(tied_params)):
                    tied_params[i] = [p for p in tied_params[i] if re.search(key, p) is None]

            tied_params = [group for group in tied_params if len(group) > 1]
            self.assertListEqual(
                tied_params,
                [],
                f"Missing `_tied_weights_keys` for {model_class}: add all of {tied_params} except one.",
            )

    def test_model_weights_reload_no_missing_tied_weights(self):
        for model_class in self.all_model_classes:
            config, _ = self.model_tester.prepare_config_and_inputs_for_common()
            model = model_class(config)
            with tempfile.TemporaryDirectory() as tmp_dir:
                model.save_pretrained(tmp_dir)

                # We are nuking ALL weights on file, so every parameter should
                # yell on load. We're going to detect if we yell too much, or too little.
                placeholder_dict = {"tensor": torch.tensor([1, 2])}
                safe_save_file(placeholder_dict, os.path.join(tmp_dir, "model.safetensors"), metadata={"format": "pt"})
                model_reloaded, infos = model_class.from_pretrained(tmp_dir, output_loading_info=True)

                params = dict(model_reloaded.named_parameters())
                params.update(dict(model_reloaded.named_buffers()))
                param_names = set(params.keys())

                missing_keys = set(infos["missing_keys"])

                extra_missing = missing_keys - param_names
                # Remove tied weights from extra missing: they are normally not warned as missing if their tied
                # counterpart is present but here there are no weights at all so we do get the warning.
                ptrs = collections.defaultdict(list)
                for name, tensor in model_reloaded.state_dict().items():
                    ptrs[id_tensor_storage(tensor)].append(name)
                tied_params = [names for _, names in ptrs.items() if len(names) > 1]
                for group in tied_params:
                    # We remove the group from extra_missing if not all weights from group are in it
                    if len(set(group) - extra_missing) > 0:
                        extra_missing = extra_missing - set(group)

                self.assertEqual(
                    extra_missing,
                    set(),
                    f"This model {model_class.__name__} might be missing some `keys_to_ignore`: {extra_missing}. "
                    f"For debugging, tied parameters are {tied_params}",
                )

                missed_missing = param_names - missing_keys
                # Remove nonpersistent buffers from missed_missing
                buffers = [n for n, _ in model_reloaded.named_buffers()]
                nonpersistent_buffers = {n for n in buffers if n not in model_reloaded.state_dict()}
                missed_missing = missed_missing - nonpersistent_buffers

                if model_reloaded._keys_to_ignore_on_load_missing is None:
                    expected_missing = set()
                else:
                    expected_missing = set()
                    for pattern in model_reloaded._keys_to_ignore_on_load_missing:
                        expected_missing.update({k for k in param_names if re.search(pattern, k) is not None})
                self.assertEqual(
                    missed_missing,
                    expected_missing,
                    f"This model {model_class.__name__} ignores keys {missed_missing} but they look like real"
                    " parameters. If they are non persistent buffers make sure to instantiate them with"
                    " `persistent=False`",
                )

    def test_model_outputs_equivalence(self):
        config, inputs_dict = self.model_tester.prepare_config_and_inputs_for_common()

        def set_nan_tensor_to_zero(t):
            t[t != t] = 0
            return t

        def check_equivalence(model, tuple_inputs, dict_inputs, additional_kwargs={}):
            with torch.no_grad():
                tuple_output = model(**tuple_inputs, return_dict=False, **additional_kwargs)
                dict_output = model(**dict_inputs, return_dict=True, **additional_kwargs).to_tuple()

                def recursive_check(tuple_object, dict_object):
                    if isinstance(tuple_object, (list, tuple)):
                        for tuple_iterable_value, dict_iterable_value in zip(tuple_object, dict_object):
                            recursive_check(tuple_iterable_value, dict_iterable_value)
                    elif isinstance(tuple_object, dict):
                        for tuple_iterable_value, dict_iterable_value in zip(
                            tuple_object.values(), dict_object.values()
                        ):
                            recursive_check(tuple_iterable_value, dict_iterable_value)
                    elif tuple_object is None:
                        return
                    # model might return non-tensors objects (e.g. Cache class)
                    elif isinstance(tuple_object, torch.Tensor):
                        self.assertTrue(
                            torch.allclose(
                                set_nan_tensor_to_zero(tuple_object), set_nan_tensor_to_zero(dict_object), atol=1e-5
                            ),
                            msg=(
                                "Tuple and dict output are not equal. Difference:"
                                f" {torch.max(torch.abs(tuple_object - dict_object))}. Tuple has `nan`:"
                                f" {torch.isnan(tuple_object).any()} and `inf`: {torch.isinf(tuple_object)}. Dict has"
                                f" `nan`: {torch.isnan(dict_object).any()} and `inf`: {torch.isinf(dict_object)}."
                            ),
                        )

                recursive_check(tuple_output, dict_output)

        for model_class in self.all_model_classes:
            model = model_class(config)
            model.to(torch_device)
            model.eval()

            tuple_inputs = self._prepare_for_class(inputs_dict, model_class)
            dict_inputs = self._prepare_for_class(inputs_dict, model_class)
            check_equivalence(model, tuple_inputs, dict_inputs)

            tuple_inputs = self._prepare_for_class(inputs_dict, model_class, return_labels=True)
            dict_inputs = self._prepare_for_class(inputs_dict, model_class, return_labels=True)
            check_equivalence(model, tuple_inputs, dict_inputs)

            tuple_inputs = self._prepare_for_class(inputs_dict, model_class)
            dict_inputs = self._prepare_for_class(inputs_dict, model_class)
            check_equivalence(model, tuple_inputs, dict_inputs, {"output_hidden_states": True})

            tuple_inputs = self._prepare_for_class(inputs_dict, model_class, return_labels=True)
            dict_inputs = self._prepare_for_class(inputs_dict, model_class, return_labels=True)
            check_equivalence(model, tuple_inputs, dict_inputs, {"output_hidden_states": True})

            if self.has_attentions:
                tuple_inputs = self._prepare_for_class(inputs_dict, model_class)
                dict_inputs = self._prepare_for_class(inputs_dict, model_class)
                check_equivalence(model, tuple_inputs, dict_inputs, {"output_attentions": True})

                tuple_inputs = self._prepare_for_class(inputs_dict, model_class, return_labels=True)
                dict_inputs = self._prepare_for_class(inputs_dict, model_class, return_labels=True)
                check_equivalence(model, tuple_inputs, dict_inputs, {"output_attentions": True})

                tuple_inputs = self._prepare_for_class(inputs_dict, model_class, return_labels=True)
                dict_inputs = self._prepare_for_class(inputs_dict, model_class, return_labels=True)
                check_equivalence(
                    model, tuple_inputs, dict_inputs, {"output_hidden_states": True, "output_attentions": True}
                )

    # Don't copy this method to model specific test file!
    # TODO: remove this method once the issues are all fixed!
    def _make_attention_mask_non_null(self, inputs_dict):
        """Make sure no sequence has all zeros as attention mask"""

        for k in ["attention_mask", "encoder_attention_mask", "decoder_attention_mask"]:
            if k in inputs_dict:
                attention_mask = inputs_dict[k]

                # Make sure no all 0s attention masks - to avoid failure at this moment.
                # Put `1` at the beginning of sequences to make it still work when combining causal attention masks.
                # TODO: remove this line once a fix regarding large negative values for attention mask is done.
                attention_mask = torch.cat(
                    [torch.ones_like(attention_mask[:, :1], dtype=attention_mask.dtype), attention_mask[:, 1:]], dim=-1
                )

                # Here we make the first sequence with all 0s as attention mask.
                # Currently, this will fail for `TFWav2Vec2Model`. This is caused by the different large negative
                # values, like `1e-4`, `1e-9`, `1e-30` and `-inf` for attention mask across models/frameworks.
                # TODO: enable this block once the large negative values thing is cleaned up.
                # (see https://github.com/huggingface/transformers/issues/14859)
                # attention_mask = torch.cat(
                #     [torch.zeros_like(attention_mask[:1], dtype=attention_mask.dtype), attention_mask[1:]],
                #     dim=0
                # )

                inputs_dict[k] = attention_mask

    # Don't copy this method to model specific test file!
    # TODO: remove this method once the issues are all fixed!
    def _postprocessing_to_ignore_test_cases(self, tf_outputs, pt_outputs, model_class):
        """For temporarily ignoring some failed test cases (issues to be fixed)"""

        tf_keys = {k for k, v in tf_outputs.items() if v is not None}
        pt_keys = {k for k, v in pt_outputs.items() if v is not None}

        key_differences = tf_keys.symmetric_difference(pt_keys)

        if model_class.__name__ in [
            "FlaubertWithLMHeadModel",
            "FunnelForPreTraining",
            "ElectraForPreTraining",
            "XLMWithLMHeadModel",
        ]:
            for k in key_differences:
                if k in ["loss", "losses"]:
                    tf_keys.discard(k)
                    pt_keys.discard(k)
        elif model_class.__name__.startswith("GPT2"):
            # `TFGPT2` has `past_key_values` as a tensor while `GPT2` has it as a tuple.
            tf_keys.discard("past_key_values")
            pt_keys.discard("past_key_values")

        # create new outputs from the remaining fields
        new_tf_outputs = type(tf_outputs)(**{k: tf_outputs[k] for k in tf_keys})
        new_pt_outputs = type(pt_outputs)(**{k: pt_outputs[k] for k in pt_keys})

        return new_tf_outputs, new_pt_outputs

    def test_inputs_embeds(self):
        config, inputs_dict = self.model_tester.prepare_config_and_inputs_for_common()

        for model_class in self.all_model_classes:
            model = model_class(config)
            model.to(torch_device)
            model.eval()

            model_forward_args = inspect.signature(model.forward).parameters
            if "inputs_embeds" not in model_forward_args:
                self.skipTest(reason="This model doesn't use `inputs_embeds`")

            inputs = copy.deepcopy(self._prepare_for_class(inputs_dict, model_class))

            if not self.is_encoder_decoder:
                input_ids = inputs["input_ids"]
                del inputs["input_ids"]
            else:
                encoder_input_ids = inputs["input_ids"]
                decoder_input_ids = inputs.get("decoder_input_ids", encoder_input_ids)
                del inputs["input_ids"]
                inputs.pop("decoder_input_ids", None)

            wte = model.get_input_embeddings()
            if not self.is_encoder_decoder:
                inputs["inputs_embeds"] = wte(input_ids)
            else:
                inputs["inputs_embeds"] = wte(encoder_input_ids)
                inputs["decoder_inputs_embeds"] = wte(decoder_input_ids)

            with torch.no_grad():
                model(**inputs)[0]

    def test_inputs_embeds_matches_input_ids(self):
        config, inputs_dict = self.model_tester.prepare_config_and_inputs_for_common()

        for model_class in self.all_model_classes:
            if model_class.__name__ not in get_values(MODEL_MAPPING_NAMES):
                continue
            model = model_class(config)
            model.to(torch_device)
            model.eval()

            model_forward_args = inspect.signature(model.forward).parameters
            if "inputs_embeds" not in model_forward_args:
                self.skipTest(reason="This model doesn't use `inputs_embeds`")

            inputs = copy.deepcopy(self._prepare_for_class(inputs_dict, model_class))
            pad_token_id = (
                config.get_text_config().pad_token_id if config.get_text_config().pad_token_id is not None else 1
            )

            wte = model.get_input_embeddings()
            if not self.is_encoder_decoder:
                input_ids = inputs["input_ids"]
                # some models infer position ids/attn mask differently when input ids
                # by check if pad_token let's make sure no padding is in input ids
                not_pad_token_id = pad_token_id + 1 if max(0, pad_token_id - 1) == 0 else pad_token_id - 1
                input_ids[input_ids == pad_token_id] = not_pad_token_id
                del inputs["input_ids"]
                inputs_embeds = wte(input_ids)
                with torch.no_grad():
                    out_ids = model(input_ids=input_ids, **inputs)[0]
                    out_embeds = model(inputs_embeds=inputs_embeds, **inputs)[0]
            else:
                encoder_input_ids = inputs["input_ids"]
                decoder_input_ids = inputs.get("decoder_input_ids", encoder_input_ids)
                encoder_input_ids[encoder_input_ids == pad_token_id] = max(0, pad_token_id + 1)
                decoder_input_ids[decoder_input_ids == pad_token_id] = max(0, pad_token_id + 1)
                del inputs["input_ids"]
                inputs.pop("decoder_input_ids", None)
                inputs_embeds = wte(encoder_input_ids)
                decoder_inputs_embeds = wte(decoder_input_ids)
                with torch.no_grad():
                    out_ids = model(input_ids=encoder_input_ids, decoder_input_ids=decoder_input_ids, **inputs)[0]
                    out_embeds = model(
                        inputs_embeds=inputs_embeds, decoder_inputs_embeds=decoder_inputs_embeds, **inputs
                    )[0]
            torch.testing.assert_close(out_embeds, out_ids)

    @require_torch_gpu
    @require_torch_multi_gpu
    def test_multi_gpu_data_parallel_forward(self):
        config, inputs_dict = self.model_tester.prepare_config_and_inputs_for_common()

        # some params shouldn't be scattered by nn.DataParallel
        # so just remove them if they are present.
        blacklist_non_batched_params = ["head_mask", "decoder_head_mask", "cross_attn_head_mask"]
        for k in blacklist_non_batched_params:
            inputs_dict.pop(k, None)

        # move input tensors to accelerator O
        for k, v in inputs_dict.items():
            if torch.is_tensor(v):
                inputs_dict[k] = v.to(0)

        for model_class in self.all_model_classes:
            model = model_class(config=config)
            model.to(0)
            model.eval()

            # Wrap model in nn.DataParallel
            model = nn.DataParallel(model)
            with torch.no_grad():
                _ = model(**self._prepare_for_class(inputs_dict, model_class))

    @require_torch_gpu
    @require_torch_multi_gpu
    def test_model_parallelization(self):
        if not self.test_model_parallel:
            self.skipTest(reason="test_model_parallel is set to False")

        # a candidate for testing_utils
        def get_current_gpu_memory_use():
            """returns a list of VRAM allocations per GPU in MBs"""

            per_device_memory = []
            for id in range(backend_device_count(torch_device)):
                with backend_torch_accelerator_module(torch_device).device(id):
                    per_device_memory.append(backend_memory_allocated(torch_device) >> 20)

            return per_device_memory

        # Needs a large model to see the difference.
        config = self.model_tester.get_large_model_config()

        for model_class in self.all_parallelizable_model_classes:
            backend_empty_cache(torch_device)

            # 1. single gpu memory load + unload + memory measurements
            # Retrieve initial memory usage (can easily be ~0.6-1.5GB if cuda-kernels have been preloaded by previous tests)
            memory_at_start = get_current_gpu_memory_use()

            # Put model on device 0 and take a memory snapshot
            model = model_class(config)
            model.to(f"{torch_device}:0")
            memory_after_model_load = get_current_gpu_memory_use()

            # The memory use on device 0 should be higher than it was initially.
            self.assertGreater(memory_after_model_load[0], memory_at_start[0])

            del model
            gc.collect()
            backend_empty_cache(torch_device)

            # 2. MP test
            # it's essential to re-calibrate the usage before the next stage
            memory_at_start = get_current_gpu_memory_use()

            # Spread model layers over multiple devices
            model = model_class(config)
            model.parallelize()
            memory_after_parallelization = get_current_gpu_memory_use()

            # Assert that the memory use on all devices is higher than it was when loaded only on CPU
            for n in range(len(model.device_map.keys())):
                self.assertGreater(memory_after_parallelization[n], memory_at_start[n])

            # Assert that the memory use of device 0 is lower than it was when the entire model was loaded on it
            self.assertLess(memory_after_parallelization[0], memory_after_model_load[0])

            # Assert that the memory use of device 1 is higher than it was when the entire model was loaded
            # on device 0 and device 1 wasn't used at all
            self.assertGreater(memory_after_parallelization[1], memory_after_model_load[1])

            del model
            gc.collect()
            backend_empty_cache(torch_device)

    @require_torch_gpu
    @require_torch_multi_gpu
    def test_model_parallel_equal_results(self):
        if not self.test_model_parallel:
            self.skipTest(reason="test_model_parallel is set to False")

        config, inputs_dict = self.model_tester.prepare_config_and_inputs_for_common()

        for model_class in self.all_parallelizable_model_classes:
            inputs_dict = self._prepare_for_class(inputs_dict, model_class)

            def cast_to_device(dictionary, device):
                output = {}
                for k, v in dictionary.items():
                    if isinstance(v, torch.Tensor):
                        output[k] = v.to(device)
                    else:
                        output[k] = v

                return output

            model = model_class(config)
            output = model(**cast_to_device(inputs_dict, "cpu"))

            model.parallelize()

            parallel_output = model(**cast_to_device(inputs_dict, f"{torch_device}:0"))

            for value, parallel_value in zip(output, parallel_output):
                if isinstance(value, torch.Tensor):
                    torch.testing.assert_close(value, parallel_value.to("cpu"), rtol=1e-7, atol=1e-7)
                elif isinstance(value, (tuple, list)):
                    for value_, parallel_value_ in zip(value, parallel_value):
                        torch.testing.assert_close(value_, parallel_value_.to("cpu"), rtol=1e-7, atol=1e-7)

    def check_device_map_is_respected(self, model, device_map):
        for param_name, param in model.named_parameters():
            # Find device in device_map
            while len(param_name) > 0 and param_name not in device_map:
                param_name = ".".join(param_name.split(".")[:-1])
            if param_name not in device_map:
                raise ValueError("device map is incomplete, it does not contain any device for `param_name`.")

            param_device = device_map[param_name]
            if param_device in ["cpu", "disk"]:
                self.assertEqual(param.device, torch.device("meta"))
            elif param_device in ["mps"]:
                self.assertEqual(param.device, torch.device("mps"))
            else:
                # when loaded with device_map, `param_device` are integer values for cuda/xpu/hpu/npu/mlu
                self.assertEqual(param.device, torch.device(f"{torch_device}:{param_device}"))

    @require_accelerate
    @mark.accelerate_tests
    @require_torch_accelerator
    def test_disk_offload_bin(self):
        config, inputs_dict = self.model_tester.prepare_config_and_inputs_for_common()

        for model_class in self.all_model_classes:
            if model_class._no_split_modules is None:
                continue

            inputs_dict_class = self._prepare_for_class(inputs_dict, model_class)
            model = model_class(config).eval()
            model = model.to(torch_device)
            torch.manual_seed(0)
            base_output = model(**inputs_dict_class)

            model_size = compute_module_sizes(model)[""]
            with tempfile.TemporaryDirectory() as tmp_dir:
                model.cpu().save_pretrained(tmp_dir, safe_serialization=False)

                with self.assertRaises(ValueError):
                    max_size = int(self.model_split_percents[0] * model_size)
                    max_memory = {0: max_size, "cpu": max_size}
                    # This errors out cause it's missing an offload folder
                    new_model = model_class.from_pretrained(tmp_dir, device_map="auto", max_memory=max_memory)

                max_size = int(self.model_split_percents[1] * model_size)
                max_memory = {0: max_size, "cpu": max_size}
                new_model = model_class.from_pretrained(
                    tmp_dir, device_map="auto", max_memory=max_memory, offload_folder=tmp_dir
                )

                self.check_device_map_is_respected(new_model, new_model.hf_device_map)
                torch.manual_seed(0)
                new_output = new_model(**inputs_dict_class)

                if isinstance(base_output[0], tuple) and isinstance(new_output[0], tuple):
                    [
                        torch.testing.assert_close(a, b, rtol=1e-5, atol=1e-5)
                        for a, b in zip(base_output[0], new_output[0])
                    ]
                else:
                    torch.testing.assert_close(base_output[0], new_output[0], rtol=1e-5, atol=1e-5)

    @require_accelerate
    @mark.accelerate_tests
    @require_torch_accelerator
    def test_disk_offload_safetensors(self):
        config, inputs_dict = self.model_tester.prepare_config_and_inputs_for_common()

        for model_class in self.all_model_classes:
            if model_class._no_split_modules is None:
                continue

            inputs_dict_class = self._prepare_for_class(inputs_dict, model_class)
            model = model_class(config).eval()
            model = model.to(torch_device)
            torch.manual_seed(0)
            base_output = model(**inputs_dict_class)

            model_size = compute_module_sizes(model)[""]
            with tempfile.TemporaryDirectory() as tmp_dir:
                model.cpu().save_pretrained(tmp_dir)

                max_size = int(self.model_split_percents[1] * model_size)
                max_memory = {0: max_size, "cpu": max_size}

                # This doesn't error out as it's in safetensors and doesn't need an offload folder
                new_model = model_class.from_pretrained(tmp_dir, device_map="auto", max_memory=max_memory)

                self.check_device_map_is_respected(new_model, new_model.hf_device_map)
                torch.manual_seed(0)
                new_output = new_model(**inputs_dict_class)

                if isinstance(base_output[0], tuple) and isinstance(new_output[0], tuple):
                    [
                        torch.testing.assert_close(a, b, rtol=1e-5, atol=1e-5)
                        for a, b in zip(base_output[0], new_output[0])
                    ]
                else:
                    torch.testing.assert_close(base_output[0], new_output[0], rtol=1e-5, atol=1e-5)

    @require_accelerate
    @mark.accelerate_tests
    @require_torch_accelerator
    def test_cpu_offload(self):
        config, inputs_dict = self.model_tester.prepare_config_and_inputs_for_common()

        for model_class in self.all_model_classes:
            if model_class._no_split_modules is None:
                continue

            inputs_dict_class = self._prepare_for_class(inputs_dict, model_class)
            model = model_class(config).eval()
            model = model.to(torch_device)

            torch.manual_seed(0)
            base_output = model(**inputs_dict_class)

            model_size = compute_module_sizes(model)[""]
            # We test several splits of sizes to make sure it works.
            max_gpu_sizes = [int(p * model_size) for p in self.model_split_percents[1:]]
            with tempfile.TemporaryDirectory() as tmp_dir:
                model.cpu().save_pretrained(tmp_dir)

                for max_size in max_gpu_sizes:
                    max_memory = {0: max_size, "cpu": model_size * 2}
                    new_model = model_class.from_pretrained(tmp_dir, device_map="auto", max_memory=max_memory)
                    # Making sure part of the model will actually end up offloaded
                    self.assertSetEqual(set(new_model.hf_device_map.values()), {0, "cpu"})

                    self.check_device_map_is_respected(new_model, new_model.hf_device_map)

                    torch.manual_seed(0)
                    new_output = new_model(**inputs_dict_class)

                    if isinstance(base_output[0], tuple) and isinstance(new_output[0], tuple):
                        [
                            torch.testing.assert_close(a, b, rtol=1e-5, atol=1e-5)
                            for a, b in zip(base_output[0], new_output[0])
                        ]
                    else:
                        torch.testing.assert_close(base_output[0], new_output[0], rtol=1e-5, atol=1e-5)

    @require_non_hpu
    @require_accelerate
    @mark.accelerate_tests
    @require_torch_multi_accelerator
    def test_model_parallelism(self):
        config, inputs_dict = self.model_tester.prepare_config_and_inputs_for_common()

        for model_class in self.all_model_classes:
            if model_class._no_split_modules is None:
                continue

            inputs_dict_class = self._prepare_for_class(inputs_dict, model_class)
            model = model_class(config).eval()
            model = model.to(torch_device)

            torch.manual_seed(0)
            base_output = model(**inputs_dict_class)

            model_size = compute_module_sizes(model)[""]
            # We test several splits of sizes to make sure it works.
            max_gpu_sizes = [int(p * model_size) for p in self.model_split_percents[1:]]
            with tempfile.TemporaryDirectory() as tmp_dir:
                model.cpu().save_pretrained(tmp_dir)

                for max_size in max_gpu_sizes:
                    max_memory = {0: max_size, 1: model_size * 2, "cpu": model_size * 2}
                    new_model = model_class.from_pretrained(tmp_dir, device_map="auto", max_memory=max_memory)
                    # Making sure part of the model will actually end up offloaded
                    self.assertSetEqual(set(new_model.hf_device_map.values()), {0, 1})
                    self.check_device_map_is_respected(new_model, new_model.hf_device_map)

                    torch.manual_seed(0)
                    new_output = new_model(**inputs_dict_class)

                    if isinstance(base_output[0], tuple) and isinstance(new_output[0], tuple):
                        [
                            torch.testing.assert_close(a, b, rtol=1e-5, atol=1e-5)
                            for a, b in zip(base_output[0], new_output[0])
                        ]
                    else:
                        torch.testing.assert_close(base_output[0], new_output[0], rtol=1e-5, atol=1e-5)

    def test_problem_types(self):
        config, inputs_dict = self.model_tester.prepare_config_and_inputs_for_common()

        problem_types = [
            {"title": "multi_label_classification", "num_labels": 2, "dtype": torch.float},
            {"title": "single_label_classification", "num_labels": 1, "dtype": torch.long},
            {"title": "regression", "num_labels": 1, "dtype": torch.float},
        ]

        for model_class in self.all_model_classes:
            if model_class.__name__ not in [
                *get_values(MODEL_FOR_SEQUENCE_CLASSIFICATION_MAPPING_NAMES),
                *get_values(MODEL_FOR_IMAGE_CLASSIFICATION_MAPPING_NAMES),
            ]:
                continue

            for problem_type in problem_types:
                with self.subTest(msg=f"Testing {model_class} with {problem_type['title']}"):
                    config.problem_type = problem_type["title"]
                    config.num_labels = problem_type["num_labels"]

                    model = model_class(config)
                    model.to(torch_device)
                    model.train()

                    inputs = self._prepare_for_class(inputs_dict, model_class, return_labels=True)

                    if problem_type["num_labels"] > 1:
                        inputs["labels"] = inputs["labels"].unsqueeze(1).repeat(1, problem_type["num_labels"])

                    inputs["labels"] = inputs["labels"].to(problem_type["dtype"])

                    # This tests that we do not trigger the warning form PyTorch "Using a target size that is different
                    # to the input size. This will likely lead to incorrect results due to broadcasting. Please ensure
                    # they have the same size." which is a symptom something in wrong for the regression problem.
                    # See https://github.com/huggingface/transformers/issues/11780
                    with warnings.catch_warnings(record=True) as warning_list:
                        loss = model(**inputs).loss
                    for w in warning_list:
                        if "Using a target size that is different to the input size" in str(w.message):
                            raise ValueError(
                                f"Something is going wrong in the regression problem: intercepted {w.message}"
                            )

                    loss.backward()

    def test_load_with_mismatched_shapes(self):
        if not self.test_mismatched_shapes:
            self.skipTest(reason="test_missmatched_shapes is set to False")
        config, inputs_dict = self.model_tester.prepare_config_and_inputs_for_common()

        for model_class in self.all_model_classes:
            if model_class.__name__ not in get_values(MODEL_FOR_SEQUENCE_CLASSIFICATION_MAPPING_NAMES):
                continue

            with self.subTest(msg=f"Testing {model_class}"):
                with tempfile.TemporaryDirectory() as tmp_dir:
                    model = model_class(config)
                    model.save_pretrained(tmp_dir)

                    # Fails when we don't set ignore_mismatched_sizes=True
                    with self.assertRaises(RuntimeError):
                        new_model = AutoModelForSequenceClassification.from_pretrained(tmp_dir, num_labels=42)
                    with self.assertRaises(RuntimeError):
                        new_model_without_prefix = AutoModel.from_pretrained(tmp_dir, vocab_size=10)

                    logger = logging.get_logger("transformers.modeling_utils")

                    with CaptureLogger(logger) as cl:
                        new_model = AutoModelForSequenceClassification.from_pretrained(
                            tmp_dir, num_labels=42, ignore_mismatched_sizes=True
                        )
                    self.assertIn("the shapes did not match", cl.out)
                    new_model.to(torch_device)
                    inputs = self._prepare_for_class(inputs_dict, model_class)
                    logits = new_model(**inputs).logits
                    self.assertEqual(logits.shape[1], 42)

                    with CaptureLogger(logger) as cl:
                        new_model_without_prefix = AutoModel.from_pretrained(
                            tmp_dir, vocab_size=10, ignore_mismatched_sizes=True
                        )
                    self.assertIn("the shapes did not match", cl.out)
                    input_ids = ids_tensor((2, 8), 10)
                    new_model_without_prefix.to(torch_device)
                    if self.is_encoder_decoder:
                        new_model_without_prefix(input_ids, decoder_input_ids=input_ids)
                    else:
                        new_model_without_prefix(input_ids)

    def test_mismatched_shapes_have_properly_initialized_weights(self):
        if not self.test_mismatched_shapes:
            self.skipTest(reason="test_missmatched_shapes is set to False")
        config, inputs_dict = self.model_tester.prepare_config_and_inputs_for_common()

        configs_no_init = _config_zero_init(config)

        for model_class in self.all_model_classes:
            mappings = [
                MODEL_FOR_SEQUENCE_CLASSIFICATION_MAPPING_NAMES,
                MODEL_FOR_IMAGE_CLASSIFICATION_MAPPING_NAMES,
                MODEL_FOR_AUDIO_CLASSIFICATION_MAPPING_NAMES,
                MODEL_FOR_VIDEO_CLASSIFICATION_MAPPING_NAMES,
            ]
            is_classication_model = any(model_class.__name__ in get_values(mapping) for mapping in mappings)

            if not is_classication_model:
                continue

            # TODO: ydshieh
            is_special_classes = model_class.__name__ in [
                "wav2vec2.masked_spec_embed",
                "Wav2Vec2ForSequenceClassification",
                "CLIPForImageClassification",
                "Siglip2ForImageClassification",
                "RegNetForImageClassification",
                "ResNetForImageClassification",
                "UniSpeechSatForSequenceClassification",
                "Wav2Vec2BertForSequenceClassification",
                "PvtV2ForImageClassification",
                "Wav2Vec2ConformerForSequenceClassification",
                "WavLMForSequenceClassification",
                "SwiftFormerForImageClassification",
                "SEWForSequenceClassification",
                "BitForImageClassification",
                "SEWDForSequenceClassification",
                "SiglipForImageClassification",
                "HubertForSequenceClassification",
                "Swinv2ForImageClassification",
                "Data2VecAudioForSequenceClassification",
                "UniSpeechForSequenceClassification",
                "PvtForImageClassification",
                "ModernBertForSequenceClassification",
                "ModernBertForTokenClassification",
                "TimmWrapperForImageClassification",
                "ModernBertForQuestionAnswering",
            ]
            special_param_names = [
                r"^bit\.",
                r"^classifier\.weight",
                r"^classifier\.bias",
                r"^classifier\..+\.weight",
                r"^classifier\..+\.bias",
                r"^data2vec_audio\.",
                r"^dist_head\.",
                r"^head\.",
                r"^hubert\.",
                r"^pvt\.",
                r"^pvt_v2\.",
                r"^regnet\.",
                r"^resnet\.",
                r"^sew\.",
                r"^sew_d\.",
                r"^swiftformer\.",
                r"^swinv2\.",
                r"^transformers\.models\.swiftformer\.",
                r"^timm_model\.",
                r"^unispeech\.",
                r"^unispeech_sat\.",
                r"^vision_model\.",
                r"^wav2vec2\.",
                r"^wav2vec2_bert\.",
                r"^wav2vec2_conformer\.",
                r"^wavlm\.",
            ]

            with self.subTest(msg=f"Testing {model_class}"):
                with tempfile.TemporaryDirectory() as tmp_dir:
                    model = model_class(configs_no_init)
                    model.save_pretrained(tmp_dir)

                    # Fails when we don't set ignore_mismatched_sizes=True
                    with self.assertRaises(RuntimeError):
                        new_model = model_class.from_pretrained(tmp_dir, num_labels=42)

                    logger = logging.get_logger("transformers.modeling_utils")

                    with CaptureLogger(logger) as cl:
                        new_model = model_class.from_pretrained(tmp_dir, num_labels=42, ignore_mismatched_sizes=True)
                    self.assertIn("the shapes did not match", cl.out)

                    for name, param in new_model.named_parameters():
                        if param.requires_grad:
                            param_mean = ((param.data.mean() * 1e9).round() / 1e9).item()
                            if not (
                                is_special_classes
                                and any(len(re.findall(target, name)) > 0 for target in special_param_names)
                            ):
                                self.assertIn(
                                    param_mean,
                                    [0.0, 1.0],
                                    msg=f"Parameter {name} of model {model_class} seems not properly initialized",
                                )
                            else:
                                # Here we allow the parameters' mean to be in the range [-5.0, 5.0] instead of being
                                # either `0.0` or `1.0`, because their initializations are not using
                                # `config.initializer_factor` (or something similar). The purpose of this test is simply
                                # to make sure they are properly initialized (to avoid very large value or even `nan`).
                                self.assertGreaterEqual(
                                    param_mean,
                                    -5.0,
                                    msg=f"Parameter {name} of model {model_class} seems not properly initialized",
                                )
                                self.assertLessEqual(
                                    param_mean,
                                    5.0,
                                    msg=f"Parameter {name} of model {model_class} seems not properly initialized",
                                )

    def test_matched_shapes_have_loaded_weights_when_some_mismatched_shapes_exist(self):
        # 1. Create a dummy class. Should have buffers as well? To make sure we test __init__
        class MyClass(PreTrainedModel):
            config_class = PretrainedConfig

            def __init__(self, config=None):
                super().__init__(config if config is not None else PretrainedConfig())
                self.linear = nn.Linear(10, config.num_labels, bias=True)
                self.embedding = nn.Embedding(10, 10)
                self.std = 1

            def _init_weights(self, module):
                if isinstance(module, nn.Linear):
                    module.weight.data = nn.init.kaiming_uniform_(module.weight.data, np.sqrt(5))
                    if module.bias is not None:
                        module.bias.data = module.bias.data.normal_(mean=0.0, std=self.std)

        # Used to make sure the weights with matched shape are loaded correctly
        config = PretrainedConfig()
        config.num_labels = 3
        model = MyClass(config=config)

        # Used to make sure the weights with mismatched shape are properly initialized
        set_seed(0)
        config = PretrainedConfig()
        config.num_labels = 4
        # not to init. the weights during the creation: to match the logic in `from_pretrained`, so we can keep the
        # same sequence of random ops in the execution path to allow us to compare `target_model` and `new_model` below
        # for `linear` part.
        with ContextManagers([no_init_weights()]):
            target_model = MyClass(config=config)
        target_model.apply(target_model._initialize_weights)

        with tempfile.TemporaryDirectory() as tmpdirname:
            state_dict = model.state_dict()
            del state_dict["linear.weight"]

            model.config.save_pretrained(tmpdirname)
            torch.save(state_dict, os.path.join(tmpdirname, "pytorch_model.bin"))

            set_seed(0)
            new_model = MyClass.from_pretrained(tmpdirname, num_labels=4, ignore_mismatched_sizes=True)

            for key in new_model.state_dict().keys():
                # check weight values for weights with matched shapes are identical
                # (i.e. correctly loaded from the checkpoint)
                if key not in ["linear.weight", "linear.bias"]:
                    max_diff = torch.max(torch.abs(model.state_dict()[key] - new_model.state_dict()[key]))
                    self.assertLessEqual(
                        max_diff.item(),
                        1e-6,
                        msg=f"the weight values for `{key}` in `new_model` and `model` are  not identical",
                    )
                else:
                    # check we have some mismatched shapes
                    self.assertNotEqual(
                        model.state_dict()[key].shape,
                        new_model.state_dict()[key].shape,
                        msg=f"the weight shapes for {key} in `model` and `new_model` should differ",
                    )
                    # check the weights with mismatched shape are properly initialized
                    max_diff = torch.max(torch.abs(new_model.state_dict()[key] - target_model.state_dict()[key]))
                    self.assertLessEqual(
                        max_diff.item(),
                        1e-6,
                        msg=f"the weight values for `{key}` in `new_model` and `target_model` are not identical",
                    )

    def test_model_is_small(self):
        # Just a consistency check to make sure we are not running tests on 80M parameter models.
        config, _ = self.model_tester.prepare_config_and_inputs_for_common()

        for model_class in self.all_model_classes:
            model = model_class(config)
            num_params = model.num_parameters()
            assert num_params < 1000000, (
                f"{model_class} is too big for the common tests ({num_params})! It should have 1M max."
            )

    def flash_attn_inference_equivalence(self, attn_implementation: str, padding_side: str):
        r"""
        Tests the equivalence between the eager and flash attention implementations.
        This test is only for inference and runs with `torch_dtype=torch.bfloat16`.
        """
        if not self.has_attentions:
            self.skipTest(reason="Model architecture does not support attentions")

        for model_class in self.all_model_classes:
            if (attn_implementation == "flash_attention_2" and not model_class._supports_flash_attn_2) or (
                attn_implementation == "flash_attention_3" and not model_class._supports_flash_attn_3
            ):
                self.skipTest(f"{model_class.__name__} does not support {attn_implementation}")

            config, inputs_dict = self.model_tester.prepare_config_and_inputs_for_common()
            model = model_class(config)

            with tempfile.TemporaryDirectory() as tmpdirname:
                model.save_pretrained(tmpdirname)
                model_fa = model_class.from_pretrained(
                    tmpdirname, torch_dtype=torch.bfloat16, attn_implementation=attn_implementation
                )
                model_fa.to(torch_device)

                model = model_class.from_pretrained(tmpdirname, torch_dtype=torch.bfloat16)
                model.to(torch_device)

                dummy_input = inputs_dict[model.main_input_name][:1]
                if dummy_input.dtype in [torch.float32, torch.float16]:
                    dummy_input = dummy_input.to(torch.bfloat16)

                dummy_attention_mask = inputs_dict.get("attention_mask", None)

                if dummy_attention_mask is not None:
                    dummy_attention_mask = dummy_attention_mask[:1]
                    if padding_side == "left":
                        dummy_attention_mask[:, 1:] = 1
                        dummy_attention_mask[:, :1] = 0
                    else:
                        dummy_attention_mask[:, :-1] = 1
                        dummy_attention_mask[:, -1:] = 0
                if model.config.is_encoder_decoder:
                    decoder_input_ids = inputs_dict.get("decoder_input_ids", dummy_input)[:1]

                    outputs = model(dummy_input, decoder_input_ids=decoder_input_ids, output_hidden_states=True)
                    outputs_fa = model_fa(dummy_input, decoder_input_ids=decoder_input_ids, output_hidden_states=True)
                else:
                    outputs = model(dummy_input, output_hidden_states=True)
                    outputs_fa = model_fa(dummy_input, output_hidden_states=True)

                logits = (
                    outputs.hidden_states[-1]
                    if not model.config.is_encoder_decoder
                    else outputs.decoder_hidden_states[-1]
                )
                logits_fa = (
                    outputs_fa.hidden_states[-1]
                    if not model.config.is_encoder_decoder
                    else outputs_fa.decoder_hidden_states[-1]
                )

                assert torch.allclose(logits_fa, logits, atol=4e-2, rtol=4e-2)

                if model.config.is_encoder_decoder:
                    other_inputs = {
                        "decoder_input_ids": decoder_input_ids,
                        "decoder_attention_mask": dummy_attention_mask,
                        "output_hidden_states": True,
                    }
                    if dummy_attention_mask is not None:
                        other_inputs["attention_mask"] = dummy_attention_mask

                    outputs = model(dummy_input, **other_inputs)
                    outputs_fa = model_fa(dummy_input, **other_inputs)
                else:
                    other_inputs = {
                        "output_hidden_states": True,
                    }
                    if dummy_attention_mask is not None:
                        other_inputs["attention_mask"] = dummy_attention_mask

                    outputs = model(dummy_input, **other_inputs)
                    outputs_fa = model_fa(dummy_input, **other_inputs)

                logits = (
                    outputs.hidden_states[-1]
                    if not model.config.is_encoder_decoder
                    else outputs.decoder_hidden_states[-1]
                )
                logits_fa = (
                    outputs_fa.hidden_states[-1]
                    if not model.config.is_encoder_decoder
                    else outputs_fa.decoder_hidden_states[-1]
                )

                if padding_side == "left":
                    assert torch.allclose(logits_fa[1:], logits[1:], atol=4e-2, rtol=4e-2)

                    # check with inference + dropout
                    model.train()
                    _ = model_fa(dummy_input, **other_inputs)
                else:
                    assert torch.allclose(logits_fa[:-1], logits[:-1], atol=4e-2, rtol=4e-2)

    @require_flash_attn
    @require_torch_gpu
    @mark.flash_attn_test
    @slow
    @is_flaky()
    def test_flash_attn_2_inference_equivalence(self):
        self.flash_attn_inference_equivalence(attn_implementation="flash_attention_2", padding_side="left")

    @require_flash_attn
    @require_torch_gpu
    @mark.flash_attn_test
    @slow
    @is_flaky()
    def test_flash_attn_2_inference_equivalence_right_padding(self):
        self.flash_attn_inference_equivalence(attn_implementation="flash_attention_2", padding_side="right")

    @require_flash_attn_3
    @require_torch_gpu
    @mark.flash_attn_3_test
    @slow
    @is_flaky()
    def test_flash_attn_3_inference_equivalence(self):
        self.flash_attn_inference_equivalence(attn_implementation="flash_attention_3", padding_side="left")

    @require_flash_attn_3
    @require_torch_gpu
    @mark.flash_attn_3_test
    @slow
    @is_flaky()
    def test_flash_attn_3_inference_equivalence_right_padding(self):
        self.flash_attn_inference_equivalence(attn_implementation="flash_attention_3", padding_side="right")

    def test_attn_implementation_composite_models(self):
        """
        Tests if composite models can receive a dict object as attn_implementation, where each key should be
        one of the sub-configs from the model's config.
        """
        if not self.has_attentions:
            self.skipTest(reason="Model architecture does not support attentions")

        for model_class in self.all_model_classes:
            if not self._is_composite:
                self.skipTest("Model is not a composite model.")

            config, inputs_dict = self.model_tester.prepare_config_and_inputs_for_common()

            # set eager as it will be the one supported in all models
            # we just need to test if passing 'attn_implementation' as a dict fails or not
            attn_implementation_per_subconfig = {}
            for key in config.sub_configs.keys():
                attn_implementation_per_subconfig[key] = "eager"

            config._attn_implementation = attn_implementation_per_subconfig
            model = model_class(config)
            for key in config.sub_configs.keys():
                sub_config = getattr(model.config, key)
                self.assertTrue(sub_config._attn_implementation == "eager")

            for name, submodule in model.named_modules():
                class_name = submodule.__class__.__name__
                if (
                    class_name.endswith("Attention")
                    and getattr(submodule, "config", None)
                    and submodule.config._attn_implementation != "eager"
                ):
                    raise ValueError(
                        f"The eager model should not have SDPA/FA2 attention layers but got `{class_name}.config._attn_implementation={submodule.config._attn_implementation}`"
                    )

            # Set the attention to default `None` but the text config to `eager`
            # The model should load encoders in SDPA but not the text attention
            config._attn_implementation = None
            config.get_text_config(decoder=True)._attn_implementation = "eager"
            model = model_class(config)
            self.assertTrue(model.config.get_text_config(decoder=True)._attn_implementation == "eager")

    @require_torch_sdpa
    def test_sdpa_can_dispatch_non_composite_models(self):
        """
        Tests if non-composite models dispatch correctly on SDPA/eager when requested so when loading the model.
        This tests only by looking at layer names, as usually SDPA layers are called "SDPAAttention".
        """
        if not self.has_attentions:
            self.skipTest(reason="Model architecture does not support attentions")

        if not self.all_model_classes[0]._supports_sdpa or self._is_composite:
            self.skipTest(f"{self.all_model_classes[0].__name__} does not support SDPA")

        for model_class in self.all_model_classes:
            config, inputs_dict = self.model_tester.prepare_config_and_inputs_for_common()
            model = model_class(config)

            with tempfile.TemporaryDirectory() as tmpdirname:
                model.save_pretrained(tmpdirname)
                model_sdpa = model_class.from_pretrained(tmpdirname)
                model_sdpa = model_sdpa.eval().to(torch_device)

                self.assertTrue(model_sdpa.config._attn_implementation == "sdpa")

                model_eager = model_class.from_pretrained(tmpdirname, attn_implementation="eager")
                model_eager = model_eager.eval().to(torch_device)
                self.assertTrue(model_eager.config._attn_implementation == "eager")

                for name, submodule in model_eager.named_modules():
                    class_name = submodule.__class__.__name__
                    if (
                        class_name.endswith("Attention")
                        and getattr(submodule, "config", None)
                        and submodule.config._attn_implementation == "sdpa"
                    ):
                        raise ValueError(
                            f"The eager model should not have SDPA attention layers but got `{class_name}.config._attn_implementation={submodule.config._attn_implementation}`"
                        )

    @require_torch_sdpa
    def test_sdpa_can_dispatch_composite_models(self):
        """
        Tests if composite models dispatch correctly on SDPA/eager when requested so when loading the model.
        This tests only by looking at layer names, as usually SDPA layers are called "SDPAAttention".
        In contrast to the above test, this one checks if the "config._attn_implamentation" is a dict after the model
        is loaded, because we manually replicate requested attn implementation on each sub-config when loading.
        See https://github.com/huggingface/transformers/pull/32238 for more info

        The test tries to cover most general cases of composite models, VLMs with vision and text configs. Any model
        that has a different set of sub-configs has to overwrite this test.
        """
        if not self.has_attentions:
            self.skipTest(reason="Model architecture does not support attentions")

        if not self._is_composite:
            self.skipTest(f"{self.all_model_classes[0].__name__} does not support SDPA")

        for model_class in self.all_model_classes:
            config, inputs_dict = self.model_tester.prepare_config_and_inputs_for_common()
            model = model_class(config)

            with tempfile.TemporaryDirectory() as tmpdirname:
                model.save_pretrained(tmpdirname)
                model_sdpa = model_class.from_pretrained(tmpdirname)
                model_sdpa = model_sdpa.eval().to(torch_device)

                vision_model_names = {"visual", "image_tower", "vision_tower", "vision_model"}
                language_model_names = {"language_model", "model", "text_model"}
                vision_model_name = [name for name in vision_model_names if hasattr(model_sdpa, name)][0]
                language_model_name = [name for name in language_model_names if hasattr(model_sdpa, name)][0]

                vision_model_sdpa = getattr(model_sdpa, vision_model_name)
                language_model_sdpa = getattr(model_sdpa, language_model_name)
                text_attn = "sdpa" if language_model_sdpa._supports_sdpa else "eager"
                vision_attn = "sdpa" if vision_model_sdpa._supports_sdpa else "eager"

                # `None` as it is the requested one which will be assigned to each sub-config
                # Sub-model will dispatch to SDPA if it can (checked below that `SDPA` layers are present)
                self.assertTrue(language_model_sdpa.config._attn_implementation == text_attn)
                self.assertTrue(vision_model_sdpa.config._attn_implementation == vision_attn)

                model_eager = model_class.from_pretrained(tmpdirname, attn_implementation="eager")
                model_eager = model_eager.eval().to(torch_device)
                self.assertTrue(getattr(model_eager, language_model_name).config._attn_implementation == "eager")
                self.assertTrue(getattr(model_eager, vision_model_name).config._attn_implementation == "eager")

                for name, submodule in model_eager.named_modules():
                    class_name = submodule.__class__.__name__
                    if (
                        class_name.endswith("Attention")
                        and getattr(submodule, "config", None)
                        and submodule.config._attn_implementation == "sdpa"
                    ):
                        raise ValueError("The eager model should not have SDPA attention layers")

    @parameterized.expand(TEST_EAGER_MATCHES_SDPA_INFERENCE_PARAMETERIZATION)
    @require_torch_sdpa
    def test_eager_matches_sdpa_inference(
        self, name, torch_dtype, padding_side, use_attention_mask, output_attentions, enable_kernels
    ):
        _test_eager_matches_sdpa_inference(
            self, name, torch_dtype, padding_side, use_attention_mask, output_attentions, enable_kernels
        )

    @require_torch_sdpa
    @require_torch_accelerator
    @slow
    def test_sdpa_can_dispatch_on_flash(self):
        if not self.has_attentions:
            self.skipTest(reason="Model architecture does not support attentions")

        device_type, major, minor = get_device_properties()
        if device_type == "cuda" and major < 8:
            self.skipTest(reason="This test requires an NVIDIA GPU with compute capability >= 8.0")
        elif device_type == "rocm" and major < 9:
            self.skipTest(reason="This test requires an AMD GPU with compute capability >= 9.0")
        elif device_type not in ["cuda", "rocm", "xpu"]:
            self.skipTest(reason="This test requires a Nvidia or AMD GPU, or an Intel XPU")

        torch.compiler.reset()

        for model_class in self.all_model_classes:
            if not model_class._supports_sdpa:
                self.skipTest(f"{model_class.__name__} does not support SDPA")

            config, inputs_dict = self.model_tester.prepare_config_and_inputs_for_common()
            inputs_dict = self._prepare_for_class(inputs_dict, model_class)
            if config.model_type in ["paligemma"]:
                self.skipTest(
                    "PaliGemma-like models currently (transformers==4.41.0) requires an attention_mask input"
                )
            if config.model_type in [
                "modernbert",
                "gemma3",
                "t5gemma",
                "diffllama",
                "dpr",
                "eomt",
                "gpt_bigcode",
                "jamba",
                "kosmos-2",
                "mllama",
                "pixtral",
                "sam",
                "sam_hq",
                "zamba2",
                "sam_vision_model",
                "sam_hq_vision_model",
            ]:
                self.skipTest(
                    reason=f"{config.model_type} currently (transformers==4.52.0) automatically adds an attention_mask input"
                )
            if config.model_type in ["idefics", "idefics2", "idefics3"]:
                self.skipTest(reason="Idefics currently (transformers==4.39.1) requires an image_attention_mask input")
            if config.model_type in ["sam"]:
                self.skipTest(reason="SAM requires an attention_mask input for relative positional embeddings")

            model = model_class(config)

            sub_models_supporting_sdpa = [
                module._supports_sdpa
                for name, module in model.named_modules()
                if isinstance(module, PreTrainedModel) and name != ""
            ]
            supports_sdpa_all_modules = (
                all(sub_models_supporting_sdpa) if len(sub_models_supporting_sdpa) > 0 else model._supports_sdpa
            )
            if not supports_sdpa_all_modules:
                self.skipTest(reason="This models' submodels does not support sdpa")

            with tempfile.TemporaryDirectory() as tmpdirname:
                model.save_pretrained(tmpdirname)
                model = model_class.from_pretrained(tmpdirname, torch_dtype=torch.float16, attn_implementation="sdpa")
                model.to(torch_device)

                inputs_dict.pop("attention_mask", None)
                inputs_dict.pop("decoder_attention_mask", None)

                for name, inp in inputs_dict.items():
                    if isinstance(inp, torch.Tensor) and inp.dtype in [torch.float32, torch.float16]:
                        inputs_dict[name] = inp.to(torch.float16)

                with sdpa_kernel(enable_flash=True, enable_math=False, enable_mem_efficient=False):
                    _ = model(**inputs_dict)

    @require_torch_sdpa
    @require_torch_accelerator
    @slow
    def test_sdpa_can_compile_dynamic(self):
        if not self.has_attentions:
            self.skipTest(reason="Model architecture does not support attentions")

        device_type, major, minor = get_device_properties()
        if device_type == "cuda" and major < 8:
            self.skipTest(reason="This test requires an NVIDIA GPU with compute capability >= 8.0")
        elif device_type == "rocm" and major < 9:
            self.skipTest(reason="This test requires an AMD GPU with compute capability >= 9.0")
        elif device_type not in ["cuda", "rocm", "xpu"]:
            self.skipTest(reason="This test requires a Nvidia or AMD GPU, or an Intel XPU")

        torch.compiler.reset()

        for model_class in self.all_model_classes:
            if not model_class._supports_sdpa:
                self.skipTest(f"{model_class.__name__} does not support SDPA")

            config, inputs_dict = self.model_tester.prepare_config_and_inputs_for_common()
            inputs_dict = self._prepare_for_class(inputs_dict, model_class)
            if config.model_type in ["dbrx"]:
                self.skipTest(
                    "DBRX (transformers==4.40) requires a modification to support dynamic shapes with compile."
                )
            if getattr(config, "cache_implementation", None) == "hybrid":
                self.skipTest(
                    "Cannot compile forward without an existing cache with Hybrid, as `torch._dynamo.mark_static_address` "
                    "is a forbidden call."
                )

            model = model_class(config)

            sub_models_supporting_sdpa = [
                module._supports_sdpa
                for name, module in model.named_modules()
                if isinstance(module, PreTrainedModel) and name != ""
            ]
            supports_sdpa_all_modules = (
                all(sub_models_supporting_sdpa) if len(sub_models_supporting_sdpa) > 0 else model._supports_sdpa
            )
            if not supports_sdpa_all_modules:
                self.skipTest(reason="This models' submodels does not support sdpa")

            with tempfile.TemporaryDirectory() as tmpdirname:
                model.save_pretrained(tmpdirname)
                model = model_class.from_pretrained(tmpdirname, torch_dtype=torch.float16, attn_implementation="sdpa")
                model.to(torch_device)

                # For PyTorch 2.1 - 2.3.0 set `dynamic=True`. In the future setting `dynamic=None` and using `torch._dynamo.mark_dynamic()`
                # on input tensors will be required. `mark_dynamic` currently raises inconsistent shape errors.
                model = torch.compile(model, dynamic=True)

                inputs_dict.pop("attention_mask", None)
                inputs_dict.pop("decoder_attention_mask", None)
                for name, inp in inputs_dict.items():
                    if isinstance(inp, torch.Tensor) and inp.dtype in [torch.float32, torch.float16]:
                        inputs_dict[name] = inp.to(torch.float16)

                # use no_grad to save some memory
                with torch.no_grad():
                    _ = model(**inputs_dict)

    @require_torch_sdpa
    def test_sdpa_matches_eager_sliding_window(self):
        if not self.has_attentions:
            self.skipTest(reason="Model architecture does not support attentions")

        WINDOW_ATTENTION_MODELS = ["mistral", "mixtral", "minimax", "qwen2", "qwen_moe", "starcoder2"]

        if len(self.all_generative_model_classes) == 0:
            self.skipTest(f"No generative model classes for {self.__class__.__name__}")

        for model_class in self.all_generative_model_classes:
            if model_class._supports_sdpa:
                self.skipTest(reason="Model architecture does not support attentions")
            config, inputs_dict = self.model_tester.prepare_config_and_inputs_for_common()

            if config.model_type not in WINDOW_ATTENTION_MODELS:
                self.skipTest(f"{config.model_type} does not use window attention")

            config.sliding_window = 2

            dummy_input = inputs_dict[model_class.main_input_name]
            attention_mask = inputs_dict["attention_mask"]

            self.assertTrue(dummy_input.ndim == 2)
            self.assertTrue(dummy_input.shape[1] > 6)

            with tempfile.TemporaryDirectory() as tmpdir:
                with torch.device(torch_device):
                    model_eager = AutoModelForCausalLM.from_config(
                        config, attn_implementation="eager", torch_dtype=torch.float32
                    )

                model_eager.save_pretrained(tmpdir)

                with torch.device(torch_device):
                    model_sdpa = AutoModelForCausalLM.from_pretrained(
                        tmpdir, attn_implementation="sdpa", torch_dtype=torch.float32
                    )

                model_eager = model_eager.eval()
                model_sdpa = model_sdpa.eval()

                with torch.no_grad():
                    with sdpa_kernel(enable_flash=False, enable_math=True, enable_mem_efficient=False):
                        res_eager = model_eager(**inputs_dict, return_dict=False)[0]
                        res_sdpa = model_sdpa(**inputs_dict, return_dict=False)[0]

                # Only non-padding tokens are expected to match.
                self.assertTrue(
                    torch.allclose(res_eager[attention_mask == 1], res_sdpa[attention_mask == 1], rtol=1e-4, atol=1e-4)
                )

    def flash_attn_can_dispatch_composite_models(self, attn_implementation: str):
        """
        Tests if composite models can dispatch on flash attention if the sub-models support it.
        The tests is needed as we handle differently composite models and we cannot check them
        with above tests. If any of the sub-models does not support flash attention, we'll raise an error when dispatching
        that particular sub-model. Otherwise we dispatch safely in all sub-models, where "sub-models" are specific
        backbone models (LM/vision/audio/etc)
        """
        if not self.has_attentions:
            self.skipTest(reason="Model architecture does not support attentions")

        if not is_torch_bf16_available_on_device(torch_device):
            self.skipTest(f"bfloat16 not supported on {torch_device} (on the specific device currently used)")

        torch_dtype = torch.bfloat16
        for model_class in self.all_model_classes:
            config, inputs_dict = self.model_tester.prepare_config_and_inputs_for_common()
            model = model_class(config)
            if not self._is_composite:
                self.skipTest("This model is not a composite model!")

            with tempfile.TemporaryDirectory() as tmpdirname:
                model.save_pretrained(tmpdirname)
                model = model_class.from_pretrained(tmpdirname, torch_dtype=torch_dtype)

                sub_models_supporting_fa = [
                    (
                        module._supports_flash_attn_3
                        if attn_implementation == "flash_attention_3"
                        else module._supports_flash_attn_2
                    )
                    for name, module in model.named_modules()
                    if isinstance(module, PreTrainedModel) and name != ""
                ]
                supports_fa_all_modules = (
                    all(sub_models_supporting_fa)
                    if len(sub_models_supporting_fa) > 0
                    else (
                        model._supports_flash_attn_3
                        if attn_implementation == "flash_attention_3"
                        else model._supports_flash_attn_2
                    )
                )
                if not supports_fa_all_modules:
                    with self.assertRaises(ValueError):
                        model_fa = model_class.from_pretrained(
                            tmpdirname,
                            torch_dtype=torch_dtype,
                            attn_implementation=attn_implementation,
                        )
                else:
                    model_fa = model_class.from_pretrained(
                        tmpdirname, torch_dtype=torch_dtype, attn_implementation=attn_implementation
                    )
                    for key in model_fa.config:
                        if isinstance(getattr(model_fa.config, key), PretrainedConfig):
                            sub_config = getattr(model_fa.config, key)
                            self.assertTrue(sub_config._attn_implementation == attn_implementation)

                    has_fa = False
                    for name, submodule in model_fa.named_modules():
                        class_name = submodule.__class__.__name__
                        if (
                            "Attention" in class_name
                            and getattr(submodule, "config", None)
                            and submodule.config._attn_implementation == attn_implementation
                        ):
                            has_fa = True
                            break
                    if not has_fa:
                        raise ValueError(f"The {attn_implementation} model should have {attn_implementation} layers")

    @require_flash_attn
    @require_torch_gpu
    @mark.flash_attn_test
    def test_flash_attn_2_can_dispatch_composite_models(self):
        self.flash_attn_can_dispatch_composite_models(attn_implementation="flash_attention_2")

    @require_flash_attn_3
    @require_torch_gpu
    @mark.flash_attn_3_test
    def test_flash_attn_3_can_dispatch_composite_models(self):
        self.flash_attn_can_dispatch_composite_models(attn_implementation="flash_attention_3")

    @require_flash_attn
    @require_torch_gpu
    @require_bitsandbytes
    @mark.flash_attn_test
    @slow
    def test_flash_attn_2_fp32_ln(self):
        if not self.has_attentions:
            self.skipTest(reason="Model architecture does not support attentions")

        for model_class in self.all_generative_model_classes:
            if not model_class._supports_flash_attn_2:
                self.skipTest(f"{model_class.__name__} does not support Flash Attention 2")
            config, inputs_dict = self.model_tester.prepare_config_and_inputs_for_common()
            model = model_class(config)
            with tempfile.TemporaryDirectory() as tmpdirname:
                model.save_pretrained(tmpdirname)

                dummy_input = inputs_dict[model.main_input_name]
                dummy_attention_mask = inputs_dict.get("attention_mask", torch.ones_like(dummy_input))
                batch_size = dummy_attention_mask.shape[0]

                is_padding_right = dummy_attention_mask[:, -1].sum().item() != batch_size

                # To avoid errors with padding_side=="right"
                if is_padding_right:
                    dummy_attention_mask = torch.ones_like(dummy_input)

                model = model_class.from_pretrained(
                    tmpdirname,
                    torch_dtype=torch.float16,
                    attn_implementation="flash_attention_2",
                    load_in_4bit=True,
                )

                for _, param in model.named_parameters():
                    # upcast only layer norms
                    if (param.dtype == torch.float16) or (param.dtype == torch.bfloat16):
                        param.data = param.data.to(torch.float32)

                if model.config.is_encoder_decoder:
                    dummy_decoder_input_ids = inputs_dict["decoder_input_ids"]
                    dummy_decoder_attention_mask = inputs_dict["decoder_attention_mask"]

                    _ = model(dummy_input, decoder_input_ids=dummy_decoder_input_ids)
                    # with attention mask
                    _ = model(
                        dummy_input,
                        attention_mask=dummy_attention_mask,
                        decoder_input_ids=dummy_decoder_input_ids,
                        decoder_attention_mask=dummy_decoder_attention_mask,
                    )
                else:
                    _ = model(dummy_input)
                    # with attention mask
                    _ = model(dummy_input, attention_mask=dummy_attention_mask)

    @require_flash_attn
    @require_torch_gpu
    @mark.flash_attn_test
    @slow
    def test_flash_attn_2_can_compile_with_attention_mask_None_without_graph_break(self):
        if version.parse(torch.__version__) < version.parse("2.3"):
            self.skipTest(reason="This test requires torch >= 2.3 to run.")

        if not hasattr(self, "_torch_compile_train_cls"):
            self.skipTest(f"{self.__class__.__name__} doesn't have the attribute `_torch_compile_train_cls`.")

        if not self.has_attentions:
            self.skipTest(reason="Model architecture does not support attentions")

        if not is_torch_fp16_available_on_device(torch_device):
            self.skipTest(f"float16 not supported on {torch_device} (on the specific device currently used)")

        torch.compiler.reset()
        torch_dtype = torch.float16

        config, _ = self.model_tester.prepare_config_and_inputs_for_common()
        config._attn_implementation = "flash_attention_2"
        cls = self._torch_compile_train_cls
        model = cls(config).to(device=torch_device, dtype=torch_dtype)

        inputs = {
            "input_ids": torch.randint(low=1, high=model.config.vocab_size, size=(2, 10), device=torch_device),
            "labels": torch.randint(low=1, high=model.config.vocab_size, size=(2, 10), device=torch_device),
        }

        model = torch.compile(model, fullgraph=True)
        # forward compilation
        set_seed(42)
        loss = model(**inputs).loss
        # backward compilation
        loss.backward()

        assert not loss.isnan().any()

    def flash_attention_padding_matches_padding_free_with_position_ids(
        self, attn_implementation: str, fa_kwargs: bool = False
    ):
        if not self.has_attentions:
            self.skipTest(reason="Model architecture does not support attentions")

        max_new_tokens = 30

        for model_class in self.all_generative_model_classes:
            if not (
                model_class._supports_flash_attn_2
                if attn_implementation == "flash_attention_2"
                else model_class._supports_flash_attn_3
            ):
                self.skipTest(f"{model_class.__name__} does not support {attn_implementation}")

            config, inputs_dict = self.model_tester.prepare_config_and_inputs_for_common()
            if 0 not in inputs_dict.get("attention_mask", []) or "attention_mask" not in inputs_dict:
                self.skipTest("Model dummy inputs should contain padding in their attention mask")

            dummy_input = inputs_dict[model_class.main_input_name]
            if dummy_input.dtype in [torch.float32, torch.float16]:
                dummy_input = dummy_input.to(torch.bfloat16)

            # make sure that all models have enough positions for generation
            if hasattr(config, "max_position_embeddings"):
                config.max_position_embeddings = max_new_tokens + dummy_input.shape[1] + 1

            model = model_class(config)
            if "position_ids" not in inspect.signature(model.forward).parameters:
                self.skipTest("Model does not support position_ids")

            if (not fa_kwargs) and "position_ids" not in inspect.signature(model.forward).parameters:
                continue  # this model doesn't accept position ids as input

            with tempfile.TemporaryDirectory() as tmpdirname:
                model.save_pretrained(tmpdirname)

                # ensure left padding, to adapt for some models
                if 0 in inputs_dict["attention_mask"][:, -1]:
                    inputs_dict["attention_mask"] = inputs_dict["attention_mask"].flip(1)
                dummy_attention_mask = inputs_dict["attention_mask"]
                inputs_dict["input_ids"][~dummy_attention_mask.bool()] = config.get_text_config().pad_token_id

                model = (
                    model_class.from_pretrained(
                        tmpdirname,
                        torch_dtype=torch.bfloat16,
                        attn_implementation=attn_implementation,
                    )
                    .to(torch_device)
                    .eval()
                )

                if fa_kwargs:
                    # flatten
                    features = [
                        {"input_ids": i[a.bool()].tolist()}
                        for i, a in zip(inputs_dict["input_ids"], inputs_dict["attention_mask"])
                    ]

                    # add position_ids + fa_kwargs
                    data_collator = DataCollatorWithFlattening(return_tensors="pt", return_flash_attn_kwargs=True)
                    batch = data_collator(features)
                    padfree_inputs_dict = {
                        k: t.to(torch_device) if torch.is_tensor(t) else t for k, t in batch.items()
                    }
                else:
                    # flatten
                    padfree_inputs_dict = {
                        k: v[dummy_attention_mask.bool()].unsqueeze(0)
                        for k, v in inputs_dict.items()
                        if not k == "attention_mask"
                    }
                    # add position_ids
                    padfree_inputs_dict["position_ids"] = (
                        torch.cat([torch.arange(length) for length in dummy_attention_mask.sum(1).tolist()])
                        .long()
                        .unsqueeze(0)
                        .to(torch_device)
                    )

                res_padded = model(**inputs_dict)
                res_padfree = model(**padfree_inputs_dict)

                logits_padded = res_padded.logits[inputs_dict["attention_mask"].bool()]
                logits_padfree = res_padfree.logits[0]

                torch.testing.assert_close(logits_padded.argmax(-1), logits_padfree.argmax(-1), rtol=0, atol=0)
                # acceptable numerical instability
                tol = torch.finfo(torch.bfloat16).eps
                torch.testing.assert_close(logits_padded, logits_padfree, rtol=tol, atol=tol)

    @require_flash_attn
    @require_torch_gpu
    @mark.flash_attn_test
    @slow
    def test_flash_attention_2_padding_matches_padding_free_with_position_ids(self):
        self.flash_attention_padding_matches_padding_free_with_position_ids(attn_implementation="flash_attention_2")

    @require_flash_attn
    @require_torch_gpu
    @mark.flash_attn_test
    @slow
    def test_flash_attention_2_padding_matches_padding_free_with_position_ids_and_fa_kwargs(self):
        self.flash_attention_padding_matches_padding_free_with_position_ids(
            attn_implementation="flash_attention_2", fa_kwargs=True
        )

    @require_flash_attn_3
    @require_torch_gpu
    @mark.flash_attn_3_test
    @slow
    def test_flash_attention_3_padding_matches_padding_free_with_position_ids(self):
        self.flash_attention_padding_matches_padding_free_with_position_ids(attn_implementation="flash_attention_3")

    @require_flash_attn_3
    @require_torch_gpu
    @mark.flash_attn_3_test
    @slow
    def test_flash_attention_3_padding_matches_padding_free_with_position_ids_and_fa_kwargs(self):
        self.flash_attention_padding_matches_padding_free_with_position_ids(
            attn_implementation="flash_attention_3", fa_kwargs=True
        )

    def flash_attn_from_config(self, attn_implementation: str):
        r"""
        Tests if the model can be loaded with `attn_implementation` from the config and if the
        weights are not randomly initialized.
        """
        if not self.has_attentions:
            self.skipTest(reason="Model architecture does not support attentions")

        for model_class in self.all_generative_model_classes:
            if (attn_implementation == "flash_attention_2" and not model_class._supports_flash_attn_2) or (
                attn_implementation == "flash_attention_3" and not model_class._supports_flash_attn_3
            ):
                self.skipTest(f"{model_class.__name__} does not support {attn_implementation}")

            config, inputs_dict = self.model_tester.prepare_config_and_inputs_for_common()
            # TODO: to change it in the future with other relevant auto classes
            fa_model = model_class._from_config(
                config, attn_implementation=attn_implementation, torch_dtype=torch.bfloat16
            ).to(torch_device)

            dummy_input = inputs_dict[fa_model.main_input_name]
            if dummy_input.dtype in [torch.float32, torch.float16]:
                dummy_input = dummy_input.to(torch.bfloat16)
            dummy_attention_mask = inputs_dict.get("attention_mask", torch.ones_like(dummy_input))

            if fa_model.config.is_encoder_decoder:
                dummy_decoder_input_ids = inputs_dict["decoder_input_ids"]
                dummy_decoder_attention_mask = inputs_dict["decoder_attention_mask"]
                _ = fa_model(
                    dummy_input,
                    attention_mask=dummy_attention_mask,
                    decoder_input_ids=dummy_decoder_input_ids,
                    decoder_attention_mask=dummy_decoder_attention_mask,
                )
            else:
                _ = fa_model(dummy_input, attention_mask=dummy_attention_mask)

            with tempfile.TemporaryDirectory() as tmpdirname:
                fa_model.save_pretrained(tmpdirname)
                model_from_pretrained = model_class.from_pretrained(tmpdirname)
                self.assertTrue(model_from_pretrained.config._attn_implementation != attn_implementation)

    @require_flash_attn
    @require_torch_gpu
    @mark.flash_attn_test
    @slow
    def test_flash_attn_2_from_config(self):
        self.flash_attn_from_config(attn_implementation="flash_attention_2")

    @require_flash_attn
    @require_torch_gpu
    @mark.flash_attn_3_test
    @slow
    def test_flash_attn_3_from_config(self):
        self.flash_attn_from_config(attn_implementation="flash_attention_3")

    def _get_custom_4d_mask_test_data(self):
        # Sequence in which all but the last token is the same
        input_ids = torch.tensor(
            [[10, 11, 12, 13], [10, 11, 12, 14], [10, 11, 12, 15]], device=torch_device, dtype=torch.int64
        )
        position_ids = torch.tensor([[0, 1, 2, 3]] * 3, device=torch_device, dtype=torch.int64)

        # Combining common prefix with the unique ending tokens:
        input_ids_shared_prefix = torch.cat([input_ids[0][:-1], input_ids[:, -1]]).unsqueeze(0)

        # Creating a 4D mask where each of the last 3 tokens do not attend to each other.
        mask_shared_prefix = torch.tensor(
            [
                [
                    [
                        [1, 0, 0, 0, 0, 0],
                        [1, 1, 0, 0, 0, 0],
                        [1, 1, 1, 0, 0, 0],
                        [1, 1, 1, 1, 0, 0],
                        [1, 1, 1, 0, 1, 0],
                        [1, 1, 1, 0, 0, 1],
                    ]
                ]
            ],
        )
        # inverting the attention mask
        mask_dtype = torch.float32
        min_dtype = torch.finfo(mask_dtype).min
        mask_shared_prefix = (mask_shared_prefix.eq(0.0)).to(dtype=mask_dtype, device=torch_device) * min_dtype

        # Creating a position_ids tensor. note the repeating figures in the end.
        position_ids_shared_prefix = torch.tensor([[0, 1, 2, 3, 3, 3]], device=torch_device, dtype=torch.int64)

        return input_ids, position_ids, input_ids_shared_prefix, mask_shared_prefix, position_ids_shared_prefix

    def test_sliding_window_mask(self):
        """Tests that we can control the sliding window attention behavior of a model."""
        config, inputs = self.model_tester.prepare_config_and_inputs_for_common()

        if not self.has_attentions:
            self.skipTest(reason="Model does not support output_attentions")

        if not (hasattr(config, "sliding_window") and hasattr(config, "use_sliding_window")):
            self.skipTest(reason="Model does not support sliding window mask")

        seq_len = self.model_tester.seq_length
        batch_size = self.model_tester.batch_size
        sliding_window = 3  # set to arbitrary small number

        sliding_mask = torch.zeros((seq_len, seq_len), dtype=torch.bool)
        for i in range(seq_len):
            start = max(0, i - sliding_window + 1)
            sliding_mask[i, start : i + 1] = True
        sliding_mask = sliding_mask.to(torch_device)

        config.sliding_window = sliding_window
        inputs["attention_mask"] = torch.ones(batch_size, seq_len).to(torch.int64).to(torch_device)
        for model_class in self.all_model_classes:
            # Set sliding window to `True` and check that all tokens beyond window size are masked
            config.use_sliding_window = True
            config_dict = config.to_diff_dict()
            if hasattr(config, "layer_types"):
                del config_dict["layer_types"]
            new_config = config.__class__(**config_dict)
            # We need to set eager as otherwise `output_attentions` is not supported
            model = model_class._from_config(new_config, attn_implementation="eager").to(torch_device)
            model.eval()
            layer_types = getattr(model.config, "layer_types", ["sliding_attention"] * config.num_hidden_layers)
            attentions = model(**inputs, output_attentions=True).attentions
            for layer_attention, layer_type in zip(attentions, layer_types):
                if layer_type == "sliding_attention":
                    self.assertTrue((layer_attention[:, :, ~sliding_mask] == 0).all().item())
                else:
                    self.assertFalse((layer_attention[:, :, ~sliding_mask] == 0).all().item())

            # Set sliding window to `False` while keeping `sliding_window=3`
            # Check that all tokens beyond window size are not masked
            config.use_sliding_window = False
            config_dict = config.to_diff_dict()
            if hasattr(config, "layer_types"):
                del config_dict["layer_types"]
            new_config = config.__class__(**config_dict)
            # We need to set eager as otherwise `output_attentions` is not supported
            model = model_class._from_config(new_config, attn_implementation="eager").to(torch_device)
            model.eval()
            attentions_not_sliding = model(**inputs, output_attentions=True).attentions
            for layer_attention in attentions_not_sliding:
                self.assertFalse((layer_attention[:, :, ~sliding_mask] == 0).all().item())

    def test_custom_4d_attention_mask(self):
        if not self.has_attentions:
            self.skipTest(reason="Model architecture does not support attentions")

        if len(self.all_generative_model_classes) == 0:
            self.skipTest(
                reason="Model architecture has no generative classes, and thus not necessarily supporting 4D masks"
            )

        set_model_tester_for_less_flaky_test(self)

        for model_class in self.all_generative_model_classes:
            if not model_class._supports_static_cache:
                self.skipTest(f"{model_class.__name__} is not guaranteed to work with custom 4D attention masks")
            config, _ = self.model_tester.prepare_config_and_inputs_for_common()
            set_config_for_less_flaky_test(config)
            if getattr(config, "sliding_window", 0) is not None and getattr(config, "sliding_window", 0) > 0:
                self.skipTest(f"{model_class.__name__} with sliding window attention is not supported by this test")
            model = model_class(config).to(device=torch_device, dtype=torch.float32).eval()
            set_model_for_less_flaky_test(model)
            if "position_ids" not in inspect.signature(model.forward).parameters:
                continue  # model doesn't accept position ids and probably has special way to model positions

            if "position_ids" not in inspect.signature(model.forward).parameters:
                continue  # this model doesn't accept position ids as input

            (
                input_ids,
                position_ids,
                input_ids_shared_prefix,
                mask_shared_prefix,
                position_ids_shared_prefix,
            ) = self._get_custom_4d_mask_test_data()

            logits = model.forward(input_ids, position_ids=position_ids).logits
            # logits.shape == torch.Size([3, 4, ...])

            logits_shared_prefix = model(
                input_ids_shared_prefix,
                attention_mask=mask_shared_prefix,
                position_ids=position_ids_shared_prefix,
            )[0]
            # logits_shared_prefix.shape == torch.Size([1, 6, ...])

            out_last_tokens = logits[:, -1, :]  # last tokens in each batch line
            out_shared_prefix_last_tokens = logits_shared_prefix[0, -3:, :]  # last three tokens

            # comparing softmax-normalized logits:
            normalized_0 = F.softmax(out_last_tokens, dim=-1)
            normalized_1 = F.softmax(out_shared_prefix_last_tokens, dim=-1)
            torch.testing.assert_close(normalized_0, normalized_1, rtol=1e-3, atol=1e-3)

    @slow
    @require_torch_accelerator
    def test_torch_compile_for_training(self):
        if version.parse(torch.__version__) < version.parse("2.3"):
            self.skipTest(reason="This test requires torch >= 2.3 to run.")

        if not hasattr(self, "_torch_compile_train_cls"):
            self.skipTest(f"{self.__class__.__name__} doesn't have the attribute `_torch_compile_train_cls`.")

        config, _ = self.model_tester.prepare_config_and_inputs_for_common()
        cls = self._torch_compile_train_cls
        attn_implementation = getattr(self, "_torch_compile_train_attn_implementation", None)
        if attn_implementation is not None:
            config._attn_implementation = attn_implementation

        model = cls(config).to(torch_device)

        inputs = {
            "input_ids": torch.randint(low=1, high=model.config.vocab_size, size=(2, 10), device=torch_device),
            "attention_mask": torch.tensor(
                [[1, 1, 1, 1, 1, 0, 0, 0, 0, 0], [1, 1, 1, 1, 1, 1, 1, 1, 1, 1]],
                dtype=torch.int64,
                device=torch_device,
            ),
            "position_ids": torch.arange(0, 10, device=torch_device).unsqueeze(0),
            "labels": torch.randint(low=1, high=model.config.vocab_size, size=(2, 10), device=torch_device),
        }

        # eager backward
        set_seed(42)
        loss = model(**inputs).loss
        loss.backward()

        params = {name: param.grad.detach().to(device="cpu", copy=True) for name, param in model.named_parameters()}
        model.zero_grad()
        del loss

        model = torch.compile(model, fullgraph=True, mode="reduce-overhead")

        # forward compilation
        set_seed(42)
        loss = model(**inputs).loss
        # backward compilation
        loss.backward()
        # check grad matches
        for name, param in model._orig_mod.named_parameters():
            torch.testing.assert_close(param.grad.detach().cpu(), params[name], rtol=1e-4, atol=1e-4)

    def test_forward_with_logits_to_keep(self):
        for model_class in self.all_generative_model_classes:
            if "logits_to_keep" not in set(inspect.signature(model_class.forward).parameters.keys()):
                self.skipTest(reason="This model does not support `logits_to_keep` argument.")

            config, inputs = self.model_tester.prepare_config_and_inputs_for_common()
            batch_size, sequence_length = inputs["input_ids"].shape[:2]
            vocab_size = config.get_text_config().vocab_size
            model = model_class(config).to(device=torch_device).eval()
            # some models have labels but `logits_to_keep` should not be used in train mode
            _ = inputs.pop("labels", None)

            # logits_to_keep=0 is a special case meaning "keep all logits"
            all_logits = model(**inputs, logits_to_keep=0).logits
            last_token_logits = model(**inputs, logits_to_keep=1).logits

            # Assert all shapes are correct
            self.assertEqual(tuple(all_logits.shape), (batch_size, sequence_length, vocab_size))
            self.assertEqual(tuple(last_token_logits.shape), (batch_size, 1, vocab_size))

            # Assert the last tokens are actually the same (except for the natural fluctuation due to order of FP ops)
            torch.testing.assert_close(all_logits[:, -1:, :], last_token_logits, rtol=1e-5, atol=1e-5)

    @slow
    @require_torch_greater_or_equal("2.5")
    def test_torch_export(self, config=None, inputs_dict=None, tolerance=1e-4):
        """
        Test if model can be exported with torch.export.export()

        Args:
            config (PretrainedConfig):
                Config to use for the model, if None, use default config from model_tester
            inputs_dict (dict):
                Inputs to use for the model, if None, use default inputs from model_tester
            tolerance (float):
                `atol` for torch.allclose(), defined in signature for test overriding
        """
        if not self.test_torch_exportable:
            self.skipTest(reason="test_torch_exportable=False for this model.")

        def recursively_check(eager_outputs, exported_outputs):
            is_tested = False
            if isinstance(eager_outputs, torch.Tensor):
                torch.testing.assert_close(eager_outputs, exported_outputs, atol=tolerance, rtol=tolerance)
                return True
            elif isinstance(eager_outputs, (tuple, list)):
                for eager_output, exported_output in zip(eager_outputs, exported_outputs):
                    is_tested = is_tested or recursively_check(eager_output, exported_output)
                return is_tested
            elif isinstance(eager_outputs, dict):
                for key in eager_outputs:
                    is_tested = is_tested or recursively_check(eager_outputs[key], exported_outputs[key])
                return is_tested
            return is_tested

        default_config, default_inputs_dict = self.model_tester.prepare_config_and_inputs_for_common()
        config = config or default_config
        inputs_dict = inputs_dict or default_inputs_dict

        for model_class in self.all_model_classes:
            if model_class.__name__.endswith("ForPreTraining"):
                continue

            with self.subTest(model_class.__name__):
                model = model_class(config).eval().to(torch_device)

                # Export model
                exported_model = torch.export.export(
                    model, args=(), kwargs=inputs_dict, strict=getattr(self, "test_torch_exportable_strictly", True)
                )

                # Run exported model and eager model
                with torch.no_grad():
                    # set seed in case anything is not deterministic in model (e.g. vit_mae noise)
                    torch.manual_seed(1234)
                    eager_outputs = model(**inputs_dict)
                    torch.manual_seed(1234)
                    exported_outputs = exported_model.module().forward(**inputs_dict)

                # Check if outputs are close:
                # is_tested is a boolean flag indicating if we compare any outputs,
                # e.g. there might be a situation when outputs are empty list, then is_tested will be False.
                # In case of outputs are different the error will be raised in `recursively_check` function.
                is_tested = recursively_check(eager_outputs, exported_outputs)
                self.assertTrue(is_tested, msg=f"No outputs were compared for {model_class.__name__}")

    @require_torch_gpu
    def test_flex_attention_with_grads(self):
        for model_class in self.all_model_classes:
            config, inputs_dict = self.model_tester.prepare_config_and_inputs_for_common()
            inputs_dict = self._prepare_for_class(inputs_dict, model_class)
            model = model_class(config).to(device=torch_device)

            # If not all sub-models support flex, skip the test
            sub_models_supporting_flex = [
                module._supports_flex_attn
                for name, module in model.named_modules()
                if isinstance(module, PreTrainedModel) and name != ""
            ]
            supports_flex_all_modules = (all(sub_models_supporting_flex) and len(sub_models_supporting_flex) > 0) or (
                model._supports_flex_attn and len(sub_models_supporting_flex) == 0
            )
            if not supports_flex_all_modules:
                self.skipTest(reason="This model's submodels does not support flex attention")

            def update_config_for_flex(config):
                # Flex Attention cannot use dropout
                if hasattr(config, "attention_dropout"):
                    config.attention_dropout = 0
                if hasattr(config, "attention_probs_dropout_prob"):
                    config.attention_probs_dropout_prob = 0

                # Flex attention relies on triton on compilation
                # However, triton cannot handle hidden dimensions of less than 16
                # --> forcing at least a hidden dim of 16

                # Update the head dim and try to update hidden size as well if present in config
                # NOTE: some models may have none if the values in sub-config, thus we check for `Noneness`
                head_dim = None
                if hasattr(config, "head_dim") and config.head_dim is not None:
                    head_dim = config.head_dim
                    config.head_dim = max(16, config.head_dim)

                cross_head_dim = None
                if hasattr(config, "cross_head_dim") and config.cross_head_dim is not None:
                    cross_head_dim = config.cross_head_dim
                    config.cross_head_dim = max(16, config.cross_head_dim)

                if (
                    getattr(config, "hidden_size", None) is not None
                    and getattr(config, "num_attention_heads", None) is not None
                ):
                    head_dim = head_dim if head_dim is not None else config.hidden_size // config.num_attention_heads
                    config.hidden_size *= max(16 // head_dim, 1)

                if (
                    getattr(config, "decoder_hidden_size", None) is not None
                    and getattr(config, "decoder_num_attention_heads", None) is not None
                ):
                    decoder_head_dim = config.decoder_hidden_size // config.decoder_num_attention_heads
                    config.decoder_hidden_size *= max(16 // decoder_head_dim, 1)

                if (
                    getattr(config, "cross_hidden_size", None) is not None
                    and getattr(config, "cross_num_attention_heads", None) is not None
                ):
                    cross_head_dim = (
                        cross_head_dim
                        if cross_head_dim is not None
                        else config.cross_hidden_size // config.cross_num_attention_heads
                    )
                    config.cross_hidden_size *= max(16 // cross_head_dim, 1)

            # Set default attention to flex and update config values
            update_config_for_flex(config)
            for key in config.sub_configs:
                sub_config = getattr(config, key)
                update_config_for_flex(sub_config)

            config._attn_implementation = "flex_attention"
            model = model_class(config).to(device=torch_device)
            self.assertTrue(model.config._attn_implementation == "flex_attention")

            # Elaborate workaround for encoder-decoder models as some do not specify their main input
            dummy_inputs = {model.main_input_name: inputs_dict[model.main_input_name].to(torch_device)}
            for key in getattr(self, "additional_model_inputs", []):
                # Some models don't have all `additional_model_inputs`, especially when we
                # craft cases to test model in different settings
                if key in inputs_dict:
                    dummy_inputs[key] = inputs_dict[key].to(torch_device)

            if config.get_text_config(decoder=True).is_encoder_decoder:
                dummy_inputs["decoder_input_ids"] = inputs_dict["decoder_input_ids"].to(torch_device)
                dummy_inputs["decoder_attention_mask"] = inputs_dict["decoder_attention_mask"].to(torch_device)

            # If this does not raise an error, the test passes (see https://github.com/huggingface/transformers/pull/35605)
            _ = model(**dummy_inputs)

    def test_generation_tester_mixin_inheritance(self):
        """
        Ensures that we have the generation tester mixin if the model can generate. The test will fail otherwise,
        forcing the mixin to be added -- and ensuring proper test coverage
        """
        if len(self.all_generative_model_classes) > 0:
            self.assertTrue(
                issubclass(self.__class__, GenerationTesterMixin),
                msg=(
                    "This model can call `generate` from `GenerationMixin`, so one of two things must happen: 1) the "
                    "tester must inherit from `GenerationTesterMixin` to run `generate` tests, or 2) if the model "
                    "doesn't fully support the original `generate` or has a custom `generate` with partial feature "
                    "support, the tester must overwrite `all_generative_model_classes` to skip the failing classes "
                    "(make sure to comment why). If `all_generative_model_classes` is overwritten as `()`, then we "
                    "need to remove the `GenerationTesterMixin` inheritance -- no `generate` tests are being run."
                ),
            )
        else:
            self.assertFalse(
                issubclass(self.__class__, GenerationTesterMixin),
                msg=(
                    "This model can't call `generate`, so its tester can't inherit `GenerationTesterMixin`. (If you "
                    "think the model should be able to `generate`, the model may be missing the `GenerationMixin` "
                    "inheritance)"
                ),
            )

    def test_can_be_initialized_on_meta(self):
        config, _ = self.model_tester.prepare_config_and_inputs_for_common()
        for model_class in self.all_model_classes:
            # If it does not raise here, the test passes
            with torch.device("meta"):
                _ = model_class(config)

    @require_torch_accelerator
    def test_can_load_with_device_context_manager(self):
        config, _ = self.model_tester.prepare_config_and_inputs_for_common()
        # Need to specify index 0 here, as `torch_device` is simply the str of the type, e.g. "cuda"
        device = torch.device(torch_device, index=0)
        for model_class in self.all_model_classes:
            # Need to deepcopy here as it is modified in-place in save_pretrained (it sets sdpa for default attn, which
            # is not supported for e.g. dpt_hybrid)
            model = model_class(copy.deepcopy(config))

            with tempfile.TemporaryDirectory() as tmpdirname:
                model.save_pretrained(tmpdirname)

                with device:
                    new_model = model_class.from_pretrained(tmpdirname)
                unique_devices = {param.device for param in new_model.parameters()} | {
                    buffer.device for buffer in new_model.buffers()
                }

            self.assertEqual(
                unique_devices, {device}, f"All parameters should be on {device}, but found {unique_devices}."
            )

    # Here we need to run with a subprocess as otherwise setting back the default device to the default value ("cpu")
    # may bring unwanted consequences on other tests. See PR #37553
    @run_first
    @run_test_using_subprocess
    @require_torch_accelerator
    def test_can_load_with_global_device_set(self):
        config, _ = self.model_tester.prepare_config_and_inputs_for_common()
        # Need to specify index 0 here, as `torch_device` is simply the str of the type, e.g. "cuda"
        device = torch.device(torch_device, index=0)
        default_device = torch.get_default_device()
        for model_class in self.all_model_classes:
            # Need to deepcopy here as it is modified in-place in save_pretrained (it sets sdpa for default attn, which
            # is not supported for e.g. dpt_hybrid)
            model = model_class(copy.deepcopy(config))

            # set a global gpu device
            torch.set_default_device(device)

            with tempfile.TemporaryDirectory() as tmpdirname:
                model.save_pretrained(tmpdirname)

                new_model = model_class.from_pretrained(tmpdirname)
                unique_devices = {param.device for param in new_model.parameters()} | {
                    buffer.device for buffer in new_model.buffers()
                }

            # set back the correct device
            torch.set_default_device(default_device)

            self.assertEqual(
                unique_devices, {device}, f"All parameters should be on {device}, but found {unique_devices}."
            )

    def test_can_load_with_meta_device_context_manager(self):
        config, _ = self.model_tester.prepare_config_and_inputs_for_common()
        for model_class in self.all_model_classes:
            # Need to deepcopy here as it is modified in-place in save_pretrained (it sets sdpa for default attn, which
            # is not supported for e.g. dpt_hybrid)
            model = model_class(copy.deepcopy(config))

            with tempfile.TemporaryDirectory() as tmpdirname:
                model.save_pretrained(tmpdirname)

                with torch.device("meta"):
                    new_model = model_class.from_pretrained(tmpdirname)
                unique_devices = {param.device for param in new_model.parameters()} | {
                    buffer.device for buffer in new_model.buffers()
                }

            self.assertEqual(
                unique_devices,
                {torch.device("meta")},
                f"All parameters should be on meta device, but found {unique_devices}.",
            )


global_rng = random.Random()


def ids_tensor(shape, vocab_size, rng=None, name=None):
    #  Creates a random int32 tensor of the shape within the vocab size
    if rng is None:
        rng = global_rng

    total_dims = 1
    for dim in shape:
        total_dims *= dim

    values = []
    for _ in range(total_dims):
        values.append(rng.randint(0, vocab_size - 1))

    return torch.tensor(data=values, dtype=torch.long, device=torch_device).view(shape).contiguous()


def random_attention_mask(shape, rng=None, name=None):
    attn_mask = ids_tensor(shape, vocab_size=2, rng=None, name=None)
    # make sure that at least one token is attended to for each batch
    # we choose the 1st token so this property of `at least one being non-zero` still holds after applying causal mask
    attn_mask[:, 0] = 1
    return attn_mask


def floats_tensor(shape, scale=1.0, rng=None, name=None):
    """Creates a random float32 tensor"""
    if rng is None:
        rng = global_rng

    total_dims = 1
    for dim in shape:
        total_dims *= dim

    values = []
    for _ in range(total_dims):
        values.append(rng.random() * scale)

    return torch.tensor(data=values, dtype=torch.float, device=torch_device).view(shape).contiguous()<|MERGE_RESOLUTION|>--- conflicted
+++ resolved
@@ -855,11 +855,7 @@
             # For now, skip everything older than 2025 and "important models" (too much models to patch otherwise)
             # Use `supports_cache_class` as a proxy to judge "important" models in order to prioritize them
             # TODO: relax this as we patch more and more models
-<<<<<<< HEAD
-            if addition_year < 2025:
-=======
-            if addition_year < 2024 and not model_class._supports_cache_class:
->>>>>>> b0a8e0b8
+            if addition_year < 2024:
                 self.skipTest(reason=f"{model_class} is not a priorited model for now.")
 
             # Monkey patch the method to add a seed (we do it on PreTrainedModel._initialize_weights, which wraps
