--- conflicted
+++ resolved
@@ -1945,12 +1945,7 @@
                                 "This probably means that it was not set with the correct value when tying."
                             )
 
-<<<<<<< HEAD
-
-                    # Checking the tensor sharing are correct
-=======
                     # Checking the tensor sharing are correct on the new model (weights are properly tied in both cases)
->>>>>>> e033947a
                     ptrs = defaultdict(list)
                     for k, v in model_tied.state_dict().items():
                         ptrs[v.data_ptr()].append(k)
