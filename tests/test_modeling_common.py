# Copyright 2019 HuggingFace Inc.
#
# Licensed under the Apache License, Version 2.0 (the "License");
# you may not use this file except in compliance with the License.
# You may obtain a copy of the License at
#
#     http://www.apache.org/licenses/LICENSE-2.0
#
# Unless required by applicable law or agreed to in writing, software
# distributed under the License is distributed on an "AS IS" BASIS,
# WITHOUT WARRANTIES OR CONDITIONS OF ANY KIND, either express or implied.
# See the License for the specific language governing permissions and
# limitations under the License.
import collections
import copy
import gc
import inspect
import math
import os
import os.path
import random
import re
import tempfile
import warnings
from collections import defaultdict
from contextlib import contextmanager

import numpy as np
from packaging import version
from parameterized import parameterized
from pytest import mark

from transformers import (
    AutoModel,
    AutoModelForCausalLM,
    AutoModelForSequenceClassification,
    DataCollatorWithFlattening,
    PretrainedConfig,
    PreTrainedModel,
    is_torch_available,
    logging,
    set_seed,
)
from transformers.integrations import HfDeepSpeedConfig
from transformers.integrations.deepspeed import (
    is_deepspeed_available,
    is_deepspeed_zero3_enabled,
    unset_hf_deepspeed_config,
)
from transformers.models.auto import get_values
from transformers.models.auto.modeling_auto import (
    MODEL_FOR_AUDIO_CLASSIFICATION_MAPPING_NAMES,
    MODEL_FOR_AUDIO_XVECTOR_MAPPING_NAMES,
    MODEL_FOR_BACKBONE_MAPPING_NAMES,
    MODEL_FOR_CAUSAL_IMAGE_MODELING_MAPPING_NAMES,
    MODEL_FOR_CAUSAL_LM_MAPPING_NAMES,
    MODEL_FOR_DOCUMENT_QUESTION_ANSWERING_MAPPING_NAMES,
    MODEL_FOR_IMAGE_CLASSIFICATION_MAPPING_NAMES,
    MODEL_FOR_IMAGE_TEXT_TO_TEXT_MAPPING_NAMES,
    MODEL_FOR_MASKED_IMAGE_MODELING_MAPPING_NAMES,
    MODEL_FOR_MASKED_LM_MAPPING_NAMES,
    MODEL_FOR_MULTIPLE_CHOICE_MAPPING_NAMES,
    MODEL_FOR_NEXT_SENTENCE_PREDICTION_MAPPING_NAMES,
    MODEL_FOR_PRETRAINING_MAPPING_NAMES,
    MODEL_FOR_QUESTION_ANSWERING_MAPPING_NAMES,
    MODEL_FOR_SEMANTIC_SEGMENTATION_MAPPING_NAMES,
    MODEL_FOR_SEQ_TO_SEQ_CAUSAL_LM_MAPPING_NAMES,
    MODEL_FOR_SEQUENCE_CLASSIFICATION_MAPPING_NAMES,
    MODEL_FOR_TOKEN_CLASSIFICATION_MAPPING_NAMES,
    MODEL_FOR_VIDEO_CLASSIFICATION_MAPPING_NAMES,
    MODEL_FOR_VISION_2_SEQ_MAPPING_NAMES,
    MODEL_MAPPING_NAMES,
)
from transformers.testing_utils import (
    CaptureLogger,
    backend_device_count,
    backend_empty_cache,
    backend_memory_allocated,
    backend_torch_accelerator_module,
    get_device_properties,
    hub_retry,
    is_flaky,
    require_accelerate,
    require_bitsandbytes,
    require_deepspeed,
    require_flash_attn,
<<<<<<< HEAD
    require_flash_attn_3,
=======
    require_non_hpu,
>>>>>>> 48b6ef02
    require_safetensors,
    require_torch,
    require_torch_accelerator,
    require_torch_gpu,
    require_torch_greater_or_equal,
    require_torch_multi_accelerator,
    require_torch_multi_gpu,
    require_torch_sdpa,
    run_first,
    run_test_using_subprocess,
    set_config_for_less_flaky_test,
    set_model_for_less_flaky_test,
    set_model_tester_for_less_flaky_test,
    slow,
    torch_device,
)
from transformers.utils import (
    CONFIG_NAME,
    GENERATION_CONFIG_NAME,
    SAFE_WEIGHTS_NAME,
    is_accelerate_available,
    is_torch_bf16_available_on_device,
    is_torch_fp16_available_on_device,
    is_torch_sdpa_available,
)
from transformers.utils.generic import ContextManagers

from .generation.test_utils import GenerationTesterMixin


if is_accelerate_available():
    from accelerate.utils import compute_module_sizes


if is_torch_available():
    import torch
    import torch.nn.functional as F
    from safetensors.torch import load_file as safe_load_file
    from safetensors.torch import save_file as safe_save_file
    from torch import nn

    from transformers import MODEL_MAPPING
    from transformers.cache_utils import Cache, DynamicCache
    from transformers.modeling_utils import load_state_dict, no_init_weights
    from transformers.pytorch_utils import id_tensor_storage

from transformers.utils.fx import _FX_SUPPORTED_MODELS_WITH_KV_CACHE, symbolic_trace


if is_deepspeed_available():
    import deepspeed


# used in other test files e.g. when overwriting the test
TEST_EAGER_MATCHES_SDPA_INFERENCE_PARAMETERIZATION = [
    (
        # test name for the test runner
        f"{dtype}_pad_{padding_side}{'' if use_attention_mask else '_no_attn_mask'}"
        f"{'_sdpa_kernels' if enable_kernels else ''}",
        # parameterization
        *(dtype, padding_side, use_attention_mask, False, enable_kernels),
    )
    for dtype in ("fp16", "fp32", "bf16")
    for padding_side in ("left", "right")
    for use_attention_mask in (True, False)
    for enable_kernels in (True, False)
    # Extra test case: `output_attentions=True` has special attention mask handling and sdpa reverts to eager
] + [("fp32_pad_left_output_attentions", "fp32", "left", True, True, False)]


def _config_zero_init(config):
    configs_no_init = copy.deepcopy(config)
    for key in configs_no_init.__dict__.keys():
        if "_range" in key or "_std" in key or "initializer_factor" in key or "layer_scale" in key:
            setattr(configs_no_init, key, 1e-10)
        if isinstance(getattr(configs_no_init, key, None), PretrainedConfig):
            no_init_subconfig = _config_zero_init(getattr(configs_no_init, key))
            setattr(configs_no_init, key, no_init_subconfig)
    return configs_no_init


def _mock_init_weights(self, module):
    for name, param in module.named_parameters(recurse=False):
        # Use the first letter of the name to get a value and go from a <> -13 to z <> 12
        value = ord(name[0].lower()) - 110
        param.data.fill_(value)


def _mock_all_init_weights(self):
    # Prune heads if needed
    if self.config.pruned_heads:
        self.prune_heads(self.config.pruned_heads)

    import transformers.modeling_utils

    if transformers.modeling_utils._init_weights:
        for module in self.modules():
            module._is_hf_initialized = False
        # Initialize weights
        self.apply(self._initialize_weights)

        # Tie weights should be skipped when not initializing all weights
        # since from_pretrained(...) calls tie weights anyways
        self.tie_weights()


@contextmanager
def _deepspeed_zero3(ds_config):
    dschf = HfDeepSpeedConfig(ds_config)
    try:
        yield dschf
    finally:
        unset_hf_deepspeed_config()


def sdpa_kernel(enable_flash, enable_math, enable_mem_efficient):
    if version.parse(torch.__version__).release < version.parse("2.3").release:
        return torch.backends.cuda.sdp_kernel(
            enable_flash=enable_flash, enable_math=enable_math, enable_mem_efficient=enable_mem_efficient
        )

    backends = []
    if enable_flash:
        backends += [torch.nn.attention.SDPBackend.FLASH_ATTENTION]
    if enable_math:
        backends += [torch.nn.attention.SDPBackend.MATH]
    if enable_mem_efficient:
        backends += [torch.nn.attention.SDPBackend.EFFICIENT_ATTENTION]
    return torch.nn.attention.sdpa_kernel(backends)


@require_torch
class ModelTesterMixin:
    model_tester = None
    all_model_classes = ()
    fx_compatible = False
    test_torchscript = True
    test_pruning = True
    test_resize_embeddings = True
    test_resize_position_embeddings = False
    test_head_masking = True
    test_mismatched_shapes = True
    test_missing_keys = True
    test_model_parallel = False
    test_torch_exportable = False
    # Used in `check_training_gradient_checkpointing` to NOT check all params having gradient (e.g. for some MOE models)
    test_all_params_have_gradient = True
    is_encoder_decoder = False
    has_attentions = True
    _is_composite = False
    model_split_percents = [0.5, 0.7, 0.9]

    # Note: for all mixins that utilize the Hub in some way, we should ensure that
    # they contain the `hub_retry` decorator in case of failures.
    def __init_subclass__(cls, **kwargs):
        super().__init_subclass__(**kwargs)
        for attr_name in dir(cls):
            if attr_name.startswith("test_"):
                attr = getattr(cls, attr_name)
                if callable(attr):
                    setattr(cls, attr_name, hub_retry()(attr))

    @property
    def all_generative_model_classes(self):
        return tuple(model_class for model_class in self.all_model_classes if model_class.can_generate())

    def _prepare_for_class(self, inputs_dict, model_class, return_labels=False):
        inputs_dict = copy.deepcopy(inputs_dict)
        if model_class.__name__ in get_values(MODEL_FOR_MULTIPLE_CHOICE_MAPPING_NAMES):
            inputs_dict = {
                k: v.unsqueeze(1).expand(-1, self.model_tester.num_choices, -1).contiguous()
                if isinstance(v, torch.Tensor) and v.ndim > 1
                else v
                for k, v in inputs_dict.items()
            }
        elif model_class.__name__ in get_values(MODEL_FOR_AUDIO_XVECTOR_MAPPING_NAMES):
            inputs_dict.pop("attention_mask")
        elif model_class.__name__ == MODEL_FOR_PRETRAINING_MAPPING_NAMES["hiera"]:
            config = self.model_tester.get_config()
            mask_spatial_shape = [
                i // s // ms for i, s, ms in zip(config.image_size, config.patch_stride, config.masked_unit_size)
            ]
            num_windows = math.prod(mask_spatial_shape)
            torch.manual_seed(0)
            inputs_dict["noise"] = torch.rand(self.model_tester.batch_size, num_windows)

        if return_labels:
            if model_class.__name__ in get_values(MODEL_FOR_MULTIPLE_CHOICE_MAPPING_NAMES):
                inputs_dict["labels"] = torch.ones(self.model_tester.batch_size, dtype=torch.long, device=torch_device)
            elif model_class.__name__ in [
                *get_values(MODEL_FOR_QUESTION_ANSWERING_MAPPING_NAMES),
                *get_values(MODEL_FOR_DOCUMENT_QUESTION_ANSWERING_MAPPING_NAMES),
            ]:
                inputs_dict["start_positions"] = torch.zeros(
                    self.model_tester.batch_size, dtype=torch.long, device=torch_device
                )
                inputs_dict["end_positions"] = torch.zeros(
                    self.model_tester.batch_size, dtype=torch.long, device=torch_device
                )
            elif model_class.__name__ in [
                *get_values(MODEL_FOR_SEQUENCE_CLASSIFICATION_MAPPING_NAMES),
                *get_values(MODEL_FOR_NEXT_SENTENCE_PREDICTION_MAPPING_NAMES),
                *get_values(MODEL_FOR_IMAGE_CLASSIFICATION_MAPPING_NAMES),
                *get_values(MODEL_FOR_VIDEO_CLASSIFICATION_MAPPING_NAMES),
                *get_values(MODEL_FOR_AUDIO_CLASSIFICATION_MAPPING_NAMES),
            ]:
                inputs_dict["labels"] = torch.zeros(
                    self.model_tester.batch_size, dtype=torch.long, device=torch_device
                )
            elif model_class.__name__ in [
                *get_values(MODEL_FOR_TOKEN_CLASSIFICATION_MAPPING_NAMES),
                *get_values(MODEL_FOR_CAUSAL_LM_MAPPING_NAMES),
                *get_values(MODEL_FOR_CAUSAL_IMAGE_MODELING_MAPPING_NAMES),
                *get_values(MODEL_FOR_IMAGE_TEXT_TO_TEXT_MAPPING_NAMES),
                *get_values(MODEL_FOR_MASKED_LM_MAPPING_NAMES),
                *get_values(MODEL_FOR_SEQ_TO_SEQ_CAUSAL_LM_MAPPING_NAMES),
                *get_values(MODEL_FOR_VISION_2_SEQ_MAPPING_NAMES),
            ]:
                inputs_dict["labels"] = torch.zeros(
                    (self.model_tester.batch_size, self.model_tester.seq_length), dtype=torch.long, device=torch_device
                )
            elif model_class.__name__ in get_values(MODEL_FOR_MASKED_IMAGE_MODELING_MAPPING_NAMES):
                num_patches = self.model_tester.image_size // self.model_tester.patch_size
                inputs_dict["bool_masked_pos"] = torch.zeros(
                    (self.model_tester.batch_size, num_patches**2), dtype=torch.long, device=torch_device
                )
            elif model_class.__name__ in get_values(MODEL_FOR_SEMANTIC_SEGMENTATION_MAPPING_NAMES):
                batch_size, num_channels, height, width = inputs_dict["pixel_values"].shape
                inputs_dict["labels"] = torch.zeros(
                    [self.model_tester.batch_size, height, width], device=torch_device
                ).long()

        return inputs_dict

    def test_save_load(self):
        def check_save_load(out1, out2):
            # make sure we don't have nans
            out_2 = out2.cpu().numpy()
            out_2[np.isnan(out_2)] = 0
            out_2 = out_2[~np.isneginf(out_2)]

            out_1 = out1.cpu().numpy()
            out_1[np.isnan(out_1)] = 0
            out_1 = out_1[~np.isneginf(out_1)]
            max_diff = np.amax(np.abs(out_1 - out_2))
            self.assertLessEqual(max_diff, 1e-5)

        for model_class in self.all_model_classes:
            config, inputs_dict = self.model_tester.prepare_config_and_inputs_for_common()
            model = model_class(config)
            model.to(torch_device)
            model.eval()
            with torch.no_grad():
                first = model(**self._prepare_for_class(inputs_dict, model_class))[0]

            with tempfile.TemporaryDirectory() as tmpdirname:
                model.save_pretrained(tmpdirname)

                # the config file (and the generation config file, if it can generate) should be saved
                self.assertTrue(os.path.exists(os.path.join(tmpdirname, CONFIG_NAME)))
                self.assertEqual(
                    model.can_generate(), os.path.exists(os.path.join(tmpdirname, GENERATION_CONFIG_NAME))
                )

                model = model_class.from_pretrained(tmpdirname)
                model.to(torch_device)
                with torch.no_grad():
                    second = model(**self._prepare_for_class(inputs_dict, model_class))[0]

                # Save and load second time because `from_pretrained` adds a bunch of new config fields
                # so we need to make sure those fields can be loaded back after saving
                # Simply init as `model(config)` doesn't add those fields
                model.save_pretrained(tmpdirname)
                model = model_class.from_pretrained(tmpdirname)

            if isinstance(first, tuple) and isinstance(second, tuple):
                for tensor1, tensor2 in zip(first, second):
                    check_save_load(tensor1, tensor2)
            else:
                check_save_load(first, second)

    def test_from_pretrained_no_checkpoint(self):
        config, _ = self.model_tester.prepare_config_and_inputs_for_common()
        for model_class in self.all_model_classes:
            model = model_class(config)
            state_dict = model.state_dict()

            new_model = model_class.from_pretrained(
                pretrained_model_name_or_path=None, config=config, state_dict=state_dict
            )
            for p1, p2 in zip(model.parameters(), new_model.parameters()):
                self.assertTrue(torch.equal(p1, p2))

    def test_keep_in_fp32_modules(self):
        config, _ = self.model_tester.prepare_config_and_inputs_for_common()
        for model_class in self.all_model_classes:
            if model_class._keep_in_fp32_modules is None:
                self.skipTest(reason="Model class has no _keep_in_fp32_modules attribute defined")

            model = model_class(config)
            with tempfile.TemporaryDirectory() as tmpdirname:
                model.save_pretrained(tmpdirname)

                model = model_class.from_pretrained(tmpdirname, torch_dtype=torch.float16)

                for name, param in model.named_parameters():
                    if any(n in model_class._keep_in_fp32_modules for n in name.split(".")):
                        self.assertTrue(param.dtype == torch.float32)
                    else:
                        self.assertTrue(param.dtype == torch.float16, name)

    def test_save_load_keys_to_ignore_on_save(self):
        config, inputs_dict = self.model_tester.prepare_config_and_inputs_for_common()

        for model_class in self.all_model_classes:
            model = model_class(config)
            _keys_to_ignore_on_save = getattr(model, "_keys_to_ignore_on_save", None)
            if _keys_to_ignore_on_save is None:
                continue

            # check the keys are in the original state_dict
            for k in _keys_to_ignore_on_save:
                self.assertIn(k, model.state_dict().keys(), "\n".join(model.state_dict().keys()))

            # check that certain keys didn't get saved with the model
            with tempfile.TemporaryDirectory() as tmpdirname:
                model.save_pretrained(tmpdirname)
                output_model_file = os.path.join(tmpdirname, SAFE_WEIGHTS_NAME)
                state_dict_saved = safe_load_file(output_model_file)

                for k in _keys_to_ignore_on_save:
                    self.assertNotIn(k, state_dict_saved.keys(), "\n".join(state_dict_saved.keys()))

                # Test we can load the state dict in the model, necessary for the checkpointing API in Trainer.
                load_result = model.load_state_dict(state_dict_saved, strict=False)
                keys_to_ignore = set(model._keys_to_ignore_on_save)

                if hasattr(model, "_tied_weights_keys"):
                    keys_to_ignore.update(set(model._tied_weights_keys))

                self.assertTrue(len(load_result.missing_keys) == 0 or set(load_result.missing_keys) == keys_to_ignore)
                self.assertTrue(len(load_result.unexpected_keys) == 0)

    def test_gradient_checkpointing_backward_compatibility(self):
        config, inputs_dict = self.model_tester.prepare_config_and_inputs_for_common()

        for model_class in self.all_model_classes:
            if not model_class.supports_gradient_checkpointing:
                continue

            config.gradient_checkpointing = True
            model = model_class(config)
            self.assertTrue(model.is_gradient_checkpointing)

    def test_gradient_checkpointing_enable_disable(self):
        config, inputs_dict = self.model_tester.prepare_config_and_inputs_for_common()

        for model_class in self.all_model_classes:
            if not model_class.supports_gradient_checkpointing:
                continue

            # at init model should have gradient checkpointing disabled
            model = model_class(config)
            self.assertFalse(model.is_gradient_checkpointing)

            # check enable works
            model.gradient_checkpointing_enable()
            self.assertTrue(model.is_gradient_checkpointing)

            # Loop over all modules and check that relevant modules have gradient_checkpointing set to True
            for n, m in model.named_modules():
                if hasattr(m, "gradient_checkpointing"):
                    self.assertTrue(
                        m.gradient_checkpointing, f"Module {n} does not have gradient_checkpointing set to True"
                    )

            # check disable works
            model.gradient_checkpointing_disable()
            self.assertFalse(model.is_gradient_checkpointing)

            # Loop over all modules and check that relevant modules have gradient_checkpointing set to False
            for n, m in model.named_modules():
                if hasattr(m, "gradient_checkpointing"):
                    self.assertFalse(
                        m.gradient_checkpointing, f"Module {n} does not have gradient_checkpointing set to False"
                    )

    def test_peft_gradient_checkpointing_enable_disable(self):
        config, inputs_dict = self.model_tester.prepare_config_and_inputs_for_common()

        for model_class in self.all_model_classes:
            if not model_class.supports_gradient_checkpointing:
                continue

            # at init model should have gradient checkpointing disabled
            model = model_class(config)
            self.assertFalse(model.is_gradient_checkpointing)

            # check enable works
            model._hf_peft_config_loaded = True
            try:
                model.gradient_checkpointing_enable()
            except NotImplementedError:
                continue

            self.assertTrue(model.is_gradient_checkpointing)

            # Loop over all modules and check that relevant modules have gradient_checkpointing set to True
            for n, m in model.named_modules():
                if hasattr(m, "gradient_checkpointing"):
                    self.assertTrue(
                        m.gradient_checkpointing, f"Module {n} does not have gradient_checkpointing set to True"
                    )

            # check disable works
            model.gradient_checkpointing_disable()
            self.assertFalse(model.is_gradient_checkpointing)

            # Loop over all modules and check that relevant modules have gradient_checkpointing set to False
            for n, m in model.named_modules():
                if hasattr(m, "gradient_checkpointing"):
                    self.assertFalse(
                        m.gradient_checkpointing, f"Module {n} does not have gradient_checkpointing set to False"
                    )

    def test_can_init_all_missing_weights(self):
        config, _ = self.model_tester.prepare_config_and_inputs_for_common()

        # This is used to get the addition year of the model
        filename = inspect.getfile(config.__class__)
        # No easy way to get model addition date -> check copyright year on top of file
        with open(filename) as file:
            source_code = file.read()
        addition_year = 0  # if we cannot find it, set it to 0 (i.e. oldest)
        if match_object := re.search(r"^# Copyright (\d{4})", source_code, re.MULTILINE | re.IGNORECASE):
            addition_year = int(match_object.group(1))

        for model_class in self.all_model_classes:
            # For now, skip everything older than 2025 and "important models" (too much models to patch otherwise)
            # Use `supports_cache_class` as a proxy to judge "important" models in order to prioritize them
            # TODO: relax this as we patch more and more models
            if addition_year < 2025 and not model_class._supports_cache_class:
                self.skipTest(reason=f"{model_class} is not a priorited model for now.")

            # Monkey patch the method to add a seed (we do it on PreTrainedModel._initialize_weights, which wraps
            # `_init_weights` so that it can add the seed for composite models as well)
            original_initialize_weights = PreTrainedModel._initialize_weights

            def seeded_initialize_weights(self, module):
                set_seed(0)
                original_initialize_weights(self, module)

            PreTrainedModel._initialize_weights = seeded_initialize_weights

            # First, initialize the model from config -> this ensure everything is correctly initialized, even if
            # _init_weights() does not take all weights into account correctly
            model_from_config = model_class(config)
            # Here, passing an empty state dict will force all weights to be moved from meta to cpu, then be initialized
            # by _init_weights()
            model_from_pretrained = model_class.from_pretrained(None, config=config, state_dict={})

            # Back to original method to avoid issues if running several other tests
            PreTrainedModel._initialize_weights = original_initialize_weights

            # First, check if any parameters are still on meta -> this is usually an issue with tied weights
            params_on_meta = []
            for k, v in model_from_pretrained.named_parameters():
                if v.device.type == "meta":
                    params_on_meta.append(k)

            self.assertTrue(
                len(params_on_meta) == 0,
                f"The following keys are still on the meta device, it probably comes from an issue in the tied weights:\n{params_on_meta}",
            )

            # Everything must be exactly the same as we set the same seed for each init
            different_weights = []
            for (k1, v1), (k2, v2) in zip(
                model_from_config.state_dict().items(), model_from_pretrained.state_dict().items()
            ):
                self.assertEqual(k1, k2, "The keys from each model should be the same")
                # Since we added the seed, they should be exactly the same (i.e. using allclose maybe be wrong due
                # to very low std in init function)
                if not (v1 == v2).all():
                    different_weights.append(k1)

            # Buffers that are initialized randomly are ignored as they are not initialized on meta device anyway
            buffer_names = {name for name, _ in model_from_config.named_buffers()}
            different_weights = [k for k in different_weights if k not in buffer_names]

            self.assertTrue(
                len(different_weights) == 0,
                f"The following keys are not properly handled by `_init_weights()`:\n{different_weights}",
            )

    def test_torch_save_load(self):
        config, inputs_dict = self.model_tester.prepare_config_and_inputs_for_common()
        if config.__class__ not in MODEL_MAPPING:
            self.skipTest(reason=f"{config.__class__.__name__} not in MODEL_MAPPING")

        base_class = MODEL_MAPPING[config.__class__]

        if isinstance(base_class, tuple):
            base_class = base_class[0]

        for model_class in self.all_model_classes:
            if model_class == base_class:
                continue

            # make a copy of model class to not break future tests
            # from https://stackoverflow.com/questions/9541025/how-to-copy-a-python-class
            class CopyClass(base_class):
                pass

            base_class_copy = CopyClass

            # make sure that all keys are expected for test
            base_class_copy._keys_to_ignore_on_load_missing = []

            # make init deterministic, but make sure that
            # non-initialized weights throw errors nevertheless
            base_class_copy._init_weights = _mock_init_weights
            base_class_copy.init_weights = _mock_all_init_weights

            model = model_class(config)
            state_dict = model.state_dict()

            def check_equal(loaded):
                for key in state_dict.keys():
                    max_diff = torch.max(
                        state_dict()[key] ^ loaded[key]
                        if isinstance(state_dict[key], torch.BoolTensor)
                        else torch.abs(state_dict[key] - loaded[key])
                    ).item()
                    self.assertLessEqual(max_diff, 1e-6, msg=f"{key} not identical")

            # check that certain keys didn't get saved with the model
            with tempfile.TemporaryDirectory() as tmpdirname:
                pt_checkpoint_path = os.path.join(tmpdirname, "pytorch_model.bin")
                torch.save(state_dict, pt_checkpoint_path, _use_new_zipfile_serialization=True)
                check_equal(load_state_dict(pt_checkpoint_path))
                torch.save(state_dict, pt_checkpoint_path, _use_new_zipfile_serialization=False)
                check_equal(load_state_dict(pt_checkpoint_path))

    def test_initialization(self):
        config, inputs_dict = self.model_tester.prepare_config_and_inputs_for_common()

        configs_no_init = _config_zero_init(config)
        for model_class in self.all_model_classes:
            model = model_class(config=configs_no_init)
            for name, param in model.named_parameters():
                if param.requires_grad:
                    data = torch.flatten(param.data)
                    n_elements = torch.numel(data)
                    # skip 2.5% of elements on each side to avoid issues caused by `nn.init.trunc_normal_` described in
                    # https://github.com/huggingface/transformers/pull/27906#issuecomment-1846951332
                    n_elements_to_skip_on_each_side = int(n_elements * 0.025)
                    data_to_check = torch.sort(data).values
                    if n_elements_to_skip_on_each_side > 0:
                        data_to_check = data_to_check[n_elements_to_skip_on_each_side:-n_elements_to_skip_on_each_side]
                    self.assertIn(
                        ((data_to_check.mean() * 1e9).round() / 1e9).item(),
                        [0.0, 1.0],
                        msg=f"Parameter {name} of model {model_class} seems not properly initialized",
                    )

    def test_determinism(self):
        config, inputs_dict = self.model_tester.prepare_config_and_inputs_for_common()

        def check_determinism(first, second):
            out_1 = first.cpu().numpy()
            out_2 = second.cpu().numpy()
            out_1 = out_1[~np.isnan(out_1)]
            out_2 = out_2[~np.isnan(out_2)]
            out_1 = out_1[~np.isneginf(out_1)]
            out_2 = out_2[~np.isneginf(out_2)]
            max_diff = np.amax(np.abs(out_1 - out_2))
            self.assertLessEqual(max_diff, 1e-5)

        for model_class in self.all_model_classes:
            model = model_class(config)
            model.to(torch_device)
            model.eval()
            with torch.no_grad():
                first = model(**self._prepare_for_class(inputs_dict, model_class))[0]
                second = model(**self._prepare_for_class(inputs_dict, model_class))[0]

            if isinstance(first, tuple) and isinstance(second, tuple):
                for tensor1, tensor2 in zip(first, second):
                    check_determinism(tensor1, tensor2)
            else:
                check_determinism(first, second)

    def test_batching_equivalence(self, atol=1e-5, rtol=1e-5):
        """
        Tests that the model supports batching and that the output is the nearly the same for the same input in
        different batch sizes.
        (Why "nearly the same" not "exactly the same"? Batching uses different matmul shapes, which often leads to
        different results: https://github.com/huggingface/transformers/issues/25420#issuecomment-1775317535)
        """

        def recursive_check(batched_object, single_row_object, model_name, key):
            if isinstance(batched_object, (list, tuple)):
                for batched_object_value, single_row_object_value in zip(batched_object, single_row_object):
                    recursive_check(batched_object_value, single_row_object_value, model_name, key)
            elif isinstance(batched_object, dict):
                for batched_object_value, single_row_object_value in zip(
                    batched_object.values(), single_row_object.values()
                ):
                    recursive_check(batched_object_value, single_row_object_value, model_name, key)
            # do not compare returned loss (0-dim tensor) / codebook ids (int) / caching objects
            elif batched_object is None or not isinstance(batched_object, torch.Tensor):
                return
            elif batched_object.dim() == 0:
                return
            # do not compare int or bool outputs as they are mostly computed with max/argmax/topk methods which are
            # very sensitive to the inputs (e.g. tiny differences may give totally different results)
            elif not torch.is_floating_point(batched_object):
                return
            else:
                # indexing the first element does not always work
                # e.g. models that output similarity scores of size (N, M) would need to index [0, 0]
                slice_ids = [slice(0, index) for index in single_row_object.shape]
                batched_row = batched_object[slice_ids]
                self.assertFalse(
                    torch.isnan(batched_row).any(), f"Batched output has `nan` in {model_name} for key={key}"
                )
                self.assertFalse(
                    torch.isinf(batched_row).any(), f"Batched output has `inf` in {model_name} for key={key}"
                )
                self.assertFalse(
                    torch.isnan(single_row_object).any(), f"Single row output has `nan` in {model_name} for key={key}"
                )
                self.assertFalse(
                    torch.isinf(single_row_object).any(), f"Single row output has `inf` in {model_name} for key={key}"
                )
                try:
                    torch.testing.assert_close(batched_row, single_row_object, atol=atol, rtol=rtol)
                except AssertionError as e:
                    msg = f"Batched and Single row outputs are not equal in {model_name} for key={key}.\n\n"
                    msg += str(e)
                    raise AssertionError(msg)

        set_model_tester_for_less_flaky_test(self)

        config, batched_input = self.model_tester.prepare_config_and_inputs_for_common()
        set_config_for_less_flaky_test(config)

        for model_class in self.all_model_classes:
            config.output_hidden_states = True

            model_name = model_class.__name__
            if hasattr(self.model_tester, "prepare_config_and_inputs_for_model_class"):
                config, batched_input = self.model_tester.prepare_config_and_inputs_for_model_class(model_class)
            batched_input_prepared = self._prepare_for_class(batched_input, model_class)
            model = model_class(config).to(torch_device).eval()
            set_model_for_less_flaky_test(model)

            batch_size = self.model_tester.batch_size
            single_row_input = {}
            for key, value in batched_input_prepared.items():
                if isinstance(value, torch.Tensor) and value.shape[0] % batch_size == 0:
                    # e.g. musicgen has inputs of size (bs*codebooks). in most cases value.shape[0] == batch_size
                    single_batch_shape = value.shape[0] // batch_size
                    single_row_input[key] = value[:single_batch_shape]
                else:
                    single_row_input[key] = value

            with torch.no_grad():
                model_batched_output = model(**batched_input_prepared)
                model_row_output = model(**single_row_input)

            if isinstance(model_batched_output, torch.Tensor):
                model_batched_output = {"model_output": model_batched_output}
                model_row_output = {"model_output": model_row_output}

            for key in model_batched_output:
                # DETR starts from zero-init queries to decoder, leading to cos_similarity = `nan`
                if hasattr(self, "zero_init_hidden_state") and "decoder_hidden_states" in key:
                    model_batched_output[key] = model_batched_output[key][1:]
                    model_row_output[key] = model_row_output[key][1:]
                recursive_check(model_batched_output[key], model_row_output[key], model_name, key)

    def check_training_gradient_checkpointing(self, gradient_checkpointing_kwargs=None):
        if not self.model_tester.is_training:
            self.skipTest(reason="ModelTester is not configured to run training tests")

        for model_class in self.all_model_classes:
            with self.subTest(model_class.__name__):
                if (
                    model_class.__name__
                    in [
                        *get_values(MODEL_MAPPING_NAMES),
                        *get_values(MODEL_FOR_BACKBONE_MAPPING_NAMES),
                    ]
                    or not model_class.supports_gradient_checkpointing
                ):
                    # TODO (ydshieh): use `skipTest` once pytest-dev/pytest-subtests/pull/169 is merged
                    # self.skipTest(reason=f"`supports_gradient_checkpointing` is False for {model_class.__name__}.")
                    continue

                config, inputs_dict = self.model_tester.prepare_config_and_inputs_for_common()
                config.use_cache = False
                config.return_dict = True
                model = model_class(config)

                model.to(torch_device)
                model.gradient_checkpointing_enable(gradient_checkpointing_kwargs=gradient_checkpointing_kwargs)
                model.train()

                # unfreeze additional layers
                for p in model.parameters():
                    p.requires_grad_(True)

                optimizer = torch.optim.SGD(model.parameters(), lr=0.01)

                inputs = self._prepare_for_class(inputs_dict, model_class, return_labels=True)
                loss = model(**inputs).loss
                loss.backward()
                optimizer.step()

                if self.test_all_params_have_gradient:
                    for k, v in model.named_parameters():
                        if v.requires_grad:
                            self.assertTrue(v.grad is not None, f"{k} in {model_class.__name__} has no gradient!")

    def test_training(self):
        if not self.model_tester.is_training:
            self.skipTest(reason="ModelTester is not configured to run training tests")

        for model_class in self.all_model_classes:
            config, inputs_dict = self.model_tester.prepare_config_and_inputs_for_common()
            config.return_dict = True

            if model_class.__name__ in [
                *get_values(MODEL_MAPPING_NAMES),
                *get_values(MODEL_FOR_BACKBONE_MAPPING_NAMES),
            ]:
                continue

            model = model_class(config)
            model.to(torch_device)
            model.train()
            inputs = self._prepare_for_class(inputs_dict, model_class, return_labels=True)
            loss = model(**inputs).loss
            loss.backward()

    def test_causal_lm_can_accept_kwargs(self):
        if not getattr(self.model_tester, "is_training", False):
            self.skipTest(reason="ModelTester is not configured to run training tests")

        valid_model_class = False
        incompatible_models = (
            "MusicgenForCausalLM",
            "MusicgenMelodyForCausalLM",
            "MllamaForCausalLM",
            "CpmAntForCausalLM",
            "GotOcr2ForConditionalGeneration",
        )
        for model_class in self.all_model_classes:
            if (
                model_class.__name__ in get_values(MODEL_FOR_CAUSAL_LM_MAPPING_NAMES)
                and model_class.__name__ not in incompatible_models
            ):
                valid_model_class = True
        if not valid_model_class:
            self.skipTest(reason="No causal lm model classes found")
        for model_class in self.all_model_classes:
            model_name = model_class.__name__
            if model_name in get_values(MODEL_FOR_CAUSAL_LM_MAPPING_NAMES) and model_name not in incompatible_models:
                config, inputs_dict = self.model_tester.prepare_config_and_inputs_for_common()

                with tempfile.TemporaryDirectory() as tmpdir:
                    with torch.device(torch_device):
                        model_eager = AutoModelForCausalLM.from_config(config, torch_dtype=torch.float32)

                    model_eager.save_pretrained(tmpdir)
                    model = AutoModelForCausalLM.from_pretrained(
                        tmpdir, torch_dtype=torch.float32, device_map=torch_device
                    )
                    inputs_dict["num_items_in_batch"] = torch.tensor(inputs_dict["input_ids"].shape[0])
                    inputs_dict["labels"] = inputs_dict["input_ids"]
                    _ = model(**inputs_dict, return_dict=False)

    def test_training_gradient_checkpointing(self):
        # Scenario - 1 default behaviour
        self.check_training_gradient_checkpointing()

    def test_training_gradient_checkpointing_use_reentrant(self):
        # Scenario - 2 with `use_reentrant=True` - this is the default value that is used in pytorch's
        # torch.utils.checkpoint.checkpoint
        self.check_training_gradient_checkpointing(gradient_checkpointing_kwargs={"use_reentrant": True})

    def test_training_gradient_checkpointing_use_reentrant_false(self):
        # Scenario - 3 with `use_reentrant=False` pytorch suggests users to use this value for
        # future releases: https://pytorch.org/docs/stable/checkpoint.html
        self.check_training_gradient_checkpointing(gradient_checkpointing_kwargs={"use_reentrant": False})

    def test_attention_outputs(self):
        if not self.has_attentions:
            self.skipTest(reason="Model does not output attentions")

        config, inputs_dict = self.model_tester.prepare_config_and_inputs_for_common()
        config.return_dict = True
        # force eager attention to support output attentions
        config._attn_implementation = "eager"

        seq_len = getattr(self.model_tester, "seq_length", None)
        decoder_seq_length = getattr(self.model_tester, "decoder_seq_length", seq_len)
        encoder_seq_length = getattr(self.model_tester, "encoder_seq_length", seq_len)
        decoder_key_length = getattr(self.model_tester, "decoder_key_length", decoder_seq_length)
        encoder_key_length = getattr(self.model_tester, "key_length", encoder_seq_length)
        chunk_length = getattr(self.model_tester, "chunk_length", None)
        if chunk_length is not None and hasattr(self.model_tester, "num_hashes"):
            encoder_seq_length = encoder_seq_length * self.model_tester.num_hashes

        for model_class in self.all_model_classes:
            inputs_dict["output_attentions"] = True
            inputs_dict["output_hidden_states"] = False
            config.return_dict = True
            model = model_class._from_config(config, attn_implementation="eager")
            config = model.config
            model.to(torch_device)
            model.eval()
            with torch.no_grad():
                outputs = model(**self._prepare_for_class(inputs_dict, model_class))
            attentions = outputs.encoder_attentions if config.is_encoder_decoder else outputs.attentions
            self.assertEqual(len(attentions), self.model_tester.num_hidden_layers)

            # check that output_attentions also work using config
            del inputs_dict["output_attentions"]
            config.output_attentions = True
            model = model_class(config)
            model.to(torch_device)
            model.eval()
            with torch.no_grad():
                outputs = model(**self._prepare_for_class(inputs_dict, model_class))
            attentions = outputs.encoder_attentions if config.is_encoder_decoder else outputs.attentions
            self.assertEqual(len(attentions), self.model_tester.num_hidden_layers)

            if chunk_length is not None:
                self.assertListEqual(
                    list(attentions[0].shape[-4:]),
                    [self.model_tester.num_attention_heads, encoder_seq_length, chunk_length, encoder_key_length],
                )
            else:
                self.assertListEqual(
                    list(attentions[0].shape[-3:]),
                    [self.model_tester.num_attention_heads, encoder_seq_length, encoder_key_length],
                )
            out_len = len(outputs)

            if self.is_encoder_decoder:
                correct_outlen = 5

                # loss is at first position
                if "labels" in inputs_dict:
                    correct_outlen += 1  # loss is added to beginning
                # Question Answering model returns start_logits and end_logits
                if model_class.__name__ in [
                    *get_values(MODEL_FOR_QUESTION_ANSWERING_MAPPING_NAMES),
                    *get_values(MODEL_FOR_DOCUMENT_QUESTION_ANSWERING_MAPPING_NAMES),
                ]:
                    correct_outlen += 1  # start_logits and end_logits instead of only 1 output
                if "past_key_values" in outputs:
                    correct_outlen += 1  # past_key_values have been returned

                self.assertEqual(out_len, correct_outlen)

                # decoder attentions
                decoder_attentions = outputs.decoder_attentions
                self.assertIsInstance(decoder_attentions, (list, tuple))
                self.assertEqual(len(decoder_attentions), self.model_tester.num_hidden_layers)
                self.assertListEqual(
                    list(decoder_attentions[0].shape[-3:]),
                    [self.model_tester.num_attention_heads, decoder_seq_length, decoder_key_length],
                )

                # cross attentions
                cross_attentions = outputs.cross_attentions
                self.assertIsInstance(cross_attentions, (list, tuple))
                self.assertEqual(len(cross_attentions), self.model_tester.num_hidden_layers)
                self.assertListEqual(
                    list(cross_attentions[0].shape[-3:]),
                    [
                        self.model_tester.num_attention_heads,
                        decoder_seq_length,
                        encoder_key_length,
                    ],
                )

            # Check attention is always last and order is fine
            inputs_dict["output_attentions"] = True
            inputs_dict["output_hidden_states"] = True
            model = model_class(config)
            model.to(torch_device)
            model.eval()
            with torch.no_grad():
                outputs = model(**self._prepare_for_class(inputs_dict, model_class))

            if hasattr(self.model_tester, "num_hidden_states_types"):
                added_hidden_states = self.model_tester.num_hidden_states_types
            elif self.is_encoder_decoder:
                added_hidden_states = 2
            else:
                added_hidden_states = 1
            self.assertEqual(out_len + added_hidden_states, len(outputs))

            self_attentions = outputs.encoder_attentions if config.is_encoder_decoder else outputs.attentions

            self.assertEqual(len(self_attentions), self.model_tester.num_hidden_layers)
            if chunk_length is not None:
                self.assertListEqual(
                    list(self_attentions[0].shape[-4:]),
                    [self.model_tester.num_attention_heads, encoder_seq_length, chunk_length, encoder_key_length],
                )
            else:
                self.assertListEqual(
                    list(self_attentions[0].shape[-3:]),
                    [self.model_tester.num_attention_heads, encoder_seq_length, encoder_key_length],
                )

    @slow
    def test_torchscript_simple(self):
        config, inputs_dict = self.model_tester.prepare_config_and_inputs_for_common()
        self._create_and_check_torchscript(config, inputs_dict)

    @slow
    def test_torchscript_output_attentions(self):
        config, inputs_dict = self.model_tester.prepare_config_and_inputs_for_common()
        config.output_attentions = True
        self._create_and_check_torchscript(config, inputs_dict)

    @slow
    def test_torchscript_output_hidden_state(self):
        config, inputs_dict = self.model_tester.prepare_config_and_inputs_for_common()
        config.output_hidden_states = True
        self._create_and_check_torchscript(config, inputs_dict)

    # This is copied from `torch/testing/_internal/jit_utils.py::clear_class_registry`
    def clear_torch_jit_class_registry(self):
        torch._C._jit_clear_class_registry()
        torch.jit._recursive.concrete_type_store = torch.jit._recursive.ConcreteTypeStore()
        # torch 1.8 has no `_clear_class_state` in `torch.jit._state`
        if hasattr(torch.jit._state, "_clear_class_state"):
            torch.jit._state._clear_class_state()

    def _create_and_check_torchscript(self, config, inputs_dict):
        if not self.test_torchscript:
            self.skipTest(reason="test_torchscript is set to `False`")

        configs_no_init = _config_zero_init(config)  # To be sure we have no Nan
        configs_no_init.torchscript = True
        for model_class in self.all_model_classes:
            for attn_implementation in ["eager", "sdpa"]:
                if (
                    attn_implementation == "sdpa"
                    and (not model_class._supports_sdpa or not is_torch_sdpa_available())
                    or config.output_attentions
                ):
                    continue

                configs_no_init._attn_implementation = attn_implementation
                model = model_class(config=configs_no_init)
                model.to(torch_device)
                model.eval()
                inputs = self._prepare_for_class(inputs_dict, model_class)

                main_input_name = model_class.main_input_name

                try:
                    if model.config.is_encoder_decoder:
                        model.config.use_cache = False  # FSTM still requires this hack -> FSTM should probably be refactored similar to BART afterward
                        main_input = inputs[main_input_name]
                        attention_mask = inputs["attention_mask"]
                        decoder_input_ids = inputs["decoder_input_ids"]
                        decoder_attention_mask = inputs["decoder_attention_mask"]
                        outputs = model(main_input, attention_mask, decoder_input_ids, decoder_attention_mask)
                        # `torchscript` doesn't work with outputs containing `Cache` object. However, #35235 makes
                        # several models to use `Cache` by default instead of the legacy cache (tuple), and
                        # their `torchscript` tests are failing. We won't support them anyway, but we still want to keep
                        # the tests for encoder models like `BERT`. So we skip the checks if the model's output contains
                        # a `Cache` object.
                        if any(isinstance(x, Cache) for x in outputs):
                            continue
                        traced_model = torch.jit.trace(
                            model, (main_input, attention_mask, decoder_input_ids, decoder_attention_mask)
                        )
                    elif "bbox" in inputs and "image" in inputs:  # LayoutLMv2 requires additional inputs
                        input_ids = inputs["input_ids"]
                        bbox = inputs["bbox"]
                        image = inputs["image"].tensor
                        outputs = model(input_ids, bbox, image)
                        if any(isinstance(x, Cache) for x in outputs):
                            continue
                        traced_model = torch.jit.trace(
                            model, (input_ids, bbox, image), check_trace=False
                        )  # when traced model is checked, an error is produced due to name mangling
                    elif "bbox" in inputs:  # Bros requires additional inputs (bbox)
                        input_ids = inputs["input_ids"]
                        bbox = inputs["bbox"]
                        outputs = model(input_ids, bbox)
                        if any(isinstance(x, Cache) for x in outputs):
                            continue
                        traced_model = torch.jit.trace(
                            model, (input_ids, bbox), check_trace=False
                        )  # when traced model is checked, an error is produced due to name mangling
                    elif (
                        "pixel_values" in inputs and "prompt_pixel_values" in inputs and "prompt_masks" in inputs
                    ):  # SegGpt requires additional inputs
                        pixel_values = inputs["pixel_values"]
                        prompt_pixel_values = inputs["prompt_pixel_values"]
                        prompt_masks = inputs["prompt_masks"]
                        outputs = model(pixel_values, prompt_pixel_values, prompt_masks)
                        if any(isinstance(x, Cache) for x in outputs):
                            continue
                        traced_model = torch.jit.trace(
                            model, (pixel_values, prompt_pixel_values, prompt_masks), check_trace=False
                        )  # when traced model is checked, an error is produced due to name mangling
                    elif "Siglip2" in model_class.__name__:
                        outputs = model(**inputs)
                        example_inputs = [t for t in inputs.values() if isinstance(t, torch.Tensor)]
                        traced_model = torch.jit.trace(model, example_inputs, check_trace=False)
                    else:
                        main_input = inputs[main_input_name]
                        outputs = model(main_input)
                        if any(isinstance(x, Cache) for x in outputs):
                            continue
                        traced_model = torch.jit.trace(model, (main_input,))
                except RuntimeError:
                    self.fail("Couldn't trace module.")

                with tempfile.TemporaryDirectory() as tmp_dir_name:
                    pt_file_name = os.path.join(tmp_dir_name, "traced_model.pt")

                    try:
                        torch.jit.save(traced_model, pt_file_name)
                    except Exception:
                        self.fail("Couldn't save module.")

                    try:
                        loaded_model = torch.jit.load(pt_file_name)
                    except Exception:
                        self.fail("Couldn't load module.")

                model.to(torch_device)
                model.eval()

                loaded_model.to(torch_device)
                loaded_model.eval()

                model_state_dict = model.state_dict()
                loaded_model_state_dict = loaded_model.state_dict()

                non_persistent_buffers = {}
                for key in loaded_model_state_dict.keys():
                    if key not in model_state_dict.keys():
                        non_persistent_buffers[key] = loaded_model_state_dict[key]

                loaded_model_state_dict = {
                    key: value for key, value in loaded_model_state_dict.items() if key not in non_persistent_buffers
                }

                self.assertEqual(set(model_state_dict.keys()), set(loaded_model_state_dict.keys()))

                model_buffers = list(model.buffers())
                for non_persistent_buffer in non_persistent_buffers.values():
                    found_buffer = False
                    for i, model_buffer in enumerate(model_buffers):
                        if torch.equal(non_persistent_buffer, model_buffer):
                            found_buffer = True
                            break

                    self.assertTrue(found_buffer)
                    model_buffers.pop(i)

                models_equal = True
                for layer_name, p1 in model_state_dict.items():
                    if layer_name in loaded_model_state_dict:
                        p2 = loaded_model_state_dict[layer_name]
                        if p1.data.ne(p2.data).sum() > 0:
                            models_equal = False

                self.assertTrue(models_equal)

                # Avoid memory leak. Without this, each call increase RAM usage by ~20MB.
                # (Even with this call, there are still memory leak by ~0.04MB)
                self.clear_torch_jit_class_registry()

    def test_torch_fx(self):
        config, inputs_dict = self.model_tester.prepare_config_and_inputs_for_common()
        self._create_and_check_torch_fx_tracing(config, inputs_dict)

    def test_torch_fx_output_loss(self):
        if self.all_model_classes[0].__name__ == "BloomModel":
            self.skipTest(reason="Bloom currently has issues, @michaelbenayoun")
        config, inputs_dict = self.model_tester.prepare_config_and_inputs_for_common()
        self._create_and_check_torch_fx_tracing(config, inputs_dict, output_loss=True)

    def _create_and_check_torch_fx_tracing(self, config, inputs_dict, output_loss=False):
        if not self.fx_compatible:
            self.skipTest(f"The model type {config.model_type} is not compatible with torch.fx")

        configs_no_init = _config_zero_init(config)  # To be sure we have no Nan
        configs_no_init.return_dict = False

        for model_class in self.all_model_classes:
            model = model_class(config=configs_no_init)
            model.to(torch_device)
            model.eval()
            inputs = self._prepare_for_class(inputs_dict, model_class, return_labels=output_loss)

            # We may want to test several inputs (various shapes, etc.).
            inputs_to_test = [inputs]

            if model.config.is_encoder_decoder:
                model.config.use_cache = False  # FSTM still requires this hack -> FSTM should probably be refactored similar to BART afterward
                labels = inputs.get("labels", None)
                input_names = [
                    "attention_mask",
                    "decoder_attention_mask",
                    "decoder_input_ids",
                    "input_features",
                    "input_ids",
                    "input_values",
                ]
                if labels is not None:
                    input_names.append("labels")
            else:
                input_names = [
                    "attention_mask",
                    "bbox",
                    "input_features",
                    "input_ids",
                    "input_values",
                    "inputs_embeds",
                    "pixel_values",
                    "pixel_values_videos",
                    "token_type_ids",
                    "visual_feats",
                    "visual_pos",
                    "noise",
                ]

                labels = inputs.get("labels", None)
                start_positions = inputs.get("start_positions", None)
                end_positions = inputs.get("end_positions", None)
                if labels is not None:
                    input_names.append("labels")
                if start_positions is not None:
                    input_names.append("start_positions")
                if end_positions is not None:
                    input_names.append("end_positions")

                if model.config.model_type in _FX_SUPPORTED_MODELS_WITH_KV_CACHE:
                    input_names.append("past_key_values")

                    # Generally model_tester.prepare_config_and_inputs_for_common seem not to generate past key values inputs.
                    if "past_key_values" not in inputs:
                        batch_size = inputs[next(iter(inputs))].shape[0]
                        num_heads = model.config.num_attention_heads
                        head_dim = model.config.hidden_size // model.config.num_attention_heads

                        cache_shape = (batch_size, num_heads, 0, head_dim)
                        empty_pkv = tuple(
                            (
                                torch.rand(cache_shape, dtype=torch.float, device=torch_device),
                                torch.rand(cache_shape, dtype=torch.float, device=torch_device),
                            )
                            for i in range(model.config.num_hidden_layers)
                        )
                        empty_pkv = (
                            DynamicCache.from_legacy_cache(empty_pkv)
                            if model_class._supports_cache_class
                            else empty_pkv
                        )

                        cache_length = 9
                        cache_shape = (batch_size, num_heads, cache_length, head_dim)
                        non_empty_pkv = tuple(
                            (
                                torch.rand(cache_shape, dtype=torch.float, device=torch_device),
                                torch.rand(cache_shape, dtype=torch.float, device=torch_device),
                            )
                            for i in range(model.config.num_hidden_layers)
                        )
                        non_empty_pkv = (
                            DynamicCache.from_legacy_cache(non_empty_pkv)
                            if model_class._supports_cache_class
                            else non_empty_pkv
                        )

                        inps = copy.deepcopy(inputs_to_test[0])

                        inputs_to_test[0]["past_key_values"] = empty_pkv

                        inps["past_key_values"] = non_empty_pkv
                        inputs_to_test.append(inps)

                        past_mask = torch.ones(batch_size, cache_length, device=torch_device, dtype=torch.float)
                        inputs_to_test[1]["attention_mask"] = torch.cat(
                            (past_mask, inputs_to_test[1]["attention_mask"]), dim=1
                        )

                forward_parameters = inspect.signature(model.forward).parameters
                if "input_ids" in forward_parameters and "inputs_embeds" in forward_parameters:
                    inps = copy.deepcopy(inputs_to_test[0])

                    embedding_size = (
                        model.config.embedding_size
                        if getattr(model.config, "embedding_size", None) is not None
                        and model.config.model_type != "megatron-bert"
                        else model.config.hidden_size
                    )

                    if (
                        model.config.model_type in MODEL_FOR_MULTIPLE_CHOICE_MAPPING_NAMES
                        and model.__class__.__name__
                        == MODEL_FOR_MULTIPLE_CHOICE_MAPPING_NAMES[model.config.model_type]
                    ):
                        batch_size, num_choices, sequence_length = inputs["input_ids"].shape
                        shape = (batch_size, num_choices, sequence_length, embedding_size)
                    elif inps["input_ids"].ndim == 2:
                        batch_size, sequence_length = inputs["input_ids"].shape
                        shape = (batch_size, sequence_length, embedding_size)
                    else:
                        self.skipTest("Unknown case")

                    del inps["input_ids"]
                    inps["inputs_embeds"] = torch.rand(shape, dtype=torch.float, device=torch_device)
                    inputs_to_test.append(inps)

            for inps in inputs_to_test:
                filtered_inputs = {k: v for (k, v) in inps.items() if k in input_names}
                input_names_to_trace = list(filtered_inputs.keys())

                if model.__class__.__name__ in set(MODEL_FOR_SEQUENCE_CLASSIFICATION_MAPPING_NAMES.values()) and (
                    not hasattr(model.config, "problem_type") or model.config.problem_type is None
                ):
                    model.config.problem_type = "single_label_classification"

                model.config.use_cache = "past_key_values" in input_names_to_trace

                traced_model = symbolic_trace(model, input_names_to_trace)

                with torch.no_grad():
                    traced_output = traced_model(**filtered_inputs)
                    model_output = model(**filtered_inputs)

                def flatten_output(output):
                    flatten = []
                    for x in output:
                        if isinstance(x, (tuple, list)):
                            flatten += flatten_output(x)
                        elif not isinstance(x, torch.Tensor):
                            continue
                        else:
                            flatten.append(x)
                    return flatten

                model_output = flatten_output(model_output)
                traced_output = flatten_output(traced_output)
                num_outputs = len(model_output)

                for i in range(num_outputs):
                    self.assertTrue(
                        torch.allclose(model_output[i], traced_output[i]),
                        f"traced {i}th output doesn't match model {i}th output for {model_class}",
                    )

                # Avoid memory leak. Without this, each call increase RAM usage by ~20MB.
                # (Even with this call, there are still memory leak by ~0.04MB)
                self.clear_torch_jit_class_registry()

    def test_headmasking(self):
        if not self.test_head_masking:
            self.skipTest(reason="Model does not support head masking")

        global_rng.seed(42)
        config, inputs_dict = self.model_tester.prepare_config_and_inputs_for_common()
        global_rng.seed()

        inputs_dict["output_attentions"] = True
        config.output_hidden_states = True
        configs_no_init = _config_zero_init(config)  # To be sure we have no Nan
        configs_no_init._attn_implementation = "eager"  # head mask works only in eager mode and will be removed soon
        for model_class in self.all_model_classes:
            model = model_class(config=configs_no_init)
            model.to(torch_device)
            model.eval()

            # Prepare head_mask
            # Set require_grad after having prepared the tensor to avoid error (leaf variable has been moved into the graph interior)
            head_mask = torch.ones(
                self.model_tester.num_hidden_layers,
                self.model_tester.num_attention_heads,
                device=torch_device,
            )
            head_mask[0, 0] = 0
            head_mask[-1, :-1] = 0
            head_mask.requires_grad_(requires_grad=True)
            inputs = self._prepare_for_class(inputs_dict, model_class).copy()
            inputs["head_mask"] = head_mask
            if model.config.is_encoder_decoder:
                signature = inspect.signature(model.forward)
                arg_names = [*signature.parameters.keys()]
                if "decoder_head_mask" in arg_names:  # necessary differentiation because of T5 model
                    inputs["decoder_head_mask"] = head_mask
                if "cross_attn_head_mask" in arg_names:
                    inputs["cross_attn_head_mask"] = head_mask
            outputs = model(**inputs, return_dict=True)

            # Test that we can get a gradient back for importance score computation
            output = sum(t.sum() for t in outputs[0])
            output = output.sum()
            output.backward()
            multihead_outputs = head_mask.grad

            self.assertIsNotNone(multihead_outputs)
            self.assertEqual(len(multihead_outputs), self.model_tester.num_hidden_layers)

            def check_attentions_validity(attentions):
                # Remove Nan
                for t in attentions:
                    self.assertLess(
                        torch.sum(torch.isnan(t)), t.numel() / 4
                    )  # Check we don't have more than 25% nans (arbitrary)
                attentions = [
                    t.masked_fill(torch.isnan(t), 0.0) for t in attentions
                ]  # remove them (the test is less complete)

                self.assertAlmostEqual(attentions[0][..., 0, :, :].flatten().sum().item(), 0.0)
                self.assertNotEqual(attentions[0][..., -1, :, :].flatten().sum().item(), 0.0)
                if len(attentions) > 2:  # encoder-decoder models have only 2 layers in each module
                    self.assertNotEqual(attentions[1][..., 0, :, :].flatten().sum().item(), 0.0)
                self.assertAlmostEqual(attentions[-1][..., -2, :, :].flatten().sum().item(), 0.0)
                self.assertNotEqual(attentions[-1][..., -1, :, :].flatten().sum().item(), 0.0)

            if model.config.is_encoder_decoder:
                check_attentions_validity(outputs.encoder_attentions)
                check_attentions_validity(outputs.decoder_attentions)
                check_attentions_validity(outputs.cross_attentions)
            else:
                check_attentions_validity(outputs.attentions)

    def test_head_pruning(self):
        if not self.test_pruning:
            self.skipTest(reason="Pruning is not activated")

        for model_class in self.all_model_classes:
            (
                config,
                inputs_dict,
            ) = self.model_tester.prepare_config_and_inputs_for_common()

            if "head_mask" in inputs_dict:
                del inputs_dict["head_mask"]

            inputs_dict["output_attentions"] = True
            config.output_hidden_states = False
            model = model_class(config=config)
            model.to(torch_device)
            model.eval()
            heads_to_prune = {
                0: list(range(1, self.model_tester.num_attention_heads)),
                -1: [0],
            }
            model.prune_heads(heads_to_prune)
            with torch.no_grad():
                outputs = model(**self._prepare_for_class(inputs_dict, model_class))

            attentions = outputs[-1]

            self.assertEqual(attentions[0].shape[-3], 1)
            # TODO: To have this check, we will need at least 3 layers. Do we really need it?
            # self.assertEqual(attentions[1].shape[-3], self.model_tester.num_attention_heads)
            self.assertEqual(attentions[-1].shape[-3], self.model_tester.num_attention_heads - 1)

    def test_head_pruning_save_load_from_pretrained(self):
        if not self.test_pruning:
            self.skipTest(reason="Pruning is not activated")

        for model_class in self.all_model_classes:
            (
                config,
                inputs_dict,
            ) = self.model_tester.prepare_config_and_inputs_for_common()

            if "head_mask" in inputs_dict:
                del inputs_dict["head_mask"]

            inputs_dict["output_attentions"] = True
            config.output_hidden_states = False
            model = model_class(config=config)
            model.to(torch_device)
            model.eval()
            heads_to_prune = {
                0: list(range(1, self.model_tester.num_attention_heads)),
                -1: [0],
            }
            model.prune_heads(heads_to_prune)

            with tempfile.TemporaryDirectory() as temp_dir_name:
                model.save_pretrained(temp_dir_name)
                model = model_class.from_pretrained(temp_dir_name)
                model.to(torch_device)

            with torch.no_grad():
                outputs = model(**self._prepare_for_class(inputs_dict, model_class))
            attentions = outputs[-1]
            self.assertEqual(attentions[0].shape[-3], 1)
            # TODO: To have this check, we will need at least 3 layers. Do we really need it?
            # self.assertEqual(attentions[1].shape[-3], self.model_tester.num_attention_heads)
            self.assertEqual(attentions[-1].shape[-3], self.model_tester.num_attention_heads - 1)

    def test_head_pruning_save_load_from_config_init(self):
        if not self.test_pruning:
            self.skipTest(reason="Pruning is not activated")

        for model_class in self.all_model_classes:
            (
                config,
                inputs_dict,
            ) = self.model_tester.prepare_config_and_inputs_for_common()

            if "head_mask" in inputs_dict:
                del inputs_dict["head_mask"]

            inputs_dict["output_attentions"] = True
            config.output_hidden_states = False

            heads_to_prune = {
                0: list(range(1, self.model_tester.num_attention_heads)),
                -1: [0],
            }
            config.pruned_heads = heads_to_prune

            model = model_class(config=config)
            model.to(torch_device)
            model.eval()

            with torch.no_grad():
                outputs = model(**self._prepare_for_class(inputs_dict, model_class))
            attentions = outputs[-1]

            self.assertEqual(attentions[0].shape[-3], 1)
            # TODO: To have this check, we will need at least 3 layers. Do we really need it?
            # self.assertEqual(attentions[1].shape[-3], self.model_tester.num_attention_heads)
            self.assertEqual(attentions[-1].shape[-3], self.model_tester.num_attention_heads - 1)

    def test_head_pruning_integration(self):
        if not self.test_pruning:
            self.skipTest(reason="Pruning is not activated")

        for model_class in self.all_model_classes:
            (
                config,
                inputs_dict,
            ) = self.model_tester.prepare_config_and_inputs_for_common()

            if "head_mask" in inputs_dict:
                del inputs_dict["head_mask"]

            inputs_dict["output_attentions"] = True
            config.output_hidden_states = False

            heads_to_prune = {1: [1, 2]}
            config.pruned_heads = heads_to_prune

            model = model_class(config=config)
            model.to(torch_device)
            model.eval()

            with torch.no_grad():
                outputs = model(**self._prepare_for_class(inputs_dict, model_class))
            attentions = outputs[-1]

            self.assertEqual(attentions[0].shape[-3], self.model_tester.num_attention_heads - 0)
            self.assertEqual(attentions[1].shape[-3], self.model_tester.num_attention_heads - 2)

            with tempfile.TemporaryDirectory() as temp_dir_name:
                model.save_pretrained(temp_dir_name)
                model = model_class.from_pretrained(temp_dir_name)
                model.to(torch_device)

            with torch.no_grad():
                outputs = model(**self._prepare_for_class(inputs_dict, model_class))
            attentions = outputs[-1]

            self.assertEqual(attentions[0].shape[-3], self.model_tester.num_attention_heads - 0)
            self.assertEqual(attentions[1].shape[-3], self.model_tester.num_attention_heads - 2)

            heads_to_prune = {0: [0], 1: [1, 2]}
            model.prune_heads(heads_to_prune)

            with torch.no_grad():
                outputs = model(**self._prepare_for_class(inputs_dict, model_class))
            attentions = outputs[-1]

            self.assertEqual(attentions[0].shape[-3], self.model_tester.num_attention_heads - 1)
            self.assertEqual(attentions[1].shape[-3], self.model_tester.num_attention_heads - 2)

            self.assertDictEqual(model.config.pruned_heads, {0: [0], 1: [1, 2]})

    def test_hidden_states_output(self):
        def check_hidden_states_output(inputs_dict, config, model_class):
            model = model_class(config)
            model.to(torch_device)
            model.eval()

            with torch.no_grad():
                outputs = model(**self._prepare_for_class(inputs_dict, model_class))

            hidden_states = outputs.encoder_hidden_states if config.is_encoder_decoder else outputs.hidden_states

            expected_num_layers = getattr(
                self.model_tester, "expected_num_hidden_layers", self.model_tester.num_hidden_layers + 1
            )
            self.assertEqual(len(hidden_states), expected_num_layers)

            if hasattr(self.model_tester, "encoder_seq_length"):
                seq_length = self.model_tester.encoder_seq_length
                if hasattr(self.model_tester, "chunk_length") and self.model_tester.chunk_length > 1:
                    seq_length = seq_length * self.model_tester.chunk_length
            else:
                seq_length = self.model_tester.seq_length

            self.assertListEqual(
                list(hidden_states[0].shape[-2:]),
                [seq_length, self.model_tester.hidden_size],
            )

            if config.is_encoder_decoder:
                hidden_states = outputs.decoder_hidden_states

                self.assertIsInstance(hidden_states, (list, tuple))
                self.assertEqual(len(hidden_states), expected_num_layers)
                seq_len = getattr(self.model_tester, "seq_length", None)
                decoder_seq_length = getattr(self.model_tester, "decoder_seq_length", seq_len)

                self.assertListEqual(
                    list(hidden_states[0].shape[-2:]),
                    [decoder_seq_length, self.model_tester.hidden_size],
                )

        config, inputs_dict = self.model_tester.prepare_config_and_inputs_for_common()

        for model_class in self.all_model_classes:
            inputs_dict["output_hidden_states"] = True
            check_hidden_states_output(inputs_dict, config, model_class)

            # check that output_hidden_states also work using config
            del inputs_dict["output_hidden_states"]
            config.output_hidden_states = True

            check_hidden_states_output(inputs_dict, config, model_class)

    def test_retain_grad_hidden_states_attentions(self):
        config, inputs_dict = self.model_tester.prepare_config_and_inputs_for_common()
        config.output_hidden_states = True
        config.output_attentions = self.has_attentions

        # force eager attention to support output attentions
        if self.has_attentions:
            config._attn_implementation = "eager"

        # no need to test all models as different heads yield the same functionality
        model_class = self.all_model_classes[0]
        model = model_class._from_config(config, attn_implementation="eager")
        model.to(torch_device)

        inputs = self._prepare_for_class(inputs_dict, model_class)

        outputs = model(**inputs)

        output = outputs[0]

        if config.is_encoder_decoder:
            # Seq2Seq models
            encoder_hidden_states = outputs.encoder_hidden_states[0]
            encoder_hidden_states.retain_grad()

            decoder_hidden_states = outputs.decoder_hidden_states[0]
            decoder_hidden_states.retain_grad()

            if self.has_attentions:
                encoder_attentions = outputs.encoder_attentions[0]
                encoder_attentions.retain_grad()

                decoder_attentions = outputs.decoder_attentions[0]
                decoder_attentions.retain_grad()

                cross_attentions = outputs.cross_attentions[0]
                cross_attentions.retain_grad()

            output.flatten()[0].backward(retain_graph=True)

            self.assertIsNotNone(encoder_hidden_states.grad)
            self.assertIsNotNone(decoder_hidden_states.grad)

            if self.has_attentions:
                self.assertIsNotNone(encoder_attentions.grad)
                self.assertIsNotNone(decoder_attentions.grad)
                self.assertIsNotNone(cross_attentions.grad)
        else:
            # Encoder-/Decoder-only models
            hidden_states = outputs.hidden_states[0]
            hidden_states.retain_grad()

            if self.has_attentions:
                attentions = outputs.attentions[0]
                attentions.retain_grad()

            output.flatten()[0].backward(retain_graph=True)

            self.assertIsNotNone(hidden_states.grad)

            if self.has_attentions:
                self.assertIsNotNone(attentions.grad)

    def test_feed_forward_chunking(self):
        (
            original_config,
            inputs_dict,
        ) = self.model_tester.prepare_config_and_inputs_for_common()
        for model_class in self.all_model_classes:
            torch.manual_seed(0)
            config = copy.deepcopy(original_config)
            model = model_class(config)
            model.to(torch_device)
            model.eval()

            hidden_states_no_chunk = model(**self._prepare_for_class(inputs_dict, model_class))[0]

            torch.manual_seed(0)
            config.chunk_size_feed_forward = 1
            model = model_class(config)
            model.to(torch_device)
            model.eval()

            hidden_states_with_chunk = model(**self._prepare_for_class(inputs_dict, model_class))[0]
            torch.testing.assert_close(hidden_states_no_chunk, hidden_states_with_chunk, rtol=1e-3, atol=1e-3)

    def test_resize_position_vector_embeddings(self):
        if not self.test_resize_position_embeddings:
            self.skipTest(reason="Model does not have position embeddings")

        (
            original_config,
            inputs_dict,
        ) = self.model_tester.prepare_config_and_inputs_for_common()

        for model_class in self.all_model_classes:
            config = copy.deepcopy(original_config)
            model = model_class(config)
            model.to(torch_device)

            if self.model_tester.is_training is False:
                model.eval()

            max_position_embeddings = config.max_position_embeddings

            # Retrieve the embeddings and clone theme
            if model.config.is_encoder_decoder:
                encoder_model_embed, decoder_model_embed = model.get_position_embeddings()
                encoder_cloned_embeddings = encoder_model_embed.weight.clone()
                decoder_cloned_embeddings = decoder_model_embed.weight.clone()
            else:
                model_embed = model.get_position_embeddings()
                cloned_embeddings = model_embed.weight.clone()

            # Check that resizing the position embeddings with a larger max_position_embeddings increases
            # the model's position embeddings size
            model.resize_position_embeddings(max_position_embeddings + 10)
            self.assertEqual(model.config.max_position_embeddings, max_position_embeddings + 10)

            # Check that it actually resizes the embeddings matrix
            if model.config.is_encoder_decoder:
                encoder_model_embed, decoder_model_embed = model.get_position_embeddings()
                self.assertEqual(encoder_model_embed.weight.shape[0], encoder_cloned_embeddings.shape[0] + 10)
                self.assertEqual(decoder_model_embed.weight.shape[0], decoder_cloned_embeddings.shape[0] + 10)
            else:
                model_embed = model.get_position_embeddings()
                self.assertEqual(model_embed.weight.shape[0], cloned_embeddings.shape[0] + 10)

            # Check that the model can still do a forward pass successfully (every parameter should be resized)
            model(**self._prepare_for_class(inputs_dict, model_class))

            # Check that resizing the position embeddings with a smaller max_position_embeddings decreases
            # the model's max_position_embeddings
            model.resize_position_embeddings(max_position_embeddings - 5)
            self.assertEqual(model.config.max_position_embeddings, max_position_embeddings - 5)

            # Check that it actually resizes the embeddings matrix
            if model.config.is_encoder_decoder:
                encoder_model_embed, decoder_model_embed = model.get_position_embeddings()
                self.assertEqual(encoder_model_embed.weight.shape[0], encoder_cloned_embeddings.shape[0] - 5)
                self.assertEqual(decoder_model_embed.weight.shape[0], decoder_cloned_embeddings.shape[0] - 5)
            else:
                model_embed = model.get_position_embeddings()
                self.assertEqual(model_embed.weight.shape[0], cloned_embeddings.shape[0] - 5)

            # Check that the model can still do a forward pass successfully (every parameter should be resized)
            model(**self._prepare_for_class(inputs_dict, model_class))

            # Check that adding and removing tokens has not modified the first part of the embedding matrix.
            models_equal = True

            if model.config.is_encoder_decoder:
                for p1, p2 in zip(encoder_cloned_embeddings, encoder_model_embed.weight):
                    if p1.data.ne(p2.data).sum() > 0:
                        models_equal = False
                for p1, p2 in zip(decoder_cloned_embeddings, decoder_model_embed.weight):
                    if p1.data.ne(p2.data).sum() > 0:
                        models_equal = False
            else:
                for p1, p2 in zip(cloned_embeddings, model_embed.weight):
                    if p1.data.ne(p2.data).sum() > 0:
                        models_equal = False

            self.assertTrue(models_equal)

    def test_resize_tokens_embeddings(self):
        if not self.test_resize_embeddings:
            self.skipTest(reason="test_resize_embeddings is set to `False`")
        (
            original_config,
            inputs_dict,
        ) = self.model_tester.prepare_config_and_inputs_for_common()
        inputs_dict.pop("labels", None)

        for model_class in self.all_model_classes:
            config = copy.deepcopy(original_config)
            if is_deepspeed_zero3_enabled():
                with deepspeed.zero.Init():
                    model = model_class(config)
            else:
                model = model_class(config)
                model.to(torch_device)

            model_embed_pre_resize = model.get_input_embeddings()
            type_model_embed_pre_resize = type(model_embed_pre_resize)

            if self.model_tester.is_training is False:
                model.eval()

            model_vocab_size = config.get_text_config().vocab_size
            # Retrieve the embeddings and clone theme
            model_embed = model.resize_token_embeddings(model_vocab_size)
            cloned_embeddings = model_embed.weight.clone()

            # Check that resizing the token embeddings with a larger vocab size increases the model's vocab size
            model_embed = model.resize_token_embeddings(model_vocab_size + 10)
            new_model_vocab_size = model.config.get_text_config().vocab_size
            self.assertEqual(new_model_vocab_size, model_vocab_size + 10)
            # Check that it actually resizes the embeddings matrix
            self.assertEqual(model_embed.weight.shape[0], cloned_embeddings.shape[0] + 10)
            # Check to make sure the type of embeddings returned post resizing is same as type of input
            type_model_embed_post_resize = type(model_embed)
            self.assertEqual(type_model_embed_pre_resize, type_model_embed_post_resize)
            # Check that added embeddings mean is close to the old embeddings mean
            if is_deepspeed_zero3_enabled():
                with deepspeed.zero.GatheredParameters(model_embed.weight, modifier_rank=None):
                    old_embeddings_mean = torch.mean(model_embed.weight.data[:-10, :], axis=0)
                    new_embeddings_mean = torch.mean(model_embed.weight.data[-10:, :], axis=0)
            else:
                old_embeddings_mean = torch.mean(model_embed.weight.data[:-10, :], axis=0)
                new_embeddings_mean = torch.mean(model_embed.weight.data[-10:, :], axis=0)
            torch.testing.assert_close(old_embeddings_mean, new_embeddings_mean, rtol=1e-3, atol=1e-3)

            # Check that the model can still do a forward pass successfully (every parameter should be resized)
            if not is_deepspeed_zero3_enabled():
                # A distriputed launcher is needed for the forward pass when deepspeed is enabled
                model_inputs = self._prepare_for_class(inputs_dict, model_class)
                model(**model_inputs)

            # Check that resizing the token embeddings with a smaller vocab size decreases the model's vocab size
            model_embed = model.resize_token_embeddings(model_vocab_size - 15)
            new_model_vocab_size = model.config.get_text_config().vocab_size
            self.assertEqual(new_model_vocab_size, model_vocab_size - 15)
            # Check that it actually resizes the embeddings matrix
            self.assertEqual(model_embed.weight.shape[0], cloned_embeddings.shape[0] - 15)

            # Check that the model can still do a forward pass successfully (every parameter should be resized)
            # Input ids should be clamped to the maximum size of the vocabulary
            inputs_dict["input_ids"].clamp_(max=model_vocab_size - 15 - 1)

            # make sure that decoder_input_ids are resized as well
            if not is_deepspeed_zero3_enabled():
                # A distriputed launcher is needed for the forward pass when deepspeed is enabled
                if "decoder_input_ids" in inputs_dict:
                    inputs_dict["decoder_input_ids"].clamp_(max=model_vocab_size - 15 - 1)
                model_inputs = self._prepare_for_class(inputs_dict, model_class)
                model(**model_inputs)

            # Check that adding and removing tokens has not modified the first part of the embedding matrix.
            models_equal = True
            for p1, p2 in zip(cloned_embeddings, model_embed.weight):
                if p1.data.ne(p2.data).sum() > 0:
                    models_equal = False

            self.assertTrue(models_equal)

            del model
            del config
            # Copy again. config changed with embedding resizing (`vocab_size` changed)
            config = copy.deepcopy(original_config)
            if is_deepspeed_zero3_enabled():
                with deepspeed.zero.Init():
                    model = model_class(config)
            else:
                model = model_class(config)
                model.to(torch_device)

            model_vocab_size = config.get_text_config().vocab_size
            model.resize_token_embeddings(model_vocab_size + 10, pad_to_multiple_of=1)
            new_model_vocab_size = model.config.get_text_config().vocab_size
            self.assertTrue(new_model_vocab_size + 10, model_vocab_size)

            model_embed = model.resize_token_embeddings(model_vocab_size, pad_to_multiple_of=64)
            new_model_vocab_size = model.config.get_text_config().vocab_size
            self.assertTrue(model_embed.weight.shape[0] // 64, 0)

            self.assertTrue(model_embed.weight.shape[0], new_model_vocab_size)
            self.assertTrue(new_model_vocab_size, model.vocab_size)

            model_embed = model.resize_token_embeddings(model_vocab_size + 13, pad_to_multiple_of=64)
            self.assertTrue(model_embed.weight.shape[0] // 64, 0)

            # Check that resizing a model to a multiple of pad_to_multiple leads to a model of exactly that size
            target_dimension = 128
            model_embed = model.resize_token_embeddings(target_dimension, pad_to_multiple_of=64)
            self.assertTrue(model_embed.weight.shape[0], target_dimension)

            with self.assertRaisesRegex(
                ValueError,
                "Asking to pad the embedding matrix to a multiple of `1.3`, which is not and integer. Please make sure to pass an integer",
            ):
                model.resize_token_embeddings(model_vocab_size, pad_to_multiple_of=1.3)

            # Test when `vocab_size` is smaller than `hidden_size`.
            del model
            del config
            # Copy again. config changed with embedding resizing (`vocab_size` changed)
            config = copy.deepcopy(original_config)
            config.vocab_size = 4
            config.pad_token_id = 3
            if is_deepspeed_zero3_enabled():
                with deepspeed.zero.Init():
                    model = model_class(config)
            else:
                model = model_class(config)
                model.to(torch_device)

            model_vocab_size = config.get_text_config().vocab_size
            # Retrieve the embeddings and clone theme
            model_embed = model.resize_token_embeddings(model_vocab_size)
            cloned_embeddings = model_embed.weight.clone()

            # Check that resizing the token embeddings with a larger vocab size increases the model's vocab size
            model_embed = model.resize_token_embeddings(model_vocab_size + 10)
            new_model_vocab_size = model.config.get_text_config().vocab_size
            self.assertEqual(new_model_vocab_size, model_vocab_size + 10)
            # Check that it actually resizes the embeddings matrix
            self.assertEqual(model_embed.weight.shape[0], cloned_embeddings.shape[0] + 10)
            # Check to make sure the type of embeddings returned post resizing is same as type of input
            type_model_embed_post_resize = type(model_embed)
            self.assertEqual(type_model_embed_pre_resize, type_model_embed_post_resize)
            # Check that added embeddings mean is close to the old embeddings mean
            if is_deepspeed_zero3_enabled():
                with deepspeed.zero.GatheredParameters(model_embed.weight, modifier_rank=None):
                    old_embeddings_mean = torch.mean(model_embed.weight.data[:-10, :], axis=0)
                    new_embeddings_mean = torch.mean(model_embed.weight.data[-10:, :], axis=0)
            else:
                old_embeddings_mean = torch.mean(model_embed.weight.data[:-10, :], axis=0)
                new_embeddings_mean = torch.mean(model_embed.weight.data[-10:, :], axis=0)
            torch.testing.assert_close(old_embeddings_mean, new_embeddings_mean, rtol=1e-3, atol=1e-3)

    @require_deepspeed
    @require_torch_accelerator
    def test_resize_tokens_embeddings_with_deepspeed(self):
        ds_config = {
            "zero_optimization": {
                "stage": 3,
                "offload_param": {"device": "cpu", "pin_memory": True},
            },
        }
        with _deepspeed_zero3(ds_config):
            self.test_resize_tokens_embeddings()

    @require_deepspeed
    @require_torch_multi_accelerator
    def test_resize_tokens_embeddings_with_deepspeed_multi_gpu(self):
        ds_config = {
            "zero_optimization": {
                "stage": 3,
            },
        }
        with _deepspeed_zero3(ds_config):
            self.test_resize_tokens_embeddings()

    def test_resize_embeddings_untied(self):
        if not self.test_resize_embeddings:
            self.skipTest(reason="test_resize_embeddings is set to `False`")

        original_config, inputs_dict = self.model_tester.prepare_config_and_inputs_for_common()
        original_config.tie_word_embeddings = False
        inputs_dict.pop("labels", None)

        # if model cannot untied embeddings -> leave test
        if original_config.tie_word_embeddings:
            self.skipTest(reason="Model cannot untied embeddings")

        for model_class in self.all_model_classes:
            config = copy.deepcopy(original_config)
            if is_deepspeed_zero3_enabled():
                with deepspeed.zero.Init():
                    model = model_class(config)
            else:
                model = model_class(config).to(torch_device)

            # if no output embeddings -> leave test
            if model.get_output_embeddings() is None:
                continue

            # Check that resizing the token embeddings with a larger vocab size increases the model's vocab size
            model_vocab_size = config.get_text_config().vocab_size
            model.resize_token_embeddings(model_vocab_size + 10)
            new_model_vocab_size = model.config.get_text_config().vocab_size
            self.assertEqual(new_model_vocab_size, model_vocab_size + 10)
            output_embeds = model.get_output_embeddings()
            self.assertEqual(output_embeds.weight.shape[0], model_vocab_size + 10)
            # Check bias if present
            if output_embeds.bias is not None:
                self.assertEqual(output_embeds.bias.shape[0], model_vocab_size + 10)
            # Check that the model can still do a forward pass successfully (every parameter should be resized)
            if not is_deepspeed_zero3_enabled():
                # A distriputed launcher is needed for the forward pass when deepspeed is enabled
                model(**self._prepare_for_class(inputs_dict, model_class))

            # Test multivariate resizing.
            model.resize_token_embeddings(model_vocab_size + 10)
            output_embeds = model.get_output_embeddings()
            # Check that added embeddings mean is close to the old embeddings mean
            if is_deepspeed_zero3_enabled():
                with deepspeed.zero.GatheredParameters(output_embeds.weight, modifier_rank=None):
                    old_embeddings_mean = torch.mean(output_embeds.weight.data[:-10, :], axis=0)
                    new_embeddings_mean = torch.mean(output_embeds.weight.data[-10:, :], axis=0)
            else:
                old_embeddings_mean = torch.mean(output_embeds.weight.data[:-10, :], axis=0)
                new_embeddings_mean = torch.mean(output_embeds.weight.data[-10:, :], axis=0)
            torch.testing.assert_close(old_embeddings_mean, new_embeddings_mean, rtol=1e-3, atol=1e-3)
            # check if the old bias mean close to added bias mean.
            if output_embeds.bias is not None:
                if is_deepspeed_zero3_enabled():
                    with deepspeed.zero.GatheredParameters(output_embeds.bias, modifier_rank=None):
                        old_bias_mean = torch.mean(output_embeds.bias.data[:-10], axis=0)
                        new_bias_mean = torch.mean(output_embeds.bias.data[-10:], axis=0)
                else:
                    old_bias_mean = torch.mean(output_embeds.bias.data[:-10], axis=0)
                    new_bias_mean = torch.mean(output_embeds.bias.data[-10:], axis=0)

                torch.testing.assert_close(old_bias_mean, new_bias_mean, rtol=1e-5, atol=1e-5)

            # Check that resizing the token embeddings with a smaller vocab size decreases the model's vocab size
            model.resize_token_embeddings(model_vocab_size - 15)
            new_model_vocab_size = model.config.get_text_config().vocab_size
            self.assertEqual(new_model_vocab_size, model_vocab_size - 15)
            # Check that it actually resizes the embeddings matrix
            output_embeds = model.get_output_embeddings()
            self.assertEqual(output_embeds.weight.shape[0], model_vocab_size - 15)
            # Check bias if present
            if output_embeds.bias is not None:
                self.assertEqual(output_embeds.bias.shape[0], model_vocab_size - 15)
            # Check that the model can still do a forward pass successfully (every parameter should be resized)
            # Input ids should be clamped to the maximum size of the vocabulary
            inputs_dict["input_ids"].clamp_(max=model_vocab_size - 15 - 1)
            if "decoder_input_ids" in inputs_dict:
                inputs_dict["decoder_input_ids"].clamp_(max=model_vocab_size - 15 - 1)
            # Check that the model can still do a forward pass successfully (every parameter should be resized)
            if not is_deepspeed_zero3_enabled():
                # A distriputed launcher is needed for the forward pass when deepspeed is enabled
                model(**self._prepare_for_class(inputs_dict, model_class))

    @require_deepspeed
    @require_torch_accelerator
    def test_resize_embeddings_untied_with_deepspeed(self):
        ds_config = {
            "zero_optimization": {
                "stage": 3,
                "offload_param": {"device": "cpu", "pin_memory": True},
            },
        }
        with _deepspeed_zero3(ds_config):
            self.test_resize_embeddings_untied()

    @require_deepspeed
    @require_torch_multi_accelerator
    def test_resize_embeddings_untied_with_deepspeed_multi_gpu(self):
        ds_config = {
            "zero_optimization": {
                "stage": 3,
            },
        }
        with _deepspeed_zero3(ds_config):
            self.test_resize_embeddings_untied()

    def test_model_get_set_embeddings(self):
        config, inputs_dict = self.model_tester.prepare_config_and_inputs_for_common()

        for model_class in self.all_model_classes:
            model = model_class(config)
            self.assertIsInstance(model.get_input_embeddings(), nn.Embedding)

            new_input_embedding_layer = nn.Embedding(10, 10)
            model.set_input_embeddings(new_input_embedding_layer)
            self.assertEqual(model.get_input_embeddings(), new_input_embedding_layer)

            x = model.get_output_embeddings()
            self.assertTrue(x is None or isinstance(x, nn.Linear))

    def test_model_main_input_name(self):
        for model_class in self.all_model_classes:
            model_signature = inspect.signature(getattr(model_class, "forward"))
            # The main input is the name of the argument after `self`
            observed_main_input_name = list(model_signature.parameters.keys())[1]
            self.assertEqual(model_class.main_input_name, observed_main_input_name)

    def test_correct_missing_keys(self):
        if not self.test_missing_keys:
            self.skipTest(reason="test_missing_keys is set to `False`")

        for model_class in self.all_model_classes:
            config, _ = self.model_tester.prepare_config_and_inputs_for_common()
            model = model_class(config)
            base_model_prefix = model.base_model_prefix

            if hasattr(model, base_model_prefix):
                extra_params = {k: v for k, v in model.named_parameters() if not k.startswith(base_model_prefix)}
                extra_params.update({k: v for k, v in model.named_buffers() if not k.startswith(base_model_prefix)})
                # Some models define this as None
                if model._keys_to_ignore_on_load_missing:
                    for key in model._keys_to_ignore_on_load_missing:
                        extra_params.pop(key, None)

                if not extra_params:
                    # In that case, we *are* on a head model, but every
                    # single key is not actual parameters and this is
                    # tested in `test_tied_model_weights_key_ignore` test.
                    continue

                with tempfile.TemporaryDirectory() as temp_dir_name:
                    model.base_model.save_pretrained(temp_dir_name)
                    model, loading_info = model_class.from_pretrained(temp_dir_name, output_loading_info=True)
                    self.assertGreater(len(loading_info["missing_keys"]), 0, model.__class__.__name__)

    def test_tie_model_weights(self):
        if not self.test_torchscript:
            self.skipTest(reason="test_torchscript is set to `False`")

        config, inputs_dict = self.model_tester.prepare_config_and_inputs_for_common()

        def check_same_values(layer_1, layer_2):
            equal = True
            for p1, p2 in zip(layer_1.weight, layer_2.weight):
                if p1.data.ne(p2.data).sum() > 0:
                    equal = False
            return equal

        for model_class in self.all_model_classes:
            config.torchscript = True
            model_not_tied = model_class(config)
            if model_not_tied.get_output_embeddings() is None:
                continue

            config_tied = copy.deepcopy(config)
            config_tied.torchscript = False
            model_tied = model_class(config_tied)
            params_tied = list(model_tied.parameters())
            # Check that the embedding layer and decoding layer are the same in size and in value
            # self.assertTrue(check_same_values(embeddings, decoding))

            # Check that after resize they remain tied.
            vocab_size = config.get_text_config().vocab_size
            model_tied.resize_token_embeddings(vocab_size + 10)
            params_tied_2 = list(model_tied.parameters())
            self.assertEqual(len(params_tied_2), len(params_tied))

    @require_safetensors
    def test_can_use_safetensors(self):
        for model_class in self.all_model_classes:
            config, _ = self.model_tester.prepare_config_and_inputs_for_common()
            model_tied = model_class(config)
            with tempfile.TemporaryDirectory() as d:
                try:
                    model_tied.save_pretrained(d, safe_serialization=True)
                except Exception as e:
                    raise Exception(f"Class {model_class.__name__} cannot be saved using safetensors: {e}")

                model_reloaded, infos = model_class.from_pretrained(d, output_loading_info=True)
                # Checking the state dicts are correct
                reloaded_state = model_reloaded.state_dict()
                for k, v in model_tied.state_dict().items():
                    self.assertIn(k, reloaded_state, f"Key {k} is missing from reloaded")
                    torch.testing.assert_close(
                        v, reloaded_state[k], msg=lambda x: f"{model_class.__name__}: Tensor {k}: {x}"
                    )
                # Checking there was no complain of missing weights
                self.assertEqual(infos["missing_keys"], [])

                # Checking the tensor sharing are correct
                ptrs = defaultdict(list)
                for k, v in model_tied.state_dict().items():
                    ptrs[v.data_ptr()].append(k)

                shared_ptrs = {k: v for k, v in ptrs.items() if len(v) > 1}

                for _, shared_names in shared_ptrs.items():
                    reloaded_ptrs = {reloaded_state[k].data_ptr() for k in shared_names}
                    self.assertEqual(
                        len(reloaded_ptrs),
                        1,
                        f"The shared pointers are incorrect, found different pointers for keys {shared_names}",
                    )

    def test_load_save_without_tied_weights(self):
        for model_class in self.all_model_classes:
            config, _ = self.model_tester.prepare_config_and_inputs_for_common()
            config.tie_word_embeddings = False
            model = model_class(config)
            with tempfile.TemporaryDirectory() as d:
                model.save_pretrained(d)

                model_reloaded, infos = model_class.from_pretrained(d, output_loading_info=True)
                # Checking the state dicts are correct
                reloaded_state = model_reloaded.state_dict()
                for k, v in model.state_dict().items():
                    self.assertIn(k, reloaded_state, f"Key {k} is missing from reloaded")
                    torch.testing.assert_close(
                        v, reloaded_state[k], msg=lambda x: f"{model_class.__name__}: Tensor {k}: {x}"
                    )
                # Checking there was no complain of missing weights
                self.assertEqual(infos["missing_keys"], [])

    def test_tied_weights_keys(self):
        config, _ = self.model_tester.prepare_config_and_inputs_for_common()
        config.get_text_config().tie_word_embeddings = True
        for model_class in self.all_model_classes:
            model_tied = model_class(config)

            ptrs = collections.defaultdict(list)
            for name, tensor in model_tied.state_dict().items():
                ptrs[id_tensor_storage(tensor)].append(name)

            # These are all the pointers of shared tensors.
            tied_params = [names for _, names in ptrs.items() if len(names) > 1]

            tied_weight_keys = model_tied._tied_weights_keys if model_tied._tied_weights_keys is not None else []
            # Detect we get a hit for each key
            for key in tied_weight_keys:
                is_tied_key = any(re.search(key, p) for group in tied_params for p in group)
                self.assertTrue(is_tied_key, f"{key} is not a tied weight key for {model_class}.")

            # Removed tied weights found from tied params -> there should only be one left after
            for key in tied_weight_keys:
                for i in range(len(tied_params)):
                    tied_params[i] = [p for p in tied_params[i] if re.search(key, p) is None]

            tied_params = [group for group in tied_params if len(group) > 1]
            self.assertListEqual(
                tied_params,
                [],
                f"Missing `_tied_weights_keys` for {model_class}: add all of {tied_params} except one.",
            )

    def test_model_weights_reload_no_missing_tied_weights(self):
        for model_class in self.all_model_classes:
            config, _ = self.model_tester.prepare_config_and_inputs_for_common()
            model = model_class(config)
            with tempfile.TemporaryDirectory() as tmp_dir:
                model.save_pretrained(tmp_dir)

                # We are nuking ALL weights on file, so every parameter should
                # yell on load. We're going to detect if we yell too much, or too little.
                placeholder_dict = {"tensor": torch.tensor([1, 2])}
                safe_save_file(placeholder_dict, os.path.join(tmp_dir, "model.safetensors"), metadata={"format": "pt"})
                model_reloaded, infos = model_class.from_pretrained(tmp_dir, output_loading_info=True)

                params = dict(model_reloaded.named_parameters())
                params.update(dict(model_reloaded.named_buffers()))
                param_names = set(params.keys())

                missing_keys = set(infos["missing_keys"])

                extra_missing = missing_keys - param_names
                # Remove tied weights from extra missing: they are normally not warned as missing if their tied
                # counterpart is present but here there are no weights at all so we do get the warning.
                ptrs = collections.defaultdict(list)
                for name, tensor in model_reloaded.state_dict().items():
                    ptrs[id_tensor_storage(tensor)].append(name)
                tied_params = [names for _, names in ptrs.items() if len(names) > 1]
                for group in tied_params:
                    # We remove the group from extra_missing if not all weights from group are in it
                    if len(set(group) - extra_missing) > 0:
                        extra_missing = extra_missing - set(group)

                self.assertEqual(
                    extra_missing,
                    set(),
                    f"This model {model_class.__name__} might be missing some `keys_to_ignore`: {extra_missing}. "
                    f"For debugging, tied parameters are {tied_params}",
                )

                missed_missing = param_names - missing_keys
                # Remove nonpersistent buffers from missed_missing
                buffers = [n for n, _ in model_reloaded.named_buffers()]
                nonpersistent_buffers = {n for n in buffers if n not in model_reloaded.state_dict()}
                missed_missing = missed_missing - nonpersistent_buffers

                if model_reloaded._keys_to_ignore_on_load_missing is None:
                    expected_missing = set()
                else:
                    expected_missing = set()
                    for pattern in model_reloaded._keys_to_ignore_on_load_missing:
                        expected_missing.update({k for k in param_names if re.search(pattern, k) is not None})
                self.assertEqual(
                    missed_missing,
                    expected_missing,
                    f"This model {model_class.__name__} ignores keys {missed_missing} but they look like real"
                    " parameters. If they are non persistent buffers make sure to instantiate them with"
                    " `persistent=False`",
                )

    def test_model_outputs_equivalence(self):
        config, inputs_dict = self.model_tester.prepare_config_and_inputs_for_common()

        def set_nan_tensor_to_zero(t):
            t[t != t] = 0
            return t

        def check_equivalence(model, tuple_inputs, dict_inputs, additional_kwargs={}):
            with torch.no_grad():
                tuple_output = model(**tuple_inputs, return_dict=False, **additional_kwargs)
                dict_output = model(**dict_inputs, return_dict=True, **additional_kwargs).to_tuple()

                def recursive_check(tuple_object, dict_object):
                    if isinstance(tuple_object, (list, tuple)):
                        for tuple_iterable_value, dict_iterable_value in zip(tuple_object, dict_object):
                            recursive_check(tuple_iterable_value, dict_iterable_value)
                    elif isinstance(tuple_object, dict):
                        for tuple_iterable_value, dict_iterable_value in zip(
                            tuple_object.values(), dict_object.values()
                        ):
                            recursive_check(tuple_iterable_value, dict_iterable_value)
                    elif tuple_object is None:
                        return
                    # model might return non-tensors objects (e.g. Cache class)
                    elif isinstance(tuple_object, torch.Tensor):
                        self.assertTrue(
                            torch.allclose(
                                set_nan_tensor_to_zero(tuple_object), set_nan_tensor_to_zero(dict_object), atol=1e-5
                            ),
                            msg=(
                                "Tuple and dict output are not equal. Difference:"
                                f" {torch.max(torch.abs(tuple_object - dict_object))}. Tuple has `nan`:"
                                f" {torch.isnan(tuple_object).any()} and `inf`: {torch.isinf(tuple_object)}. Dict has"
                                f" `nan`: {torch.isnan(dict_object).any()} and `inf`: {torch.isinf(dict_object)}."
                            ),
                        )

                recursive_check(tuple_output, dict_output)

        for model_class in self.all_model_classes:
            model = model_class(config)
            model.to(torch_device)
            model.eval()

            tuple_inputs = self._prepare_for_class(inputs_dict, model_class)
            dict_inputs = self._prepare_for_class(inputs_dict, model_class)
            check_equivalence(model, tuple_inputs, dict_inputs)

            tuple_inputs = self._prepare_for_class(inputs_dict, model_class, return_labels=True)
            dict_inputs = self._prepare_for_class(inputs_dict, model_class, return_labels=True)
            check_equivalence(model, tuple_inputs, dict_inputs)

            tuple_inputs = self._prepare_for_class(inputs_dict, model_class)
            dict_inputs = self._prepare_for_class(inputs_dict, model_class)
            check_equivalence(model, tuple_inputs, dict_inputs, {"output_hidden_states": True})

            tuple_inputs = self._prepare_for_class(inputs_dict, model_class, return_labels=True)
            dict_inputs = self._prepare_for_class(inputs_dict, model_class, return_labels=True)
            check_equivalence(model, tuple_inputs, dict_inputs, {"output_hidden_states": True})

            if self.has_attentions:
                tuple_inputs = self._prepare_for_class(inputs_dict, model_class)
                dict_inputs = self._prepare_for_class(inputs_dict, model_class)
                check_equivalence(model, tuple_inputs, dict_inputs, {"output_attentions": True})

                tuple_inputs = self._prepare_for_class(inputs_dict, model_class, return_labels=True)
                dict_inputs = self._prepare_for_class(inputs_dict, model_class, return_labels=True)
                check_equivalence(model, tuple_inputs, dict_inputs, {"output_attentions": True})

                tuple_inputs = self._prepare_for_class(inputs_dict, model_class, return_labels=True)
                dict_inputs = self._prepare_for_class(inputs_dict, model_class, return_labels=True)
                check_equivalence(
                    model, tuple_inputs, dict_inputs, {"output_hidden_states": True, "output_attentions": True}
                )

    # Don't copy this method to model specific test file!
    # TODO: remove this method once the issues are all fixed!
    def _make_attention_mask_non_null(self, inputs_dict):
        """Make sure no sequence has all zeros as attention mask"""

        for k in ["attention_mask", "encoder_attention_mask", "decoder_attention_mask"]:
            if k in inputs_dict:
                attention_mask = inputs_dict[k]

                # Make sure no all 0s attention masks - to avoid failure at this moment.
                # Put `1` at the beginning of sequences to make it still work when combining causal attention masks.
                # TODO: remove this line once a fix regarding large negative values for attention mask is done.
                attention_mask = torch.cat(
                    [torch.ones_like(attention_mask[:, :1], dtype=attention_mask.dtype), attention_mask[:, 1:]], dim=-1
                )

                # Here we make the first sequence with all 0s as attention mask.
                # Currently, this will fail for `TFWav2Vec2Model`. This is caused by the different large negative
                # values, like `1e-4`, `1e-9`, `1e-30` and `-inf` for attention mask across models/frameworks.
                # TODO: enable this block once the large negative values thing is cleaned up.
                # (see https://github.com/huggingface/transformers/issues/14859)
                # attention_mask = torch.cat(
                #     [torch.zeros_like(attention_mask[:1], dtype=attention_mask.dtype), attention_mask[1:]],
                #     dim=0
                # )

                inputs_dict[k] = attention_mask

    # Don't copy this method to model specific test file!
    # TODO: remove this method once the issues are all fixed!
    def _postprocessing_to_ignore_test_cases(self, tf_outputs, pt_outputs, model_class):
        """For temporarily ignoring some failed test cases (issues to be fixed)"""

        tf_keys = {k for k, v in tf_outputs.items() if v is not None}
        pt_keys = {k for k, v in pt_outputs.items() if v is not None}

        key_differences = tf_keys.symmetric_difference(pt_keys)

        if model_class.__name__ in [
            "FlaubertWithLMHeadModel",
            "FunnelForPreTraining",
            "ElectraForPreTraining",
            "XLMWithLMHeadModel",
        ]:
            for k in key_differences:
                if k in ["loss", "losses"]:
                    tf_keys.discard(k)
                    pt_keys.discard(k)
        elif model_class.__name__.startswith("GPT2"):
            # `TFGPT2` has `past_key_values` as a tensor while `GPT2` has it as a tuple.
            tf_keys.discard("past_key_values")
            pt_keys.discard("past_key_values")

        # create new outputs from the remaining fields
        new_tf_outputs = type(tf_outputs)(**{k: tf_outputs[k] for k in tf_keys})
        new_pt_outputs = type(pt_outputs)(**{k: pt_outputs[k] for k in pt_keys})

        return new_tf_outputs, new_pt_outputs

    def assert_almost_equals(self, a: np.ndarray, b: np.ndarray, tol: float):
        diff = np.abs(a - b).max()
        self.assertLessEqual(diff, tol, f"Difference between torch and flax is {diff} (>= {tol}).")

    def test_inputs_embeds(self):
        config, inputs_dict = self.model_tester.prepare_config_and_inputs_for_common()

        for model_class in self.all_model_classes:
            model = model_class(config)
            model.to(torch_device)
            model.eval()

            model_forward_args = inspect.signature(model.forward).parameters
            if "inputs_embeds" not in model_forward_args:
                self.skipTest(reason="This model doesn't use `inputs_embeds`")

            inputs = copy.deepcopy(self._prepare_for_class(inputs_dict, model_class))

            if not self.is_encoder_decoder:
                input_ids = inputs["input_ids"]
                del inputs["input_ids"]
            else:
                encoder_input_ids = inputs["input_ids"]
                decoder_input_ids = inputs.get("decoder_input_ids", encoder_input_ids)
                del inputs["input_ids"]
                inputs.pop("decoder_input_ids", None)

            wte = model.get_input_embeddings()
            if not self.is_encoder_decoder:
                inputs["inputs_embeds"] = wte(input_ids)
            else:
                inputs["inputs_embeds"] = wte(encoder_input_ids)
                inputs["decoder_inputs_embeds"] = wte(decoder_input_ids)

            with torch.no_grad():
                model(**inputs)[0]

    def test_inputs_embeds_matches_input_ids(self):
        config, inputs_dict = self.model_tester.prepare_config_and_inputs_for_common()

        for model_class in self.all_model_classes:
            if model_class.__name__ not in get_values(MODEL_MAPPING_NAMES):
                continue
            model = model_class(config)
            model.to(torch_device)
            model.eval()

            model_forward_args = inspect.signature(model.forward).parameters
            if "inputs_embeds" not in model_forward_args:
                self.skipTest(reason="This model doesn't use `inputs_embeds`")

            inputs = copy.deepcopy(self._prepare_for_class(inputs_dict, model_class))
            pad_token_id = config.pad_token_id if config.pad_token_id is not None else 1

            wte = model.get_input_embeddings()
            if not self.is_encoder_decoder:
                input_ids = inputs["input_ids"]
                # some models infer position ids/attn mask differently when input ids
                # by check if pad_token let's make sure no padding is in input ids
                not_pad_token_id = pad_token_id + 1 if max(0, pad_token_id - 1) == 0 else pad_token_id - 1
                input_ids[input_ids == pad_token_id] = not_pad_token_id
                del inputs["input_ids"]
                inputs_embeds = wte(input_ids)
                with torch.no_grad():
                    out_ids = model(input_ids=input_ids, **inputs)[0]
                    out_embeds = model(inputs_embeds=inputs_embeds, **inputs)[0]
            else:
                encoder_input_ids = inputs["input_ids"]
                decoder_input_ids = inputs.get("decoder_input_ids", encoder_input_ids)
                encoder_input_ids[encoder_input_ids == pad_token_id] = max(0, pad_token_id + 1)
                decoder_input_ids[decoder_input_ids == pad_token_id] = max(0, pad_token_id + 1)
                del inputs["input_ids"]
                inputs.pop("decoder_input_ids", None)
                inputs_embeds = wte(encoder_input_ids)
                decoder_inputs_embeds = wte(decoder_input_ids)
                with torch.no_grad():
                    out_ids = model(input_ids=encoder_input_ids, decoder_input_ids=decoder_input_ids, **inputs)[0]
                    out_embeds = model(
                        inputs_embeds=inputs_embeds, decoder_inputs_embeds=decoder_inputs_embeds, **inputs
                    )[0]
            torch.testing.assert_close(out_embeds, out_ids)

    @require_torch_gpu
    @require_torch_multi_gpu
    def test_multi_gpu_data_parallel_forward(self):
        config, inputs_dict = self.model_tester.prepare_config_and_inputs_for_common()

        # some params shouldn't be scattered by nn.DataParallel
        # so just remove them if they are present.
        blacklist_non_batched_params = ["head_mask", "decoder_head_mask", "cross_attn_head_mask"]
        for k in blacklist_non_batched_params:
            inputs_dict.pop(k, None)

        # move input tensors to accelerator O
        for k, v in inputs_dict.items():
            if torch.is_tensor(v):
                inputs_dict[k] = v.to(0)

        for model_class in self.all_model_classes:
            model = model_class(config=config)
            model.to(0)
            model.eval()

            # Wrap model in nn.DataParallel
            model = nn.DataParallel(model)
            with torch.no_grad():
                _ = model(**self._prepare_for_class(inputs_dict, model_class))

    @require_torch_gpu
    @require_torch_multi_gpu
    def test_model_parallelization(self):
        if not self.test_model_parallel:
            self.skipTest(reason="test_model_parallel is set to False")

        # a candidate for testing_utils
        def get_current_gpu_memory_use():
            """returns a list of VRAM allocations per GPU in MBs"""

            per_device_memory = []
            for id in range(backend_device_count(torch_device)):
                with backend_torch_accelerator_module(torch_device).device(id):
                    per_device_memory.append(backend_memory_allocated(torch_device) >> 20)

            return per_device_memory

        # Needs a large model to see the difference.
        config = self.model_tester.get_large_model_config()

        for model_class in self.all_parallelizable_model_classes:
            backend_empty_cache(torch_device)

            # 1. single gpu memory load + unload + memory measurements
            # Retrieve initial memory usage (can easily be ~0.6-1.5GB if cuda-kernels have been preloaded by previous tests)
            memory_at_start = get_current_gpu_memory_use()

            # Put model on device 0 and take a memory snapshot
            model = model_class(config)
            model.to(f"{torch_device}:0")
            memory_after_model_load = get_current_gpu_memory_use()

            # The memory use on device 0 should be higher than it was initially.
            self.assertGreater(memory_after_model_load[0], memory_at_start[0])

            del model
            gc.collect()
            backend_empty_cache(torch_device)

            # 2. MP test
            # it's essential to re-calibrate the usage before the next stage
            memory_at_start = get_current_gpu_memory_use()

            # Spread model layers over multiple devices
            model = model_class(config)
            model.parallelize()
            memory_after_parallelization = get_current_gpu_memory_use()

            # Assert that the memory use on all devices is higher than it was when loaded only on CPU
            for n in range(len(model.device_map.keys())):
                self.assertGreater(memory_after_parallelization[n], memory_at_start[n])

            # Assert that the memory use of device 0 is lower than it was when the entire model was loaded on it
            self.assertLess(memory_after_parallelization[0], memory_after_model_load[0])

            # Assert that the memory use of device 1 is higher than it was when the entire model was loaded
            # on device 0 and device 1 wasn't used at all
            self.assertGreater(memory_after_parallelization[1], memory_after_model_load[1])

            del model
            gc.collect()
            backend_empty_cache(torch_device)

    @require_torch_gpu
    @require_torch_multi_gpu
    def test_model_parallel_equal_results(self):
        if not self.test_model_parallel:
            self.skipTest(reason="test_model_parallel is set to False")

        config, inputs_dict = self.model_tester.prepare_config_and_inputs_for_common()

        for model_class in self.all_parallelizable_model_classes:
            inputs_dict = self._prepare_for_class(inputs_dict, model_class)

            def cast_to_device(dictionary, device):
                output = {}
                for k, v in dictionary.items():
                    if isinstance(v, torch.Tensor):
                        output[k] = v.to(device)
                    else:
                        output[k] = v

                return output

            model = model_class(config)
            output = model(**cast_to_device(inputs_dict, "cpu"))

            model.parallelize()

            parallel_output = model(**cast_to_device(inputs_dict, f"{torch_device}:0"))

            for value, parallel_value in zip(output, parallel_output):
                if isinstance(value, torch.Tensor):
                    torch.testing.assert_close(value, parallel_value.to("cpu"), rtol=1e-7, atol=1e-7)
                elif isinstance(value, (tuple, list)):
                    for value_, parallel_value_ in zip(value, parallel_value):
                        torch.testing.assert_close(value_, parallel_value_.to("cpu"), rtol=1e-7, atol=1e-7)

    def check_device_map_is_respected(self, model, device_map):
        for param_name, param in model.named_parameters():
            # Find device in device_map
            while len(param_name) > 0 and param_name not in device_map:
                param_name = ".".join(param_name.split(".")[:-1])
            if param_name not in device_map:
                raise ValueError("device map is incomplete, it does not contain any device for `param_name`.")

            param_device = device_map[param_name]
            if param_device in ["cpu", "disk"]:
                self.assertEqual(param.device, torch.device("meta"))
            elif param_device in ["mps"]:
                self.assertEqual(param.device, torch.device("mps"))
            else:
                # when loaded with device_map, `param_device` are integer values for cuda/xpu/hpu/npu/mlu
                self.assertEqual(param.device, torch.device(f"{torch_device}:{param_device}"))

    @require_accelerate
    @mark.accelerate_tests
    @require_torch_accelerator
    def test_disk_offload_bin(self):
        config, inputs_dict = self.model_tester.prepare_config_and_inputs_for_common()

        for model_class in self.all_model_classes:
            if model_class._no_split_modules is None:
                continue

            inputs_dict_class = self._prepare_for_class(inputs_dict, model_class)
            model = model_class(config).eval()
            model = model.to(torch_device)
            torch.manual_seed(0)
            base_output = model(**inputs_dict_class)

            model_size = compute_module_sizes(model)[""]
            with tempfile.TemporaryDirectory() as tmp_dir:
                model.cpu().save_pretrained(tmp_dir, safe_serialization=False)

                with self.assertRaises(ValueError):
                    max_size = int(self.model_split_percents[0] * model_size)
                    max_memory = {0: max_size, "cpu": max_size}
                    # This errors out cause it's missing an offload folder
                    new_model = model_class.from_pretrained(tmp_dir, device_map="auto", max_memory=max_memory)

                max_size = int(self.model_split_percents[1] * model_size)
                max_memory = {0: max_size, "cpu": max_size}
                new_model = model_class.from_pretrained(
                    tmp_dir, device_map="auto", max_memory=max_memory, offload_folder=tmp_dir
                )

                self.check_device_map_is_respected(new_model, new_model.hf_device_map)
                torch.manual_seed(0)
                new_output = new_model(**inputs_dict_class)

                if isinstance(base_output[0], tuple) and isinstance(new_output[0], tuple):
                    [
                        torch.testing.assert_close(a, b, rtol=1e-5, atol=1e-5)
                        for a, b in zip(base_output[0], new_output[0])
                    ]
                else:
                    torch.testing.assert_close(base_output[0], new_output[0], rtol=1e-5, atol=1e-5)

    @require_accelerate
    @mark.accelerate_tests
    @require_torch_accelerator
    def test_disk_offload_safetensors(self):
        config, inputs_dict = self.model_tester.prepare_config_and_inputs_for_common()

        for model_class in self.all_model_classes:
            if model_class._no_split_modules is None:
                continue

            inputs_dict_class = self._prepare_for_class(inputs_dict, model_class)
            model = model_class(config).eval()
            model = model.to(torch_device)
            torch.manual_seed(0)
            base_output = model(**inputs_dict_class)

            model_size = compute_module_sizes(model)[""]
            with tempfile.TemporaryDirectory() as tmp_dir:
                model.cpu().save_pretrained(tmp_dir)

                max_size = int(self.model_split_percents[1] * model_size)
                max_memory = {0: max_size, "cpu": max_size}

                # This doesn't error out as it's in safetensors and doesn't need an offload folder
                new_model = model_class.from_pretrained(tmp_dir, device_map="auto", max_memory=max_memory)

                self.check_device_map_is_respected(new_model, new_model.hf_device_map)
                torch.manual_seed(0)
                new_output = new_model(**inputs_dict_class)

                if isinstance(base_output[0], tuple) and isinstance(new_output[0], tuple):
                    [
                        torch.testing.assert_close(a, b, rtol=1e-5, atol=1e-5)
                        for a, b in zip(base_output[0], new_output[0])
                    ]
                else:
                    torch.testing.assert_close(base_output[0], new_output[0], rtol=1e-5, atol=1e-5)

    @require_accelerate
    @mark.accelerate_tests
    @require_torch_accelerator
    def test_cpu_offload(self):
        config, inputs_dict = self.model_tester.prepare_config_and_inputs_for_common()

        for model_class in self.all_model_classes:
            if model_class._no_split_modules is None:
                continue

            inputs_dict_class = self._prepare_for_class(inputs_dict, model_class)
            model = model_class(config).eval()
            model = model.to(torch_device)

            torch.manual_seed(0)
            base_output = model(**inputs_dict_class)

            model_size = compute_module_sizes(model)[""]
            # We test several splits of sizes to make sure it works.
            max_gpu_sizes = [int(p * model_size) for p in self.model_split_percents[1:]]
            with tempfile.TemporaryDirectory() as tmp_dir:
                model.cpu().save_pretrained(tmp_dir)

                for max_size in max_gpu_sizes:
                    max_memory = {0: max_size, "cpu": model_size * 2}
                    new_model = model_class.from_pretrained(tmp_dir, device_map="auto", max_memory=max_memory)
                    # Making sure part of the model will actually end up offloaded
                    self.assertSetEqual(set(new_model.hf_device_map.values()), {0, "cpu"})

                    self.check_device_map_is_respected(new_model, new_model.hf_device_map)

                    torch.manual_seed(0)
                    new_output = new_model(**inputs_dict_class)

                    if isinstance(base_output[0], tuple) and isinstance(new_output[0], tuple):
                        [
                            torch.testing.assert_close(a, b, rtol=1e-5, atol=1e-5)
                            for a, b in zip(base_output[0], new_output[0])
                        ]
                    else:
                        torch.testing.assert_close(base_output[0], new_output[0], rtol=1e-5, atol=1e-5)

    @require_non_hpu
    @require_accelerate
    @mark.accelerate_tests
    @require_torch_multi_accelerator
    def test_model_parallelism(self):
        config, inputs_dict = self.model_tester.prepare_config_and_inputs_for_common()

        for model_class in self.all_model_classes:
            if model_class._no_split_modules is None:
                continue

            inputs_dict_class = self._prepare_for_class(inputs_dict, model_class)
            model = model_class(config).eval()
            model = model.to(torch_device)

            torch.manual_seed(0)
            base_output = model(**inputs_dict_class)

            model_size = compute_module_sizes(model)[""]
            # We test several splits of sizes to make sure it works.
            max_gpu_sizes = [int(p * model_size) for p in self.model_split_percents[1:]]
            with tempfile.TemporaryDirectory() as tmp_dir:
                model.cpu().save_pretrained(tmp_dir)

                for max_size in max_gpu_sizes:
                    max_memory = {0: max_size, 1: model_size * 2, "cpu": model_size * 2}
                    new_model = model_class.from_pretrained(tmp_dir, device_map="auto", max_memory=max_memory)
                    # Making sure part of the model will actually end up offloaded
                    self.assertSetEqual(set(new_model.hf_device_map.values()), {0, 1})
                    self.check_device_map_is_respected(new_model, new_model.hf_device_map)

                    torch.manual_seed(0)
                    new_output = new_model(**inputs_dict_class)

                    if isinstance(base_output[0], tuple) and isinstance(new_output[0], tuple):
                        [
                            torch.testing.assert_close(a, b, rtol=1e-5, atol=1e-5)
                            for a, b in zip(base_output[0], new_output[0])
                        ]
                    else:
                        torch.testing.assert_close(base_output[0], new_output[0], rtol=1e-5, atol=1e-5)

    def test_problem_types(self):
        config, inputs_dict = self.model_tester.prepare_config_and_inputs_for_common()

        problem_types = [
            {"title": "multi_label_classification", "num_labels": 2, "dtype": torch.float},
            {"title": "single_label_classification", "num_labels": 1, "dtype": torch.long},
            {"title": "regression", "num_labels": 1, "dtype": torch.float},
        ]

        for model_class in self.all_model_classes:
            if model_class.__name__ not in [
                *get_values(MODEL_FOR_SEQUENCE_CLASSIFICATION_MAPPING_NAMES),
                *get_values(MODEL_FOR_IMAGE_CLASSIFICATION_MAPPING_NAMES),
            ]:
                continue

            for problem_type in problem_types:
                with self.subTest(msg=f"Testing {model_class} with {problem_type['title']}"):
                    config.problem_type = problem_type["title"]
                    config.num_labels = problem_type["num_labels"]

                    model = model_class(config)
                    model.to(torch_device)
                    model.train()

                    inputs = self._prepare_for_class(inputs_dict, model_class, return_labels=True)

                    if problem_type["num_labels"] > 1:
                        inputs["labels"] = inputs["labels"].unsqueeze(1).repeat(1, problem_type["num_labels"])

                    inputs["labels"] = inputs["labels"].to(problem_type["dtype"])

                    # This tests that we do not trigger the warning form PyTorch "Using a target size that is different
                    # to the input size. This will likely lead to incorrect results due to broadcasting. Please ensure
                    # they have the same size." which is a symptom something in wrong for the regression problem.
                    # See https://github.com/huggingface/transformers/issues/11780
                    with warnings.catch_warnings(record=True) as warning_list:
                        loss = model(**inputs).loss
                    for w in warning_list:
                        if "Using a target size that is different to the input size" in str(w.message):
                            raise ValueError(
                                f"Something is going wrong in the regression problem: intercepted {w.message}"
                            )

                    loss.backward()

    def test_load_with_mismatched_shapes(self):
        if not self.test_mismatched_shapes:
            self.skipTest(reason="test_missmatched_shapes is set to False")
        config, inputs_dict = self.model_tester.prepare_config_and_inputs_for_common()

        for model_class in self.all_model_classes:
            if model_class.__name__ not in get_values(MODEL_FOR_SEQUENCE_CLASSIFICATION_MAPPING_NAMES):
                continue

            with self.subTest(msg=f"Testing {model_class}"):
                with tempfile.TemporaryDirectory() as tmp_dir:
                    model = model_class(config)
                    model.save_pretrained(tmp_dir)

                    # Fails when we don't set ignore_mismatched_sizes=True
                    with self.assertRaises(RuntimeError):
                        new_model = AutoModelForSequenceClassification.from_pretrained(tmp_dir, num_labels=42)
                    with self.assertRaises(RuntimeError):
                        new_model_without_prefix = AutoModel.from_pretrained(tmp_dir, vocab_size=10)

                    logger = logging.get_logger("transformers.modeling_utils")

                    with CaptureLogger(logger) as cl:
                        new_model = AutoModelForSequenceClassification.from_pretrained(
                            tmp_dir, num_labels=42, ignore_mismatched_sizes=True
                        )
                    self.assertIn("the shapes did not match", cl.out)
                    new_model.to(torch_device)
                    inputs = self._prepare_for_class(inputs_dict, model_class)
                    logits = new_model(**inputs).logits
                    self.assertEqual(logits.shape[1], 42)

                    with CaptureLogger(logger) as cl:
                        new_model_without_prefix = AutoModel.from_pretrained(
                            tmp_dir, vocab_size=10, ignore_mismatched_sizes=True
                        )
                    self.assertIn("the shapes did not match", cl.out)
                    input_ids = ids_tensor((2, 8), 10)
                    new_model_without_prefix.to(torch_device)
                    if self.is_encoder_decoder:
                        new_model_without_prefix(input_ids, decoder_input_ids=input_ids)
                    else:
                        new_model_without_prefix(input_ids)

    def test_mismatched_shapes_have_properly_initialized_weights(self):
        if not self.test_mismatched_shapes:
            self.skipTest(reason="test_missmatched_shapes is set to False")
        config, inputs_dict = self.model_tester.prepare_config_and_inputs_for_common()

        configs_no_init = _config_zero_init(config)

        for model_class in self.all_model_classes:
            mappings = [
                MODEL_FOR_SEQUENCE_CLASSIFICATION_MAPPING_NAMES,
                MODEL_FOR_IMAGE_CLASSIFICATION_MAPPING_NAMES,
                MODEL_FOR_AUDIO_CLASSIFICATION_MAPPING_NAMES,
                MODEL_FOR_VIDEO_CLASSIFICATION_MAPPING_NAMES,
            ]
            is_classication_model = any(model_class.__name__ in get_values(mapping) for mapping in mappings)

            if not is_classication_model:
                continue

            # TODO: ydshieh
            is_special_classes = model_class.__name__ in [
                "wav2vec2.masked_spec_embed",
                "Wav2Vec2ForSequenceClassification",
                "CLIPForImageClassification",
                "Siglip2ForImageClassification",
                "RegNetForImageClassification",
                "ResNetForImageClassification",
                "UniSpeechSatForSequenceClassification",
                "Wav2Vec2BertForSequenceClassification",
                "PvtV2ForImageClassification",
                "Wav2Vec2ConformerForSequenceClassification",
                "WavLMForSequenceClassification",
                "SwiftFormerForImageClassification",
                "SEWForSequenceClassification",
                "BitForImageClassification",
                "SEWDForSequenceClassification",
                "SiglipForImageClassification",
                "HubertForSequenceClassification",
                "Swinv2ForImageClassification",
                "Data2VecAudioForSequenceClassification",
                "UniSpeechForSequenceClassification",
                "PvtForImageClassification",
                "ModernBertForSequenceClassification",
                "ModernBertForTokenClassification",
                "TimmWrapperForImageClassification",
                "ModernBertForQuestionAnswering",
            ]
            special_param_names = [
                r"^bit\.",
                r"^classifier\.weight",
                r"^classifier\.bias",
                r"^classifier\..+\.weight",
                r"^classifier\..+\.bias",
                r"^data2vec_audio\.",
                r"^dist_head\.",
                r"^head\.",
                r"^hubert\.",
                r"^pvt\.",
                r"^pvt_v2\.",
                r"^regnet\.",
                r"^resnet\.",
                r"^sew\.",
                r"^sew_d\.",
                r"^swiftformer\.",
                r"^swinv2\.",
                r"^transformers\.models\.swiftformer\.",
                r"^timm_model\.",
                r"^unispeech\.",
                r"^unispeech_sat\.",
                r"^vision_model\.",
                r"^wav2vec2\.",
                r"^wav2vec2_bert\.",
                r"^wav2vec2_conformer\.",
                r"^wavlm\.",
            ]

            with self.subTest(msg=f"Testing {model_class}"):
                with tempfile.TemporaryDirectory() as tmp_dir:
                    model = model_class(configs_no_init)
                    model.save_pretrained(tmp_dir)

                    # Fails when we don't set ignore_mismatched_sizes=True
                    with self.assertRaises(RuntimeError):
                        new_model = model_class.from_pretrained(tmp_dir, num_labels=42)

                    logger = logging.get_logger("transformers.modeling_utils")

                    with CaptureLogger(logger) as cl:
                        new_model = model_class.from_pretrained(tmp_dir, num_labels=42, ignore_mismatched_sizes=True)
                    self.assertIn("the shapes did not match", cl.out)

                    for name, param in new_model.named_parameters():
                        if param.requires_grad:
                            param_mean = ((param.data.mean() * 1e9).round() / 1e9).item()
                            if not (
                                is_special_classes
                                and any(len(re.findall(target, name)) > 0 for target in special_param_names)
                            ):
                                self.assertIn(
                                    param_mean,
                                    [0.0, 1.0],
                                    msg=f"Parameter {name} of model {model_class} seems not properly initialized",
                                )
                            else:
                                # Here we allow the parameters' mean to be in the range [-5.0, 5.0] instead of being
                                # either `0.0` or `1.0`, because their initializations are not using
                                # `config.initializer_factor` (or something similar). The purpose of this test is simply
                                # to make sure they are properly initialized (to avoid very large value or even `nan`).
                                self.assertGreaterEqual(
                                    param_mean,
                                    -5.0,
                                    msg=f"Parameter {name} of model {model_class} seems not properly initialized",
                                )
                                self.assertLessEqual(
                                    param_mean,
                                    5.0,
                                    msg=f"Parameter {name} of model {model_class} seems not properly initialized",
                                )

    def test_matched_shapes_have_loaded_weights_when_some_mismatched_shapes_exist(self):
        # 1. Create a dummy class. Should have buffers as well? To make sure we test __init__
        class MyClass(PreTrainedModel):
            config_class = PretrainedConfig

            def __init__(self, config=None):
                super().__init__(config if config is not None else PretrainedConfig())
                self.linear = nn.Linear(10, config.num_labels, bias=True)
                self.embedding = nn.Embedding(10, 10)
                self.std = 1

            def _init_weights(self, module):
                if isinstance(module, nn.Linear):
                    module.weight.data = nn.init.kaiming_uniform_(module.weight.data, np.sqrt(5))
                    if module.bias is not None:
                        module.bias.data = module.bias.data.normal_(mean=0.0, std=self.std)

        # Used to make sure the weights with matched shape are loaded correctly
        config = PretrainedConfig()
        config.num_labels = 3
        model = MyClass(config=config)

        # Used to make sure the weights with mismatched shape are properly initialized
        set_seed(0)
        config = PretrainedConfig()
        config.num_labels = 4
        # not to init. the weights during the creation: to match the logic in `from_pretrained`, so we can keep the
        # same sequence of random ops in the execution path to allow us to compare `target_model` and `new_model` below
        # for `linear` part.
        with ContextManagers([no_init_weights()]):
            target_model = MyClass(config=config)
        target_model.apply(target_model._initialize_weights)

        with tempfile.TemporaryDirectory() as tmpdirname:
            state_dict = model.state_dict()
            del state_dict["linear.weight"]

            model.config.save_pretrained(tmpdirname)
            torch.save(state_dict, os.path.join(tmpdirname, "pytorch_model.bin"))

            set_seed(0)
            new_model = MyClass.from_pretrained(tmpdirname, num_labels=4, ignore_mismatched_sizes=True)

            for key in new_model.state_dict().keys():
                # check weight values for weights with matched shapes are identical
                # (i.e. correctly loaded from the checkpoint)
                if key not in ["linear.weight", "linear.bias"]:
                    max_diff = torch.max(torch.abs(model.state_dict()[key] - new_model.state_dict()[key]))
                    self.assertLessEqual(
                        max_diff.item(),
                        1e-6,
                        msg=f"the weight values for `{key}` in `new_model` and `model` are  not identical",
                    )
                else:
                    # check we have some mismatched shapes
                    self.assertNotEqual(
                        model.state_dict()[key].shape,
                        new_model.state_dict()[key].shape,
                        msg=f"the weight shapes for {key} in `model` and `new_model` should differ",
                    )
                    # check the weights with mismatched shape are properly initialized
                    max_diff = torch.max(torch.abs(new_model.state_dict()[key] - target_model.state_dict()[key]))
                    self.assertLessEqual(
                        max_diff.item(),
                        1e-6,
                        msg=f"the weight values for `{key}` in `new_model` and `target_model` are not identical",
                    )

    def test_model_is_small(self):
        # Just a consistency check to make sure we are not running tests on 80M parameter models.
        config, _ = self.model_tester.prepare_config_and_inputs_for_common()

        for model_class in self.all_model_classes:
            model = model_class(config)
            num_params = model.num_parameters()
            assert num_params < 1000000, (
                f"{model_class} is too big for the common tests ({num_params})! It should have 1M max."
            )

    def flash_attn_inference_equivalence(self, attn_implementation: str, padding_side: str):
        r"""
        Tests the equivalence between the eager and flash attention implementations.
        This test is only for inference and runs with `torch_dtype=torch.bfloat16`.
        """
        if not self.has_attentions:
            self.skipTest(reason="Model architecture does not support attentions")

        for model_class in self.all_model_classes:
            if (attn_implementation == "flash_attention_2" and not model_class._supports_flash_attn_2) or (
                attn_implementation == "flash_attention_3" and not model_class._supports_flash_attn_3
            ):
                self.skipTest(f"{model_class.__name__} does not support {attn_implementation}")

            config, inputs_dict = self.model_tester.prepare_config_and_inputs_for_common()
            model = model_class(config)

            with tempfile.TemporaryDirectory() as tmpdirname:
                model.save_pretrained(tmpdirname)
                model_fa = model_class.from_pretrained(
                    tmpdirname, torch_dtype=torch.bfloat16, attn_implementation=attn_implementation
                )
                model_fa.to(torch_device)

                model = model_class.from_pretrained(tmpdirname, torch_dtype=torch.bfloat16)
                model.to(torch_device)

                dummy_input = inputs_dict[model.main_input_name][:1]
                if dummy_input.dtype in [torch.float32, torch.float16]:
                    dummy_input = dummy_input.to(torch.bfloat16)

                dummy_attention_mask = inputs_dict.get("attention_mask", None)

                if dummy_attention_mask is not None:
                    dummy_attention_mask = dummy_attention_mask[:1]
                    if padding_side == "left":
                        dummy_attention_mask[:, 1:] = 1
                        dummy_attention_mask[:, :1] = 0
                    else:
                        dummy_attention_mask[:, :-1] = 1
                        dummy_attention_mask[:, -1:] = 0
                if model.config.is_encoder_decoder:
                    decoder_input_ids = inputs_dict.get("decoder_input_ids", dummy_input)[:1]

                    outputs = model(dummy_input, decoder_input_ids=decoder_input_ids, output_hidden_states=True)
                    outputs_fa = model_fa(dummy_input, decoder_input_ids=decoder_input_ids, output_hidden_states=True)
                else:
                    outputs = model(dummy_input, output_hidden_states=True)
                    outputs_fa = model_fa(dummy_input, output_hidden_states=True)

                logits = (
                    outputs.hidden_states[-1]
                    if not model.config.is_encoder_decoder
                    else outputs.decoder_hidden_states[-1]
                )
                logits_fa = (
                    outputs_fa.hidden_states[-1]
                    if not model.config.is_encoder_decoder
                    else outputs_fa.decoder_hidden_states[-1]
                )

                assert torch.allclose(logits_fa, logits, atol=4e-2, rtol=4e-2)

                if model.config.is_encoder_decoder:
                    other_inputs = {
                        "decoder_input_ids": decoder_input_ids,
                        "decoder_attention_mask": dummy_attention_mask,
                        "output_hidden_states": True,
                    }
                    if dummy_attention_mask is not None:
                        other_inputs["attention_mask"] = dummy_attention_mask

                    outputs = model(dummy_input, **other_inputs)
                    outputs_fa = model_fa(dummy_input, **other_inputs)
                else:
                    other_inputs = {
                        "output_hidden_states": True,
                    }
                    if dummy_attention_mask is not None:
                        other_inputs["attention_mask"] = dummy_attention_mask

                    outputs = model(dummy_input, **other_inputs)
                    outputs_fa = model_fa(dummy_input, **other_inputs)

                logits = (
                    outputs.hidden_states[-1]
                    if not model.config.is_encoder_decoder
                    else outputs.decoder_hidden_states[-1]
                )
                logits_fa = (
                    outputs_fa.hidden_states[-1]
                    if not model.config.is_encoder_decoder
                    else outputs_fa.decoder_hidden_states[-1]
                )

                if padding_side == "left":
                    assert torch.allclose(logits_fa[1:], logits[1:], atol=4e-2, rtol=4e-2)

                    # check with inference + dropout
                    model.train()
                    _ = model_fa(dummy_input, **other_inputs)
                else:
                    assert torch.allclose(logits_fa[:-1], logits[:-1], atol=4e-2, rtol=4e-2)

    @require_flash_attn
    @require_torch_gpu
    @mark.flash_attn_test
    @slow
    @is_flaky()
    def test_flash_attn_2_inference_equivalence(self):
        self.flash_attn_inference_equivalence(attn_implementation="flash_attention_2", padding_side="left")

    @require_flash_attn
    @require_torch_gpu
    @mark.flash_attn_test
    @slow
    @is_flaky()
    def test_flash_attn_2_inference_equivalence_right_padding(self):
        self.flash_attn_inference_equivalence(attn_implementation="flash_attention_2", padding_side="right")

    @require_flash_attn_3
    @require_torch_gpu
    @mark.flash_attn_3_test
    @slow
    @is_flaky()
    def test_flash_attn_3_inference_equivalence(self):
        self.flash_attn_inference_equivalence(attn_implementation="flash_attention_3", padding_side="left")

    @require_flash_attn_3
    @require_torch_gpu
    @mark.flash_attn_3_test
    @slow
    @is_flaky()
    def test_flash_attn_3_inference_equivalence_right_padding(self):
        self.flash_attn_inference_equivalence(attn_implementation="flash_attention_3", padding_side="right")

    def test_attn_implementation_composite_models(self):
        """
        Tests if composite models can receive a dict object as attn_implementation, where each key should be
        one of the sub-configs from the model's config.
        """
        if not self.has_attentions:
            self.skipTest(reason="Model architecture does not support attentions")

        for model_class in self.all_model_classes:
            if not self._is_composite:
                self.skipTest("Model is not a composite model.")

            config, inputs_dict = self.model_tester.prepare_config_and_inputs_for_common()

            # set eager as it will be the one supported in all models
            # we just need to test if passing 'attn_implementation' as a dict fails or not
            attn_implementation_per_subconfig = {}
            for key in config.sub_configs.keys():
                attn_implementation_per_subconfig[key] = "eager"

            config._attn_implementation = attn_implementation_per_subconfig
            model = model_class(config)
            for key in config.sub_configs.keys():
                sub_config = getattr(model.config, key)
                self.assertTrue(sub_config._attn_implementation == "eager")

            for name, submodule in model.named_modules():
                class_name = submodule.__class__.__name__
                if (
                    class_name.endswith("Attention")
                    and getattr(submodule, "config", None)
                    and submodule.config._attn_implementation != "eager"
                ):
                    raise ValueError(
                        f"The eager model should not have SDPA/FA2 attention layers but got `{class_name}.config._attn_implementation={submodule.config._attn_implementation}`"
                    )

            # Set the attention to default `None` but the text config to `eager`
            # The model should load encoders in SDPA but not the text attention
            config._attn_implementation = None
            config.get_text_config(decoder=True)._attn_implementation = "eager"
            model = model_class(config)
            self.assertTrue(model.config.get_text_config(decoder=True)._attn_implementation == "eager")

    @require_torch_sdpa
    def test_sdpa_can_dispatch_non_composite_models(self):
        """
        Tests if non-composite models dispatch correctly on SDPA/eager when requested so when loading the model.
        This tests only by looking at layer names, as usually SDPA layers are called "SDPAAttention".
        """
        if not self.has_attentions:
            self.skipTest(reason="Model architecture does not support attentions")

        if not self.all_model_classes[0]._supports_sdpa or self._is_composite:
            self.skipTest(f"{self.all_model_classes[0].__name__} does not support SDPA")

        for model_class in self.all_model_classes:
            config, inputs_dict = self.model_tester.prepare_config_and_inputs_for_common()
            model = model_class(config)

            with tempfile.TemporaryDirectory() as tmpdirname:
                model.save_pretrained(tmpdirname)
                model_sdpa = model_class.from_pretrained(tmpdirname)
                model_sdpa = model_sdpa.eval().to(torch_device)

                self.assertTrue(model_sdpa.config._attn_implementation == "sdpa")

                model_eager = model_class.from_pretrained(tmpdirname, attn_implementation="eager")
                model_eager = model_eager.eval().to(torch_device)
                self.assertTrue(model_eager.config._attn_implementation == "eager")

                for name, submodule in model_eager.named_modules():
                    class_name = submodule.__class__.__name__
                    if (
                        class_name.endswith("Attention")
                        and getattr(submodule, "config", None)
                        and submodule.config._attn_implementation == "sdpa"
                    ):
                        raise ValueError(
                            f"The eager model should not have SDPA attention layers but got `{class_name}.config._attn_implementation={submodule.config._attn_implementation}`"
                        )

    @require_torch_sdpa
    def test_sdpa_can_dispatch_composite_models(self):
        """
        Tests if composite models dispatch correctly on SDPA/eager when requested so when loading the model.
        This tests only by looking at layer names, as usually SDPA layers are called "SDPAAttention".
        In contrast to the above test, this one checks if the "config._attn_implamentation" is a dict after the model
        is loaded, because we manually replicate requested attn implementation on each sub-config when loading.
        See https://github.com/huggingface/transformers/pull/32238 for more info

        The test tries to cover most general cases of composite models, VLMs with vision and text configs. Any model
        that has a different set of sub-configs has to overwrite this test.
        """
        if not self.has_attentions:
            self.skipTest(reason="Model architecture does not support attentions")

        if not self._is_composite:
            self.skipTest(f"{self.all_model_classes[0].__name__} does not support SDPA")

        for model_class in self.all_model_classes:
            config, inputs_dict = self.model_tester.prepare_config_and_inputs_for_common()
            model = model_class(config)

            with tempfile.TemporaryDirectory() as tmpdirname:
                model.save_pretrained(tmpdirname)
                model_sdpa = model_class.from_pretrained(tmpdirname)
                model_sdpa = model_sdpa.eval().to(torch_device)

                vision_model_names = {"visual", "image_tower", "vision_tower", "vision_model"}
                language_model_names = {"language_model", "model", "text_model"}
                vision_model_name = [name for name in vision_model_names if hasattr(model_sdpa, name)][0]
                language_model_name = [name for name in language_model_names if hasattr(model_sdpa, name)][0]

                vision_model_sdpa = getattr(model_sdpa, vision_model_name)
                language_model_sdpa = getattr(model_sdpa, language_model_name)
                text_attn = "sdpa" if language_model_sdpa._supports_sdpa else "eager"
                vision_attn = "sdpa" if vision_model_sdpa._supports_sdpa else "eager"

                # `None` as it is the requested one which will be assigned to each sub-config
                # Sub-model will dispatch to SDPA if it can (checked below that `SDPA` layers are present)
                self.assertTrue(language_model_sdpa.config._attn_implementation == text_attn)
                self.assertTrue(vision_model_sdpa.config._attn_implementation == vision_attn)

                model_eager = model_class.from_pretrained(tmpdirname, attn_implementation="eager")
                model_eager = model_eager.eval().to(torch_device)
                self.assertTrue(getattr(model_eager, language_model_name).config._attn_implementation == "eager")
                self.assertTrue(getattr(model_eager, vision_model_name).config._attn_implementation == "eager")

                for name, submodule in model_eager.named_modules():
                    class_name = submodule.__class__.__name__
                    if (
                        class_name.endswith("Attention")
                        and getattr(submodule, "config", None)
                        and submodule.config._attn_implementation == "sdpa"
                    ):
                        raise ValueError("The eager model should not have SDPA attention layers")

    @parameterized.expand(TEST_EAGER_MATCHES_SDPA_INFERENCE_PARAMETERIZATION)
    @require_torch_sdpa
    def test_eager_matches_sdpa_inference(
        self, name, torch_dtype, padding_side, use_attention_mask, output_attentions, enable_kernels
    ):
        # TODO: we shouldn't need to do this skip, i.e. the test would be composable from the model tester. CLIP-like
        # models have a custom mixin, which we detect to skip this test.
        if any(".CLIPModelTesterMixin" in str(base) for base in self.__class__.__bases__):
            self.skipTest(reason="CLIP-like models have a different `test_eager_matches_sdpa_inference`")

        if not self.has_attentions:
            self.skipTest(reason="Model architecture does not support attentions")

        if not self.all_model_classes[0]._supports_sdpa:
            self.skipTest(f"{self.all_model_classes[0].__name__} does not support SDPA")

        # convert shorthand name to torch.dtype
        if torch_dtype == "fp16":
            torch_dtype = torch.float16
        elif torch_dtype == "bf16":
            torch_dtype = torch.bfloat16
        elif torch_dtype == "fp32":
            torch_dtype = torch.float32

        if not is_torch_fp16_available_on_device(torch_device) and torch_dtype == torch.float16:
            self.skipTest(f"float16 not supported on {torch_device} (on the specific device currently used)")

        if not is_torch_bf16_available_on_device(torch_device) and torch_dtype == torch.bfloat16:
            self.skipTest(
                f"bfloat16 not supported on {torch_device} (on the specific device currently used, e.g. Nvidia T4 GPU)"
            )

        # Dictionary of tolerances for eager <> sdpa tests. Key = (device, sdpa_kernels_enabled, dtype)
        atols = {
            ("cpu", False, torch.float32): 1e-6,
            ("cpu", False, torch.float16): 5e-3,
            ("cpu", False, torch.bfloat16): 1e-2,
            ("cpu", True, torch.float32): 1e-6,
            ("cpu", True, torch.float16): 5e-3,
            ("cpu", True, torch.bfloat16): 1e-2,
            ("cuda", False, torch.float32): 1e-6,
            ("cuda", False, torch.bfloat16): 1e-2,
            ("cuda", False, torch.float16): 5e-3,
            ("cuda", True, torch.float32): 1e-6,
            ("cuda", True, torch.bfloat16): 1e-2,
            ("cuda", True, torch.float16): 5e-3,
        }
        rtols = {
            ("cpu", False, torch.float32): 1e-4,
            ("cpu", False, torch.float16): 5e-3,
            ("cpu", False, torch.bfloat16): 1e-2,
            ("cpu", True, torch.float32): 1e-4,
            ("cpu", True, torch.float16): 5e-3,
            ("cpu", True, torch.bfloat16): 1e-2,
            ("cuda", False, torch.float32): 1e-4,
            ("cuda", False, torch.bfloat16): 1e-2,
            ("cuda", False, torch.float16): 5e-3,
            ("cuda", True, torch.float32): 1e-4,
            ("cuda", True, torch.bfloat16): 3e-2,  # (different from others)
            ("cuda", True, torch.float16): 5e-3,
        }

        set_model_tester_for_less_flaky_test(self)

        for model_class in self.all_model_classes:
            config, inputs_dict = self.model_tester.prepare_config_and_inputs_for_common()
            set_config_for_less_flaky_test(config)
            model = model_class(config)
            # TODO: standardize the interfaces for musicgen models, see other todo in this test
            if model.__class__.__name__ == "MusicgenMelodyForConditionalGeneration":
                is_encoder_decoder = True
            else:
                is_encoder_decoder = model.config.is_encoder_decoder

            with tempfile.TemporaryDirectory() as tmpdirname:
                model.save_pretrained(tmpdirname)
                model_from_pretrained_kwargs = {
                    "pretrained_model_name_or_path": tmpdirname,
                    "torch_dtype": torch_dtype,
                }

                if (
                    hasattr(config, "use_mask_token")
                    or "use_mask_token" in inspect.signature(model.__init__).parameters
                ):
                    model_from_pretrained_kwargs["use_mask_token"] = True

                # TODO: remove this try/except, models should have a shared API
                try:
                    model_sdpa = model_class.from_pretrained(
                        **model_from_pretrained_kwargs, attn_implementation="sdpa"
                    )
                except ValueError:
                    model_sdpa = model_class.from_pretrained(**model_from_pretrained_kwargs)
                model_sdpa = model_sdpa.eval().to(torch_device, dtype=torch_dtype)

                model_eager = model_class.from_pretrained(**model_from_pretrained_kwargs, attn_implementation="eager")
                model_eager = model_eager.eval().to(torch_device, dtype=torch_dtype)

            set_model_for_less_flaky_test(model_eager)
            set_model_for_less_flaky_test(model_sdpa)

            can_output_attn = "output_attentions" in inspect.signature(model_sdpa.forward).parameters
            if not (self.has_attentions and can_output_attn) and output_attentions:
                self.skipTest(reason="Model does not support output_attentions")

            # TODO: if we can also check with `batch_size=1` without being flaky?
            for batch_size in [7]:
                # musicgen decoder models; TODO: find better abstraction
                if (
                    model.__class__.__name__.startswith("Musicgen")
                    and hasattr(self.model_tester, "num_codebooks")
                    and not hasattr(model_eager, "text_encoder")
                ):
                    input_data_batch_size = batch_size * self.model_tester.num_codebooks
                else:
                    input_data_batch_size = batch_size

                processed_inputs = {}
                processed_inputs[model.main_input_name] = inputs_dict[model.main_input_name]

                for key in getattr(self, "additional_model_inputs", []):
                    # Some models don't have all `additional_model_inputs`, especially when we
                    # craft cases to test model in different settings
                    if key in inputs_dict:
                        processed_inputs[key] = inputs_dict[key]

                for key, value in processed_inputs.items():
                    if torch.is_floating_point(value):
                        value = value.to(torch_dtype)

                    # extend value to have at least `input_data_batch_size` elements
                    if value.shape[0] < input_data_batch_size:
                        size = (input_data_batch_size - value.shape[0], *value.shape[1:])
                        if torch.is_floating_point(value):
                            extension = torch.rand(size=size, dtype=value.dtype, device=torch_device)
                        else:
                            extension = torch.randint(high=5, size=size, dtype=value.dtype, device=torch_device)
                        value = torch.cat((value, extension), dim=0).to(torch_device)

                    processed_inputs[key] = value[:input_data_batch_size]

                if not use_attention_mask:
                    dummy_attention_mask = None
                else:
                    dummy_attention_mask = inputs_dict.get("attention_mask", None)
                    if dummy_attention_mask is None:
                        if is_encoder_decoder:
                            seqlen = inputs_dict.get(
                                "decoder_input_ids", processed_inputs[model.main_input_name]
                            ).shape[-1]
                        else:
                            seqlen = processed_inputs[model.main_input_name].shape[-1]
                        dummy_attention_mask = torch.ones(batch_size, seqlen).to(torch.int64).to(torch_device)

                    # extend dummy_attention_mask to have at least `batch_size` elements
                    if dummy_attention_mask.shape[0] < batch_size:
                        size = (batch_size - dummy_attention_mask.shape[0], *dummy_attention_mask.shape[1:])
                        extension = torch.ones(size=size, dtype=dummy_attention_mask.dtype, device=torch_device)
                        dummy_attention_mask = torch.cat((dummy_attention_mask, extension), dim=0)

                    dummy_attention_mask = dummy_attention_mask[:batch_size].to(torch_device)

                    dummy_attention_mask[:] = 1
                    if padding_side == "left":
                        dummy_attention_mask[-1, :2] = 0
                        dummy_attention_mask[-1, 2:] = 1
                    elif padding_side == "right":
                        dummy_attention_mask[-1, -2:] = 0
                        dummy_attention_mask[-1, :-2] = 1

                if is_encoder_decoder:
                    # musicgen encoder-decoder models; TODO: find better abstraction
                    if model.__class__.__name__.startswith("Musicgen") and hasattr(self.model_tester, "num_codebooks"):
                        input_data_batch_size = batch_size * self.model_tester.num_codebooks
                    else:
                        input_data_batch_size = batch_size

                    decoder_input_ids = inputs_dict.get("decoder_input_ids", processed_inputs[model.main_input_name])
                    decoder_input_ids = decoder_input_ids[:input_data_batch_size]
                    if decoder_input_ids.shape[0] != input_data_batch_size:
                        extension = torch.ones(
                            input_data_batch_size - decoder_input_ids.shape[0],
                            *decoder_input_ids.shape[1:],
                            dtype=decoder_input_ids.dtype,
                            device=torch_device,
                        )
                        decoder_input_ids = torch.cat((decoder_input_ids, extension), dim=0)
                        decoder_input_ids = decoder_input_ids.to(torch_device)

                    # TODO: never an `attention_mask` arg here?
                    processed_inputs.update(
                        {
                            "decoder_input_ids": decoder_input_ids,
                            "decoder_attention_mask": dummy_attention_mask,
                            "output_hidden_states": True,
                        }
                    )
                else:
                    processed_inputs.update(
                        {
                            "output_hidden_states": True,
                        }
                    )

                    # Otherwise fails for e.g. WhisperEncoderModel
                    if "attention_mask" in inspect.signature(model_eager.forward).parameters:
                        processed_inputs["attention_mask"] = dummy_attention_mask

                    if self.has_attentions and "output_attentions" in inspect.signature(model_sdpa.forward).parameters:
                        processed_inputs["output_attentions"] = output_attentions
                if "bool_masked_pos" in inspect.signature(model_eager.forward).parameters:
                    dummy_mask = torch.ones((self.model_tester.num_masks,))

                    # In case of additional token (like class) we define a custom `mask_length`
                    if hasattr(self.model_tester, "mask_length"):
                        mask_length = self.model_tester.mask_length - dummy_mask.size(0)
                    else:
                        mask_length = self.model_tester.seq_length - dummy_mask.size(0)
                    dummy_mask = torch.cat([dummy_mask, torch.zeros(mask_length)])
                    dummy_bool_masked_pos = dummy_mask.expand(batch_size, -1).bool()
                    processed_inputs["bool_masked_pos"] = dummy_bool_masked_pos.to(torch_device)

                if "noise" in inspect.signature(model_eager.forward).parameters:
                    np.random.seed(2)
                    num_patches = int((self.model_tester.image_size // self.model_tester.patch_size) ** 2)
                    noise = np.random.uniform(size=(batch_size, num_patches))
                    processed_inputs["noise"] = torch.from_numpy(noise)

                # TODO: test gradients as well (& for FA2 as well!)
                with torch.no_grad():
                    with sdpa_kernel(
                        enable_flash=enable_kernels,
                        enable_math=True,
                        enable_mem_efficient=enable_kernels,
                    ):
                        prepared_inputs = self._prepare_for_class(processed_inputs, model_class)
                        prepared_inputs = {
                            k: v.to(torch_device) if isinstance(v, torch.Tensor) else v
                            for k, v in prepared_inputs.items()
                        }
                        outputs_eager = model_eager(**prepared_inputs)
                        outputs_sdpa = model_sdpa(**prepared_inputs)

                if "logits_per_text" in outputs_eager:
                    key = "logits_per_text"
                elif "vision_hidden_states" in outputs_eager:
                    key = "vision_hidden_states"
                elif "audio_values" in outputs_eager:
                    key = "audio_values"
                elif "decoder_hidden_states" in outputs_eager:
                    key = "decoder_hidden_states"
                elif "logits" in outputs_eager and "Classification" in model_class.__name__:
                    key = "logits"
                elif "language_model_outputs" in outputs_eager and "blip" in model_class.__name__.lower():
                    outputs_eager = outputs_eager["language_model_outputs"]
                    outputs_sdpa = outputs_sdpa["language_model_outputs"]
                    key = "hidden_states" if "hidden_states" in outputs_eager else "decoder_hidden_states"
                else:
                    key = "hidden_states"

                # TODO: rename logits -> hidden_states
                logits_eager = outputs_eager[key]
                logits_sdpa = outputs_sdpa[key]

                if key in ["vision_hidden_states", "decoder_hidden_states", "hidden_states"]:
                    logits_eager = logits_eager[-1]
                    logits_sdpa = logits_sdpa[-1]

                if key == "logits_per_text":
                    nan_mask = torch.isnan(logits_eager)
                    logits_eager[nan_mask] = 0
                    logits_sdpa[nan_mask] = 0

                if torch_device in ["cpu", "cuda"]:
                    atol = atols[torch_device, enable_kernels, torch_dtype]
                    rtol = rtols[torch_device, enable_kernels, torch_dtype]
                elif torch_device == "hpu":
                    atol = atols["cuda", enable_kernels, torch_dtype]
                    rtol = rtols["cuda", enable_kernels, torch_dtype]
                elif torch_device == "xpu":
                    # As of PyTorch 2.5 XPU backend supports only torch.nn.attention.SDPBackend.MATH
                    # which is implemented on PyTorch level using aten operators and is
                    # device agnostic with respect to implementation of each aten operator.
                    atol = atols["cuda", False, torch_dtype]
                    rtol = rtols["cuda", False, torch_dtype]
                else:
                    atol = 1e-7
                    rtol = 1e-4

                # Masked tokens output slightly deviates - we don't mind that.
                if use_attention_mask:
                    _logits_sdpa = torch.zeros_like(input=logits_sdpa)
                    _logits_eager = torch.zeros_like(input=logits_eager)

                    _logits_sdpa[:-1] = logits_sdpa[:-1]
                    _logits_eager[:-1] = logits_eager[:-1]

                    if padding_side == "left":
                        _logits_sdpa[-1:, 2:] = logits_sdpa[-1:, 2:]
                        _logits_eager[-1:, 2:] = logits_eager[-1:, 2:]

                    elif padding_side == "right":
                        _logits_sdpa[-1:, 2:] = logits_sdpa[-1:, :-2]
                        _logits_eager[-1:, 2:] = logits_eager[-1:, :-2]

                    logits_sdpa = _logits_sdpa
                    logits_eager = _logits_eager

                results = [
                    torch.allclose(_logits_sdpa, _logits_eager, atol=atol, rtol=rtol)
                    for (_logits_sdpa, _logits_eager) in zip(logits_sdpa, logits_eager)
                ]
                # If 80% batch elements have matched results, it's fine
                if np.mean(results) < 0.8:
                    mean_relative_diff = ((logits_sdpa - logits_eager).abs() / (logits_eager.abs() + 1e-12)).mean()
                    raise ValueError(
                        f"mean relative difference for {key}: {mean_relative_diff:.3e}, torch atol = {atol}, torch rtol = "
                        f"{rtol}"
                    )

    @require_torch_sdpa
    @require_torch_accelerator
    @slow
    def test_sdpa_can_dispatch_on_flash(self):
        if not self.has_attentions:
            self.skipTest(reason="Model architecture does not support attentions")

        device_type, major, minor = get_device_properties()
        if device_type == "cuda" and major < 8:
            self.skipTest(reason="This test requires an NVIDIA GPU with compute capability >= 8.0")
        elif device_type == "rocm" and major < 9:
            self.skipTest(reason="This test requires an AMD GPU with compute capability >= 9.0")
        elif device_type not in ["cuda", "rocm", "xpu"]:
            self.skipTest(reason="This test requires a Nvidia or AMD GPU, or an Intel XPU")

        torch.compiler.reset()

        for model_class in self.all_model_classes:
            if not model_class._supports_sdpa:
                self.skipTest(f"{model_class.__name__} does not support SDPA")

            config, inputs_dict = self.model_tester.prepare_config_and_inputs_for_common()
            inputs_dict = self._prepare_for_class(inputs_dict, model_class)
            if config.model_type in ["paligemma"]:
                self.skipTest(
                    "PaliGemma-like models currently (transformers==4.41.0) requires an attention_mask input"
                )
            if config.model_type in ["modernbert", "gemma3"]:
                self.skipTest(
                    reason=f"{config.model_type} currently (transformers==4.52.0) automatically adds an attention_mask input"
                )
            if config.model_type in ["idefics", "idefics2", "idefics3"]:
                self.skipTest(reason="Idefics currently (transformers==4.39.1) requires an image_attention_mask input")
            if config.model_type in ["sam"]:
                self.skipTest(reason="SAM requires an attention_mask input for relative positional embeddings")

            model = model_class(config)

            sub_models_supporting_sdpa = [
                module._supports_sdpa
                for name, module in model.named_modules()
                if isinstance(module, PreTrainedModel) and name != ""
            ]
            supports_sdpa_all_modules = (
                all(sub_models_supporting_sdpa) if len(sub_models_supporting_sdpa) > 0 else model._supports_sdpa
            )
            if not supports_sdpa_all_modules:
                self.skipTest(reason="This models' submodels does not support sdpa")

            with tempfile.TemporaryDirectory() as tmpdirname:
                model.save_pretrained(tmpdirname)
                model = model_class.from_pretrained(tmpdirname, torch_dtype=torch.float16, attn_implementation="sdpa")
                model.to(torch_device)

                inputs_dict.pop("attention_mask", None)
                inputs_dict.pop("decoder_attention_mask", None)

                for name, inp in inputs_dict.items():
                    if isinstance(inp, torch.Tensor) and inp.dtype in [torch.float32, torch.float16]:
                        inputs_dict[name] = inp.to(torch.float16)

                with sdpa_kernel(enable_flash=True, enable_math=False, enable_mem_efficient=False):
                    _ = model(**inputs_dict)

    @require_torch_sdpa
    @require_torch_accelerator
    @slow
    def test_sdpa_can_compile_dynamic(self):
        if not self.has_attentions:
            self.skipTest(reason="Model architecture does not support attentions")

        device_type, major, minor = get_device_properties()
        if device_type == "cuda" and major < 8:
            self.skipTest(reason="This test requires an NVIDIA GPU with compute capability >= 8.0")
        elif device_type == "rocm" and major < 9:
            self.skipTest(reason="This test requires an AMD GPU with compute capability >= 9.0")
        elif device_type not in ["cuda", "rocm", "xpu"]:
            self.skipTest(reason="This test requires a Nvidia or AMD GPU, or an Intel XPU")

        torch.compiler.reset()

        for model_class in self.all_model_classes:
            if not model_class._supports_sdpa:
                self.skipTest(f"{model_class.__name__} does not support SDPA")

            config, inputs_dict = self.model_tester.prepare_config_and_inputs_for_common()
            inputs_dict = self._prepare_for_class(inputs_dict, model_class)
            if config.model_type in ["dbrx"]:
                self.skipTest(
                    "DBRX (transformers==4.40) requires a modification to support dynamic shapes with compile."
                )
            if getattr(config, "cache_implementation", None) == "hybrid":
                self.skipTest(
                    "Cannot compile forward without an existing cache with Hybrid, as `torch._dynamo.mark_static_address` "
                    "is a forbidden call."
                )

            model = model_class(config)

            sub_models_supporting_sdpa = [
                module._supports_sdpa
                for name, module in model.named_modules()
                if isinstance(module, PreTrainedModel) and name != ""
            ]
            supports_sdpa_all_modules = (
                all(sub_models_supporting_sdpa) if len(sub_models_supporting_sdpa) > 0 else model._supports_sdpa
            )
            if not supports_sdpa_all_modules:
                self.skipTest(reason="This models' submodels does not support sdpa")

            with tempfile.TemporaryDirectory() as tmpdirname:
                model.save_pretrained(tmpdirname)
                model = model_class.from_pretrained(tmpdirname, torch_dtype=torch.float16, attn_implementation="sdpa")
                model.to(torch_device)

                # For PyTorch 2.1 - 2.3.0 set `dynamic=True`. In the future setting `dynamic=None` and using `torch._dynamo.mark_dynamic()`
                # on input tensors will be required. `mark_dynamic` currently raises inconsistent shape errors.
                model = torch.compile(model, dynamic=True)

                inputs_dict.pop("attention_mask", None)
                inputs_dict.pop("decoder_attention_mask", None)
                for name, inp in inputs_dict.items():
                    if isinstance(inp, torch.Tensor) and inp.dtype in [torch.float32, torch.float16]:
                        inputs_dict[name] = inp.to(torch.float16)

                # use no_grad to save some memory
                with torch.no_grad():
                    _ = model(**inputs_dict)

    @require_torch_sdpa
    def test_sdpa_matches_eager_sliding_window(self):
        if not self.has_attentions:
            self.skipTest(reason="Model architecture does not support attentions")

        WINDOW_ATTENTION_MODELS = ["mistral", "mixtral", "minimax", "qwen2", "qwen_moe", "starcoder2"]

        if len(self.all_generative_model_classes) == 0:
            self.skipTest(f"No generative model classes for {self.__class__.__name__}")

        for model_class in self.all_generative_model_classes:
            if model_class._supports_sdpa:
                self.skipTest(reason="Model architecture does not support attentions")
            config, inputs_dict = self.model_tester.prepare_config_and_inputs_for_common()

            if config.model_type not in WINDOW_ATTENTION_MODELS:
                self.skipTest(f"{config.model_type} does not use window attention")

            config.sliding_window = 2

            dummy_input = inputs_dict[model_class.main_input_name]
            attention_mask = inputs_dict["attention_mask"]

            self.assertTrue(dummy_input.ndim == 2)
            self.assertTrue(dummy_input.shape[1] > 6)

            with tempfile.TemporaryDirectory() as tmpdir:
                with torch.device(torch_device):
                    model_eager = AutoModelForCausalLM.from_config(
                        config, attn_implementation="eager", torch_dtype=torch.float32
                    )

                model_eager.save_pretrained(tmpdir)

                with torch.device(torch_device):
                    model_sdpa = AutoModelForCausalLM.from_pretrained(
                        tmpdir, attn_implementation="sdpa", torch_dtype=torch.float32
                    )

                model_eager = model_eager.eval()
                model_sdpa = model_sdpa.eval()

                with torch.no_grad():
                    with sdpa_kernel(enable_flash=False, enable_math=True, enable_mem_efficient=False):
                        res_eager = model_eager(**inputs_dict, return_dict=False)[0]
                        res_sdpa = model_sdpa(**inputs_dict, return_dict=False)[0]

                # Only non-padding tokens are expected to match.
                self.assertTrue(
                    torch.allclose(res_eager[attention_mask == 1], res_sdpa[attention_mask == 1], rtol=1e-4, atol=1e-4)
                )

    def flash_attn_can_dispatch_composite_models(self, attn_implementation: str):
        """
        Tests if composite models can dispatch on flash attention if the sub-models support it.
        The tests is needed as we handle differently composite models and we cannot check them
        with above tests. If any of the sub-models does not support flash attention, we'll raise an error when dispatching
        that particular sub-model. Otherwise we dispatch safely in all sub-models, where "sub-models" are specific
        backbone models (LM/vision/audio/etc)
        """
        if not self.has_attentions:
            self.skipTest(reason="Model architecture does not support attentions")

        if not is_torch_bf16_available_on_device(torch_device):
            self.skipTest(f"bfloat16 not supported on {torch_device} (on the specific device currently used)")

        torch_dtype = torch.bfloat16
        for model_class in self.all_model_classes:
            config, inputs_dict = self.model_tester.prepare_config_and_inputs_for_common()
            model = model_class(config)
            if not self._is_composite:
                self.skipTest("This model is not a composite model!")

            with tempfile.TemporaryDirectory() as tmpdirname:
                model.save_pretrained(tmpdirname)
                model = model_class.from_pretrained(tmpdirname, torch_dtype=torch_dtype)

                sub_models_supporting_fa = [
                    (
                        module._supports_flash_attn_3
                        if attn_implementation == "flash_attention_3"
                        else module._supports_flash_attn_2
                    )
                    for name, module in model.named_modules()
                    if isinstance(module, PreTrainedModel) and name != ""
                ]
                supports_fa_all_modules = (
                    all(sub_models_supporting_fa)
                    if len(sub_models_supporting_fa) > 0
                    else (
                        model._supports_flash_attn_3
                        if attn_implementation == "flash_attention_3"
                        else model._supports_flash_attn_2
                    )
                )
                if not supports_fa_all_modules:
                    with self.assertRaises(ValueError):
                        model_fa = model_class.from_pretrained(
                            tmpdirname,
                            torch_dtype=torch_dtype,
                            attn_implementation=attn_implementation,
                        )
                else:
                    model_fa = model_class.from_pretrained(
                        tmpdirname, torch_dtype=torch_dtype, attn_implementation=attn_implementation
                    )
                    for key in model_fa.config:
                        if isinstance(getattr(model_fa.config, key), PretrainedConfig):
                            sub_config = getattr(model_fa.config, key)
                            self.assertTrue(sub_config._attn_implementation == attn_implementation)

                    has_fa = False
                    for name, submodule in model_fa.named_modules():
                        class_name = submodule.__class__.__name__
                        if (
                            "Attention" in class_name
                            and getattr(submodule, "config", None)
                            and submodule.config._attn_implementation == attn_implementation
                        ):
                            has_fa = True
                            break
                    if not has_fa:
                        raise ValueError(f"The {attn_implementation} model should have {attn_implementation} layers")

    @require_flash_attn
    @require_torch_gpu
    @mark.flash_attn_test
    def test_flash_attn_2_can_dispatch_composite_models(self):
        self.flash_attn_can_dispatch_composite_models(attn_implementation="flash_attention_2")

    @require_flash_attn_3
    @require_torch_gpu
    @mark.flash_attn_3_test
    def test_flash_attn_3_can_dispatch_composite_models(self):
        self.flash_attn_can_dispatch_composite_models(attn_implementation="flash_attention_3")

    @require_flash_attn
    @require_torch_gpu
    @require_bitsandbytes
    @mark.flash_attn_test
    @slow
    def test_flash_attn_2_fp32_ln(self):
        if not self.has_attentions:
            self.skipTest(reason="Model architecture does not support attentions")

        for model_class in self.all_generative_model_classes:
            if not model_class._supports_flash_attn_2:
                self.skipTest(f"{model_class.__name__} does not support Flash Attention 2")
            config, inputs_dict = self.model_tester.prepare_config_and_inputs_for_common()
            model = model_class(config)
            with tempfile.TemporaryDirectory() as tmpdirname:
                model.save_pretrained(tmpdirname)

                dummy_input = inputs_dict[model.main_input_name]
                dummy_attention_mask = inputs_dict.get("attention_mask", torch.ones_like(dummy_input))
                batch_size = dummy_attention_mask.shape[0]

                is_padding_right = dummy_attention_mask[:, -1].sum().item() != batch_size

                # To avoid errors with padding_side=="right"
                if is_padding_right:
                    dummy_attention_mask = torch.ones_like(dummy_input)

                model = model_class.from_pretrained(
                    tmpdirname,
                    torch_dtype=torch.float16,
                    attn_implementation="flash_attention_2",
                    load_in_4bit=True,
                )

                for _, param in model.named_parameters():
                    # upcast only layer norms
                    if (param.dtype == torch.float16) or (param.dtype == torch.bfloat16):
                        param.data = param.data.to(torch.float32)

                if model.config.is_encoder_decoder:
                    dummy_decoder_input_ids = inputs_dict["decoder_input_ids"]
                    dummy_decoder_attention_mask = inputs_dict["decoder_attention_mask"]

                    _ = model(dummy_input, decoder_input_ids=dummy_decoder_input_ids)
                    # with attention mask
                    _ = model(
                        dummy_input,
                        attention_mask=dummy_attention_mask,
                        decoder_input_ids=dummy_decoder_input_ids,
                        decoder_attention_mask=dummy_decoder_attention_mask,
                    )
                else:
                    _ = model(dummy_input)
                    # with attention mask
                    _ = model(dummy_input, attention_mask=dummy_attention_mask)

    def flash_attention_padding_matches_padding_free_with_position_ids(
        self, attn_implementation: str, fa_kwargs: bool = False
    ):
        if not self.has_attentions:
            self.skipTest(reason="Model architecture does not support attentions")

        max_new_tokens = 30

        for model_class in self.all_generative_model_classes:
            if not (
                model_class._supports_flash_attn_2
                if attn_implementation == "flash_attention_2"
                else model_class._supports_flash_attn_3
            ):
                self.skipTest(f"{model_class.__name__} does not support {attn_implementation}")

            config, inputs_dict = self.model_tester.prepare_config_and_inputs_for_common()
            if 0 not in inputs_dict.get("attention_mask", []) or "attention_mask" not in inputs_dict:
                self.skipTest("Model dummy inputs should contain padding in their attention mask")

            dummy_input = inputs_dict[model_class.main_input_name]
            if dummy_input.dtype in [torch.float32, torch.float16]:
                dummy_input = dummy_input.to(torch.bfloat16)

            # make sure that all models have enough positions for generation
            if hasattr(config, "max_position_embeddings"):
                config.max_position_embeddings = max_new_tokens + dummy_input.shape[1] + 1

            model = model_class(config)
            if "position_ids" not in inspect.signature(model.forward).parameters:
                self.skipTest("Model does not support position_ids")

            if (not fa_kwargs) and "position_ids" not in inspect.signature(model.forward).parameters:
                continue  # this model doesn't accept position ids as input

            with tempfile.TemporaryDirectory() as tmpdirname:
                model.save_pretrained(tmpdirname)

                # ensure left padding, to adapt for some models
                if 0 in inputs_dict["attention_mask"][:, -1]:
                    inputs_dict["attention_mask"] = inputs_dict["attention_mask"].flip(1)
                dummy_attention_mask = inputs_dict["attention_mask"]
                inputs_dict["input_ids"][~dummy_attention_mask.bool()] = config.get_text_config().pad_token_id

                model = (
                    model_class.from_pretrained(
                        tmpdirname,
                        torch_dtype=torch.bfloat16,
                        attn_implementation=attn_implementation,
                    )
                    .to(torch_device)
                    .eval()
                )

                if fa_kwargs:
                    # flatten
                    features = [
                        {"input_ids": i[a.bool()].tolist()}
                        for i, a in zip(inputs_dict["input_ids"], inputs_dict["attention_mask"])
                    ]

                    # add position_ids + fa_kwargs
                    data_collator = DataCollatorWithFlattening(return_tensors="pt", return_flash_attn_kwargs=True)
                    batch = data_collator(features)
                    padfree_inputs_dict = {
                        k: t.to(torch_device) if torch.is_tensor(t) else t for k, t in batch.items()
                    }
                else:
                    # flatten
                    padfree_inputs_dict = {
                        k: v[dummy_attention_mask.bool()].unsqueeze(0)
                        for k, v in inputs_dict.items()
                        if not k == "attention_mask"
                    }
                    # add position_ids
                    padfree_inputs_dict["position_ids"] = (
                        torch.cat([torch.arange(length) for length in dummy_attention_mask.sum(1).tolist()])
                        .long()
                        .unsqueeze(0)
                        .to(torch_device)
                    )

                res_padded = model(**inputs_dict)
                res_padfree = model(**padfree_inputs_dict)

                logits_padded = res_padded.logits[inputs_dict["attention_mask"].bool()]
                logits_padfree = res_padfree.logits[0]

                torch.testing.assert_close(logits_padded.argmax(-1), logits_padfree.argmax(-1), rtol=0, atol=0)
                # acceptable numerical instability
                tol = torch.finfo(torch.bfloat16).eps
                torch.testing.assert_close(logits_padded, logits_padfree, rtol=tol, atol=tol)

    @require_flash_attn
    @require_torch_gpu
    @mark.flash_attn_test
    @slow
    def test_flash_attention_2_padding_matches_padding_free_with_position_ids(self):
        self.flash_attention_padding_matches_padding_free_with_position_ids(attn_implementation="flash_attention_2")

    @require_flash_attn
    @require_torch_gpu
    @mark.flash_attn_test
    @slow
    def test_flash_attention_2_padding_matches_padding_free_with_position_ids_and_fa_kwargs(self):
        self.flash_attention_padding_matches_padding_free_with_position_ids(
            attn_implementation="flash_attention_2", fa_kwargs=True
        )

    @require_flash_attn_3
    @require_torch_gpu
    @mark.flash_attn_3_test
    @slow
    def test_flash_attention_3_padding_matches_padding_free_with_position_ids(self):
        self.flash_attention_padding_matches_padding_free_with_position_ids(attn_implementation="flash_attention_3")

    @require_flash_attn_3
    @require_torch_gpu
    @mark.flash_attn_3_test
    @slow
    def test_flash_attention_3_padding_matches_padding_free_with_position_ids_and_fa_kwargs(self):
        self.flash_attention_padding_matches_padding_free_with_position_ids(
            attn_implementation="flash_attention_3", fa_kwargs=True
        )

    def flash_attn_from_config(self, attn_implementation: str):
        r"""
        Tests if the model can be loaded with `attn_implementation` from the config and if the
        weights are not randomly initialized.
        """
        if not self.has_attentions:
            self.skipTest(reason="Model architecture does not support attentions")

        for model_class in self.all_generative_model_classes:
            if (attn_implementation == "flash_attention_2" and not model_class._supports_flash_attn_2) or (
                attn_implementation == "flash_attention_3" and not model_class._supports_flash_attn_3
            ):
                self.skipTest(f"{model_class.__name__} does not support {attn_implementation}")

            config, inputs_dict = self.model_tester.prepare_config_and_inputs_for_common()
            # TODO: to change it in the future with other relevant auto classes
            fa_model = model_class._from_config(
                config, attn_implementation=attn_implementation, torch_dtype=torch.bfloat16
            ).to(torch_device)

            dummy_input = inputs_dict[fa_model.main_input_name]
            if dummy_input.dtype in [torch.float32, torch.float16]:
                dummy_input = dummy_input.to(torch.bfloat16)
            dummy_attention_mask = inputs_dict.get("attention_mask", torch.ones_like(dummy_input))

            if fa_model.config.is_encoder_decoder:
                dummy_decoder_input_ids = inputs_dict["decoder_input_ids"]
                dummy_decoder_attention_mask = inputs_dict["decoder_attention_mask"]
                _ = fa_model(
                    dummy_input,
                    attention_mask=dummy_attention_mask,
                    decoder_input_ids=dummy_decoder_input_ids,
                    decoder_attention_mask=dummy_decoder_attention_mask,
                )
            else:
                _ = fa_model(dummy_input, attention_mask=dummy_attention_mask)

            with tempfile.TemporaryDirectory() as tmpdirname:
                fa_model.save_pretrained(tmpdirname)
                model_from_pretrained = model_class.from_pretrained(tmpdirname)
                self.assertTrue(model_from_pretrained.config._attn_implementation != attn_implementation)

    @require_flash_attn
    @require_torch_gpu
    @mark.flash_attn_test
    @slow
    def test_flash_attn_2_from_config(self):
        self.flash_attn_from_config(attn_implementation="flash_attention_2")

    @require_flash_attn
    @require_torch_gpu
    @mark.flash_attn_3_test
    @slow
    def test_flash_attn_3_from_config(self):
        self.flash_attn_from_config(attn_implementation="flash_attention_3")

    def _get_custom_4d_mask_test_data(self):
        # Sequence in which all but the last token is the same
        input_ids = torch.tensor(
            [[10, 11, 12, 13], [10, 11, 12, 14], [10, 11, 12, 15]], device=torch_device, dtype=torch.int64
        )
        position_ids = torch.tensor([[0, 1, 2, 3]] * 3, device=torch_device, dtype=torch.int64)

        # Combining common prefix with the unique ending tokens:
        input_ids_shared_prefix = torch.cat([input_ids[0][:-1], input_ids[:, -1]]).unsqueeze(0)

        # Creating a 4D mask where each of the last 3 tokens do not attend to each other.
        mask_shared_prefix = torch.tensor(
            [
                [
                    [
                        [1, 0, 0, 0, 0, 0],
                        [1, 1, 0, 0, 0, 0],
                        [1, 1, 1, 0, 0, 0],
                        [1, 1, 1, 1, 0, 0],
                        [1, 1, 1, 0, 1, 0],
                        [1, 1, 1, 0, 0, 1],
                    ]
                ]
            ],
        )
        # inverting the attention mask
        mask_dtype = torch.float32
        min_dtype = torch.finfo(mask_dtype).min
        mask_shared_prefix = (mask_shared_prefix.eq(0.0)).to(dtype=mask_dtype, device=torch_device) * min_dtype

        # Creating a position_ids tensor. note the repeating figures in the end.
        position_ids_shared_prefix = torch.tensor([[0, 1, 2, 3, 3, 3]], device=torch_device, dtype=torch.int64)

        return input_ids, position_ids, input_ids_shared_prefix, mask_shared_prefix, position_ids_shared_prefix

    def test_sliding_window_mask(self):
        """Tests that we can control the sliding window attention behavior of a model."""
        config, inputs = self.model_tester.prepare_config_and_inputs_for_common()

        if not self.has_attentions:
            self.skipTest(reason="Model does not support output_attentions")

        if not (hasattr(config, "sliding_window") and hasattr(config, "use_sliding_window")):
            self.skipTest(reason="Model does not support sliding window mask")

        seq_len = self.model_tester.seq_length
        batch_size = self.model_tester.batch_size
        sliding_window = 3  # set to arbitrary small number

        sliding_mask = torch.zeros((seq_len, seq_len), dtype=torch.bool)
        for i in range(seq_len):
            start = max(0, i - sliding_window + 1)
            sliding_mask[i, start : i + 1] = True
        sliding_mask = sliding_mask.to(torch_device)

        config.sliding_window = sliding_window
        inputs["attention_mask"] = torch.ones(batch_size, seq_len).to(torch.int64).to(torch_device)
        for model_class in self.all_model_classes:
            # Set sliding window to `True` and check that all tokens beyond window size are masked
            config.use_sliding_window = True
            config_dict = config.to_diff_dict()
            if hasattr(config, "layer_types"):
                del config_dict["layer_types"]
            new_config = config.__class__(**config_dict)
            # We need to set eager as otherwise `output_attentions` is not supported
            model = model_class._from_config(new_config, attn_implementation="eager").to(torch_device)
            model.eval()
            layer_types = getattr(model.config, "layer_types", ["sliding_attention"] * config.num_hidden_layers)
            attentions = model(**inputs, output_attentions=True).attentions
            for layer_attention, layer_type in zip(attentions, layer_types):
                if layer_type == "sliding_attention":
                    self.assertTrue((layer_attention[:, :, ~sliding_mask] == 0).all().item())
                else:
                    self.assertFalse((layer_attention[:, :, ~sliding_mask] == 0).all().item())

            # Set sliding window to `False` while keeping `sliding_window=3`
            # Check that all tokens beyond window size are not masked
            config.use_sliding_window = False
            config_dict = config.to_diff_dict()
            if hasattr(config, "layer_types"):
                del config_dict["layer_types"]
            new_config = config.__class__(**config_dict)
            # We need to set eager as otherwise `output_attentions` is not supported
            model = model_class._from_config(new_config, attn_implementation="eager").to(torch_device)
            model.eval()
            attentions_not_sliding = model(**inputs, output_attentions=True).attentions
            for layer_attention in attentions_not_sliding:
                self.assertFalse((layer_attention[:, :, ~sliding_mask] == 0).all().item())

    def test_custom_4d_attention_mask(self):
        if not self.has_attentions:
            self.skipTest(reason="Model architecture does not support attentions")

        if len(self.all_generative_model_classes) == 0:
            self.skipTest(
                reason="Model architecture has no generative classes, and thus not necessarily supporting 4D masks"
            )

        set_model_tester_for_less_flaky_test(self)

        for model_class in self.all_generative_model_classes:
            if not model_class._supports_static_cache:
                self.skipTest(f"{model_class.__name__} is not guaranteed to work with custom 4D attention masks")
            config, _ = self.model_tester.prepare_config_and_inputs_for_common()
            set_config_for_less_flaky_test(config)
            if getattr(config, "sliding_window", 0) is not None and getattr(config, "sliding_window", 0) > 0:
                self.skipTest(f"{model_class.__name__} with sliding window attention is not supported by this test")
            model = model_class(config).to(device=torch_device, dtype=torch.float32).eval()
            set_model_for_less_flaky_test(model)
            if "position_ids" not in inspect.signature(model.forward).parameters:
                continue  # model doesn't accept position ids and probably has special way to model positions

            if "position_ids" not in inspect.signature(model.forward).parameters:
                continue  # this model doesn't accept position ids as input

            (
                input_ids,
                position_ids,
                input_ids_shared_prefix,
                mask_shared_prefix,
                position_ids_shared_prefix,
            ) = self._get_custom_4d_mask_test_data()

            logits = model.forward(input_ids, position_ids=position_ids).logits
            # logits.shape == torch.Size([3, 4, ...])

            logits_shared_prefix = model(
                input_ids_shared_prefix,
                attention_mask=mask_shared_prefix,
                position_ids=position_ids_shared_prefix,
            )[0]
            # logits_shared_prefix.shape == torch.Size([1, 6, ...])

            out_last_tokens = logits[:, -1, :]  # last tokens in each batch line
            out_shared_prefix_last_tokens = logits_shared_prefix[0, -3:, :]  # last three tokens

            # comparing softmax-normalized logits:
            normalized_0 = F.softmax(out_last_tokens, dim=-1)
            normalized_1 = F.softmax(out_shared_prefix_last_tokens, dim=-1)
            torch.testing.assert_close(normalized_0, normalized_1, rtol=1e-3, atol=1e-3)

    @slow
    @require_torch_accelerator
    def test_torch_compile_for_training(self):
        if version.parse(torch.__version__) < version.parse("2.3"):
            self.skipTest(reason="This test requires torch >= 2.3 to run.")

        if not hasattr(self, "_torch_compile_train_cls"):
            self.skipTest(f"{self.__class__.__name__} doesn't have the attribute `_torch_compile_train_cls`.")

        config, _ = self.model_tester.prepare_config_and_inputs_for_common()
        cls = self._torch_compile_train_cls
        model = cls(config).to(torch_device)

        inputs = {
            "input_ids": torch.randint(low=1, high=model.config.vocab_size, size=(2, 10), device=torch_device),
            "attention_mask": torch.tensor(
                [[1, 1, 1, 1, 1, 0, 0, 0, 0, 0], [1, 1, 1, 1, 1, 1, 1, 1, 1, 1]],
                dtype=torch.int64,
                device=torch_device,
            ),
            "position_ids": torch.arange(0, 10, device=torch_device).unsqueeze(0),
            "labels": torch.randint(low=1, high=model.config.vocab_size, size=(2, 10), device=torch_device),
        }

        # eager backward
        set_seed(42)
        loss = model(**inputs).loss
        loss.backward()

        params = {name: param.grad.detach().to(device="cpu", copy=True) for name, param in model.named_parameters()}
        model.zero_grad()
        del loss

        model = torch.compile(model, fullgraph=True, mode="reduce-overhead")

        # forward compilation
        set_seed(42)
        loss = model(**inputs).loss
        # backward compilation
        loss.backward()
        # check grad matches
        for name, param in model._orig_mod.named_parameters():
            torch.testing.assert_close(param.grad.detach().cpu(), params[name], rtol=1e-4, atol=1e-4)

    def test_forward_with_logits_to_keep(self):
        for model_class in self.all_generative_model_classes:
            if "logits_to_keep" not in set(inspect.signature(model_class.forward).parameters.keys()):
                self.skipTest(reason="This model does not support `logits_to_keep` argument.")

            config, inputs = self.model_tester.prepare_config_and_inputs_for_common()
            batch_size, sequence_length = inputs["input_ids"].shape[:2]
            vocab_size = config.get_text_config().vocab_size
            model = model_class(config).to(device=torch_device).eval()
            # some models have labels but `logits_to_keep` should not be used in train mode
            _ = inputs.pop("labels", None)

            # logits_to_keep=0 is a special case meaning "keep all logits"
            all_logits = model(**inputs, logits_to_keep=0).logits
            last_token_logits = model(**inputs, logits_to_keep=1).logits

            # Assert all shapes are correct
            self.assertEqual(tuple(all_logits.shape), (batch_size, sequence_length, vocab_size))
            self.assertEqual(tuple(last_token_logits.shape), (batch_size, 1, vocab_size))

            # Assert the last tokens are actually the same (except for the natural fluctuation due to order of FP ops)
            torch.testing.assert_close(all_logits[:, -1:, :], last_token_logits, rtol=1e-5, atol=1e-5)

    @slow
    @require_torch_greater_or_equal("2.5")
    def test_torch_export(self, config=None, inputs_dict=None, tolerance=1e-4):
        """
        Test if model can be exported with torch.export.export()

        Args:
            config (PretrainedConfig):
                Config to use for the model, if None, use default config from model_tester
            inputs_dict (dict):
                Inputs to use for the model, if None, use default inputs from model_tester
            tolerance (float):
                `atol` for torch.allclose(), defined in signature for test overriding
        """
        if not self.test_torch_exportable:
            self.skipTest(reason="test_torch_exportable=False for this model.")

        def recursively_check(eager_outputs, exported_outputs):
            is_tested = False
            if isinstance(eager_outputs, torch.Tensor):
                torch.testing.assert_close(eager_outputs, exported_outputs, atol=tolerance, rtol=tolerance)
                return True
            elif isinstance(eager_outputs, (tuple, list)):
                for eager_output, exported_output in zip(eager_outputs, exported_outputs):
                    is_tested = is_tested or recursively_check(eager_output, exported_output)
                return is_tested
            elif isinstance(eager_outputs, dict):
                for key in eager_outputs:
                    is_tested = is_tested or recursively_check(eager_outputs[key], exported_outputs[key])
                return is_tested
            return is_tested

        default_config, default_inputs_dict = self.model_tester.prepare_config_and_inputs_for_common()
        config = config or default_config
        inputs_dict = inputs_dict or default_inputs_dict

        for model_class in self.all_model_classes:
            if model_class.__name__.endswith("ForPreTraining"):
                continue

            with self.subTest(model_class.__name__):
                model = model_class(config).eval().to(torch_device)

                # Export model
                exported_model = torch.export.export(
                    model, args=(), kwargs=inputs_dict, strict=getattr(self, "test_torch_exportable_strictly", True)
                )

                # Run exported model and eager model
                with torch.no_grad():
                    # set seed in case anything is not deterministic in model (e.g. vit_mae noise)
                    torch.manual_seed(1234)
                    eager_outputs = model(**inputs_dict)
                    torch.manual_seed(1234)
                    exported_outputs = exported_model.module().forward(**inputs_dict)

                # Check if outputs are close:
                # is_tested is a boolean flag indicating if we compare any outputs,
                # e.g. there might be a situation when outputs are empty list, then is_tested will be False.
                # In case of outputs are different the error will be raised in `recursively_check` function.
                is_tested = recursively_check(eager_outputs, exported_outputs)
                self.assertTrue(is_tested, msg=f"No outputs were compared for {model_class.__name__}")

    @require_torch_gpu
    def test_flex_attention_with_grads(self):
        for model_class in self.all_model_classes:
            config, inputs_dict = self.model_tester.prepare_config_and_inputs_for_common()
            inputs_dict = self._prepare_for_class(inputs_dict, model_class)
            model = model_class(config).to(device=torch_device)

            # If not all sub-models support flex, skip the test
            sub_models_supporting_flex = [
                module._supports_flex_attn
                for name, module in model.named_modules()
                if isinstance(module, PreTrainedModel) and name != ""
            ]
            supports_flex_all_modules = (all(sub_models_supporting_flex) and len(sub_models_supporting_flex) > 0) or (
                model._supports_flex_attn and len(sub_models_supporting_flex) == 0
            )
            if not supports_flex_all_modules:
                self.skipTest(reason="This model's submodels does not support flex attention")

            def update_config_for_flex(config):
                # Flex Attention cannot use dropout
                if hasattr(config, "attention_dropout"):
                    config.attention_dropout = 0
                if hasattr(config, "attention_probs_dropout_prob"):
                    config.attention_probs_dropout_prob = 0

                # Flex attention relies on triton on compilation
                # However, triton cannot handle hidden dimensions of less than 16
                # --> forcing at least a hidden dim of 16

                # Update the head dim and try to update hidden size as well if present in config
                # NOTE: some models may have none if the values in sub-config, thus we check for `Noneness`
                head_dim = None
                if hasattr(config, "head_dim") and config.head_dim is not None:
                    head_dim = config.head_dim
                    config.head_dim = max(16, config.head_dim)

                if (
                    getattr(config, "hidden_size", None) is not None
                    and getattr(config, "num_attention_heads", None) is not None
                ):
                    head_dim = head_dim if head_dim is not None else config.hidden_size // config.num_attention_heads
                    config.hidden_size *= max(16 // head_dim, 1)

                if (
                    getattr(config, "decoder_hidden_size", None) is not None
                    and getattr(config, "decoder_num_attention_heads", None) is not None
                ):
                    decoder_head_dim = config.decoder_hidden_size // config.decoder_num_attention_heads
                    config.decoder_hidden_size *= max(16 // decoder_head_dim, 1)

            # Set default attention to flex and update config values
            update_config_for_flex(config)
            for key in config.sub_configs:
                sub_config = getattr(config, key)
                update_config_for_flex(sub_config)

            config._attn_implementation = "flex_attention"
            model = model_class(config).to(device=torch_device)
            self.assertTrue(model.config._attn_implementation == "flex_attention")

            # Elaborate workaround for encoder-decoder models as some do not specify their main input
            dummy_inputs = {model.main_input_name: inputs_dict[model.main_input_name].to(torch_device)}
            for key in getattr(self, "additional_model_inputs", []):
                # Some models don't have all `additional_model_inputs`, especially when we
                # craft cases to test model in different settings
                if key in inputs_dict:
                    dummy_inputs[key] = inputs_dict[key].to(torch_device)

            if config.get_text_config(decoder=True).is_encoder_decoder:
                dummy_inputs["decoder_input_ids"] = inputs_dict["decoder_input_ids"].to(torch_device)
                dummy_inputs["decoder_attention_mask"] = inputs_dict["decoder_attention_mask"].to(torch_device)

            # If this does not raise an error, the test passes (see https://github.com/huggingface/transformers/pull/35605)
            _ = model(**dummy_inputs)

    def test_generation_tester_mixin_inheritance(self):
        """
        Ensures that we have the generation tester mixin if the model can generate. The test will fail otherwise,
        forcing the mixin to be added -- and ensuring proper test coverage
        """
        if len(self.all_generative_model_classes) > 0:
            self.assertTrue(
                issubclass(self.__class__, GenerationTesterMixin),
                msg=(
                    "This model can call `generate` from `GenerationMixin`, so one of two things must happen: 1) the "
                    "tester must inherit from `GenerationTesterMixin` to run `generate` tests, or 2) if the model "
                    "doesn't fully support the original `generate` or has a custom `generate` with partial feature "
                    "support, the tester must overwrite `all_generative_model_classes` to skip the failing classes "
                    "(make sure to comment why). If `all_generative_model_classes` is overwritten as `()`, then we "
                    "need to remove the `GenerationTesterMixin` inheritance -- no `generate` tests are being run."
                ),
            )
        else:
            self.assertFalse(
                issubclass(self.__class__, GenerationTesterMixin),
                msg=(
                    "This model can't call `generate`, so its tester can't inherit `GenerationTesterMixin`. (If you "
                    "think the model should be able to `generate`, the model may be missing the `GenerationMixin` "
                    "inheritance)"
                ),
            )

    def test_can_be_initialized_on_meta(self):
        config, _ = self.model_tester.prepare_config_and_inputs_for_common()
        for model_class in self.all_model_classes:
            # If it does not raise here, the test passes
            with torch.device("meta"):
                _ = model_class(config)

    @require_torch_accelerator
    def test_can_load_with_device_context_manager(self):
        config, _ = self.model_tester.prepare_config_and_inputs_for_common()
        # Need to specify index 0 here, as `torch_device` is simply the str of the type, e.g. "cuda"
        device = torch.device(torch_device, index=0)
        for model_class in self.all_model_classes:
            # Need to deepcopy here as it is modified in-place in save_pretrained (it sets sdpa for default attn, which
            # is not supported for e.g. dpt_hybrid)
            model = model_class(copy.deepcopy(config))

            with tempfile.TemporaryDirectory() as tmpdirname:
                model.save_pretrained(tmpdirname)

                with device:
                    new_model = model_class.from_pretrained(tmpdirname)
                unique_devices = {param.device for param in new_model.parameters()} | {
                    buffer.device for buffer in new_model.buffers()
                }

            self.assertEqual(
                unique_devices, {device}, f"All parameters should be on {device}, but found {unique_devices}."
            )

    # Here we need to run with a subprocess as otherwise setting back the default device to the default value ("cpu")
    # may bring unwanted consequences on other tests. See PR #37553
    @run_first
    @run_test_using_subprocess
    @require_torch_accelerator
    def test_can_load_with_global_device_set(self):
        config, _ = self.model_tester.prepare_config_and_inputs_for_common()
        # Need to specify index 0 here, as `torch_device` is simply the str of the type, e.g. "cuda"
        device = torch.device(torch_device, index=0)
        default_device = torch.get_default_device()
        for model_class in self.all_model_classes:
            # Need to deepcopy here as it is modified in-place in save_pretrained (it sets sdpa for default attn, which
            # is not supported for e.g. dpt_hybrid)
            model = model_class(copy.deepcopy(config))

            # set a global gpu device
            torch.set_default_device(device)

            with tempfile.TemporaryDirectory() as tmpdirname:
                model.save_pretrained(tmpdirname)

                new_model = model_class.from_pretrained(tmpdirname)
                unique_devices = {param.device for param in new_model.parameters()} | {
                    buffer.device for buffer in new_model.buffers()
                }

            # set back the correct device
            torch.set_default_device(default_device)

            self.assertEqual(
                unique_devices, {device}, f"All parameters should be on {device}, but found {unique_devices}."
            )

    def test_can_load_with_meta_device_context_manager(self):
        config, _ = self.model_tester.prepare_config_and_inputs_for_common()
        for model_class in self.all_model_classes:
            # Need to deepcopy here as it is modified in-place in save_pretrained (it sets sdpa for default attn, which
            # is not supported for e.g. dpt_hybrid)
            model = model_class(copy.deepcopy(config))

            with tempfile.TemporaryDirectory() as tmpdirname:
                model.save_pretrained(tmpdirname)

                with torch.device("meta"):
                    new_model = model_class.from_pretrained(tmpdirname)
                unique_devices = {param.device for param in new_model.parameters()} | {
                    buffer.device for buffer in new_model.buffers()
                }

            self.assertEqual(
                unique_devices,
                {torch.device("meta")},
                f"All parameters should be on meta device, but found {unique_devices}.",
            )


global_rng = random.Random()


def ids_tensor(shape, vocab_size, rng=None, name=None):
    #  Creates a random int32 tensor of the shape within the vocab size
    if rng is None:
        rng = global_rng

    total_dims = 1
    for dim in shape:
        total_dims *= dim

    values = []
    for _ in range(total_dims):
        values.append(rng.randint(0, vocab_size - 1))

    return torch.tensor(data=values, dtype=torch.long, device=torch_device).view(shape).contiguous()


def random_attention_mask(shape, rng=None, name=None):
    attn_mask = ids_tensor(shape, vocab_size=2, rng=None, name=None)
    # make sure that at least one token is attended to for each batch
    # we choose the 1st token so this property of `at least one being non-zero` still holds after applying causal mask
    attn_mask[:, 0] = 1
    return attn_mask


def floats_tensor(shape, scale=1.0, rng=None, name=None):
    """Creates a random float32 tensor"""
    if rng is None:
        rng = global_rng

    total_dims = 1
    for dim in shape:
        total_dims *= dim

    values = []
    for _ in range(total_dims):
        values.append(rng.random() * scale)

    return torch.tensor(data=values, dtype=torch.float, device=torch_device).view(shape).contiguous()<|MERGE_RESOLUTION|>--- conflicted
+++ resolved
@@ -84,11 +84,8 @@
     require_bitsandbytes,
     require_deepspeed,
     require_flash_attn,
-<<<<<<< HEAD
     require_flash_attn_3,
-=======
     require_non_hpu,
->>>>>>> 48b6ef02
     require_safetensors,
     require_torch,
     require_torch_accelerator,
