# Copyright 2019 HuggingFace Inc.
#
# Licensed under the Apache License, Version 2.0 (the "License");
# you may not use this file except in compliance with the License.
# You may obtain a copy of the License at
#
#     http://www.apache.org/licenses/LICENSE-2.0
#
# Unless required by applicable law or agreed to in writing, software
# distributed under the License is distributed on an "AS IS" BASIS,
# WITHOUT WARRANTIES OR CONDITIONS OF ANY KIND, either express or implied.
# See the License for the specific language governing permissions and
# limitations under the License.
import collections
import copy
import gc
import inspect
import math
import os
import os.path
import random
import re
import tempfile
import unittest
import warnings
from collections import defaultdict
from contextlib import contextmanager

import numpy as np
import pytest
from packaging import version
from parameterized import parameterized
from pytest import mark

from transformers import (
    AutoModel,
    AutoModelForCausalLM,
    AutoModelForSequenceClassification,
    DataCollatorWithFlattening,
    PretrainedConfig,
    PreTrainedModel,
    is_torch_available,
    logging,
    set_seed,
)
from transformers.integrations import HfDeepSpeedConfig
from transformers.integrations.deepspeed import (
    is_deepspeed_available,
    is_deepspeed_zero3_enabled,
    unset_hf_deepspeed_config,
)
from transformers.modeling_utils import _get_tied_weight_keys
from transformers.models.auto import get_values
from transformers.models.auto.modeling_auto import (
    MODEL_FOR_AUDIO_CLASSIFICATION_MAPPING_NAMES,
    MODEL_FOR_AUDIO_XVECTOR_MAPPING_NAMES,
    MODEL_FOR_BACKBONE_MAPPING_NAMES,
    MODEL_FOR_CAUSAL_IMAGE_MODELING_MAPPING_NAMES,
    MODEL_FOR_CAUSAL_LM_MAPPING_NAMES,
    MODEL_FOR_DOCUMENT_QUESTION_ANSWERING_MAPPING_NAMES,
    MODEL_FOR_IMAGE_CLASSIFICATION_MAPPING_NAMES,
    MODEL_FOR_IMAGE_TEXT_TO_TEXT_MAPPING_NAMES,
    MODEL_FOR_MASKED_IMAGE_MODELING_MAPPING_NAMES,
    MODEL_FOR_MASKED_LM_MAPPING_NAMES,
    MODEL_FOR_MULTIPLE_CHOICE_MAPPING_NAMES,
    MODEL_FOR_NEXT_SENTENCE_PREDICTION_MAPPING_NAMES,
    MODEL_FOR_PRETRAINING_MAPPING_NAMES,
    MODEL_FOR_QUESTION_ANSWERING_MAPPING_NAMES,
    MODEL_FOR_SEMANTIC_SEGMENTATION_MAPPING_NAMES,
    MODEL_FOR_SEQ_TO_SEQ_CAUSAL_LM_MAPPING_NAMES,
    MODEL_FOR_SEQUENCE_CLASSIFICATION_MAPPING_NAMES,
    MODEL_FOR_TOKEN_CLASSIFICATION_MAPPING_NAMES,
    MODEL_FOR_VIDEO_CLASSIFICATION_MAPPING_NAMES,
    MODEL_FOR_VISION_2_SEQ_MAPPING_NAMES,
    MODEL_MAPPING_NAMES,
)
from transformers.testing_utils import (
    CaptureLogger,
    backend_device_count,
    backend_empty_cache,
    backend_memory_allocated,
    backend_torch_accelerator_module,
    get_device_properties,
    hub_retry,
    is_flaky,
    require_accelerate,
    require_bitsandbytes,
    require_deepspeed,
    require_flash_attn,
    require_flash_attn_3,
    require_kernels,
    require_non_hpu,
    require_safetensors,
    require_torch,
    require_torch_accelerator,
    require_torch_gpu,
    require_torch_greater_or_equal,
    require_torch_mps,
    require_torch_multi_accelerator,
    require_torch_multi_gpu,
    run_first,
    run_test_using_subprocess,
    set_config_for_less_flaky_test,
    set_model_for_less_flaky_test,
    set_model_tester_for_less_flaky_test,
    slow,
    torch_device,
)
from transformers.utils import (
    CONFIG_NAME,
    GENERATION_CONFIG_NAME,
    SAFE_WEIGHTS_NAME,
    is_accelerate_available,
    is_torch_bf16_available_on_device,
    is_torch_fp16_available_on_device,
)
from transformers.utils.generic import ContextManagers

from .generation.test_utils import GenerationTesterMixin


if is_accelerate_available():
    from accelerate.utils import compute_module_sizes


if is_torch_available():
    import torch
    import torch.nn.functional as F
    from safetensors.torch import load_file as safe_load_file
    from safetensors.torch import save_file as safe_save_file
    from torch import nn

    from transformers import MODEL_MAPPING
    from transformers.cache_utils import Cache, DynamicCache
    from transformers.modeling_utils import load_state_dict, no_init_weights
    from transformers.pytorch_utils import id_tensor_storage

from transformers.utils.fx import _FX_SUPPORTED_MODELS_WITH_KV_CACHE, symbolic_trace


if is_deepspeed_available():
    import deepspeed


# used in other test files e.g. when overwriting the test
TEST_EAGER_MATCHES_SDPA_INFERENCE_PARAMETERIZATION = [
    (
        # test name for the test runner
        f"{dtype}_pad_{padding_side}{'' if use_attention_mask else '_no_attn_mask'}"
        f"{'_sdpa_kernels' if enable_kernels else ''}",
        # parameterization
        *(dtype, padding_side, use_attention_mask, False, enable_kernels),
    )
    for dtype in ("fp16", "fp32", "bf16")
    for padding_side in ("left", "right")
    for use_attention_mask in (True, False)
    for enable_kernels in (True, False)
    # Extra test case: `output_attentions=True` has special attention mask handling and sdpa reverts to eager
] + [("fp32_pad_left_output_attentions", "fp32", "left", True, True, False)]


def _test_eager_matches_sdpa_inference(
    self,
    name,
    dtype,
    padding_side,
    use_attention_mask,
    output_attentions,
    enable_kernels,
    atols=None,
    rtols=None,
):
    """
    This test is written as a regular function to be able to overload it easily with different tolerances.
    Otherwise, `paramterezie.expand` prevents it as it removes the original function from the namespace.
    """
    # TODO: we shouldn't need to do this skip, i.e. the test would be composable from the model tester. CLIP-like
    # models have a custom mixin, which we detect to skip this test.
    if any(".CLIPModelTesterMixin" in str(base) for base in self.__class__.__bases__):
        self.skipTest(reason="CLIP-like models have a different `test_eager_matches_sdpa_inference`")

    if not self.has_attentions:
        self.skipTest(reason="Model architecture does not support attentions")

    if not self.all_model_classes[0]._supports_sdpa:
        self.skipTest(f"{self.all_model_classes[0].__name__} does not support SDPA")

    # convert shorthand name to torch.dtype
    if dtype == "fp16":
        dtype = torch.float16
    elif dtype == "bf16":
        dtype = torch.bfloat16
    elif dtype == "fp32":
        dtype = torch.float32

    if not is_torch_fp16_available_on_device(torch_device) and dtype == torch.float16:
        self.skipTest(f"float16 not supported on {torch_device} (on the specific device currently used)")

    if not is_torch_bf16_available_on_device(torch_device) and dtype == torch.bfloat16:
        self.skipTest(
            f"bfloat16 not supported on {torch_device} (on the specific device currently used, e.g. Nvidia T4 GPU)"
        )

    # Dictionary of tolerances for eager <> sdpa tests. Key = (device, sdpa_kernels_enabled, dtype)
    if atols is None:
        atols = {
            ("cpu", False, torch.float32): 1e-6,
            ("cpu", False, torch.float16): 5e-3,
            ("cpu", False, torch.bfloat16): 1e-2,
            ("cpu", True, torch.float32): 1e-6,
            ("cpu", True, torch.float16): 5e-3,
            ("cpu", True, torch.bfloat16): 1e-2,
            ("cuda", False, torch.float32): 1e-6,
            ("cuda", False, torch.bfloat16): 1e-2,
            ("cuda", False, torch.float16): 5e-3,
            ("cuda", True, torch.float32): 1e-6,
            ("cuda", True, torch.bfloat16): 1e-2,
            ("cuda", True, torch.float16): 5e-3,
        }
    if rtols is None:
        rtols = {
            ("cpu", False, torch.float32): 1e-4,
            ("cpu", False, torch.float16): 5e-3,
            ("cpu", False, torch.bfloat16): 1e-2,
            ("cpu", True, torch.float32): 1e-4,
            ("cpu", True, torch.float16): 5e-3,
            ("cpu", True, torch.bfloat16): 1e-2,
            ("cuda", False, torch.float32): 1e-4,
            ("cuda", False, torch.bfloat16): 1e-2,
            ("cuda", False, torch.float16): 5e-3,
            ("cuda", True, torch.float32): 1e-4,
            ("cuda", True, torch.bfloat16): 3e-2,  # (different from others)
            ("cuda", True, torch.float16): 5e-3,
        }

    set_model_tester_for_less_flaky_test(self)

    for model_class in self.all_model_classes:
        config, inputs_dict = self.model_tester.prepare_config_and_inputs_for_common()
        set_config_for_less_flaky_test(config)
        model = model_class(config)
        # TODO: standardize the interfaces for musicgen models, see other todo in this test
        if model.__class__.__name__ == "MusicgenMelodyForConditionalGeneration":
            is_encoder_decoder = True
        else:
            is_encoder_decoder = model.config.is_encoder_decoder

        with tempfile.TemporaryDirectory() as tmpdirname:
            model.save_pretrained(tmpdirname)
            model_from_pretrained_kwargs = {
                "pretrained_model_name_or_path": tmpdirname,
                "dtype": dtype,
            }

            if hasattr(config, "use_mask_token") or "use_mask_token" in inspect.signature(model.__init__).parameters:
                model_from_pretrained_kwargs["use_mask_token"] = True

            # TODO: remove this try/except, models should have a shared API
            try:
                model_sdpa = model_class.from_pretrained(**model_from_pretrained_kwargs, attn_implementation="sdpa")
            except ValueError:
                model_sdpa = model_class.from_pretrained(**model_from_pretrained_kwargs)
            model_sdpa = model_sdpa.eval().to(torch_device)

            model_eager = model_class.from_pretrained(**model_from_pretrained_kwargs, attn_implementation="eager")
            model_eager = model_eager.eval().to(torch_device)

        set_model_for_less_flaky_test(model_eager)
        set_model_for_less_flaky_test(model_sdpa)

        can_output_attn = "output_attentions" in inspect.signature(model_sdpa.forward).parameters
        if not (self.has_attentions and can_output_attn) and output_attentions:
            self.skipTest(reason="Model does not support output_attentions")

        # TODO: if we can also check with `batch_size=1` without being flaky?
        for batch_size in [7]:
            # musicgen decoder models; TODO: find better abstraction
            if (
                model.__class__.__name__.startswith("Musicgen")
                and hasattr(self.model_tester, "num_codebooks")
                and not hasattr(model_eager, "text_encoder")
            ):
                input_data_batch_size = batch_size * self.model_tester.num_codebooks
            else:
                input_data_batch_size = batch_size

            processed_inputs = {}
            processed_inputs[model.main_input_name] = inputs_dict[model.main_input_name]

            for key in getattr(self, "additional_model_inputs", []):
                # Some models don't have all `additional_model_inputs`, especially when we
                # craft cases to test model in different settings
                if key in inputs_dict:
                    processed_inputs[key] = inputs_dict[key]

            for key, value in processed_inputs.items():
                if torch.is_floating_point(value):
                    value = value.to(dtype)

                # extend value to have at least `input_data_batch_size` elements
                if value.shape[0] < input_data_batch_size:
                    size = (input_data_batch_size - value.shape[0], *value.shape[1:])
                    if torch.is_floating_point(value):
                        extension = torch.rand(size=size, dtype=value.dtype, device=torch_device)
                    else:
                        extension = torch.randint(high=5, size=size, dtype=value.dtype, device=torch_device)
                    value = torch.cat((value, extension), dim=0).to(torch_device)

                processed_inputs[key] = value[:input_data_batch_size]

            if not use_attention_mask:
                dummy_attention_mask = None
            else:
                dummy_attention_mask = inputs_dict.get("attention_mask", None)
                if dummy_attention_mask is None:
                    if is_encoder_decoder:
                        seqlen = inputs_dict.get("decoder_input_ids", processed_inputs[model.main_input_name]).shape[
                            -1
                        ]
                    else:
                        seqlen = processed_inputs[model.main_input_name].shape[-1]
                    dummy_attention_mask = torch.ones(batch_size, seqlen).to(torch.int64).to(torch_device)

                # extend dummy_attention_mask to have at least `batch_size` elements
                if dummy_attention_mask.shape[0] < batch_size:
                    size = (batch_size - dummy_attention_mask.shape[0], *dummy_attention_mask.shape[1:])
                    extension = torch.ones(size=size, dtype=dummy_attention_mask.dtype, device=torch_device)
                    dummy_attention_mask = torch.cat((dummy_attention_mask, extension), dim=0)

                dummy_attention_mask = dummy_attention_mask[:batch_size].to(torch_device)

                dummy_attention_mask[:] = 1
                if padding_side == "left":
                    dummy_attention_mask[-1, :2] = 0
                    dummy_attention_mask[-1, 2:] = 1
                elif padding_side == "right":
                    dummy_attention_mask[-1, -2:] = 0
                    dummy_attention_mask[-1, :-2] = 1

            if is_encoder_decoder:
                # musicgen encoder-decoder models; TODO: find better abstraction
                if model.__class__.__name__.startswith("Musicgen") and hasattr(self.model_tester, "num_codebooks"):
                    input_data_batch_size = batch_size * self.model_tester.num_codebooks
                else:
                    input_data_batch_size = batch_size

                decoder_input_ids = inputs_dict.get("decoder_input_ids", processed_inputs[model.main_input_name])
                decoder_input_ids = decoder_input_ids[:input_data_batch_size]
                if decoder_input_ids.shape[0] != input_data_batch_size:
                    extension = torch.ones(
                        input_data_batch_size - decoder_input_ids.shape[0],
                        *decoder_input_ids.shape[1:],
                        dtype=decoder_input_ids.dtype,
                        device=torch_device,
                    )
                    decoder_input_ids = torch.cat((decoder_input_ids, extension), dim=0)
                    decoder_input_ids = decoder_input_ids.to(torch_device)

                # TODO: never an `attention_mask` arg here?
                processed_inputs.update(
                    {
                        "decoder_input_ids": decoder_input_ids,
                        "decoder_attention_mask": dummy_attention_mask,
                        "output_hidden_states": True,
                    }
                )
            else:
                processed_inputs.update(
                    {
                        "output_hidden_states": True,
                    }
                )

                # Otherwise fails for e.g. WhisperEncoderModel
                if "attention_mask" in inspect.signature(model_eager.forward).parameters:
                    processed_inputs["attention_mask"] = dummy_attention_mask

                if self.has_attentions and "output_attentions" in inspect.signature(model_sdpa.forward).parameters:
                    processed_inputs["output_attentions"] = output_attentions
            if "bool_masked_pos" in inspect.signature(model_eager.forward).parameters:
                dummy_mask = torch.ones((self.model_tester.num_masks,))

                # In case of additional token (like class) we define a custom `mask_length`
                if hasattr(self.model_tester, "mask_length"):
                    mask_length = self.model_tester.mask_length - dummy_mask.size(0)
                else:
                    mask_length = self.model_tester.seq_length - dummy_mask.size(0)
                dummy_mask = torch.cat([dummy_mask, torch.zeros(mask_length)])
                dummy_bool_masked_pos = dummy_mask.expand(batch_size, -1).bool()
                processed_inputs["bool_masked_pos"] = dummy_bool_masked_pos.to(torch_device)

            if "noise" in inspect.signature(model_eager.forward).parameters:
                np.random.seed(2)
                num_patches = int((self.model_tester.image_size // self.model_tester.patch_size) ** 2)
                noise = np.random.uniform(size=(batch_size, num_patches))
                processed_inputs["noise"] = torch.from_numpy(noise)

            # TODO: test gradients as well (& for FA2 as well!)
            with torch.no_grad():
                with sdpa_kernel(
                    enable_flash=enable_kernels,
                    enable_math=True,
                    enable_mem_efficient=enable_kernels,
                ):
                    prepared_inputs = self._prepare_for_class(processed_inputs, model_class)
                    prepared_inputs = {
                        k: v.to(torch_device) if isinstance(v, torch.Tensor) else v for k, v in prepared_inputs.items()
                    }
                    outputs_eager = model_eager(**prepared_inputs)
                    outputs_sdpa = model_sdpa(**prepared_inputs)

            if "logits_per_text" in outputs_eager:
                key = "logits_per_text"
            elif "vision_hidden_states" in outputs_eager:
                key = "vision_hidden_states"
            elif "audio_values" in outputs_eager:
                key = "audio_values"
            elif "decoder_hidden_states" in outputs_eager:
                key = "decoder_hidden_states"
            elif "logits" in outputs_eager and "Classification" in model_class.__name__:
                key = "logits"
            elif "language_model_outputs" in outputs_eager and "blip" in model_class.__name__.lower():
                outputs_eager = outputs_eager["language_model_outputs"]
                outputs_sdpa = outputs_sdpa["language_model_outputs"]
                key = "hidden_states" if "hidden_states" in outputs_eager else "decoder_hidden_states"
            else:
                key = "hidden_states"

            # TODO: rename logits -> hidden_states
            logits_eager = outputs_eager[key]
            logits_sdpa = outputs_sdpa[key]

            if key in ["vision_hidden_states", "decoder_hidden_states", "hidden_states"]:
                logits_eager = logits_eager[-1]
                logits_sdpa = logits_sdpa[-1]

            if key == "logits_per_text":
                nan_mask = torch.isnan(logits_eager)
                logits_eager[nan_mask] = 0
                logits_sdpa[nan_mask] = 0

            if torch_device in ["cpu", "cuda"]:
                atol = atols[torch_device, enable_kernels, dtype]
                rtol = rtols[torch_device, enable_kernels, dtype]
            elif torch_device == "hpu":
                atol = atols["cuda", enable_kernels, dtype]
                rtol = rtols["cuda", enable_kernels, dtype]
            elif torch_device == "xpu":
                # As of PyTorch 2.5 XPU backend supports only torch.nn.attention.SDPBackend.MATH
                # which is implemented on PyTorch level using aten operators and is
                # device agnostic with respect to implementation of each aten operator.
                atol = atols["cuda", False, dtype]
                rtol = rtols["cuda", False, dtype]
            else:
                atol = 1e-7
                rtol = 1e-4

            # Masked tokens output slightly deviates - we don't mind that.
            if use_attention_mask:
                _logits_sdpa = torch.zeros_like(input=logits_sdpa)
                _logits_eager = torch.zeros_like(input=logits_eager)

                _logits_sdpa[:-1] = logits_sdpa[:-1]
                _logits_eager[:-1] = logits_eager[:-1]

                if padding_side == "left":
                    _logits_sdpa[-1:, 2:] = logits_sdpa[-1:, 2:]
                    _logits_eager[-1:, 2:] = logits_eager[-1:, 2:]

                elif padding_side == "right":
                    _logits_sdpa[-1:, 2:] = logits_sdpa[-1:, :-2]
                    _logits_eager[-1:, 2:] = logits_eager[-1:, :-2]

                logits_sdpa = _logits_sdpa
                logits_eager = _logits_eager

            results = [
                torch.allclose(_logits_sdpa, _logits_eager, atol=atol, rtol=rtol)
                for (_logits_sdpa, _logits_eager) in zip(logits_sdpa, logits_eager)
            ]
            # If 80% batch elements have matched results, it's fine
            if np.mean(results) < 0.8:
                mean_relative_diff = ((logits_sdpa - logits_eager).abs() / (logits_eager.abs() + 1e-12)).mean()
                raise ValueError(
                    f"mean relative difference for {key}: {mean_relative_diff:.3e}, torch atol = {atol}, torch rtol = "
                    f"{rtol}"
                )


def _config_zero_init(config):
    configs_no_init = copy.deepcopy(config)
    for key in configs_no_init.__dict__:
        if "_range" in key or "_std" in key or "initializer_factor" in key or "layer_scale" in key:
            setattr(configs_no_init, key, 1e-10)
        if isinstance(getattr(configs_no_init, key, None), PretrainedConfig):
            no_init_subconfig = _config_zero_init(getattr(configs_no_init, key))
            setattr(configs_no_init, key, no_init_subconfig)
    return configs_no_init


def _mock_init_weights(self, module):
    for name, param in module.named_parameters(recurse=False):
        # Use the first letter of the name to get a value and go from a <> -13 to z <> 12
        value = ord(name[0].lower()) - 110
        param.data.fill_(value)


def _mock_all_init_weights(self):
    # Prune heads if needed
    if self.config.pruned_heads:
        self.prune_heads(self.config.pruned_heads)

    import transformers.modeling_utils

    if transformers.modeling_utils._init_weights:
        for module in self.modules():
            module._is_hf_initialized = False
        # Initialize weights
        self.apply(self._initialize_weights)

        # Tie weights should be skipped when not initializing all weights
        # since from_pretrained(...) calls tie weights anyways
        self.tie_weights()


@contextmanager
def _deepspeed_zero3(ds_config):
    dschf = HfDeepSpeedConfig(ds_config)
    try:
        yield dschf
    finally:
        unset_hf_deepspeed_config()


def sdpa_kernel(enable_flash, enable_math, enable_mem_efficient):
    if version.parse(torch.__version__).release < version.parse("2.3").release:
        return torch.backends.cuda.sdp_kernel(
            enable_flash=enable_flash, enable_math=enable_math, enable_mem_efficient=enable_mem_efficient
        )

    backends = []
    if enable_flash:
        backends += [torch.nn.attention.SDPBackend.FLASH_ATTENTION]
    if enable_math:
        backends += [torch.nn.attention.SDPBackend.MATH]
    if enable_mem_efficient:
        backends += [torch.nn.attention.SDPBackend.EFFICIENT_ATTENTION]
    return torch.nn.attention.sdpa_kernel(backends)


@require_torch
class ModelTesterMixin:
    model_tester = None
    all_model_classes = ()
    fx_compatible = False
    test_torchscript = True
    test_pruning = True
    test_resize_embeddings = True
    test_resize_position_embeddings = False
    test_head_masking = True
    test_mismatched_shapes = True
    test_missing_keys = True
    test_model_parallel = False
    test_torch_exportable = False
    # Used in `check_training_gradient_checkpointing` to NOT check all params having gradient (e.g. for some MOE models)
    test_all_params_have_gradient = True
    is_encoder_decoder = False
    has_attentions = True
    _is_composite = False
    model_split_percents = [0.5, 0.7, 0.9]

    # Note: for all mixins that utilize the Hub in some way, we should ensure that
    # they contain the `hub_retry` decorator in case of failures.
    def __init_subclass__(cls, **kwargs):
        super().__init_subclass__(**kwargs)
        for attr_name in dir(cls):
            if attr_name.startswith("test_"):
                attr = getattr(cls, attr_name)
                if callable(attr):
                    setattr(cls, attr_name, hub_retry()(attr))

    @property
    def all_generative_model_classes(self):
        return tuple(model_class for model_class in self.all_model_classes if model_class.can_generate())

    def _prepare_for_class(self, inputs_dict, model_class, return_labels=False):
        inputs_dict = copy.deepcopy(inputs_dict)
        if model_class.__name__ in get_values(MODEL_FOR_MULTIPLE_CHOICE_MAPPING_NAMES):
            inputs_dict = {
                k: v.unsqueeze(1).expand(-1, self.model_tester.num_choices, -1).contiguous()
                if isinstance(v, torch.Tensor) and v.ndim > 1
                else v
                for k, v in inputs_dict.items()
            }
        elif model_class.__name__ in get_values(MODEL_FOR_AUDIO_XVECTOR_MAPPING_NAMES):
            inputs_dict.pop("attention_mask")
        elif model_class.__name__ == MODEL_FOR_PRETRAINING_MAPPING_NAMES["hiera"]:
            config = self.model_tester.get_config()
            mask_spatial_shape = [
                i // s // ms for i, s, ms in zip(config.image_size, config.patch_stride, config.masked_unit_size)
            ]
            num_windows = math.prod(mask_spatial_shape)
            torch.manual_seed(0)
            inputs_dict["noise"] = torch.rand(self.model_tester.batch_size, num_windows)

        if return_labels:
            if model_class.__name__ in get_values(MODEL_FOR_MULTIPLE_CHOICE_MAPPING_NAMES):
                inputs_dict["labels"] = torch.ones(self.model_tester.batch_size, dtype=torch.long, device=torch_device)
            elif model_class.__name__ in [
                *get_values(MODEL_FOR_QUESTION_ANSWERING_MAPPING_NAMES),
                *get_values(MODEL_FOR_DOCUMENT_QUESTION_ANSWERING_MAPPING_NAMES),
            ]:
                inputs_dict["start_positions"] = torch.zeros(
                    self.model_tester.batch_size, dtype=torch.long, device=torch_device
                )
                inputs_dict["end_positions"] = torch.zeros(
                    self.model_tester.batch_size, dtype=torch.long, device=torch_device
                )
            elif model_class.__name__ in [
                *get_values(MODEL_FOR_SEQUENCE_CLASSIFICATION_MAPPING_NAMES),
                *get_values(MODEL_FOR_NEXT_SENTENCE_PREDICTION_MAPPING_NAMES),
                *get_values(MODEL_FOR_IMAGE_CLASSIFICATION_MAPPING_NAMES),
                *get_values(MODEL_FOR_VIDEO_CLASSIFICATION_MAPPING_NAMES),
                *get_values(MODEL_FOR_AUDIO_CLASSIFICATION_MAPPING_NAMES),
            ]:
                inputs_dict["labels"] = torch.zeros(
                    self.model_tester.batch_size, dtype=torch.long, device=torch_device
                )
            elif model_class.__name__ in [
                *get_values(MODEL_FOR_TOKEN_CLASSIFICATION_MAPPING_NAMES),
                *get_values(MODEL_FOR_CAUSAL_LM_MAPPING_NAMES),
                *get_values(MODEL_FOR_CAUSAL_IMAGE_MODELING_MAPPING_NAMES),
                *get_values(MODEL_FOR_IMAGE_TEXT_TO_TEXT_MAPPING_NAMES),
                *get_values(MODEL_FOR_MASKED_LM_MAPPING_NAMES),
                *get_values(MODEL_FOR_SEQ_TO_SEQ_CAUSAL_LM_MAPPING_NAMES),
                *get_values(MODEL_FOR_VISION_2_SEQ_MAPPING_NAMES),
            ]:
                inputs_dict["labels"] = torch.zeros(
                    (self.model_tester.batch_size, self.model_tester.seq_length), dtype=torch.long, device=torch_device
                )
            elif model_class.__name__ in get_values(MODEL_FOR_MASKED_IMAGE_MODELING_MAPPING_NAMES):
                num_patches = self.model_tester.image_size // self.model_tester.patch_size
                inputs_dict["bool_masked_pos"] = torch.zeros(
                    (self.model_tester.batch_size, num_patches**2), dtype=torch.long, device=torch_device
                )
            elif model_class.__name__ in get_values(MODEL_FOR_SEMANTIC_SEGMENTATION_MAPPING_NAMES):
                batch_size, num_channels, height, width = inputs_dict["pixel_values"].shape
                inputs_dict["labels"] = torch.zeros(
                    [self.model_tester.batch_size, height, width], device=torch_device
                ).long()

        return inputs_dict

    def test_save_load(self):
        def check_save_load(out1, out2):
            # make sure we don't have nans
            out_2 = out2.cpu().numpy()
            out_2[np.isnan(out_2)] = 0
            out_2 = out_2[~np.isneginf(out_2)]

            out_1 = out1.cpu().numpy()
            out_1[np.isnan(out_1)] = 0
            out_1 = out_1[~np.isneginf(out_1)]
            max_diff = np.amax(np.abs(out_1 - out_2))
            self.assertLessEqual(max_diff, 1e-5)

        for model_class in self.all_model_classes:
            config, inputs_dict = self.model_tester.prepare_config_and_inputs_for_common()
            model = model_class(config)
            model.to(torch_device)
            model.eval()
            with torch.no_grad():
                first = model(**self._prepare_for_class(inputs_dict, model_class))[0]

            with tempfile.TemporaryDirectory() as tmpdirname:
                model.save_pretrained(tmpdirname)

                # the config file (and the generation config file, if it can generate) should be saved
                self.assertTrue(os.path.exists(os.path.join(tmpdirname, CONFIG_NAME)))
                self.assertEqual(
                    model.can_generate(), os.path.exists(os.path.join(tmpdirname, GENERATION_CONFIG_NAME))
                )

                model = model_class.from_pretrained(tmpdirname)
                model.to(torch_device)
                with torch.no_grad():
                    second = model(**self._prepare_for_class(inputs_dict, model_class))[0]

                # Save and load second time because `from_pretrained` adds a bunch of new config fields
                # so we need to make sure those fields can be loaded back after saving
                # Simply init as `model(config)` doesn't add those fields
                model.save_pretrained(tmpdirname)
                model = model_class.from_pretrained(tmpdirname)

            if isinstance(first, tuple) and isinstance(second, tuple):
                for tensor1, tensor2 in zip(first, second):
                    check_save_load(tensor1, tensor2)
            else:
                check_save_load(first, second)

    def test_from_pretrained_no_checkpoint(self):
        config, _ = self.model_tester.prepare_config_and_inputs_for_common()
        for model_class in self.all_model_classes:
            model = model_class(copy.deepcopy(config))
            state_dict = model.state_dict()

            new_model = model_class.from_pretrained(
                pretrained_model_name_or_path=None, config=config, state_dict=state_dict
            )
            for p1, p2 in zip(model.parameters(), new_model.parameters()):
                self.assertTrue(torch.equal(p1, p2))

    def test_keep_in_fp32_modules(self):
        config, _ = self.model_tester.prepare_config_and_inputs_for_common()
        for model_class in self.all_model_classes:
            if model_class._keep_in_fp32_modules is None:
                self.skipTest(reason="Model class has no _keep_in_fp32_modules attribute defined")

            model = model_class(copy.deepcopy(config))
            with tempfile.TemporaryDirectory() as tmpdirname:
                model.save_pretrained(tmpdirname)

                model = model_class.from_pretrained(tmpdirname, dtype=torch.float16)

                for name, param in model.named_parameters():
                    if any(n in model_class._keep_in_fp32_modules for n in name.split(".")):
                        self.assertTrue(param.dtype == torch.float32)
                    else:
                        self.assertTrue(param.dtype == torch.float16, name)

    def test_save_load_keys_to_ignore_on_save(self):
        config, inputs_dict = self.model_tester.prepare_config_and_inputs_for_common()

        for model_class in self.all_model_classes:
            model = model_class(copy.deepcopy(config))
            _keys_to_ignore_on_save = getattr(model, "_keys_to_ignore_on_save", None)
            if _keys_to_ignore_on_save is None:
                continue

            # check the keys are in the original state_dict
            for k in _keys_to_ignore_on_save:
                self.assertIn(k, model.state_dict().keys(), "\n".join(model.state_dict().keys()))

            # check that certain keys didn't get saved with the model
            with tempfile.TemporaryDirectory() as tmpdirname:
                model.save_pretrained(tmpdirname)
                output_model_file = os.path.join(tmpdirname, SAFE_WEIGHTS_NAME)
                state_dict_saved = safe_load_file(output_model_file)

                for k in _keys_to_ignore_on_save:
                    self.assertNotIn(k, state_dict_saved.keys(), "\n".join(state_dict_saved.keys()))

                # Test we can load the state dict in the model, necessary for the checkpointing API in Trainer.
                load_result = model.load_state_dict(state_dict_saved, strict=False)
                keys_to_ignore = set(model._keys_to_ignore_on_save)

                if hasattr(model, "_tied_weights_keys"):
                    keys_to_ignore.update(set(model._tied_weights_keys))

                self.assertTrue(len(load_result.missing_keys) == 0 or set(load_result.missing_keys) == keys_to_ignore)
                self.assertTrue(len(load_result.unexpected_keys) == 0)

    def test_gradient_checkpointing_backward_compatibility(self):
        config, inputs_dict = self.model_tester.prepare_config_and_inputs_for_common()

        for model_class in self.all_model_classes:
            if not model_class.supports_gradient_checkpointing:
                continue

            config.gradient_checkpointing = True
            model = model_class(copy.deepcopy(config))
            self.assertTrue(model.is_gradient_checkpointing)

    def test_gradient_checkpointing_enable_disable(self):
        config, inputs_dict = self.model_tester.prepare_config_and_inputs_for_common()

        for model_class in self.all_model_classes:
            if not model_class.supports_gradient_checkpointing:
                continue

            # at init model should have gradient checkpointing disabled
            model = model_class(copy.deepcopy(config))
            self.assertFalse(model.is_gradient_checkpointing)

            # check enable works
            model.gradient_checkpointing_enable()
            self.assertTrue(model.is_gradient_checkpointing)

            # Loop over all modules and check that relevant modules have gradient_checkpointing set to True
            for n, m in model.named_modules():
                if hasattr(m, "gradient_checkpointing"):
                    self.assertTrue(
                        m.gradient_checkpointing, f"Module {n} does not have gradient_checkpointing set to True"
                    )

            # check disable works
            model.gradient_checkpointing_disable()
            self.assertFalse(model.is_gradient_checkpointing)

            # Loop over all modules and check that relevant modules have gradient_checkpointing set to False
            for n, m in model.named_modules():
                if hasattr(m, "gradient_checkpointing"):
                    self.assertFalse(
                        m.gradient_checkpointing, f"Module {n} does not have gradient_checkpointing set to False"
                    )

    def test_peft_gradient_checkpointing_enable_disable(self):
        config, inputs_dict = self.model_tester.prepare_config_and_inputs_for_common()

        for model_class in self.all_model_classes:
            if not model_class.supports_gradient_checkpointing:
                continue

            # at init model should have gradient checkpointing disabled
            model = model_class(copy.deepcopy(config))
            self.assertFalse(model.is_gradient_checkpointing)

            # check enable works
            model._hf_peft_config_loaded = True
            try:
                model.gradient_checkpointing_enable()
            except NotImplementedError:
                continue

            self.assertTrue(model.is_gradient_checkpointing)

            # Loop over all modules and check that relevant modules have gradient_checkpointing set to True
            for n, m in model.named_modules():
                if hasattr(m, "gradient_checkpointing"):
                    self.assertTrue(
                        m.gradient_checkpointing, f"Module {n} does not have gradient_checkpointing set to True"
                    )

            # check disable works
            model.gradient_checkpointing_disable()
            self.assertFalse(model.is_gradient_checkpointing)

            # Loop over all modules and check that relevant modules have gradient_checkpointing set to False
            for n, m in model.named_modules():
                if hasattr(m, "gradient_checkpointing"):
                    self.assertFalse(
                        m.gradient_checkpointing, f"Module {n} does not have gradient_checkpointing set to False"
                    )

    def test_can_init_all_missing_weights(self):
        config, _ = self.model_tester.prepare_config_and_inputs_for_common()

        # This is used to get the addition year of the model
        filename = inspect.getfile(config.__class__)
        # No easy way to get model addition date -> check copyright year on top of file
        with open(filename) as file:
            source_code = file.read()
        addition_year = 0  # if we cannot find it, set it to 0 (i.e. oldest)
        if match_object := re.search(r"^# Copyright (\d{4})", source_code, re.MULTILINE | re.IGNORECASE):
            addition_year = int(match_object.group(1))

        for model_class in self.all_model_classes:
            # For now, skip everything older than 2024 and "important models" (too much models to patch otherwise)
            # TODO: relax this as we patch more and more models
            if addition_year < 2023:
                self.skipTest(reason=f"{model_class} is not a priorited model for now.")

            # Monkey patch the method to add a seed (we do it on PreTrainedModel._initialize_weights, which wraps
            # `_init_weights` so that it can add the seed for composite models as well)
            original_initialize_weights = PreTrainedModel._initialize_weights

            def seeded_initialize_weights(self, module):
                set_seed(0)
                original_initialize_weights(self, module)

            PreTrainedModel._initialize_weights = seeded_initialize_weights

            # First, initialize the model from config -> this ensure everything is correctly initialized, even if
            # _init_weights() does not take all weights into account correctly
            model_from_config = model_class(copy.deepcopy(config))
            # Here, passing an empty state dict will force all weights to be moved from meta to cpu, then be initialized
            # by _init_weights()
            model_from_pretrained = model_class.from_pretrained(None, config=config, state_dict={})

            # Back to original method to avoid issues if running several other tests
            PreTrainedModel._initialize_weights = original_initialize_weights

            # First, check if any parameters are still on meta -> this is usually an issue with tied weights
            params_on_meta = []
            for k, v in model_from_pretrained.named_parameters():
                if v.device.type == "meta":
                    params_on_meta.append(k)

            self.assertTrue(
                len(params_on_meta) == 0,
                f"The following keys are still on the meta device, it probably comes from an issue in the tied weights:\n{params_on_meta}",
            )

            # Everything must be exactly the same as we set the same seed for each init
            different_weights = []
            for (k1, v1), (k2, v2) in zip(
                model_from_config.state_dict().items(), model_from_pretrained.state_dict().items()
            ):
                self.assertEqual(k1, k2, "The keys from each model should be the same")

                # In case using torch.nn.utils.parametrizations on a module, we should skip the resulting keys
                if re.search(r"\.parametrizations\..*?\.original[01]", k1):
                    continue

                # Since we added the seed, they should be exactly the same (i.e. using allclose maybe be wrong due
                # to very low std in init function)
                if not (v1 == v2).all():
                    different_weights.append(k1)

            # Buffers that are initialized randomly are ignored as they are not initialized on meta device anyway
            buffer_names = {name for name, _ in model_from_config.named_buffers()}
            different_weights = [k for k in different_weights if k not in buffer_names]

            self.assertTrue(
                len(different_weights) == 0,
                f"The following keys are not properly handled by `_init_weights()`:\n{different_weights}",
            )

    def test_torch_save_load(self):
        config, inputs_dict = self.model_tester.prepare_config_and_inputs_for_common()
        if config.__class__ not in MODEL_MAPPING:
            self.skipTest(reason=f"{config.__class__.__name__} not in MODEL_MAPPING")

        base_class = MODEL_MAPPING[config.__class__]

        if isinstance(base_class, tuple):
            base_class = base_class[0]

        for model_class in self.all_model_classes:
            if model_class == base_class:
                continue

            # make a copy of model class to not break future tests
            # from https://stackoverflow.com/questions/9541025/how-to-copy-a-python-class
            class CopyClass(base_class):
                pass

            base_class_copy = CopyClass

            # make sure that all keys are expected for test
            base_class_copy._keys_to_ignore_on_load_missing = []

            # make init deterministic, but make sure that
            # non-initialized weights throw errors nevertheless
            base_class_copy._init_weights = _mock_init_weights
            base_class_copy.init_weights = _mock_all_init_weights

            model = model_class(copy.deepcopy(config))
            state_dict = model.state_dict()

            def check_equal(loaded):
                for key in state_dict:
                    max_diff = torch.max(
                        state_dict()[key] ^ loaded[key]
                        if isinstance(state_dict[key], torch.BoolTensor)
                        else torch.abs(state_dict[key] - loaded[key])
                    ).item()
                    self.assertLessEqual(max_diff, 1e-6, msg=f"{key} not identical")

            # check that certain keys didn't get saved with the model
            with tempfile.TemporaryDirectory() as tmpdirname:
                pt_checkpoint_path = os.path.join(tmpdirname, "pytorch_model.bin")
                torch.save(state_dict, pt_checkpoint_path, _use_new_zipfile_serialization=True)
                check_equal(load_state_dict(pt_checkpoint_path))
                torch.save(state_dict, pt_checkpoint_path, _use_new_zipfile_serialization=False)
                check_equal(load_state_dict(pt_checkpoint_path))

    def test_initialization(self):
        config, inputs_dict = self.model_tester.prepare_config_and_inputs_for_common()

        configs_no_init = _config_zero_init(config)
        for model_class in self.all_model_classes:
            model = model_class(config=copy.deepcopy(configs_no_init))
            for name, param in model.named_parameters():
                if param.requires_grad:
                    data = torch.flatten(param.data)
                    n_elements = torch.numel(data)
                    # skip 2.5% of elements on each side to avoid issues caused by `nn.init.trunc_normal_` described in
                    # https://github.com/huggingface/transformers/pull/27906#issuecomment-1846951332
                    n_elements_to_skip_on_each_side = int(n_elements * 0.025)
                    data_to_check = torch.sort(data).values
                    if n_elements_to_skip_on_each_side > 0:
                        data_to_check = data_to_check[n_elements_to_skip_on_each_side:-n_elements_to_skip_on_each_side]
                    self.assertIn(
                        ((data_to_check.mean() * 1e9).round() / 1e9).item(),
                        [0.0, 1.0],
                        msg=f"Parameter {name} of model {model_class} seems not properly initialized",
                    )

    def test_determinism(self):
        config, inputs_dict = self.model_tester.prepare_config_and_inputs_for_common()

        def check_determinism(first, second):
            out_1 = first.cpu().numpy()
            out_2 = second.cpu().numpy()
            out_1 = out_1[~np.isnan(out_1)]
            out_2 = out_2[~np.isnan(out_2)]
            out_1 = out_1[~np.isneginf(out_1)]
            out_2 = out_2[~np.isneginf(out_2)]
            max_diff = np.amax(np.abs(out_1 - out_2))
            self.assertLessEqual(max_diff, 1e-5)

        for model_class in self.all_model_classes:
            model = model_class(copy.deepcopy(config))
            model.to(torch_device)
            model.eval()
            with torch.no_grad():
                first = model(**self._prepare_for_class(inputs_dict, model_class))[0]
                second = model(**self._prepare_for_class(inputs_dict, model_class))[0]

            if isinstance(first, tuple) and isinstance(second, tuple):
                for tensor1, tensor2 in zip(first, second):
                    check_determinism(tensor1, tensor2)
            else:
                check_determinism(first, second)

    def test_batching_equivalence(self, atol=1e-5, rtol=1e-5):
        """
        Tests that the model supports batching and that the output is the nearly the same for the same input in
        different batch sizes.
        (Why "nearly the same" not "exactly the same"? Batching uses different matmul shapes, which often leads to
        different results: https://github.com/huggingface/transformers/issues/25420#issuecomment-1775317535)
        """

        def recursive_check(batched_object, single_row_object, model_name, key):
            if isinstance(batched_object, (list, tuple)):
                for batched_object_value, single_row_object_value in zip(batched_object, single_row_object):
                    recursive_check(batched_object_value, single_row_object_value, model_name, key)
            elif isinstance(batched_object, dict):
                for batched_object_value, single_row_object_value in zip(
                    batched_object.values(), single_row_object.values()
                ):
                    recursive_check(batched_object_value, single_row_object_value, model_name, key)
            # do not compare returned loss (0-dim tensor) / codebook ids (int) / caching objects
            elif batched_object is None or not isinstance(batched_object, torch.Tensor):
                return
            elif batched_object.dim() == 0:
                return
            # do not compare int or bool outputs as they are mostly computed with max/argmax/topk methods which are
            # very sensitive to the inputs (e.g. tiny differences may give totally different results)
            elif not torch.is_floating_point(batched_object):
                return
            else:
                # indexing the first element does not always work
                # e.g. models that output similarity scores of size (N, M) would need to index [0, 0]
                slice_ids = [slice(0, index) for index in single_row_object.shape]
                batched_row = batched_object[slice_ids]
                self.assertFalse(
                    torch.isnan(batched_row).any(), f"Batched output has `nan` in {model_name} for key={key}"
                )
                self.assertFalse(
                    torch.isinf(batched_row).any(), f"Batched output has `inf` in {model_name} for key={key}"
                )
                self.assertFalse(
                    torch.isnan(single_row_object).any(), f"Single row output has `nan` in {model_name} for key={key}"
                )
                self.assertFalse(
                    torch.isinf(single_row_object).any(), f"Single row output has `inf` in {model_name} for key={key}"
                )
                try:
                    torch.testing.assert_close(batched_row, single_row_object, atol=atol, rtol=rtol)
                except AssertionError as e:
                    msg = f"Batched and Single row outputs are not equal in {model_name} for key={key}.\n\n"
                    msg += str(e)
                    raise AssertionError(msg)

        set_model_tester_for_less_flaky_test(self)

        config, batched_input = self.model_tester.prepare_config_and_inputs_for_common()
        set_config_for_less_flaky_test(config)

        for model_class in self.all_model_classes:
            config.output_hidden_states = True

            model_name = model_class.__name__
            if hasattr(self.model_tester, "prepare_config_and_inputs_for_model_class"):
                config, batched_input = self.model_tester.prepare_config_and_inputs_for_model_class(model_class)
            batched_input_prepared = self._prepare_for_class(batched_input, model_class)
            model = model_class(copy.deepcopy(config)).to(torch_device).eval()
            set_model_for_less_flaky_test(model)

            batch_size = self.model_tester.batch_size
            single_row_input = {}
            for key, value in batched_input_prepared.items():
                if isinstance(value, torch.Tensor) and value.shape[0] % batch_size == 0:
                    # e.g. musicgen has inputs of size (bs*codebooks). in most cases value.shape[0] == batch_size
                    single_batch_shape = value.shape[0] // batch_size
                    single_row_input[key] = value[:single_batch_shape]
                else:
                    single_row_input[key] = value

            with torch.no_grad():
                model_batched_output = model(**batched_input_prepared)
                model_row_output = model(**single_row_input)

            if isinstance(model_batched_output, torch.Tensor):
                model_batched_output = {"model_output": model_batched_output}
                model_row_output = {"model_output": model_row_output}

            for key in model_batched_output:
                # DETR starts from zero-init queries to decoder, leading to cos_similarity = `nan`
                if hasattr(self, "zero_init_hidden_state") and "decoder_hidden_states" in key:
                    model_batched_output[key] = model_batched_output[key][1:]
                    model_row_output[key] = model_row_output[key][1:]
                recursive_check(model_batched_output[key], model_row_output[key], model_name, key)

    def check_training_gradient_checkpointing(self, gradient_checkpointing_kwargs=None):
        if not self.model_tester.is_training:
            self.skipTest(reason="ModelTester is not configured to run training tests")

        for model_class in self.all_model_classes:
            with self.subTest(model_class.__name__):
                if (
                    model_class.__name__
                    in [
                        *get_values(MODEL_MAPPING_NAMES),
                        *get_values(MODEL_FOR_BACKBONE_MAPPING_NAMES),
                    ]
                    or not model_class.supports_gradient_checkpointing
                ):
                    # TODO (ydshieh): use `skipTest` once pytest-dev/pytest-subtests/pull/169 is merged
                    # self.skipTest(reason=f"`supports_gradient_checkpointing` is False for {model_class.__name__}.")
                    continue

                config, inputs_dict = self.model_tester.prepare_config_and_inputs_for_common()
                config.use_cache = False
                config.return_dict = True
                model = model_class(config)

                model.to(torch_device)
                model.gradient_checkpointing_enable(gradient_checkpointing_kwargs=gradient_checkpointing_kwargs)
                model.train()

                # unfreeze additional layers
                for p in model.parameters():
                    p.requires_grad_(True)

                optimizer = torch.optim.SGD(model.parameters(), lr=0.01)

                inputs = self._prepare_for_class(inputs_dict, model_class, return_labels=True)
                loss = model(**inputs).loss
                loss.backward()
                optimizer.step()

                if self.test_all_params_have_gradient:
                    for k, v in model.named_parameters():
                        if v.requires_grad:
                            self.assertTrue(v.grad is not None, f"{k} in {model_class.__name__} has no gradient!")

    def test_training(self):
        if not self.model_tester.is_training:
            self.skipTest(reason="ModelTester is not configured to run training tests")

        for model_class in self.all_model_classes:
            config, inputs_dict = self.model_tester.prepare_config_and_inputs_for_common()
            config.return_dict = True

            if model_class.__name__ in [
                *get_values(MODEL_MAPPING_NAMES),
                *get_values(MODEL_FOR_BACKBONE_MAPPING_NAMES),
            ]:
                continue

            model = model_class(config)
            model.to(torch_device)
            model.train()
            inputs = self._prepare_for_class(inputs_dict, model_class, return_labels=True)
            loss = model(**inputs).loss
            loss.backward()

    def test_causal_lm_can_accept_kwargs(self):
        if not getattr(self.model_tester, "is_training", False):
            self.skipTest(reason="ModelTester is not configured to run training tests")

        valid_model_class = False
        incompatible_models = (
            "MusicgenForCausalLM",
            "MusicgenMelodyForCausalLM",
            "MllamaForCausalLM",
            "CpmAntForCausalLM",
            "GotOcr2ForConditionalGeneration",
        )
        for model_class in self.all_model_classes:
            if (
                model_class.__name__ in get_values(MODEL_FOR_CAUSAL_LM_MAPPING_NAMES)
                and model_class.__name__ not in incompatible_models
            ):
                valid_model_class = True
        if not valid_model_class:
            self.skipTest(reason="No causal lm model classes found")
        for model_class in self.all_model_classes:
            model_name = model_class.__name__
            if model_name in get_values(MODEL_FOR_CAUSAL_LM_MAPPING_NAMES) and model_name not in incompatible_models:
                config, inputs_dict = self.model_tester.prepare_config_and_inputs_for_common()

                with tempfile.TemporaryDirectory() as tmpdir:
                    with torch.device(torch_device):
                        model_eager = AutoModelForCausalLM.from_config(config, dtype=torch.float32)

                    model_eager.save_pretrained(tmpdir)
                    model = AutoModelForCausalLM.from_pretrained(tmpdir, dtype=torch.float32, device_map=torch_device)
                    inputs_dict["num_items_in_batch"] = torch.tensor(inputs_dict["input_ids"].shape[0])
                    inputs_dict["labels"] = inputs_dict["input_ids"]
                    _ = model(**inputs_dict, return_dict=False)

    def test_training_gradient_checkpointing(self):
        # Scenario - 1 default behaviour
        self.check_training_gradient_checkpointing()

    def test_training_gradient_checkpointing_use_reentrant(self):
        # Scenario - 2 with `use_reentrant=True` - this is the default value that is used in pytorch's
        # torch.utils.checkpoint.checkpoint
        self.check_training_gradient_checkpointing(gradient_checkpointing_kwargs={"use_reentrant": True})

    def test_training_gradient_checkpointing_use_reentrant_false(self):
        # Scenario - 3 with `use_reentrant=False` pytorch suggests users to use this value for
        # future releases: https://pytorch.org/docs/stable/checkpoint.html
        self.check_training_gradient_checkpointing(gradient_checkpointing_kwargs={"use_reentrant": False})

    def test_attention_outputs(self):
        if not self.has_attentions:
            self.skipTest(reason="Model does not output attentions")

        config, inputs_dict = self.model_tester.prepare_config_and_inputs_for_common()
        config.return_dict = True
        # force eager attention to support output attentions
        config._attn_implementation = "eager"

        seq_len = getattr(self.model_tester, "seq_length", None)
        decoder_seq_length = getattr(self.model_tester, "decoder_seq_length", seq_len)
        encoder_seq_length = getattr(self.model_tester, "encoder_seq_length", seq_len)
        decoder_key_length = getattr(self.model_tester, "decoder_key_length", decoder_seq_length)
        encoder_key_length = getattr(self.model_tester, "key_length", encoder_seq_length)
        chunk_length = getattr(self.model_tester, "chunk_length", None)
        if chunk_length is not None and hasattr(self.model_tester, "num_hashes"):
            encoder_seq_length = encoder_seq_length * self.model_tester.num_hashes

        for model_class in self.all_model_classes:
            inputs_dict["output_attentions"] = True
            inputs_dict["output_hidden_states"] = False
            config.return_dict = True
            model = model_class._from_config(config, attn_implementation="eager")
            config = model.config
            model.to(torch_device)
            model.eval()
            with torch.no_grad():
                outputs = model(**self._prepare_for_class(inputs_dict, model_class))
            attentions = outputs.encoder_attentions if config.is_encoder_decoder else outputs.attentions
            self.assertEqual(len(attentions), self.model_tester.num_hidden_layers)

            # check that output_attentions also work using config
            del inputs_dict["output_attentions"]
            config.output_attentions = True
            for k in config.sub_configs:
                getattr(config, k).output_attentions = True

            model = model_class(config)
            model.to(torch_device)
            model.eval()
            with torch.no_grad():
                outputs = model(**self._prepare_for_class(inputs_dict, model_class))
            attentions = outputs.encoder_attentions if config.is_encoder_decoder else outputs.attentions
            self.assertEqual(len(attentions), self.model_tester.num_hidden_layers)

            if chunk_length is not None:
                self.assertListEqual(
                    list(attentions[0].shape[-4:]),
                    [self.model_tester.num_attention_heads, encoder_seq_length, chunk_length, encoder_key_length],
                )
            else:
                self.assertListEqual(
                    list(attentions[0].shape[-3:]),
                    [self.model_tester.num_attention_heads, encoder_seq_length, encoder_key_length],
                )
            out_len = len(outputs)

            if self.is_encoder_decoder:
                correct_outlen = 5

                # loss is at first position
                if "labels" in inputs_dict:
                    correct_outlen += 1  # loss is added to beginning
                # Question Answering model returns start_logits and end_logits
                if model_class.__name__ in [
                    *get_values(MODEL_FOR_QUESTION_ANSWERING_MAPPING_NAMES),
                    *get_values(MODEL_FOR_DOCUMENT_QUESTION_ANSWERING_MAPPING_NAMES),
                ]:
                    correct_outlen += 1  # start_logits and end_logits instead of only 1 output
                if "past_key_values" in outputs:
                    correct_outlen += 1  # past_key_values have been returned

                self.assertEqual(out_len, correct_outlen)

                # decoder attentions
                decoder_attentions = outputs.decoder_attentions
                self.assertIsInstance(decoder_attentions, (list, tuple))
                self.assertEqual(len(decoder_attentions), self.model_tester.num_hidden_layers)
                self.assertListEqual(
                    list(decoder_attentions[0].shape[-3:]),
                    [self.model_tester.num_attention_heads, decoder_seq_length, decoder_key_length],
                )

                # cross attentions
                cross_attentions = outputs.cross_attentions
                self.assertIsInstance(cross_attentions, (list, tuple))
                self.assertEqual(len(cross_attentions), self.model_tester.num_hidden_layers)
                self.assertListEqual(
                    list(cross_attentions[0].shape[-3:]),
                    [
                        self.model_tester.num_attention_heads,
                        decoder_seq_length,
                        encoder_key_length,
                    ],
                )

            # Check attention is always last and order is fine
            inputs_dict["output_attentions"] = True
            inputs_dict["output_hidden_states"] = True
            model = model_class(config)
            model.to(torch_device)
            model.eval()
            with torch.no_grad():
                outputs = model(**self._prepare_for_class(inputs_dict, model_class))

            if hasattr(self.model_tester, "num_hidden_states_types"):
                added_hidden_states = self.model_tester.num_hidden_states_types
            elif self.is_encoder_decoder:
                added_hidden_states = 2
            else:
                added_hidden_states = 1
            self.assertEqual(out_len + added_hidden_states, len(outputs))

            self_attentions = outputs.encoder_attentions if config.is_encoder_decoder else outputs.attentions

            self.assertEqual(len(self_attentions), self.model_tester.num_hidden_layers)
            if chunk_length is not None:
                self.assertListEqual(
                    list(self_attentions[0].shape[-4:]),
                    [self.model_tester.num_attention_heads, encoder_seq_length, chunk_length, encoder_key_length],
                )
            else:
                self.assertListEqual(
                    list(self_attentions[0].shape[-3:]),
                    [self.model_tester.num_attention_heads, encoder_seq_length, encoder_key_length],
                )

    @unittest.skip("many failing tests after #39120. Will fix when the community ask for it.")
    @slow
    def test_torchscript_simple(self):
        config, inputs_dict = self.model_tester.prepare_config_and_inputs_for_common()
        self._create_and_check_torchscript(config, inputs_dict)

    @unittest.skip("many failing tests after #39120. Will fix when the community ask for it.")
    @slow
    def test_torchscript_output_attentions(self):
        config, inputs_dict = self.model_tester.prepare_config_and_inputs_for_common()
        config.output_attentions = True
        self._create_and_check_torchscript(config, inputs_dict)

    @unittest.skip("many failing tests after #39120. Will fix when the community ask for it.")
    @slow
    def test_torchscript_output_hidden_state(self):
        config, inputs_dict = self.model_tester.prepare_config_and_inputs_for_common()
        config.output_hidden_states = True
        self._create_and_check_torchscript(config, inputs_dict)

    # This is copied from `torch/testing/_internal/jit_utils.py::clear_class_registry`
    def clear_torch_jit_class_registry(self):
        torch._C._jit_clear_class_registry()
        torch.jit._recursive.concrete_type_store = torch.jit._recursive.ConcreteTypeStore()
        # torch 1.8 has no `_clear_class_state` in `torch.jit._state`
        if hasattr(torch.jit._state, "_clear_class_state"):
            torch.jit._state._clear_class_state()

    def _create_and_check_torchscript(self, config, inputs_dict):
        if not self.test_torchscript:
            self.skipTest(reason="test_torchscript is set to `False`")

        configs_no_init = _config_zero_init(config)  # To be sure we have no Nan
        configs_no_init.torchscript = True
        for model_class in self.all_model_classes:
            for attn_implementation in ["eager", "sdpa"]:
                if attn_implementation == "sdpa" and not model_class._supports_sdpa or config.output_attentions:
                    continue

                configs_no_init._attn_implementation = attn_implementation
                model = model_class(config=configs_no_init)
                model.to(torch_device)
                model.eval()
                inputs = self._prepare_for_class(inputs_dict, model_class)

                main_input_name = model_class.main_input_name

                try:
                    if model.config.is_encoder_decoder:
                        model.config.use_cache = False  # FSTM still requires this hack -> FSTM should probably be refactored similar to BART afterward
                        main_input = inputs[main_input_name]
                        attention_mask = inputs["attention_mask"]
                        decoder_input_ids = inputs["decoder_input_ids"]
                        decoder_attention_mask = inputs["decoder_attention_mask"]
                        outputs = model(main_input, attention_mask, decoder_input_ids, decoder_attention_mask)
                        # `torchscript` doesn't work with outputs containing `Cache` object. However, #35235 makes
                        # several models to use `Cache` by default instead of the legacy cache (tuple), and
                        # their `torchscript` tests are failing. We won't support them anyway, but we still want to keep
                        # the tests for encoder models like `BERT`. So we skip the checks if the model's output contains
                        # a `Cache` object.
                        if any(isinstance(x, Cache) for x in outputs):
                            continue
                        traced_model = torch.jit.trace(
                            model, (main_input, attention_mask, decoder_input_ids, decoder_attention_mask)
                        )
                    elif "bbox" in inputs and "image" in inputs:  # LayoutLMv2 requires additional inputs
                        input_ids = inputs["input_ids"]
                        bbox = inputs["bbox"]
                        image = inputs["image"].tensor
                        outputs = model(input_ids, bbox, image)
                        if any(isinstance(x, Cache) for x in outputs):
                            continue
                        traced_model = torch.jit.trace(
                            model, (input_ids, bbox, image), check_trace=False
                        )  # when traced model is checked, an error is produced due to name mangling
                    elif "bbox" in inputs:  # Bros requires additional inputs (bbox)
                        input_ids = inputs["input_ids"]
                        bbox = inputs["bbox"]
                        outputs = model(input_ids, bbox)
                        if any(isinstance(x, Cache) for x in outputs):
                            continue
                        traced_model = torch.jit.trace(
                            model, (input_ids, bbox), check_trace=False
                        )  # when traced model is checked, an error is produced due to name mangling
                    elif (
                        "pixel_values" in inputs and "prompt_pixel_values" in inputs and "prompt_masks" in inputs
                    ):  # SegGpt requires additional inputs
                        pixel_values = inputs["pixel_values"]
                        prompt_pixel_values = inputs["prompt_pixel_values"]
                        prompt_masks = inputs["prompt_masks"]
                        outputs = model(pixel_values, prompt_pixel_values, prompt_masks)
                        if any(isinstance(x, Cache) for x in outputs):
                            continue
                        traced_model = torch.jit.trace(
                            model, (pixel_values, prompt_pixel_values, prompt_masks), check_trace=False
                        )  # when traced model is checked, an error is produced due to name mangling
                    elif "Siglip2" in model_class.__name__:
                        outputs = model(**inputs)
                        example_inputs = [t for t in inputs.values() if isinstance(t, torch.Tensor)]
                        traced_model = torch.jit.trace(model, example_inputs, check_trace=False)
                    else:
                        main_input = inputs[main_input_name]
                        outputs = model(main_input)
                        if any(isinstance(x, Cache) for x in outputs):
                            continue
                        traced_model = torch.jit.trace(model, (main_input,))
                except RuntimeError:
                    self.fail("Couldn't trace module.")

                with tempfile.TemporaryDirectory() as tmp_dir_name:
                    pt_file_name = os.path.join(tmp_dir_name, "traced_model.pt")

                    try:
                        torch.jit.save(traced_model, pt_file_name)
                    except Exception:
                        self.fail("Couldn't save module.")

                    try:
                        loaded_model = torch.jit.load(pt_file_name)
                    except Exception:
                        self.fail("Couldn't load module.")

                model.to(torch_device)
                model.eval()

                loaded_model.to(torch_device)
                loaded_model.eval()

                model_state_dict = model.state_dict()
                loaded_model_state_dict = loaded_model.state_dict()

                non_persistent_buffers = {}
                for key in loaded_model_state_dict:
                    if key not in model_state_dict:
                        non_persistent_buffers[key] = loaded_model_state_dict[key]

                loaded_model_state_dict = {
                    key: value for key, value in loaded_model_state_dict.items() if key not in non_persistent_buffers
                }

                self.assertEqual(set(model_state_dict.keys()), set(loaded_model_state_dict.keys()))

                model_buffers = list(model.buffers())
                for non_persistent_buffer in non_persistent_buffers.values():
                    found_buffer = False
                    for i, model_buffer in enumerate(model_buffers):
                        if torch.equal(non_persistent_buffer, model_buffer):
                            found_buffer = True
                            break

                    self.assertTrue(found_buffer)
                    model_buffers.pop(i)

                models_equal = True
                for layer_name, p1 in model_state_dict.items():
                    if layer_name in loaded_model_state_dict:
                        p2 = loaded_model_state_dict[layer_name]
                        if p1.data.ne(p2.data).sum() > 0:
                            models_equal = False

                self.assertTrue(models_equal)

                # Avoid memory leak. Without this, each call increase RAM usage by ~20MB.
                # (Even with this call, there are still memory leak by ~0.04MB)
                self.clear_torch_jit_class_registry()

    def test_torch_fx(self):
        config, inputs_dict = self.model_tester.prepare_config_and_inputs_for_common()
        self._create_and_check_torch_fx_tracing(config, inputs_dict)

    def test_torch_fx_output_loss(self):
        if self.all_model_classes[0].__name__ == "BloomModel":
            self.skipTest(reason="Bloom currently has issues, @michaelbenayoun")
        config, inputs_dict = self.model_tester.prepare_config_and_inputs_for_common()
        self._create_and_check_torch_fx_tracing(config, inputs_dict, output_loss=True)

    def _create_and_check_torch_fx_tracing(self, config, inputs_dict, output_loss=False):
        if not self.fx_compatible:
            self.skipTest(f"The model type {config.model_type} is not compatible with torch.fx")

        configs_no_init = _config_zero_init(config)  # To be sure we have no Nan
        configs_no_init.return_dict = False

        for model_class in self.all_model_classes:
            model = model_class(config=configs_no_init)
            model.to(torch_device)
            model.eval()
            inputs = self._prepare_for_class(inputs_dict, model_class, return_labels=output_loss)

            # We may want to test several inputs (various shapes, etc.).
            inputs_to_test = [inputs]

            if model.config.is_encoder_decoder:
                model.config.use_cache = False  # FSTM still requires this hack -> FSTM should probably be refactored similar to BART afterward
                labels = inputs.get("labels", None)
                input_names = [
                    "attention_mask",
                    "decoder_attention_mask",
                    "decoder_input_ids",
                    "input_features",
                    "input_ids",
                    "input_values",
                ]
                if labels is not None:
                    input_names.append("labels")
            else:
                input_names = [
                    "attention_mask",
                    "bbox",
                    "input_features",
                    "input_ids",
                    "input_values",
                    "inputs_embeds",
                    "pixel_values",
                    "pixel_values_videos",
                    "token_type_ids",
                    "visual_feats",
                    "visual_pos",
                    "noise",
                ]

                labels = inputs.get("labels", None)
                start_positions = inputs.get("start_positions", None)
                end_positions = inputs.get("end_positions", None)
                if labels is not None:
                    input_names.append("labels")
                if start_positions is not None:
                    input_names.append("start_positions")
                if end_positions is not None:
                    input_names.append("end_positions")

                if model.config.model_type in _FX_SUPPORTED_MODELS_WITH_KV_CACHE:
                    input_names.append("past_key_values")

                    # Generally model_tester.prepare_config_and_inputs_for_common seem not to generate past key values inputs.
                    if "past_key_values" not in inputs:
                        batch_size = inputs[next(iter(inputs))].shape[0]
                        num_heads = model.config.num_attention_heads
                        head_dim = model.config.hidden_size // model.config.num_attention_heads

                        cache_shape = (batch_size, num_heads, 0, head_dim)
                        empty_pkv = DynamicCache()

                        cache_length = 9
                        cache_shape = (batch_size, num_heads, cache_length, head_dim)
                        non_empty_pkv = tuple(
                            (
                                torch.rand(cache_shape, dtype=torch.float, device=torch_device),
                                torch.rand(cache_shape, dtype=torch.float, device=torch_device),
                            )
                            for i in range(model.config.num_hidden_layers)
                        )
                        non_empty_pkv = DynamicCache.from_legacy_cache(non_empty_pkv)

                        inps = copy.deepcopy(inputs_to_test[0])

                        inputs_to_test[0]["past_key_values"] = empty_pkv

                        inps["past_key_values"] = non_empty_pkv
                        inputs_to_test.append(inps)

                        past_mask = torch.ones(batch_size, cache_length, device=torch_device, dtype=torch.float)
                        inputs_to_test[1]["attention_mask"] = torch.cat(
                            (past_mask, inputs_to_test[1]["attention_mask"]), dim=1
                        )

                forward_parameters = inspect.signature(model.forward).parameters
                if "input_ids" in forward_parameters and "inputs_embeds" in forward_parameters:
                    inps = copy.deepcopy(inputs_to_test[0])

                    embedding_size = (
                        model.config.embedding_size
                        if getattr(model.config, "embedding_size", None) is not None
                        and model.config.model_type != "megatron-bert"
                        else model.config.hidden_size
                    )

                    if (
                        model.config.model_type in MODEL_FOR_MULTIPLE_CHOICE_MAPPING_NAMES
                        and model.__class__.__name__
                        == MODEL_FOR_MULTIPLE_CHOICE_MAPPING_NAMES[model.config.model_type]
                    ):
                        batch_size, num_choices, sequence_length = inputs["input_ids"].shape
                        shape = (batch_size, num_choices, sequence_length, embedding_size)
                    elif inps["input_ids"].ndim == 2:
                        batch_size, sequence_length = inputs["input_ids"].shape
                        shape = (batch_size, sequence_length, embedding_size)
                    else:
                        self.skipTest("Unknown case")

                    del inps["input_ids"]
                    inps["inputs_embeds"] = torch.rand(shape, dtype=torch.float, device=torch_device)
                    inputs_to_test.append(inps)

            for inps in inputs_to_test:
                filtered_inputs = {k: v for (k, v) in inps.items() if k in input_names}
                input_names_to_trace = list(filtered_inputs.keys())

                if model.__class__.__name__ in set(MODEL_FOR_SEQUENCE_CLASSIFICATION_MAPPING_NAMES.values()) and (
                    not hasattr(model.config, "problem_type") or model.config.problem_type is None
                ):
                    model.config.problem_type = "single_label_classification"

                model.config.use_cache = "past_key_values" in input_names_to_trace

                traced_model = symbolic_trace(model, input_names_to_trace)

                with torch.no_grad():
                    traced_output = traced_model(**filtered_inputs)
                    model_output = model(**filtered_inputs)

                def flatten_output(output):
                    flatten = []
                    for x in output:
                        if isinstance(x, (tuple, list)):
                            flatten += flatten_output(x)
                        elif not isinstance(x, torch.Tensor):
                            continue
                        else:
                            flatten.append(x)
                    return flatten

                model_output = flatten_output(model_output)
                traced_output = flatten_output(traced_output)
                num_outputs = len(model_output)

                for i in range(num_outputs):
                    self.assertTrue(
                        torch.allclose(model_output[i], traced_output[i]),
                        f"traced {i}th output doesn't match model {i}th output for {model_class}",
                    )

                # Avoid memory leak. Without this, each call increase RAM usage by ~20MB.
                # (Even with this call, there are still memory leak by ~0.04MB)
                self.clear_torch_jit_class_registry()

    def test_headmasking(self):
        if not self.test_head_masking:
            self.skipTest(reason="Model does not support head masking")

        global_rng.seed(42)
        config, inputs_dict = self.model_tester.prepare_config_and_inputs_for_common()
        global_rng.seed()

        inputs_dict["output_attentions"] = True
        config.output_hidden_states = True
        configs_no_init = _config_zero_init(config)  # To be sure we have no Nan
        configs_no_init._attn_implementation = "eager"  # head mask works only in eager mode and will be removed soon
        for model_class in self.all_model_classes:
            model = model_class(config=configs_no_init)
            model.to(torch_device)
            model.eval()

            # Prepare head_mask
            # Set require_grad after having prepared the tensor to avoid error (leaf variable has been moved into the graph interior)
            head_mask = torch.ones(
                self.model_tester.num_hidden_layers,
                self.model_tester.num_attention_heads,
                device=torch_device,
            )
            head_mask[0, 0] = 0
            head_mask[-1, :-1] = 0
            head_mask.requires_grad_(requires_grad=True)
            inputs = self._prepare_for_class(inputs_dict, model_class).copy()
            inputs["head_mask"] = head_mask
            if model.config.is_encoder_decoder:
                signature = inspect.signature(model.forward)
                arg_names = [*signature.parameters.keys()]
                if "decoder_head_mask" in arg_names:  # necessary differentiation because of T5 model
                    inputs["decoder_head_mask"] = head_mask
                if "cross_attn_head_mask" in arg_names:
                    inputs["cross_attn_head_mask"] = head_mask
            outputs = model(**inputs, return_dict=True)

            # Test that we can get a gradient back for importance score computation
            output = sum(t.sum() for t in outputs[0])
            output = output.sum()
            output.backward()
            multihead_outputs = head_mask.grad

            self.assertIsNotNone(multihead_outputs)
            self.assertEqual(len(multihead_outputs), self.model_tester.num_hidden_layers)

            def check_attentions_validity(attentions):
                # Remove Nan
                for t in attentions:
                    self.assertLess(
                        torch.sum(torch.isnan(t)), t.numel() / 4
                    )  # Check we don't have more than 25% nans (arbitrary)
                attentions = [
                    t.masked_fill(torch.isnan(t), 0.0) for t in attentions
                ]  # remove them (the test is less complete)

                self.assertAlmostEqual(attentions[0][..., 0, :, :].flatten().sum().item(), 0.0)
                self.assertNotEqual(attentions[0][..., -1, :, :].flatten().sum().item(), 0.0)
                if len(attentions) > 2:  # encoder-decoder models have only 2 layers in each module
                    self.assertNotEqual(attentions[1][..., 0, :, :].flatten().sum().item(), 0.0)
                self.assertAlmostEqual(attentions[-1][..., -2, :, :].flatten().sum().item(), 0.0)
                self.assertNotEqual(attentions[-1][..., -1, :, :].flatten().sum().item(), 0.0)

            if model.config.is_encoder_decoder:
                check_attentions_validity(outputs.encoder_attentions)
                check_attentions_validity(outputs.decoder_attentions)
                check_attentions_validity(outputs.cross_attentions)
            else:
                check_attentions_validity(outputs.attentions)

    def test_head_pruning(self):
        if not self.test_pruning:
            self.skipTest(reason="Pruning is not activated")

        for model_class in self.all_model_classes:
            (
                config,
                inputs_dict,
            ) = self.model_tester.prepare_config_and_inputs_for_common()

            if "head_mask" in inputs_dict:
                del inputs_dict["head_mask"]

            inputs_dict["output_attentions"] = True
            config.output_hidden_states = False
            model = model_class(config=config)
            model.to(torch_device)
            model.eval()
            model.set_attn_implementation("eager")
            heads_to_prune = {
                0: list(range(1, self.model_tester.num_attention_heads)),
                -1: [0],
            }
            model.prune_heads(heads_to_prune)
            with torch.no_grad():
                outputs = model(**self._prepare_for_class(inputs_dict, model_class))

            attentions = outputs[-1]

            self.assertEqual(attentions[0].shape[-3], 1)
            # TODO: To have this check, we will need at least 3 layers. Do we really need it?
            # self.assertEqual(attentions[1].shape[-3], self.model_tester.num_attention_heads)
            self.assertEqual(attentions[-1].shape[-3], self.model_tester.num_attention_heads - 1)

    def test_head_pruning_save_load_from_pretrained(self):
        if not self.test_pruning:
            self.skipTest(reason="Pruning is not activated")

        for model_class in self.all_model_classes:
            (
                config,
                inputs_dict,
            ) = self.model_tester.prepare_config_and_inputs_for_common()

            if "head_mask" in inputs_dict:
                del inputs_dict["head_mask"]

            inputs_dict["output_attentions"] = True
            config.output_hidden_states = False
            model = model_class(config=config)
            model.to(torch_device)
            model.eval()
            model.set_attn_implementation("eager")
            heads_to_prune = {
                0: list(range(1, self.model_tester.num_attention_heads)),
                -1: [0],
            }
            model.prune_heads(heads_to_prune)

            with tempfile.TemporaryDirectory() as temp_dir_name:
                model.save_pretrained(temp_dir_name)
                model = model_class.from_pretrained(temp_dir_name, attn_implementation="eager")
                model.to(torch_device)

            with torch.no_grad():
                outputs = model(**self._prepare_for_class(inputs_dict, model_class))
            attentions = outputs[-1]
            self.assertEqual(attentions[0].shape[-3], 1)
            # TODO: To have this check, we will need at least 3 layers. Do we really need it?
            # self.assertEqual(attentions[1].shape[-3], self.model_tester.num_attention_heads)
            self.assertEqual(attentions[-1].shape[-3], self.model_tester.num_attention_heads - 1)

    def test_head_pruning_save_load_from_config_init(self):
        if not self.test_pruning:
            self.skipTest(reason="Pruning is not activated")

        for model_class in self.all_model_classes:
            (
                config,
                inputs_dict,
            ) = self.model_tester.prepare_config_and_inputs_for_common()

            if "head_mask" in inputs_dict:
                del inputs_dict["head_mask"]

            inputs_dict["output_attentions"] = True
            config.output_hidden_states = False

            heads_to_prune = {
                0: list(range(1, self.model_tester.num_attention_heads)),
                -1: [0],
            }
            config.pruned_heads = heads_to_prune

            model = model_class(config=config)
            model.to(torch_device)
            model.eval()
            model.set_attn_implementation("eager")

            with torch.no_grad():
                outputs = model(**self._prepare_for_class(inputs_dict, model_class))
            attentions = outputs[-1]

            self.assertEqual(attentions[0].shape[-3], 1)
            # TODO: To have this check, we will need at least 3 layers. Do we really need it?
            # self.assertEqual(attentions[1].shape[-3], self.model_tester.num_attention_heads)
            self.assertEqual(attentions[-1].shape[-3], self.model_tester.num_attention_heads - 1)

    def test_head_pruning_integration(self):
        if not self.test_pruning:
            self.skipTest(reason="Pruning is not activated")

        for model_class in self.all_model_classes:
            (
                config,
                inputs_dict,
            ) = self.model_tester.prepare_config_and_inputs_for_common()

            if "head_mask" in inputs_dict:
                del inputs_dict["head_mask"]

            inputs_dict["output_attentions"] = True
            config.output_hidden_states = False

            heads_to_prune = {1: [1, 2]}
            config.pruned_heads = heads_to_prune

            model = model_class(config=config)
            model.to(torch_device)
            model.eval()
            model.set_attn_implementation("eager")

            with torch.no_grad():
                outputs = model(**self._prepare_for_class(inputs_dict, model_class))
            attentions = outputs[-1]

            self.assertEqual(attentions[0].shape[-3], self.model_tester.num_attention_heads - 0)
            self.assertEqual(attentions[1].shape[-3], self.model_tester.num_attention_heads - 2)

            with tempfile.TemporaryDirectory() as temp_dir_name:
                model.save_pretrained(temp_dir_name)
                model = model_class.from_pretrained(temp_dir_name, attn_implementation="eager")
                model.to(torch_device)

            with torch.no_grad():
                outputs = model(**self._prepare_for_class(inputs_dict, model_class))
            attentions = outputs[-1]

            self.assertEqual(attentions[0].shape[-3], self.model_tester.num_attention_heads - 0)
            self.assertEqual(attentions[1].shape[-3], self.model_tester.num_attention_heads - 2)

            heads_to_prune = {0: [0], 1: [1, 2]}
            model.prune_heads(heads_to_prune)

            with torch.no_grad():
                outputs = model(**self._prepare_for_class(inputs_dict, model_class))
            attentions = outputs[-1]

            self.assertEqual(attentions[0].shape[-3], self.model_tester.num_attention_heads - 1)
            self.assertEqual(attentions[1].shape[-3], self.model_tester.num_attention_heads - 2)

            self.assertDictEqual(model.config.pruned_heads, {0: [0], 1: [1, 2]})

    def test_hidden_states_output(self):
        def check_hidden_states_output(inputs_dict, config, model_class):
            model = model_class(copy.deepcopy(config))
            model.to(torch_device)
            model.eval()

            with torch.no_grad():
                outputs = model(**self._prepare_for_class(inputs_dict, model_class))

            hidden_states = outputs.encoder_hidden_states if config.is_encoder_decoder else outputs.hidden_states

            expected_num_layers = getattr(
                self.model_tester, "expected_num_hidden_layers", self.model_tester.num_hidden_layers + 1
            )
            self.assertEqual(len(hidden_states), expected_num_layers)

            if hasattr(self.model_tester, "encoder_seq_length"):
                seq_length = self.model_tester.encoder_seq_length
                if hasattr(self.model_tester, "chunk_length") and self.model_tester.chunk_length > 1:
                    seq_length = seq_length * self.model_tester.chunk_length
            else:
                seq_length = self.model_tester.seq_length

            self.assertListEqual(
                list(hidden_states[0].shape[-2:]),
                [seq_length, self.model_tester.hidden_size],
            )

            if config.is_encoder_decoder:
                hidden_states = outputs.decoder_hidden_states

                self.assertIsInstance(hidden_states, (list, tuple))
                self.assertEqual(len(hidden_states), expected_num_layers)
                seq_len = getattr(self.model_tester, "seq_length", None)
                decoder_seq_length = getattr(self.model_tester, "decoder_seq_length", seq_len)

                self.assertListEqual(
                    list(hidden_states[0].shape[-2:]),
                    [decoder_seq_length, self.model_tester.hidden_size],
                )

        config, inputs_dict = self.model_tester.prepare_config_and_inputs_for_common()

        for model_class in self.all_model_classes:
            inputs_dict["output_hidden_states"] = True
            check_hidden_states_output(inputs_dict, config, model_class)

            # check that output_hidden_states also work using config
            del inputs_dict["output_hidden_states"]
            config.output_hidden_states = True
            for k in config.sub_configs:
                getattr(config, k).output_hidden_states = True

            check_hidden_states_output(inputs_dict, config, model_class)

    def test_retain_grad_hidden_states_attentions(self):
        config, inputs_dict = self.model_tester.prepare_config_and_inputs_for_common()
        for k in config.sub_configs:
            getattr(config, k).output_hidden_states = True

        config.output_hidden_states = True
        config.output_attentions = self.has_attentions

        for k in config.sub_configs:
            getattr(config, k).output_attentions = self.has_attentions

        # force eager attention to support output attentions
        if self.has_attentions:
            config._attn_implementation = "eager"

        # no need to test all models as different heads yield the same functionality
        model_class = self.all_model_classes[0]
        model = model_class._from_config(config, attn_implementation="eager")
        model.to(torch_device)

        inputs = self._prepare_for_class(inputs_dict, model_class)

        outputs = model(**inputs)

        output = outputs[0]

        if config.is_encoder_decoder:
            # Seq2Seq models
            encoder_hidden_states = outputs.encoder_hidden_states[0]
            encoder_hidden_states.retain_grad()

            decoder_hidden_states = outputs.decoder_hidden_states[0]
            decoder_hidden_states.retain_grad()

            if self.has_attentions:
                encoder_attentions = outputs.encoder_attentions[0]
                encoder_attentions.retain_grad()

                decoder_attentions = outputs.decoder_attentions[0]
                decoder_attentions.retain_grad()

                cross_attentions = outputs.cross_attentions[0]
                cross_attentions.retain_grad()

            output.flatten()[0].backward(retain_graph=True)

            self.assertIsNotNone(encoder_hidden_states.grad)
            self.assertIsNotNone(decoder_hidden_states.grad)

            if self.has_attentions:
                self.assertIsNotNone(encoder_attentions.grad)
                self.assertIsNotNone(decoder_attentions.grad)
                self.assertIsNotNone(cross_attentions.grad)
        else:
            # Encoder-/Decoder-only models
            hidden_states = outputs.hidden_states[0]
            hidden_states.retain_grad()

            if self.has_attentions:
                attentions = outputs.attentions[0]
                attentions.retain_grad()

            output.flatten()[0].backward(retain_graph=True)

            self.assertIsNotNone(hidden_states.grad)

            if self.has_attentions:
                self.assertIsNotNone(attentions.grad)

    def test_feed_forward_chunking(self):
        (
            original_config,
            inputs_dict,
        ) = self.model_tester.prepare_config_and_inputs_for_common()
        for model_class in self.all_model_classes:
            torch.manual_seed(0)
            model = model_class(copy.deepcopy(original_config))
            model.to(torch_device)
            model.eval()

            hidden_states_no_chunk = model(**self._prepare_for_class(inputs_dict, model_class))[0]

            torch.manual_seed(0)
            original_config.chunk_size_feed_forward = 1
            model = model_class(copy.deepcopy(original_config))
            model.to(torch_device)
            model.eval()

            hidden_states_with_chunk = model(**self._prepare_for_class(inputs_dict, model_class))[0]
            torch.testing.assert_close(hidden_states_no_chunk, hidden_states_with_chunk, rtol=1e-3, atol=1e-3)

    def test_resize_position_vector_embeddings(self):
        if not self.test_resize_position_embeddings:
            self.skipTest(reason="Model does not have position embeddings")

        (
            original_config,
            inputs_dict,
        ) = self.model_tester.prepare_config_and_inputs_for_common()

        for model_class in self.all_model_classes:
            config = copy.deepcopy(original_config)
            model = model_class(config)
            model.to(torch_device)

            if self.model_tester.is_training is False:
                model.eval()

            max_position_embeddings = config.max_position_embeddings

            # Retrieve the embeddings and clone theme
            if model.config.is_encoder_decoder:
                encoder_model_embed, decoder_model_embed = model.get_position_embeddings()
                encoder_cloned_embeddings = encoder_model_embed.weight.clone()
                decoder_cloned_embeddings = decoder_model_embed.weight.clone()
            else:
                model_embed = model.get_position_embeddings()
                cloned_embeddings = model_embed.weight.clone()

            # Check that resizing the position embeddings with a larger max_position_embeddings increases
            # the model's position embeddings size
            model.resize_position_embeddings(max_position_embeddings + 10)
            self.assertEqual(model.config.max_position_embeddings, max_position_embeddings + 10)

            # Check that it actually resizes the embeddings matrix
            if model.config.is_encoder_decoder:
                encoder_model_embed, decoder_model_embed = model.get_position_embeddings()
                self.assertEqual(encoder_model_embed.weight.shape[0], encoder_cloned_embeddings.shape[0] + 10)
                self.assertEqual(decoder_model_embed.weight.shape[0], decoder_cloned_embeddings.shape[0] + 10)
            else:
                model_embed = model.get_position_embeddings()
                self.assertEqual(model_embed.weight.shape[0], cloned_embeddings.shape[0] + 10)

            # Check that the model can still do a forward pass successfully (every parameter should be resized)
            model(**self._prepare_for_class(inputs_dict, model_class))

            # Check that resizing the position embeddings with a smaller max_position_embeddings decreases
            # the model's max_position_embeddings
            model.resize_position_embeddings(max_position_embeddings - 5)
            self.assertEqual(model.config.max_position_embeddings, max_position_embeddings - 5)

            # Check that it actually resizes the embeddings matrix
            if model.config.is_encoder_decoder:
                encoder_model_embed, decoder_model_embed = model.get_position_embeddings()
                self.assertEqual(encoder_model_embed.weight.shape[0], encoder_cloned_embeddings.shape[0] - 5)
                self.assertEqual(decoder_model_embed.weight.shape[0], decoder_cloned_embeddings.shape[0] - 5)
            else:
                model_embed = model.get_position_embeddings()
                self.assertEqual(model_embed.weight.shape[0], cloned_embeddings.shape[0] - 5)

            # Check that the model can still do a forward pass successfully (every parameter should be resized)
            model(**self._prepare_for_class(inputs_dict, model_class))

            # Check that adding and removing tokens has not modified the first part of the embedding matrix.
            models_equal = True

            if model.config.is_encoder_decoder:
                for p1, p2 in zip(encoder_cloned_embeddings, encoder_model_embed.weight):
                    if p1.data.ne(p2.data).sum() > 0:
                        models_equal = False
                for p1, p2 in zip(decoder_cloned_embeddings, decoder_model_embed.weight):
                    if p1.data.ne(p2.data).sum() > 0:
                        models_equal = False
            else:
                for p1, p2 in zip(cloned_embeddings, model_embed.weight):
                    if p1.data.ne(p2.data).sum() > 0:
                        models_equal = False

            self.assertTrue(models_equal)

    def test_resize_tokens_embeddings(self):
        if not self.test_resize_embeddings:
            self.skipTest(reason="test_resize_embeddings is set to `False`")
        (
            original_config,
            inputs_dict,
        ) = self.model_tester.prepare_config_and_inputs_for_common()
        inputs_dict.pop("labels", None)

        for model_class in self.all_model_classes:
            config = copy.deepcopy(original_config)
            if is_deepspeed_zero3_enabled():
                with deepspeed.zero.Init():
                    model = model_class(config)
            else:
                model = model_class(config)
                model.to(torch_device)

            model_embed_pre_resize = model.get_input_embeddings()
            type_model_embed_pre_resize = type(model_embed_pre_resize)

            if self.model_tester.is_training is False:
                model.eval()

            model_vocab_size = config.get_text_config().vocab_size
            # Retrieve the embeddings and clone theme
            model_embed = model.resize_token_embeddings(model_vocab_size)
            cloned_embeddings = model_embed.weight.clone()

            # Check that resizing the token embeddings with a larger vocab size increases the model's vocab size
            model_embed = model.resize_token_embeddings(model_vocab_size + 10)
            new_model_vocab_size = model.config.get_text_config().vocab_size
            self.assertEqual(new_model_vocab_size, model_vocab_size + 10)
            # Check that it actually resizes the embeddings matrix
            self.assertEqual(model_embed.weight.shape[0], cloned_embeddings.shape[0] + 10)
            # Check to make sure the type of embeddings returned post resizing is same as type of input
            type_model_embed_post_resize = type(model_embed)
            self.assertEqual(type_model_embed_pre_resize, type_model_embed_post_resize)
            # Check that added embeddings mean is close to the old embeddings mean
            if is_deepspeed_zero3_enabled():
                with deepspeed.zero.GatheredParameters(model_embed.weight, modifier_rank=None):
                    old_embeddings_mean = torch.mean(model_embed.weight.data[:-10, :], axis=0)
                    new_embeddings_mean = torch.mean(model_embed.weight.data[-10:, :], axis=0)
            else:
                old_embeddings_mean = torch.mean(model_embed.weight.data[:-10, :], axis=0)
                new_embeddings_mean = torch.mean(model_embed.weight.data[-10:, :], axis=0)
            torch.testing.assert_close(old_embeddings_mean, new_embeddings_mean, rtol=1e-3, atol=1e-3)

            # Check that the model can still do a forward pass successfully (every parameter should be resized)
            if not is_deepspeed_zero3_enabled():
                # A distriputed launcher is needed for the forward pass when deepspeed is enabled
                model_inputs = self._prepare_for_class(inputs_dict, model_class)
                model(**model_inputs)

            # Check that resizing the token embeddings with a smaller vocab size decreases the model's vocab size
            model_embed = model.resize_token_embeddings(model_vocab_size - 15)
            new_model_vocab_size = model.config.get_text_config().vocab_size
            self.assertEqual(new_model_vocab_size, model_vocab_size - 15)
            # Check that it actually resizes the embeddings matrix
            self.assertEqual(model_embed.weight.shape[0], cloned_embeddings.shape[0] - 15)

            # Check that the model can still do a forward pass successfully (every parameter should be resized)
            # Input ids should be clamped to the maximum size of the vocabulary
            inputs_dict["input_ids"].clamp_(max=model_vocab_size - 15 - 1)

            # make sure that decoder_input_ids are resized as well
            if not is_deepspeed_zero3_enabled():
                # A distriputed launcher is needed for the forward pass when deepspeed is enabled
                if "decoder_input_ids" in inputs_dict:
                    inputs_dict["decoder_input_ids"].clamp_(max=model_vocab_size - 15 - 1)
                model_inputs = self._prepare_for_class(inputs_dict, model_class)
                model(**model_inputs)

            # Check that adding and removing tokens has not modified the first part of the embedding matrix.
            models_equal = True
            for p1, p2 in zip(cloned_embeddings, model_embed.weight):
                if p1.data.ne(p2.data).sum() > 0:
                    models_equal = False

            self.assertTrue(models_equal)

            del model
            del config
            # Copy again. config changed with embedding resizing (`vocab_size` changed)
            config = copy.deepcopy(original_config)
            if is_deepspeed_zero3_enabled():
                with deepspeed.zero.Init():
                    model = model_class(config)
            else:
                model = model_class(config)
                model.to(torch_device)

            model_vocab_size = config.get_text_config().vocab_size
            model.resize_token_embeddings(model_vocab_size + 10, pad_to_multiple_of=1)
            new_model_vocab_size = model.config.get_text_config().vocab_size
            self.assertTrue(new_model_vocab_size + 10, model_vocab_size)

            model_embed = model.resize_token_embeddings(model_vocab_size, pad_to_multiple_of=64)
            new_model_vocab_size = model.config.get_text_config().vocab_size
            self.assertTrue(model_embed.weight.shape[0] // 64, 0)

            self.assertTrue(model_embed.weight.shape[0], new_model_vocab_size)
            self.assertTrue(new_model_vocab_size, model.vocab_size)

            model_embed = model.resize_token_embeddings(model_vocab_size + 13, pad_to_multiple_of=64)
            self.assertTrue(model_embed.weight.shape[0] // 64, 0)

            # Check that resizing a model to a multiple of pad_to_multiple leads to a model of exactly that size
            target_dimension = 128
            model_embed = model.resize_token_embeddings(target_dimension, pad_to_multiple_of=64)
            self.assertTrue(model_embed.weight.shape[0], target_dimension)

            with self.assertRaisesRegex(
                ValueError,
                "Asking to pad the embedding matrix to a multiple of `1.3`, which is not and integer. Please make sure to pass an integer",
            ):
                model.resize_token_embeddings(model_vocab_size, pad_to_multiple_of=1.3)

            # Test when `vocab_size` is smaller than `hidden_size`.
            del model
            del config
            # Copy again. config changed with embedding resizing (`vocab_size` changed)
            config = copy.deepcopy(original_config)
            config.vocab_size = 4
            config.pad_token_id = 3
            if is_deepspeed_zero3_enabled():
                with deepspeed.zero.Init():
                    model = model_class(config)
            else:
                model = model_class(config)
                model.to(torch_device)

            model_vocab_size = config.get_text_config().vocab_size
            # Retrieve the embeddings and clone theme
            model_embed = model.resize_token_embeddings(model_vocab_size)
            cloned_embeddings = model_embed.weight.clone()

            # Check that resizing the token embeddings with a larger vocab size increases the model's vocab size
            model_embed = model.resize_token_embeddings(model_vocab_size + 10)
            new_model_vocab_size = model.config.get_text_config().vocab_size
            self.assertEqual(new_model_vocab_size, model_vocab_size + 10)
            # Check that it actually resizes the embeddings matrix
            self.assertEqual(model_embed.weight.shape[0], cloned_embeddings.shape[0] + 10)
            # Check to make sure the type of embeddings returned post resizing is same as type of input
            type_model_embed_post_resize = type(model_embed)
            self.assertEqual(type_model_embed_pre_resize, type_model_embed_post_resize)
            # Check that added embeddings mean is close to the old embeddings mean
            if is_deepspeed_zero3_enabled():
                with deepspeed.zero.GatheredParameters(model_embed.weight, modifier_rank=None):
                    old_embeddings_mean = torch.mean(model_embed.weight.data[:-10, :], axis=0)
                    new_embeddings_mean = torch.mean(model_embed.weight.data[-10:, :], axis=0)
            else:
                old_embeddings_mean = torch.mean(model_embed.weight.data[:-10, :], axis=0)
                new_embeddings_mean = torch.mean(model_embed.weight.data[-10:, :], axis=0)
            torch.testing.assert_close(old_embeddings_mean, new_embeddings_mean, rtol=1e-3, atol=1e-3)

    @require_deepspeed
    @require_torch_accelerator
    def test_resize_tokens_embeddings_with_deepspeed(self):
        ds_config = {
            "zero_optimization": {
                "stage": 3,
                "offload_param": {"device": "cpu", "pin_memory": True},
            },
        }
        with _deepspeed_zero3(ds_config):
            self.test_resize_tokens_embeddings()

    @require_deepspeed
    @require_torch_multi_accelerator
    def test_resize_tokens_embeddings_with_deepspeed_multi_gpu(self):
        ds_config = {
            "zero_optimization": {
                "stage": 3,
            },
        }
        with _deepspeed_zero3(ds_config):
            self.test_resize_tokens_embeddings()

    def test_resize_embeddings_untied(self):
        if not self.test_resize_embeddings:
            self.skipTest(reason="test_resize_embeddings is set to `False`")

        original_config, inputs_dict = self.model_tester.prepare_config_and_inputs_for_common()
        original_config.tie_word_embeddings = False
        inputs_dict.pop("labels", None)

        # if model cannot untied embeddings -> leave test
        if original_config.tie_word_embeddings:
            self.skipTest(reason="Model cannot untied embeddings")

        for model_class in self.all_model_classes:
            config = copy.deepcopy(original_config)
            if is_deepspeed_zero3_enabled():
                with deepspeed.zero.Init():
                    model = model_class(config)
            else:
                model = model_class(config).to(torch_device)

            # if no output embeddings -> leave test
            if model.get_output_embeddings() is None:
                continue

            # Check that resizing the token embeddings with a larger vocab size increases the model's vocab size
            model_vocab_size = config.get_text_config().vocab_size
            model.resize_token_embeddings(model_vocab_size + 10)
            new_model_vocab_size = model.config.get_text_config().vocab_size
            self.assertEqual(new_model_vocab_size, model_vocab_size + 10)
            output_embeds = model.get_output_embeddings()
            self.assertEqual(output_embeds.weight.shape[0], model_vocab_size + 10)
            # Check bias if present
            if output_embeds.bias is not None:
                self.assertEqual(output_embeds.bias.shape[0], model_vocab_size + 10)
            # Check that the model can still do a forward pass successfully (every parameter should be resized)
            if not is_deepspeed_zero3_enabled():
                # A distriputed launcher is needed for the forward pass when deepspeed is enabled
                model(**self._prepare_for_class(inputs_dict, model_class))

            # Test multivariate resizing.
            model.resize_token_embeddings(model_vocab_size + 10)
            output_embeds = model.get_output_embeddings()
            # Check that added embeddings mean is close to the old embeddings mean
            if is_deepspeed_zero3_enabled():
                with deepspeed.zero.GatheredParameters(output_embeds.weight, modifier_rank=None):
                    old_embeddings_mean = torch.mean(output_embeds.weight.data[:-10, :], axis=0)
                    new_embeddings_mean = torch.mean(output_embeds.weight.data[-10:, :], axis=0)
            else:
                old_embeddings_mean = torch.mean(output_embeds.weight.data[:-10, :], axis=0)
                new_embeddings_mean = torch.mean(output_embeds.weight.data[-10:, :], axis=0)
            torch.testing.assert_close(old_embeddings_mean, new_embeddings_mean, rtol=1e-3, atol=1e-3)
            # check if the old bias mean close to added bias mean.
            if output_embeds.bias is not None:
                if is_deepspeed_zero3_enabled():
                    with deepspeed.zero.GatheredParameters(output_embeds.bias, modifier_rank=None):
                        old_bias_mean = torch.mean(output_embeds.bias.data[:-10], axis=0)
                        new_bias_mean = torch.mean(output_embeds.bias.data[-10:], axis=0)
                else:
                    old_bias_mean = torch.mean(output_embeds.bias.data[:-10], axis=0)
                    new_bias_mean = torch.mean(output_embeds.bias.data[-10:], axis=0)

                torch.testing.assert_close(old_bias_mean, new_bias_mean, rtol=1e-5, atol=1e-5)

            # Check that resizing the token embeddings with a smaller vocab size decreases the model's vocab size
            model.resize_token_embeddings(model_vocab_size - 15)
            new_model_vocab_size = model.config.get_text_config().vocab_size
            self.assertEqual(new_model_vocab_size, model_vocab_size - 15)
            # Check that it actually resizes the embeddings matrix
            output_embeds = model.get_output_embeddings()
            self.assertEqual(output_embeds.weight.shape[0], model_vocab_size - 15)
            # Check bias if present
            if output_embeds.bias is not None:
                self.assertEqual(output_embeds.bias.shape[0], model_vocab_size - 15)
            # Check that the model can still do a forward pass successfully (every parameter should be resized)
            # Input ids should be clamped to the maximum size of the vocabulary
            inputs_dict["input_ids"].clamp_(max=model_vocab_size - 15 - 1)
            if "decoder_input_ids" in inputs_dict:
                inputs_dict["decoder_input_ids"].clamp_(max=model_vocab_size - 15 - 1)
            # Check that the model can still do a forward pass successfully (every parameter should be resized)
            if not is_deepspeed_zero3_enabled():
                # A distriputed launcher is needed for the forward pass when deepspeed is enabled
                model(**self._prepare_for_class(inputs_dict, model_class))

    @require_deepspeed
    @require_torch_accelerator
    def test_resize_embeddings_untied_with_deepspeed(self):
        ds_config = {
            "zero_optimization": {
                "stage": 3,
                "offload_param": {"device": "cpu", "pin_memory": True},
            },
        }
        with _deepspeed_zero3(ds_config):
            self.test_resize_embeddings_untied()

    @require_deepspeed
    @require_torch_multi_accelerator
    def test_resize_embeddings_untied_with_deepspeed_multi_gpu(self):
        ds_config = {
            "zero_optimization": {
                "stage": 3,
            },
        }
        with _deepspeed_zero3(ds_config):
            self.test_resize_embeddings_untied()

    def test_model_get_set_embeddings(self):
        config, inputs_dict = self.model_tester.prepare_config_and_inputs_for_common()

        for model_class in self.all_model_classes:
            model = model_class(copy.deepcopy(config))
            self.assertIsInstance(model.get_input_embeddings(), nn.Embedding)

            new_input_embedding_layer = nn.Embedding(10, 10)
            model.set_input_embeddings(new_input_embedding_layer)
            self.assertEqual(model.get_input_embeddings(), new_input_embedding_layer)

            x = model.get_output_embeddings()
            self.assertTrue(x is None or isinstance(x, nn.Linear))

    def test_model_main_input_name(self):
        for model_class in self.all_model_classes:
            model_signature = inspect.signature(getattr(model_class, "forward"))
            # The main input is the name of the argument after `self`
            observed_main_input_name = list(model_signature.parameters.keys())[1]
            self.assertEqual(model_class.main_input_name, observed_main_input_name)

    def test_correct_missing_keys(self):
        if not self.test_missing_keys:
            self.skipTest(reason="test_missing_keys is set to `False`")

        for model_class in self.all_model_classes:
            config, _ = self.model_tester.prepare_config_and_inputs_for_common()
            model = model_class(config)
            base_model_prefix = model.base_model_prefix

            if hasattr(model, base_model_prefix):
                extra_params = {k: v for k, v in model.named_parameters() if not k.startswith(base_model_prefix)}
                extra_params.update({k: v for k, v in model.named_buffers() if not k.startswith(base_model_prefix)})
                # Some models define this as None
                if model._keys_to_ignore_on_load_missing:
                    for key in model._keys_to_ignore_on_load_missing:
                        extra_params.pop(key, None)

                if not extra_params:
                    # In that case, we *are* on a head model, but every single key is not actual parameters
                    continue

                with tempfile.TemporaryDirectory() as temp_dir_name:
                    model.base_model.save_pretrained(temp_dir_name)
                    model, loading_info = model_class.from_pretrained(temp_dir_name, output_loading_info=True)
                    self.assertGreater(len(loading_info["missing_keys"]), 0, model.__class__.__name__)

    def test_tie_model_weights(self):
        if not self.test_torchscript:
            self.skipTest(reason="test_torchscript is set to `False`")

        config, inputs_dict = self.model_tester.prepare_config_and_inputs_for_common()

        def check_same_values(layer_1, layer_2):
            equal = True
            for p1, p2 in zip(layer_1.weight, layer_2.weight):
                if p1.data.ne(p2.data).sum() > 0:
                    equal = False
            return equal

        for model_class in self.all_model_classes:
            config.torchscript = True
            model_not_tied = model_class(copy.deepcopy(config))
            if model_not_tied.get_output_embeddings() is None:
                continue

            config_tied = copy.deepcopy(config)
            config_tied.torchscript = False
            model_tied = model_class(config_tied)
            params_tied = list(model_tied.parameters())
            # Check that the embedding layer and decoding layer are the same in size and in value
            # self.assertTrue(check_same_values(embeddings, decoding))

            # Check that after resize they remain tied.
            vocab_size = config.get_text_config().vocab_size
            model_tied.resize_token_embeddings(vocab_size + 10)
            params_tied_2 = list(model_tied.parameters())
            self.assertEqual(len(params_tied_2), len(params_tied))

    @require_safetensors
    def test_can_use_safetensors(self):
        for model_class in self.all_model_classes:
            config, _ = self.model_tester.prepare_config_and_inputs_for_common()
            model_tied = model_class(config)
            with tempfile.TemporaryDirectory() as d:
                try:
                    model_tied.save_pretrained(d, safe_serialization=True)
                except Exception as e:
                    raise Exception(f"Class {model_class.__name__} cannot be saved using safetensors: {e}")

                model_reloaded, infos = model_class.from_pretrained(d, output_loading_info=True)
                # Checking the state dicts are correct
                reloaded_state = model_reloaded.state_dict()
                for k, v in model_tied.state_dict().items():
                    self.assertIn(k, reloaded_state, f"Key {k} is missing from reloaded")
                    torch.testing.assert_close(
                        v, reloaded_state[k], msg=lambda x: f"{model_class.__name__}: Tensor {k}: {x}"
                    )
                # Checking there was no complain of missing weights
                self.assertEqual(infos["missing_keys"], [])

                # Checking the tensor sharing are correct
                ptrs = defaultdict(list)
                for k, v in model_tied.state_dict().items():
                    ptrs[v.data_ptr()].append(k)

                shared_ptrs = {k: v for k, v in ptrs.items() if len(v) > 1}

                for shared_names in shared_ptrs.values():
                    reloaded_ptrs = {reloaded_state[k].data_ptr() for k in shared_names}
                    self.assertEqual(
                        len(reloaded_ptrs),
                        1,
                        f"The shared pointers are incorrect, found different pointers for keys {shared_names}",
                    )

    def test_load_save_without_tied_weights(self):
        for model_class in self.all_model_classes:
            config, _ = self.model_tester.prepare_config_and_inputs_for_common()
            config.tie_word_embeddings = False
            model = model_class(config)
            with tempfile.TemporaryDirectory() as d:
                model.save_pretrained(d)

                model_reloaded, infos = model_class.from_pretrained(d, output_loading_info=True)
                # Checking the state dicts are correct
                reloaded_state = model_reloaded.state_dict()
                for k, v in model.state_dict().items():
                    self.assertIn(k, reloaded_state, f"Key {k} is missing from reloaded")
                    torch.testing.assert_close(
                        v, reloaded_state[k], msg=lambda x: f"{model_class.__name__}: Tensor {k}: {x}"
                    )
                # Checking there was no complain of missing weights
                self.assertEqual(infos["missing_keys"], [])

    def test_tied_weights_keys(self):
        original_config, _ = self.model_tester.prepare_config_and_inputs_for_common()
        for model_class in self.all_model_classes:
            copied_config = copy.deepcopy(original_config)
            copied_config.get_text_config().tie_word_embeddings = True
            model_tied = model_class(copied_config)

            tied_weight_keys = _get_tied_weight_keys(model_tied)
            # If we don't find any tied weights keys, and by default we don't tie the embeddings, it's because the model
            # does not tie them
            if len(tied_weight_keys) == 0 and not original_config.tie_word_embeddings:
                continue

            ptrs = collections.defaultdict(list)
            for name, tensor in model_tied.state_dict().items():
                ptrs[id_tensor_storage(tensor)].append(name)

            # These are all the pointers of shared tensors.
            tied_params = [names for _, names in ptrs.items() if len(names) > 1]

            # Detect we get a hit for each key
            for key in tied_weight_keys:
                is_tied_key = any(re.search(key, p) for group in tied_params for p in group)
                self.assertTrue(is_tied_key, f"{key} is not a tied weight key for {model_class}.")

            # Removed tied weights found from tied params -> there should only be one left after
            for key in tied_weight_keys:
                for i in range(len(tied_params)):
                    tied_params[i] = [p for p in tied_params[i] if re.search(key, p) is None]

            tied_params = [group for group in tied_params if len(group) > 1]
            self.assertListEqual(
                tied_params,
                [],
                f"Missing `_tied_weights_keys` for {model_class}: add all of {tied_params} except one.",
            )

    def test_model_weights_reload_no_missing_tied_weights(self):
        for model_class in self.all_model_classes:
            config, _ = self.model_tester.prepare_config_and_inputs_for_common()
            model = model_class(config)
            with tempfile.TemporaryDirectory() as tmp_dir:
                model.save_pretrained(tmp_dir)

                # We are nuking ALL weights on file, so every parameter should
                # yell on load. We're going to detect if we yell too much, or too little.
                placeholder_dict = {"tensor": torch.tensor([1, 2])}
                safe_save_file(placeholder_dict, os.path.join(tmp_dir, "model.safetensors"), metadata={"format": "pt"})
                model_reloaded, infos = model_class.from_pretrained(tmp_dir, output_loading_info=True)

                params = dict(model_reloaded.named_parameters())
                params.update(dict(model_reloaded.named_buffers()))
                param_names = set(params.keys())

                missing_keys = set(infos["missing_keys"])

                extra_missing = missing_keys - param_names
                # Remove tied weights from extra missing: they are normally not warned as missing if their tied
                # counterpart is present but here there are no weights at all so we do get the warning.
                ptrs = collections.defaultdict(list)
                for name, tensor in model_reloaded.state_dict().items():
                    ptrs[id_tensor_storage(tensor)].append(name)
                tied_params = [names for _, names in ptrs.items() if len(names) > 1]
                for group in tied_params:
                    # We remove the group from extra_missing if not all weights from group are in it
                    if len(set(group) - extra_missing) > 0:
                        extra_missing = extra_missing - set(group)

                self.assertEqual(
                    extra_missing,
                    set(),
                    f"This model {model_class.__name__} might be missing some `keys_to_ignore`: {extra_missing}. "
                    f"For debugging, tied parameters are {tied_params}",
                )

                missed_missing = param_names - missing_keys
                # Remove nonpersistent buffers from missed_missing
                buffers = [n for n, _ in model_reloaded.named_buffers()]
                nonpersistent_buffers = {n for n in buffers if n not in model_reloaded.state_dict()}
                missed_missing = missed_missing - nonpersistent_buffers

                if model_reloaded._keys_to_ignore_on_load_missing is None:
                    expected_missing = set()
                else:
                    expected_missing = set()
                    for pattern in model_reloaded._keys_to_ignore_on_load_missing:
                        expected_missing.update({k for k in param_names if re.search(pattern, k) is not None})
                self.assertEqual(
                    missed_missing,
                    expected_missing,
                    f"This model {model_class.__name__} ignores keys {missed_missing} but they look like real"
                    " parameters. If they are non persistent buffers make sure to instantiate them with"
                    " `persistent=False`",
                )

    def test_model_outputs_equivalence(self):
        config, inputs_dict = self.model_tester.prepare_config_and_inputs_for_common()

        def set_nan_tensor_to_zero(t):
            t[t != t] = 0
            return t

        def check_equivalence(model, tuple_inputs, dict_inputs, additional_kwargs={}):
            with torch.no_grad():
                tuple_output = model(**tuple_inputs, return_dict=False, **additional_kwargs)
                dict_output = model(**dict_inputs, return_dict=True, **additional_kwargs).to_tuple()

                def recursive_check(tuple_object, dict_object):
                    if isinstance(tuple_object, (list, tuple)):
                        for tuple_iterable_value, dict_iterable_value in zip(tuple_object, dict_object):
                            recursive_check(tuple_iterable_value, dict_iterable_value)
                    elif isinstance(tuple_object, dict):
                        for tuple_iterable_value, dict_iterable_value in zip(
                            tuple_object.values(), dict_object.values()
                        ):
                            recursive_check(tuple_iterable_value, dict_iterable_value)
                    elif tuple_object is None:
                        return
                    # model might return non-tensors objects (e.g. Cache class)
                    elif isinstance(tuple_object, torch.Tensor):
                        self.assertTrue(
                            torch.allclose(
                                set_nan_tensor_to_zero(tuple_object), set_nan_tensor_to_zero(dict_object), atol=1e-5
                            ),
                            msg=(
                                "Tuple and dict output are not equal. Difference:"
                                f" {torch.max(torch.abs(tuple_object - dict_object))}. Tuple has `nan`:"
                                f" {torch.isnan(tuple_object).any()} and `inf`: {torch.isinf(tuple_object)}. Dict has"
                                f" `nan`: {torch.isnan(dict_object).any()} and `inf`: {torch.isinf(dict_object)}."
                            ),
                        )

                recursive_check(tuple_output, dict_output)

        for model_class in self.all_model_classes:
            model = model_class(copy.deepcopy(config))
            model.to(torch_device)
            model.eval()

            tuple_inputs = self._prepare_for_class(inputs_dict, model_class)
            dict_inputs = self._prepare_for_class(inputs_dict, model_class)
            check_equivalence(model, tuple_inputs, dict_inputs)

            tuple_inputs = self._prepare_for_class(inputs_dict, model_class, return_labels=True)
            dict_inputs = self._prepare_for_class(inputs_dict, model_class, return_labels=True)
            check_equivalence(model, tuple_inputs, dict_inputs)

            tuple_inputs = self._prepare_for_class(inputs_dict, model_class)
            dict_inputs = self._prepare_for_class(inputs_dict, model_class)
            check_equivalence(model, tuple_inputs, dict_inputs, {"output_hidden_states": True})

            tuple_inputs = self._prepare_for_class(inputs_dict, model_class, return_labels=True)
            dict_inputs = self._prepare_for_class(inputs_dict, model_class, return_labels=True)
            check_equivalence(model, tuple_inputs, dict_inputs, {"output_hidden_states": True})

            if self.has_attentions:
                tuple_inputs = self._prepare_for_class(inputs_dict, model_class)
                dict_inputs = self._prepare_for_class(inputs_dict, model_class)
                check_equivalence(model, tuple_inputs, dict_inputs, {"output_attentions": True})

                tuple_inputs = self._prepare_for_class(inputs_dict, model_class, return_labels=True)
                dict_inputs = self._prepare_for_class(inputs_dict, model_class, return_labels=True)
                check_equivalence(model, tuple_inputs, dict_inputs, {"output_attentions": True})

                tuple_inputs = self._prepare_for_class(inputs_dict, model_class, return_labels=True)
                dict_inputs = self._prepare_for_class(inputs_dict, model_class, return_labels=True)
                check_equivalence(
                    model, tuple_inputs, dict_inputs, {"output_hidden_states": True, "output_attentions": True}
                )

    # Don't copy this method to model specific test file!
    # TODO: remove this method once the issues are all fixed!
    def _make_attention_mask_non_null(self, inputs_dict):
        """Make sure no sequence has all zeros as attention mask"""

        for k in ["attention_mask", "encoder_attention_mask", "decoder_attention_mask"]:
            if k in inputs_dict:
                attention_mask = inputs_dict[k]

                # Make sure no all 0s attention masks - to avoid failure at this moment.
                # Put `1` at the beginning of sequences to make it still work when combining causal attention masks.
                # TODO: remove this line once a fix regarding large negative values for attention mask is done.
                attention_mask = torch.cat(
                    [torch.ones_like(attention_mask[:, :1], dtype=attention_mask.dtype), attention_mask[:, 1:]], dim=-1
                )

                # Here we make the first sequence with all 0s as attention mask.
                # Currently, this will fail for `TFWav2Vec2Model`. This is caused by the different large negative
                # values, like `1e-4`, `1e-9`, `1e-30` and `-inf` for attention mask across models/frameworks.
                # TODO: enable this block once the large negative values thing is cleaned up.
                # (see https://github.com/huggingface/transformers/issues/14859)
                # attention_mask = torch.cat(
                #     [torch.zeros_like(attention_mask[:1], dtype=attention_mask.dtype), attention_mask[1:]],
                #     dim=0
                # )

                inputs_dict[k] = attention_mask

    # Don't copy this method to model specific test file!
    # TODO: remove this method once the issues are all fixed!
    def _postprocessing_to_ignore_test_cases(self, tf_outputs, pt_outputs, model_class):
        """For temporarily ignoring some failed test cases (issues to be fixed)"""

        tf_keys = {k for k, v in tf_outputs.items() if v is not None}
        pt_keys = {k for k, v in pt_outputs.items() if v is not None}

        key_differences = tf_keys.symmetric_difference(pt_keys)

        if model_class.__name__ in [
            "FlaubertWithLMHeadModel",
            "FunnelForPreTraining",
            "ElectraForPreTraining",
            "XLMWithLMHeadModel",
        ]:
            for k in key_differences:
                if k in ["loss", "losses"]:
                    tf_keys.discard(k)
                    pt_keys.discard(k)
        elif model_class.__name__.startswith("GPT2"):
            # `TFGPT2` has `past_key_values` as a tensor while `GPT2` has it as a tuple.
            tf_keys.discard("past_key_values")
            pt_keys.discard("past_key_values")

        # create new outputs from the remaining fields
        new_tf_outputs = type(tf_outputs)(**{k: tf_outputs[k] for k in tf_keys})
        new_pt_outputs = type(pt_outputs)(**{k: pt_outputs[k] for k in pt_keys})

        return new_tf_outputs, new_pt_outputs

    def test_inputs_embeds(self):
        config, inputs_dict = self.model_tester.prepare_config_and_inputs_for_common()

        for model_class in self.all_model_classes:
            model = model_class(config)
            model.to(torch_device)
            model.eval()

            model_forward_args = inspect.signature(model.forward).parameters
            if "inputs_embeds" not in model_forward_args:
                self.skipTest(reason="This model doesn't use `inputs_embeds`")

            inputs = copy.deepcopy(self._prepare_for_class(inputs_dict, model_class))

            if not self.is_encoder_decoder:
                input_ids = inputs["input_ids"]
                del inputs["input_ids"]
            else:
                encoder_input_ids = inputs["input_ids"]
                decoder_input_ids = inputs.get("decoder_input_ids", encoder_input_ids)
                del inputs["input_ids"]
                inputs.pop("decoder_input_ids", None)

            wte = model.get_input_embeddings()
            if not self.is_encoder_decoder:
                inputs["inputs_embeds"] = wte(input_ids)
            else:
                inputs["inputs_embeds"] = wte(encoder_input_ids)
                inputs["decoder_inputs_embeds"] = wte(decoder_input_ids)

            with torch.no_grad():
                model(**inputs)[0]

    def test_inputs_embeds_matches_input_ids(self):
        config, inputs_dict = self.model_tester.prepare_config_and_inputs_for_common()

        for model_class in self.all_model_classes:
            if model_class.__name__ not in get_values(MODEL_MAPPING_NAMES):
                continue
            model = model_class(config)
            model.to(torch_device)
            model.eval()

            model_forward_args = inspect.signature(model.forward).parameters
            if "inputs_embeds" not in model_forward_args:
                self.skipTest(reason="This model doesn't use `inputs_embeds`")

            inputs = copy.deepcopy(self._prepare_for_class(inputs_dict, model_class))
            pad_token_id = (
                config.get_text_config().pad_token_id if config.get_text_config().pad_token_id is not None else 1
            )

            wte = model.get_input_embeddings()
            if not self.is_encoder_decoder:
                input_ids = inputs["input_ids"]
                # some models infer position ids/attn mask differently when input ids
                # by check if pad_token let's make sure no padding is in input ids
                not_pad_token_id = pad_token_id + 1 if max(0, pad_token_id - 1) == 0 else pad_token_id - 1
                input_ids[input_ids == pad_token_id] = not_pad_token_id
                del inputs["input_ids"]
                inputs_embeds = wte(input_ids)
                with torch.no_grad():
                    out_ids = model(input_ids=input_ids, **inputs)[0]
                    out_embeds = model(inputs_embeds=inputs_embeds, **inputs)[0]
            else:
                encoder_input_ids = inputs["input_ids"]
                decoder_input_ids = inputs.get("decoder_input_ids", encoder_input_ids)
                encoder_input_ids[encoder_input_ids == pad_token_id] = max(0, pad_token_id + 1)
                decoder_input_ids[decoder_input_ids == pad_token_id] = max(0, pad_token_id + 1)
                del inputs["input_ids"]
                inputs.pop("decoder_input_ids", None)
                inputs_embeds = wte(encoder_input_ids)
                decoder_inputs_embeds = wte(decoder_input_ids)
                with torch.no_grad():
                    out_ids = model(input_ids=encoder_input_ids, decoder_input_ids=decoder_input_ids, **inputs)[0]
                    out_embeds = model(
                        inputs_embeds=inputs_embeds, decoder_inputs_embeds=decoder_inputs_embeds, **inputs
                    )[0]
            torch.testing.assert_close(out_embeds, out_ids)

    @require_torch_gpu
    @require_torch_multi_gpu
    def test_multi_gpu_data_parallel_forward(self):
        config, inputs_dict = self.model_tester.prepare_config_and_inputs_for_common()

        # some params shouldn't be scattered by nn.DataParallel
        # so just remove them if they are present.
        blacklist_non_batched_params = ["head_mask", "decoder_head_mask", "cross_attn_head_mask"]
        for k in blacklist_non_batched_params:
            inputs_dict.pop(k, None)

        # move input tensors to accelerator O
        for k, v in inputs_dict.items():
            if torch.is_tensor(v):
                inputs_dict[k] = v.to(0)

        for model_class in self.all_model_classes:
            model = model_class(config=config)
            model.to(0)
            model.eval()

            # Wrap model in nn.DataParallel
            model = nn.DataParallel(model)
            with torch.no_grad():
                _ = model(**self._prepare_for_class(inputs_dict, model_class))

    @require_torch_gpu
    @require_torch_multi_gpu
    def test_model_parallelization(self):
        if not self.test_model_parallel:
            self.skipTest(reason="test_model_parallel is set to False")

        # a candidate for testing_utils
        def get_current_gpu_memory_use():
            """returns a list of VRAM allocations per GPU in MBs"""

            per_device_memory = []
            for id in range(backend_device_count(torch_device)):
                with backend_torch_accelerator_module(torch_device).device(id):
                    per_device_memory.append(backend_memory_allocated(torch_device) >> 20)

            return per_device_memory

        # Needs a large model to see the difference.
        config = self.model_tester.get_large_model_config()

        for model_class in self.all_parallelizable_model_classes:
            backend_empty_cache(torch_device)

            # 1. single gpu memory load + unload + memory measurements
            # Retrieve initial memory usage (can easily be ~0.6-1.5GB if cuda-kernels have been preloaded by previous tests)
            memory_at_start = get_current_gpu_memory_use()

            # Put model on device 0 and take a memory snapshot
            model = model_class(config)
            model.to(f"{torch_device}:0")
            memory_after_model_load = get_current_gpu_memory_use()

            # The memory use on device 0 should be higher than it was initially.
            self.assertGreater(memory_after_model_load[0], memory_at_start[0])

            del model
            gc.collect()
            backend_empty_cache(torch_device)

            # 2. MP test
            # it's essential to re-calibrate the usage before the next stage
            memory_at_start = get_current_gpu_memory_use()

            # Spread model layers over multiple devices
            model = model_class(config)
            model.parallelize()
            memory_after_parallelization = get_current_gpu_memory_use()

            # Assert that the memory use on all devices is higher than it was when loaded only on CPU
            for n in range(len(model.device_map.keys())):
                self.assertGreater(memory_after_parallelization[n], memory_at_start[n])

            # Assert that the memory use of device 0 is lower than it was when the entire model was loaded on it
            self.assertLess(memory_after_parallelization[0], memory_after_model_load[0])

            # Assert that the memory use of device 1 is higher than it was when the entire model was loaded
            # on device 0 and device 1 wasn't used at all
            self.assertGreater(memory_after_parallelization[1], memory_after_model_load[1])

            del model
            gc.collect()
            backend_empty_cache(torch_device)

    @require_torch_gpu
    @require_torch_multi_gpu
    def test_model_parallel_equal_results(self):
        if not self.test_model_parallel:
            self.skipTest(reason="test_model_parallel is set to False")

        config, inputs_dict = self.model_tester.prepare_config_and_inputs_for_common()

        for model_class in self.all_parallelizable_model_classes:
            inputs_dict = self._prepare_for_class(inputs_dict, model_class)

            def cast_to_device(dictionary, device):
                output = {}
                for k, v in dictionary.items():
                    if isinstance(v, torch.Tensor):
                        output[k] = v.to(device)
                    else:
                        output[k] = v

                return output

            model = model_class(config)
            output = model(**cast_to_device(inputs_dict, "cpu"))

            model.parallelize()

            parallel_output = model(**cast_to_device(inputs_dict, f"{torch_device}:0"))

            for value, parallel_value in zip(output, parallel_output):
                if isinstance(value, torch.Tensor):
                    torch.testing.assert_close(value, parallel_value.to("cpu"), rtol=1e-7, atol=1e-7)
                elif isinstance(value, (tuple, list)):
                    for value_, parallel_value_ in zip(value, parallel_value):
                        torch.testing.assert_close(value_, parallel_value_.to("cpu"), rtol=1e-7, atol=1e-7)

    def check_device_map_is_respected(self, model, device_map):
        for param_name, param in model.named_parameters():
            # Find device in device_map
            while len(param_name) > 0 and param_name not in device_map:
                param_name = ".".join(param_name.split(".")[:-1])
            if param_name not in device_map:
                raise ValueError("device map is incomplete, it does not contain any device for `param_name`.")

            param_device = device_map[param_name]
            if param_device in ["cpu", "disk"]:
                self.assertEqual(param.device, torch.device("meta"))
            elif param_device in ["mps"]:
                self.assertEqual(param.device, torch.device("mps"))
            else:
                # when loaded with device_map, `param_device` are integer values for cuda/xpu/hpu/npu/mlu
                self.assertEqual(param.device, torch.device(f"{torch_device}:{param_device}"))

    @require_accelerate
    @mark.accelerate_tests
    @require_torch_accelerator
    def test_disk_offload_bin(self):
        config, inputs_dict = self.model_tester.prepare_config_and_inputs_for_common()

        for model_class in self.all_model_classes:
            if model_class._no_split_modules is None:
                continue

            inputs_dict_class = self._prepare_for_class(inputs_dict, model_class)
            model = model_class(copy.deepcopy(config)).eval()
            model = model.to(torch_device)
            torch.manual_seed(0)
            base_output = model(**inputs_dict_class)

            model_size = compute_module_sizes(model)[""]
            with tempfile.TemporaryDirectory() as tmp_dir:
                model.cpu().save_pretrained(tmp_dir, safe_serialization=False)

                with self.assertRaises(ValueError):
                    max_size = int(self.model_split_percents[0] * model_size)
                    max_memory = {0: max_size, "cpu": max_size}
                    # This errors out cause it's missing an offload folder
                    new_model = model_class.from_pretrained(tmp_dir, device_map="auto", max_memory=max_memory)

                max_size = int(self.model_split_percents[1] * model_size)
                max_memory = {0: max_size, "cpu": max_size}
                new_model = model_class.from_pretrained(
                    tmp_dir, device_map="auto", max_memory=max_memory, offload_folder=tmp_dir
                )

                self.check_device_map_is_respected(new_model, new_model.hf_device_map)
                torch.manual_seed(0)
                new_output = new_model(**inputs_dict_class)

                if isinstance(base_output[0], tuple) and isinstance(new_output[0], tuple):
                    [
                        torch.testing.assert_close(a, b, rtol=1e-5, atol=1e-5)
                        for a, b in zip(base_output[0], new_output[0])
                    ]
                else:
                    torch.testing.assert_close(base_output[0], new_output[0], rtol=1e-5, atol=1e-5)

    @require_accelerate
    @mark.accelerate_tests
    @require_torch_accelerator
    def test_disk_offload_safetensors(self):
        config, inputs_dict = self.model_tester.prepare_config_and_inputs_for_common()

        for model_class in self.all_model_classes:
            if model_class._no_split_modules is None:
                continue

            inputs_dict_class = self._prepare_for_class(inputs_dict, model_class)
            model = model_class(copy.deepcopy(config)).eval()
            model = model.to(torch_device)
            torch.manual_seed(0)
            base_output = model(**inputs_dict_class)

            model_size = compute_module_sizes(model)[""]
            with tempfile.TemporaryDirectory() as tmp_dir:
                model.cpu().save_pretrained(tmp_dir)

                max_size = int(self.model_split_percents[1] * model_size)
                max_memory = {0: max_size, "cpu": max_size}

                # This doesn't error out as it's in safetensors and doesn't need an offload folder
                new_model = model_class.from_pretrained(tmp_dir, device_map="auto", max_memory=max_memory)

                self.check_device_map_is_respected(new_model, new_model.hf_device_map)
                torch.manual_seed(0)
                new_output = new_model(**inputs_dict_class)

                if isinstance(base_output[0], tuple) and isinstance(new_output[0], tuple):
                    [
                        torch.testing.assert_close(a, b, rtol=1e-5, atol=1e-5)
                        for a, b in zip(base_output[0], new_output[0])
                    ]
                else:
                    torch.testing.assert_close(base_output[0], new_output[0], rtol=1e-5, atol=1e-5)

    @require_accelerate
    @mark.accelerate_tests
    @require_torch_accelerator
    def test_cpu_offload(self):
        config, inputs_dict = self.model_tester.prepare_config_and_inputs_for_common()

        for model_class in self.all_model_classes:
            if model_class._no_split_modules is None:
                continue

            inputs_dict_class = self._prepare_for_class(inputs_dict, model_class)
            model = model_class(copy.deepcopy(config)).eval()
            model = model.to(torch_device)

            torch.manual_seed(0)
            base_output = model(**inputs_dict_class)

            model_size = compute_module_sizes(model)[""]
            # We test several splits of sizes to make sure it works.
            max_gpu_sizes = [int(p * model_size) for p in self.model_split_percents[1:]]
            with tempfile.TemporaryDirectory() as tmp_dir:
                model.cpu().save_pretrained(tmp_dir)

                for max_size in max_gpu_sizes:
                    max_memory = {0: max_size, "cpu": model_size * 2}
                    new_model = model_class.from_pretrained(tmp_dir, device_map="auto", max_memory=max_memory)
                    # Making sure part of the model will actually end up offloaded
                    self.assertSetEqual(set(new_model.hf_device_map.values()), {0, "cpu"})

                    self.check_device_map_is_respected(new_model, new_model.hf_device_map)

                    torch.manual_seed(0)
                    new_output = new_model(**inputs_dict_class)

                    if isinstance(base_output[0], tuple) and isinstance(new_output[0], tuple):
                        [
                            torch.testing.assert_close(a, b, rtol=1e-5, atol=1e-5)
                            for a, b in zip(base_output[0], new_output[0])
                        ]
                    else:
                        torch.testing.assert_close(base_output[0], new_output[0], rtol=1e-5, atol=1e-5)

    @require_non_hpu
    @require_accelerate
    @mark.accelerate_tests
    @require_torch_multi_accelerator
    def test_model_parallelism(self):
        config, inputs_dict = self.model_tester.prepare_config_and_inputs_for_common()

        for model_class in self.all_model_classes:
            if model_class._no_split_modules is None:
                continue

            inputs_dict_class = self._prepare_for_class(inputs_dict, model_class)
            model = model_class(config).eval()
            model = model.to(torch_device)

            torch.manual_seed(0)
            base_output = model(**inputs_dict_class)

            model_size = compute_module_sizes(model)[""]
            # We test several splits of sizes to make sure it works.
            max_gpu_sizes = [int(p * model_size) for p in self.model_split_percents[1:]]
            with tempfile.TemporaryDirectory() as tmp_dir:
                model.cpu().save_pretrained(tmp_dir)

                for max_size in max_gpu_sizes:
                    max_memory = {0: max_size, 1: model_size * 2, "cpu": model_size * 2}
                    new_model = model_class.from_pretrained(tmp_dir, device_map="auto", max_memory=max_memory)
                    # Making sure part of the model will actually end up offloaded
                    self.assertSetEqual(set(new_model.hf_device_map.values()), {0, 1})
                    self.check_device_map_is_respected(new_model, new_model.hf_device_map)

                    torch.manual_seed(0)
                    new_output = new_model(**inputs_dict_class)

                    if isinstance(base_output[0], tuple) and isinstance(new_output[0], tuple):
                        [
                            torch.testing.assert_close(a, b, rtol=1e-5, atol=1e-5)
                            for a, b in zip(base_output[0], new_output[0])
                        ]
                    else:
                        torch.testing.assert_close(base_output[0], new_output[0], rtol=1e-5, atol=1e-5)

    def test_problem_types(self):
        config, inputs_dict = self.model_tester.prepare_config_and_inputs_for_common()

        problem_types = [
            {"title": "multi_label_classification", "num_labels": 2, "dtype": torch.float},
            {"title": "single_label_classification", "num_labels": 1, "dtype": torch.long},
            {"title": "regression", "num_labels": 1, "dtype": torch.float},
        ]

        for model_class in self.all_model_classes:
            if model_class.__name__ not in [
                *get_values(MODEL_FOR_SEQUENCE_CLASSIFICATION_MAPPING_NAMES),
                *get_values(MODEL_FOR_IMAGE_CLASSIFICATION_MAPPING_NAMES),
            ]:
                continue

            for problem_type in problem_types:
                with self.subTest(msg=f"Testing {model_class} with {problem_type['title']}"):
                    config.problem_type = problem_type["title"]
                    config.num_labels = problem_type["num_labels"]

                    model = model_class(config)
                    model.to(torch_device)
                    model.train()

                    inputs = self._prepare_for_class(inputs_dict, model_class, return_labels=True)

                    if problem_type["num_labels"] > 1:
                        inputs["labels"] = inputs["labels"].unsqueeze(1).repeat(1, problem_type["num_labels"])

                    inputs["labels"] = inputs["labels"].to(problem_type["dtype"])

                    # This tests that we do not trigger the warning form PyTorch "Using a target size that is different
                    # to the input size. This will likely lead to incorrect results due to broadcasting. Please ensure
                    # they have the same size." which is a symptom something in wrong for the regression problem.
                    # See https://github.com/huggingface/transformers/issues/11780
                    with warnings.catch_warnings(record=True) as warning_list:
                        loss = model(**inputs).loss
                    for w in warning_list:
                        if "Using a target size that is different to the input size" in str(w.message):
                            raise ValueError(
                                f"Something is going wrong in the regression problem: intercepted {w.message}"
                            )

                    loss.backward()

    def test_load_with_mismatched_shapes(self):
        if not self.test_mismatched_shapes:
            self.skipTest(reason="test_missmatched_shapes is set to False")
        config, inputs_dict = self.model_tester.prepare_config_and_inputs_for_common()

        for model_class in self.all_model_classes:
            if model_class.__name__ not in get_values(MODEL_FOR_SEQUENCE_CLASSIFICATION_MAPPING_NAMES):
                continue

            with self.subTest(msg=f"Testing {model_class}"):
                with tempfile.TemporaryDirectory() as tmp_dir:
                    model = model_class(config)
                    model.save_pretrained(tmp_dir)

                    # Fails when we don't set ignore_mismatched_sizes=True
                    with self.assertRaises(RuntimeError):
                        new_model = AutoModelForSequenceClassification.from_pretrained(tmp_dir, num_labels=42)
                    with self.assertRaises(RuntimeError):
                        new_model_without_prefix = AutoModel.from_pretrained(tmp_dir, vocab_size=10)

                    logger = logging.get_logger("transformers.modeling_utils")

                    with CaptureLogger(logger) as cl:
                        new_model = AutoModelForSequenceClassification.from_pretrained(
                            tmp_dir, num_labels=42, ignore_mismatched_sizes=True
                        )
                    self.assertIn("the shapes did not match", cl.out)
                    new_model.to(torch_device)
                    inputs = self._prepare_for_class(inputs_dict, model_class)
                    logits = new_model(**inputs).logits
                    self.assertEqual(logits.shape[1], 42)

                    with CaptureLogger(logger) as cl:
                        new_model_without_prefix = AutoModel.from_pretrained(
                            tmp_dir, vocab_size=10, ignore_mismatched_sizes=True
                        )
                    self.assertIn("the shapes did not match", cl.out)
                    input_ids = ids_tensor((2, 8), 10)
                    new_model_without_prefix.to(torch_device)
                    if self.is_encoder_decoder:
                        new_model_without_prefix(input_ids, decoder_input_ids=input_ids)
                    else:
                        new_model_without_prefix(input_ids)

    def test_mismatched_shapes_have_properly_initialized_weights(self):
        if not self.test_mismatched_shapes:
            self.skipTest(reason="test_missmatched_shapes is set to False")
        config, inputs_dict = self.model_tester.prepare_config_and_inputs_for_common()

        configs_no_init = _config_zero_init(config)

        for model_class in self.all_model_classes:
            mappings = [
                MODEL_FOR_SEQUENCE_CLASSIFICATION_MAPPING_NAMES,
                MODEL_FOR_IMAGE_CLASSIFICATION_MAPPING_NAMES,
                MODEL_FOR_AUDIO_CLASSIFICATION_MAPPING_NAMES,
                MODEL_FOR_VIDEO_CLASSIFICATION_MAPPING_NAMES,
            ]
            is_classication_model = any(model_class.__name__ in get_values(mapping) for mapping in mappings)

            if not is_classication_model:
                continue

            # TODO: ydshieh
            is_special_classes = model_class.__name__ in [
                "wav2vec2.masked_spec_embed",
                "Wav2Vec2ForSequenceClassification",
                "CLIPForImageClassification",
                "MetaClip2ForImageClassification",
                "Siglip2ForImageClassification",
                "RegNetForImageClassification",
                "ResNetForImageClassification",
                "UniSpeechSatForSequenceClassification",
                "Wav2Vec2BertForSequenceClassification",
                "PvtV2ForImageClassification",
                "Wav2Vec2ConformerForSequenceClassification",
                "WavLMForSequenceClassification",
                "SwiftFormerForImageClassification",
                "SEWForSequenceClassification",
                "BitForImageClassification",
                "SEWDForSequenceClassification",
                "SiglipForImageClassification",
                "HubertForSequenceClassification",
                "Swinv2ForImageClassification",
                "Data2VecAudioForSequenceClassification",
                "UniSpeechForSequenceClassification",
                "PvtForImageClassification",
                "ModernBertForSequenceClassification",
                "ModernBertForTokenClassification",
                "TimmWrapperForImageClassification",
                "ModernBertForQuestionAnswering",
                "ModernBertDecoderForSequenceClassification",
                "ModernBertDecoderForCausalLM",
            ]
            special_param_names = [
                r"^bit\.",
                r"^classifier\.weight",
                r"^classifier\.bias",
                r"^classifier\..+\.weight",
                r"^classifier\..+\.bias",
                r"^data2vec_audio\.",
                r"^dist_head\.",
                r"^head\.",
                r"^hubert\.",
                r"^pvt\.",
                r"^pvt_v2\.",
                r"^regnet\.",
                r"^resnet\.",
                r"^sew\.",
                r"^sew_d\.",
                r"^swiftformer\.",
                r"^swinv2\.",
                r"^transformers\.models\.swiftformer\.",
                r"^timm_model\.",
                r"^unispeech\.",
                r"^unispeech_sat\.",
                r"^vision_model\.",
                r"^wav2vec2\.",
                r"^wav2vec2_bert\.",
                r"^wav2vec2_conformer\.",
                r"^wavlm\.",
            ]

            with self.subTest(msg=f"Testing {model_class}"):
                with tempfile.TemporaryDirectory() as tmp_dir:
                    model = model_class(configs_no_init)
                    model.save_pretrained(tmp_dir)

                    # Fails when we don't set ignore_mismatched_sizes=True
                    with self.assertRaises(RuntimeError):
                        new_model = model_class.from_pretrained(tmp_dir, num_labels=42)

                    logger = logging.get_logger("transformers.modeling_utils")

                    with CaptureLogger(logger) as cl:
                        new_model = model_class.from_pretrained(tmp_dir, num_labels=42, ignore_mismatched_sizes=True)
                    self.assertIn("the shapes did not match", cl.out)

                    for name, param in new_model.named_parameters():
                        if param.requires_grad:
                            param_mean = ((param.data.mean() * 1e9).round() / 1e9).item()
                            if not (
                                is_special_classes
                                and any(len(re.findall(target, name)) > 0 for target in special_param_names)
                            ):
                                self.assertIn(
                                    param_mean,
                                    [0.0, 1.0],
                                    msg=f"Parameter {name} of model {model_class} seems not properly initialized",
                                )
                            else:
                                # Here we allow the parameters' mean to be in the range [-5.0, 5.0] instead of being
                                # either `0.0` or `1.0`, because their initializations are not using
                                # `config.initializer_factor` (or something similar). The purpose of this test is simply
                                # to make sure they are properly initialized (to avoid very large value or even `nan`).
                                self.assertGreaterEqual(
                                    param_mean,
                                    -5.0,
                                    msg=f"Parameter {name} of model {model_class} seems not properly initialized",
                                )
                                self.assertLessEqual(
                                    param_mean,
                                    5.0,
                                    msg=f"Parameter {name} of model {model_class} seems not properly initialized",
                                )

    def test_matched_shapes_have_loaded_weights_when_some_mismatched_shapes_exist(self):
        # 1. Create a dummy class. Should have buffers as well? To make sure we test __init__
        class MyClass(PreTrainedModel):
            config_class = PretrainedConfig

            def __init__(self, config=None):
                super().__init__(config if config is not None else PretrainedConfig())
                self.linear = nn.Linear(10, config.num_labels, bias=True)
                self.embedding = nn.Embedding(10, 10)
                self.std = 1

            def _init_weights(self, module):
                if isinstance(module, nn.Linear):
                    module.weight.data = nn.init.kaiming_uniform_(module.weight.data, np.sqrt(5))
                    if module.bias is not None:
                        module.bias.data = module.bias.data.normal_(mean=0.0, std=self.std)

        # Used to make sure the weights with matched shape are loaded correctly
        config = PretrainedConfig()
        config.num_labels = 3
        model = MyClass(config=config)

        # Used to make sure the weights with mismatched shape are properly initialized
        set_seed(0)
        config = PretrainedConfig()
        config.num_labels = 4
        # not to init. the weights during the creation: to match the logic in `from_pretrained`, so we can keep the
        # same sequence of random ops in the execution path to allow us to compare `target_model` and `new_model` below
        # for `linear` part.
        with ContextManagers([no_init_weights()]):
            target_model = MyClass(config=config)
        target_model.apply(target_model._initialize_weights)

        with tempfile.TemporaryDirectory() as tmpdirname:
            state_dict = model.state_dict()
            del state_dict["linear.weight"]

            model.config.save_pretrained(tmpdirname)
            torch.save(state_dict, os.path.join(tmpdirname, "pytorch_model.bin"))

            set_seed(0)
            new_model = MyClass.from_pretrained(tmpdirname, num_labels=4, ignore_mismatched_sizes=True)

            for key in new_model.state_dict():
                # check weight values for weights with matched shapes are identical
                # (i.e. correctly loaded from the checkpoint)
                if key not in ["linear.weight", "linear.bias"]:
                    max_diff = torch.max(torch.abs(model.state_dict()[key] - new_model.state_dict()[key]))
                    self.assertLessEqual(
                        max_diff.item(),
                        1e-6,
                        msg=f"the weight values for `{key}` in `new_model` and `model` are  not identical",
                    )
                else:
                    # check we have some mismatched shapes
                    self.assertNotEqual(
                        model.state_dict()[key].shape,
                        new_model.state_dict()[key].shape,
                        msg=f"the weight shapes for {key} in `model` and `new_model` should differ",
                    )
                    # check the weights with mismatched shape are properly initialized
                    max_diff = torch.max(torch.abs(new_model.state_dict()[key] - target_model.state_dict()[key]))
                    self.assertLessEqual(
                        max_diff.item(),
                        1e-6,
                        msg=f"the weight values for `{key}` in `new_model` and `target_model` are not identical",
                    )

    def test_model_is_small(self):
        # Just a consistency check to make sure we are not running tests on 80M parameter models.
        config, _ = self.model_tester.prepare_config_and_inputs_for_common()

        for model_class in self.all_model_classes:
            model = model_class(copy.deepcopy(config))
            num_params = model.num_parameters()
            assert num_params < 1000000, (
                f"{model_class} is too big for the common tests ({num_params})! It should have 1M max."
            )

    def flash_attn_inference_equivalence(self, attn_implementation: str, padding_side: str):
        r"""
        Tests the equivalence between the eager and flash attention implementations.
        This test is only for inference and runs with `dtype=torch.bfloat16`.
        """
        if not self.has_attentions:
            self.skipTest(reason="Model architecture does not support attentions")

        for model_class in self.all_model_classes:
            if not model_class._supports_flash_attn:
                self.skipTest(f"{model_class.__name__} does not support {attn_implementation}")
            # Custom kernel which needs the mask interface to be properly usable on these models
            if not model_class._supports_attention_backend and not attn_implementation.startswith("flash_attention"):
                self.skipTest(f"{model_class.__name__} does not support {attn_implementation}")

            config, inputs_dict = self.model_tester.prepare_config_and_inputs_for_common()

            # flash attention variants does not always support arbitrary headim
            config = self._prepare_config_headdim(config, 16)

            # forcing the prefill size to go over sliding window size to check for SWA correctness
            if getattr(config, "sliding_window", None):
                config.sliding_window = 2

            # TODO it is unclear why saving and reloading with dtype works while
            # casting with `.to(dtype=..., device=...)` does not.
            # Discovered on tests with `Bart` models.
            model = model_class(config)
            with tempfile.TemporaryDirectory() as tmpdirname:
                model.save_pretrained(tmpdirname)
                model = model_class.from_pretrained(tmpdirname, dtype=torch.bfloat16)
                model.to(torch_device)

                # Some models have support for FA but not SDPA - making sure we have a valid attention
                initial_attention_implementation = "sdpa"
                if model.config._attn_implementation != "sdpa":
                    initial_attention_implementation = "eager"

                dummy_input = inputs_dict[model.main_input_name][:1]
                if dummy_input.dtype in [torch.float32, torch.float16]:
                    dummy_input = dummy_input.to(torch.bfloat16)

                dummy_attention_mask = inputs_dict.get("attention_mask", None)

                if dummy_attention_mask is not None:
                    dummy_attention_mask = dummy_attention_mask[:1]
                    if padding_side == "left":
                        dummy_attention_mask[:, 1:] = 1
                        dummy_attention_mask[:, :1] = 0
                    else:
                        dummy_attention_mask[:, :-1] = 1
                        dummy_attention_mask[:, -1:] = 0
                if model.config.is_encoder_decoder:
                    decoder_input_ids = inputs_dict.get("decoder_input_ids", dummy_input)[:1]

                    outputs = model(dummy_input, decoder_input_ids=decoder_input_ids, output_hidden_states=True)
                    model.set_attn_implementation(attn_implementation)
                    outputs_fa = model(dummy_input, decoder_input_ids=decoder_input_ids, output_hidden_states=True)
                else:
                    outputs = model(dummy_input, output_hidden_states=True)
                    model.set_attn_implementation(attn_implementation)
                    outputs_fa = model(dummy_input, output_hidden_states=True)

                model.set_attn_implementation(initial_attention_implementation)
                logits = (
                    outputs.hidden_states[-1]
                    if not model.config.is_encoder_decoder
                    else outputs.decoder_hidden_states[-1]
                )
                logits_fa = (
                    outputs_fa.hidden_states[-1]
                    if not model.config.is_encoder_decoder
                    else outputs_fa.decoder_hidden_states[-1]
                )

                assert torch.allclose(logits_fa, logits, atol=4e-2, rtol=4e-2)

                if model.config.is_encoder_decoder:
                    other_inputs = {
                        "decoder_input_ids": decoder_input_ids,
                        "decoder_attention_mask": dummy_attention_mask,
                        "output_hidden_states": True,
                    }
                    if dummy_attention_mask is not None:
                        other_inputs["attention_mask"] = dummy_attention_mask

                    outputs = model(dummy_input, **other_inputs)
                    model.set_attn_implementation(attn_implementation)
                    outputs_fa = model(dummy_input, **other_inputs)
                else:
                    other_inputs = {
                        "output_hidden_states": True,
                    }
                    if dummy_attention_mask is not None:
                        other_inputs["attention_mask"] = dummy_attention_mask

                    outputs = model(dummy_input, **other_inputs)
                    model.set_attn_implementation(attn_implementation)
                    outputs_fa = model(dummy_input, **other_inputs)

                model.set_attn_implementation(initial_attention_implementation)
                logits = (
                    outputs.hidden_states[-1]
                    if not model.config.is_encoder_decoder
                    else outputs.decoder_hidden_states[-1]
                )
                logits_fa = (
                    outputs_fa.hidden_states[-1]
                    if not model.config.is_encoder_decoder
                    else outputs_fa.decoder_hidden_states[-1]
                )

                if padding_side == "left":
                    assert torch.allclose(logits_fa[1:], logits[1:], atol=4e-2, rtol=4e-2)

                    # check with inference + dropout
                    model.train()
                    model.set_attn_implementation(attn_implementation)
                    _ = model(dummy_input, **other_inputs)
                else:
                    assert torch.allclose(logits_fa[:-1], logits[:-1], atol=4e-2, rtol=4e-2)

    @require_kernels
    @require_torch_gpu
    @mark.flash_attn_test
    @slow
    @is_flaky()
    def test_flash_attn_kernels_inference_equivalence(self):
        self.flash_attn_inference_equivalence(attn_implementation="kernels-community/flash-attn3", padding_side="left")

    @require_torch_mps
    @require_kernels
    @mark.flash_attn_test
    @slow
    @is_flaky()
    def test_flash_attn_kernels_mps_inference_equivalence(self):
        self.flash_attn_inference_equivalence(
            attn_implementation="kernels-community/metal-flash-sdpa", padding_side="left"
        )

    @require_flash_attn
    @require_torch_gpu
    @mark.flash_attn_test
    @slow
    @is_flaky()
    def test_flash_attn_2_inference_equivalence(self):
        self.flash_attn_inference_equivalence(attn_implementation="flash_attention_2", padding_side="left")

    @require_flash_attn
    @require_torch_gpu
    @mark.flash_attn_test
    @slow
    @is_flaky()
    def test_flash_attn_2_inference_equivalence_right_padding(self):
        self.flash_attn_inference_equivalence(attn_implementation="flash_attention_2", padding_side="right")

    @require_flash_attn_3
    @require_torch_gpu
    @mark.flash_attn_3_test
    @slow
    @is_flaky()
    def test_flash_attn_3_inference_equivalence(self):
        self.flash_attn_inference_equivalence(attn_implementation="flash_attention_3", padding_side="left")

    @require_flash_attn_3
    @require_torch_gpu
    @mark.flash_attn_3_test
    @slow
    @is_flaky()
    def test_flash_attn_3_inference_equivalence_right_padding(self):
        self.flash_attn_inference_equivalence(attn_implementation="flash_attention_3", padding_side="right")

    def test_attn_implementation_composite_models(self):
        """
        Tests if composite models can receive a dict object as attn_implementation, where each key should be
        one of the sub-configs from the model's config.
        """
        if not self.has_attentions:
            self.skipTest(reason="Model architecture does not support attentions")

        for model_class in self.all_model_classes:
            if not self._is_composite:
                self.skipTest("Model is not a composite model.")

            config, inputs_dict = self.model_tester.prepare_config_and_inputs_for_common()

            # set eager as it will be the one supported in all models
            # we just need to test if passing 'attn_implementation' as a dict fails or not
            attn_implementation_per_subconfig = {"": "eager"}
            for key in config.sub_configs:
                attn_implementation_per_subconfig[key] = "eager"

            config._attn_implementation = attn_implementation_per_subconfig
            model = model_class(config)
            for key in config.sub_configs:
                sub_config = getattr(model.config, key)
                self.assertTrue(sub_config._attn_implementation == "eager")

            for name, submodule in model.named_modules():
                class_name = submodule.__class__.__name__
                if (
                    class_name.endswith("Attention")
                    and getattr(submodule, "config", None)
                    and submodule.config._attn_implementation != "eager"
                ):
                    raise ValueError(
                        f"The eager model should not have SDPA/FA2 attention layers but got `{class_name}.config._attn_implementation={submodule.config._attn_implementation}`"
                    )

            # Set the attention to default `None` but the text config to `eager`
            # The model should load encoders in SDPA but not the text attention
            config._attn_implementation = None
            config.get_text_config(decoder=True)._attn_implementation = "eager"
            model = model_class(config)
            self.assertTrue(model.config.get_text_config(decoder=True)._attn_implementation == "eager")

            # Test that using `dict` atttention implementation works with `from_pretrained`
            #  Set all backbones to "eager" because "eager" attention is always available
            with tempfile.TemporaryDirectory() as tmpdirname:
                model.save_pretrained(tmpdirname)
                new_model = model.from_pretrained(tmpdirname, attn_implementation=attn_implementation_per_subconfig)
                self.assertTrue(new_model.config._attn_implementation == "eager")
                for submodule in new_model.modules():
                    if (
                        submodule is not new_model
                        and isinstance(submodule, PreTrainedModel)
                        and submodule.config.__class__ != new_model.config.__class__
                    ):
                        self.assertTrue(submodule.config._attn_implementation == "eager")

    def test_sdpa_can_dispatch_non_composite_models(self):
        """
        Tests if non-composite models dispatch correctly on SDPA/eager when requested so when loading the model.
        This tests only by looking at layer names, as usually SDPA layers are called "SDPAAttention".
        """
        if not self.has_attentions:
            self.skipTest(reason="Model architecture does not support attentions")

        if not self.all_model_classes[0]._supports_sdpa or self._is_composite:
            self.skipTest(f"{self.all_model_classes[0].__name__} does not support SDPA")

        for model_class in self.all_model_classes:
            config, inputs_dict = self.model_tester.prepare_config_and_inputs_for_common()
            model = model_class(config)

            with tempfile.TemporaryDirectory() as tmpdirname:
                model.save_pretrained(tmpdirname)
                model_sdpa = model_class.from_pretrained(tmpdirname)
                model_sdpa = model_sdpa.eval().to(torch_device)

                self.assertTrue(model_sdpa.config._attn_implementation == "sdpa")

                model_eager = model_class.from_pretrained(tmpdirname, attn_implementation="eager")
                model_eager = model_eager.eval().to(torch_device)
                self.assertTrue(model_eager.config._attn_implementation == "eager")

                for name, submodule in model_eager.named_modules():
                    class_name = submodule.__class__.__name__
                    if (
                        class_name.endswith("Attention")
                        and getattr(submodule, "config", None)
                        and submodule.config._attn_implementation == "sdpa"
                    ):
                        raise ValueError(
                            f"The eager model should not have SDPA attention layers but got `{class_name}.config._attn_implementation={submodule.config._attn_implementation}`"
                        )

    def test_sdpa_can_dispatch_composite_models(self):
        """
        Tests if composite models dispatch correctly on SDPA/eager when requested so when loading the model.
        This tests only by looking at layer names, as usually SDPA layers are called "SDPAAttention".
        In contrast to the above test, this one checks if the "config._attn_implamentation" is a dict after the model
        is loaded, because we manually replicate requested attn implementation on each sub-config when loading.
        See https://github.com/huggingface/transformers/pull/32238 for more info

        The test tries to cover most general cases of composite models, VLMs with vision and text configs. Any model
        that has a different set of sub-configs has to overwrite this test.
        """
        if not self.has_attentions:
            self.skipTest(reason="Model architecture does not support attentions")

        if not self._is_composite:
            self.skipTest(f"{self.all_model_classes[0].__name__} does not support SDPA")

        for model_class in self.all_model_classes:
            config, inputs_dict = self.model_tester.prepare_config_and_inputs_for_common()
            model = model_class(config)

            with tempfile.TemporaryDirectory() as tmpdirname:
                model.save_pretrained(tmpdirname)
                model_sdpa = model_class.from_pretrained(tmpdirname)
                model_sdpa = model_sdpa.eval().to(torch_device)

                vision_model_names = {"visual", "image_tower", "vision_tower", "vision_model"}
                language_model_names = {"language_model", "model", "text_model"}
                vision_model_name = [name for name in vision_model_names if hasattr(model_sdpa, name)][0]
                language_model_name = [name for name in language_model_names if hasattr(model_sdpa, name)][0]

                vision_model_sdpa = getattr(model_sdpa, vision_model_name)
                language_model_sdpa = getattr(model_sdpa, language_model_name)
                text_attn = "sdpa" if language_model_sdpa._supports_sdpa else "eager"
                vision_attn = "sdpa" if vision_model_sdpa._supports_sdpa else "eager"

                # `None` as it is the requested one which will be assigned to each sub-config
                # Sub-model will dispatch to SDPA if it can (checked below that `SDPA` layers are present)
                self.assertTrue(language_model_sdpa.config._attn_implementation == text_attn)
                self.assertTrue(vision_model_sdpa.config._attn_implementation == vision_attn)

                model_eager = model_class.from_pretrained(tmpdirname, attn_implementation="eager")
                model_eager = model_eager.eval().to(torch_device)
                self.assertTrue(getattr(model_eager, language_model_name).config._attn_implementation == "eager")
                self.assertTrue(getattr(model_eager, vision_model_name).config._attn_implementation == "eager")

                for name, submodule in model_eager.named_modules():
                    class_name = submodule.__class__.__name__
                    if (
                        class_name.endswith("Attention")
                        and getattr(submodule, "config", None)
                        and submodule.config._attn_implementation == "sdpa"
                    ):
                        raise ValueError("The eager model should not have SDPA attention layers")

    @parameterized.expand(TEST_EAGER_MATCHES_SDPA_INFERENCE_PARAMETERIZATION)
    def test_eager_matches_sdpa_inference(
        self, name, dtype, padding_side, use_attention_mask, output_attentions, enable_kernels
    ):
        _test_eager_matches_sdpa_inference(
            self, name, dtype, padding_side, use_attention_mask, output_attentions, enable_kernels
        )

    @require_torch_accelerator
    @slow
    def test_sdpa_can_dispatch_on_flash(self):
        if not self.has_attentions:
            self.skipTest(reason="Model architecture does not support attentions")

        device_type, major, minor = get_device_properties()
        if device_type == "cuda" and major < 8:
            self.skipTest(reason="This test requires an NVIDIA GPU with compute capability >= 8.0")
        elif device_type == "rocm" and major < 9:
            self.skipTest(reason="This test requires an AMD GPU with compute capability >= 9.0")
        elif device_type not in ["cuda", "rocm", "xpu"]:
            self.skipTest(reason="This test requires a Nvidia or AMD GPU, or an Intel XPU")

        torch.compiler.reset()

        for model_class in self.all_model_classes:
            if not model_class._supports_sdpa:
                self.skipTest(f"{model_class.__name__} does not support SDPA")

            config, inputs_dict = self.model_tester.prepare_config_and_inputs_for_common()
            inputs_dict = self._prepare_for_class(inputs_dict, model_class)
            if config.model_type in ["paligemma"]:
                self.skipTest(
                    "PaliGemma-like models currently (transformers==4.41.0) requires an attention_mask input"
                )
            if config.model_type in [
                "modernbert",
                "gemma3",
                "t5gemma",
                "diffllama",
                "dpr",
                "eomt",
                "gpt_bigcode",
                "jamba",
                "kosmos-2",
                "mllama",
                "pixtral",
                "sam",
                "sam_hq",
                "zamba2",
                "sam_vision_model",
                "sam2_vision_model",
                "sam_hq_vision_model",
            ]:
                self.skipTest(
                    reason=f"{config.model_type} currently (transformers==4.52.0) automatically adds an attention_mask input"
                )
            if config.model_type in ["idefics", "idefics2", "idefics3"]:
                self.skipTest(reason="Idefics currently (transformers==4.39.1) requires an image_attention_mask input")
            if config.model_type in ["sam"]:
                self.skipTest(reason="SAM requires an attention_mask input for relative positional embeddings")

            model = model_class(config)

            sub_models_supporting_sdpa = [
                module._supports_sdpa
                for name, module in model.named_modules()
                if isinstance(module, PreTrainedModel) and name != ""
            ]
            supports_sdpa_all_modules = (
                all(sub_models_supporting_sdpa) if len(sub_models_supporting_sdpa) > 0 else model._supports_sdpa
            )
            if not supports_sdpa_all_modules:
                self.skipTest(reason="This models' submodels does not support sdpa")

            with tempfile.TemporaryDirectory() as tmpdirname:
                model.save_pretrained(tmpdirname)
                model = model_class.from_pretrained(tmpdirname, dtype=torch.float16, attn_implementation="sdpa")
                model.to(torch_device)

                inputs_dict.pop("attention_mask", None)
                inputs_dict.pop("decoder_attention_mask", None)

                for name, inp in inputs_dict.items():
                    if isinstance(inp, torch.Tensor) and inp.dtype in [torch.float32, torch.float16]:
                        inputs_dict[name] = inp.to(torch.float16)

                with sdpa_kernel(enable_flash=True, enable_math=False, enable_mem_efficient=False):
                    _ = model(**inputs_dict)

    @require_torch_accelerator
    @pytest.mark.torch_compile_test
    @slow
    def test_sdpa_can_compile_dynamic(self):
        if not self.has_attentions:
            self.skipTest(reason="Model architecture does not support attentions")

        device_type, major, minor = get_device_properties()
        if device_type == "cuda" and major < 8:
            self.skipTest(reason="This test requires an NVIDIA GPU with compute capability >= 8.0")
        elif device_type == "rocm" and major < 9:
            self.skipTest(reason="This test requires an AMD GPU with compute capability >= 9.0")
        elif device_type not in ["cuda", "rocm", "xpu"]:
            self.skipTest(reason="This test requires a Nvidia or AMD GPU, or an Intel XPU")

        torch.compiler.reset()

        for model_class in self.all_model_classes:
            if not model_class._supports_sdpa:
                self.skipTest(f"{model_class.__name__} does not support SDPA")

            config, inputs_dict = self.model_tester.prepare_config_and_inputs_for_common()
            inputs_dict = self._prepare_for_class(inputs_dict, model_class)
            if config.model_type in ["dbrx"]:
                self.skipTest(
                    "DBRX (transformers==4.40) requires a modification to support dynamic shapes with compile."
                )
            if getattr(config, "cache_implementation", None) == "hybrid":
                self.skipTest(
                    "Cannot compile forward without an existing cache with Hybrid, as `torch._dynamo.mark_static_address` "
                    "is a forbidden call."
                )

            model = model_class(config)

            sub_models_supporting_sdpa = [
                module._supports_sdpa
                for name, module in model.named_modules()
                if isinstance(module, PreTrainedModel) and name != ""
            ]
            supports_sdpa_all_modules = (
                all(sub_models_supporting_sdpa) if len(sub_models_supporting_sdpa) > 0 else model._supports_sdpa
            )
            if not supports_sdpa_all_modules:
                self.skipTest(reason="This models' submodels does not support sdpa")

            with tempfile.TemporaryDirectory() as tmpdirname:
                model.save_pretrained(tmpdirname)
                model = model_class.from_pretrained(tmpdirname, dtype=torch.float16, attn_implementation="sdpa")
                model.to(torch_device)

                # For PyTorch 2.1 - 2.3.0 set `dynamic=True`. In the future setting `dynamic=None` and using `torch._dynamo.mark_dynamic()`
                # on input tensors will be required. `mark_dynamic` currently raises inconsistent shape errors.
                model = torch.compile(model, dynamic=True)

                inputs_dict.pop("attention_mask", None)
                inputs_dict.pop("decoder_attention_mask", None)
                for name, inp in inputs_dict.items():
                    if isinstance(inp, torch.Tensor) and inp.dtype in [torch.float32, torch.float16]:
                        inputs_dict[name] = inp.to(torch.float16)

                # use no_grad to save some memory
                with torch.no_grad():
                    _ = model(**inputs_dict)

    def test_sdpa_matches_eager_sliding_window(self):
        if not self.has_attentions:
            self.skipTest(reason="Model architecture does not support attentions")

        WINDOW_ATTENTION_MODELS = ["mistral", "mixtral", "minimax", "qwen2", "qwen_moe", "starcoder2"]

        if len(self.all_generative_model_classes) == 0:
            self.skipTest(f"No generative model classes for {self.__class__.__name__}")

        for model_class in self.all_generative_model_classes:
            if model_class._supports_sdpa:
                self.skipTest(reason="Model architecture does not support attentions")
            config, inputs_dict = self.model_tester.prepare_config_and_inputs_for_common()

            if config.model_type not in WINDOW_ATTENTION_MODELS:
                self.skipTest(f"{config.model_type} does not use window attention")

            config.sliding_window = 2

            dummy_input = inputs_dict[model_class.main_input_name]
            attention_mask = inputs_dict["attention_mask"]

            self.assertTrue(dummy_input.ndim == 2)
            self.assertTrue(dummy_input.shape[1] > 6)

            with tempfile.TemporaryDirectory() as tmpdir:
                with torch.device(torch_device):
                    model_eager = AutoModelForCausalLM.from_config(
                        config, attn_implementation="eager", dtype=torch.float32
                    )

                model_eager.save_pretrained(tmpdir)

                with torch.device(torch_device):
                    model_sdpa = AutoModelForCausalLM.from_pretrained(
                        tmpdir, attn_implementation="sdpa", dtype=torch.float32
                    )

                model_eager = model_eager.eval()
                model_sdpa = model_sdpa.eval()

                with torch.no_grad():
                    with sdpa_kernel(enable_flash=False, enable_math=True, enable_mem_efficient=False):
                        res_eager = model_eager(**inputs_dict, return_dict=False)[0]
                        res_sdpa = model_sdpa(**inputs_dict, return_dict=False)[0]

                # Only non-padding tokens are expected to match.
                self.assertTrue(
                    torch.allclose(res_eager[attention_mask == 1], res_sdpa[attention_mask == 1], rtol=1e-4, atol=1e-4)
                )

    def flash_attn_can_dispatch_composite_models(self, attn_implementation: str):
        """
        Tests if composite models can dispatch on flash attention if the sub-models support it.
        The tests is needed as we handle differently composite models and we cannot check them
        with above tests. If any of the sub-models does not support flash attention, we'll raise an error when dispatching
        that particular sub-model. Otherwise we dispatch safely in all sub-models, where "sub-models" are specific
        backbone models (LM/vision/audio/etc)
        """
        if not self.has_attentions:
            self.skipTest(reason="Model architecture does not support attentions")

        if not is_torch_bf16_available_on_device(torch_device):
            self.skipTest(f"bfloat16 not supported on {torch_device} (on the specific device currently used)")

        dtype = torch.bfloat16
        for model_class in self.all_model_classes:
            config, inputs_dict = self.model_tester.prepare_config_and_inputs_for_common()
            model = model_class(config)
            if not self._is_composite:
                self.skipTest("This model is not a composite model!")

            with tempfile.TemporaryDirectory() as tmpdirname:
                model.save_pretrained(tmpdirname)
                model = model_class.from_pretrained(tmpdirname, dtype=dtype)

                sub_models_supporting_fa = [
                    module._supports_flash_attn
                    for name, module in model.named_modules()
                    if isinstance(module, PreTrainedModel) and name != ""
                ]
                supports_fa_all_modules = (
                    all(sub_models_supporting_fa) if len(sub_models_supporting_fa) > 0 else model._supports_flash_attn
                )
                if not supports_fa_all_modules:
                    with self.assertRaises(ValueError):
                        model_fa = model_class.from_pretrained(
                            tmpdirname,
                            dtype=dtype,
                            attn_implementation=attn_implementation,
                        )
                else:
                    model_fa = model_class.from_pretrained(
                        tmpdirname, dtype=dtype, attn_implementation=attn_implementation
                    )
                    for key in model_fa.config:
                        if isinstance(getattr(model_fa.config, key), PretrainedConfig):
                            sub_config = getattr(model_fa.config, key)
                            self.assertTrue(sub_config._attn_implementation == attn_implementation)

                    has_fa = False
                    for name, submodule in model_fa.named_modules():
                        class_name = submodule.__class__.__name__
                        if (
                            "Attention" in class_name
                            and getattr(submodule, "config", None)
                            and submodule.config._attn_implementation == attn_implementation
                        ):
                            has_fa = True
                            break
                    if not has_fa:
                        raise ValueError(f"The {attn_implementation} model should have {attn_implementation} layers")

    @require_flash_attn
    @require_torch_gpu
    @mark.flash_attn_test
    def test_flash_attn_2_can_dispatch_composite_models(self):
        self.flash_attn_can_dispatch_composite_models(attn_implementation="flash_attention_2")

    @require_flash_attn_3
    @require_torch_gpu
    @mark.flash_attn_3_test
    def test_flash_attn_3_can_dispatch_composite_models(self):
        self.flash_attn_can_dispatch_composite_models(attn_implementation="flash_attention_3")

    @require_flash_attn
    @require_torch_gpu
    @require_bitsandbytes
    @mark.flash_attn_test
    @slow
    def test_flash_attn_2_fp32_ln(self):
        if not self.has_attentions:
            self.skipTest(reason="Model architecture does not support attentions")

        for model_class in self.all_generative_model_classes:
            if not model_class._supports_flash_attn:
                self.skipTest(f"{model_class.__name__} does not support Flash Attention 2")
            config, inputs_dict = self.model_tester.prepare_config_and_inputs_for_common()
            model = model_class(config)
            with tempfile.TemporaryDirectory() as tmpdirname:
                model.save_pretrained(tmpdirname)

                dummy_input = inputs_dict[model.main_input_name]
                dummy_attention_mask = inputs_dict.get("attention_mask", torch.ones_like(dummy_input))
                batch_size = dummy_attention_mask.shape[0]

                is_padding_right = dummy_attention_mask[:, -1].sum().item() != batch_size

                # To avoid errors with padding_side=="right"
                if is_padding_right:
                    dummy_attention_mask = torch.ones_like(dummy_input)

                model = model_class.from_pretrained(
                    tmpdirname,
                    dtype=torch.float16,
                    attn_implementation="flash_attention_2",
                    load_in_4bit=True,
                )

                for _, param in model.named_parameters():
                    # upcast only layer norms
                    if (param.dtype == torch.float16) or (param.dtype == torch.bfloat16):
                        param.data = param.data.to(torch.float32)

                if model.config.is_encoder_decoder:
                    dummy_decoder_input_ids = inputs_dict["decoder_input_ids"]
                    dummy_decoder_attention_mask = inputs_dict["decoder_attention_mask"]

                    _ = model(dummy_input, decoder_input_ids=dummy_decoder_input_ids)
                    # with attention mask
                    _ = model(
                        dummy_input,
                        attention_mask=dummy_attention_mask,
                        decoder_input_ids=dummy_decoder_input_ids,
                        decoder_attention_mask=dummy_decoder_attention_mask,
                    )
                else:
                    _ = model(dummy_input)
                    # with attention mask
                    _ = model(dummy_input, attention_mask=dummy_attention_mask)

    @require_flash_attn
    @require_torch_gpu
    @mark.flash_attn_test
    @pytest.mark.torch_compile_test
    @slow
    def test_flash_attn_2_can_compile_with_attention_mask_None_without_graph_break(self):
        if version.parse(torch.__version__) < version.parse("2.3"):
            self.skipTest(reason="This test requires torch >= 2.3 to run.")

        if not hasattr(self, "_torch_compile_train_cls"):
            self.skipTest(f"{self.__class__.__name__} doesn't have the attribute `_torch_compile_train_cls`.")

        if not self.has_attentions:
            self.skipTest(reason="Model architecture does not support attentions")

        if not is_torch_fp16_available_on_device(torch_device):
            self.skipTest(f"float16 not supported on {torch_device} (on the specific device currently used)")

        torch.compiler.reset()
        dtype = torch.float16

        config, _ = self.model_tester.prepare_config_and_inputs_for_common()
        cls = self._torch_compile_train_cls  # e.g. LlamaFroCausalLM
        model = cls._from_config(config, attn_implementation="flash_attention_2").to(device=torch_device, dtype=dtype)

        inputs = {
            "input_ids": torch.randint(low=1, high=model.config.vocab_size, size=(2, 10), device=torch_device),
            "labels": torch.randint(low=1, high=model.config.vocab_size, size=(2, 10), device=torch_device),
        }

        model = torch.compile(model, fullgraph=True)
        # forward compilation
        set_seed(42)
        loss = model(**inputs).loss
        # backward compilation
        loss.backward()

        assert not loss.isnan().any()

    def attention_mask_padding_matches_padding_free_with_position_ids(
        self, attn_implementation: str, fa_kwargs: bool = False
    ):
        """
        Tests that the given attention implementation can work with packed sequences and infers the mask
        from position ids. This test requires the model to use new attention mask API which handles packing.
        """
        if not self.has_attentions:
            self.skipTest(reason="Model architecture does not support attentions")

        max_new_tokens = 30
        support_flag = {
            "sdpa": "_supports_sdpa",
            "flash_attention_2": "_supports_flash_attn",
            "flash_attention_3": "_supports_flash_attn",
        }

        for model_class in self.all_generative_model_classes:
            if attn_implementation != "eager" and not getattr(model_class, support_flag[attn_implementation]):
                self.skipTest(f"{model_class.__name__} does not support {attn_implementation}")

            # can't infer if new attn mask API is supported by assume that only model with attention backend support it
            if not model_class._supports_attention_backend:
                self.skipTest(f"{model_class.__name__} does not support new attention mask API")

            if model_class._is_stateful:  # non-transformer models most probably have no packing support
                self.skipTest(f"{model_class.__name__} doesn't support packing!")

            config, inputs_dict = self.model_tester.prepare_config_and_inputs_for_common()
            if config.is_encoder_decoder:
                self.skipTest("Model is an encoder-decoder")

            if 0 not in inputs_dict.get("attention_mask", []) or "attention_mask" not in inputs_dict:
                self.skipTest("Model dummy inputs should contain padding in their attention mask")

            if "input_ids" not in inputs_dict or inputs_dict["input_ids"].ndim != 2:
                self.skipTest("Model dummy inputs should contain text input ids")

            # make sure that all models have enough positions for generation
            dummy_input_ids = inputs_dict["input_ids"]
            if hasattr(config, "max_position_embeddings"):
                config.max_position_embeddings = max_new_tokens + dummy_input_ids.shape[1] + 1

            model = model_class(config)
            if "position_ids" not in inspect.signature(model.forward).parameters:
                self.skipTest("Model does not support position_ids")

            if (not fa_kwargs) and "position_ids" not in inspect.signature(model.forward).parameters:
                continue  # this model doesn't accept position ids as input

            with tempfile.TemporaryDirectory() as tmpdirname:
                model.save_pretrained(tmpdirname)

                # Drop all keys except for the minimal set. Hard to manipulate with multimodals/head_mask/etc
                inputs_dict = {k: v for k, v in inputs_dict.items() if k in ["input_ids", "attention_mask"]}

                # Ensure left padding, to adapt for some models
                if 0 in inputs_dict["attention_mask"][:, -1]:
                    inputs_dict["attention_mask"] = inputs_dict["attention_mask"].flip(1)
                dummy_attention_mask = inputs_dict["attention_mask"]
                dummy_input_ids[~dummy_attention_mask.bool()] = config.get_text_config().pad_token_id

                model = (
                    model_class.from_pretrained(
                        tmpdirname,
                        dtype=torch.bfloat16,
                        attn_implementation=attn_implementation,
                    )
                    .to(torch_device)
                    .eval()
                )

                if fa_kwargs:
                    # flatten
                    features = [
                        {"input_ids": i[a.bool()].tolist()} for i, a in zip(dummy_input_ids, dummy_attention_mask)
                    ]

                    # add position_ids + fa_kwargs
                    data_collator = DataCollatorWithFlattening(return_tensors="pt", return_flash_attn_kwargs=True)
                    batch = data_collator(features)
                    padfree_inputs_dict = {
                        k: t.to(torch_device) if torch.is_tensor(t) else t for k, t in batch.items()
                    }
                else:
                    # create packed position_ids
                    position_ids = (
                        torch.cat([torch.arange(length) for length in dummy_attention_mask.sum(1).tolist()])
                        .long()
                        .unsqueeze(0)
                        .to(torch_device)
                    )
                    padfree_inputs_dict = {
                        "input_ids": dummy_input_ids[dummy_attention_mask.bool()].unsqueeze(0),
                        "position_ids": position_ids,
                    }

                # We need to do simple forward without cache in order to trigger packed SDPA/flex/eager attention path
                res_padded = model(**inputs_dict, use_cache=False)
                res_padfree = model(**padfree_inputs_dict, use_cache=False)

                logits_padded = res_padded.logits[dummy_attention_mask.bool()]
                logits_padfree = res_padfree.logits[0]

                # acceptable numerical instability
                tol = torch.finfo(torch.bfloat16).eps
                torch.testing.assert_close(logits_padded, logits_padfree, rtol=tol, atol=tol)

    def test_eager_padding_matches_padding_free_with_position_ids(self):
        self.attention_mask_padding_matches_padding_free_with_position_ids(attn_implementation="eager")

    def test_sdpa_padding_matches_padding_free_with_position_ids(self):
        self.attention_mask_padding_matches_padding_free_with_position_ids(attn_implementation="sdpa")

    @require_flash_attn
    @require_torch_gpu
    @mark.flash_attn_test
    @slow
    def test_flash_attention_2_padding_matches_padding_free_with_position_ids(self):
        self.attention_mask_padding_matches_padding_free_with_position_ids(attn_implementation="flash_attention_2")

    @require_flash_attn
    @require_torch_gpu
    @mark.flash_attn_test
    @slow
    def test_flash_attention_2_padding_matches_padding_free_with_position_ids_and_fa_kwargs(self):
        self.attention_mask_padding_matches_padding_free_with_position_ids(
            attn_implementation="flash_attention_2", fa_kwargs=True
        )

    @require_flash_attn_3
    @require_torch_gpu
    @mark.flash_attn_3_test
    @slow
    def test_flash_attention_3_padding_matches_padding_free_with_position_ids(self):
        self.attention_mask_padding_matches_padding_free_with_position_ids(attn_implementation="flash_attention_3")

    @require_flash_attn_3
    @require_torch_gpu
    @mark.flash_attn_3_test
    @slow
    def test_flash_attention_3_padding_matches_padding_free_with_position_ids_and_fa_kwargs(self):
        self.attention_mask_padding_matches_padding_free_with_position_ids(
            attn_implementation="flash_attention_3", fa_kwargs=True
        )

<<<<<<< HEAD
=======
    @require_flash_attn
    @require_torch_gpu
    @mark.flash_attn_test
    def test_flash_attention_2_continue_generate_with_position_ids(self):
        """
        Tests that the given attention implementation can work with packed sequences and infers the mask
        from position ids. This test requires the model to use new attention mask API which handles packing.
        """

        max_new_tokens = 2
        for model_class in self.all_generative_model_classes:
            if not model_class._supports_flash_attn:
                self.skipTest(f"{model_class.__name__} does not support Flash Attention.")

            config, inputs_dict = self.model_tester.prepare_config_and_inputs_for_common()
            if config.is_encoder_decoder:
                self.skipTest("Model is an encoder-decoder")

            if not hasattr(config.get_text_config(), "use_cache"):
                self.skipTest(f"{model_class.__name__} doesn't support caching")

            if "input_ids" not in inputs_dict or inputs_dict["input_ids"].ndim != 2:
                self.skipTest("Model dummy inputs should contain text input ids")

            # make sure that all models have enough positions for generation
            dummy_input_ids = inputs_dict["input_ids"]
            if hasattr(config, "max_position_embeddings"):
                config.max_position_embeddings = max_new_tokens + dummy_input_ids.shape[1] + 1

            model = model_class(config)
            if "position_ids" not in inspect.signature(model.forward).parameters:
                self.skipTest("Model does not support position_ids")

            with tempfile.TemporaryDirectory() as tmpdirname:
                model.save_pretrained(tmpdirname)
                model = (
                    model_class.from_pretrained(
                        tmpdirname,
                        dtype=torch.bfloat16,
                        attn_implementation="flash_attention_2",
                    )
                    .to(torch_device)
                    .eval()
                )

                # Drop all keys except for `input_ids`. Hard to manipulate with multimodals/head_mask/etc
                dummy_input_ids = inputs_dict["input_ids"]
                dummy_position_ids = torch.arange(dummy_input_ids.shape[1], device=torch_device)
                dummy_position_ids = dummy_position_ids.unsqueeze(0).repeat(dummy_input_ids.shape[0], 1)

                # Store cache for the input prompt
                output = model(dummy_input_ids, position_ids=dummy_position_ids, use_cache=True)
                if "past_key_values" not in output:
                    self.skipTest("This model doesn't return `past_key_values`")

                # create new input_ids and position_ids to continue generation re-using the cache
                new_input_ids = output.logits[:, -1, :].float().argmax(-1)[:, None]
                past_length = dummy_input_ids.shape[1]
                position_ids = torch.arange(past_length, past_length + new_input_ids.shape[1], device=torch_device)
                position_ids = position_ids.unsqueeze(0).repeat(new_input_ids.shape[0], 1)

                output = model(
                    input_ids=new_input_ids,
                    past_key_values=output.past_key_values,
                    position_ids=position_ids,
                    use_cache=True,
                )
                next_token_logits = output.logits[:, -1, :].float()

                generate_kwargs = {
                    "pad_token_id": -1,
                    "eos_token_id": -1,
                    "forced_eos_token_id": None,
                    "use_cache": True,
                    "do_sample": False,
                    "return_dict_in_generate": True,
                    "output_logits": True,
                    "max_new_tokens": max_new_tokens,
                }
                generation_out = model.generate(dummy_input_ids, **generate_kwargs)
                next_token_logits_from_generate = generation_out.logits[-1]

                # acceptable numerical instability
                # print(next_token_logits_from_generate, next_token_logits)
                tol = torch.finfo(torch.bfloat16).eps
                torch.testing.assert_close(next_token_logits_from_generate, next_token_logits, rtol=tol, atol=tol)

>>>>>>> 40299134
    def flash_attn_from_config(self, attn_implementation: str):
        r"""
        Tests if the model can be loaded with `attn_implementation` from the config and if the
        weights are not randomly initialized.
        """
        if not self.has_attentions:
            self.skipTest(reason="Model architecture does not support attentions")

        for model_class in self.all_generative_model_classes:
            if not model_class._supports_flash_attn:
                self.skipTest(f"{model_class.__name__} does not support {attn_implementation}")

            config, inputs_dict = self.model_tester.prepare_config_and_inputs_for_common()
            # TODO: to change it in the future with other relevant auto classes
            fa_model = model_class._from_config(
                config, attn_implementation=attn_implementation, dtype=torch.bfloat16
            ).to(torch_device)

            dummy_input = inputs_dict[fa_model.main_input_name]
            if dummy_input.dtype in [torch.float32, torch.float16]:
                dummy_input = dummy_input.to(torch.bfloat16)
            dummy_attention_mask = inputs_dict.get("attention_mask", torch.ones_like(dummy_input))

            if fa_model.config.is_encoder_decoder:
                dummy_decoder_input_ids = inputs_dict["decoder_input_ids"]
                dummy_decoder_attention_mask = inputs_dict["decoder_attention_mask"]
                _ = fa_model(
                    dummy_input,
                    attention_mask=dummy_attention_mask,
                    decoder_input_ids=dummy_decoder_input_ids,
                    decoder_attention_mask=dummy_decoder_attention_mask,
                )
            else:
                _ = fa_model(dummy_input, attention_mask=dummy_attention_mask)

            with tempfile.TemporaryDirectory() as tmpdirname:
                fa_model.save_pretrained(tmpdirname)
                model_from_pretrained = model_class.from_pretrained(tmpdirname)
                self.assertTrue(model_from_pretrained.config._attn_implementation != attn_implementation)

    @require_flash_attn
    @require_torch_gpu
    @mark.flash_attn_test
    @slow
    def test_flash_attn_2_from_config(self):
        self.flash_attn_from_config(attn_implementation="flash_attention_2")

    @require_flash_attn_3
    @require_torch_gpu
    @mark.flash_attn_3_test
    @slow
    def test_flash_attn_3_from_config(self):
        self.flash_attn_from_config(attn_implementation="flash_attention_3")

    def _get_custom_4d_mask_test_data(self):
        # Sequence in which all but the last token is the same
        input_ids = torch.tensor(
            [[10, 11, 12, 13], [10, 11, 12, 14], [10, 11, 12, 15]], device=torch_device, dtype=torch.int64
        )
        position_ids = torch.tensor([[0, 1, 2, 3]] * 3, device=torch_device, dtype=torch.int64)

        # Combining common prefix with the unique ending tokens:
        input_ids_shared_prefix = torch.cat([input_ids[0][:-1], input_ids[:, -1]]).unsqueeze(0)

        # Creating a 4D mask where each of the last 3 tokens do not attend to each other.
        mask_shared_prefix = torch.tensor(
            [
                [
                    [
                        [1, 0, 0, 0, 0, 0],
                        [1, 1, 0, 0, 0, 0],
                        [1, 1, 1, 0, 0, 0],
                        [1, 1, 1, 1, 0, 0],
                        [1, 1, 1, 0, 1, 0],
                        [1, 1, 1, 0, 0, 1],
                    ]
                ]
            ],
        )
        # inverting the attention mask
        mask_dtype = torch.float32
        min_dtype = torch.finfo(mask_dtype).min
        mask_shared_prefix = (mask_shared_prefix.eq(0.0)).to(dtype=mask_dtype, device=torch_device) * min_dtype

        # Creating a position_ids tensor. note the repeating figures in the end.
        position_ids_shared_prefix = torch.tensor([[0, 1, 2, 3, 3, 3]], device=torch_device, dtype=torch.int64)

        return input_ids, position_ids, input_ids_shared_prefix, mask_shared_prefix, position_ids_shared_prefix

    def test_sliding_window_mask(self):
        """Tests that we can control the sliding window attention behavior of a model."""
        config, inputs = self.model_tester.prepare_config_and_inputs_for_common()

        if not self.has_attentions:
            self.skipTest(reason="Model does not support output_attentions")

        if not (hasattr(config, "sliding_window") and hasattr(config, "use_sliding_window")):
            self.skipTest(reason="Model does not support sliding window mask")

        seq_len = self.model_tester.seq_length
        batch_size = self.model_tester.batch_size
        sliding_window = 3  # set to arbitrary small number

        sliding_mask = torch.zeros((seq_len, seq_len), dtype=torch.bool)
        for i in range(seq_len):
            start = max(0, i - sliding_window + 1)
            sliding_mask[i, start : i + 1] = True
        sliding_mask = sliding_mask.to(torch_device)

        config.sliding_window = sliding_window
        inputs["attention_mask"] = torch.ones(batch_size, seq_len).to(torch.int64).to(torch_device)
        for model_class in self.all_model_classes:
            # Set sliding window to `True` and check that all tokens beyond window size are masked
            config.use_sliding_window = True
            config_dict = config.to_diff_dict()
            if hasattr(config, "layer_types"):
                del config_dict["layer_types"]
            new_config = config.__class__(**config_dict)
            # We need to set eager as otherwise `output_attentions` is not supported
            model = model_class._from_config(new_config, attn_implementation="eager").to(torch_device)
            model.eval()
            layer_types = getattr(model.config, "layer_types", ["sliding_attention"] * config.num_hidden_layers)
            attentions = model(**inputs, output_attentions=True).attentions
            for layer_attention, layer_type in zip(attentions, layer_types):
                if layer_type == "sliding_attention":
                    self.assertTrue((layer_attention[:, :, ~sliding_mask] == 0).all().item())
                else:
                    self.assertFalse((layer_attention[:, :, ~sliding_mask] == 0).all().item())

            # Set sliding window to `False` while keeping `sliding_window=3`
            # Check that all tokens beyond window size are not masked
            config.use_sliding_window = False
            config_dict = config.to_diff_dict()
            if hasattr(config, "layer_types"):
                del config_dict["layer_types"]
            new_config = config.__class__(**config_dict)
            # We need to set eager as otherwise `output_attentions` is not supported
            model = model_class._from_config(new_config, attn_implementation="eager").to(torch_device)
            model.eval()
            attentions_not_sliding = model(**inputs, output_attentions=True).attentions
            for layer_attention in attentions_not_sliding:
                self.assertFalse((layer_attention[:, :, ~sliding_mask] == 0).all().item())

    def test_custom_4d_attention_mask(self):
        if not self.has_attentions:
            self.skipTest(reason="Model architecture does not support attentions")

        if len(self.all_generative_model_classes) == 0:
            self.skipTest(
                reason="Model architecture has no generative classes, and thus not necessarily supporting 4D masks"
            )

        set_model_tester_for_less_flaky_test(self)

        for model_class in self.all_generative_model_classes:
            if not model_class._can_compile_fullgraph:
                self.skipTest(f"{model_class.__name__} is not guaranteed to work with custom 4D attention masks")
            config, _ = self.model_tester.prepare_config_and_inputs_for_common()
            set_config_for_less_flaky_test(config)
            if getattr(config, "sliding_window", 0) is not None and getattr(config, "sliding_window", 0) > 0:
                self.skipTest(f"{model_class.__name__} with sliding window attention is not supported by this test")
            model = model_class(config).to(device=torch_device, dtype=torch.float32).eval()
            set_model_for_less_flaky_test(model)
            if "position_ids" not in inspect.signature(model.forward).parameters:
                continue  # model doesn't accept position ids and probably has special way to model positions

            if "position_ids" not in inspect.signature(model.forward).parameters:
                continue  # this model doesn't accept position ids as input

            (
                input_ids,
                position_ids,
                input_ids_shared_prefix,
                mask_shared_prefix,
                position_ids_shared_prefix,
            ) = self._get_custom_4d_mask_test_data()

            logits = model.forward(input_ids, position_ids=position_ids).logits
            # logits.shape == torch.Size([3, 4, ...])

            logits_shared_prefix = model(
                input_ids_shared_prefix,
                attention_mask=mask_shared_prefix,
                position_ids=position_ids_shared_prefix,
            )[0]
            # logits_shared_prefix.shape == torch.Size([1, 6, ...])

            out_last_tokens = logits[:, -1, :]  # last tokens in each batch line
            out_shared_prefix_last_tokens = logits_shared_prefix[0, -3:, :]  # last three tokens

            # comparing softmax-normalized logits:
            normalized_0 = F.softmax(out_last_tokens, dim=-1)
            normalized_1 = F.softmax(out_shared_prefix_last_tokens, dim=-1)
            torch.testing.assert_close(normalized_0, normalized_1, rtol=1e-3, atol=1e-3)

    @slow
    @require_torch_accelerator
    @pytest.mark.torch_compile_test
    def test_torch_compile_for_training(self):
        if version.parse(torch.__version__) < version.parse("2.3"):
            self.skipTest(reason="This test requires torch >= 2.3 to run.")

        if getattr(self, "_torch_compile_train_cls", None) is None:
            self.skipTest(f"{self.__class__.__name__} doesn't have the attribute `_torch_compile_train_cls`.")

        config, _ = self.model_tester.prepare_config_and_inputs_for_common()
        cls = self._torch_compile_train_cls
        attn_implementation = getattr(self, "_torch_compile_train_attn_implementation", None)
        if attn_implementation is not None:
            config._attn_implementation = attn_implementation

        model = cls(config).to(torch_device)

        inputs = {
            "input_ids": torch.randint(low=1, high=model.config.vocab_size, size=(2, 10), device=torch_device),
            "attention_mask": torch.tensor(
                [[1, 1, 1, 1, 1, 0, 0, 0, 0, 0], [1, 1, 1, 1, 1, 1, 1, 1, 1, 1]],
                dtype=torch.int64,
                device=torch_device,
            ),
            "position_ids": torch.arange(0, 10, device=torch_device).unsqueeze(0),
            "labels": torch.randint(low=1, high=model.config.vocab_size, size=(2, 10), device=torch_device),
            "use_cache": False,
        }

        # eager backward
        set_seed(42)
        loss = model(**inputs).loss
        loss.backward()

        params = {name: param.grad.detach().to(device="cpu", copy=True) for name, param in model.named_parameters()}
        model.zero_grad()
        del loss

        model = torch.compile(model, fullgraph=True, mode="reduce-overhead")

        # forward compilation
        set_seed(42)
        loss = model(**inputs).loss
        # backward compilation
        loss.backward()
        # check grad matches
        for name, param in model._orig_mod.named_parameters():
            torch.testing.assert_close(param.grad.detach().cpu(), params[name], rtol=1e-4, atol=1e-4)

    def test_forward_with_logits_to_keep(self):
        for model_class in self.all_generative_model_classes:
            if "logits_to_keep" not in set(inspect.signature(model_class.forward).parameters.keys()):
                self.skipTest(reason="This model does not support `logits_to_keep` argument.")

            config, inputs = self.model_tester.prepare_config_and_inputs_for_common()
            batch_size, sequence_length = inputs["input_ids"].shape[:2]
            vocab_size = config.get_text_config().vocab_size
            model = model_class(config).to(device=torch_device).eval()
            # some models have labels but `logits_to_keep` should not be used in train mode
            _ = inputs.pop("labels", None)

            # logits_to_keep=0 is a special case meaning "keep all logits"
            all_logits = model(**inputs, logits_to_keep=0).logits
            last_token_logits = model(**inputs, logits_to_keep=1).logits

            # Assert all shapes are correct
            self.assertEqual(tuple(all_logits.shape), (batch_size, sequence_length, vocab_size))
            self.assertEqual(tuple(last_token_logits.shape), (batch_size, 1, vocab_size))

            # Assert the last tokens are actually the same (except for the natural fluctuation due to order of FP ops)
            torch.testing.assert_close(all_logits[:, -1:, :], last_token_logits, rtol=1e-5, atol=1e-5)

    @slow
    @require_torch_greater_or_equal("2.5")
    @pytest.mark.torch_export_test
    def test_torch_export(self, config=None, inputs_dict=None, tolerance=1e-4):
        """
        Test if model can be exported with torch.export.export()

        Args:
            config (PretrainedConfig):
                Config to use for the model, if None, use default config from model_tester
            inputs_dict (dict):
                Inputs to use for the model, if None, use default inputs from model_tester
            tolerance (float):
                `atol` for torch.allclose(), defined in signature for test overriding
        """
        if not self.test_torch_exportable:
            self.skipTest(reason="test_torch_exportable=False for this model.")

        def recursively_check(eager_outputs, exported_outputs):
            is_tested = False
            if isinstance(eager_outputs, torch.Tensor):
                torch.testing.assert_close(eager_outputs, exported_outputs, atol=tolerance, rtol=tolerance)
                return True
            elif isinstance(eager_outputs, (tuple, list)):
                for eager_output, exported_output in zip(eager_outputs, exported_outputs):
                    is_tested = is_tested or recursively_check(eager_output, exported_output)
                return is_tested
            elif isinstance(eager_outputs, dict):
                for key in eager_outputs:
                    is_tested = is_tested or recursively_check(eager_outputs[key], exported_outputs[key])
                return is_tested
            return is_tested

        default_config, default_inputs_dict = self.model_tester.prepare_config_and_inputs_for_common()
        config = config or default_config
        inputs_dict = inputs_dict or default_inputs_dict

        for model_class in self.all_model_classes:
            if model_class.__name__.endswith("ForPreTraining"):
                continue

            with self.subTest(model_class.__name__):
                model = model_class(config).eval().to(torch_device)

                # Export model
                exported_model = torch.export.export(
                    model, args=(), kwargs=inputs_dict, strict=getattr(self, "test_torch_exportable_strictly", True)
                )

                # Run exported model and eager model
                with torch.no_grad():
                    # set seed in case anything is not deterministic in model (e.g. vit_mae noise)
                    torch.manual_seed(1234)
                    eager_outputs = model(**inputs_dict)
                    torch.manual_seed(1234)
                    exported_outputs = exported_model.module().forward(**inputs_dict)

                # Check if outputs are close:
                # is_tested is a boolean flag indicating if we compare any outputs,
                # e.g. there might be a situation when outputs are empty list, then is_tested will be False.
                # In case of outputs are different the error will be raised in `recursively_check` function.
                is_tested = recursively_check(eager_outputs, exported_outputs)
                self.assertTrue(is_tested, msg=f"No outputs were compared for {model_class.__name__}")

    @staticmethod
    def _prepare_config_headdim(config, requested_dim):
        """
        This method allows to update the head dim for all model types including
        composite models and models that do not support head dim by themselves.

        Why? A lot of kernels including flex attention rely on triton for compilation.
        However, triton cannot handle hidden dimensions of less than 16 for example.
        (There are many more examples especially now that the `kernels` library is
        supported)
        """

        def update_config_headdim(config, requested_dim):
            # Flex Attention cannot use dropout
            if hasattr(config, "attention_dropout"):
                config.attention_dropout = 0
            if hasattr(config, "attention_probs_dropout_prob"):
                config.attention_probs_dropout_prob = 0

            # Update the head dim and try to update hidden size as well if present in config
            # NOTE: some models may have none if the values in sub-config, thus we check for `Noneness`
            head_dim = None
            if hasattr(config, "head_dim") and config.head_dim is not None:
                head_dim = config.head_dim
                config.head_dim = max(requested_dim, config.head_dim)

            cross_head_dim = None
            if hasattr(config, "cross_head_dim") and config.cross_head_dim is not None:
                cross_head_dim = config.cross_head_dim
                config.cross_head_dim = max(requested_dim, config.cross_head_dim)

            if (
                getattr(config, "hidden_size", None) is not None
                and getattr(config, "num_attention_heads", None) is not None
            ):
                head_dim = head_dim if head_dim is not None else config.hidden_size // config.num_attention_heads
                config.hidden_size *= max(requested_dim // head_dim, 1)

            if (
                getattr(config, "decoder_hidden_size", None) is not None
                and getattr(config, "decoder_num_attention_heads", None) is not None
            ):
                decoder_head_dim = config.decoder_hidden_size // config.decoder_num_attention_heads
                config.decoder_hidden_size *= max(requested_dim // decoder_head_dim, 1)

            if (
                getattr(config, "cross_hidden_size", None) is not None
                and getattr(config, "cross_num_attention_heads", None) is not None
            ):
                cross_head_dim = (
                    cross_head_dim
                    if cross_head_dim is not None
                    else config.cross_hidden_size // config.cross_num_attention_heads
                )
                config.cross_hidden_size *= max(requested_dim // cross_head_dim, 1)

        # Update config values
        update_config_headdim(config, requested_dim)
        for key in config.sub_configs:
            sub_config = getattr(config, key)
            update_config_headdim(sub_config, requested_dim)

        return config

    @require_torch_gpu
    def test_flex_attention_with_grads(self):
        for model_class in self.all_model_classes:
            config, inputs_dict = self.model_tester.prepare_config_and_inputs_for_common()
            inputs_dict = self._prepare_for_class(inputs_dict, model_class)
            model = model_class(config).to(device=torch_device)

            # If not all sub-models support flex, skip the test
            if not all(
                submodel._supports_flex_attn for submodel in model.modules() if isinstance(submodel, PreTrainedModel)
            ):
                self.skipTest(reason="At least some parts of this model do not support flex attention")

            # Set default attention to flex and update config values
            config = self._prepare_config_headdim(config, 16)  # specific to triton

            if model_class._can_set_attn_implementation():
                model = model_class(config).to(device=torch_device)
                model.set_attn_implementation("flex_attention")
                self.assertTrue(model.config._attn_implementation == "flex_attention")
            else:
                config._attn_implementation = "flex_attention"
                model = model_class(config).to(device=torch_device)

            # Elaborate workaround for encoder-decoder models as some do not specify their main input
            dummy_inputs = {model.main_input_name: inputs_dict[model.main_input_name].to(torch_device)}
            for key in getattr(self, "additional_model_inputs", []):
                # Some models don't have all `additional_model_inputs`, especially when we
                # craft cases to test model in different settings
                if key in inputs_dict:
                    dummy_inputs[key] = inputs_dict[key].to(torch_device)

            if config.get_text_config(decoder=True).is_encoder_decoder:
                dummy_inputs["decoder_input_ids"] = inputs_dict["decoder_input_ids"].to(torch_device)
                dummy_inputs["decoder_attention_mask"] = inputs_dict["decoder_attention_mask"].to(torch_device)

            # If this does not raise an error, the test passes (see https://github.com/huggingface/transformers/pull/35605)
            _ = model(**dummy_inputs)

    def test_generation_tester_mixin_inheritance(self):
        """
        Ensures that we have the generation tester mixin if the model can generate. The test will fail otherwise,
        forcing the mixin to be added -- and ensuring proper test coverage
        """
        if len(self.all_generative_model_classes) > 0:
            self.assertTrue(
                issubclass(self.__class__, GenerationTesterMixin),
                msg=(
                    "This model can call `generate` from `GenerationMixin`, so one of two things must happen: 1) the "
                    "tester must inherit from `GenerationTesterMixin` to run `generate` tests, or 2) if the model "
                    "doesn't fully support the original `generate` or has a custom `generate` with partial feature "
                    "support, the tester must overwrite `all_generative_model_classes` to skip the failing classes "
                    "(make sure to comment why). If `all_generative_model_classes` is overwritten as `()`, then we "
                    "need to remove the `GenerationTesterMixin` inheritance -- no `generate` tests are being run."
                ),
            )
        else:
            self.assertFalse(
                issubclass(self.__class__, GenerationTesterMixin),
                msg=(
                    "This model can't call `generate`, so its tester can't inherit `GenerationTesterMixin`. (If you "
                    "think the model should be able to `generate`, the model may be missing the `GenerationMixin` "
                    "inheritance)"
                ),
            )

    def test_can_be_initialized_on_meta(self):
        config, _ = self.model_tester.prepare_config_and_inputs_for_common()
        for model_class in self.all_model_classes:
            # If it does not raise here, the test passes
            with torch.device("meta"):
                _ = model_class(copy.deepcopy(config))

    @require_torch_accelerator
    def test_can_load_with_device_context_manager(self):
        config, _ = self.model_tester.prepare_config_and_inputs_for_common()
        # Need to specify index 0 here, as `torch_device` is simply the str of the type, e.g. "cuda"
        device = torch.device(torch_device, index=0)
        for model_class in self.all_model_classes:
            # Need to deepcopy here as it is modified in-place in save_pretrained (it sets sdpa for default attn, which
            # is not supported for e.g. dpt_hybrid)
            model = model_class(copy.deepcopy(config))

            with tempfile.TemporaryDirectory() as tmpdirname:
                model.save_pretrained(tmpdirname)

                with device:
                    new_model = model_class.from_pretrained(tmpdirname)
                unique_devices = {param.device for param in new_model.parameters()} | {
                    buffer.device for buffer in new_model.buffers()
                }

            self.assertEqual(
                unique_devices, {device}, f"All parameters should be on {device}, but found {unique_devices}."
            )

    # Here we need to run with a subprocess as otherwise setting back the default device to the default value ("cpu")
    # may bring unwanted consequences on other tests. See PR #37553
    @run_first
    @run_test_using_subprocess
    @require_torch_accelerator
    def test_can_load_with_global_device_set(self):
        config, _ = self.model_tester.prepare_config_and_inputs_for_common()
        # Need to specify index 0 here, as `torch_device` is simply the str of the type, e.g. "cuda"
        device = torch.device(torch_device, index=0)
        default_device = torch.get_default_device()
        for model_class in self.all_model_classes:
            # Need to deepcopy here as it is modified in-place in save_pretrained (it sets sdpa for default attn, which
            # is not supported for e.g. dpt_hybrid)
            model = model_class(copy.deepcopy(config))

            # set a global gpu device
            torch.set_default_device(device)

            with tempfile.TemporaryDirectory() as tmpdirname:
                model.save_pretrained(tmpdirname)

                new_model = model_class.from_pretrained(tmpdirname)
                unique_devices = {param.device for param in new_model.parameters()} | {
                    buffer.device for buffer in new_model.buffers()
                }

            # set back the correct device
            torch.set_default_device(default_device)

            self.assertEqual(
                unique_devices, {device}, f"All parameters should be on {device}, but found {unique_devices}."
            )

    def test_can_load_with_meta_device_context_manager(self):
        config, _ = self.model_tester.prepare_config_and_inputs_for_common()
        for model_class in self.all_model_classes:
            # Need to deepcopy here as it is modified in-place in save_pretrained (it sets sdpa for default attn, which
            # is not supported for e.g. dpt_hybrid)
            model = model_class(copy.deepcopy(config))

            with tempfile.TemporaryDirectory() as tmpdirname:
                model.save_pretrained(tmpdirname)

                with torch.device("meta"):
                    new_model = model_class.from_pretrained(tmpdirname)
                unique_devices = {param.device for param in new_model.parameters()} | {
                    buffer.device for buffer in new_model.buffers()
                }

            self.assertEqual(
                unique_devices,
                {torch.device("meta")},
                f"All parameters should be on meta device, but found {unique_devices}.",
            )

    def test_config_attn_implementation_setter(self):
        config, _ = self.model_tester.prepare_config_and_inputs_for_common()

        def check_attn_implementation_setter(config: PretrainedConfig, attn_implementation: str):
            if not config._attn_implementation == attn_implementation:
                raise ValueError(
                    f"Unexpected attn_implementation for config {config.__class__.__name__}: "
                    f"{config._attn_implementation} != {attn_implementation}"
                )
            for attribute_value in config.__dict__.values():
                if isinstance(attribute_value, PretrainedConfig):
                    check_attn_implementation_setter(attribute_value, attn_implementation)

        config._attn_implementation = "eager"
        check_attn_implementation_setter(config, "eager")

        config._attn_implementation = "sdpa"
        check_attn_implementation_setter(config, "sdpa")

    def test_internal_model_config_and_subconfig_are_same(self):
        config, _ = self.model_tester.prepare_config_and_inputs_for_common()
        subconfig_keys = list(config.sub_configs.keys())
        for model_class in self.all_model_classes:
            if len(config.sub_configs) == 0:
                self.skipTest(reason="No subconfigs so the test does not make sense")
            # Need to deepcopy here to avoid changing the _attn_implementation in-place
            model = model_class(copy.deepcopy(config))

            for submodule in model.modules():
                # This is a submodel
                if isinstance(submodule, PreTrainedModel) and submodule.config.__class__ != model.config.__class__:
                    subconfig_from_model_internal = submodule.config
                    matching_sub_configs = []
                    for subconfig_key in subconfig_keys:
                        # Get the subconfig from the model config
                        subconfig_from_model_config = getattr(model.config, subconfig_key)
                        if subconfig_from_model_config.__class__ == subconfig_from_model_internal.__class__:
                            # Since some composite models have different submodels parameterized by 2 of the same config
                            # class instances, we need to check against a list of matching classes, and check that at least
                            # 1 is the exact object (instead of checking immediately for similar object)
                            matching_sub_configs.append(subconfig_from_model_config)

                    # Both should be exactly the same object, that is when instantiating the submodel when should
                    # absolutely not copy the subconfig
                    if len(matching_sub_configs) > 0:
                        self.assertTrue(
                            any(
                                subconfig_from_model_config is subconfig_from_model_internal
                                for subconfig_from_model_config in matching_sub_configs
                            )
                        )

    def test_can_set_attention_dynamically(self):
        config, _ = self.model_tester.prepare_config_and_inputs_for_common()
        for model_class in self.all_model_classes:
            if not model_class._can_set_attn_implementation():
                self.skipTest(reason="This model does not support setting its attention dynamically")

            # Need to deepcopy here to avoid changing the _attn_implementation in-place
            model_config = copy.deepcopy(config)
            # Set eager everywhere (it sets it recursively on subconfigs)
            model_config._attn_implementation = "eager"
            model = model_class(model_config)

            # sanity check to make sure everything is correctly eager
            self.assertTrue(model.config._attn_implementation == "eager")
            for subconfig_key in model.config.sub_configs:
                self.assertTrue(getattr(model.config, subconfig_key)._attn_implementation == "eager")

            if not all(
                submodule._can_set_attn_implementation()
                for submodule in model.modules()
                if isinstance(submodule, PreTrainedModel)
            ):
                self.skipTest(reason="Parts of this model cannot set attention dynamically")
            # Some old models technically should support switching, but don't have the flags active...
            if not all(
                submodule._supports_sdpa for submodule in model.modules() if isinstance(submodule, PreTrainedModel)
            ):
                self.skipTest(reason="Parts of this model don't support sdpa")

            # Now, set it to sdpa
            model.set_attn_implementation("sdpa")

            # Check everything was correctly changed
            self.assertTrue(model.config._attn_implementation == "sdpa")
            for subconfig_key in model.config.sub_configs:
                self.assertTrue(getattr(model.config, subconfig_key)._attn_implementation == "sdpa")

            # Check we cannot set it to random values, and it raises an error
            with self.assertRaisesRegex(ValueError, 'Specified `attn_implementation="foo"` is not supported'):
                model.set_attn_implementation("foo")

            # Should still be sdpa everywhere
            self.assertTrue(model.config._attn_implementation == "sdpa")
            for subconfig_key in model.config.sub_configs:
                self.assertTrue(getattr(model.config, subconfig_key)._attn_implementation == "sdpa")

    def test_can_set_attention_dynamically_composite_model(self):
        config, _ = self.model_tester.prepare_config_and_inputs_for_common()
        for model_class in self.all_model_classes:
            if not model_class._can_set_attn_implementation():
                self.skipTest(reason="This model does not support setting its attention dynamically")
            if not self._is_composite:
                self.skipTest(reason="This model is not composite")

            # Need to deepcopy here to avoid changing the _attn_implementation in-place
            model_config = copy.deepcopy(config)
            # Set eager everywhere (it sets it recursively on subconfigs)
            model_config._attn_implementation = "eager"
            model = model_class(model_config)

            # sanity check to make sure everything is correctly eager
            self.assertTrue(model.config._attn_implementation == "eager")
            for subconfig_key in model.config.sub_configs:
                self.assertTrue(getattr(model.config, subconfig_key)._attn_implementation == "eager")

            if not all(
                submodule._can_set_attn_implementation()
                for submodule in model.modules()
                if isinstance(submodule, PreTrainedModel)
            ):
                self.skipTest(reason="Parts of this model cannot set attention dynamically")

            # Now, set only top-most to sdpa (should support it if it supports the dynamic switch)
            model.set_attn_implementation({"": "sdpa"})

            # Check only top-most was correctly changed
            self.assertTrue(model.config._attn_implementation == "sdpa")
            for subconfig_key in model.config.sub_configs:
                self.assertTrue(getattr(model.config, subconfig_key)._attn_implementation == "eager")

    @require_torch
    def test_bc_torch_dtype(self):
        """
        Test that we can still use `torch_dtype` argument correctly, for BC.
        """
        config, _ = self.model_tester.prepare_config_and_inputs_for_common()
        for model_class in self.all_model_classes:
            if "TimmBackbone" in model_class.__name__:
                self.skipTest("TimmBackbone should not run this test")
            # First check that it works correctly
            model = model_class(copy.deepcopy(config))
            with tempfile.TemporaryDirectory() as tmpdirname:
                model.save_pretrained(tmpdirname)

                # Check that it works for all dtypes
                for dtype in ["float16", "bfloat16", "float32", "auto", torch.float16, torch.bfloat16, torch.float32]:
                    model_torch_dtype = model_class.from_pretrained(tmpdirname, torch_dtype=dtype)
                    model_dtype = model_class.from_pretrained(tmpdirname, dtype=dtype)
                    for (k1, v1), (k2, v2) in zip(
                        model_torch_dtype.named_parameters(), model_dtype.named_parameters()
                    ):
                        self.assertEqual(k1, k2)
                        self.assertEqual(v1.dtype, v2.dtype)
                        self.assertTrue((v1 == v2).all())


global_rng = random.Random()


def ids_tensor(shape, vocab_size, rng=None, name=None):
    #  Creates a random int32 tensor of the shape within the vocab size
    if rng is None:
        rng = global_rng

    total_dims = 1
    for dim in shape:
        total_dims *= dim

    values = []
    for _ in range(total_dims):
        values.append(rng.randint(0, vocab_size - 1))

    return torch.tensor(data=values, dtype=torch.long, device=torch_device).view(shape).contiguous()


def random_attention_mask(shape, rng=None, name=None):
    attn_mask = ids_tensor(shape, vocab_size=2, rng=None, name=None)
    # make sure that at least one token is attended to for each batch
    # we choose the 1st token so this property of `at least one being non-zero` still holds after applying causal mask
    attn_mask[:, 0] = 1
    return attn_mask


def floats_tensor(shape, scale=1.0, rng=None, name=None):
    """Creates a random float32 tensor"""
    if rng is None:
        rng = global_rng

    total_dims = 1
    for dim in shape:
        total_dims *= dim

    values = []
    for _ in range(total_dims):
        values.append(rng.random() * scale)

    return torch.tensor(data=values, dtype=torch.float, device=torch_device).view(shape).contiguous()<|MERGE_RESOLUTION|>--- conflicted
+++ resolved
@@ -4308,96 +4308,6 @@
             attn_implementation="flash_attention_3", fa_kwargs=True
         )
 
-<<<<<<< HEAD
-=======
-    @require_flash_attn
-    @require_torch_gpu
-    @mark.flash_attn_test
-    def test_flash_attention_2_continue_generate_with_position_ids(self):
-        """
-        Tests that the given attention implementation can work with packed sequences and infers the mask
-        from position ids. This test requires the model to use new attention mask API which handles packing.
-        """
-
-        max_new_tokens = 2
-        for model_class in self.all_generative_model_classes:
-            if not model_class._supports_flash_attn:
-                self.skipTest(f"{model_class.__name__} does not support Flash Attention.")
-
-            config, inputs_dict = self.model_tester.prepare_config_and_inputs_for_common()
-            if config.is_encoder_decoder:
-                self.skipTest("Model is an encoder-decoder")
-
-            if not hasattr(config.get_text_config(), "use_cache"):
-                self.skipTest(f"{model_class.__name__} doesn't support caching")
-
-            if "input_ids" not in inputs_dict or inputs_dict["input_ids"].ndim != 2:
-                self.skipTest("Model dummy inputs should contain text input ids")
-
-            # make sure that all models have enough positions for generation
-            dummy_input_ids = inputs_dict["input_ids"]
-            if hasattr(config, "max_position_embeddings"):
-                config.max_position_embeddings = max_new_tokens + dummy_input_ids.shape[1] + 1
-
-            model = model_class(config)
-            if "position_ids" not in inspect.signature(model.forward).parameters:
-                self.skipTest("Model does not support position_ids")
-
-            with tempfile.TemporaryDirectory() as tmpdirname:
-                model.save_pretrained(tmpdirname)
-                model = (
-                    model_class.from_pretrained(
-                        tmpdirname,
-                        dtype=torch.bfloat16,
-                        attn_implementation="flash_attention_2",
-                    )
-                    .to(torch_device)
-                    .eval()
-                )
-
-                # Drop all keys except for `input_ids`. Hard to manipulate with multimodals/head_mask/etc
-                dummy_input_ids = inputs_dict["input_ids"]
-                dummy_position_ids = torch.arange(dummy_input_ids.shape[1], device=torch_device)
-                dummy_position_ids = dummy_position_ids.unsqueeze(0).repeat(dummy_input_ids.shape[0], 1)
-
-                # Store cache for the input prompt
-                output = model(dummy_input_ids, position_ids=dummy_position_ids, use_cache=True)
-                if "past_key_values" not in output:
-                    self.skipTest("This model doesn't return `past_key_values`")
-
-                # create new input_ids and position_ids to continue generation re-using the cache
-                new_input_ids = output.logits[:, -1, :].float().argmax(-1)[:, None]
-                past_length = dummy_input_ids.shape[1]
-                position_ids = torch.arange(past_length, past_length + new_input_ids.shape[1], device=torch_device)
-                position_ids = position_ids.unsqueeze(0).repeat(new_input_ids.shape[0], 1)
-
-                output = model(
-                    input_ids=new_input_ids,
-                    past_key_values=output.past_key_values,
-                    position_ids=position_ids,
-                    use_cache=True,
-                )
-                next_token_logits = output.logits[:, -1, :].float()
-
-                generate_kwargs = {
-                    "pad_token_id": -1,
-                    "eos_token_id": -1,
-                    "forced_eos_token_id": None,
-                    "use_cache": True,
-                    "do_sample": False,
-                    "return_dict_in_generate": True,
-                    "output_logits": True,
-                    "max_new_tokens": max_new_tokens,
-                }
-                generation_out = model.generate(dummy_input_ids, **generate_kwargs)
-                next_token_logits_from_generate = generation_out.logits[-1]
-
-                # acceptable numerical instability
-                # print(next_token_logits_from_generate, next_token_logits)
-                tol = torch.finfo(torch.bfloat16).eps
-                torch.testing.assert_close(next_token_logits_from_generate, next_token_logits, rtol=tol, atol=tol)
-
->>>>>>> 40299134
     def flash_attn_from_config(self, attn_implementation: str):
         r"""
         Tests if the model can be loaded with `attn_implementation` from the config and if the
