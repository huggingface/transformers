# Copyright 2019 HuggingFace Inc.
#
# Licensed under the Apache License, Version 2.0 (the "License");
# you may not use this file except in compliance with the License.
# You may obtain a copy of the License at
#
#     http://www.apache.org/licenses/LICENSE-2.0
#
# Unless required by applicable law or agreed to in writing, software
# distributed under the License is distributed on an "AS IS" BASIS,
# WITHOUT WARRANTIES OR CONDITIONS OF ANY KIND, either express or implied.
# See the License for the specific language governing permissions and
# limitations under the License.
import collections
import copy
import gc
import inspect
import math
import os
import os.path
import random
import re
import tempfile
import warnings
from collections import defaultdict
from contextlib import contextmanager

import numpy as np
from packaging import version
from parameterized import parameterized
from pytest import mark

from transformers import (
    AutoModel,
    AutoModelForCausalLM,
    AutoModelForSequenceClassification,
    DataCollatorWithFlattening,
    PretrainedConfig,
    PreTrainedModel,
    is_torch_available,
    logging,
    set_seed,
)
from transformers.integrations import HfDeepSpeedConfig
from transformers.integrations.deepspeed import (
    is_deepspeed_available,
    is_deepspeed_zero3_enabled,
    unset_hf_deepspeed_config,
)
from transformers.models.auto import get_values
from transformers.models.auto.modeling_auto import (
    MODEL_FOR_AUDIO_CLASSIFICATION_MAPPING_NAMES,
    MODEL_FOR_AUDIO_XVECTOR_MAPPING_NAMES,
    MODEL_FOR_BACKBONE_MAPPING_NAMES,
    MODEL_FOR_CAUSAL_IMAGE_MODELING_MAPPING_NAMES,
    MODEL_FOR_CAUSAL_LM_MAPPING_NAMES,
    MODEL_FOR_DOCUMENT_QUESTION_ANSWERING_MAPPING_NAMES,
    MODEL_FOR_IMAGE_CLASSIFICATION_MAPPING_NAMES,
    MODEL_FOR_IMAGE_TEXT_TO_TEXT_MAPPING_NAMES,
    MODEL_FOR_MASKED_IMAGE_MODELING_MAPPING_NAMES,
    MODEL_FOR_MASKED_LM_MAPPING_NAMES,
    MODEL_FOR_MULTIPLE_CHOICE_MAPPING_NAMES,
    MODEL_FOR_NEXT_SENTENCE_PREDICTION_MAPPING_NAMES,
    MODEL_FOR_PRETRAINING_MAPPING_NAMES,
    MODEL_FOR_QUESTION_ANSWERING_MAPPING_NAMES,
    MODEL_FOR_SEMANTIC_SEGMENTATION_MAPPING_NAMES,
    MODEL_FOR_SEQ_TO_SEQ_CAUSAL_LM_MAPPING_NAMES,
    MODEL_FOR_SEQUENCE_CLASSIFICATION_MAPPING_NAMES,
    MODEL_FOR_TOKEN_CLASSIFICATION_MAPPING_NAMES,
    MODEL_FOR_VIDEO_CLASSIFICATION_MAPPING_NAMES,
    MODEL_FOR_VISION_2_SEQ_MAPPING_NAMES,
    MODEL_MAPPING_NAMES,
)
from transformers.testing_utils import (
    CaptureLogger,
    get_device_properties,
    hub_retry,
    is_flaky,
    require_accelerate,
    require_bitsandbytes,
    require_deepspeed,
    require_flash_attn,
    require_safetensors,
    require_torch,
    require_torch_accelerator,
    require_torch_gpu,
    require_torch_greater_or_equal,
    require_torch_multi_accelerator,
    require_torch_multi_gpu,
    require_torch_sdpa,
    run_test_using_subprocess,
    set_config_for_less_flaky_test,
    set_model_for_less_flaky_test,
    set_model_tester_for_less_flaky_test,
    slow,
    torch_device,
)
from transformers.utils import (
    CONFIG_NAME,
    GENERATION_CONFIG_NAME,
    SAFE_WEIGHTS_NAME,
    is_accelerate_available,
    is_torch_bf16_available_on_device,
    is_torch_fp16_available_on_device,
    is_torch_sdpa_available,
)
from transformers.utils.generic import ContextManagers

from .generation.test_utils import GenerationTesterMixin


if is_accelerate_available():
    from accelerate.utils import compute_module_sizes


if is_torch_available():
    import torch
    import torch.nn.functional as F
    from safetensors.torch import load_file as safe_load_file
    from safetensors.torch import save_file as safe_save_file
    from torch import nn

    from transformers import MODEL_MAPPING
    from transformers.cache_utils import Cache, DynamicCache
    from transformers.modeling_utils import load_state_dict, no_init_weights
    from transformers.pytorch_utils import id_tensor_storage

from transformers.utils.fx import _FX_SUPPORTED_MODELS_WITH_KV_CACHE, symbolic_trace


if is_deepspeed_available():
    import deepspeed


# used in other test files e.g. when overwriting the test
TEST_EAGER_MATCHES_SDPA_INFERENCE_PARAMETERIZATION = [
    (
        # test name for the test runner
        f"{dtype}_pad_{padding_side}{'' if use_attention_mask else '_no_attn_mask'}"
        f"{'_sdpa_kernels' if enable_kernels else ''}",
        # parameterization
        *(dtype, padding_side, use_attention_mask, False, enable_kernels),
    )
    for dtype in ("fp16", "fp32", "bf16")
    for padding_side in ("left", "right")
    for use_attention_mask in (True, False)
    for enable_kernels in (True, False)
    # Extra test case: `output_attentions=True` has special attention mask handling and sdpa reverts to eager
] + [("fp32_pad_left_output_attentions", "fp32", "left", True, True, False)]


def _config_zero_init(config):
    configs_no_init = copy.deepcopy(config)
    for key in configs_no_init.__dict__.keys():
        if "_range" in key or "_std" in key or "initializer_factor" in key or "layer_scale" in key:
            setattr(configs_no_init, key, 1e-10)
        if isinstance(getattr(configs_no_init, key, None), PretrainedConfig):
            no_init_subconfig = _config_zero_init(getattr(configs_no_init, key))
            setattr(configs_no_init, key, no_init_subconfig)
    return configs_no_init


def _mock_init_weights(self, module):
    for name, param in module.named_parameters(recurse=False):
        # Use the first letter of the name to get a value and go from a <> -13 to z <> 12
        value = ord(name[0].lower()) - 110
        param.data.fill_(value)


def _mock_all_init_weights(self):
    # Prune heads if needed
    if self.config.pruned_heads:
        self.prune_heads(self.config.pruned_heads)

    import transformers.modeling_utils

    if transformers.modeling_utils._init_weights:
        for module in self.modules():
            module._is_hf_initialized = False
        # Initialize weights
        self.apply(self._initialize_weights)

        # Tie weights should be skipped when not initializing all weights
        # since from_pretrained(...) calls tie weights anyways
        self.tie_weights()


@contextmanager
def _deepspeed_zero3(ds_config):
    dschf = HfDeepSpeedConfig(ds_config)
    try:
        yield dschf
    finally:
        unset_hf_deepspeed_config()


def sdpa_kernel(enable_flash, enable_math, enable_mem_efficient):
    if version.parse(torch.__version__).release < version.parse("2.3").release:
        return torch.backends.cuda.sdp_kernel(
            enable_flash=enable_flash, enable_math=enable_math, enable_mem_efficient=enable_mem_efficient
        )

    backends = []
    if enable_flash:
        backends += [torch.nn.attention.SDPBackend.FLASH_ATTENTION]
    if enable_math:
        backends += [torch.nn.attention.SDPBackend.MATH]
    if enable_mem_efficient:
        backends += [torch.nn.attention.SDPBackend.EFFICIENT_ATTENTION]
    return torch.nn.attention.sdpa_kernel(backends)


@require_torch
class ModelTesterMixin:
    model_tester = None
    all_model_classes = ()
    fx_compatible = False
    test_torchscript = True
    test_pruning = True
    test_resize_embeddings = True
    test_resize_position_embeddings = False
    test_head_masking = True
    test_mismatched_shapes = True
    test_missing_keys = True
    test_model_parallel = False
    test_torch_exportable = False
    # Used in `check_training_gradient_checkpointing` to NOT check all params having gradient (e.g. for some MOE models)
    test_all_params_have_gradient = True
    is_encoder_decoder = False
    has_attentions = True
    _is_composite = False
    model_split_percents = [0.5, 0.7, 0.9]

    # Note: for all mixins that utilize the Hub in some way, we should ensure that
    # they contain the `hub_retry` decorator in case of failures.
    def __init_subclass__(cls, **kwargs):
        super().__init_subclass__(**kwargs)
        for attr_name in dir(cls):
            if attr_name.startswith("test_"):
                attr = getattr(cls, attr_name)
                if callable(attr):
                    setattr(cls, attr_name, hub_retry()(attr))

    @property
    def all_generative_model_classes(self):
        return tuple(model_class for model_class in self.all_model_classes if model_class.can_generate())

    def _prepare_for_class(self, inputs_dict, model_class, return_labels=False):
        inputs_dict = copy.deepcopy(inputs_dict)
        if model_class.__name__ in get_values(MODEL_FOR_MULTIPLE_CHOICE_MAPPING_NAMES):
            inputs_dict = {
                k: v.unsqueeze(1).expand(-1, self.model_tester.num_choices, -1).contiguous()
                if isinstance(v, torch.Tensor) and v.ndim > 1
                else v
                for k, v in inputs_dict.items()
            }
        elif model_class.__name__ in get_values(MODEL_FOR_AUDIO_XVECTOR_MAPPING_NAMES):
            inputs_dict.pop("attention_mask")
        elif model_class.__name__ == MODEL_FOR_PRETRAINING_MAPPING_NAMES["hiera"]:
            config = self.model_tester.get_config()
            mask_spatial_shape = [
                i // s // ms for i, s, ms in zip(config.image_size, config.patch_stride, config.masked_unit_size)
            ]
            num_windows = math.prod(mask_spatial_shape)
            torch.manual_seed(0)
            inputs_dict["noise"] = torch.rand(self.model_tester.batch_size, num_windows)

        if return_labels:
            if model_class.__name__ in get_values(MODEL_FOR_MULTIPLE_CHOICE_MAPPING_NAMES):
                inputs_dict["labels"] = torch.ones(self.model_tester.batch_size, dtype=torch.long, device=torch_device)
            elif model_class.__name__ in [
                *get_values(MODEL_FOR_QUESTION_ANSWERING_MAPPING_NAMES),
                *get_values(MODEL_FOR_DOCUMENT_QUESTION_ANSWERING_MAPPING_NAMES),
            ]:
                inputs_dict["start_positions"] = torch.zeros(
                    self.model_tester.batch_size, dtype=torch.long, device=torch_device
                )
                inputs_dict["end_positions"] = torch.zeros(
                    self.model_tester.batch_size, dtype=torch.long, device=torch_device
                )
            elif model_class.__name__ in [
                *get_values(MODEL_FOR_SEQUENCE_CLASSIFICATION_MAPPING_NAMES),
                *get_values(MODEL_FOR_NEXT_SENTENCE_PREDICTION_MAPPING_NAMES),
                *get_values(MODEL_FOR_IMAGE_CLASSIFICATION_MAPPING_NAMES),
                *get_values(MODEL_FOR_VIDEO_CLASSIFICATION_MAPPING_NAMES),
                *get_values(MODEL_FOR_AUDIO_CLASSIFICATION_MAPPING_NAMES),
            ]:
                inputs_dict["labels"] = torch.zeros(
                    self.model_tester.batch_size, dtype=torch.long, device=torch_device
                )
            elif model_class.__name__ in [
                *get_values(MODEL_FOR_TOKEN_CLASSIFICATION_MAPPING_NAMES),
                *get_values(MODEL_FOR_CAUSAL_LM_MAPPING_NAMES),
                *get_values(MODEL_FOR_CAUSAL_IMAGE_MODELING_MAPPING_NAMES),
                *get_values(MODEL_FOR_IMAGE_TEXT_TO_TEXT_MAPPING_NAMES),
                *get_values(MODEL_FOR_MASKED_LM_MAPPING_NAMES),
                *get_values(MODEL_FOR_SEQ_TO_SEQ_CAUSAL_LM_MAPPING_NAMES),
                *get_values(MODEL_FOR_VISION_2_SEQ_MAPPING_NAMES),
            ]:
                inputs_dict["labels"] = torch.zeros(
                    (self.model_tester.batch_size, self.model_tester.seq_length), dtype=torch.long, device=torch_device
                )
            elif model_class.__name__ in get_values(MODEL_FOR_MASKED_IMAGE_MODELING_MAPPING_NAMES):
                num_patches = self.model_tester.image_size // self.model_tester.patch_size
                inputs_dict["bool_masked_pos"] = torch.zeros(
                    (self.model_tester.batch_size, num_patches**2), dtype=torch.long, device=torch_device
                )
            elif model_class.__name__ in get_values(MODEL_FOR_SEMANTIC_SEGMENTATION_MAPPING_NAMES):
                batch_size, num_channels, height, width = inputs_dict["pixel_values"].shape
                inputs_dict["labels"] = torch.zeros(
                    [self.model_tester.batch_size, height, width], device=torch_device
                ).long()

        return inputs_dict

    def test_save_load(self):
        def check_save_load(out1, out2):
            # make sure we don't have nans
            out_2 = out2.cpu().numpy()
            out_2[np.isnan(out_2)] = 0
            out_2 = out_2[~np.isneginf(out_2)]

            out_1 = out1.cpu().numpy()
            out_1[np.isnan(out_1)] = 0
            out_1 = out_1[~np.isneginf(out_1)]
            max_diff = np.amax(np.abs(out_1 - out_2))
            self.assertLessEqual(max_diff, 1e-5)

        for model_class in self.all_model_classes:
            config, inputs_dict = self.model_tester.prepare_config_and_inputs_for_common()
            model = model_class(config)
            model.to(torch_device)
            model.eval()
            with torch.no_grad():
                first = model(**self._prepare_for_class(inputs_dict, model_class))[0]

            with tempfile.TemporaryDirectory() as tmpdirname:
                model.save_pretrained(tmpdirname)

                # the config file (and the generation config file, if it can generate) should be saved
                self.assertTrue(os.path.exists(os.path.join(tmpdirname, CONFIG_NAME)))
                self.assertEqual(
                    model.can_generate(), os.path.exists(os.path.join(tmpdirname, GENERATION_CONFIG_NAME))
                )

                model = model_class.from_pretrained(tmpdirname)
                model.to(torch_device)
                with torch.no_grad():
                    second = model(**self._prepare_for_class(inputs_dict, model_class))[0]

                # Save and load second time because `from_pretrained` adds a bunch of new config fields
                # so we need to make sure those fields can be loaded back after saving
                # Simply init as `model(config)` doesn't add those fields
                model.save_pretrained(tmpdirname)
                model = model_class.from_pretrained(tmpdirname)

            if isinstance(first, tuple) and isinstance(second, tuple):
                for tensor1, tensor2 in zip(first, second):
                    check_save_load(tensor1, tensor2)
            else:
                check_save_load(first, second)

    def test_from_pretrained_no_checkpoint(self):
        config, _ = self.model_tester.prepare_config_and_inputs_for_common()
        for model_class in self.all_model_classes:
            model = model_class(config)
            state_dict = model.state_dict()

            new_model = model_class.from_pretrained(
                pretrained_model_name_or_path=None, config=config, state_dict=state_dict
            )
            for p1, p2 in zip(model.parameters(), new_model.parameters()):
                self.assertTrue(torch.equal(p1, p2))

    def test_keep_in_fp32_modules(self):
        config, _ = self.model_tester.prepare_config_and_inputs_for_common()
        for model_class in self.all_model_classes:
            if model_class._keep_in_fp32_modules is None:
                self.skipTest(reason="Model class has no _keep_in_fp32_modules attribute defined")

            model = model_class(config)
            with tempfile.TemporaryDirectory() as tmpdirname:
                model.save_pretrained(tmpdirname)

                model = model_class.from_pretrained(tmpdirname, torch_dtype=torch.float16)

                for name, param in model.named_parameters():
                    if any(n in model_class._keep_in_fp32_modules for n in name.split(".")):
                        self.assertTrue(param.dtype == torch.float32)
                    else:
                        self.assertTrue(param.dtype == torch.float16, name)

    def test_save_load_keys_to_ignore_on_save(self):
        config, inputs_dict = self.model_tester.prepare_config_and_inputs_for_common()

        for model_class in self.all_model_classes:
            model = model_class(config)
            _keys_to_ignore_on_save = getattr(model, "_keys_to_ignore_on_save", None)
            if _keys_to_ignore_on_save is None:
                continue

            # check the keys are in the original state_dict
            for k in _keys_to_ignore_on_save:
                self.assertIn(k, model.state_dict().keys(), "\n".join(model.state_dict().keys()))

            # check that certain keys didn't get saved with the model
            with tempfile.TemporaryDirectory() as tmpdirname:
                model.save_pretrained(tmpdirname)
                output_model_file = os.path.join(tmpdirname, SAFE_WEIGHTS_NAME)
                state_dict_saved = safe_load_file(output_model_file)

                for k in _keys_to_ignore_on_save:
                    self.assertNotIn(k, state_dict_saved.keys(), "\n".join(state_dict_saved.keys()))

                # Test we can load the state dict in the model, necessary for the checkpointing API in Trainer.
                load_result = model.load_state_dict(state_dict_saved, strict=False)
                keys_to_ignore = set(model._keys_to_ignore_on_save)

                if hasattr(model, "_tied_weights_keys"):
                    keys_to_ignore.update(set(model._tied_weights_keys))

                self.assertTrue(len(load_result.missing_keys) == 0 or set(load_result.missing_keys) == keys_to_ignore)
                self.assertTrue(len(load_result.unexpected_keys) == 0)

    def test_gradient_checkpointing_backward_compatibility(self):
        config, inputs_dict = self.model_tester.prepare_config_and_inputs_for_common()

        for model_class in self.all_model_classes:
            if not model_class.supports_gradient_checkpointing:
                continue

            config.gradient_checkpointing = True
            model = model_class(config)
            self.assertTrue(model.is_gradient_checkpointing)

    def test_gradient_checkpointing_enable_disable(self):
        config, inputs_dict = self.model_tester.prepare_config_and_inputs_for_common()

        for model_class in self.all_model_classes:
            if not model_class.supports_gradient_checkpointing:
                continue

            # at init model should have gradient checkpointing disabled
            model = model_class(config)
            self.assertFalse(model.is_gradient_checkpointing)

            # check enable works
            model.gradient_checkpointing_enable()
            self.assertTrue(model.is_gradient_checkpointing)

            # Loop over all modules and check that relevant modules have gradient_checkpointing set to True
            for n, m in model.named_modules():
                if hasattr(m, "gradient_checkpointing"):
                    self.assertTrue(
                        m.gradient_checkpointing, f"Module {n} does not have gradient_checkpointing set to True"
                    )

            # check disable works
            model.gradient_checkpointing_disable()
            self.assertFalse(model.is_gradient_checkpointing)

            # Loop over all modules and check that relevant modules have gradient_checkpointing set to False
            for n, m in model.named_modules():
                if hasattr(m, "gradient_checkpointing"):
                    self.assertFalse(
                        m.gradient_checkpointing, f"Module {n} does not have gradient_checkpointing set to False"
                    )

    def test_peft_gradient_checkpointing_enable_disable(self):
        config, inputs_dict = self.model_tester.prepare_config_and_inputs_for_common()

        for model_class in self.all_model_classes:
            if not model_class.supports_gradient_checkpointing:
                continue

            # at init model should have gradient checkpointing disabled
            model = model_class(config)
            self.assertFalse(model.is_gradient_checkpointing)

            # check enable works
            model._hf_peft_config_loaded = True
            try:
                model.gradient_checkpointing_enable()
            except NotImplementedError:
                continue

            self.assertTrue(model.is_gradient_checkpointing)

            # Loop over all modules and check that relevant modules have gradient_checkpointing set to True
            for n, m in model.named_modules():
                if hasattr(m, "gradient_checkpointing"):
                    self.assertTrue(
                        m.gradient_checkpointing, f"Module {n} does not have gradient_checkpointing set to True"
                    )

            # check disable works
            model.gradient_checkpointing_disable()
            self.assertFalse(model.is_gradient_checkpointing)

            # Loop over all modules and check that relevant modules have gradient_checkpointing set to False
            for n, m in model.named_modules():
                if hasattr(m, "gradient_checkpointing"):
                    self.assertFalse(
                        m.gradient_checkpointing, f"Module {n} does not have gradient_checkpointing set to False"
                    )

    def test_can_init_all_missing_weights(self):
        config, _ = self.model_tester.prepare_config_and_inputs_for_common()

        # This is used to get the addition year of the model
        filename = inspect.getfile(config.__class__)
        # No easy way to get model addition date -> check copyright year on top of file
        with open(filename) as file:
            source_code = file.read()
        addition_year = 0  # if we cannot find it, set it to 0 (i.e. oldest)
        if match_object := re.search(r"^# Copyright (\d{4})", source_code, re.MULTILINE | re.IGNORECASE):
            addition_year = int(match_object.group(1))

        for model_class in self.all_model_classes:
            # For now, skip everything older than 2025 and "important models" (too much models to patch otherwise)
            # Use `supports_cache_class` as a proxy to judge "important" models in order to prioritize them
            # TODO: relax this as we patch more and more models
            if addition_year < 2025 and not model_class._supports_cache_class:
                self.skipTest(reason=f"{model_class} is not a priorited model for now.")

            # Monkey patch the method to add a seed (we do it on PreTrainedModel._initialize_weights, which wraps
            # `_init_weights` so that it can add the seed for composite models as well)
            original_initialize_weights = PreTrainedModel._initialize_weights

            def seeded_initialize_weights(self, module):
                set_seed(0)
                original_initialize_weights(self, module)

            PreTrainedModel._initialize_weights = seeded_initialize_weights

            # First, initialize the model from config -> this ensure everything is correctly initialized, even if
            # _init_weights() does not take all weights into account correctly
            model_from_config = model_class(config)
            # Here, passing an empty state dict will force all weights to be moved from meta to cpu, then be initialized
            # by _init_weights()
            model_from_pretrained = model_class.from_pretrained(None, config=config, state_dict={})

            # Back to original method to avoid issues if running several other tests
            PreTrainedModel._initialize_weights = original_initialize_weights

            # First, check if any parameters are still on meta -> this is usually an issue with tied weights
            params_on_meta = []
            for k, v in model_from_pretrained.named_parameters():
                if v.device.type == "meta":
                    params_on_meta.append(k)

            self.assertTrue(
                len(params_on_meta) == 0,
                f"The following keys are still on the meta device, it probably comes from an issue in the tied weights:\n{params_on_meta}",
            )

            # Everything must be exactly the same as we set the same seed for each init
            different_weights = []
            for (k1, v1), (k2, v2) in zip(
                model_from_config.state_dict().items(), model_from_pretrained.state_dict().items()
            ):
                self.assertEqual(k1, k2, "The keys from each model should be the same")
                # Since we added the seed, they should be exactly the same (i.e. using allclose maybe be wrong due
                # to very low std in init function)
                if not (v1 == v2).all():
                    different_weights.append(k1)

            # Buffers that are initialized randomly are ignored as they are not initialized on meta device anyway
            buffer_names = {name for name, _ in model_from_config.named_buffers()}
            different_weights = [k for k in different_weights if k not in buffer_names]

            self.assertTrue(
                len(different_weights) == 0,
                f"The following keys are not properly handled by `_init_weights()`:\n{different_weights}",
            )

    @slow
    @require_accelerate
    @mark.accelerate_tests
    def test_save_load_low_cpu_mem_usage(self):
        config, inputs_dict = self.model_tester.prepare_config_and_inputs_for_common()
        with tempfile.TemporaryDirectory() as saved_model_path:
            for model_class in self.all_model_classes:
                model_to_save = model_class(config)
                model_to_save.save_pretrained(saved_model_path)

                self._check_save_load_low_cpu_mem_usage(model_class, saved_model_path)

    @slow
    @require_accelerate
    @mark.accelerate_tests
    def test_save_load_low_cpu_mem_usage_checkpoints(self):
        config, inputs_dict = self.model_tester.prepare_config_and_inputs_for_common()
        with tempfile.TemporaryDirectory() as saved_model_path:
            for model_class in self.all_model_classes:
                model_to_save = model_class(config)
                model_to_save.config.save_pretrained(saved_model_path)
                torch.save(model_to_save.state_dict(), os.path.join(saved_model_path, "pytorch_model.bin"))

                self._check_save_load_low_cpu_mem_usage(model_class, saved_model_path)

    @slow
    @require_accelerate
    @mark.accelerate_tests
    def test_save_load_low_cpu_mem_usage_no_safetensors(self):
        with tempfile.TemporaryDirectory() as saved_model_path:
            for model_class in self.all_model_classes:
                config, inputs_dict = self.model_tester.prepare_config_and_inputs_for_common()
                model_to_save = model_class(config)

                model_to_save.save_pretrained(saved_model_path, safe_serialization=False)
                self._check_save_load_low_cpu_mem_usage(model_class, saved_model_path)

    def _check_save_load_low_cpu_mem_usage(self, model_class, saved_model_path):
        from accelerate.utils.modeling import named_module_tensors

        # Load the low usage and the normal models.
        model_low_usage, loading_info = model_class.from_pretrained(
            saved_model_path,
            low_cpu_mem_usage=True,
            output_loading_info=True,
        )
        model_non_low_usage = model_class.from_pretrained(saved_model_path)

        # Check that there were no missing keys.
        self.assertEqual(loading_info["missing_keys"], [])

        # The low_cpu_mem_usage=True causes the model params to be initialized with device=meta, and then
        # subsequently loaded with the correct values and onto the correct device. We check if there are any
        # remaining params that were not properly loaded.
        for name, tensor in named_module_tensors(model_low_usage, recurse=True):
            self.assertNotEqual(
                tensor.device,
                torch.device("meta"),
                "Tensor '" + name + "' has not been properly loaded and has device=meta.",
            )

        # Check that the parameters are equal.
        for p1, p2 in zip(model_low_usage.parameters(), model_non_low_usage.parameters()):
            self.assertEqual(p1.data.ne(p2.data).sum(), 0)

        # Check that the state dict keys are equal.
        self.assertEqual(set(model_low_usage.state_dict().keys()), set(model_non_low_usage.state_dict().keys()))

        # Check that the shared tensors are equal.
        tensor_ptrs1 = collections.defaultdict(list)
        for name, tensor in model_low_usage.state_dict().items():
            tensor_ptrs1[id_tensor_storage(tensor)].append(name)
        tied_params1 = [names for _, names in tensor_ptrs1.items() if len(names) > 1]

        tensor_ptrs2 = collections.defaultdict(list)
        for name, tensor in model_non_low_usage.state_dict().items():
            tensor_ptrs2[id_tensor_storage(tensor)].append(name)
        tied_params2 = [names for _, names in tensor_ptrs2.items() if len(names) > 1]

        self.assertEqual(tied_params1, tied_params2)

    def test_torch_save_load(self):
        config, inputs_dict = self.model_tester.prepare_config_and_inputs_for_common()
        if config.__class__ not in MODEL_MAPPING:
            self.skipTest(reason=f"{config.__class__.__name__} not in MODEL_MAPPING")

        base_class = MODEL_MAPPING[config.__class__]

        if isinstance(base_class, tuple):
            base_class = base_class[0]

        for model_class in self.all_model_classes:
            if model_class == base_class:
                continue

            # make a copy of model class to not break future tests
            # from https://stackoverflow.com/questions/9541025/how-to-copy-a-python-class
            class CopyClass(base_class):
                pass

            base_class_copy = CopyClass

            # make sure that all keys are expected for test
            base_class_copy._keys_to_ignore_on_load_missing = []

            # make init deterministic, but make sure that
            # non-initialized weights throw errors nevertheless
            base_class_copy._init_weights = _mock_init_weights
            base_class_copy.init_weights = _mock_all_init_weights

            model = model_class(config)
            state_dict = model.state_dict()

            def check_equal(loaded):
                for key in state_dict.keys():
                    max_diff = torch.max(
                        state_dict()[key] ^ loaded[key]
                        if isinstance(state_dict[key], torch.BoolTensor)
                        else torch.abs(state_dict[key] - loaded[key])
                    ).item()
                    self.assertLessEqual(max_diff, 1e-6, msg=f"{key} not identical")

            # check that certain keys didn't get saved with the model
            with tempfile.TemporaryDirectory() as tmpdirname:
                pt_checkpoint_path = os.path.join(tmpdirname, "pytorch_model.bin")
                torch.save(state_dict, pt_checkpoint_path, _use_new_zipfile_serialization=True)
                check_equal(load_state_dict(pt_checkpoint_path))
                torch.save(state_dict, pt_checkpoint_path, _use_new_zipfile_serialization=False)
                check_equal(load_state_dict(pt_checkpoint_path))

    def test_initialization(self):
        config, inputs_dict = self.model_tester.prepare_config_and_inputs_for_common()

        configs_no_init = _config_zero_init(config)
        for model_class in self.all_model_classes:
            model = model_class(config=configs_no_init)
            for name, param in model.named_parameters():
                if param.requires_grad:
                    self.assertIn(
                        ((param.data.mean() * 1e9).round() / 1e9).item(),
                        [0.0, 1.0],
                        msg=f"Parameter {name} of model {model_class} seems not properly initialized",
                    )

    def test_determinism(self):
        config, inputs_dict = self.model_tester.prepare_config_and_inputs_for_common()

        def check_determinism(first, second):
            out_1 = first.cpu().numpy()
            out_2 = second.cpu().numpy()
            out_1 = out_1[~np.isnan(out_1)]
            out_2 = out_2[~np.isnan(out_2)]
            out_1 = out_1[~np.isneginf(out_1)]
            out_2 = out_2[~np.isneginf(out_2)]
            max_diff = np.amax(np.abs(out_1 - out_2))
            self.assertLessEqual(max_diff, 1e-5)

        for model_class in self.all_model_classes:
            model = model_class(config)
            model.to(torch_device)
            model.eval()
            with torch.no_grad():
                first = model(**self._prepare_for_class(inputs_dict, model_class))[0]
                second = model(**self._prepare_for_class(inputs_dict, model_class))[0]

            if isinstance(first, tuple) and isinstance(second, tuple):
                for tensor1, tensor2 in zip(first, second):
                    check_determinism(tensor1, tensor2)
            else:
                check_determinism(first, second)

    def test_batching_equivalence(self, atol=1e-5, rtol=1e-5):
        """
        Tests that the model supports batching and that the output is the nearly the same for the same input in
        different batch sizes.
        (Why "nearly the same" not "exactly the same"? Batching uses different matmul shapes, which often leads to
        different results: https://github.com/huggingface/transformers/issues/25420#issuecomment-1775317535)
        """

        def recursive_check(batched_object, single_row_object, model_name, key):
            if isinstance(batched_object, (list, tuple)):
                for batched_object_value, single_row_object_value in zip(batched_object, single_row_object):
                    recursive_check(batched_object_value, single_row_object_value, model_name, key)
            elif isinstance(batched_object, dict):
                for batched_object_value, single_row_object_value in zip(
                    batched_object.values(), single_row_object.values()
                ):
                    recursive_check(batched_object_value, single_row_object_value, model_name, key)
            # do not compare returned loss (0-dim tensor) / codebook ids (int) / caching objects
            elif batched_object is None or not isinstance(batched_object, torch.Tensor):
                return
            elif batched_object.dim() == 0:
                return
            # do not compare int or bool outputs as they are mostly computed with max/argmax/topk methods which are
            # very sensitive to the inputs (e.g. tiny differences may give totally different results)
            elif not torch.is_floating_point(batched_object):
                return
            else:
                # indexing the first element does not always work
                # e.g. models that output similarity scores of size (N, M) would need to index [0, 0]
                slice_ids = [slice(0, index) for index in single_row_object.shape]
                batched_row = batched_object[slice_ids]
                self.assertFalse(
                    torch.isnan(batched_row).any(), f"Batched output has `nan` in {model_name} for key={key}"
                )
                self.assertFalse(
                    torch.isinf(batched_row).any(), f"Batched output has `inf` in {model_name} for key={key}"
                )
                self.assertFalse(
                    torch.isnan(single_row_object).any(), f"Single row output has `nan` in {model_name} for key={key}"
                )
                self.assertFalse(
                    torch.isinf(single_row_object).any(), f"Single row output has `inf` in {model_name} for key={key}"
                )
                try:
                    torch.testing.assert_close(batched_row, single_row_object, atol=atol, rtol=rtol)
                except AssertionError as e:
                    msg = f"Batched and Single row outputs are not equal in {model_name} for key={key}.\n\n"
                    msg += str(e)
                    raise AssertionError(msg)

        set_model_tester_for_less_flaky_test(self)

        config, batched_input = self.model_tester.prepare_config_and_inputs_for_common()
        set_config_for_less_flaky_test(config)

        for model_class in self.all_model_classes:
            config.output_hidden_states = True

            model_name = model_class.__name__
            if hasattr(self.model_tester, "prepare_config_and_inputs_for_model_class"):
                config, batched_input = self.model_tester.prepare_config_and_inputs_for_model_class(model_class)
            batched_input_prepared = self._prepare_for_class(batched_input, model_class)
            model = model_class(config).to(torch_device).eval()
            set_model_for_less_flaky_test(model)

            batch_size = self.model_tester.batch_size
            single_row_input = {}
            for key, value in batched_input_prepared.items():
                if isinstance(value, torch.Tensor) and value.shape[0] % batch_size == 0:
                    # e.g. musicgen has inputs of size (bs*codebooks). in most cases value.shape[0] == batch_size
                    single_batch_shape = value.shape[0] // batch_size
                    single_row_input[key] = value[:single_batch_shape]
                else:
                    single_row_input[key] = value

            with torch.no_grad():
                model_batched_output = model(**batched_input_prepared)
                model_row_output = model(**single_row_input)

            if isinstance(model_batched_output, torch.Tensor):
                model_batched_output = {"model_output": model_batched_output}
                model_row_output = {"model_output": model_row_output}

            for key in model_batched_output:
                # DETR starts from zero-init queries to decoder, leading to cos_similarity = `nan`
                if hasattr(self, "zero_init_hidden_state") and "decoder_hidden_states" in key:
                    model_batched_output[key] = model_batched_output[key][1:]
                    model_row_output[key] = model_row_output[key][1:]
                recursive_check(model_batched_output[key], model_row_output[key], model_name, key)

    def check_training_gradient_checkpointing(self, gradient_checkpointing_kwargs=None):
        if not self.model_tester.is_training:
            self.skipTest(reason="ModelTester is not configured to run training tests")

        for model_class in self.all_model_classes:
            with self.subTest(model_class.__name__):
                if (
                    model_class.__name__
                    in [
                        *get_values(MODEL_MAPPING_NAMES),
                        *get_values(MODEL_FOR_BACKBONE_MAPPING_NAMES),
                    ]
                    or not model_class.supports_gradient_checkpointing
                ):
                    # TODO (ydshieh): use `skipTest` once pytest-dev/pytest-subtests/pull/169 is merged
                    # self.skipTest(reason=f"`supports_gradient_checkpointing` is False for {model_class.__name__}.")
                    continue

                config, inputs_dict = self.model_tester.prepare_config_and_inputs_for_common()
                config.use_cache = False
                config.return_dict = True
                model = model_class(config)

                model.to(torch_device)
                model.gradient_checkpointing_enable(gradient_checkpointing_kwargs=gradient_checkpointing_kwargs)
                model.train()

                # unfreeze additional layers
                for p in model.parameters():
                    p.requires_grad_(True)

                optimizer = torch.optim.SGD(model.parameters(), lr=0.01)

                inputs = self._prepare_for_class(inputs_dict, model_class, return_labels=True)
                loss = model(**inputs).loss
                loss.backward()
                optimizer.step()

                if self.test_all_params_have_gradient:
                    for k, v in model.named_parameters():
                        if v.requires_grad:
                            self.assertTrue(v.grad is not None, f"{k} in {model_class.__name__} has no gradient!")

    def test_training(self):
        if not self.model_tester.is_training:
            self.skipTest(reason="ModelTester is not configured to run training tests")

        for model_class in self.all_model_classes:
            config, inputs_dict = self.model_tester.prepare_config_and_inputs_for_common()
            config.return_dict = True

            if model_class.__name__ in [
                *get_values(MODEL_MAPPING_NAMES),
                *get_values(MODEL_FOR_BACKBONE_MAPPING_NAMES),
            ]:
                continue

            model = model_class(config)
            model.to(torch_device)
            model.train()
            inputs = self._prepare_for_class(inputs_dict, model_class, return_labels=True)
            loss = model(**inputs).loss
            loss.backward()

    def test_causal_lm_can_accept_kwargs(self):
        if not getattr(self.model_tester, "is_training", False):
            self.skipTest(reason="ModelTester is not configured to run training tests")

        valid_model_class = False
        incompatible_models = (
            "MusicgenForCausalLM",
            "MusicgenMelodyForCausalLM",
            "MllamaForCausalLM",
            "CpmAntForCausalLM",
            "GotOcr2ForConditionalGeneration",
        )
        for model_class in self.all_model_classes:
            if (
                model_class.__name__ in get_values(MODEL_FOR_CAUSAL_LM_MAPPING_NAMES)
                and model_class.__name__ not in incompatible_models
            ):
                valid_model_class = True
        if not valid_model_class:
            self.skipTest(reason="No causal lm model classes found")
        for model_class in self.all_model_classes:
            model_name = model_class.__name__
            if model_name in get_values(MODEL_FOR_CAUSAL_LM_MAPPING_NAMES) and model_name not in incompatible_models:
                config, inputs_dict = self.model_tester.prepare_config_and_inputs_for_common()

                with tempfile.TemporaryDirectory() as tmpdir:
                    with torch.device(torch_device):
                        model_eager = AutoModelForCausalLM.from_config(config, torch_dtype=torch.float32)

                    model_eager.save_pretrained(tmpdir)
                    model = AutoModelForCausalLM.from_pretrained(
                        tmpdir, torch_dtype=torch.float32, device_map=torch_device
                    )
                    inputs_dict["num_items_in_batch"] = inputs_dict["input_ids"].shape[0]
                    inputs_dict["labels"] = inputs_dict["input_ids"]
                    _ = model(**inputs_dict, return_dict=False)

    def test_training_gradient_checkpointing(self):
        # Scenario - 1 default behaviour
        self.check_training_gradient_checkpointing()

    def test_training_gradient_checkpointing_use_reentrant(self):
        # Scenario - 2 with `use_reentrant=True` - this is the default value that is used in pytorch's
        # torch.utils.checkpoint.checkpoint
        self.check_training_gradient_checkpointing(gradient_checkpointing_kwargs={"use_reentrant": True})

    def test_training_gradient_checkpointing_use_reentrant_false(self):
        # Scenario - 3 with `use_reentrant=False` pytorch suggests users to use this value for
        # future releases: https://pytorch.org/docs/stable/checkpoint.html
        self.check_training_gradient_checkpointing(gradient_checkpointing_kwargs={"use_reentrant": False})

    def test_attention_outputs(self):
        if not self.has_attentions:
            self.skipTest(reason="Model does not output attentions")

        config, inputs_dict = self.model_tester.prepare_config_and_inputs_for_common()
        config.return_dict = True

        seq_len = getattr(self.model_tester, "seq_length", None)
        decoder_seq_length = getattr(self.model_tester, "decoder_seq_length", seq_len)
        encoder_seq_length = getattr(self.model_tester, "encoder_seq_length", seq_len)
        decoder_key_length = getattr(self.model_tester, "decoder_key_length", decoder_seq_length)
        encoder_key_length = getattr(self.model_tester, "key_length", encoder_seq_length)
        chunk_length = getattr(self.model_tester, "chunk_length", None)
        if chunk_length is not None and hasattr(self.model_tester, "num_hashes"):
            encoder_seq_length = encoder_seq_length * self.model_tester.num_hashes

        for model_class in self.all_model_classes:
            inputs_dict["output_attentions"] = True
            inputs_dict["output_hidden_states"] = False
            config.return_dict = True
            model = model_class(config)
            model.to(torch_device)
            model.eval()
            with torch.no_grad():
                outputs = model(**self._prepare_for_class(inputs_dict, model_class))
            attentions = outputs.encoder_attentions if config.is_encoder_decoder else outputs.attentions
            self.assertEqual(len(attentions), self.model_tester.num_hidden_layers)

            # check that output_attentions also work using config
            del inputs_dict["output_attentions"]
            config.output_attentions = True
            model = model_class(config)
            model.to(torch_device)
            model.eval()
            with torch.no_grad():
                outputs = model(**self._prepare_for_class(inputs_dict, model_class))
            attentions = outputs.encoder_attentions if config.is_encoder_decoder else outputs.attentions
            self.assertEqual(len(attentions), self.model_tester.num_hidden_layers)

            if chunk_length is not None:
                self.assertListEqual(
                    list(attentions[0].shape[-4:]),
                    [self.model_tester.num_attention_heads, encoder_seq_length, chunk_length, encoder_key_length],
                )
            else:
                self.assertListEqual(
                    list(attentions[0].shape[-3:]),
                    [self.model_tester.num_attention_heads, encoder_seq_length, encoder_key_length],
                )
            out_len = len(outputs)

            if self.is_encoder_decoder:
                correct_outlen = 5

                # loss is at first position
                if "labels" in inputs_dict:
                    correct_outlen += 1  # loss is added to beginning
                # Question Answering model returns start_logits and end_logits
                if model_class.__name__ in [
                    *get_values(MODEL_FOR_QUESTION_ANSWERING_MAPPING_NAMES),
                    *get_values(MODEL_FOR_DOCUMENT_QUESTION_ANSWERING_MAPPING_NAMES),
                ]:
                    correct_outlen += 1  # start_logits and end_logits instead of only 1 output
                if "past_key_values" in outputs:
                    correct_outlen += 1  # past_key_values have been returned

                self.assertEqual(out_len, correct_outlen)

                # decoder attentions
                decoder_attentions = outputs.decoder_attentions
                self.assertIsInstance(decoder_attentions, (list, tuple))
                self.assertEqual(len(decoder_attentions), self.model_tester.num_hidden_layers)
                self.assertListEqual(
                    list(decoder_attentions[0].shape[-3:]),
                    [self.model_tester.num_attention_heads, decoder_seq_length, decoder_key_length],
                )

                # cross attentions
                cross_attentions = outputs.cross_attentions
                self.assertIsInstance(cross_attentions, (list, tuple))
                self.assertEqual(len(cross_attentions), self.model_tester.num_hidden_layers)
                self.assertListEqual(
                    list(cross_attentions[0].shape[-3:]),
                    [
                        self.model_tester.num_attention_heads,
                        decoder_seq_length,
                        encoder_key_length,
                    ],
                )

            # Check attention is always last and order is fine
            inputs_dict["output_attentions"] = True
            inputs_dict["output_hidden_states"] = True
            model = model_class(config)
            model.to(torch_device)
            model.eval()
            with torch.no_grad():
                outputs = model(**self._prepare_for_class(inputs_dict, model_class))

            if hasattr(self.model_tester, "num_hidden_states_types"):
                added_hidden_states = self.model_tester.num_hidden_states_types
            elif self.is_encoder_decoder:
                added_hidden_states = 2
            else:
                added_hidden_states = 1
            self.assertEqual(out_len + added_hidden_states, len(outputs))

            self_attentions = outputs.encoder_attentions if config.is_encoder_decoder else outputs.attentions

            self.assertEqual(len(self_attentions), self.model_tester.num_hidden_layers)
            if chunk_length is not None:
                self.assertListEqual(
                    list(self_attentions[0].shape[-4:]),
                    [self.model_tester.num_attention_heads, encoder_seq_length, chunk_length, encoder_key_length],
                )
            else:
                self.assertListEqual(
                    list(self_attentions[0].shape[-3:]),
                    [self.model_tester.num_attention_heads, encoder_seq_length, encoder_key_length],
                )

    @slow
    def test_torchscript_simple(self):
        config, inputs_dict = self.model_tester.prepare_config_and_inputs_for_common()
        self._create_and_check_torchscript(config, inputs_dict)

    @slow
    def test_torchscript_output_attentions(self):
        config, inputs_dict = self.model_tester.prepare_config_and_inputs_for_common()
        config.output_attentions = True
        self._create_and_check_torchscript(config, inputs_dict)

    @slow
    def test_torchscript_output_hidden_state(self):
        config, inputs_dict = self.model_tester.prepare_config_and_inputs_for_common()
        config.output_hidden_states = True
        self._create_and_check_torchscript(config, inputs_dict)

    # This is copied from `torch/testing/_internal/jit_utils.py::clear_class_registry`
    def clear_torch_jit_class_registry(self):
        torch._C._jit_clear_class_registry()
        torch.jit._recursive.concrete_type_store = torch.jit._recursive.ConcreteTypeStore()
        # torch 1.8 has no `_clear_class_state` in `torch.jit._state`
        if hasattr(torch.jit._state, "_clear_class_state"):
            torch.jit._state._clear_class_state()

    def _create_and_check_torchscript(self, config, inputs_dict):
        if not self.test_torchscript:
            self.skipTest(reason="test_torchscript is set to `False`")

        configs_no_init = _config_zero_init(config)  # To be sure we have no Nan
        configs_no_init.torchscript = True
        for model_class in self.all_model_classes:
            for attn_implementation in ["eager", "sdpa"]:
                if attn_implementation == "sdpa" and (not model_class._supports_sdpa or not is_torch_sdpa_available()):
                    continue

                configs_no_init._attn_implementation = attn_implementation
                model = model_class(config=configs_no_init)
                model.to(torch_device)
                model.eval()
                inputs = self._prepare_for_class(inputs_dict, model_class)

                main_input_name = model_class.main_input_name

                try:
                    if model.config.is_encoder_decoder:
                        model.config.use_cache = False  # FSTM still requires this hack -> FSTM should probably be refactored similar to BART afterward
                        main_input = inputs[main_input_name]
                        attention_mask = inputs["attention_mask"]
                        decoder_input_ids = inputs["decoder_input_ids"]
                        decoder_attention_mask = inputs["decoder_attention_mask"]
                        outputs = model(main_input, attention_mask, decoder_input_ids, decoder_attention_mask)
                        # `torchscript` doesn't work with outputs containing `Cache` object. However, #35235 makes
                        # several models to use `Cache` by default instead of the legacy cache (tuple), and
                        # their `torchscript` tests are failing. We won't support them anyway, but we still want to keep
                        # the tests for encoder models like `BERT`. So we skip the checks if the model's output contains
                        # a `Cache` object.
                        if any(isinstance(x, Cache) for x in outputs):
                            continue
                        traced_model = torch.jit.trace(
                            model, (main_input, attention_mask, decoder_input_ids, decoder_attention_mask)
                        )
                    elif "bbox" in inputs and "image" in inputs:  # LayoutLMv2 requires additional inputs
                        input_ids = inputs["input_ids"]
                        bbox = inputs["bbox"]
                        image = inputs["image"].tensor
                        outputs = model(input_ids, bbox, image)
                        if any(isinstance(x, Cache) for x in outputs):
                            continue
                        traced_model = torch.jit.trace(
                            model, (input_ids, bbox, image), check_trace=False
                        )  # when traced model is checked, an error is produced due to name mangling
                    elif "bbox" in inputs:  # Bros requires additional inputs (bbox)
                        input_ids = inputs["input_ids"]
                        bbox = inputs["bbox"]
                        outputs = model(input_ids, bbox)
                        if any(isinstance(x, Cache) for x in outputs):
                            continue
                        traced_model = torch.jit.trace(
                            model, (input_ids, bbox), check_trace=False
                        )  # when traced model is checked, an error is produced due to name mangling
                    elif (
                        "pixel_values" in inputs and "prompt_pixel_values" in inputs and "prompt_masks" in inputs
                    ):  # SegGpt requires additional inputs
                        pixel_values = inputs["pixel_values"]
                        prompt_pixel_values = inputs["prompt_pixel_values"]
                        prompt_masks = inputs["prompt_masks"]
                        outputs = model(pixel_values, prompt_pixel_values, prompt_masks)
                        if any(isinstance(x, Cache) for x in outputs):
                            continue
                        traced_model = torch.jit.trace(
                            model, (pixel_values, prompt_pixel_values, prompt_masks), check_trace=False
                        )  # when traced model is checked, an error is produced due to name mangling
                    elif "Siglip2" in model_class.__name__:
                        outputs = model(**inputs)
                        example_inputs = [t for t in inputs.values() if isinstance(t, torch.Tensor)]
                        traced_model = torch.jit.trace(model, example_inputs, check_trace=False)
                    else:
                        main_input = inputs[main_input_name]

                        if model.config._attn_implementation == "sdpa":
                            trace_input = {main_input_name: main_input}

                            if "attention_mask" in inputs:
                                trace_input["attention_mask"] = inputs["attention_mask"]
                            else:
                                self.skipTest(reason="testing SDPA without attention_mask is not supported")

                            outputs = model(main_input, attention_mask=inputs["attention_mask"])
                            if any(isinstance(x, Cache) for x in outputs):
                                continue
                            # example_kwarg_inputs was introduced in torch==2.0, but it is fine here since SDPA has a requirement on torch>=2.1.
                            traced_model = torch.jit.trace(model, example_kwarg_inputs=trace_input)
                        else:
                            outputs = model(main_input)
                            if any(isinstance(x, Cache) for x in outputs):
                                continue
                            traced_model = torch.jit.trace(model, (main_input,))
                except RuntimeError:
                    self.fail("Couldn't trace module.")

                with tempfile.TemporaryDirectory() as tmp_dir_name:
                    pt_file_name = os.path.join(tmp_dir_name, "traced_model.pt")

                    try:
                        torch.jit.save(traced_model, pt_file_name)
                    except Exception:
                        self.fail("Couldn't save module.")

                    try:
                        loaded_model = torch.jit.load(pt_file_name)
                    except Exception:
                        self.fail("Couldn't load module.")

                model.to(torch_device)
                model.eval()

                loaded_model.to(torch_device)
                loaded_model.eval()

                model_state_dict = model.state_dict()
                loaded_model_state_dict = loaded_model.state_dict()

                non_persistent_buffers = {}
                for key in loaded_model_state_dict.keys():
                    if key not in model_state_dict.keys():
                        non_persistent_buffers[key] = loaded_model_state_dict[key]

                loaded_model_state_dict = {
                    key: value for key, value in loaded_model_state_dict.items() if key not in non_persistent_buffers
                }

                self.assertEqual(set(model_state_dict.keys()), set(loaded_model_state_dict.keys()))

                model_buffers = list(model.buffers())
                for non_persistent_buffer in non_persistent_buffers.values():
                    found_buffer = False
                    for i, model_buffer in enumerate(model_buffers):
                        if torch.equal(non_persistent_buffer, model_buffer):
                            found_buffer = True
                            break

                    self.assertTrue(found_buffer)
                    model_buffers.pop(i)

                models_equal = True
                for layer_name, p1 in model_state_dict.items():
                    if layer_name in loaded_model_state_dict:
                        p2 = loaded_model_state_dict[layer_name]
                        if p1.data.ne(p2.data).sum() > 0:
                            models_equal = False

                self.assertTrue(models_equal)

                # Avoid memory leak. Without this, each call increase RAM usage by ~20MB.
                # (Even with this call, there are still memory leak by ~0.04MB)
                self.clear_torch_jit_class_registry()

    def test_torch_fx(self):
        config, inputs_dict = self.model_tester.prepare_config_and_inputs_for_common()
        self._create_and_check_torch_fx_tracing(config, inputs_dict)

    def test_torch_fx_output_loss(self):
        if self.all_model_classes[0].__name__ == "BloomModel":
            self.skipTest(reason="Bloom currently has issues, @michaelbenayoun")
        config, inputs_dict = self.model_tester.prepare_config_and_inputs_for_common()
        self._create_and_check_torch_fx_tracing(config, inputs_dict, output_loss=True)

    def _create_and_check_torch_fx_tracing(self, config, inputs_dict, output_loss=False):
        if not self.fx_compatible:
            self.skipTest(f"The model type {config.model_type} is not compatible with torch.fx")

        configs_no_init = _config_zero_init(config)  # To be sure we have no Nan
        configs_no_init.return_dict = False

        for model_class in self.all_model_classes:
            model = model_class(config=configs_no_init)
            model.to(torch_device)
            model.eval()
            inputs = self._prepare_for_class(inputs_dict, model_class, return_labels=output_loss)

            # We may want to test several inputs (various shapes, etc.).
            inputs_to_test = [inputs]

            if model.config.is_encoder_decoder:
                model.config.use_cache = False  # FSTM still requires this hack -> FSTM should probably be refactored similar to BART afterward
                labels = inputs.get("labels", None)
                input_names = [
                    "attention_mask",
                    "decoder_attention_mask",
                    "decoder_input_ids",
                    "input_features",
                    "input_ids",
                    "input_values",
                ]
                if labels is not None:
                    input_names.append("labels")
            else:
                input_names = [
                    "attention_mask",
                    "bbox",
                    "input_features",
                    "input_ids",
                    "input_values",
                    "inputs_embeds",
                    "pixel_values",
                    "token_type_ids",
                    "visual_feats",
                    "visual_pos",
                    "noise",
                ]

                labels = inputs.get("labels", None)
                start_positions = inputs.get("start_positions", None)
                end_positions = inputs.get("end_positions", None)
                if labels is not None:
                    input_names.append("labels")
                if start_positions is not None:
                    input_names.append("start_positions")
                if end_positions is not None:
                    input_names.append("end_positions")

                if model.config.model_type in _FX_SUPPORTED_MODELS_WITH_KV_CACHE:
                    input_names.append("past_key_values")

                    # Generally model_tester.prepare_config_and_inputs_for_common seem not to generate past key values inputs.
                    if "past_key_values" not in inputs:
                        batch_size = inputs[next(iter(inputs))].shape[0]
                        num_heads = model.config.num_attention_heads
                        head_dim = model.config.hidden_size // model.config.num_attention_heads

                        cache_shape = (batch_size, num_heads, 0, head_dim)
                        empty_pkv = tuple(
                            (
                                torch.rand(cache_shape, dtype=torch.float, device=torch_device),
                                torch.rand(cache_shape, dtype=torch.float, device=torch_device),
                            )
                            for i in range(model.config.num_hidden_layers)
                        )
                        empty_pkv = (
                            DynamicCache.from_legacy_cache(empty_pkv)
                            if model_class._supports_cache_class
                            else empty_pkv
                        )

                        cache_length = 9
                        cache_shape = (batch_size, num_heads, cache_length, head_dim)
                        non_empty_pkv = tuple(
                            (
                                torch.rand(cache_shape, dtype=torch.float, device=torch_device),
                                torch.rand(cache_shape, dtype=torch.float, device=torch_device),
                            )
                            for i in range(model.config.num_hidden_layers)
                        )
                        non_empty_pkv = (
                            DynamicCache.from_legacy_cache(non_empty_pkv)
                            if model_class._supports_cache_class
                            else non_empty_pkv
                        )

                        inps = copy.deepcopy(inputs_to_test[0])

                        inputs_to_test[0]["past_key_values"] = empty_pkv

                        inps["past_key_values"] = non_empty_pkv
                        inputs_to_test.append(inps)

                        past_mask = torch.ones(batch_size, cache_length, device=torch_device, dtype=torch.float)
                        inputs_to_test[1]["attention_mask"] = torch.cat(
                            (past_mask, inputs_to_test[1]["attention_mask"]), dim=1
                        )

                forward_parameters = inspect.signature(model.forward).parameters
                if "input_ids" in forward_parameters and "inputs_embeds" in forward_parameters:
                    inps = copy.deepcopy(inputs_to_test[0])

                    embedding_size = (
                        model.config.embedding_size
                        if getattr(model.config, "embedding_size", None) is not None
                        and model.config.model_type != "megatron-bert"
                        else model.config.hidden_size
                    )

                    if (
                        model.config.model_type in MODEL_FOR_MULTIPLE_CHOICE_MAPPING_NAMES
                        and model.__class__.__name__
                        == MODEL_FOR_MULTIPLE_CHOICE_MAPPING_NAMES[model.config.model_type]
                    ):
                        batch_size, num_choices, sequence_length = inputs["input_ids"].shape
                        shape = (batch_size, num_choices, sequence_length, embedding_size)
                    elif inps["input_ids"].ndim == 2:
                        batch_size, sequence_length = inputs["input_ids"].shape
                        shape = (batch_size, sequence_length, embedding_size)
                    else:
                        self.skipTest("Unknown case")

                    del inps["input_ids"]
                    inps["inputs_embeds"] = torch.rand(shape, dtype=torch.float, device=torch_device)
                    inputs_to_test.append(inps)

            for inps in inputs_to_test:
                filtered_inputs = {k: v for (k, v) in inps.items() if k in input_names}
                input_names_to_trace = list(filtered_inputs.keys())

                if model.__class__.__name__ in set(MODEL_FOR_SEQUENCE_CLASSIFICATION_MAPPING_NAMES.values()) and (
                    not hasattr(model.config, "problem_type") or model.config.problem_type is None
                ):
                    model.config.problem_type = "single_label_classification"

                model.config.use_cache = "past_key_values" in input_names_to_trace

                traced_model = symbolic_trace(model, input_names_to_trace)

                with torch.no_grad():
                    traced_output = traced_model(**filtered_inputs)
                    model_output = model(**filtered_inputs)

                def flatten_output(output):
                    flatten = []
                    for x in output:
                        if isinstance(x, (tuple, list)):
                            flatten += flatten_output(x)
                        elif not isinstance(x, torch.Tensor):
                            continue
                        else:
                            flatten.append(x)
                    return flatten

                model_output = flatten_output(model_output)
                traced_output = flatten_output(traced_output)
                num_outputs = len(model_output)

                for i in range(num_outputs):
                    self.assertTrue(
                        torch.allclose(model_output[i], traced_output[i]),
                        f"traced {i}th output doesn't match model {i}th output for {model_class}",
                    )

                # Avoid memory leak. Without this, each call increase RAM usage by ~20MB.
                # (Even with this call, there are still memory leak by ~0.04MB)
                self.clear_torch_jit_class_registry()

    def test_headmasking(self):
        if not self.test_head_masking:
            self.skipTest(reason="Model does not support head masking")

        global_rng.seed(42)
        config, inputs_dict = self.model_tester.prepare_config_and_inputs_for_common()
        global_rng.seed()

        inputs_dict["output_attentions"] = True
        config.output_hidden_states = True
        configs_no_init = _config_zero_init(config)  # To be sure we have no Nan
        configs_no_init._attn_implementation = "eager"  # head mask works only in eager mode and will be removed soon
        for model_class in self.all_model_classes:
            model = model_class(config=configs_no_init)
            model.to(torch_device)
            model.eval()

            # Prepare head_mask
            # Set require_grad after having prepared the tensor to avoid error (leaf variable has been moved into the graph interior)
            head_mask = torch.ones(
                self.model_tester.num_hidden_layers,
                self.model_tester.num_attention_heads,
                device=torch_device,
            )
            head_mask[0, 0] = 0
            head_mask[-1, :-1] = 0
            head_mask.requires_grad_(requires_grad=True)
            inputs = self._prepare_for_class(inputs_dict, model_class).copy()
            inputs["head_mask"] = head_mask
            if model.config.is_encoder_decoder:
                signature = inspect.signature(model.forward)
                arg_names = [*signature.parameters.keys()]
                if "decoder_head_mask" in arg_names:  # necessary differentiation because of T5 model
                    inputs["decoder_head_mask"] = head_mask
                if "cross_attn_head_mask" in arg_names:
                    inputs["cross_attn_head_mask"] = head_mask
            outputs = model(**inputs, return_dict=True)

            # Test that we can get a gradient back for importance score computation
            output = sum(t.sum() for t in outputs[0])
            output = output.sum()
            output.backward()
            multihead_outputs = head_mask.grad

            self.assertIsNotNone(multihead_outputs)
            self.assertEqual(len(multihead_outputs), self.model_tester.num_hidden_layers)

            def check_attentions_validity(attentions):
                # Remove Nan
                for t in attentions:
                    self.assertLess(
                        torch.sum(torch.isnan(t)), t.numel() / 4
                    )  # Check we don't have more than 25% nans (arbitrary)
                attentions = [
                    t.masked_fill(torch.isnan(t), 0.0) for t in attentions
                ]  # remove them (the test is less complete)

                self.assertAlmostEqual(attentions[0][..., 0, :, :].flatten().sum().item(), 0.0)
                self.assertNotEqual(attentions[0][..., -1, :, :].flatten().sum().item(), 0.0)
                if len(attentions) > 2:  # encoder-decoder models have only 2 layers in each module
                    self.assertNotEqual(attentions[1][..., 0, :, :].flatten().sum().item(), 0.0)
                self.assertAlmostEqual(attentions[-1][..., -2, :, :].flatten().sum().item(), 0.0)
                self.assertNotEqual(attentions[-1][..., -1, :, :].flatten().sum().item(), 0.0)

            if model.config.is_encoder_decoder:
                check_attentions_validity(outputs.encoder_attentions)
                check_attentions_validity(outputs.decoder_attentions)
                check_attentions_validity(outputs.cross_attentions)
            else:
                check_attentions_validity(outputs.attentions)

    def test_head_pruning(self):
        if not self.test_pruning:
            self.skipTest(reason="Pruning is not activated")

        for model_class in self.all_model_classes:
            (
                config,
                inputs_dict,
            ) = self.model_tester.prepare_config_and_inputs_for_common()

            if "head_mask" in inputs_dict:
                del inputs_dict["head_mask"]

            inputs_dict["output_attentions"] = True
            config.output_hidden_states = False
            model = model_class(config=config)
            model.to(torch_device)
            model.eval()
            heads_to_prune = {
                0: list(range(1, self.model_tester.num_attention_heads)),
                -1: [0],
            }
            model.prune_heads(heads_to_prune)
            with torch.no_grad():
                outputs = model(**self._prepare_for_class(inputs_dict, model_class))

            attentions = outputs[-1]

            self.assertEqual(attentions[0].shape[-3], 1)
            # TODO: To have this check, we will need at least 3 layers. Do we really need it?
            # self.assertEqual(attentions[1].shape[-3], self.model_tester.num_attention_heads)
            self.assertEqual(attentions[-1].shape[-3], self.model_tester.num_attention_heads - 1)

    def test_head_pruning_save_load_from_pretrained(self):
        if not self.test_pruning:
            self.skipTest(reason="Pruning is not activated")

        for model_class in self.all_model_classes:
            (
                config,
                inputs_dict,
            ) = self.model_tester.prepare_config_and_inputs_for_common()

            if "head_mask" in inputs_dict:
                del inputs_dict["head_mask"]

            inputs_dict["output_attentions"] = True
            config.output_hidden_states = False
            model = model_class(config=config)
            model.to(torch_device)
            model.eval()
            heads_to_prune = {
                0: list(range(1, self.model_tester.num_attention_heads)),
                -1: [0],
            }
            model.prune_heads(heads_to_prune)

            with tempfile.TemporaryDirectory() as temp_dir_name:
                model.save_pretrained(temp_dir_name)
                model = model_class.from_pretrained(temp_dir_name)
                model.to(torch_device)

            with torch.no_grad():
                outputs = model(**self._prepare_for_class(inputs_dict, model_class))
            attentions = outputs[-1]
            self.assertEqual(attentions[0].shape[-3], 1)
            # TODO: To have this check, we will need at least 3 layers. Do we really need it?
            # self.assertEqual(attentions[1].shape[-3], self.model_tester.num_attention_heads)
            self.assertEqual(attentions[-1].shape[-3], self.model_tester.num_attention_heads - 1)

    def test_head_pruning_save_load_from_config_init(self):
        if not self.test_pruning:
            self.skipTest(reason="Pruning is not activated")

        for model_class in self.all_model_classes:
            (
                config,
                inputs_dict,
            ) = self.model_tester.prepare_config_and_inputs_for_common()

            if "head_mask" in inputs_dict:
                del inputs_dict["head_mask"]

            inputs_dict["output_attentions"] = True
            config.output_hidden_states = False

            heads_to_prune = {
                0: list(range(1, self.model_tester.num_attention_heads)),
                -1: [0],
            }
            config.pruned_heads = heads_to_prune

            model = model_class(config=config)
            model.to(torch_device)
            model.eval()

            with torch.no_grad():
                outputs = model(**self._prepare_for_class(inputs_dict, model_class))
            attentions = outputs[-1]

            self.assertEqual(attentions[0].shape[-3], 1)
            # TODO: To have this check, we will need at least 3 layers. Do we really need it?
            # self.assertEqual(attentions[1].shape[-3], self.model_tester.num_attention_heads)
            self.assertEqual(attentions[-1].shape[-3], self.model_tester.num_attention_heads - 1)

    def test_head_pruning_integration(self):
        if not self.test_pruning:
            self.skipTest(reason="Pruning is not activated")

        for model_class in self.all_model_classes:
            (
                config,
                inputs_dict,
            ) = self.model_tester.prepare_config_and_inputs_for_common()

            if "head_mask" in inputs_dict:
                del inputs_dict["head_mask"]

            inputs_dict["output_attentions"] = True
            config.output_hidden_states = False

            heads_to_prune = {1: [1, 2]}
            config.pruned_heads = heads_to_prune

            model = model_class(config=config)
            model.to(torch_device)
            model.eval()

            with torch.no_grad():
                outputs = model(**self._prepare_for_class(inputs_dict, model_class))
            attentions = outputs[-1]

            self.assertEqual(attentions[0].shape[-3], self.model_tester.num_attention_heads - 0)
            self.assertEqual(attentions[1].shape[-3], self.model_tester.num_attention_heads - 2)

            with tempfile.TemporaryDirectory() as temp_dir_name:
                model.save_pretrained(temp_dir_name)
                model = model_class.from_pretrained(temp_dir_name)
                model.to(torch_device)

            with torch.no_grad():
                outputs = model(**self._prepare_for_class(inputs_dict, model_class))
            attentions = outputs[-1]

            self.assertEqual(attentions[0].shape[-3], self.model_tester.num_attention_heads - 0)
            self.assertEqual(attentions[1].shape[-3], self.model_tester.num_attention_heads - 2)

            heads_to_prune = {0: [0], 1: [1, 2]}
            model.prune_heads(heads_to_prune)

            with torch.no_grad():
                outputs = model(**self._prepare_for_class(inputs_dict, model_class))
            attentions = outputs[-1]

            self.assertEqual(attentions[0].shape[-3], self.model_tester.num_attention_heads - 1)
            self.assertEqual(attentions[1].shape[-3], self.model_tester.num_attention_heads - 2)

            self.assertDictEqual(model.config.pruned_heads, {0: [0], 1: [1, 2]})

    def test_hidden_states_output(self):
        def check_hidden_states_output(inputs_dict, config, model_class):
            model = model_class(config)
            model.to(torch_device)
            model.eval()

            with torch.no_grad():
                outputs = model(**self._prepare_for_class(inputs_dict, model_class))

            hidden_states = outputs.encoder_hidden_states if config.is_encoder_decoder else outputs.hidden_states

            expected_num_layers = getattr(
                self.model_tester, "expected_num_hidden_layers", self.model_tester.num_hidden_layers + 1
            )
            self.assertEqual(len(hidden_states), expected_num_layers)

            if hasattr(self.model_tester, "encoder_seq_length"):
                seq_length = self.model_tester.encoder_seq_length
                if hasattr(self.model_tester, "chunk_length") and self.model_tester.chunk_length > 1:
                    seq_length = seq_length * self.model_tester.chunk_length
            else:
                seq_length = self.model_tester.seq_length

            self.assertListEqual(
                list(hidden_states[0].shape[-2:]),
                [seq_length, self.model_tester.hidden_size],
            )

            if config.is_encoder_decoder:
                hidden_states = outputs.decoder_hidden_states

                self.assertIsInstance(hidden_states, (list, tuple))
                self.assertEqual(len(hidden_states), expected_num_layers)
                seq_len = getattr(self.model_tester, "seq_length", None)
                decoder_seq_length = getattr(self.model_tester, "decoder_seq_length", seq_len)

                self.assertListEqual(
                    list(hidden_states[0].shape[-2:]),
                    [decoder_seq_length, self.model_tester.hidden_size],
                )

        config, inputs_dict = self.model_tester.prepare_config_and_inputs_for_common()

        for model_class in self.all_model_classes:
            inputs_dict["output_hidden_states"] = True
            check_hidden_states_output(inputs_dict, config, model_class)

            # check that output_hidden_states also work using config
            del inputs_dict["output_hidden_states"]
            config.output_hidden_states = True

            check_hidden_states_output(inputs_dict, config, model_class)

    def test_retain_grad_hidden_states_attentions(self):
        config, inputs_dict = self.model_tester.prepare_config_and_inputs_for_common()
        config.output_hidden_states = True
        config.output_attentions = self.has_attentions

        # no need to test all models as different heads yield the same functionality
        model_class = self.all_model_classes[0]
        model = model_class(config)
        model.to(torch_device)

        inputs = self._prepare_for_class(inputs_dict, model_class)

        outputs = model(**inputs)

        output = outputs[0]

        if config.is_encoder_decoder:
            # Seq2Seq models
            encoder_hidden_states = outputs.encoder_hidden_states[0]
            encoder_hidden_states.retain_grad()

            decoder_hidden_states = outputs.decoder_hidden_states[0]
            decoder_hidden_states.retain_grad()

            if self.has_attentions:
                encoder_attentions = outputs.encoder_attentions[0]
                encoder_attentions.retain_grad()

                decoder_attentions = outputs.decoder_attentions[0]
                decoder_attentions.retain_grad()

                cross_attentions = outputs.cross_attentions[0]
                cross_attentions.retain_grad()

            output.flatten()[0].backward(retain_graph=True)

            self.assertIsNotNone(encoder_hidden_states.grad)
            self.assertIsNotNone(decoder_hidden_states.grad)

            if self.has_attentions:
                self.assertIsNotNone(encoder_attentions.grad)
                self.assertIsNotNone(decoder_attentions.grad)
                self.assertIsNotNone(cross_attentions.grad)
        else:
            # Encoder-/Decoder-only models
            hidden_states = outputs.hidden_states[0]
            hidden_states.retain_grad()

            if self.has_attentions:
                attentions = outputs.attentions[0]
                attentions.retain_grad()

            output.flatten()[0].backward(retain_graph=True)

            self.assertIsNotNone(hidden_states.grad)

            if self.has_attentions:
                self.assertIsNotNone(attentions.grad)

    def test_feed_forward_chunking(self):
        (
            original_config,
            inputs_dict,
        ) = self.model_tester.prepare_config_and_inputs_for_common()
        for model_class in self.all_model_classes:
            torch.manual_seed(0)
            config = copy.deepcopy(original_config)
            model = model_class(config)
            model.to(torch_device)
            model.eval()

            hidden_states_no_chunk = model(**self._prepare_for_class(inputs_dict, model_class))[0]

            torch.manual_seed(0)
            config.chunk_size_feed_forward = 1
            model = model_class(config)
            model.to(torch_device)
            model.eval()

            hidden_states_with_chunk = model(**self._prepare_for_class(inputs_dict, model_class))[0]
            torch.testing.assert_close(hidden_states_no_chunk, hidden_states_with_chunk, rtol=1e-3, atol=1e-3)

    def test_resize_position_vector_embeddings(self):
        if not self.test_resize_position_embeddings:
            self.skipTest(reason="Model does not have position embeddings")

        (
            original_config,
            inputs_dict,
        ) = self.model_tester.prepare_config_and_inputs_for_common()

        for model_class in self.all_model_classes:
            config = copy.deepcopy(original_config)
            model = model_class(config)
            model.to(torch_device)

            if self.model_tester.is_training is False:
                model.eval()

            max_position_embeddings = config.max_position_embeddings

            # Retrieve the embeddings and clone theme
            if model.config.is_encoder_decoder:
                encoder_model_embed, decoder_model_embed = model.get_position_embeddings()
                encoder_cloned_embeddings = encoder_model_embed.weight.clone()
                decoder_cloned_embeddings = decoder_model_embed.weight.clone()
            else:
                model_embed = model.get_position_embeddings()
                cloned_embeddings = model_embed.weight.clone()

            # Check that resizing the position embeddings with a larger max_position_embeddings increases
            # the model's position embeddings size
            model.resize_position_embeddings(max_position_embeddings + 10)
            self.assertEqual(model.config.max_position_embeddings, max_position_embeddings + 10)

            # Check that it actually resizes the embeddings matrix
            if model.config.is_encoder_decoder:
                encoder_model_embed, decoder_model_embed = model.get_position_embeddings()
                self.assertEqual(encoder_model_embed.weight.shape[0], encoder_cloned_embeddings.shape[0] + 10)
                self.assertEqual(decoder_model_embed.weight.shape[0], decoder_cloned_embeddings.shape[0] + 10)
            else:
                model_embed = model.get_position_embeddings()
                self.assertEqual(model_embed.weight.shape[0], cloned_embeddings.shape[0] + 10)

            # Check that the model can still do a forward pass successfully (every parameter should be resized)
            model(**self._prepare_for_class(inputs_dict, model_class))

            # Check that resizing the position embeddings with a smaller max_position_embeddings decreases
            # the model's max_position_embeddings
            model.resize_position_embeddings(max_position_embeddings - 5)
            self.assertEqual(model.config.max_position_embeddings, max_position_embeddings - 5)

            # Check that it actually resizes the embeddings matrix
            if model.config.is_encoder_decoder:
                encoder_model_embed, decoder_model_embed = model.get_position_embeddings()
                self.assertEqual(encoder_model_embed.weight.shape[0], encoder_cloned_embeddings.shape[0] - 5)
                self.assertEqual(decoder_model_embed.weight.shape[0], decoder_cloned_embeddings.shape[0] - 5)
            else:
                model_embed = model.get_position_embeddings()
                self.assertEqual(model_embed.weight.shape[0], cloned_embeddings.shape[0] - 5)

            # Check that the model can still do a forward pass successfully (every parameter should be resized)
            model(**self._prepare_for_class(inputs_dict, model_class))

            # Check that adding and removing tokens has not modified the first part of the embedding matrix.
            models_equal = True

            if model.config.is_encoder_decoder:
                for p1, p2 in zip(encoder_cloned_embeddings, encoder_model_embed.weight):
                    if p1.data.ne(p2.data).sum() > 0:
                        models_equal = False
                for p1, p2 in zip(decoder_cloned_embeddings, decoder_model_embed.weight):
                    if p1.data.ne(p2.data).sum() > 0:
                        models_equal = False
            else:
                for p1, p2 in zip(cloned_embeddings, model_embed.weight):
                    if p1.data.ne(p2.data).sum() > 0:
                        models_equal = False

            self.assertTrue(models_equal)

    def test_resize_tokens_embeddings(self):
        if not self.test_resize_embeddings:
            self.skipTest(reason="test_resize_embeddings is set to `False`")
        (
            original_config,
            inputs_dict,
        ) = self.model_tester.prepare_config_and_inputs_for_common()
        inputs_dict.pop("labels", None)

        for model_class in self.all_model_classes:
            config = copy.deepcopy(original_config)
            if is_deepspeed_zero3_enabled():
                with deepspeed.zero.Init():
                    model = model_class(config)
            else:
                model = model_class(config)
                model.to(torch_device)

            model_embed_pre_resize = model.get_input_embeddings()
            type_model_embed_pre_resize = type(model_embed_pre_resize)

            if self.model_tester.is_training is False:
                model.eval()

            model_vocab_size = config.get_text_config().vocab_size
            # Retrieve the embeddings and clone theme
            model_embed = model.resize_token_embeddings(model_vocab_size)
            cloned_embeddings = model_embed.weight.clone()

            # Check that resizing the token embeddings with a larger vocab size increases the model's vocab size
            model_embed = model.resize_token_embeddings(model_vocab_size + 10)
            new_model_vocab_size = model.config.get_text_config().vocab_size
            self.assertEqual(new_model_vocab_size, model_vocab_size + 10)
            # Check that it actually resizes the embeddings matrix
            self.assertEqual(model_embed.weight.shape[0], cloned_embeddings.shape[0] + 10)
            # Check to make sure the type of embeddings returned post resizing is same as type of input
            type_model_embed_post_resize = type(model_embed)
            self.assertEqual(type_model_embed_pre_resize, type_model_embed_post_resize)
            # Check that added embeddings mean is close to the old embeddings mean
            if is_deepspeed_zero3_enabled():
                with deepspeed.zero.GatheredParameters(model_embed.weight, modifier_rank=None):
                    old_embeddings_mean = torch.mean(model_embed.weight.data[:-10, :], axis=0)
                    new_embeddings_mean = torch.mean(model_embed.weight.data[-10:, :], axis=0)
            else:
                old_embeddings_mean = torch.mean(model_embed.weight.data[:-10, :], axis=0)
                new_embeddings_mean = torch.mean(model_embed.weight.data[-10:, :], axis=0)
            torch.testing.assert_close(old_embeddings_mean, new_embeddings_mean, rtol=1e-3, atol=1e-3)

            # Check that the model can still do a forward pass successfully (every parameter should be resized)
            if not is_deepspeed_zero3_enabled():
                # A distriputed launcher is needed for the forward pass when deepspeed is enabled
                model_inputs = self._prepare_for_class(inputs_dict, model_class)
                model(**model_inputs)

            # Check that resizing the token embeddings with a smaller vocab size decreases the model's vocab size
            model_embed = model.resize_token_embeddings(model_vocab_size - 15)
            new_model_vocab_size = model.config.get_text_config().vocab_size
            self.assertEqual(new_model_vocab_size, model_vocab_size - 15)
            # Check that it actually resizes the embeddings matrix
            self.assertEqual(model_embed.weight.shape[0], cloned_embeddings.shape[0] - 15)

            # Check that the model can still do a forward pass successfully (every parameter should be resized)
            # Input ids should be clamped to the maximum size of the vocabulary
            inputs_dict["input_ids"].clamp_(max=model_vocab_size - 15 - 1)

            # make sure that decoder_input_ids are resized as well
            if not is_deepspeed_zero3_enabled():
                # A distriputed launcher is needed for the forward pass when deepspeed is enabled
                if "decoder_input_ids" in inputs_dict:
                    inputs_dict["decoder_input_ids"].clamp_(max=model_vocab_size - 15 - 1)
                model_inputs = self._prepare_for_class(inputs_dict, model_class)
                model(**model_inputs)

            # Check that adding and removing tokens has not modified the first part of the embedding matrix.
            models_equal = True
            for p1, p2 in zip(cloned_embeddings, model_embed.weight):
                if p1.data.ne(p2.data).sum() > 0:
                    models_equal = False

            self.assertTrue(models_equal)

            del model
            del config
            # Copy again. config changed with embedding resizing (`vocab_size` changed)
            config = copy.deepcopy(original_config)
            if is_deepspeed_zero3_enabled():
                with deepspeed.zero.Init():
                    model = model_class(config)
            else:
                model = model_class(config)
                model.to(torch_device)

            model_vocab_size = config.get_text_config().vocab_size
            model.resize_token_embeddings(model_vocab_size + 10, pad_to_multiple_of=1)
            new_model_vocab_size = model.config.get_text_config().vocab_size
            self.assertTrue(new_model_vocab_size + 10, model_vocab_size)

            model_embed = model.resize_token_embeddings(model_vocab_size, pad_to_multiple_of=64)
            new_model_vocab_size = model.config.get_text_config().vocab_size
            self.assertTrue(model_embed.weight.shape[0] // 64, 0)

            self.assertTrue(model_embed.weight.shape[0], new_model_vocab_size)
            self.assertTrue(new_model_vocab_size, model.vocab_size)

            model_embed = model.resize_token_embeddings(model_vocab_size + 13, pad_to_multiple_of=64)
            self.assertTrue(model_embed.weight.shape[0] // 64, 0)

            # Check that resizing a model to a multiple of pad_to_multiple leads to a model of exactly that size
            target_dimension = 128
            model_embed = model.resize_token_embeddings(target_dimension, pad_to_multiple_of=64)
            self.assertTrue(model_embed.weight.shape[0], target_dimension)

            with self.assertRaisesRegex(
                ValueError,
                "Asking to pad the embedding matrix to a multiple of `1.3`, which is not and integer. Please make sure to pass an integer",
            ):
                model.resize_token_embeddings(model_vocab_size, pad_to_multiple_of=1.3)

            # Test when `vocab_size` is smaller than `hidden_size`.
            del model
            del config
            # Copy again. config changed with embedding resizing (`vocab_size` changed)
            config = copy.deepcopy(original_config)
            config.vocab_size = 4
            config.pad_token_id = 3
            if is_deepspeed_zero3_enabled():
                with deepspeed.zero.Init():
                    model = model_class(config)
            else:
                model = model_class(config)
                model.to(torch_device)

            model_vocab_size = config.get_text_config().vocab_size
            # Retrieve the embeddings and clone theme
            model_embed = model.resize_token_embeddings(model_vocab_size)
            cloned_embeddings = model_embed.weight.clone()

            # Check that resizing the token embeddings with a larger vocab size increases the model's vocab size
            model_embed = model.resize_token_embeddings(model_vocab_size + 10)
            new_model_vocab_size = model.config.get_text_config().vocab_size
            self.assertEqual(new_model_vocab_size, model_vocab_size + 10)
            # Check that it actually resizes the embeddings matrix
            self.assertEqual(model_embed.weight.shape[0], cloned_embeddings.shape[0] + 10)
            # Check to make sure the type of embeddings returned post resizing is same as type of input
            type_model_embed_post_resize = type(model_embed)
            self.assertEqual(type_model_embed_pre_resize, type_model_embed_post_resize)
            # Check that added embeddings mean is close to the old embeddings mean
            if is_deepspeed_zero3_enabled():
                with deepspeed.zero.GatheredParameters(model_embed.weight, modifier_rank=None):
                    old_embeddings_mean = torch.mean(model_embed.weight.data[:-10, :], axis=0)
                    new_embeddings_mean = torch.mean(model_embed.weight.data[-10:, :], axis=0)
            else:
                old_embeddings_mean = torch.mean(model_embed.weight.data[:-10, :], axis=0)
                new_embeddings_mean = torch.mean(model_embed.weight.data[-10:, :], axis=0)
            torch.testing.assert_close(old_embeddings_mean, new_embeddings_mean, rtol=1e-3, atol=1e-3)

    @require_deepspeed
    @require_torch_accelerator
    def test_resize_tokens_embeddings_with_deepspeed(self):
        ds_config = {
            "zero_optimization": {
                "stage": 3,
                "offload_param": {"device": "cpu", "pin_memory": True},
            },
        }
        with _deepspeed_zero3(ds_config):
            self.test_resize_tokens_embeddings()

    @require_deepspeed
    @require_torch_multi_accelerator
    def test_resize_tokens_embeddings_with_deepspeed_multi_gpu(self):
        ds_config = {
            "zero_optimization": {
                "stage": 3,
            },
        }
        with _deepspeed_zero3(ds_config):
            self.test_resize_tokens_embeddings()

    def test_resize_embeddings_untied(self):
        if not self.test_resize_embeddings:
            self.skipTest(reason="test_resize_embeddings is set to `False`")

        original_config, inputs_dict = self.model_tester.prepare_config_and_inputs_for_common()
        original_config.tie_word_embeddings = False
        inputs_dict.pop("labels", None)

        # if model cannot untied embeddings -> leave test
        if original_config.tie_word_embeddings:
            self.skipTest(reason="Model cannot untied embeddings")

        for model_class in self.all_model_classes:
            config = copy.deepcopy(original_config)
            if is_deepspeed_zero3_enabled():
                with deepspeed.zero.Init():
                    model = model_class(config)
            else:
                model = model_class(config).to(torch_device)

            # if no output embeddings -> leave test
            if model.get_output_embeddings() is None:
                continue

            # Check that resizing the token embeddings with a larger vocab size increases the model's vocab size
            model_vocab_size = config.get_text_config().vocab_size
            model.resize_token_embeddings(model_vocab_size + 10)
            new_model_vocab_size = model.config.get_text_config().vocab_size
            self.assertEqual(new_model_vocab_size, model_vocab_size + 10)
            output_embeds = model.get_output_embeddings()
            self.assertEqual(output_embeds.weight.shape[0], model_vocab_size + 10)
            # Check bias if present
            if output_embeds.bias is not None:
                self.assertEqual(output_embeds.bias.shape[0], model_vocab_size + 10)
            # Check that the model can still do a forward pass successfully (every parameter should be resized)
            if not is_deepspeed_zero3_enabled():
                # A distriputed launcher is needed for the forward pass when deepspeed is enabled
                model(**self._prepare_for_class(inputs_dict, model_class))

            # Test multivariate resizing.
            model.resize_token_embeddings(model_vocab_size + 10)
            output_embeds = model.get_output_embeddings()
            # Check that added embeddings mean is close to the old embeddings mean
            if is_deepspeed_zero3_enabled():
                with deepspeed.zero.GatheredParameters(output_embeds.weight, modifier_rank=None):
                    old_embeddings_mean = torch.mean(output_embeds.weight.data[:-10, :], axis=0)
                    new_embeddings_mean = torch.mean(output_embeds.weight.data[-10:, :], axis=0)
            else:
                old_embeddings_mean = torch.mean(output_embeds.weight.data[:-10, :], axis=0)
                new_embeddings_mean = torch.mean(output_embeds.weight.data[-10:, :], axis=0)
            torch.testing.assert_close(old_embeddings_mean, new_embeddings_mean, rtol=1e-3, atol=1e-3)
            # check if the old bias mean close to added bias mean.
            if output_embeds.bias is not None:
                if is_deepspeed_zero3_enabled():
                    with deepspeed.zero.GatheredParameters(output_embeds.bias, modifier_rank=None):
                        old_bias_mean = torch.mean(output_embeds.bias.data[:-10], axis=0)
                        new_bias_mean = torch.mean(output_embeds.bias.data[-10:], axis=0)
                else:
                    old_bias_mean = torch.mean(output_embeds.bias.data[:-10], axis=0)
                    new_bias_mean = torch.mean(output_embeds.bias.data[-10:], axis=0)

                torch.testing.assert_close(old_bias_mean, new_bias_mean, rtol=1e-5, atol=1e-5)

            # Check that resizing the token embeddings with a smaller vocab size decreases the model's vocab size
            model.resize_token_embeddings(model_vocab_size - 15)
            new_model_vocab_size = model.config.get_text_config().vocab_size
            self.assertEqual(new_model_vocab_size, model_vocab_size - 15)
            # Check that it actually resizes the embeddings matrix
            output_embeds = model.get_output_embeddings()
            self.assertEqual(output_embeds.weight.shape[0], model_vocab_size - 15)
            # Check bias if present
            if output_embeds.bias is not None:
                self.assertEqual(output_embeds.bias.shape[0], model_vocab_size - 15)
            # Check that the model can still do a forward pass successfully (every parameter should be resized)
            # Input ids should be clamped to the maximum size of the vocabulary
            inputs_dict["input_ids"].clamp_(max=model_vocab_size - 15 - 1)
            if "decoder_input_ids" in inputs_dict:
                inputs_dict["decoder_input_ids"].clamp_(max=model_vocab_size - 15 - 1)
            # Check that the model can still do a forward pass successfully (every parameter should be resized)
            if not is_deepspeed_zero3_enabled():
                # A distriputed launcher is needed for the forward pass when deepspeed is enabled
                model(**self._prepare_for_class(inputs_dict, model_class))

    @require_deepspeed
    @require_torch_accelerator
    def test_resize_embeddings_untied_with_deepspeed(self):
        ds_config = {
            "zero_optimization": {
                "stage": 3,
                "offload_param": {"device": "cpu", "pin_memory": True},
            },
        }
        with _deepspeed_zero3(ds_config):
            self.test_resize_embeddings_untied()

    @require_deepspeed
    @require_torch_multi_accelerator
    def test_resize_embeddings_untied_with_deepspeed_multi_gpu(self):
        ds_config = {
            "zero_optimization": {
                "stage": 3,
            },
        }
        with _deepspeed_zero3(ds_config):
            self.test_resize_embeddings_untied()

    def test_model_get_set_embeddings(self):
        config, inputs_dict = self.model_tester.prepare_config_and_inputs_for_common()

        for model_class in self.all_model_classes:
            model = model_class(config)
            self.assertIsInstance(model.get_input_embeddings(), nn.Embedding)

            new_input_embedding_layer = nn.Embedding(10, 10)
            model.set_input_embeddings(new_input_embedding_layer)
            self.assertEqual(model.get_input_embeddings(), new_input_embedding_layer)

            x = model.get_output_embeddings()
            self.assertTrue(x is None or isinstance(x, nn.Linear))

    def test_model_main_input_name(self):
        for model_class in self.all_model_classes:
            model_signature = inspect.signature(getattr(model_class, "forward"))
            # The main input is the name of the argument after `self`
            observed_main_input_name = list(model_signature.parameters.keys())[1]
            self.assertEqual(model_class.main_input_name, observed_main_input_name)

    def test_correct_missing_keys(self):
        if not self.test_missing_keys:
            self.skipTest(reason="test_missing_keys is set to `False`")

        for model_class in self.all_model_classes:
            config, _ = self.model_tester.prepare_config_and_inputs_for_common()
            model = model_class(config)
            base_model_prefix = model.base_model_prefix

            if hasattr(model, base_model_prefix):
                extra_params = {k: v for k, v in model.named_parameters() if not k.startswith(base_model_prefix)}
                extra_params.update({k: v for k, v in model.named_buffers() if not k.startswith(base_model_prefix)})
                # Some models define this as None
                if model._keys_to_ignore_on_load_missing:
                    for key in model._keys_to_ignore_on_load_missing:
                        extra_params.pop(key, None)

                if not extra_params:
                    # In that case, we *are* on a head model, but every
                    # single key is not actual parameters and this is
                    # tested in `test_tied_model_weights_key_ignore` test.
                    continue

                with tempfile.TemporaryDirectory() as temp_dir_name:
                    model.base_model.save_pretrained(temp_dir_name)
                    model, loading_info = model_class.from_pretrained(temp_dir_name, output_loading_info=True)
                    self.assertGreater(len(loading_info["missing_keys"]), 0, model.__class__.__name__)

    def test_tie_model_weights(self):
        if not self.test_torchscript:
            self.skipTest(reason="test_torchscript is set to `False`")

        config, inputs_dict = self.model_tester.prepare_config_and_inputs_for_common()

        def check_same_values(layer_1, layer_2):
            equal = True
            for p1, p2 in zip(layer_1.weight, layer_2.weight):
                if p1.data.ne(p2.data).sum() > 0:
                    equal = False
            return equal

        for model_class in self.all_model_classes:
            config.torchscript = True
            model_not_tied = model_class(config)
            if model_not_tied.get_output_embeddings() is None:
                continue

            config_tied = copy.deepcopy(config)
            config_tied.torchscript = False
            model_tied = model_class(config_tied)
            params_tied = list(model_tied.parameters())
            # Check that the embedding layer and decoding layer are the same in size and in value
            # self.assertTrue(check_same_values(embeddings, decoding))

            # Check that after resize they remain tied.
            vocab_size = config.get_text_config().vocab_size
            model_tied.resize_token_embeddings(vocab_size + 10)
            params_tied_2 = list(model_tied.parameters())
            self.assertEqual(len(params_tied_2), len(params_tied))

    @require_safetensors
    def test_can_use_safetensors(self):
        for model_class in self.all_model_classes:
            config, _ = self.model_tester.prepare_config_and_inputs_for_common()
            model_tied = model_class(config)
            with tempfile.TemporaryDirectory() as d:
                try:
                    model_tied.save_pretrained(d, safe_serialization=True)
                except Exception as e:
                    raise Exception(f"Class {model_class.__name__} cannot be saved using safetensors: {e}")

                model_reloaded, infos = model_class.from_pretrained(d, output_loading_info=True)
                # Checking the state dicts are correct
                reloaded_state = model_reloaded.state_dict()
                for k, v in model_tied.state_dict().items():
                    self.assertIn(k, reloaded_state, f"Key {k} is missing from reloaded")
                    torch.testing.assert_close(
                        v, reloaded_state[k], msg=lambda x: f"{model_class.__name__}: Tensor {k}: {x}"
                    )
                # Checking there was no complain of missing weights
                self.assertEqual(infos["missing_keys"], [])

                # Checking the tensor sharing are correct
                ptrs = defaultdict(list)
                for k, v in model_tied.state_dict().items():
                    ptrs[v.data_ptr()].append(k)

                shared_ptrs = {k: v for k, v in ptrs.items() if len(v) > 1}

                for _, shared_names in shared_ptrs.items():
                    reloaded_ptrs = {reloaded_state[k].data_ptr() for k in shared_names}
                    self.assertEqual(
                        len(reloaded_ptrs),
                        1,
                        f"The shared pointers are incorrect, found different pointers for keys {shared_names}",
                    )

    def test_load_save_without_tied_weights(self):
        for model_class in self.all_model_classes:
            config, _ = self.model_tester.prepare_config_and_inputs_for_common()
            config.tie_word_embeddings = False
            model = model_class(config)
            with tempfile.TemporaryDirectory() as d:
                model.save_pretrained(d)

                model_reloaded, infos = model_class.from_pretrained(d, output_loading_info=True)
                # Checking the state dicts are correct
                reloaded_state = model_reloaded.state_dict()
                for k, v in model.state_dict().items():
                    self.assertIn(k, reloaded_state, f"Key {k} is missing from reloaded")
                    torch.testing.assert_close(
                        v, reloaded_state[k], msg=lambda x: f"{model_class.__name__}: Tensor {k}: {x}"
                    )
                # Checking there was no complain of missing weights
                self.assertEqual(infos["missing_keys"], [])

    def test_tied_weights_keys(self):
        config, _ = self.model_tester.prepare_config_and_inputs_for_common()
        config.get_text_config().tie_word_embeddings = True
        for model_class in self.all_model_classes:
            model_tied = model_class(config)

            ptrs = collections.defaultdict(list)
            for name, tensor in model_tied.state_dict().items():
                ptrs[id_tensor_storage(tensor)].append(name)

            # These are all the pointers of shared tensors.
            tied_params = [names for _, names in ptrs.items() if len(names) > 1]

            tied_weight_keys = model_tied._tied_weights_keys if model_tied._tied_weights_keys is not None else []
            # Detect we get a hit for each key
            for key in tied_weight_keys:
                is_tied_key = any(re.search(key, p) for group in tied_params for p in group)
                self.assertTrue(is_tied_key, f"{key} is not a tied weight key for {model_class}.")

            # Removed tied weights found from tied params -> there should only be one left after
            for key in tied_weight_keys:
                for i in range(len(tied_params)):
                    tied_params[i] = [p for p in tied_params[i] if re.search(key, p) is None]

            tied_params = [group for group in tied_params if len(group) > 1]
            self.assertListEqual(
                tied_params,
                [],
                f"Missing `_tied_weights_keys` for {model_class}: add all of {tied_params} except one.",
            )

    def test_model_weights_reload_no_missing_tied_weights(self):
        for model_class in self.all_model_classes:
            config, _ = self.model_tester.prepare_config_and_inputs_for_common()
            model = model_class(config)
            with tempfile.TemporaryDirectory() as tmp_dir:
                model.save_pretrained(tmp_dir)

                # We are nuking ALL weights on file, so every parameter should
                # yell on load. We're going to detect if we yell too much, or too little.
                placeholder_dict = {"tensor": torch.tensor([1, 2])}
                safe_save_file(placeholder_dict, os.path.join(tmp_dir, "model.safetensors"), metadata={"format": "pt"})
                model_reloaded, infos = model_class.from_pretrained(tmp_dir, output_loading_info=True)

                params = dict(model_reloaded.named_parameters())
                params.update(dict(model_reloaded.named_buffers()))
                param_names = set(params.keys())

                missing_keys = set(infos["missing_keys"])

                extra_missing = missing_keys - param_names
                # Remove tied weights from extra missing: they are normally not warned as missing if their tied
                # counterpart is present but here there are no weights at all so we do get the warning.
                ptrs = collections.defaultdict(list)
                for name, tensor in model_reloaded.state_dict().items():
                    ptrs[id_tensor_storage(tensor)].append(name)
                tied_params = [names for _, names in ptrs.items() if len(names) > 1]
                for group in tied_params:
                    # We remove the group from extra_missing if not all weights from group are in it
                    if len(set(group) - extra_missing) > 0:
                        extra_missing = extra_missing - set(group)

                self.assertEqual(
                    extra_missing,
                    set(),
                    f"This model {model_class.__name__} might be missing some `keys_to_ignore`: {extra_missing}. "
                    f"For debugging, tied parameters are {tied_params}",
                )

                missed_missing = param_names - missing_keys
                # Remove nonpersistent buffers from missed_missing
                buffers = [n for n, _ in model_reloaded.named_buffers()]
                nonpersistent_buffers = {n for n in buffers if n not in model_reloaded.state_dict()}
                missed_missing = missed_missing - nonpersistent_buffers

                if model_reloaded._keys_to_ignore_on_load_missing is None:
                    expected_missing = set()
                else:
                    expected_missing = set()
                    for pattern in model_reloaded._keys_to_ignore_on_load_missing:
                        expected_missing.update({k for k in param_names if re.search(pattern, k) is not None})
                self.assertEqual(
                    missed_missing,
                    expected_missing,
                    f"This model {model_class.__name__} ignores keys {missed_missing} but they look like real"
                    " parameters. If they are non persistent buffers make sure to instantiate them with"
                    " `persistent=False`",
                )

    def test_model_outputs_equivalence(self):
        config, inputs_dict = self.model_tester.prepare_config_and_inputs_for_common()

        def set_nan_tensor_to_zero(t):
            t[t != t] = 0
            return t

        def check_equivalence(model, tuple_inputs, dict_inputs, additional_kwargs={}):
            with torch.no_grad():
                tuple_output = model(**tuple_inputs, return_dict=False, **additional_kwargs)
                dict_output = model(**dict_inputs, return_dict=True, **additional_kwargs).to_tuple()

                def recursive_check(tuple_object, dict_object):
                    if isinstance(tuple_object, (list, tuple)):
                        for tuple_iterable_value, dict_iterable_value in zip(tuple_object, dict_object):
                            recursive_check(tuple_iterable_value, dict_iterable_value)
                    elif isinstance(tuple_object, dict):
                        for tuple_iterable_value, dict_iterable_value in zip(
                            tuple_object.values(), dict_object.values()
                        ):
                            recursive_check(tuple_iterable_value, dict_iterable_value)
                    elif tuple_object is None:
                        return
                    # model might return non-tensors objects (e.g. Cache class)
                    elif isinstance(tuple_object, torch.Tensor):
                        self.assertTrue(
                            torch.allclose(
                                set_nan_tensor_to_zero(tuple_object), set_nan_tensor_to_zero(dict_object), atol=1e-5
                            ),
                            msg=(
                                "Tuple and dict output are not equal. Difference:"
                                f" {torch.max(torch.abs(tuple_object - dict_object))}. Tuple has `nan`:"
                                f" {torch.isnan(tuple_object).any()} and `inf`: {torch.isinf(tuple_object)}. Dict has"
                                f" `nan`: {torch.isnan(dict_object).any()} and `inf`: {torch.isinf(dict_object)}."
                            ),
                        )

                recursive_check(tuple_output, dict_output)

        for model_class in self.all_model_classes:
            model = model_class(config)
            model.to(torch_device)
            model.eval()

            tuple_inputs = self._prepare_for_class(inputs_dict, model_class)
            dict_inputs = self._prepare_for_class(inputs_dict, model_class)
            check_equivalence(model, tuple_inputs, dict_inputs)

            tuple_inputs = self._prepare_for_class(inputs_dict, model_class, return_labels=True)
            dict_inputs = self._prepare_for_class(inputs_dict, model_class, return_labels=True)
            check_equivalence(model, tuple_inputs, dict_inputs)

            tuple_inputs = self._prepare_for_class(inputs_dict, model_class)
            dict_inputs = self._prepare_for_class(inputs_dict, model_class)
            check_equivalence(model, tuple_inputs, dict_inputs, {"output_hidden_states": True})

            tuple_inputs = self._prepare_for_class(inputs_dict, model_class, return_labels=True)
            dict_inputs = self._prepare_for_class(inputs_dict, model_class, return_labels=True)
            check_equivalence(model, tuple_inputs, dict_inputs, {"output_hidden_states": True})

            if self.has_attentions:
                tuple_inputs = self._prepare_for_class(inputs_dict, model_class)
                dict_inputs = self._prepare_for_class(inputs_dict, model_class)
                check_equivalence(model, tuple_inputs, dict_inputs, {"output_attentions": True})

                tuple_inputs = self._prepare_for_class(inputs_dict, model_class, return_labels=True)
                dict_inputs = self._prepare_for_class(inputs_dict, model_class, return_labels=True)
                check_equivalence(model, tuple_inputs, dict_inputs, {"output_attentions": True})

                tuple_inputs = self._prepare_for_class(inputs_dict, model_class, return_labels=True)
                dict_inputs = self._prepare_for_class(inputs_dict, model_class, return_labels=True)
                check_equivalence(
                    model, tuple_inputs, dict_inputs, {"output_hidden_states": True, "output_attentions": True}
                )

    # Don't copy this method to model specific test file!
    # TODO: remove this method once the issues are all fixed!
    def _make_attention_mask_non_null(self, inputs_dict):
        """Make sure no sequence has all zeros as attention mask"""

        for k in ["attention_mask", "encoder_attention_mask", "decoder_attention_mask"]:
            if k in inputs_dict:
                attention_mask = inputs_dict[k]

                # Make sure no all 0s attention masks - to avoid failure at this moment.
                # Put `1` at the beginning of sequences to make it still work when combining causal attention masks.
                # TODO: remove this line once a fix regarding large negative values for attention mask is done.
                attention_mask = torch.cat(
                    [torch.ones_like(attention_mask[:, :1], dtype=attention_mask.dtype), attention_mask[:, 1:]], dim=-1
                )

                # Here we make the first sequence with all 0s as attention mask.
                # Currently, this will fail for `TFWav2Vec2Model`. This is caused by the different large negative
                # values, like `1e-4`, `1e-9`, `1e-30` and `-inf` for attention mask across models/frameworks.
                # TODO: enable this block once the large negative values thing is cleaned up.
                # (see https://github.com/huggingface/transformers/issues/14859)
                # attention_mask = torch.cat(
                #     [torch.zeros_like(attention_mask[:1], dtype=attention_mask.dtype), attention_mask[1:]],
                #     dim=0
                # )

                inputs_dict[k] = attention_mask

    # Don't copy this method to model specific test file!
    # TODO: remove this method once the issues are all fixed!
    def _postprocessing_to_ignore_test_cases(self, tf_outputs, pt_outputs, model_class):
        """For temporarily ignoring some failed test cases (issues to be fixed)"""

        tf_keys = {k for k, v in tf_outputs.items() if v is not None}
        pt_keys = {k for k, v in pt_outputs.items() if v is not None}

        key_differences = tf_keys.symmetric_difference(pt_keys)

        if model_class.__name__ in [
            "FlaubertWithLMHeadModel",
            "FunnelForPreTraining",
            "ElectraForPreTraining",
            "XLMWithLMHeadModel",
        ]:
            for k in key_differences:
                if k in ["loss", "losses"]:
                    tf_keys.discard(k)
                    pt_keys.discard(k)
        elif model_class.__name__.startswith("GPT2"):
            # `TFGPT2` has `past_key_values` as a tensor while `GPT2` has it as a tuple.
            tf_keys.discard("past_key_values")
            pt_keys.discard("past_key_values")

        # create new outputs from the remaining fields
        new_tf_outputs = type(tf_outputs)(**{k: tf_outputs[k] for k in tf_keys})
        new_pt_outputs = type(pt_outputs)(**{k: pt_outputs[k] for k in pt_keys})

        return new_tf_outputs, new_pt_outputs

    def assert_almost_equals(self, a: np.ndarray, b: np.ndarray, tol: float):
        diff = np.abs(a - b).max()
        self.assertLessEqual(diff, tol, f"Difference between torch and flax is {diff} (>= {tol}).")

    def test_inputs_embeds(self):
        config, inputs_dict = self.model_tester.prepare_config_and_inputs_for_common()

        for model_class in self.all_model_classes:
            model = model_class(config)
            model.to(torch_device)
            model.eval()

            model_forward_args = inspect.signature(model.forward).parameters
            if "inputs_embeds" not in model_forward_args:
                self.skipTest(reason="This model doesn't use `inputs_embeds`")

            inputs = copy.deepcopy(self._prepare_for_class(inputs_dict, model_class))

            if not self.is_encoder_decoder:
                input_ids = inputs["input_ids"]
                del inputs["input_ids"]
            else:
                encoder_input_ids = inputs["input_ids"]
                decoder_input_ids = inputs.get("decoder_input_ids", encoder_input_ids)
                del inputs["input_ids"]
                inputs.pop("decoder_input_ids", None)

            wte = model.get_input_embeddings()
            if not self.is_encoder_decoder:
                inputs["inputs_embeds"] = wte(input_ids)
            else:
                inputs["inputs_embeds"] = wte(encoder_input_ids)
                inputs["decoder_inputs_embeds"] = wte(decoder_input_ids)

            with torch.no_grad():
                model(**inputs)[0]

    def test_inputs_embeds_matches_input_ids(self):
        config, inputs_dict = self.model_tester.prepare_config_and_inputs_for_common()

        for model_class in self.all_model_classes:
            if model_class.__name__ not in get_values(MODEL_MAPPING_NAMES):
                continue
            model = model_class(config)
            model.to(torch_device)
            model.eval()

            model_forward_args = inspect.signature(model.forward).parameters
            if "inputs_embeds" not in model_forward_args:
                self.skipTest(reason="This model doesn't use `inputs_embeds`")

            inputs = copy.deepcopy(self._prepare_for_class(inputs_dict, model_class))
            pad_token_id = config.pad_token_id if config.pad_token_id is not None else 1

            wte = model.get_input_embeddings()
            if not self.is_encoder_decoder:
                input_ids = inputs["input_ids"]
                # some models infer position ids/attn mask differently when input ids
                # by check if pad_token let's make sure no padding is in input ids
                not_pad_token_id = pad_token_id + 1 if max(0, pad_token_id - 1) == 0 else pad_token_id - 1
                input_ids[input_ids == pad_token_id] = not_pad_token_id
                del inputs["input_ids"]
                inputs_embeds = wte(input_ids)
                with torch.no_grad():
                    out_ids = model(input_ids=input_ids, **inputs)[0]
                    out_embeds = model(inputs_embeds=inputs_embeds, **inputs)[0]
            else:
                encoder_input_ids = inputs["input_ids"]
                decoder_input_ids = inputs.get("decoder_input_ids", encoder_input_ids)
                encoder_input_ids[encoder_input_ids == pad_token_id] = max(0, pad_token_id + 1)
                decoder_input_ids[decoder_input_ids == pad_token_id] = max(0, pad_token_id + 1)
                del inputs["input_ids"]
                inputs.pop("decoder_input_ids", None)
                inputs_embeds = wte(encoder_input_ids)
                decoder_inputs_embeds = wte(decoder_input_ids)
                with torch.no_grad():
                    out_ids = model(input_ids=encoder_input_ids, decoder_input_ids=decoder_input_ids, **inputs)[0]
                    out_embeds = model(
                        inputs_embeds=inputs_embeds, decoder_inputs_embeds=decoder_inputs_embeds, **inputs
                    )[0]
            torch.testing.assert_close(out_embeds, out_ids)

    @require_torch_gpu
    @require_torch_multi_gpu
    def test_multi_gpu_data_parallel_forward(self):
        config, inputs_dict = self.model_tester.prepare_config_and_inputs_for_common()

        # some params shouldn't be scattered by nn.DataParallel
        # so just remove them if they are present.
        blacklist_non_batched_params = ["head_mask", "decoder_head_mask", "cross_attn_head_mask"]
        for k in blacklist_non_batched_params:
            inputs_dict.pop(k, None)

        # move input tensors to cuda:O
        for k, v in inputs_dict.items():
            if torch.is_tensor(v):
                inputs_dict[k] = v.to(0)

        for model_class in self.all_model_classes:
            model = model_class(config=config)
            model.to(0)
            model.eval()

            # Wrap model in nn.DataParallel
            model = nn.DataParallel(model)
            with torch.no_grad():
                _ = model(**self._prepare_for_class(inputs_dict, model_class))

    @require_torch_gpu
    @require_torch_multi_gpu
    def test_model_parallelization(self):
        if not self.test_model_parallel:
            self.skipTest(reason="test_model_parallel is set to False")

        # a candidate for testing_utils
        def get_current_gpu_memory_use():
            """returns a list of cuda memory allocations per GPU in MBs"""

            per_device_memory = []
            for id in range(torch.cuda.device_count()):
                with torch.cuda.device(id):
                    per_device_memory.append(torch.cuda.memory_allocated() >> 20)

            return per_device_memory

        # Needs a large model to see the difference.
        config = self.model_tester.get_large_model_config()

        for model_class in self.all_parallelizable_model_classes:
            torch.cuda.empty_cache()

            # 1. single gpu memory load + unload + memory measurements
            # Retrieve initial memory usage (can easily be ~0.6-1.5GB if cuda-kernels have been preloaded by previous tests)
            memory_at_start = get_current_gpu_memory_use()

            # Put model on device 0 and take a memory snapshot
            model = model_class(config)
            model.to("cuda:0")
            memory_after_model_load = get_current_gpu_memory_use()

            # The memory use on device 0 should be higher than it was initially.
            self.assertGreater(memory_after_model_load[0], memory_at_start[0])

            del model
            gc.collect()
            torch.cuda.empty_cache()

            # 2. MP test
            # it's essential to re-calibrate the usage before the next stage
            memory_at_start = get_current_gpu_memory_use()

            # Spread model layers over multiple devices
            model = model_class(config)
            model.parallelize()
            memory_after_parallelization = get_current_gpu_memory_use()

            # Assert that the memory use on all devices is higher than it was when loaded only on CPU
            for n in range(len(model.device_map.keys())):
                self.assertGreater(memory_after_parallelization[n], memory_at_start[n])

            # Assert that the memory use of device 0 is lower than it was when the entire model was loaded on it
            self.assertLess(memory_after_parallelization[0], memory_after_model_load[0])

            # Assert that the memory use of device 1 is higher than it was when the entire model was loaded
            # on device 0 and device 1 wasn't used at all
            self.assertGreater(memory_after_parallelization[1], memory_after_model_load[1])

            del model
            gc.collect()
            torch.cuda.empty_cache()

    @require_torch_gpu
    @require_torch_multi_gpu
    def test_model_parallel_equal_results(self):
        if not self.test_model_parallel:
            self.skipTest(reason="test_model_parallel is set to False")

        config, inputs_dict = self.model_tester.prepare_config_and_inputs_for_common()

        for model_class in self.all_parallelizable_model_classes:
            inputs_dict = self._prepare_for_class(inputs_dict, model_class)

            def cast_to_device(dictionary, device):
                output = {}
                for k, v in dictionary.items():
                    if isinstance(v, torch.Tensor):
                        output[k] = v.to(device)
                    else:
                        output[k] = v

                return output

            model = model_class(config)
            output = model(**cast_to_device(inputs_dict, "cpu"))

            model.parallelize()

            parallel_output = model(**cast_to_device(inputs_dict, "cuda:0"))

            for value, parallel_value in zip(output, parallel_output):
                if isinstance(value, torch.Tensor):
                    torch.testing.assert_close(value, parallel_value.to("cpu"), rtol=1e-7, atol=1e-7)
                elif isinstance(value, (tuple, list)):
                    for value_, parallel_value_ in zip(value, parallel_value):
                        torch.testing.assert_close(value_, parallel_value_.to("cpu"), rtol=1e-7, atol=1e-7)

    def check_device_map_is_respected(self, model, device_map):
        for param_name, param in model.named_parameters():
            # Find device in device_map
            while len(param_name) > 0 and param_name not in device_map:
                param_name = ".".join(param_name.split(".")[:-1])
            if param_name not in device_map:
                raise ValueError("device map is incomplete, it does not contain any device for `param_name`.")

            param_device = device_map[param_name]
            if param_device in ["cpu", "disk"]:
                self.assertEqual(param.device, torch.device("meta"))
            elif param_device in ["mps"]:
                self.assertEqual(param.device, torch.device("mps"))
            else:
                # when loaded with device_map, `param_device` are integer values for cuda/xpu/hpu/npu/mlu
                self.assertEqual(param.device, torch.device(f"{torch_device}:{param_device}"))

    @require_accelerate
    @mark.accelerate_tests
    @require_torch_accelerator
    def test_disk_offload_bin(self):
        config, inputs_dict = self.model_tester.prepare_config_and_inputs_for_common()

        for model_class in self.all_model_classes:
            if model_class._no_split_modules is None:
                continue

            inputs_dict_class = self._prepare_for_class(inputs_dict, model_class)
            model = model_class(config).eval()
            model = model.to(torch_device)
            torch.manual_seed(0)
            base_output = model(**inputs_dict_class)

            model_size = compute_module_sizes(model)[""]
            with tempfile.TemporaryDirectory() as tmp_dir:
                model.cpu().save_pretrained(tmp_dir, safe_serialization=False)

                with self.assertRaises(ValueError):
                    max_size = int(self.model_split_percents[0] * model_size)
                    max_memory = {0: max_size, "cpu": max_size}
                    # This errors out cause it's missing an offload folder
                    new_model = model_class.from_pretrained(tmp_dir, device_map="auto", max_memory=max_memory)

                max_size = int(self.model_split_percents[1] * model_size)
                max_memory = {0: max_size, "cpu": max_size}
                new_model = model_class.from_pretrained(
                    tmp_dir, device_map="auto", max_memory=max_memory, offload_folder=tmp_dir
                )

                self.check_device_map_is_respected(new_model, new_model.hf_device_map)
                torch.manual_seed(0)
                new_output = new_model(**inputs_dict_class)

                if isinstance(base_output[0], tuple) and isinstance(new_output[0], tuple):
                    [
                        torch.testing.assert_close(a, b, rtol=1e-5, atol=1e-5)
                        for a, b in zip(base_output[0], new_output[0])
                    ]
                else:
                    torch.testing.assert_close(base_output[0], new_output[0], rtol=1e-5, atol=1e-5)

    @require_accelerate
    @mark.accelerate_tests
    @require_torch_accelerator
    def test_disk_offload_safetensors(self):
        config, inputs_dict = self.model_tester.prepare_config_and_inputs_for_common()

        for model_class in self.all_model_classes:
            if model_class._no_split_modules is None:
                continue

            inputs_dict_class = self._prepare_for_class(inputs_dict, model_class)
            model = model_class(config).eval()
            model = model.to(torch_device)
            torch.manual_seed(0)
            base_output = model(**inputs_dict_class)

            model_size = compute_module_sizes(model)[""]
            with tempfile.TemporaryDirectory() as tmp_dir:
                model.cpu().save_pretrained(tmp_dir)

                max_size = int(self.model_split_percents[1] * model_size)
                max_memory = {0: max_size, "cpu": max_size}

                # This doesn't error out as it's in safetensors and doesn't need an offload folder
                new_model = model_class.from_pretrained(tmp_dir, device_map="auto", max_memory=max_memory)

                self.check_device_map_is_respected(new_model, new_model.hf_device_map)
                torch.manual_seed(0)
                new_output = new_model(**inputs_dict_class)

                if isinstance(base_output[0], tuple) and isinstance(new_output[0], tuple):
                    [
                        torch.testing.assert_close(a, b, rtol=1e-5, atol=1e-5)
                        for a, b in zip(base_output[0], new_output[0])
                    ]
                else:
                    torch.testing.assert_close(base_output[0], new_output[0], rtol=1e-5, atol=1e-5)

    @require_accelerate
    @mark.accelerate_tests
    @require_torch_accelerator
    def test_cpu_offload(self):
        config, inputs_dict = self.model_tester.prepare_config_and_inputs_for_common()

        for model_class in self.all_model_classes:
            if model_class._no_split_modules is None:
                continue

            inputs_dict_class = self._prepare_for_class(inputs_dict, model_class)
            model = model_class(config).eval()
            model = model.to(torch_device)

            torch.manual_seed(0)
            base_output = model(**inputs_dict_class)

            model_size = compute_module_sizes(model)[""]
            # We test several splits of sizes to make sure it works.
            max_gpu_sizes = [int(p * model_size) for p in self.model_split_percents[1:]]
            with tempfile.TemporaryDirectory() as tmp_dir:
                model.cpu().save_pretrained(tmp_dir)

                for max_size in max_gpu_sizes:
                    max_memory = {0: max_size, "cpu": model_size * 2}
                    new_model = model_class.from_pretrained(tmp_dir, device_map="auto", max_memory=max_memory)
                    # Making sure part of the model will actually end up offloaded
                    self.assertSetEqual(set(new_model.hf_device_map.values()), {0, "cpu"})

                    self.check_device_map_is_respected(new_model, new_model.hf_device_map)

                    torch.manual_seed(0)
                    new_output = new_model(**inputs_dict_class)

                    if isinstance(base_output[0], tuple) and isinstance(new_output[0], tuple):
                        [
                            torch.testing.assert_close(a, b, rtol=1e-5, atol=1e-5)
                            for a, b in zip(base_output[0], new_output[0])
                        ]
                    else:
                        torch.testing.assert_close(base_output[0], new_output[0], rtol=1e-5, atol=1e-5)

    @require_accelerate
    @mark.accelerate_tests
    @require_torch_multi_accelerator
    def test_model_parallelism(self):
        config, inputs_dict = self.model_tester.prepare_config_and_inputs_for_common()

        for model_class in self.all_model_classes:
            if model_class._no_split_modules is None:
                continue

            inputs_dict_class = self._prepare_for_class(inputs_dict, model_class)
            model = model_class(config).eval()
            model = model.to(torch_device)

            torch.manual_seed(0)
            base_output = model(**inputs_dict_class)

            model_size = compute_module_sizes(model)[""]
            # We test several splits of sizes to make sure it works.
            max_gpu_sizes = [int(p * model_size) for p in self.model_split_percents[1:]]
            with tempfile.TemporaryDirectory() as tmp_dir:
                model.cpu().save_pretrained(tmp_dir)

                for max_size in max_gpu_sizes:
                    max_memory = {0: max_size, 1: model_size * 2, "cpu": model_size * 2}
                    new_model = model_class.from_pretrained(tmp_dir, device_map="auto", max_memory=max_memory)
                    # Making sure part of the model will actually end up offloaded
                    self.assertSetEqual(set(new_model.hf_device_map.values()), {0, 1})
                    self.check_device_map_is_respected(new_model, new_model.hf_device_map)

                    torch.manual_seed(0)
                    new_output = new_model(**inputs_dict_class)

                    if isinstance(base_output[0], tuple) and isinstance(new_output[0], tuple):
                        [
                            torch.testing.assert_close(a, b, rtol=1e-5, atol=1e-5)
                            for a, b in zip(base_output[0], new_output[0])
                        ]
                    else:
                        torch.testing.assert_close(base_output[0], new_output[0], rtol=1e-5, atol=1e-5)

    def test_problem_types(self):
        config, inputs_dict = self.model_tester.prepare_config_and_inputs_for_common()

        problem_types = [
            {"title": "multi_label_classification", "num_labels": 2, "dtype": torch.float},
            {"title": "single_label_classification", "num_labels": 1, "dtype": torch.long},
            {"title": "regression", "num_labels": 1, "dtype": torch.float},
        ]

        for model_class in self.all_model_classes:
            if model_class.__name__ not in [
                *get_values(MODEL_FOR_SEQUENCE_CLASSIFICATION_MAPPING_NAMES),
                *get_values(MODEL_FOR_IMAGE_CLASSIFICATION_MAPPING_NAMES),
            ]:
                continue

            for problem_type in problem_types:
                with self.subTest(msg=f"Testing {model_class} with {problem_type['title']}"):
                    config.problem_type = problem_type["title"]
                    config.num_labels = problem_type["num_labels"]

                    model = model_class(config)
                    model.to(torch_device)
                    model.train()

                    inputs = self._prepare_for_class(inputs_dict, model_class, return_labels=True)

                    if problem_type["num_labels"] > 1:
                        inputs["labels"] = inputs["labels"].unsqueeze(1).repeat(1, problem_type["num_labels"])

                    inputs["labels"] = inputs["labels"].to(problem_type["dtype"])

                    # This tests that we do not trigger the warning form PyTorch "Using a target size that is different
                    # to the input size. This will likely lead to incorrect results due to broadcasting. Please ensure
                    # they have the same size." which is a symptom something in wrong for the regression problem.
                    # See https://github.com/huggingface/transformers/issues/11780
                    with warnings.catch_warnings(record=True) as warning_list:
                        loss = model(**inputs).loss
                    for w in warning_list:
                        if "Using a target size that is different to the input size" in str(w.message):
                            raise ValueError(
                                f"Something is going wrong in the regression problem: intercepted {w.message}"
                            )

                    loss.backward()

    def test_load_with_mismatched_shapes(self):
        if not self.test_mismatched_shapes:
            self.skipTest(reason="test_missmatched_shapes is set to False")
        config, inputs_dict = self.model_tester.prepare_config_and_inputs_for_common()

        for model_class in self.all_model_classes:
            if model_class.__name__ not in get_values(MODEL_FOR_SEQUENCE_CLASSIFICATION_MAPPING_NAMES):
                continue

            with self.subTest(msg=f"Testing {model_class}"):
                with tempfile.TemporaryDirectory() as tmp_dir:
                    model = model_class(config)
                    model.save_pretrained(tmp_dir)

                    # Fails when we don't set ignore_mismatched_sizes=True
                    with self.assertRaises(RuntimeError):
                        new_model = AutoModelForSequenceClassification.from_pretrained(tmp_dir, num_labels=42)
                    with self.assertRaises(RuntimeError):
                        new_model_without_prefix = AutoModel.from_pretrained(tmp_dir, vocab_size=10)

                    logger = logging.get_logger("transformers.modeling_utils")

                    with CaptureLogger(logger) as cl:
                        new_model = AutoModelForSequenceClassification.from_pretrained(
                            tmp_dir, num_labels=42, ignore_mismatched_sizes=True
                        )
                    self.assertIn("the shapes did not match", cl.out)
                    new_model.to(torch_device)
                    inputs = self._prepare_for_class(inputs_dict, model_class)
                    logits = new_model(**inputs).logits
                    self.assertEqual(logits.shape[1], 42)

                    with CaptureLogger(logger) as cl:
                        new_model_without_prefix = AutoModel.from_pretrained(
                            tmp_dir, vocab_size=10, ignore_mismatched_sizes=True
                        )
                    self.assertIn("the shapes did not match", cl.out)
                    input_ids = ids_tensor((2, 8), 10)
                    new_model_without_prefix.to(torch_device)
                    if self.is_encoder_decoder:
                        new_model_without_prefix(input_ids, decoder_input_ids=input_ids)
                    else:
                        new_model_without_prefix(input_ids)

    def test_mismatched_shapes_have_properly_initialized_weights(self):
        if not self.test_mismatched_shapes:
            self.skipTest(reason="test_missmatched_shapes is set to False")
        config, inputs_dict = self.model_tester.prepare_config_and_inputs_for_common()

        configs_no_init = _config_zero_init(config)

        for model_class in self.all_model_classes:
            mappings = [
                MODEL_FOR_SEQUENCE_CLASSIFICATION_MAPPING_NAMES,
                MODEL_FOR_IMAGE_CLASSIFICATION_MAPPING_NAMES,
                MODEL_FOR_AUDIO_CLASSIFICATION_MAPPING_NAMES,
                MODEL_FOR_VIDEO_CLASSIFICATION_MAPPING_NAMES,
            ]
            is_classication_model = any(model_class.__name__ in get_values(mapping) for mapping in mappings)

            if not is_classication_model:
                continue

            # TODO: ydshieh
            is_special_classes = model_class.__name__ in [
                "wav2vec2.masked_spec_embed",
                "Wav2Vec2ForSequenceClassification",
                "CLIPForImageClassification",
                "Siglip2ForImageClassification",
                "RegNetForImageClassification",
                "ResNetForImageClassification",
                "UniSpeechSatForSequenceClassification",
                "Wav2Vec2BertForSequenceClassification",
                "PvtV2ForImageClassification",
                "Wav2Vec2ConformerForSequenceClassification",
                "WavLMForSequenceClassification",
                "SwiftFormerForImageClassification",
                "SEWForSequenceClassification",
                "BitForImageClassification",
                "SEWDForSequenceClassification",
                "SiglipForImageClassification",
                "HubertForSequenceClassification",
                "Swinv2ForImageClassification",
                "Data2VecAudioForSequenceClassification",
                "UniSpeechForSequenceClassification",
                "PvtForImageClassification",
                "ModernBertForSequenceClassification",
                "ModernBertForTokenClassification",
                "TimmWrapperForImageClassification",
                "ModernBertForQuestionAnswering",
            ]
            special_param_names = [
                r"^bit\.",
                r"^classifier\.weight",
                r"^classifier\.bias",
                r"^classifier\..+\.weight",
                r"^classifier\..+\.bias",
                r"^data2vec_audio\.",
                r"^dist_head\.",
                r"^head\.",
                r"^hubert\.",
                r"^pvt\.",
                r"^pvt_v2\.",
                r"^regnet\.",
                r"^resnet\.",
                r"^sew\.",
                r"^sew_d\.",
                r"^swiftformer\.",
                r"^swinv2\.",
                r"^transformers\.models\.swiftformer\.",
                r"^timm_model\.",
                r"^unispeech\.",
                r"^unispeech_sat\.",
                r"^vision_model\.",
                r"^wav2vec2\.",
                r"^wav2vec2_bert\.",
                r"^wav2vec2_conformer\.",
                r"^wavlm\.",
            ]

            with self.subTest(msg=f"Testing {model_class}"):
                with tempfile.TemporaryDirectory() as tmp_dir:
                    model = model_class(configs_no_init)
                    model.save_pretrained(tmp_dir)

                    # Fails when we don't set ignore_mismatched_sizes=True
                    with self.assertRaises(RuntimeError):
                        new_model = model_class.from_pretrained(tmp_dir, num_labels=42)

                    logger = logging.get_logger("transformers.modeling_utils")

                    with CaptureLogger(logger) as cl:
                        new_model = model_class.from_pretrained(tmp_dir, num_labels=42, ignore_mismatched_sizes=True)
                    self.assertIn("the shapes did not match", cl.out)

                    for name, param in new_model.named_parameters():
                        if param.requires_grad:
                            param_mean = ((param.data.mean() * 1e9).round() / 1e9).item()
                            if not (
                                is_special_classes
                                and any(len(re.findall(target, name)) > 0 for target in special_param_names)
                            ):
                                self.assertIn(
                                    param_mean,
                                    [0.0, 1.0],
                                    msg=f"Parameter {name} of model {model_class} seems not properly initialized",
                                )
                            else:
                                # Here we allow the parameters' mean to be in the range [-5.0, 5.0] instead of being
                                # either `0.0` or `1.0`, because their initializations are not using
                                # `config.initializer_factor` (or something similar). The purpose of this test is simply
                                # to make sure they are properly initialized (to avoid very large value or even `nan`).
                                self.assertGreaterEqual(
                                    param_mean,
                                    -5.0,
                                    msg=f"Parameter {name} of model {model_class} seems not properly initialized",
                                )
                                self.assertLessEqual(
                                    param_mean,
                                    5.0,
                                    msg=f"Parameter {name} of model {model_class} seems not properly initialized",
                                )

    def test_matched_shapes_have_loaded_weights_when_some_mismatched_shapes_exist(self):
        # 1. Create a dummy class. Should have buffers as well? To make sure we test __init__
        class MyClass(PreTrainedModel):
            config_class = PretrainedConfig

            def __init__(self, config=None):
                super().__init__(config if config is not None else PretrainedConfig())
                self.linear = nn.Linear(10, config.num_labels, bias=True)
                self.embedding = nn.Embedding(10, 10)
                self.std = 1

            def _init_weights(self, module):
                if isinstance(module, nn.Linear):
                    module.weight.data = nn.init.kaiming_uniform_(module.weight.data, np.sqrt(5))
                    if module.bias is not None:
                        module.bias.data = module.bias.data.normal_(mean=0.0, std=self.std)

        # Used to make sure the weights with matched shape are loaded correctly
        config = PretrainedConfig()
        config.num_labels = 3
        model = MyClass(config=config)

        # Used to make sure the weights with mismatched shape are properly initialized
        set_seed(0)
        config = PretrainedConfig()
        config.num_labels = 4
        # not to init. the weights during the creation: to match the logic in `from_pretrained`, so we can keep the
        # same sequence of random ops in the execution path to allow us to compare `target_model` and `new_model` below
        # for `linear` part.
        with ContextManagers([no_init_weights()]):
            target_model = MyClass(config=config)
        target_model.apply(target_model._initialize_weights)

        with tempfile.TemporaryDirectory() as tmpdirname:
            state_dict = model.state_dict()
            del state_dict["linear.weight"]

            model.config.save_pretrained(tmpdirname)
            torch.save(state_dict, os.path.join(tmpdirname, "pytorch_model.bin"))

            set_seed(0)
            new_model = MyClass.from_pretrained(tmpdirname, num_labels=4, ignore_mismatched_sizes=True)

            for key in new_model.state_dict().keys():
                # check weight values for weights with matched shapes are identical
                # (i.e. correctly loaded from the checkpoint)
                if key not in ["linear.weight", "linear.bias"]:
                    max_diff = torch.max(torch.abs(model.state_dict()[key] - new_model.state_dict()[key]))
                    self.assertLessEqual(
                        max_diff.item(),
                        1e-6,
                        msg=f"the weight values for `{key}` in `new_model` and `model` are  not identical",
                    )
                else:
                    # check we have some mismatched shapes
                    self.assertNotEqual(
                        model.state_dict()[key].shape,
                        new_model.state_dict()[key].shape,
                        msg=f"the weight shapes for {key} in `model` and `new_model` should differ",
                    )
                    # check the weights with mismatched shape are properly initialized
                    max_diff = torch.max(torch.abs(new_model.state_dict()[key] - target_model.state_dict()[key]))
                    self.assertLessEqual(
                        max_diff.item(),
                        1e-6,
                        msg=f"the weight values for `{key}` in `new_model` and `target_model` are not identical",
                    )

    def test_model_is_small(self):
        # Just a consistency check to make sure we are not running tests on 80M parameter models.
        config, _ = self.model_tester.prepare_config_and_inputs_for_common()

        for model_class in self.all_model_classes:
            model = model_class(config)
            num_params = model.num_parameters()
            assert num_params < 1000000, (
                f"{model_class} is too big for the common tests ({num_params})! It should have 1M max."
            )

    @require_flash_attn
    @require_torch_gpu
    @mark.flash_attn_test
    @slow
    @is_flaky()
    def test_flash_attn_2_inference_equivalence(self):
        if not self.has_attentions:
            self.skipTest(reason="Model architecture does not support attentions")

        for model_class in self.all_model_classes:
            if not model_class._supports_flash_attn_2:
                self.skipTest(f"{model_class.__name__} does not support Flash Attention 2")

            config, inputs_dict = self.model_tester.prepare_config_and_inputs_for_common()
            model = model_class(config)

            with tempfile.TemporaryDirectory() as tmpdirname:
                model.save_pretrained(tmpdirname)
                model_fa = model_class.from_pretrained(
                    tmpdirname, torch_dtype=torch.bfloat16, attn_implementation="flash_attention_2"
                )
                model_fa.to(torch_device)

                model = model_class.from_pretrained(tmpdirname, torch_dtype=torch.bfloat16)
                model.to(torch_device)

                dummy_input = inputs_dict[model.main_input_name][:1]
                if dummy_input.dtype in [torch.float32, torch.float16]:
                    dummy_input = dummy_input.to(torch.bfloat16)

                dummy_attention_mask = inputs_dict.get("attention_mask", None)

                if dummy_attention_mask is not None:
                    dummy_attention_mask = dummy_attention_mask[:1]
                    dummy_attention_mask[:, 1:] = 1
                    dummy_attention_mask[:, :1] = 0

                if model.config.is_encoder_decoder:
                    decoder_input_ids = inputs_dict.get("decoder_input_ids", dummy_input)[:1]

                    outputs = model(dummy_input, decoder_input_ids=decoder_input_ids, output_hidden_states=True)
                    outputs_fa = model_fa(dummy_input, decoder_input_ids=decoder_input_ids, output_hidden_states=True)
                else:
                    outputs = model(dummy_input, output_hidden_states=True)
                    outputs_fa = model_fa(dummy_input, output_hidden_states=True)

                logits = (
                    outputs.hidden_states[-1]
                    if not model.config.is_encoder_decoder
                    else outputs.decoder_hidden_states[-1]
                )
                logits_fa = (
                    outputs_fa.hidden_states[-1]
                    if not model.config.is_encoder_decoder
                    else outputs_fa.decoder_hidden_states[-1]
                )

                assert torch.allclose(logits_fa, logits, atol=4e-2, rtol=4e-2)

                if model.config.is_encoder_decoder:
                    other_inputs = {
                        "decoder_input_ids": decoder_input_ids,
                        "decoder_attention_mask": dummy_attention_mask,
                        "output_hidden_states": True,
                    }
                    if dummy_attention_mask is not None:
                        other_inputs["attention_mask"] = dummy_attention_mask

                    outputs = model(dummy_input, **other_inputs)
                    outputs_fa = model_fa(dummy_input, **other_inputs)
                else:
                    other_inputs = {
                        "output_hidden_states": True,
                    }
                    if dummy_attention_mask is not None:
                        other_inputs["attention_mask"] = dummy_attention_mask

                    outputs = model(dummy_input, **other_inputs)
                    outputs_fa = model_fa(dummy_input, **other_inputs)

                logits = (
                    outputs.hidden_states[-1]
                    if not model.config.is_encoder_decoder
                    else outputs.decoder_hidden_states[-1]
                )
                logits_fa = (
                    outputs_fa.hidden_states[-1]
                    if not model.config.is_encoder_decoder
                    else outputs_fa.decoder_hidden_states[-1]
                )

                assert torch.allclose(logits_fa[1:], logits[1:], atol=4e-2, rtol=4e-2)

                # check with inference + dropout
                model.train()
                _ = model_fa(dummy_input, **other_inputs)

    @require_flash_attn
    @require_torch_gpu
    @mark.flash_attn_test
    @slow
    @is_flaky()
    def test_flash_attn_2_inference_equivalence_right_padding(self):
        if not self.has_attentions:
            self.skipTest(reason="Model architecture does not support attentions")

        for model_class in self.all_model_classes:
            if not model_class._supports_flash_attn_2:
                self.skipTest(f"{model_class.__name__} does not support Flash Attention 2")

            config, inputs_dict = self.model_tester.prepare_config_and_inputs_for_common()
            model = model_class(config)

            with tempfile.TemporaryDirectory() as tmpdirname:
                model.save_pretrained(tmpdirname)
                model_fa = model_class.from_pretrained(
                    tmpdirname, torch_dtype=torch.bfloat16, attn_implementation="flash_attention_2"
                )
                model_fa.to(torch_device)

                model = model_class.from_pretrained(tmpdirname, torch_dtype=torch.bfloat16)
                model.to(torch_device)

                dummy_input = inputs_dict[model.main_input_name][:1]
                if dummy_input.dtype in [torch.float32, torch.float16]:
                    dummy_input = dummy_input.to(torch.bfloat16)

                dummy_attention_mask = inputs_dict.get("attention_mask", None)

                if dummy_attention_mask is not None:
                    dummy_attention_mask = dummy_attention_mask[:1]
                    dummy_attention_mask[:, :-1] = 1
                    dummy_attention_mask[:, -1:] = 0

                if model.config.is_encoder_decoder:
                    decoder_input_ids = inputs_dict.get("decoder_input_ids", dummy_input)[:1]

                    outputs = model(dummy_input, decoder_input_ids=decoder_input_ids, output_hidden_states=True)
                    outputs_fa = model_fa(dummy_input, decoder_input_ids=decoder_input_ids, output_hidden_states=True)
                else:
                    outputs = model(dummy_input, output_hidden_states=True)
                    outputs_fa = model_fa(dummy_input, output_hidden_states=True)

                logits = (
                    outputs.hidden_states[-1]
                    if not model.config.is_encoder_decoder
                    else outputs.decoder_hidden_states[-1]
                )
                logits_fa = (
                    outputs_fa.hidden_states[-1]
                    if not model.config.is_encoder_decoder
                    else outputs_fa.decoder_hidden_states[-1]
                )

                assert torch.allclose(logits_fa, logits, atol=4e-2, rtol=4e-2)

                if model.config.is_encoder_decoder:
                    other_inputs = {
                        "decoder_input_ids": decoder_input_ids,
                        "decoder_attention_mask": dummy_attention_mask,
                        "output_hidden_states": True,
                    }
                    if dummy_attention_mask is not None:
                        other_inputs["attention_mask"] = dummy_attention_mask

                    outputs = model(dummy_input, **other_inputs)
                    outputs_fa = model_fa(dummy_input, **other_inputs)
                else:
                    other_inputs = {
                        "output_hidden_states": True,
                    }
                    if dummy_attention_mask is not None:
                        other_inputs["attention_mask"] = dummy_attention_mask

                    outputs = model(dummy_input, **other_inputs)
                    outputs_fa = model_fa(dummy_input, **other_inputs)

                logits = (
                    outputs.hidden_states[-1]
                    if not model.config.is_encoder_decoder
                    else outputs.decoder_hidden_states[-1]
                )
                logits_fa = (
                    outputs_fa.hidden_states[-1]
                    if not model.config.is_encoder_decoder
                    else outputs_fa.decoder_hidden_states[-1]
                )

                assert torch.allclose(logits_fa[:-1], logits[:-1], atol=4e-2, rtol=4e-2)

    def test_attn_implementation_composite_models(self):
        """
        Tests if composite models can receive a dict object as attn_implementation, where each key should be
        one of the sub-configs from the model's config.
        """
        if not self.has_attentions:
            self.skipTest(reason="Model architecture does not support attentions")

        for model_class in self.all_model_classes:
            if not self._is_composite:
                self.skipTest("Model is not a composite model.")

            config, inputs_dict = self.model_tester.prepare_config_and_inputs_for_common()

            # set eager as it will be the one supported in all models
            # we just need to test if passing 'attn_implementation' as a dict fails or not
            attn_implementation_per_subconfig = {}
            for key in config.sub_configs.keys():
                attn_implementation_per_subconfig[key] = "eager"

            config._attn_implementation = attn_implementation_per_subconfig
            model = model_class(config)
            for key in config.sub_configs.keys():
                sub_config = getattr(model.config, key)
                self.assertTrue(sub_config._attn_implementation == "eager")

            for name, submodule in model.named_modules():
                class_name = submodule.__class__.__name__
                if (
                    class_name.endswith("Attention")
                    and getattr(submodule, "config", None)
                    and submodule.config._attn_implementation != "eager"
                ):
                    raise ValueError(
                        f"The eager model should not have SDPA/FA2 attention layers but got `{class_name}.config._attn_implementation={submodule.config._attn_implementation}`"
                    )

    @require_torch_sdpa
    def test_sdpa_can_dispatch_non_composite_models(self):
        """
        Tests if non-composite models dispatch correctly on SDPA/eager when requested so when loading the model.
        This tests only by looking at layer names, as usually SDPA layers are called "SDPAAttention".
        """
        if not self.has_attentions:
            self.skipTest(reason="Model architecture does not support attentions")

        if not self.all_model_classes[0]._supports_sdpa or self._is_composite:
            self.skipTest(f"{self.all_model_classes[0].__name__} does not support SDPA")

        for model_class in self.all_model_classes:
            config, inputs_dict = self.model_tester.prepare_config_and_inputs_for_common()
            model = model_class(config)

            with tempfile.TemporaryDirectory() as tmpdirname:
                model.save_pretrained(tmpdirname)
                model_sdpa = model_class.from_pretrained(tmpdirname)
                model_sdpa = model_sdpa.eval().to(torch_device)

                self.assertTrue(model_sdpa.config._attn_implementation == "sdpa")

                model_eager = model_class.from_pretrained(tmpdirname, attn_implementation="eager")
                model_eager = model_eager.eval().to(torch_device)
                self.assertTrue(model_eager.config._attn_implementation == "eager")

                for name, submodule in model_eager.named_modules():
                    class_name = submodule.__class__.__name__
                    if (
                        class_name.endswith("Attention")
                        and getattr(submodule, "config", None)
                        and submodule.config._attn_implementation == "sdpa"
                    ):
                        raise ValueError(
                            f"The eager model should not have SDPA attention layers but got `{class_name}.config._attn_implementation={submodule.config._attn_implementation}`"
                        )

    @require_torch_sdpa
    def test_sdpa_can_dispatch_composite_models(self):
        """
        Tests if composite models dispatch correctly on SDPA/eager when requested so when loading the model.
        This tests only by looking at layer names, as usually SDPA layers are called "SDPAAttention".
        In contrast to the above test, this one checks if the "config._attn_implamentation" is a dict after the model
        is loaded, because we manually replicate requested attn implementation on each sub-config when loading.
        See https://github.com/huggingface/transformers/pull/32238 for more info

        The test tries to cover most general cases of composite models, VLMs with vision and text configs. Any model
        that has a different set of sub-configs has to overwrite this test.
        """
        if not self.has_attentions:
            self.skipTest(reason="Model architecture does not support attentions")

        if not self._is_composite:
            self.skipTest(f"{self.all_model_classes[0].__name__} does not support SDPA")

        for model_class in self.all_model_classes:
            config, inputs_dict = self.model_tester.prepare_config_and_inputs_for_common()
            model = model_class(config)

            with tempfile.TemporaryDirectory() as tmpdirname:
                model.save_pretrained(tmpdirname)
                model_sdpa = model_class.from_pretrained(tmpdirname)
                model_sdpa = model_sdpa.eval().to(torch_device)

                vision_model_names = {"visual", "image_tower", "vision_tower", "vision_model"}
                language_model_names = {"language_model", "model", "text_model"}
                vision_model_name = [name for name in vision_model_names if hasattr(model_sdpa, name)][0]
                language_model_name = [name for name in language_model_names if hasattr(model_sdpa, name)][0]

                vision_model_sdpa = getattr(model_sdpa, vision_model_name)
                language_model_sdpa = getattr(model_sdpa, language_model_name)
                text_attn = "sdpa" if language_model_sdpa._supports_sdpa else "eager"
                vision_attn = "sdpa" if vision_model_sdpa._supports_sdpa else "eager"

                # `None` as it is the requested one which will be assigned to each sub-config
                # Sub-model will dispatch to SDPA if it can (checked below that `SDPA` layers are present)
                self.assertTrue(language_model_sdpa.config._attn_implementation == text_attn)
                self.assertTrue(vision_model_sdpa.config._attn_implementation == vision_attn)

                model_eager = model_class.from_pretrained(tmpdirname, attn_implementation="eager")
                model_eager = model_eager.eval().to(torch_device)
                self.assertTrue(getattr(model_eager, language_model_name).config._attn_implementation == "eager")
                self.assertTrue(getattr(model_eager, vision_model_name).config._attn_implementation == "eager")

                for name, submodule in model_eager.named_modules():
                    class_name = submodule.__class__.__name__
                    if (
                        class_name.endswith("Attention")
                        and getattr(submodule, "config", None)
                        and submodule.config._attn_implementation == "sdpa"
                    ):
                        raise ValueError("The eager model should not have SDPA attention layers")

    @parameterized.expand(TEST_EAGER_MATCHES_SDPA_INFERENCE_PARAMETERIZATION)
    @require_torch_sdpa
    def test_eager_matches_sdpa_inference(
        self, name, torch_dtype, padding_side, use_attention_mask, output_attentions, enable_kernels
    ):
        # TODO: we shouldn't need to do this skip, i.e. the test would be composable from the model tester. CLIP-like
        # models have a custom mixin, which we detect to skip this test.
        if any(".CLIPModelTesterMixin" in str(base) for base in self.__class__.__bases__):
            self.skipTest(reason="CLIP-like models have a different `test_eager_matches_sdpa_inference`")

        if not self.has_attentions:
            self.skipTest(reason="Model architecture does not support attentions")

        if not self.all_model_classes[0]._supports_sdpa:
            self.skipTest(f"{self.all_model_classes[0].__name__} does not support SDPA")

        # convert shorthand name to torch.dtype
        if torch_dtype == "fp16":
            torch_dtype = torch.float16
        elif torch_dtype == "bf16":
            torch_dtype = torch.bfloat16
        elif torch_dtype == "fp32":
            torch_dtype = torch.float32

        if not is_torch_fp16_available_on_device(torch_device) and torch_dtype == torch.float16:
            self.skipTest(f"float16 not supported on {torch_device} (on the specific device currently used)")

        if not is_torch_bf16_available_on_device(torch_device) and torch_dtype == torch.bfloat16:
            self.skipTest(
                f"bfloat16 not supported on {torch_device} (on the specific device currently used, e.g. Nvidia T4 GPU)"
            )

        # Dictionary of tolerances for eager <> sdpa tests. Key = (device, sdpa_kernels_enabled, dtype)
        atols = {
            ("cpu", False, torch.float32): 1e-6,
            ("cpu", False, torch.float16): 5e-3,
            ("cpu", False, torch.bfloat16): 1e-2,
            ("cpu", True, torch.float32): 1e-6,
            ("cpu", True, torch.float16): 5e-3,
            ("cpu", True, torch.bfloat16): 1e-2,
            ("cuda", False, torch.float32): 1e-6,
            ("cuda", False, torch.bfloat16): 1e-2,
            ("cuda", False, torch.float16): 5e-3,
            ("cuda", True, torch.float32): 1e-6,
            ("cuda", True, torch.bfloat16): 1e-2,
            ("cuda", True, torch.float16): 5e-3,
        }
        rtols = {
            ("cpu", False, torch.float32): 1e-4,
            ("cpu", False, torch.float16): 5e-3,
            ("cpu", False, torch.bfloat16): 1e-2,
            ("cpu", True, torch.float32): 1e-4,
            ("cpu", True, torch.float16): 5e-3,
            ("cpu", True, torch.bfloat16): 1e-2,
            ("cuda", False, torch.float32): 1e-4,
            ("cuda", False, torch.bfloat16): 1e-2,
            ("cuda", False, torch.float16): 5e-3,
            ("cuda", True, torch.float32): 1e-4,
            ("cuda", True, torch.bfloat16): 3e-2,  # (different from others)
            ("cuda", True, torch.float16): 5e-3,
        }

        set_model_tester_for_less_flaky_test(self)

        for model_class in self.all_model_classes:
            config, inputs_dict = self.model_tester.prepare_config_and_inputs_for_common()
            set_config_for_less_flaky_test(config)
            model = model_class(config)
            # TODO: standardize the interfaces for musicgen models, see other todo in this test
            if model.__class__.__name__ == "MusicgenMelodyForConditionalGeneration":
                is_encoder_decoder = True
            else:
                is_encoder_decoder = model.config.is_encoder_decoder

            with tempfile.TemporaryDirectory() as tmpdirname:
                model.save_pretrained(tmpdirname)
                model_from_pretrained_kwargs = {
                    "pretrained_model_name_or_path": tmpdirname,
                    "torch_dtype": torch_dtype,
                }

                if (
                    hasattr(config, "use_mask_token")
                    or "use_mask_token" in inspect.signature(model.__init__).parameters
                ):
                    model_from_pretrained_kwargs["use_mask_token"] = True

                # TODO: remove this try/except, models should have a shared API
                try:
                    model_sdpa = model_class.from_pretrained(
                        **model_from_pretrained_kwargs, attn_implementation="sdpa"
                    )
                except ValueError:
                    model_sdpa = model_class.from_pretrained(**model_from_pretrained_kwargs)
                model_sdpa = model_sdpa.eval().to(torch_device, dtype=torch_dtype)

                model_eager = model_class.from_pretrained(**model_from_pretrained_kwargs, attn_implementation="eager")
                model_eager = model_eager.eval().to(torch_device, dtype=torch_dtype)

            set_model_for_less_flaky_test(model_eager)
            set_model_for_less_flaky_test(model_sdpa)

            can_output_attn = "output_attentions" in inspect.signature(model_sdpa.forward).parameters
            if not (self.has_attentions and can_output_attn) and output_attentions:
                self.skipTest(reason="Model does not support output_attentions")

            # TODO: if we can also check with `batch_size=1` without being flaky?
            for batch_size in [7]:
                # musicgen decoder models; TODO: find better abstraction
                if hasattr(self.model_tester, "num_codebooks") and not hasattr(model_eager, "text_encoder"):
                    input_data_batch_size = batch_size * self.model_tester.num_codebooks
                else:
                    input_data_batch_size = batch_size

                processed_inputs = {}
                processed_inputs[model.main_input_name] = inputs_dict[model.main_input_name]

                for key in getattr(self, "additional_model_inputs", []):
                    processed_inputs[key] = inputs_dict[key]

                for key, value in processed_inputs.items():
                    if torch.is_floating_point(value):
                        value = value.to(torch_dtype)

                    # extend value to have at least `input_data_batch_size` elements
                    if value.shape[0] < input_data_batch_size:
                        size = (input_data_batch_size - value.shape[0], *value.shape[1:])
                        if torch.is_floating_point(value):
                            extension = torch.rand(size=size, dtype=value.dtype, device=torch_device)
                        else:
                            extension = torch.randint(high=5, size=size, dtype=value.dtype, device=torch_device)
                        value = torch.cat((value, extension), dim=0).to(torch_device)

                    processed_inputs[key] = value[:input_data_batch_size]

                if not use_attention_mask:
                    dummy_attention_mask = None
                else:
                    dummy_attention_mask = inputs_dict.get("attention_mask", None)
                    if dummy_attention_mask is None:
                        if is_encoder_decoder:
                            seqlen = inputs_dict.get(
                                "decoder_input_ids", processed_inputs[model.main_input_name]
                            ).shape[-1]
                        else:
                            seqlen = processed_inputs[model.main_input_name].shape[-1]
                        dummy_attention_mask = torch.ones(batch_size, seqlen).to(torch.int64).to(torch_device)

                    # extend dummy_attention_mask to have at least `batch_size` elements
                    if dummy_attention_mask.shape[0] < batch_size:
                        size = (batch_size - dummy_attention_mask.shape[0], *dummy_attention_mask.shape[1:])
                        extension = torch.ones(size=size, dtype=dummy_attention_mask.dtype, device=torch_device)
                        dummy_attention_mask = torch.cat((dummy_attention_mask, extension), dim=0)

                    dummy_attention_mask = dummy_attention_mask[:batch_size].to(torch_device)

                    dummy_attention_mask[:] = 1
                    if padding_side == "left":
                        dummy_attention_mask[-1, :2] = 0
                        dummy_attention_mask[-1, 2:] = 1
                    elif padding_side == "right":
                        dummy_attention_mask[-1, -2:] = 0
                        dummy_attention_mask[-1, :-2] = 1

                if is_encoder_decoder:
                    # musicgen encoder-decoder models; TODO: find better abstraction
                    if hasattr(self.model_tester, "num_codebooks"):
                        input_data_batch_size = batch_size * self.model_tester.num_codebooks
                    else:
                        input_data_batch_size = batch_size

                    decoder_input_ids = inputs_dict.get("decoder_input_ids", processed_inputs[model.main_input_name])
                    decoder_input_ids = decoder_input_ids[:input_data_batch_size]
                    if decoder_input_ids.shape[0] != input_data_batch_size:
                        extension = torch.ones(
                            input_data_batch_size - decoder_input_ids.shape[0],
                            *decoder_input_ids.shape[1:],
                            dtype=decoder_input_ids.dtype,
                            device=torch_device,
                        )
                        decoder_input_ids = torch.cat((decoder_input_ids, extension), dim=0)
                        decoder_input_ids = decoder_input_ids.to(torch_device)

                    # TODO: never an `attention_mask` arg here?
                    processed_inputs.update(
                        {
                            "decoder_input_ids": decoder_input_ids,
                            "decoder_attention_mask": dummy_attention_mask,
                            "output_hidden_states": True,
                        }
                    )
                else:
                    processed_inputs.update(
                        {
                            "output_hidden_states": True,
                        }
                    )

                    # Otherwise fails for e.g. WhisperEncoderModel
                    if "attention_mask" in inspect.signature(model_eager.forward).parameters:
                        processed_inputs["attention_mask"] = dummy_attention_mask

                    if self.has_attentions and "output_attentions" in inspect.signature(model_sdpa.forward).parameters:
                        processed_inputs["output_attentions"] = output_attentions
                if "bool_masked_pos" in inspect.signature(model_eager.forward).parameters:
                    dummy_mask = torch.ones((self.model_tester.num_masks,))

                    # In case of additional token (like class) we define a custom `mask_length`
                    if hasattr(self.model_tester, "mask_length"):
                        mask_length = self.model_tester.mask_length - dummy_mask.size(0)
                    else:
                        mask_length = self.model_tester.seq_length - dummy_mask.size(0)
                    dummy_mask = torch.cat([dummy_mask, torch.zeros(mask_length)])
                    dummy_bool_masked_pos = dummy_mask.expand(batch_size, -1).bool()
                    processed_inputs["bool_masked_pos"] = dummy_bool_masked_pos.to(torch_device)

                if "noise" in inspect.signature(model_eager.forward).parameters:
                    np.random.seed(2)
                    num_patches = int((self.model_tester.image_size // self.model_tester.patch_size) ** 2)
                    noise = np.random.uniform(size=(batch_size, num_patches))
                    processed_inputs["noise"] = torch.from_numpy(noise)

                # TODO: test gradients as well (& for FA2 as well!)
                with torch.no_grad():
                    with sdpa_kernel(
                        enable_flash=enable_kernels,
                        enable_math=True,
                        enable_mem_efficient=enable_kernels,
                    ):
                        prepared_inputs = self._prepare_for_class(processed_inputs, model_class)
                        prepared_inputs = {
                            k: v.to(torch_device) if isinstance(v, torch.Tensor) else v
                            for k, v in prepared_inputs.items()
                        }
                        outputs_eager = model_eager(**prepared_inputs)
                        outputs_sdpa = model_sdpa(**prepared_inputs)

                if "logits_per_text" in outputs_eager:
                    key = "logits_per_text"
                elif "vision_hidden_states" in outputs_eager:
                    key = "vision_hidden_states"
                elif "audio_values" in outputs_eager:
                    key = "audio_values"
                elif "decoder_hidden_states" in outputs_eager:
                    key = "decoder_hidden_states"
                elif "logits" in outputs_eager and "Classification" in model_class.__name__:
                    key = "logits"
                elif "language_model_outputs" in outputs_eager and "blip" in model_class.__name__.lower():
                    outputs_eager = outputs_eager["language_model_outputs"]
                    outputs_sdpa = outputs_sdpa["language_model_outputs"]
                    key = "hidden_states" if "hidden_states" in outputs_eager else "decoder_hidden_states"
                else:
                    key = "hidden_states"

                # TODO: rename logits -> hidden_states
                logits_eager = outputs_eager[key]
                logits_sdpa = outputs_sdpa[key]

                if key in ["vision_hidden_states", "decoder_hidden_states", "hidden_states"]:
                    logits_eager = logits_eager[-1]
                    logits_sdpa = logits_sdpa[-1]

                if key == "logits_per_text":
                    nan_mask = torch.isnan(logits_eager)
                    logits_eager[nan_mask] = 0
                    logits_sdpa[nan_mask] = 0

                if torch_device in ["cpu", "cuda"]:
                    atol = atols[torch_device, enable_kernels, torch_dtype]
                    rtol = rtols[torch_device, enable_kernels, torch_dtype]
                elif torch_device == "xpu":
                    # As of PyTorch 2.5 XPU backend supports only torch.nn.attention.SDPBackend.MATH
                    # which is implemented on PyTorch level using aten operators and is
                    # device agnostic with respect to implementation of each aten operator.
                    atol = atols["cuda", False, torch_dtype]
                    rtol = rtols["cuda", False, torch_dtype]
                else:
                    atol = 1e-7
                    rtol = 1e-4

                # Masked tokens output slightly deviates - we don't mind that.
                if use_attention_mask:
                    _logits_sdpa = torch.zeros_like(input=logits_sdpa)
                    _logits_eager = torch.zeros_like(input=logits_eager)

                    _logits_sdpa[:-1] = logits_sdpa[:-1]
                    _logits_eager[:-1] = logits_eager[:-1]

                    if padding_side == "left":
                        _logits_sdpa[-1:, 2:] = logits_sdpa[-1:, 2:]
                        _logits_eager[-1:, 2:] = logits_eager[-1:, 2:]

                    elif padding_side == "right":
                        _logits_sdpa[-1:, 2:] = logits_sdpa[-1:, :-2]
                        _logits_eager[-1:, 2:] = logits_eager[-1:, :-2]

                    logits_sdpa = _logits_sdpa
                    logits_eager = _logits_eager

                results = [
                    torch.allclose(_logits_sdpa, _logits_eager, atol=atol, rtol=rtol)
                    for (_logits_sdpa, _logits_eager) in zip(logits_sdpa, logits_eager)
                ]
                # If 80% batch elements have matched results, it's fine
                if np.mean(results) < 0.8:
                    mean_relative_diff = ((logits_sdpa - logits_eager).abs() / (logits_eager.abs() + 1e-12)).mean()
                    raise ValueError(
                        f"mean relative difference for {key}: {mean_relative_diff:.3e}, torch atol = {atol}, torch rtol = "
                        f"{rtol}"
                    )

    @require_torch_sdpa
    @require_torch_accelerator
    @slow
    def test_sdpa_can_dispatch_on_flash(self):
        if not self.has_attentions:
            self.skipTest(reason="Model architecture does not support attentions")

        (device_type, major) = get_device_properties()
        if device_type == "cuda" and major < 8:
            self.skipTest(reason="This test requires an NVIDIA GPU with compute capability >= 8.0")
        elif device_type == "rocm" and major < 9:
            self.skipTest(reason="This test requires an AMD GPU with compute capability >= 9.0")
        elif device_type not in ["cuda", "rocm", "xpu"]:
            self.skipTest(reason="This test requires a Nvidia or AMD GPU, or an Intel XPU")

        torch.compiler.reset()

        for model_class in self.all_model_classes:
            if not model_class._supports_sdpa:
                self.skipTest(f"{model_class.__name__} does not support SDPA")

            config, inputs_dict = self.model_tester.prepare_config_and_inputs_for_common()
            inputs_dict = self._prepare_for_class(inputs_dict, model_class)
            if config.model_type in ["paligemma"]:
                self.skipTest(
                    "PaliGemma-like models currently (transformers==4.41.0) requires an attention_mask input"
                )
            if config.model_type in ["idefics", "idefics2", "idefics3"]:
                self.skipTest(reason="Idefics currently (transformers==4.39.1) requires an image_attention_mask input")
            if config.model_type in ["sam"]:
                self.skipTest(reason="SAM requires an attention_mask input for relative positional embeddings")
            model = model_class(config)

            with tempfile.TemporaryDirectory() as tmpdirname:
                model.save_pretrained(tmpdirname)
                model = model_class.from_pretrained(tmpdirname, torch_dtype=torch.float16, attn_implementation="sdpa")
                model.to(torch_device)

                inputs_dict.pop("attention_mask", None)
                inputs_dict.pop("decoder_attention_mask", None)

                for name, inp in inputs_dict.items():
                    if isinstance(inp, torch.Tensor) and inp.dtype in [torch.float32, torch.float16]:
                        inputs_dict[name] = inp.to(torch.float16)

                with sdpa_kernel(enable_flash=True, enable_math=False, enable_mem_efficient=False):
                    _ = model(**inputs_dict)

    @require_torch_sdpa
    @require_torch_accelerator
    @slow
    def test_sdpa_can_compile_dynamic(self):
        if not self.has_attentions:
            self.skipTest(reason="Model architecture does not support attentions")

        (device_type, major) = get_device_properties()
        if device_type == "cuda" and major < 8:
            self.skipTest(reason="This test requires an NVIDIA GPU with compute capability >= 8.0")
        elif device_type == "rocm" and major < 9:
            self.skipTest(reason="This test requires an AMD GPU with compute capability >= 9.0")
        elif device_type not in ["cuda", "rocm", "xpu"]:
            self.skipTest(reason="This test requires a Nvidia or AMD GPU, or an Intel XPU")

        torch.compiler.reset()

        for model_class in self.all_model_classes:
            if not model_class._supports_sdpa:
                self.skipTest(f"{model_class.__name__} does not support SDPA")

            config, inputs_dict = self.model_tester.prepare_config_and_inputs_for_common()
            inputs_dict = self._prepare_for_class(inputs_dict, model_class)
            if config.model_type in ["dbrx"]:
                self.skipTest(
                    "DBRX (transformers==4.40) requires a modification to support dynamic shapes with compile."
                )
            model = model_class(config)

            with tempfile.TemporaryDirectory() as tmpdirname:
                model.save_pretrained(tmpdirname)
                model = model_class.from_pretrained(tmpdirname, torch_dtype=torch.float16, attn_implementation="sdpa")
                model.to(torch_device)

                # For PyTorch 2.1 - 2.3.0 set `dynamic=True`. In the future setting `dynamic=None` and using `torch._dynamo.mark_dynamic()`
                # on input tensors will be required. `mark_dynamic` currently raises inconsistent shape errors.
                model = torch.compile(model, dynamic=True)

                inputs_dict.pop("attention_mask", None)
                inputs_dict.pop("decoder_attention_mask", None)
                for name, inp in inputs_dict.items():
                    if isinstance(inp, torch.Tensor) and inp.dtype in [torch.float32, torch.float16]:
                        inputs_dict[name] = inp.to(torch.float16)

                # use no_grad to save some memory
                with torch.no_grad():
                    _ = model(**inputs_dict)

    @require_torch_sdpa
    def test_sdpa_matches_eager_sliding_window(self):
        if not self.has_attentions:
            self.skipTest(reason="Model architecture does not support attentions")

        WINDOW_ATTENTION_MODELS = ["mistral", "mixtral", "qwen2", "qwen_moe", "starcoder2"]

        if len(self.all_generative_model_classes) == 0:
            self.skipTest(f"No generative model classes for {self.__class__.__name__}")

        for model_class in self.all_generative_model_classes:
            if model_class._supports_sdpa:
                self.skipTest(reason="Model architecture does not support attentions")
            config, inputs_dict = self.model_tester.prepare_config_and_inputs_for_common()

            if config.model_type not in WINDOW_ATTENTION_MODELS:
                self.skipTest(f"{config.model_type} does not use window attention")

            config.sliding_window = 2

            dummy_input = inputs_dict[model_class.main_input_name]
            attention_mask = inputs_dict["attention_mask"]

            self.assertTrue(dummy_input.ndim == 2)
            self.assertTrue(dummy_input.shape[1] > 6)

            with tempfile.TemporaryDirectory() as tmpdir:
                with torch.device(torch_device):
                    model_eager = AutoModelForCausalLM.from_config(
                        config, attn_implementation="eager", torch_dtype=torch.float32
                    )

                model_eager.save_pretrained(tmpdir)

                with torch.device(torch_device):
                    model_sdpa = AutoModelForCausalLM.from_pretrained(
                        tmpdir, attn_implementation="sdpa", torch_dtype=torch.float32
                    )

                model_eager = model_eager.eval()
                model_sdpa = model_sdpa.eval()

                with torch.no_grad():
                    with sdpa_kernel(enable_flash=False, enable_math=True, enable_mem_efficient=False):
                        res_eager = model_eager(**inputs_dict, return_dict=False)[0]
                        res_sdpa = model_sdpa(**inputs_dict, return_dict=False)[0]

                # Only non-padding tokens are expected to match.
                self.assertTrue(
                    torch.allclose(res_eager[attention_mask == 1], res_sdpa[attention_mask == 1], rtol=1e-4, atol=1e-4)
                )

    @require_flash_attn
    @require_torch_gpu
    @mark.flash_attn_test
    def test_flash_attn_2_can_dispatch_composite_models(self):
        """
        Tests if composite models can dispatch on FA2 if the sub-models support FA2.
        The tests is needed as we handle differently composite models and we cannot check them
        with above tests. If any of the sub-models does not support FA2, we'll raise an error when dispatching
        that particular sub-model. Otherwise we dispatch safely in all sub-models, where "sub-models" are specific
        backbone models (LM/vision/audio/etc)
        """
        if not self.has_attentions:
            self.skipTest(reason="Model architecture does not support attentions")

        if not is_torch_fp16_available_on_device(torch_device):
            self.skipTest(f"float16 not supported on {torch_device} (on the specific device currently used)")

        torch_dtype = torch.float16
        for model_class in self.all_model_classes:
            config, inputs_dict = self.model_tester.prepare_config_and_inputs_for_common()
            model = model_class(config)
            if not self._is_composite:
                self.skipTest("This model is not a composite model!")

            with tempfile.TemporaryDirectory() as tmpdirname:
                model.save_pretrained(tmpdirname)
                model = model_class.from_pretrained(tmpdirname, torch_dtype=torch_dtype)

                sub_models_supporting_fa2 = [
                    (module._supports_flash_attn_2 or module._supports_attention_backend)
                    for name, module in model.named_modules()
                    if isinstance(module, PreTrainedModel) and name != ""
                ]
                supports_fa2_all_modules = (
                    all(sub_models_supporting_fa2)
                    if len(sub_models_supporting_fa2) > 0
                    else (model._supports_flash_attn_2 or model._supports_attention_backend)
                )
                if not supports_fa2_all_modules:
                    with self.assertRaises(ValueError):
                        model_fa2 = model_class.from_pretrained(
                            tmpdirname, torch_dtype=torch_dtype, attn_implementation="flash_attention_2"
                        )
                else:
                    model_fa2 = model_class.from_pretrained(
                        tmpdirname, torch_dtype=torch_dtype, attn_implementation="flash_attention_2"
                    )
                    for key in model_fa2.config:
                        if isinstance(getattr(model_fa2.config, key), PretrainedConfig):
                            sub_config = getattr(model_fa2.config, key)
                            self.assertTrue(sub_config._attn_implementation == "flash_attention_2")

                    has_fa2 = False
                    for name, submodule in model_fa2.named_modules():
                        class_name = submodule.__class__.__name__
                        if (
                            "Attention" in class_name
                            and getattr(submodule, "config", None)
                            and submodule.config._attn_implementation == "flash_attention_2"
                        ):
                            has_fa2 = True
                            break
                    if not has_fa2:
                        raise ValueError("The FA2 model should have FA2 layers")

    @require_flash_attn
    @require_torch_gpu
    @require_bitsandbytes
    @mark.flash_attn_test
    @slow
    def test_flash_attn_2_fp32_ln(self):
        if not self.has_attentions:
            self.skipTest(reason="Model architecture does not support attentions")

        for model_class in self.all_generative_model_classes:
            if not model_class._supports_flash_attn_2:
                self.skipTest(f"{model_class.__name__} does not support Flash Attention 2")
            config, inputs_dict = self.model_tester.prepare_config_and_inputs_for_common()
            model = model_class(config)
            with tempfile.TemporaryDirectory() as tmpdirname:
                model.save_pretrained(tmpdirname)

                dummy_input = inputs_dict[model.main_input_name]
                dummy_attention_mask = inputs_dict.get("attention_mask", torch.ones_like(dummy_input))
                batch_size = dummy_attention_mask.shape[0]

                is_padding_right = dummy_attention_mask[:, -1].sum().item() != batch_size

                # To avoid errors with padding_side=="right"
                if is_padding_right:
                    dummy_attention_mask = torch.ones_like(dummy_input)

                model = model_class.from_pretrained(
                    tmpdirname,
                    torch_dtype=torch.float16,
                    attn_implementation="flash_attention_2",
                    low_cpu_mem_usage=True,
                    load_in_4bit=True,
                )

                for _, param in model.named_parameters():
                    # upcast only layer norms
                    if (param.dtype == torch.float16) or (param.dtype == torch.bfloat16):
                        param.data = param.data.to(torch.float32)

                if model.config.is_encoder_decoder:
                    dummy_decoder_input_ids = inputs_dict["decoder_input_ids"]
                    dummy_decoder_attention_mask = inputs_dict["decoder_attention_mask"]

                    _ = model(dummy_input, decoder_input_ids=dummy_decoder_input_ids)
                    # with attention mask
                    _ = model(
                        dummy_input,
                        attention_mask=dummy_attention_mask,
                        decoder_input_ids=dummy_decoder_input_ids,
                        decoder_attention_mask=dummy_decoder_attention_mask,
                    )
                else:
                    _ = model(dummy_input)
                    # with attention mask
                    _ = model(dummy_input, attention_mask=dummy_attention_mask)

    @require_flash_attn
    @require_torch_gpu
    @mark.flash_attn_test
    @slow
    def test_flash_attention_2_padding_matches_padding_free_with_position_ids(self):
        if not self.has_attentions:
            self.skipTest(reason="Model architecture does not support attentions")

        max_new_tokens = 30

        for model_class in self.all_generative_model_classes:
            if not model_class._supports_flash_attn_2:
                self.skipTest(f"{model_class.__name__} does not support Flash Attention 2")

            config, inputs_dict = self.model_tester.prepare_config_and_inputs_for_common()
            if 0 not in inputs_dict.get("attention_mask", []) or "attention_mask" not in inputs_dict:
                self.skipTest("Model dummy inputs should contain padding in their attention mask")

            dummy_input = inputs_dict[model_class.main_input_name]
            if dummy_input.dtype in [torch.float32, torch.bfloat16]:
                dummy_input = dummy_input.to(torch.float16)

            # make sure that all models have enough positions for generation
            if hasattr(config, "max_position_embeddings"):
                config.max_position_embeddings = max_new_tokens + dummy_input.shape[1] + 1

            model = model_class(config)
            if "position_ids" not in inspect.signature(model.forward).parameters:
                self.skipTest("Model does not support position_ids")

            if "position_ids" not in inspect.signature(model.forward).parameters:
                continue  # this model doesn't accept position ids as input

            with tempfile.TemporaryDirectory() as tmpdirname:
                model.save_pretrained(tmpdirname)

                # ensure left padding, to adapt for some models
                if 0 in inputs_dict["attention_mask"][:, -1]:
                    inputs_dict["attention_mask"] = inputs_dict["attention_mask"].flip(1)
                dummy_attention_mask = inputs_dict["attention_mask"]
                inputs_dict["input_ids"][~dummy_attention_mask.bool()] = config.get_text_config().pad_token_id

                model = (
                    model_class.from_pretrained(
                        tmpdirname,
                        torch_dtype=torch.float16,
                        attn_implementation="flash_attention_2",
                        low_cpu_mem_usage=True,
                    )
                    .to(torch_device)
                    .eval()
                )

                # flatten
                padfree_inputs_dict = {
                    k: v[dummy_attention_mask.bool()].unsqueeze(0)
                    for k, v in inputs_dict.items()
                    if not k == "attention_mask"
                }
                # add position_ids
                padfree_inputs_dict["position_ids"] = (
                    torch.cat([torch.arange(length) for length in dummy_attention_mask.sum(1).tolist()])
                    .long()
                    .unsqueeze(0)
                    .to(torch_device)
                )

                res_padded = model(**inputs_dict)
                res_padfree = model(**padfree_inputs_dict)

                logits_padded = res_padded.logits[inputs_dict["attention_mask"].bool()]
                logits_padfree = res_padfree.logits[0]

                torch.testing.assert_close(logits_padded.argmax(-1), logits_padfree.argmax(-1), rtol=0, atol=0)
                # acceptable numerical instability
                tol = torch.finfo(torch.float16).eps
                torch.testing.assert_close(logits_padded, logits_padfree, rtol=tol, atol=tol)

    @require_flash_attn
    @require_torch_gpu
    @mark.flash_attn_test
    @slow
    def test_flash_attention_2_padding_matches_padding_free_with_position_ids_and_fa_kwargs(self):
        if not self.has_attentions:
            self.skipTest(reason="Model architecture does not support attentions")

        max_new_tokens = 30

        for model_class in self.all_generative_model_classes:
            if not model_class._supports_flash_attn_2:
                self.skipTest(f"{model_class.__name__} does not support Flash Attention 2")

            config, inputs_dict = self.model_tester.prepare_config_and_inputs_for_common()
            if 0 not in inputs_dict.get("attention_mask", []) or "attention_mask" not in inputs_dict:
                self.skipTest("Model dummy inputs should contain padding in their attention mask")

            dummy_input = inputs_dict[model_class.main_input_name]
            if dummy_input.dtype in [torch.float32, torch.bfloat16]:
                dummy_input = dummy_input.to(torch.float16)

            # make sure that all models have enough positions for generation
            if hasattr(config, "max_position_embeddings"):
                config.max_position_embeddings = max_new_tokens + dummy_input.shape[1] + 1

            model = model_class(config)
            if "position_ids" not in inspect.signature(model.forward).parameters:
                self.skipTest("Model does not support position_ids")

            with tempfile.TemporaryDirectory() as tmpdirname:
                model.save_pretrained(tmpdirname)

                # ensure left padding, to adapt for some models
                if 0 in inputs_dict["attention_mask"][:, -1]:
                    inputs_dict["attention_mask"] = inputs_dict["attention_mask"].flip(1)
                dummy_attention_mask = inputs_dict["attention_mask"]
                inputs_dict["input_ids"][~dummy_attention_mask.bool()] = config.get_text_config().pad_token_id

                model = (
                    model_class.from_pretrained(
                        tmpdirname,
                        torch_dtype=torch.float16,
                        attn_implementation="flash_attention_2",
                        low_cpu_mem_usage=True,
                    )
                    .to(torch_device)
                    .eval()
                )

                # flatten
                features = [
                    {"input_ids": i[a.bool()].tolist()}
                    for i, a in zip(inputs_dict["input_ids"], inputs_dict["attention_mask"])
                ]

                # add position_ids + fa_kwargs
                data_collator = DataCollatorWithFlattening(return_tensors="pt", return_flash_attn_kwargs=True)
                batch = data_collator(features)
                batch_cuda = {k: t.cuda() if torch.is_tensor(t) else t for k, t in batch.items()}

                res_padded = model(**inputs_dict)
                res_padfree = model(**batch_cuda)

                logits_padded = res_padded.logits[inputs_dict["attention_mask"].bool()]
                logits_padfree = res_padfree.logits[0]

                torch.testing.assert_close(logits_padded.argmax(-1), logits_padfree.argmax(-1), rtol=0, atol=0)
                # acceptable numerical instability
                tol = torch.finfo(torch.float16).eps
                torch.testing.assert_close(logits_padded, logits_padfree, rtol=tol, atol=tol)

    @require_flash_attn
    @require_torch_gpu
    @mark.flash_attn_test
    @slow
    def test_flash_attn_2_from_config(self):
        if not self.has_attentions:
            self.skipTest(reason="Model architecture does not support attentions")

        for model_class in self.all_generative_model_classes:
            if not model_class._supports_flash_attn_2:
                self.skipTest(f"{model_class.__name__} does not support Flash Attention 2")

            config, _ = self.model_tester.prepare_config_and_inputs_for_common()
            # TODO: to change it in the future with other relevant auto classes
            fa2_model = model_class._from_config(
                config, attn_implementation="flash_attention_2", torch_dtype=torch.bfloat16
            ).to(torch_device)

            dummy_input = torch.LongTensor([[0, 2, 3, 4], [0, 2, 3, 4]]).to(torch_device)
            dummy_attention_mask = torch.LongTensor([[1, 1, 1, 1], [0, 1, 1, 1]]).to(torch_device)

<<<<<<< HEAD
            fa2_correctly_converted = False

            for _, module in fa2_model.named_modules():
                if "FlashAttention" in module.__class__.__name__:
                    fa2_correctly_converted = True
                    break

            self.assertTrue(fa2_correctly_converted)

            if config.is_encoder_decoder:
                _ = fa2_model(
                    input_ids=dummy_input,
                    attention_mask=dummy_attention_mask,
                    decoder_input_ids=dummy_input.clone(),
                    decoder_attention_mask=dummy_attention_mask.clone(),
                )
            else:
                _ = fa2_model(input_ids=dummy_input, attention_mask=dummy_attention_mask)

=======
            _ = fa2_model(input_ids=dummy_input, attention_mask=dummy_attention_mask)
>>>>>>> 955e61b0
            with tempfile.TemporaryDirectory() as tmpdirname:
                fa2_model.save_pretrained(tmpdirname)
                model_from_pretrained = model_class.from_pretrained(tmpdirname)
                self.assertTrue(model_from_pretrained.config._attn_implementation != "flash_attention_2")

    def _get_custom_4d_mask_test_data(self):
        # Sequence in which all but the last token is the same
        input_ids = torch.tensor(
            [[10, 11, 12, 13], [10, 11, 12, 14], [10, 11, 12, 15]], device=torch_device, dtype=torch.int64
        )
        position_ids = torch.tensor([[0, 1, 2, 3]] * 3, device=torch_device, dtype=torch.int64)

        # Combining common prefix with the unique ending tokens:
        input_ids_shared_prefix = torch.cat([input_ids[0][:-1], input_ids[:, -1]]).unsqueeze(0)

        # Creating a 4D mask where each of the last 3 tokens do not attend to each other.
        mask_shared_prefix = torch.tensor(
            [
                [
                    [
                        [1, 0, 0, 0, 0, 0],
                        [1, 1, 0, 0, 0, 0],
                        [1, 1, 1, 0, 0, 0],
                        [1, 1, 1, 1, 0, 0],
                        [1, 1, 1, 0, 1, 0],
                        [1, 1, 1, 0, 0, 1],
                    ]
                ]
            ],
        )
        # inverting the attention mask
        mask_dtype = torch.float32
        min_dtype = torch.finfo(mask_dtype).min
        mask_shared_prefix = (mask_shared_prefix.eq(0.0)).to(dtype=mask_dtype, device=torch_device) * min_dtype

        # Creating a position_ids tensor. note the repeating figures in the end.
        position_ids_shared_prefix = torch.tensor([[0, 1, 2, 3, 3, 3]], device=torch_device, dtype=torch.int64)

        return input_ids, position_ids, input_ids_shared_prefix, mask_shared_prefix, position_ids_shared_prefix

    def test_custom_4d_attention_mask(self):
        if not self.has_attentions:
            self.skipTest(reason="Model architecture does not support attentions")

        if len(self.all_generative_model_classes) == 0:
            self.skipTest(
                reason="Model architecture has no generative classes, and thus not necessarily supporting 4D masks"
            )

        set_model_tester_for_less_flaky_test(self)

        for model_class in self.all_generative_model_classes:
            if not model_class._supports_static_cache:
                self.skipTest(f"{model_class.__name__} is not guaranteed to work with custom 4D attention masks")
            config, _ = self.model_tester.prepare_config_and_inputs_for_common()
            set_config_for_less_flaky_test(config)
            if getattr(config, "sliding_window", 0) is not None and getattr(config, "sliding_window", 0) > 0:
                self.skipTest(f"{model_class.__name__} with sliding window attention is not supported by this test")
            model = model_class(config).to(device=torch_device, dtype=torch.float32).eval()
            set_model_for_less_flaky_test(model)
            if "position_ids" not in inspect.signature(model.forward).parameters:
                continue  # model doesn't accept position ids and probably has special way to model positions

            if "position_ids" not in inspect.signature(model.forward).parameters:
                continue  # this model doesn't accept position ids as input

            (
                input_ids,
                position_ids,
                input_ids_shared_prefix,
                mask_shared_prefix,
                position_ids_shared_prefix,
            ) = self._get_custom_4d_mask_test_data()

            logits = model.forward(input_ids, position_ids=position_ids).logits
            # logits.shape == torch.Size([3, 4, ...])

            logits_shared_prefix = model(
                input_ids_shared_prefix,
                attention_mask=mask_shared_prefix,
                position_ids=position_ids_shared_prefix,
            )[0]
            # logits_shared_prefix.shape == torch.Size([1, 6, ...])

            out_last_tokens = logits[:, -1, :]  # last tokens in each batch line
            out_shared_prefix_last_tokens = logits_shared_prefix[0, -3:, :]  # last three tokens

            # comparing softmax-normalized logits:
            normalized_0 = F.softmax(out_last_tokens, dim=-1)
            normalized_1 = F.softmax(out_shared_prefix_last_tokens, dim=-1)
            torch.testing.assert_close(normalized_0, normalized_1, rtol=1e-3, atol=1e-4)

    @slow
    @require_torch_accelerator
    def test_torch_compile_for_training(self):
        if version.parse(torch.__version__) < version.parse("2.3"):
            self.skipTest(reason="This test requires torch >= 2.3 to run.")

        if not hasattr(self, "_torch_compile_train_cls"):
            self.skipTest(f"{self.__class__.__name__} doesn't have the attribute `_torch_compile_train_cls`.")

        config, _ = self.model_tester.prepare_config_and_inputs_for_common()
        cls = self._torch_compile_train_cls
        model = cls(config).to(torch_device)

        inputs = {
            "input_ids": torch.randint(low=1, high=model.config.vocab_size, size=(2, 10), device=torch_device),
            "attention_mask": torch.tensor(
                [[1, 1, 1, 1, 1, 0, 0, 0, 0, 0], [1, 1, 1, 1, 1, 1, 1, 1, 1, 1]],
                dtype=torch.int64,
                device=torch_device,
            ),
            "position_ids": torch.arange(0, 10, device=torch_device).unsqueeze(0),
            "labels": torch.randint(low=1, high=model.config.vocab_size, size=(2, 10), device=torch_device),
        }

        # eager backward
        set_seed(42)
        loss = model(**inputs).loss
        loss.backward()

        params = {name: param.grad.detach().to(device="cpu", copy=True) for name, param in model.named_parameters()}
        model.zero_grad()
        del loss

        model = torch.compile(model, fullgraph=True, mode="reduce-overhead")
        # forward compilation
        set_seed(42)
        loss = model(**inputs).loss
        # backward compilation
        loss.backward()
        # check grad matches
        for name, param in model._orig_mod.named_parameters():
            torch.testing.assert_close(param.grad.detach().cpu(), params[name], rtol=1e-4, atol=1e-4)

    def test_forward_with_logits_to_keep(self):
        for model_class in self.all_generative_model_classes:
            if "logits_to_keep" not in set(inspect.signature(model_class.forward).parameters.keys()):
                self.skipTest(reason="This model does not support `logits_to_keep` argument.")

            config, inputs = self.model_tester.prepare_config_and_inputs_for_common()
            batch_size, sequence_length = inputs["input_ids"].shape[:2]
            vocab_size = config.get_text_config().vocab_size
            model = model_class(config).to(device=torch_device).eval()
            # some models have labels but `logits_to_keep` should not be used in train mode
            _ = inputs.pop("labels", None)

            # logits_to_keep=0 is a special case meaning "keep all logits"
            all_logits = model(**inputs, logits_to_keep=0).logits
            last_token_logits = model(**inputs, logits_to_keep=1).logits

            # Assert all shapes are correct
            self.assertEqual(tuple(all_logits.shape), (batch_size, sequence_length, vocab_size))
            self.assertEqual(tuple(last_token_logits.shape), (batch_size, 1, vocab_size))

            # Assert the last tokens are actually the same (except for the natural fluctuation due to order of FP ops)
            torch.testing.assert_close(all_logits[:, -1:, :], last_token_logits, rtol=1e-5, atol=1e-5)

    @slow
    @require_torch_greater_or_equal("2.5")
    def test_torch_export(self, config=None, inputs_dict=None, tolerance=1e-4):
        """
        Test if model can be exported with torch.export.export()

        Args:
            config (PretrainedConfig):
                Config to use for the model, if None, use default config from model_tester
            inputs_dict (dict):
                Inputs to use for the model, if None, use default inputs from model_tester
            tolerance (float):
                `atol` for torch.allclose(), defined in signature for test overriding
        """
        if not self.test_torch_exportable:
            self.skipTest(reason="test_torch_exportable=False for this model.")

        def recursively_check(eager_outputs, exported_outputs):
            is_tested = False
            if isinstance(eager_outputs, torch.Tensor):
                torch.testing.assert_close(eager_outputs, exported_outputs, atol=tolerance, rtol=tolerance)
                return True
            elif isinstance(eager_outputs, (tuple, list)):
                for eager_output, exported_output in zip(eager_outputs, exported_outputs):
                    is_tested = is_tested or recursively_check(eager_output, exported_output)
                return is_tested
            elif isinstance(eager_outputs, dict):
                for key in eager_outputs:
                    is_tested = is_tested or recursively_check(eager_outputs[key], exported_outputs[key])
                return is_tested
            return is_tested

        default_config, default_inputs_dict = self.model_tester.prepare_config_and_inputs_for_common()
        config = config or default_config
        inputs_dict = inputs_dict or default_inputs_dict

        for model_class in self.all_model_classes:
            if model_class.__name__.endswith("ForPreTraining"):
                continue

            with self.subTest(model_class.__name__):
                model = model_class(config).eval().to(torch_device)

                # Export model
                exported_model = torch.export.export(
                    model,
                    args=(),
                    kwargs=inputs_dict,
                    strict=True,
                )

                # Run exported model and eager model
                with torch.no_grad():
                    # set seed in case anything is not deterministic in model (e.g. vit_mae noise)
                    torch.manual_seed(1234)
                    eager_outputs = model(**inputs_dict)
                    torch.manual_seed(1234)
                    exported_outputs = exported_model.module().forward(**inputs_dict)

                # Check if outputs are close:
                # is_tested is a boolean flag indicating if we compare any outputs,
                # e.g. there might be a situation when outputs are empty list, then is_tested will be False.
                # In case of outputs are different the error will be raised in `recursively_check` function.
                is_tested = recursively_check(eager_outputs, exported_outputs)
                self.assertTrue(is_tested, msg=f"No outputs were compared for {model_class.__name__}")

    @require_torch_gpu
    def test_flex_attention_with_grads(self):
        for model_class in self.all_model_classes:
            # TODO: raushan, fix for composite models after making VLMs support new attn API
            if not model_class._supports_flex_attn or self._is_composite:
                self.skipTest(reason="This model does not support flex attention")
            config, inputs_dict = self.model_tester.prepare_config_and_inputs_for_common()
            config._attn_implementation = "flex_attention"
            model = model_class(config).to(device=torch_device, dtype=torch.float16)
            self.assertTrue(model.config._attn_implementation == "flex_attention")

            # If this does not raise an error, the test passes (see https://github.com/huggingface/transformers/pull/35605)
            _ = model(inputs_dict["input_ids"].to(torch_device))

    def test_generation_tester_mixin_inheritance(self):
        """
        Ensures that we have the generation tester mixin if the model can generate. The test will fail otherwise,
        forcing the mixin to be added -- and ensuring proper test coverage
        """
        if len(self.all_generative_model_classes) > 0:
            self.assertTrue(
                issubclass(self.__class__, GenerationTesterMixin),
                msg=(
                    "This model can call `generate` from `GenerationMixin`, so one of two things must happen: 1) the "
                    "tester must inherit from `GenerationTesterMixin` to run `generate` tests, or 2) if the model "
                    "doesn't fully support the original `generate` or has a custom `generate` with partial feature "
                    "support, the tester must overwrite `all_generative_model_classes` to skip the failing classes "
                    "(make sure to comment why). If `all_generative_model_classes` is overwritten as `()`, then we "
                    "need to remove the `GenerationTesterMixin` inheritance -- no `generate` tests are being run."
                ),
            )
        else:
            self.assertFalse(
                issubclass(self.__class__, GenerationTesterMixin),
                msg=(
                    "This model can't call `generate`, so its tester can't inherit `GenerationTesterMixin`. (If you "
                    "think the model should be able to `generate`, the model may be missing the `GenerationMixin` "
                    "inheritance)"
                ),
            )

    def test_can_be_initialized_on_meta(self):
        config, _ = self.model_tester.prepare_config_and_inputs_for_common()
        for model_class in self.all_model_classes:
            # If it does not raise here, the test passes
            with torch.device("meta"):
                _ = model_class(config)

    @require_torch_accelerator
    def test_can_load_with_device_context_manager(self):
        config, _ = self.model_tester.prepare_config_and_inputs_for_common()
        # Need to specify index 0 here, as `torch_device` is simply the str of the type, e.g. "cuda"
        device = torch.device(torch_device, index=0)
        for model_class in self.all_model_classes:
            # Need to deepcopy here as it is modified in-place in save_pretrained (it sets sdpa for default attn, which
            # is not supported for e.g. dpt_hybrid)
            model = model_class(copy.deepcopy(config))

            with tempfile.TemporaryDirectory() as tmpdirname:
                model.save_pretrained(tmpdirname)

                with device:
                    new_model = model_class.from_pretrained(tmpdirname)
                unique_devices = {param.device for param in new_model.parameters()} | {
                    buffer.device for buffer in new_model.buffers()
                }

            self.assertEqual(
                unique_devices, {device}, f"All parameters should be on {device}, but found {unique_devices}."
            )

    # Here we need to run with a subprocess as otherwise setting back the default device to the default value ("cpu")
    # may bring unwanted consequences on other tests. See PR #37553
    @run_test_using_subprocess
    @require_torch_accelerator
    def test_can_load_with_global_device_set(self):
        config, _ = self.model_tester.prepare_config_and_inputs_for_common()
        # Need to specify index 0 here, as `torch_device` is simply the str of the type, e.g. "cuda"
        device = torch.device(torch_device, index=0)
        default_device = torch.get_default_device()
        for model_class in self.all_model_classes:
            # Need to deepcopy here as it is modified in-place in save_pretrained (it sets sdpa for default attn, which
            # is not supported for e.g. dpt_hybrid)
            model = model_class(copy.deepcopy(config))

            # set a global gpu device
            torch.set_default_device(device)

            with tempfile.TemporaryDirectory() as tmpdirname:
                model.save_pretrained(tmpdirname)

                new_model = model_class.from_pretrained(tmpdirname)
                unique_devices = {param.device for param in new_model.parameters()} | {
                    buffer.device for buffer in new_model.buffers()
                }

            # set back the correct device
            torch.set_default_device(default_device)

            self.assertEqual(
                unique_devices, {device}, f"All parameters should be on {device}, but found {unique_devices}."
            )

    def test_can_load_with_meta_device_context_manager(self):
        config, _ = self.model_tester.prepare_config_and_inputs_for_common()
        for model_class in self.all_model_classes:
            # Need to deepcopy here as it is modified in-place in save_pretrained (it sets sdpa for default attn, which
            # is not supported for e.g. dpt_hybrid)
            model = model_class(copy.deepcopy(config))

            with tempfile.TemporaryDirectory() as tmpdirname:
                model.save_pretrained(tmpdirname)

                with torch.device("meta"):
                    new_model = model_class.from_pretrained(tmpdirname)
                unique_devices = {param.device for param in new_model.parameters()} | {
                    buffer.device for buffer in new_model.buffers()
                }

            self.assertEqual(
                unique_devices,
                {torch.device("meta")},
                f"All parameters should be on meta device, but found {unique_devices}.",
            )


global_rng = random.Random()


def ids_tensor(shape, vocab_size, rng=None, name=None):
    #  Creates a random int32 tensor of the shape within the vocab size
    if rng is None:
        rng = global_rng

    total_dims = 1
    for dim in shape:
        total_dims *= dim

    values = []
    for _ in range(total_dims):
        values.append(rng.randint(0, vocab_size - 1))

    return torch.tensor(data=values, dtype=torch.long, device=torch_device).view(shape).contiguous()


def random_attention_mask(shape, rng=None, name=None):
    attn_mask = ids_tensor(shape, vocab_size=2, rng=None, name=None)
    # make sure that at least one token is attended to for each batch
    # we choose the 1st token so this property of `at least one being non-zero` still holds after applying causal mask
    attn_mask[:, 0] = 1
    return attn_mask


def floats_tensor(shape, scale=1.0, rng=None, name=None):
    """Creates a random float32 tensor"""
    if rng is None:
        rng = global_rng

    total_dims = 1
    for dim in shape:
        total_dims *= dim

    values = []
    for _ in range(total_dims):
        values.append(rng.random() * scale)

    return torch.tensor(data=values, dtype=torch.float, device=torch_device).view(shape).contiguous()<|MERGE_RESOLUTION|>--- conflicted
+++ resolved
@@ -4271,16 +4271,6 @@
             dummy_input = torch.LongTensor([[0, 2, 3, 4], [0, 2, 3, 4]]).to(torch_device)
             dummy_attention_mask = torch.LongTensor([[1, 1, 1, 1], [0, 1, 1, 1]]).to(torch_device)
 
-<<<<<<< HEAD
-            fa2_correctly_converted = False
-
-            for _, module in fa2_model.named_modules():
-                if "FlashAttention" in module.__class__.__name__:
-                    fa2_correctly_converted = True
-                    break
-
-            self.assertTrue(fa2_correctly_converted)
-
             if config.is_encoder_decoder:
                 _ = fa2_model(
                     input_ids=dummy_input,
@@ -4291,9 +4281,6 @@
             else:
                 _ = fa2_model(input_ids=dummy_input, attention_mask=dummy_attention_mask)
 
-=======
-            _ = fa2_model(input_ids=dummy_input, attention_mask=dummy_attention_mask)
->>>>>>> 955e61b0
             with tempfile.TemporaryDirectory() as tmpdirname:
                 fa2_model.save_pretrained(tmpdirname)
                 model_from_pretrained = model_class.from_pretrained(tmpdirname)
