# Copyright 2019 HuggingFace Inc.
#
# Licensed under the Apache License, Version 2.0 (the "License");
# you may not use this file except in compliance with the License.
# You may obtain a copy of the License at
#
#     http://www.apache.org/licenses/LICENSE-2.0
#
# Unless required by applicable law or agreed to in writing, software
# distributed under the License is distributed on an "AS IS" BASIS,
# WITHOUT WARRANTIES OR CONDITIONS OF ANY KIND, either express or implied.
# See the License for the specific language governing permissions and
# limitations under the License.
import collections
import copy
import gc
import inspect
import math
import os
import os.path
import random
import re
import tempfile
import unittest
import warnings
from collections import defaultdict
from contextlib import contextmanager

import numpy as np
from packaging import version
from parameterized import parameterized
from pytest import mark

from transformers import (
    AutoModel,
    AutoModelForCausalLM,
    AutoModelForSequenceClassification,
    DataCollatorWithFlattening,
    PretrainedConfig,
    PreTrainedModel,
    is_torch_available,
    logging,
    set_seed,
)
from transformers.integrations import HfDeepSpeedConfig
from transformers.integrations.deepspeed import (
    is_deepspeed_available,
    is_deepspeed_zero3_enabled,
    unset_hf_deepspeed_config,
)
from transformers.models.auto import get_values
from transformers.models.auto.modeling_auto import (
    MODEL_FOR_AUDIO_CLASSIFICATION_MAPPING_NAMES,
    MODEL_FOR_AUDIO_XVECTOR_MAPPING_NAMES,
    MODEL_FOR_BACKBONE_MAPPING_NAMES,
    MODEL_FOR_CAUSAL_IMAGE_MODELING_MAPPING_NAMES,
    MODEL_FOR_CAUSAL_LM_MAPPING_NAMES,
    MODEL_FOR_DOCUMENT_QUESTION_ANSWERING_MAPPING_NAMES,
    MODEL_FOR_IMAGE_CLASSIFICATION_MAPPING_NAMES,
    MODEL_FOR_IMAGE_TEXT_TO_TEXT_MAPPING_NAMES,
    MODEL_FOR_MASKED_IMAGE_MODELING_MAPPING_NAMES,
    MODEL_FOR_MASKED_LM_MAPPING_NAMES,
    MODEL_FOR_MULTIPLE_CHOICE_MAPPING_NAMES,
    MODEL_FOR_NEXT_SENTENCE_PREDICTION_MAPPING_NAMES,
    MODEL_FOR_PRETRAINING_MAPPING_NAMES,
    MODEL_FOR_QUESTION_ANSWERING_MAPPING_NAMES,
    MODEL_FOR_SEMANTIC_SEGMENTATION_MAPPING_NAMES,
    MODEL_FOR_SEQ_TO_SEQ_CAUSAL_LM_MAPPING_NAMES,
    MODEL_FOR_SEQUENCE_CLASSIFICATION_MAPPING_NAMES,
    MODEL_FOR_TOKEN_CLASSIFICATION_MAPPING_NAMES,
    MODEL_FOR_VIDEO_CLASSIFICATION_MAPPING_NAMES,
    MODEL_FOR_VISION_2_SEQ_MAPPING_NAMES,
    MODEL_MAPPING_NAMES,
)
from transformers.testing_utils import (
    CaptureLogger,
    backend_device_count,
    backend_empty_cache,
    backend_memory_allocated,
    backend_torch_accelerator_module,
    get_device_properties,
    hub_retry,
    is_flaky,
    require_accelerate,
    require_bitsandbytes,
    require_deepspeed,
    require_flash_attn,
    require_flash_attn_3,
    require_non_hpu,
    require_safetensors,
    require_torch,
    require_torch_accelerator,
    require_torch_gpu,
    require_torch_greater_or_equal,
    require_torch_multi_accelerator,
    require_torch_multi_gpu,
    require_torch_sdpa,
    run_first,
    run_test_using_subprocess,
    set_config_for_less_flaky_test,
    set_model_for_less_flaky_test,
    set_model_tester_for_less_flaky_test,
    slow,
    torch_device,
)
from transformers.utils import (
    CONFIG_NAME,
    GENERATION_CONFIG_NAME,
    SAFE_WEIGHTS_NAME,
    is_accelerate_available,
    is_torch_bf16_available_on_device,
    is_torch_fp16_available_on_device,
    is_torch_sdpa_available,
)
from transformers.utils.generic import ContextManagers

from .generation.test_utils import GenerationTesterMixin


if is_accelerate_available():
    from accelerate.utils import compute_module_sizes


if is_torch_available():
    import torch
    import torch.nn.functional as F
    from safetensors.torch import load_file as safe_load_file
    from safetensors.torch import save_file as safe_save_file
    from torch import nn

    from transformers import MODEL_MAPPING
    from transformers.cache_utils import Cache, DynamicCache
    from transformers.modeling_utils import load_state_dict, no_init_weights
    from transformers.pytorch_utils import id_tensor_storage

from transformers.utils.fx import _FX_SUPPORTED_MODELS_WITH_KV_CACHE, symbolic_trace


if is_deepspeed_available():
    import deepspeed


# used in other test files e.g. when overwriting the test
TEST_EAGER_MATCHES_SDPA_INFERENCE_PARAMETERIZATION = [
    (
        # test name for the test runner
        f"{dtype}_pad_{padding_side}{'' if use_attention_mask else '_no_attn_mask'}"
        f"{'_sdpa_kernels' if enable_kernels else ''}",
        # parameterization
        *(dtype, padding_side, use_attention_mask, False, enable_kernels),
    )
    for dtype in ("fp16", "fp32", "bf16")
    for padding_side in ("left", "right")
    for use_attention_mask in (True, False)
    for enable_kernels in (True, False)
    # Extra test case: `output_attentions=True` has special attention mask handling and sdpa reverts to eager
] + [("fp32_pad_left_output_attentions", "fp32", "left", True, True, False)]


def _test_eager_matches_sdpa_inference(
    self,
    name,
    torch_dtype,
    padding_side,
    use_attention_mask,
    output_attentions,
    enable_kernels,
    atols=None,
    rtols=None,
):
    """
    This test is written as a regular function to be able to overload it easily with different tolerances.
    Otherwise, `paramterezie.expand` prevents it as it removes the original function from the namespace.
    """
    # TODO: we shouldn't need to do this skip, i.e. the test would be composable from the model tester. CLIP-like
    # models have a custom mixin, which we detect to skip this test.
    if any(".CLIPModelTesterMixin" in str(base) for base in self.__class__.__bases__):
        self.skipTest(reason="CLIP-like models have a different `test_eager_matches_sdpa_inference`")

    if not self.has_attentions:
        self.skipTest(reason="Model architecture does not support attentions")

    if not self.all_model_classes[0]._supports_sdpa:
        self.skipTest(f"{self.all_model_classes[0].__name__} does not support SDPA")

    # convert shorthand name to torch.dtype
    if torch_dtype == "fp16":
        torch_dtype = torch.float16
    elif torch_dtype == "bf16":
        torch_dtype = torch.bfloat16
    elif torch_dtype == "fp32":
        torch_dtype = torch.float32

    if not is_torch_fp16_available_on_device(torch_device) and torch_dtype == torch.float16:
        self.skipTest(f"float16 not supported on {torch_device} (on the specific device currently used)")

    if not is_torch_bf16_available_on_device(torch_device) and torch_dtype == torch.bfloat16:
        self.skipTest(
            f"bfloat16 not supported on {torch_device} (on the specific device currently used, e.g. Nvidia T4 GPU)"
        )

    # Dictionary of tolerances for eager <> sdpa tests. Key = (device, sdpa_kernels_enabled, dtype)
    if atols is None:
        atols = {
            ("cpu", False, torch.float32): 1e-6,
            ("cpu", False, torch.float16): 5e-3,
            ("cpu", False, torch.bfloat16): 1e-2,
            ("cpu", True, torch.float32): 1e-6,
            ("cpu", True, torch.float16): 5e-3,
            ("cpu", True, torch.bfloat16): 1e-2,
            ("cuda", False, torch.float32): 1e-6,
            ("cuda", False, torch.bfloat16): 1e-2,
            ("cuda", False, torch.float16): 5e-3,
            ("cuda", True, torch.float32): 1e-6,
            ("cuda", True, torch.bfloat16): 1e-2,
            ("cuda", True, torch.float16): 5e-3,
        }
    if rtols is None:
        rtols = {
            ("cpu", False, torch.float32): 1e-4,
            ("cpu", False, torch.float16): 5e-3,
            ("cpu", False, torch.bfloat16): 1e-2,
            ("cpu", True, torch.float32): 1e-4,
            ("cpu", True, torch.float16): 5e-3,
            ("cpu", True, torch.bfloat16): 1e-2,
            ("cuda", False, torch.float32): 1e-4,
            ("cuda", False, torch.bfloat16): 1e-2,
            ("cuda", False, torch.float16): 5e-3,
            ("cuda", True, torch.float32): 1e-4,
            ("cuda", True, torch.bfloat16): 3e-2,  # (different from others)
            ("cuda", True, torch.float16): 5e-3,
        }

    set_model_tester_for_less_flaky_test(self)

    for model_class in self.all_model_classes:
        config, inputs_dict = self.model_tester.prepare_config_and_inputs_for_common()
        set_config_for_less_flaky_test(config)
        model = model_class(config)
        # TODO: standardize the interfaces for musicgen models, see other todo in this test
        if model.__class__.__name__ == "MusicgenMelodyForConditionalGeneration":
            is_encoder_decoder = True
        else:
            is_encoder_decoder = model.config.is_encoder_decoder

        with tempfile.TemporaryDirectory() as tmpdirname:
            model.save_pretrained(tmpdirname)
            model_from_pretrained_kwargs = {
                "pretrained_model_name_or_path": tmpdirname,
                "torch_dtype": torch_dtype,
            }

            if hasattr(config, "use_mask_token") or "use_mask_token" in inspect.signature(model.__init__).parameters:
                model_from_pretrained_kwargs["use_mask_token"] = True

            # TODO: remove this try/except, models should have a shared API
            try:
                model_sdpa = model_class.from_pretrained(**model_from_pretrained_kwargs, attn_implementation="sdpa")
            except ValueError:
                model_sdpa = model_class.from_pretrained(**model_from_pretrained_kwargs)
            model_sdpa = model_sdpa.eval().to(torch_device, dtype=torch_dtype)

            model_eager = model_class.from_pretrained(**model_from_pretrained_kwargs, attn_implementation="eager")
            model_eager = model_eager.eval().to(torch_device, dtype=torch_dtype)

        set_model_for_less_flaky_test(model_eager)
        set_model_for_less_flaky_test(model_sdpa)

        can_output_attn = "output_attentions" in inspect.signature(model_sdpa.forward).parameters
        if not (self.has_attentions and can_output_attn) and output_attentions:
            self.skipTest(reason="Model does not support output_attentions")

        # TODO: if we can also check with `batch_size=1` without being flaky?
        for batch_size in [7]:
            # musicgen decoder models; TODO: find better abstraction
            if (
                model.__class__.__name__.startswith("Musicgen")
                and hasattr(self.model_tester, "num_codebooks")
                and not hasattr(model_eager, "text_encoder")
            ):
                input_data_batch_size = batch_size * self.model_tester.num_codebooks
            else:
                input_data_batch_size = batch_size

            processed_inputs = {}
            processed_inputs[model.main_input_name] = inputs_dict[model.main_input_name]

            for key in getattr(self, "additional_model_inputs", []):
                # Some models don't have all `additional_model_inputs`, especially when we
                # craft cases to test model in different settings
                if key in inputs_dict:
                    processed_inputs[key] = inputs_dict[key]

            for key, value in processed_inputs.items():
                if torch.is_floating_point(value):
                    value = value.to(torch_dtype)

                # extend value to have at least `input_data_batch_size` elements
                if value.shape[0] < input_data_batch_size:
                    size = (input_data_batch_size - value.shape[0], *value.shape[1:])
                    if torch.is_floating_point(value):
                        extension = torch.rand(size=size, dtype=value.dtype, device=torch_device)
                    else:
                        extension = torch.randint(high=5, size=size, dtype=value.dtype, device=torch_device)
                    value = torch.cat((value, extension), dim=0).to(torch_device)

                processed_inputs[key] = value[:input_data_batch_size]

            if not use_attention_mask:
                dummy_attention_mask = None
            else:
                dummy_attention_mask = inputs_dict.get("attention_mask", None)
                if dummy_attention_mask is None:
                    if is_encoder_decoder:
                        seqlen = inputs_dict.get("decoder_input_ids", processed_inputs[model.main_input_name]).shape[
                            -1
                        ]
                    else:
                        seqlen = processed_inputs[model.main_input_name].shape[-1]
                    dummy_attention_mask = torch.ones(batch_size, seqlen).to(torch.int64).to(torch_device)

                # extend dummy_attention_mask to have at least `batch_size` elements
                if dummy_attention_mask.shape[0] < batch_size:
                    size = (batch_size - dummy_attention_mask.shape[0], *dummy_attention_mask.shape[1:])
                    extension = torch.ones(size=size, dtype=dummy_attention_mask.dtype, device=torch_device)
                    dummy_attention_mask = torch.cat((dummy_attention_mask, extension), dim=0)

                dummy_attention_mask = dummy_attention_mask[:batch_size].to(torch_device)

                dummy_attention_mask[:] = 1
                if padding_side == "left":
                    dummy_attention_mask[-1, :2] = 0
                    dummy_attention_mask[-1, 2:] = 1
                elif padding_side == "right":
                    dummy_attention_mask[-1, -2:] = 0
                    dummy_attention_mask[-1, :-2] = 1

            if is_encoder_decoder:
                # musicgen encoder-decoder models; TODO: find better abstraction
                if model.__class__.__name__.startswith("Musicgen") and hasattr(self.model_tester, "num_codebooks"):
                    input_data_batch_size = batch_size * self.model_tester.num_codebooks
                else:
                    input_data_batch_size = batch_size

                decoder_input_ids = inputs_dict.get("decoder_input_ids", processed_inputs[model.main_input_name])
                decoder_input_ids = decoder_input_ids[:input_data_batch_size]
                if decoder_input_ids.shape[0] != input_data_batch_size:
                    extension = torch.ones(
                        input_data_batch_size - decoder_input_ids.shape[0],
                        *decoder_input_ids.shape[1:],
                        dtype=decoder_input_ids.dtype,
                        device=torch_device,
                    )
                    decoder_input_ids = torch.cat((decoder_input_ids, extension), dim=0)
                    decoder_input_ids = decoder_input_ids.to(torch_device)

                # TODO: never an `attention_mask` arg here?
                processed_inputs.update(
                    {
                        "decoder_input_ids": decoder_input_ids,
                        "decoder_attention_mask": dummy_attention_mask,
                        "output_hidden_states": True,
                    }
                )
            else:
                processed_inputs.update(
                    {
                        "output_hidden_states": True,
                    }
                )

                # Otherwise fails for e.g. WhisperEncoderModel
                if "attention_mask" in inspect.signature(model_eager.forward).parameters:
                    processed_inputs["attention_mask"] = dummy_attention_mask

                if self.has_attentions and "output_attentions" in inspect.signature(model_sdpa.forward).parameters:
                    processed_inputs["output_attentions"] = output_attentions
            if "bool_masked_pos" in inspect.signature(model_eager.forward).parameters:
                dummy_mask = torch.ones((self.model_tester.num_masks,))

                # In case of additional token (like class) we define a custom `mask_length`
                if hasattr(self.model_tester, "mask_length"):
                    mask_length = self.model_tester.mask_length - dummy_mask.size(0)
                else:
                    mask_length = self.model_tester.seq_length - dummy_mask.size(0)
                dummy_mask = torch.cat([dummy_mask, torch.zeros(mask_length)])
                dummy_bool_masked_pos = dummy_mask.expand(batch_size, -1).bool()
                processed_inputs["bool_masked_pos"] = dummy_bool_masked_pos.to(torch_device)

            if "noise" in inspect.signature(model_eager.forward).parameters:
                np.random.seed(2)
                num_patches = int((self.model_tester.image_size // self.model_tester.patch_size) ** 2)
                noise = np.random.uniform(size=(batch_size, num_patches))
                processed_inputs["noise"] = torch.from_numpy(noise)

            # TODO: test gradients as well (& for FA2 as well!)
            with torch.no_grad():
                with sdpa_kernel(
                    enable_flash=enable_kernels,
                    enable_math=True,
                    enable_mem_efficient=enable_kernels,
                ):
                    prepared_inputs = self._prepare_for_class(processed_inputs, model_class)
                    prepared_inputs = {
                        k: v.to(torch_device) if isinstance(v, torch.Tensor) else v for k, v in prepared_inputs.items()
                    }
                    outputs_eager = model_eager(**prepared_inputs)
                    outputs_sdpa = model_sdpa(**prepared_inputs)

            if "logits_per_text" in outputs_eager:
                key = "logits_per_text"
            elif "vision_hidden_states" in outputs_eager:
                key = "vision_hidden_states"
            elif "audio_values" in outputs_eager:
                key = "audio_values"
            elif "decoder_hidden_states" in outputs_eager:
                key = "decoder_hidden_states"
            elif "logits" in outputs_eager and "Classification" in model_class.__name__:
                key = "logits"
            elif "language_model_outputs" in outputs_eager and "blip" in model_class.__name__.lower():
                outputs_eager = outputs_eager["language_model_outputs"]
                outputs_sdpa = outputs_sdpa["language_model_outputs"]
                key = "hidden_states" if "hidden_states" in outputs_eager else "decoder_hidden_states"
            else:
                key = "hidden_states"

            # TODO: rename logits -> hidden_states
            logits_eager = outputs_eager[key]
            logits_sdpa = outputs_sdpa[key]

            if key in ["vision_hidden_states", "decoder_hidden_states", "hidden_states"]:
                logits_eager = logits_eager[-1]
                logits_sdpa = logits_sdpa[-1]

            if key == "logits_per_text":
                nan_mask = torch.isnan(logits_eager)
                logits_eager[nan_mask] = 0
                logits_sdpa[nan_mask] = 0

            if torch_device in ["cpu", "cuda"]:
                atol = atols[torch_device, enable_kernels, torch_dtype]
                rtol = rtols[torch_device, enable_kernels, torch_dtype]
            elif torch_device == "hpu":
                atol = atols["cuda", enable_kernels, torch_dtype]
                rtol = rtols["cuda", enable_kernels, torch_dtype]
            elif torch_device == "xpu":
                # As of PyTorch 2.5 XPU backend supports only torch.nn.attention.SDPBackend.MATH
                # which is implemented on PyTorch level using aten operators and is
                # device agnostic with respect to implementation of each aten operator.
                atol = atols["cuda", False, torch_dtype]
                rtol = rtols["cuda", False, torch_dtype]
            else:
                atol = 1e-7
                rtol = 1e-4

            # Masked tokens output slightly deviates - we don't mind that.
            if use_attention_mask:
                _logits_sdpa = torch.zeros_like(input=logits_sdpa)
                _logits_eager = torch.zeros_like(input=logits_eager)

                _logits_sdpa[:-1] = logits_sdpa[:-1]
                _logits_eager[:-1] = logits_eager[:-1]

                if padding_side == "left":
                    _logits_sdpa[-1:, 2:] = logits_sdpa[-1:, 2:]
                    _logits_eager[-1:, 2:] = logits_eager[-1:, 2:]

                elif padding_side == "right":
                    _logits_sdpa[-1:, 2:] = logits_sdpa[-1:, :-2]
                    _logits_eager[-1:, 2:] = logits_eager[-1:, :-2]

                logits_sdpa = _logits_sdpa
                logits_eager = _logits_eager

            results = [
                torch.allclose(_logits_sdpa, _logits_eager, atol=atol, rtol=rtol)
                for (_logits_sdpa, _logits_eager) in zip(logits_sdpa, logits_eager)
            ]
            # If 80% batch elements have matched results, it's fine
            if np.mean(results) < 0.8:
                mean_relative_diff = ((logits_sdpa - logits_eager).abs() / (logits_eager.abs() + 1e-12)).mean()
                raise ValueError(
                    f"mean relative difference for {key}: {mean_relative_diff:.3e}, torch atol = {atol}, torch rtol = "
                    f"{rtol}"
                )


def _config_zero_init(config):
    configs_no_init = copy.deepcopy(config)
    for key in configs_no_init.__dict__.keys():
        if "_range" in key or "_std" in key or "initializer_factor" in key or "layer_scale" in key:
            setattr(configs_no_init, key, 1e-10)
        if isinstance(getattr(configs_no_init, key, None), PretrainedConfig):
            no_init_subconfig = _config_zero_init(getattr(configs_no_init, key))
            setattr(configs_no_init, key, no_init_subconfig)
    return configs_no_init


def _mock_init_weights(self, module):
    for name, param in module.named_parameters(recurse=False):
        # Use the first letter of the name to get a value and go from a <> -13 to z <> 12
        value = ord(name[0].lower()) - 110
        param.data.fill_(value)


def _mock_all_init_weights(self):
    # Prune heads if needed
    if self.config.pruned_heads:
        self.prune_heads(self.config.pruned_heads)

    import transformers.modeling_utils

    if transformers.modeling_utils._init_weights:
        for module in self.modules():
            module._is_hf_initialized = False
        # Initialize weights
        self.apply(self._initialize_weights)

        # Tie weights should be skipped when not initializing all weights
        # since from_pretrained(...) calls tie weights anyways
        self.tie_weights()


@contextmanager
def _deepspeed_zero3(ds_config):
    dschf = HfDeepSpeedConfig(ds_config)
    try:
        yield dschf
    finally:
        unset_hf_deepspeed_config()


def sdpa_kernel(enable_flash, enable_math, enable_mem_efficient):
    if version.parse(torch.__version__).release < version.parse("2.3").release:
        return torch.backends.cuda.sdp_kernel(
            enable_flash=enable_flash, enable_math=enable_math, enable_mem_efficient=enable_mem_efficient
        )

    backends = []
    if enable_flash:
        backends += [torch.nn.attention.SDPBackend.FLASH_ATTENTION]
    if enable_math:
        backends += [torch.nn.attention.SDPBackend.MATH]
    if enable_mem_efficient:
        backends += [torch.nn.attention.SDPBackend.EFFICIENT_ATTENTION]
    return torch.nn.attention.sdpa_kernel(backends)


@require_torch
class ModelTesterMixin:
    model_tester = None
    all_model_classes = ()
    fx_compatible = False
    test_torchscript = True
    test_pruning = True
    test_resize_embeddings = True
    test_resize_position_embeddings = False
    test_head_masking = True
    test_mismatched_shapes = True
    test_missing_keys = True
    test_model_parallel = False
    test_torch_exportable = False
    # Used in `check_training_gradient_checkpointing` to NOT check all params having gradient (e.g. for some MOE models)
    test_all_params_have_gradient = True
    is_encoder_decoder = False
    has_attentions = True
    _is_composite = False
    model_split_percents = [0.5, 0.7, 0.9]

    # Note: for all mixins that utilize the Hub in some way, we should ensure that
    # they contain the `hub_retry` decorator in case of failures.
    def __init_subclass__(cls, **kwargs):
        super().__init_subclass__(**kwargs)
        for attr_name in dir(cls):
            if attr_name.startswith("test_"):
                attr = getattr(cls, attr_name)
                if callable(attr):
                    setattr(cls, attr_name, hub_retry()(attr))

    @property
    def all_generative_model_classes(self):
        return tuple(model_class for model_class in self.all_model_classes if model_class.can_generate())

    def _prepare_for_class(self, inputs_dict, model_class, return_labels=False):
        inputs_dict = copy.deepcopy(inputs_dict)
        if model_class.__name__ in get_values(MODEL_FOR_MULTIPLE_CHOICE_MAPPING_NAMES):
            inputs_dict = {
                k: v.unsqueeze(1).expand(-1, self.model_tester.num_choices, -1).contiguous()
                if isinstance(v, torch.Tensor) and v.ndim > 1
                else v
                for k, v in inputs_dict.items()
            }
        elif model_class.__name__ in get_values(MODEL_FOR_AUDIO_XVECTOR_MAPPING_NAMES):
            inputs_dict.pop("attention_mask")
        elif model_class.__name__ == MODEL_FOR_PRETRAINING_MAPPING_NAMES["hiera"]:
            config = self.model_tester.get_config()
            mask_spatial_shape = [
                i // s // ms for i, s, ms in zip(config.image_size, config.patch_stride, config.masked_unit_size)
            ]
            num_windows = math.prod(mask_spatial_shape)
            torch.manual_seed(0)
            inputs_dict["noise"] = torch.rand(self.model_tester.batch_size, num_windows)

        if return_labels:
            if model_class.__name__ in get_values(MODEL_FOR_MULTIPLE_CHOICE_MAPPING_NAMES):
                inputs_dict["labels"] = torch.ones(self.model_tester.batch_size, dtype=torch.long, device=torch_device)
            elif model_class.__name__ in [
                *get_values(MODEL_FOR_QUESTION_ANSWERING_MAPPING_NAMES),
                *get_values(MODEL_FOR_DOCUMENT_QUESTION_ANSWERING_MAPPING_NAMES),
            ]:
                inputs_dict["start_positions"] = torch.zeros(
                    self.model_tester.batch_size, dtype=torch.long, device=torch_device
                )
                inputs_dict["end_positions"] = torch.zeros(
                    self.model_tester.batch_size, dtype=torch.long, device=torch_device
                )
            elif model_class.__name__ in [
                *get_values(MODEL_FOR_SEQUENCE_CLASSIFICATION_MAPPING_NAMES),
                *get_values(MODEL_FOR_NEXT_SENTENCE_PREDICTION_MAPPING_NAMES),
                *get_values(MODEL_FOR_IMAGE_CLASSIFICATION_MAPPING_NAMES),
                *get_values(MODEL_FOR_VIDEO_CLASSIFICATION_MAPPING_NAMES),
                *get_values(MODEL_FOR_AUDIO_CLASSIFICATION_MAPPING_NAMES),
            ]:
                inputs_dict["labels"] = torch.zeros(
                    self.model_tester.batch_size, dtype=torch.long, device=torch_device
                )
            elif model_class.__name__ in [
                *get_values(MODEL_FOR_TOKEN_CLASSIFICATION_MAPPING_NAMES),
                *get_values(MODEL_FOR_CAUSAL_LM_MAPPING_NAMES),
                *get_values(MODEL_FOR_CAUSAL_IMAGE_MODELING_MAPPING_NAMES),
                *get_values(MODEL_FOR_IMAGE_TEXT_TO_TEXT_MAPPING_NAMES),
                *get_values(MODEL_FOR_MASKED_LM_MAPPING_NAMES),
                *get_values(MODEL_FOR_SEQ_TO_SEQ_CAUSAL_LM_MAPPING_NAMES),
                *get_values(MODEL_FOR_VISION_2_SEQ_MAPPING_NAMES),
            ]:
                inputs_dict["labels"] = torch.zeros(
                    (self.model_tester.batch_size, self.model_tester.seq_length), dtype=torch.long, device=torch_device
                )
            elif model_class.__name__ in get_values(MODEL_FOR_MASKED_IMAGE_MODELING_MAPPING_NAMES):
                num_patches = self.model_tester.image_size // self.model_tester.patch_size
                inputs_dict["bool_masked_pos"] = torch.zeros(
                    (self.model_tester.batch_size, num_patches**2), dtype=torch.long, device=torch_device
                )
            elif model_class.__name__ in get_values(MODEL_FOR_SEMANTIC_SEGMENTATION_MAPPING_NAMES):
                batch_size, num_channels, height, width = inputs_dict["pixel_values"].shape
                inputs_dict["labels"] = torch.zeros(
                    [self.model_tester.batch_size, height, width], device=torch_device
                ).long()

        return inputs_dict

    def test_save_load(self):
        def check_save_load(out1, out2):
            # make sure we don't have nans
            out_2 = out2.cpu().numpy()
            out_2[np.isnan(out_2)] = 0
            out_2 = out_2[~np.isneginf(out_2)]

            out_1 = out1.cpu().numpy()
            out_1[np.isnan(out_1)] = 0
            out_1 = out_1[~np.isneginf(out_1)]
            max_diff = np.amax(np.abs(out_1 - out_2))
            self.assertLessEqual(max_diff, 1e-5)

        for model_class in self.all_model_classes:
            config, inputs_dict = self.model_tester.prepare_config_and_inputs_for_common()
            model = model_class(config)
            model.to(torch_device)
            model.eval()
            with torch.no_grad():
                first = model(**self._prepare_for_class(inputs_dict, model_class))[0]

            with tempfile.TemporaryDirectory() as tmpdirname:
                model.save_pretrained(tmpdirname)

                # the config file (and the generation config file, if it can generate) should be saved
                self.assertTrue(os.path.exists(os.path.join(tmpdirname, CONFIG_NAME)))
                self.assertEqual(
                    model.can_generate(), os.path.exists(os.path.join(tmpdirname, GENERATION_CONFIG_NAME))
                )

                model = model_class.from_pretrained(tmpdirname)
                model.to(torch_device)
                with torch.no_grad():
                    second = model(**self._prepare_for_class(inputs_dict, model_class))[0]

                # Save and load second time because `from_pretrained` adds a bunch of new config fields
                # so we need to make sure those fields can be loaded back after saving
                # Simply init as `model(config)` doesn't add those fields
                model.save_pretrained(tmpdirname)
                model = model_class.from_pretrained(tmpdirname)

            if isinstance(first, tuple) and isinstance(second, tuple):
                for tensor1, tensor2 in zip(first, second):
                    check_save_load(tensor1, tensor2)
            else:
                check_save_load(first, second)

    def test_from_pretrained_no_checkpoint(self):
        config, _ = self.model_tester.prepare_config_and_inputs_for_common()
        for model_class in self.all_model_classes:
            model = model_class(copy.deepcopy(config))
            state_dict = model.state_dict()

            new_model = model_class.from_pretrained(
                pretrained_model_name_or_path=None, config=config, state_dict=state_dict
            )
            for p1, p2 in zip(model.parameters(), new_model.parameters()):
                self.assertTrue(torch.equal(p1, p2))

    def test_keep_in_fp32_modules(self):
        config, _ = self.model_tester.prepare_config_and_inputs_for_common()
        for model_class in self.all_model_classes:
            if model_class._keep_in_fp32_modules is None:
                self.skipTest(reason="Model class has no _keep_in_fp32_modules attribute defined")

            model = model_class(copy.deepcopy(config))
            with tempfile.TemporaryDirectory() as tmpdirname:
                model.save_pretrained(tmpdirname)

                model = model_class.from_pretrained(tmpdirname, torch_dtype=torch.float16)

                for name, param in model.named_parameters():
                    if any(n in model_class._keep_in_fp32_modules for n in name.split(".")):
                        self.assertTrue(param.dtype == torch.float32)
                    else:
                        self.assertTrue(param.dtype == torch.float16, name)

    def test_save_load_keys_to_ignore_on_save(self):
        config, inputs_dict = self.model_tester.prepare_config_and_inputs_for_common()

        for model_class in self.all_model_classes:
            model = model_class(copy.deepcopy(config))
            _keys_to_ignore_on_save = getattr(model, "_keys_to_ignore_on_save", None)
            if _keys_to_ignore_on_save is None:
                continue

            # check the keys are in the original state_dict
            for k in _keys_to_ignore_on_save:
                self.assertIn(k, model.state_dict().keys(), "\n".join(model.state_dict().keys()))

            # check that certain keys didn't get saved with the model
            with tempfile.TemporaryDirectory() as tmpdirname:
                model.save_pretrained(tmpdirname)
                output_model_file = os.path.join(tmpdirname, SAFE_WEIGHTS_NAME)
                state_dict_saved = safe_load_file(output_model_file)

                for k in _keys_to_ignore_on_save:
                    self.assertNotIn(k, state_dict_saved.keys(), "\n".join(state_dict_saved.keys()))

                # Test we can load the state dict in the model, necessary for the checkpointing API in Trainer.
                load_result = model.load_state_dict(state_dict_saved, strict=False)
                keys_to_ignore = set(model._keys_to_ignore_on_save)

                if hasattr(model, "_tied_weights_keys"):
                    keys_to_ignore.update(set(model._tied_weights_keys))

                self.assertTrue(len(load_result.missing_keys) == 0 or set(load_result.missing_keys) == keys_to_ignore)
                self.assertTrue(len(load_result.unexpected_keys) == 0)

    def test_gradient_checkpointing_backward_compatibility(self):
        config, inputs_dict = self.model_tester.prepare_config_and_inputs_for_common()

        for model_class in self.all_model_classes:
            if not model_class.supports_gradient_checkpointing:
                continue

            config.gradient_checkpointing = True
            model = model_class(copy.deepcopy(config))
            self.assertTrue(model.is_gradient_checkpointing)

    def test_gradient_checkpointing_enable_disable(self):
        config, inputs_dict = self.model_tester.prepare_config_and_inputs_for_common()

        for model_class in self.all_model_classes:
            if not model_class.supports_gradient_checkpointing:
                continue

            # at init model should have gradient checkpointing disabled
            model = model_class(copy.deepcopy(config))
            self.assertFalse(model.is_gradient_checkpointing)

            # check enable works
            model.gradient_checkpointing_enable()
            self.assertTrue(model.is_gradient_checkpointing)

            # Loop over all modules and check that relevant modules have gradient_checkpointing set to True
            for n, m in model.named_modules():
                if hasattr(m, "gradient_checkpointing"):
                    self.assertTrue(
                        m.gradient_checkpointing, f"Module {n} does not have gradient_checkpointing set to True"
                    )

            # check disable works
            model.gradient_checkpointing_disable()
            self.assertFalse(model.is_gradient_checkpointing)

            # Loop over all modules and check that relevant modules have gradient_checkpointing set to False
            for n, m in model.named_modules():
                if hasattr(m, "gradient_checkpointing"):
                    self.assertFalse(
                        m.gradient_checkpointing, f"Module {n} does not have gradient_checkpointing set to False"
                    )

    def test_peft_gradient_checkpointing_enable_disable(self):
        config, inputs_dict = self.model_tester.prepare_config_and_inputs_for_common()

        for model_class in self.all_model_classes:
            if not model_class.supports_gradient_checkpointing:
                continue

            # at init model should have gradient checkpointing disabled
            model = model_class(copy.deepcopy(config))
            self.assertFalse(model.is_gradient_checkpointing)

            # check enable works
            model._hf_peft_config_loaded = True
            try:
                model.gradient_checkpointing_enable()
            except NotImplementedError:
                continue

            self.assertTrue(model.is_gradient_checkpointing)

            # Loop over all modules and check that relevant modules have gradient_checkpointing set to True
            for n, m in model.named_modules():
                if hasattr(m, "gradient_checkpointing"):
                    self.assertTrue(
                        m.gradient_checkpointing, f"Module {n} does not have gradient_checkpointing set to True"
                    )

            # check disable works
            model.gradient_checkpointing_disable()
            self.assertFalse(model.is_gradient_checkpointing)

            # Loop over all modules and check that relevant modules have gradient_checkpointing set to False
            for n, m in model.named_modules():
                if hasattr(m, "gradient_checkpointing"):
                    self.assertFalse(
                        m.gradient_checkpointing, f"Module {n} does not have gradient_checkpointing set to False"
                    )

    def test_can_init_all_missing_weights(self):
        config, _ = self.model_tester.prepare_config_and_inputs_for_common()

        # This is used to get the addition year of the model
        filename = inspect.getfile(config.__class__)
        # No easy way to get model addition date -> check copyright year on top of file
        with open(filename) as file:
            source_code = file.read()
        addition_year = 0  # if we cannot find it, set it to 0 (i.e. oldest)
        if match_object := re.search(r"^# Copyright (\d{4})", source_code, re.MULTILINE | re.IGNORECASE):
            addition_year = int(match_object.group(1))

        for model_class in self.all_model_classes:
            # For now, skip everything older than 2024 and "important models" (too much models to patch otherwise)
            # Use `supports_cache_class` as a proxy to judge "important" models in order to prioritize them
            # TODO: relax this as we patch more and more models
<<<<<<< HEAD
            if addition_year < 2023 and not model_class._supports_cache_class:
=======
            if addition_year < 2024:
>>>>>>> 26fed504
                self.skipTest(reason=f"{model_class} is not a priorited model for now.")

            # Monkey patch the method to add a seed (we do it on PreTrainedModel._initialize_weights, which wraps
            # `_init_weights` so that it can add the seed for composite models as well)
            original_initialize_weights = PreTrainedModel._initialize_weights

            def seeded_initialize_weights(self, module):
                set_seed(0)
                original_initialize_weights(self, module)

            PreTrainedModel._initialize_weights = seeded_initialize_weights

            # First, initialize the model from config -> this ensure everything is correctly initialized, even if
            # _init_weights() does not take all weights into account correctly
            model_from_config = model_class(copy.deepcopy(config))
            # Here, passing an empty state dict will force all weights to be moved from meta to cpu, then be initialized
            # by _init_weights()
            model_from_pretrained = model_class.from_pretrained(None, config=config, state_dict={})

            # Back to original method to avoid issues if running several other tests
            PreTrainedModel._initialize_weights = original_initialize_weights

            # First, check if any parameters are still on meta -> this is usually an issue with tied weights
            params_on_meta = []
            for k, v in model_from_pretrained.named_parameters():
                if v.device.type == "meta":
                    params_on_meta.append(k)

            self.assertTrue(
                len(params_on_meta) == 0,
                f"The following keys are still on the meta device, it probably comes from an issue in the tied weights:\n{params_on_meta}",
            )

            # Everything must be exactly the same as we set the same seed for each init
            different_weights = []
            for (k1, v1), (k2, v2) in zip(
                model_from_config.state_dict().items(), model_from_pretrained.state_dict().items()
            ):
                self.assertEqual(k1, k2, "The keys from each model should be the same")

                # In case using torch.nn.utils.parametrizations on a module, we should skip the resulting keys
                if re.search(r"\.parametrizations\..*?\.original[01]", k1):
                    continue

                # Since we added the seed, they should be exactly the same (i.e. using allclose maybe be wrong due
                # to very low std in init function)
                if not (v1 == v2).all():
                    different_weights.append(k1)

            # Buffers that are initialized randomly are ignored as they are not initialized on meta device anyway
            buffer_names = {name for name, _ in model_from_config.named_buffers()}
            different_weights = [k for k in different_weights if k not in buffer_names]

            self.assertTrue(
                len(different_weights) == 0,
                f"The following keys are not properly handled by `_init_weights()`:\n{different_weights}",
            )

    def test_torch_save_load(self):
        config, inputs_dict = self.model_tester.prepare_config_and_inputs_for_common()
        if config.__class__ not in MODEL_MAPPING:
            self.skipTest(reason=f"{config.__class__.__name__} not in MODEL_MAPPING")

        base_class = MODEL_MAPPING[config.__class__]

        if isinstance(base_class, tuple):
            base_class = base_class[0]

        for model_class in self.all_model_classes:
            if model_class == base_class:
                continue

            # make a copy of model class to not break future tests
            # from https://stackoverflow.com/questions/9541025/how-to-copy-a-python-class
            class CopyClass(base_class):
                pass

            base_class_copy = CopyClass

            # make sure that all keys are expected for test
            base_class_copy._keys_to_ignore_on_load_missing = []

            # make init deterministic, but make sure that
            # non-initialized weights throw errors nevertheless
            base_class_copy._init_weights = _mock_init_weights
            base_class_copy.init_weights = _mock_all_init_weights

            model = model_class(copy.deepcopy(config))
            state_dict = model.state_dict()

            def check_equal(loaded):
                for key in state_dict.keys():
                    max_diff = torch.max(
                        state_dict()[key] ^ loaded[key]
                        if isinstance(state_dict[key], torch.BoolTensor)
                        else torch.abs(state_dict[key] - loaded[key])
                    ).item()
                    self.assertLessEqual(max_diff, 1e-6, msg=f"{key} not identical")

            # check that certain keys didn't get saved with the model
            with tempfile.TemporaryDirectory() as tmpdirname:
                pt_checkpoint_path = os.path.join(tmpdirname, "pytorch_model.bin")
                torch.save(state_dict, pt_checkpoint_path, _use_new_zipfile_serialization=True)
                check_equal(load_state_dict(pt_checkpoint_path))
                torch.save(state_dict, pt_checkpoint_path, _use_new_zipfile_serialization=False)
                check_equal(load_state_dict(pt_checkpoint_path))

    def test_initialization(self):
        config, inputs_dict = self.model_tester.prepare_config_and_inputs_for_common()

        configs_no_init = _config_zero_init(config)
        for model_class in self.all_model_classes:
            model = model_class(config=copy.deepcopy(configs_no_init))
            for name, param in model.named_parameters():
                if param.requires_grad:
                    data = torch.flatten(param.data)
                    n_elements = torch.numel(data)
                    # skip 2.5% of elements on each side to avoid issues caused by `nn.init.trunc_normal_` described in
                    # https://github.com/huggingface/transformers/pull/27906#issuecomment-1846951332
                    n_elements_to_skip_on_each_side = int(n_elements * 0.025)
                    data_to_check = torch.sort(data).values
                    if n_elements_to_skip_on_each_side > 0:
                        data_to_check = data_to_check[n_elements_to_skip_on_each_side:-n_elements_to_skip_on_each_side]
                    self.assertIn(
                        ((data_to_check.mean() * 1e9).round() / 1e9).item(),
                        [0.0, 1.0],
                        msg=f"Parameter {name} of model {model_class} seems not properly initialized",
                    )

    def test_determinism(self):
        config, inputs_dict = self.model_tester.prepare_config_and_inputs_for_common()

        def check_determinism(first, second):
            out_1 = first.cpu().numpy()
            out_2 = second.cpu().numpy()
            out_1 = out_1[~np.isnan(out_1)]
            out_2 = out_2[~np.isnan(out_2)]
            out_1 = out_1[~np.isneginf(out_1)]
            out_2 = out_2[~np.isneginf(out_2)]
            max_diff = np.amax(np.abs(out_1 - out_2))
            self.assertLessEqual(max_diff, 1e-5)

        for model_class in self.all_model_classes:
            model = model_class(copy.deepcopy(config))
            model.to(torch_device)
            model.eval()
            with torch.no_grad():
                first = model(**self._prepare_for_class(inputs_dict, model_class))[0]
                second = model(**self._prepare_for_class(inputs_dict, model_class))[0]

            if isinstance(first, tuple) and isinstance(second, tuple):
                for tensor1, tensor2 in zip(first, second):
                    check_determinism(tensor1, tensor2)
            else:
                check_determinism(first, second)

    def test_batching_equivalence(self, atol=1e-5, rtol=1e-5):
        """
        Tests that the model supports batching and that the output is the nearly the same for the same input in
        different batch sizes.
        (Why "nearly the same" not "exactly the same"? Batching uses different matmul shapes, which often leads to
        different results: https://github.com/huggingface/transformers/issues/25420#issuecomment-1775317535)
        """

        def recursive_check(batched_object, single_row_object, model_name, key):
            if isinstance(batched_object, (list, tuple)):
                for batched_object_value, single_row_object_value in zip(batched_object, single_row_object):
                    recursive_check(batched_object_value, single_row_object_value, model_name, key)
            elif isinstance(batched_object, dict):
                for batched_object_value, single_row_object_value in zip(
                    batched_object.values(), single_row_object.values()
                ):
                    recursive_check(batched_object_value, single_row_object_value, model_name, key)
            # do not compare returned loss (0-dim tensor) / codebook ids (int) / caching objects
            elif batched_object is None or not isinstance(batched_object, torch.Tensor):
                return
            elif batched_object.dim() == 0:
                return
            # do not compare int or bool outputs as they are mostly computed with max/argmax/topk methods which are
            # very sensitive to the inputs (e.g. tiny differences may give totally different results)
            elif not torch.is_floating_point(batched_object):
                return
            else:
                # indexing the first element does not always work
                # e.g. models that output similarity scores of size (N, M) would need to index [0, 0]
                slice_ids = [slice(0, index) for index in single_row_object.shape]
                batched_row = batched_object[slice_ids]
                self.assertFalse(
                    torch.isnan(batched_row).any(), f"Batched output has `nan` in {model_name} for key={key}"
                )
                self.assertFalse(
                    torch.isinf(batched_row).any(), f"Batched output has `inf` in {model_name} for key={key}"
                )
                self.assertFalse(
                    torch.isnan(single_row_object).any(), f"Single row output has `nan` in {model_name} for key={key}"
                )
                self.assertFalse(
                    torch.isinf(single_row_object).any(), f"Single row output has `inf` in {model_name} for key={key}"
                )
                try:
                    torch.testing.assert_close(batched_row, single_row_object, atol=atol, rtol=rtol)
                except AssertionError as e:
                    msg = f"Batched and Single row outputs are not equal in {model_name} for key={key}.\n\n"
                    msg += str(e)
                    raise AssertionError(msg)

        set_model_tester_for_less_flaky_test(self)

        config, batched_input = self.model_tester.prepare_config_and_inputs_for_common()
        set_config_for_less_flaky_test(config)

        for model_class in self.all_model_classes:
            config.output_hidden_states = True

            model_name = model_class.__name__
            if hasattr(self.model_tester, "prepare_config_and_inputs_for_model_class"):
                config, batched_input = self.model_tester.prepare_config_and_inputs_for_model_class(model_class)
            batched_input_prepared = self._prepare_for_class(batched_input, model_class)
            model = model_class(copy.deepcopy(config)).to(torch_device).eval()
            set_model_for_less_flaky_test(model)

            batch_size = self.model_tester.batch_size
            single_row_input = {}
            for key, value in batched_input_prepared.items():
                if isinstance(value, torch.Tensor) and value.shape[0] % batch_size == 0:
                    # e.g. musicgen has inputs of size (bs*codebooks). in most cases value.shape[0] == batch_size
                    single_batch_shape = value.shape[0] // batch_size
                    single_row_input[key] = value[:single_batch_shape]
                else:
                    single_row_input[key] = value

            with torch.no_grad():
                model_batched_output = model(**batched_input_prepared)
                model_row_output = model(**single_row_input)

            if isinstance(model_batched_output, torch.Tensor):
                model_batched_output = {"model_output": model_batched_output}
                model_row_output = {"model_output": model_row_output}

            for key in model_batched_output:
                # DETR starts from zero-init queries to decoder, leading to cos_similarity = `nan`
                if hasattr(self, "zero_init_hidden_state") and "decoder_hidden_states" in key:
                    model_batched_output[key] = model_batched_output[key][1:]
                    model_row_output[key] = model_row_output[key][1:]
                recursive_check(model_batched_output[key], model_row_output[key], model_name, key)

    def check_training_gradient_checkpointing(self, gradient_checkpointing_kwargs=None):
        if not self.model_tester.is_training:
            self.skipTest(reason="ModelTester is not configured to run training tests")

        for model_class in self.all_model_classes:
            with self.subTest(model_class.__name__):
                if (
                    model_class.__name__
                    in [
                        *get_values(MODEL_MAPPING_NAMES),
                        *get_values(MODEL_FOR_BACKBONE_MAPPING_NAMES),
                    ]
                    or not model_class.supports_gradient_checkpointing
                ):
                    # TODO (ydshieh): use `skipTest` once pytest-dev/pytest-subtests/pull/169 is merged
                    # self.skipTest(reason=f"`supports_gradient_checkpointing` is False for {model_class.__name__}.")
                    continue

                config, inputs_dict = self.model_tester.prepare_config_and_inputs_for_common()
                config.use_cache = False
                config.return_dict = True
                model = model_class(config)

                model.to(torch_device)
                model.gradient_checkpointing_enable(gradient_checkpointing_kwargs=gradient_checkpointing_kwargs)
                model.train()

                # unfreeze additional layers
                for p in model.parameters():
                    p.requires_grad_(True)

                optimizer = torch.optim.SGD(model.parameters(), lr=0.01)

                inputs = self._prepare_for_class(inputs_dict, model_class, return_labels=True)
                loss = model(**inputs).loss
                loss.backward()
                optimizer.step()

                if self.test_all_params_have_gradient:
                    for k, v in model.named_parameters():
                        if v.requires_grad:
                            self.assertTrue(v.grad is not None, f"{k} in {model_class.__name__} has no gradient!")

    def test_training(self):
        if not self.model_tester.is_training:
            self.skipTest(reason="ModelTester is not configured to run training tests")

        for model_class in self.all_model_classes:
            config, inputs_dict = self.model_tester.prepare_config_and_inputs_for_common()
            config.return_dict = True

            if model_class.__name__ in [
                *get_values(MODEL_MAPPING_NAMES),
                *get_values(MODEL_FOR_BACKBONE_MAPPING_NAMES),
            ]:
                continue

            model = model_class(config)
            model.to(torch_device)
            model.train()
            inputs = self._prepare_for_class(inputs_dict, model_class, return_labels=True)
            loss = model(**inputs).loss
            loss.backward()

    def test_causal_lm_can_accept_kwargs(self):
        if not getattr(self.model_tester, "is_training", False):
            self.skipTest(reason="ModelTester is not configured to run training tests")

        valid_model_class = False
        incompatible_models = (
            "MusicgenForCausalLM",
            "MusicgenMelodyForCausalLM",
            "MllamaForCausalLM",
            "CpmAntForCausalLM",
            "GotOcr2ForConditionalGeneration",
        )
        for model_class in self.all_model_classes:
            if (
                model_class.__name__ in get_values(MODEL_FOR_CAUSAL_LM_MAPPING_NAMES)
                and model_class.__name__ not in incompatible_models
            ):
                valid_model_class = True
        if not valid_model_class:
            self.skipTest(reason="No causal lm model classes found")
        for model_class in self.all_model_classes:
            model_name = model_class.__name__
            if model_name in get_values(MODEL_FOR_CAUSAL_LM_MAPPING_NAMES) and model_name not in incompatible_models:
                config, inputs_dict = self.model_tester.prepare_config_and_inputs_for_common()

                with tempfile.TemporaryDirectory() as tmpdir:
                    with torch.device(torch_device):
                        model_eager = AutoModelForCausalLM.from_config(config, torch_dtype=torch.float32)

                    model_eager.save_pretrained(tmpdir)
                    model = AutoModelForCausalLM.from_pretrained(
                        tmpdir, torch_dtype=torch.float32, device_map=torch_device
                    )
                    inputs_dict["num_items_in_batch"] = torch.tensor(inputs_dict["input_ids"].shape[0])
                    inputs_dict["labels"] = inputs_dict["input_ids"]
                    _ = model(**inputs_dict, return_dict=False)

    def test_training_gradient_checkpointing(self):
        # Scenario - 1 default behaviour
        self.check_training_gradient_checkpointing()

    def test_training_gradient_checkpointing_use_reentrant(self):
        # Scenario - 2 with `use_reentrant=True` - this is the default value that is used in pytorch's
        # torch.utils.checkpoint.checkpoint
        self.check_training_gradient_checkpointing(gradient_checkpointing_kwargs={"use_reentrant": True})

    def test_training_gradient_checkpointing_use_reentrant_false(self):
        # Scenario - 3 with `use_reentrant=False` pytorch suggests users to use this value for
        # future releases: https://pytorch.org/docs/stable/checkpoint.html
        self.check_training_gradient_checkpointing(gradient_checkpointing_kwargs={"use_reentrant": False})

    def test_attention_outputs(self):
        if not self.has_attentions:
            self.skipTest(reason="Model does not output attentions")

        config, inputs_dict = self.model_tester.prepare_config_and_inputs_for_common()
        config.return_dict = True
        # force eager attention to support output attentions
        config._attn_implementation = "eager"

        seq_len = getattr(self.model_tester, "seq_length", None)
        decoder_seq_length = getattr(self.model_tester, "decoder_seq_length", seq_len)
        encoder_seq_length = getattr(self.model_tester, "encoder_seq_length", seq_len)
        decoder_key_length = getattr(self.model_tester, "decoder_key_length", decoder_seq_length)
        encoder_key_length = getattr(self.model_tester, "key_length", encoder_seq_length)
        chunk_length = getattr(self.model_tester, "chunk_length", None)
        if chunk_length is not None and hasattr(self.model_tester, "num_hashes"):
            encoder_seq_length = encoder_seq_length * self.model_tester.num_hashes

        for model_class in self.all_model_classes:
            inputs_dict["output_attentions"] = True
            inputs_dict["output_hidden_states"] = False
            config.return_dict = True
            model = model_class._from_config(config, attn_implementation="eager")
            config = model.config
            model.to(torch_device)
            model.eval()
            with torch.no_grad():
                outputs = model(**self._prepare_for_class(inputs_dict, model_class))
            attentions = outputs.encoder_attentions if config.is_encoder_decoder else outputs.attentions
            self.assertEqual(len(attentions), self.model_tester.num_hidden_layers)

            # check that output_attentions also work using config
            del inputs_dict["output_attentions"]
            config.output_attentions = True
            for k in config.sub_configs:
                getattr(config, k).output_attentions = True

            model = model_class(config)
            model.to(torch_device)
            model.eval()
            with torch.no_grad():
                outputs = model(**self._prepare_for_class(inputs_dict, model_class))
            attentions = outputs.encoder_attentions if config.is_encoder_decoder else outputs.attentions
            self.assertEqual(len(attentions), self.model_tester.num_hidden_layers)

            if chunk_length is not None:
                self.assertListEqual(
                    list(attentions[0].shape[-4:]),
                    [self.model_tester.num_attention_heads, encoder_seq_length, chunk_length, encoder_key_length],
                )
            else:
                self.assertListEqual(
                    list(attentions[0].shape[-3:]),
                    [self.model_tester.num_attention_heads, encoder_seq_length, encoder_key_length],
                )
            out_len = len(outputs)

            if self.is_encoder_decoder:
                correct_outlen = 5

                # loss is at first position
                if "labels" in inputs_dict:
                    correct_outlen += 1  # loss is added to beginning
                # Question Answering model returns start_logits and end_logits
                if model_class.__name__ in [
                    *get_values(MODEL_FOR_QUESTION_ANSWERING_MAPPING_NAMES),
                    *get_values(MODEL_FOR_DOCUMENT_QUESTION_ANSWERING_MAPPING_NAMES),
                ]:
                    correct_outlen += 1  # start_logits and end_logits instead of only 1 output
                if "past_key_values" in outputs:
                    correct_outlen += 1  # past_key_values have been returned

                self.assertEqual(out_len, correct_outlen)

                # decoder attentions
                decoder_attentions = outputs.decoder_attentions
                self.assertIsInstance(decoder_attentions, (list, tuple))
                self.assertEqual(len(decoder_attentions), self.model_tester.num_hidden_layers)
                self.assertListEqual(
                    list(decoder_attentions[0].shape[-3:]),
                    [self.model_tester.num_attention_heads, decoder_seq_length, decoder_key_length],
                )

                # cross attentions
                cross_attentions = outputs.cross_attentions
                self.assertIsInstance(cross_attentions, (list, tuple))
                self.assertEqual(len(cross_attentions), self.model_tester.num_hidden_layers)
                self.assertListEqual(
                    list(cross_attentions[0].shape[-3:]),
                    [
                        self.model_tester.num_attention_heads,
                        decoder_seq_length,
                        encoder_key_length,
                    ],
                )

            # Check attention is always last and order is fine
            inputs_dict["output_attentions"] = True
            inputs_dict["output_hidden_states"] = True
            model = model_class(config)
            model.to(torch_device)
            model.eval()
            with torch.no_grad():
                outputs = model(**self._prepare_for_class(inputs_dict, model_class))

            if hasattr(self.model_tester, "num_hidden_states_types"):
                added_hidden_states = self.model_tester.num_hidden_states_types
            elif self.is_encoder_decoder:
                added_hidden_states = 2
            else:
                added_hidden_states = 1
            self.assertEqual(out_len + added_hidden_states, len(outputs))

            self_attentions = outputs.encoder_attentions if config.is_encoder_decoder else outputs.attentions

            self.assertEqual(len(self_attentions), self.model_tester.num_hidden_layers)
            if chunk_length is not None:
                self.assertListEqual(
                    list(self_attentions[0].shape[-4:]),
                    [self.model_tester.num_attention_heads, encoder_seq_length, chunk_length, encoder_key_length],
                )
            else:
                self.assertListEqual(
                    list(self_attentions[0].shape[-3:]),
                    [self.model_tester.num_attention_heads, encoder_seq_length, encoder_key_length],
                )

    @unittest.skip("many failing tests after #39120. Will fix when the community ask for it.")
    @slow
    def test_torchscript_simple(self):
        config, inputs_dict = self.model_tester.prepare_config_and_inputs_for_common()
        self._create_and_check_torchscript(config, inputs_dict)

    @unittest.skip("many failing tests after #39120. Will fix when the community ask for it.")
    @slow
    def test_torchscript_output_attentions(self):
        config, inputs_dict = self.model_tester.prepare_config_and_inputs_for_common()
        config.output_attentions = True
        self._create_and_check_torchscript(config, inputs_dict)

    @unittest.skip("many failing tests after #39120. Will fix when the community ask for it.")
    @slow
    def test_torchscript_output_hidden_state(self):
        config, inputs_dict = self.model_tester.prepare_config_and_inputs_for_common()
        config.output_hidden_states = True
        self._create_and_check_torchscript(config, inputs_dict)

    # This is copied from `torch/testing/_internal/jit_utils.py::clear_class_registry`
    def clear_torch_jit_class_registry(self):
        torch._C._jit_clear_class_registry()
        torch.jit._recursive.concrete_type_store = torch.jit._recursive.ConcreteTypeStore()
        # torch 1.8 has no `_clear_class_state` in `torch.jit._state`
        if hasattr(torch.jit._state, "_clear_class_state"):
            torch.jit._state._clear_class_state()

    def _create_and_check_torchscript(self, config, inputs_dict):
        if not self.test_torchscript:
            self.skipTest(reason="test_torchscript is set to `False`")

        configs_no_init = _config_zero_init(config)  # To be sure we have no Nan
        configs_no_init.torchscript = True
        for model_class in self.all_model_classes:
            for attn_implementation in ["eager", "sdpa"]:
                if (
                    attn_implementation == "sdpa"
                    and (not model_class._supports_sdpa or not is_torch_sdpa_available())
                    or config.output_attentions
                ):
                    continue

                configs_no_init._attn_implementation = attn_implementation
                model = model_class(config=configs_no_init)
                model.to(torch_device)
                model.eval()
                inputs = self._prepare_for_class(inputs_dict, model_class)

                main_input_name = model_class.main_input_name

                try:
                    if model.config.is_encoder_decoder:
                        model.config.use_cache = False  # FSTM still requires this hack -> FSTM should probably be refactored similar to BART afterward
                        main_input = inputs[main_input_name]
                        attention_mask = inputs["attention_mask"]
                        decoder_input_ids = inputs["decoder_input_ids"]
                        decoder_attention_mask = inputs["decoder_attention_mask"]
                        outputs = model(main_input, attention_mask, decoder_input_ids, decoder_attention_mask)
                        # `torchscript` doesn't work with outputs containing `Cache` object. However, #35235 makes
                        # several models to use `Cache` by default instead of the legacy cache (tuple), and
                        # their `torchscript` tests are failing. We won't support them anyway, but we still want to keep
                        # the tests for encoder models like `BERT`. So we skip the checks if the model's output contains
                        # a `Cache` object.
                        if any(isinstance(x, Cache) for x in outputs):
                            continue
                        traced_model = torch.jit.trace(
                            model, (main_input, attention_mask, decoder_input_ids, decoder_attention_mask)
                        )
                    elif "bbox" in inputs and "image" in inputs:  # LayoutLMv2 requires additional inputs
                        input_ids = inputs["input_ids"]
                        bbox = inputs["bbox"]
                        image = inputs["image"].tensor
                        outputs = model(input_ids, bbox, image)
                        if any(isinstance(x, Cache) for x in outputs):
                            continue
                        traced_model = torch.jit.trace(
                            model, (input_ids, bbox, image), check_trace=False
                        )  # when traced model is checked, an error is produced due to name mangling
                    elif "bbox" in inputs:  # Bros requires additional inputs (bbox)
                        input_ids = inputs["input_ids"]
                        bbox = inputs["bbox"]
                        outputs = model(input_ids, bbox)
                        if any(isinstance(x, Cache) for x in outputs):
                            continue
                        traced_model = torch.jit.trace(
                            model, (input_ids, bbox), check_trace=False
                        )  # when traced model is checked, an error is produced due to name mangling
                    elif (
                        "pixel_values" in inputs and "prompt_pixel_values" in inputs and "prompt_masks" in inputs
                    ):  # SegGpt requires additional inputs
                        pixel_values = inputs["pixel_values"]
                        prompt_pixel_values = inputs["prompt_pixel_values"]
                        prompt_masks = inputs["prompt_masks"]
                        outputs = model(pixel_values, prompt_pixel_values, prompt_masks)
                        if any(isinstance(x, Cache) for x in outputs):
                            continue
                        traced_model = torch.jit.trace(
                            model, (pixel_values, prompt_pixel_values, prompt_masks), check_trace=False
                        )  # when traced model is checked, an error is produced due to name mangling
                    elif "Siglip2" in model_class.__name__:
                        outputs = model(**inputs)
                        example_inputs = [t for t in inputs.values() if isinstance(t, torch.Tensor)]
                        traced_model = torch.jit.trace(model, example_inputs, check_trace=False)
                    else:
                        main_input = inputs[main_input_name]
                        outputs = model(main_input)
                        if any(isinstance(x, Cache) for x in outputs):
                            continue
                        traced_model = torch.jit.trace(model, (main_input,))
                except RuntimeError:
                    self.fail("Couldn't trace module.")

                with tempfile.TemporaryDirectory() as tmp_dir_name:
                    pt_file_name = os.path.join(tmp_dir_name, "traced_model.pt")

                    try:
                        torch.jit.save(traced_model, pt_file_name)
                    except Exception:
                        self.fail("Couldn't save module.")

                    try:
                        loaded_model = torch.jit.load(pt_file_name)
                    except Exception:
                        self.fail("Couldn't load module.")

                model.to(torch_device)
                model.eval()

                loaded_model.to(torch_device)
                loaded_model.eval()

                model_state_dict = model.state_dict()
                loaded_model_state_dict = loaded_model.state_dict()

                non_persistent_buffers = {}
                for key in loaded_model_state_dict.keys():
                    if key not in model_state_dict.keys():
                        non_persistent_buffers[key] = loaded_model_state_dict[key]

                loaded_model_state_dict = {
                    key: value for key, value in loaded_model_state_dict.items() if key not in non_persistent_buffers
                }

                self.assertEqual(set(model_state_dict.keys()), set(loaded_model_state_dict.keys()))

                model_buffers = list(model.buffers())
                for non_persistent_buffer in non_persistent_buffers.values():
                    found_buffer = False
                    for i, model_buffer in enumerate(model_buffers):
                        if torch.equal(non_persistent_buffer, model_buffer):
                            found_buffer = True
                            break

                    self.assertTrue(found_buffer)
                    model_buffers.pop(i)

                models_equal = True
                for layer_name, p1 in model_state_dict.items():
                    if layer_name in loaded_model_state_dict:
                        p2 = loaded_model_state_dict[layer_name]
                        if p1.data.ne(p2.data).sum() > 0:
                            models_equal = False

                self.assertTrue(models_equal)

                # Avoid memory leak. Without this, each call increase RAM usage by ~20MB.
                # (Even with this call, there are still memory leak by ~0.04MB)
                self.clear_torch_jit_class_registry()

    def test_torch_fx(self):
        config, inputs_dict = self.model_tester.prepare_config_and_inputs_for_common()
        self._create_and_check_torch_fx_tracing(config, inputs_dict)

    def test_torch_fx_output_loss(self):
        if self.all_model_classes[0].__name__ == "BloomModel":
            self.skipTest(reason="Bloom currently has issues, @michaelbenayoun")
        config, inputs_dict = self.model_tester.prepare_config_and_inputs_for_common()
        self._create_and_check_torch_fx_tracing(config, inputs_dict, output_loss=True)

    def _create_and_check_torch_fx_tracing(self, config, inputs_dict, output_loss=False):
        if not self.fx_compatible:
            self.skipTest(f"The model type {config.model_type} is not compatible with torch.fx")

        configs_no_init = _config_zero_init(config)  # To be sure we have no Nan
        configs_no_init.return_dict = False

        for model_class in self.all_model_classes:
            model = model_class(config=configs_no_init)
            model.to(torch_device)
            model.eval()
            inputs = self._prepare_for_class(inputs_dict, model_class, return_labels=output_loss)

            # We may want to test several inputs (various shapes, etc.).
            inputs_to_test = [inputs]

            if model.config.is_encoder_decoder:
                model.config.use_cache = False  # FSTM still requires this hack -> FSTM should probably be refactored similar to BART afterward
                labels = inputs.get("labels", None)
                input_names = [
                    "attention_mask",
                    "decoder_attention_mask",
                    "decoder_input_ids",
                    "input_features",
                    "input_ids",
                    "input_values",
                ]
                if labels is not None:
                    input_names.append("labels")
            else:
                input_names = [
                    "attention_mask",
                    "bbox",
                    "input_features",
                    "input_ids",
                    "input_values",
                    "inputs_embeds",
                    "pixel_values",
                    "pixel_values_videos",
                    "token_type_ids",
                    "visual_feats",
                    "visual_pos",
                    "noise",
                ]

                labels = inputs.get("labels", None)
                start_positions = inputs.get("start_positions", None)
                end_positions = inputs.get("end_positions", None)
                if labels is not None:
                    input_names.append("labels")
                if start_positions is not None:
                    input_names.append("start_positions")
                if end_positions is not None:
                    input_names.append("end_positions")

                if model.config.model_type in _FX_SUPPORTED_MODELS_WITH_KV_CACHE:
                    input_names.append("past_key_values")

                    # Generally model_tester.prepare_config_and_inputs_for_common seem not to generate past key values inputs.
                    if "past_key_values" not in inputs:
                        batch_size = inputs[next(iter(inputs))].shape[0]
                        num_heads = model.config.num_attention_heads
                        head_dim = model.config.hidden_size // model.config.num_attention_heads

                        cache_shape = (batch_size, num_heads, 0, head_dim)
                        empty_pkv = DynamicCache()

                        cache_length = 9
                        cache_shape = (batch_size, num_heads, cache_length, head_dim)
                        non_empty_pkv = tuple(
                            (
                                torch.rand(cache_shape, dtype=torch.float, device=torch_device),
                                torch.rand(cache_shape, dtype=torch.float, device=torch_device),
                            )
                            for i in range(model.config.num_hidden_layers)
                        )
                        non_empty_pkv = DynamicCache.from_legacy_cache(non_empty_pkv)

                        inps = copy.deepcopy(inputs_to_test[0])

                        inputs_to_test[0]["past_key_values"] = empty_pkv

                        inps["past_key_values"] = non_empty_pkv
                        inputs_to_test.append(inps)

                        past_mask = torch.ones(batch_size, cache_length, device=torch_device, dtype=torch.float)
                        inputs_to_test[1]["attention_mask"] = torch.cat(
                            (past_mask, inputs_to_test[1]["attention_mask"]), dim=1
                        )

                forward_parameters = inspect.signature(model.forward).parameters
                if "input_ids" in forward_parameters and "inputs_embeds" in forward_parameters:
                    inps = copy.deepcopy(inputs_to_test[0])

                    embedding_size = (
                        model.config.embedding_size
                        if getattr(model.config, "embedding_size", None) is not None
                        and model.config.model_type != "megatron-bert"
                        else model.config.hidden_size
                    )

                    if (
                        model.config.model_type in MODEL_FOR_MULTIPLE_CHOICE_MAPPING_NAMES
                        and model.__class__.__name__
                        == MODEL_FOR_MULTIPLE_CHOICE_MAPPING_NAMES[model.config.model_type]
                    ):
                        batch_size, num_choices, sequence_length = inputs["input_ids"].shape
                        shape = (batch_size, num_choices, sequence_length, embedding_size)
                    elif inps["input_ids"].ndim == 2:
                        batch_size, sequence_length = inputs["input_ids"].shape
                        shape = (batch_size, sequence_length, embedding_size)
                    else:
                        self.skipTest("Unknown case")

                    del inps["input_ids"]
                    inps["inputs_embeds"] = torch.rand(shape, dtype=torch.float, device=torch_device)
                    inputs_to_test.append(inps)

            for inps in inputs_to_test:
                filtered_inputs = {k: v for (k, v) in inps.items() if k in input_names}
                input_names_to_trace = list(filtered_inputs.keys())

                if model.__class__.__name__ in set(MODEL_FOR_SEQUENCE_CLASSIFICATION_MAPPING_NAMES.values()) and (
                    not hasattr(model.config, "problem_type") or model.config.problem_type is None
                ):
                    model.config.problem_type = "single_label_classification"

                model.config.use_cache = "past_key_values" in input_names_to_trace

                traced_model = symbolic_trace(model, input_names_to_trace)

                with torch.no_grad():
                    traced_output = traced_model(**filtered_inputs)
                    model_output = model(**filtered_inputs)

                def flatten_output(output):
                    flatten = []
                    for x in output:
                        if isinstance(x, (tuple, list)):
                            flatten += flatten_output(x)
                        elif not isinstance(x, torch.Tensor):
                            continue
                        else:
                            flatten.append(x)
                    return flatten

                model_output = flatten_output(model_output)
                traced_output = flatten_output(traced_output)
                num_outputs = len(model_output)

                for i in range(num_outputs):
                    self.assertTrue(
                        torch.allclose(model_output[i], traced_output[i]),
                        f"traced {i}th output doesn't match model {i}th output for {model_class}",
                    )

                # Avoid memory leak. Without this, each call increase RAM usage by ~20MB.
                # (Even with this call, there are still memory leak by ~0.04MB)
                self.clear_torch_jit_class_registry()

    def test_headmasking(self):
        if not self.test_head_masking:
            self.skipTest(reason="Model does not support head masking")

        global_rng.seed(42)
        config, inputs_dict = self.model_tester.prepare_config_and_inputs_for_common()
        global_rng.seed()

        inputs_dict["output_attentions"] = True
        config.output_hidden_states = True
        configs_no_init = _config_zero_init(config)  # To be sure we have no Nan
        configs_no_init._attn_implementation = "eager"  # head mask works only in eager mode and will be removed soon
        for model_class in self.all_model_classes:
            model = model_class(config=configs_no_init)
            model.to(torch_device)
            model.eval()

            # Prepare head_mask
            # Set require_grad after having prepared the tensor to avoid error (leaf variable has been moved into the graph interior)
            head_mask = torch.ones(
                self.model_tester.num_hidden_layers,
                self.model_tester.num_attention_heads,
                device=torch_device,
            )
            head_mask[0, 0] = 0
            head_mask[-1, :-1] = 0
            head_mask.requires_grad_(requires_grad=True)
            inputs = self._prepare_for_class(inputs_dict, model_class).copy()
            inputs["head_mask"] = head_mask
            if model.config.is_encoder_decoder:
                signature = inspect.signature(model.forward)
                arg_names = [*signature.parameters.keys()]
                if "decoder_head_mask" in arg_names:  # necessary differentiation because of T5 model
                    inputs["decoder_head_mask"] = head_mask
                if "cross_attn_head_mask" in arg_names:
                    inputs["cross_attn_head_mask"] = head_mask
            outputs = model(**inputs, return_dict=True)

            # Test that we can get a gradient back for importance score computation
            output = sum(t.sum() for t in outputs[0])
            output = output.sum()
            output.backward()
            multihead_outputs = head_mask.grad

            self.assertIsNotNone(multihead_outputs)
            self.assertEqual(len(multihead_outputs), self.model_tester.num_hidden_layers)

            def check_attentions_validity(attentions):
                # Remove Nan
                for t in attentions:
                    self.assertLess(
                        torch.sum(torch.isnan(t)), t.numel() / 4
                    )  # Check we don't have more than 25% nans (arbitrary)
                attentions = [
                    t.masked_fill(torch.isnan(t), 0.0) for t in attentions
                ]  # remove them (the test is less complete)

                self.assertAlmostEqual(attentions[0][..., 0, :, :].flatten().sum().item(), 0.0)
                self.assertNotEqual(attentions[0][..., -1, :, :].flatten().sum().item(), 0.0)
                if len(attentions) > 2:  # encoder-decoder models have only 2 layers in each module
                    self.assertNotEqual(attentions[1][..., 0, :, :].flatten().sum().item(), 0.0)
                self.assertAlmostEqual(attentions[-1][..., -2, :, :].flatten().sum().item(), 0.0)
                self.assertNotEqual(attentions[-1][..., -1, :, :].flatten().sum().item(), 0.0)

            if model.config.is_encoder_decoder:
                check_attentions_validity(outputs.encoder_attentions)
                check_attentions_validity(outputs.decoder_attentions)
                check_attentions_validity(outputs.cross_attentions)
            else:
                check_attentions_validity(outputs.attentions)

    def test_head_pruning(self):
        if not self.test_pruning:
            self.skipTest(reason="Pruning is not activated")

        for model_class in self.all_model_classes:
            (
                config,
                inputs_dict,
            ) = self.model_tester.prepare_config_and_inputs_for_common()

            if "head_mask" in inputs_dict:
                del inputs_dict["head_mask"]

            inputs_dict["output_attentions"] = True
            config.output_hidden_states = False
            model = model_class(config=config)
            model.to(torch_device)
            model.eval()
            heads_to_prune = {
                0: list(range(1, self.model_tester.num_attention_heads)),
                -1: [0],
            }
            model.prune_heads(heads_to_prune)
            with torch.no_grad():
                outputs = model(**self._prepare_for_class(inputs_dict, model_class))

            attentions = outputs[-1]

            self.assertEqual(attentions[0].shape[-3], 1)
            # TODO: To have this check, we will need at least 3 layers. Do we really need it?
            # self.assertEqual(attentions[1].shape[-3], self.model_tester.num_attention_heads)
            self.assertEqual(attentions[-1].shape[-3], self.model_tester.num_attention_heads - 1)

    def test_head_pruning_save_load_from_pretrained(self):
        if not self.test_pruning:
            self.skipTest(reason="Pruning is not activated")

        for model_class in self.all_model_classes:
            (
                config,
                inputs_dict,
            ) = self.model_tester.prepare_config_and_inputs_for_common()

            if "head_mask" in inputs_dict:
                del inputs_dict["head_mask"]

            inputs_dict["output_attentions"] = True
            config.output_hidden_states = False
            model = model_class(config=config)
            model.to(torch_device)
            model.eval()
            heads_to_prune = {
                0: list(range(1, self.model_tester.num_attention_heads)),
                -1: [0],
            }
            model.prune_heads(heads_to_prune)

            with tempfile.TemporaryDirectory() as temp_dir_name:
                model.save_pretrained(temp_dir_name)
                model = model_class.from_pretrained(temp_dir_name)
                model.to(torch_device)

            with torch.no_grad():
                outputs = model(**self._prepare_for_class(inputs_dict, model_class))
            attentions = outputs[-1]
            self.assertEqual(attentions[0].shape[-3], 1)
            # TODO: To have this check, we will need at least 3 layers. Do we really need it?
            # self.assertEqual(attentions[1].shape[-3], self.model_tester.num_attention_heads)
            self.assertEqual(attentions[-1].shape[-3], self.model_tester.num_attention_heads - 1)

    def test_head_pruning_save_load_from_config_init(self):
        if not self.test_pruning:
            self.skipTest(reason="Pruning is not activated")

        for model_class in self.all_model_classes:
            (
                config,
                inputs_dict,
            ) = self.model_tester.prepare_config_and_inputs_for_common()

            if "head_mask" in inputs_dict:
                del inputs_dict["head_mask"]

            inputs_dict["output_attentions"] = True
            config.output_hidden_states = False

            heads_to_prune = {
                0: list(range(1, self.model_tester.num_attention_heads)),
                -1: [0],
            }
            config.pruned_heads = heads_to_prune

            model = model_class(config=config)
            model.to(torch_device)
            model.eval()

            with torch.no_grad():
                outputs = model(**self._prepare_for_class(inputs_dict, model_class))
            attentions = outputs[-1]

            self.assertEqual(attentions[0].shape[-3], 1)
            # TODO: To have this check, we will need at least 3 layers. Do we really need it?
            # self.assertEqual(attentions[1].shape[-3], self.model_tester.num_attention_heads)
            self.assertEqual(attentions[-1].shape[-3], self.model_tester.num_attention_heads - 1)

    def test_head_pruning_integration(self):
        if not self.test_pruning:
            self.skipTest(reason="Pruning is not activated")

        for model_class in self.all_model_classes:
            (
                config,
                inputs_dict,
            ) = self.model_tester.prepare_config_and_inputs_for_common()

            if "head_mask" in inputs_dict:
                del inputs_dict["head_mask"]

            inputs_dict["output_attentions"] = True
            config.output_hidden_states = False

            heads_to_prune = {1: [1, 2]}
            config.pruned_heads = heads_to_prune

            model = model_class(config=config)
            model.to(torch_device)
            model.eval()

            with torch.no_grad():
                outputs = model(**self._prepare_for_class(inputs_dict, model_class))
            attentions = outputs[-1]

            self.assertEqual(attentions[0].shape[-3], self.model_tester.num_attention_heads - 0)
            self.assertEqual(attentions[1].shape[-3], self.model_tester.num_attention_heads - 2)

            with tempfile.TemporaryDirectory() as temp_dir_name:
                model.save_pretrained(temp_dir_name)
                model = model_class.from_pretrained(temp_dir_name)
                model.to(torch_device)

            with torch.no_grad():
                outputs = model(**self._prepare_for_class(inputs_dict, model_class))
            attentions = outputs[-1]

            self.assertEqual(attentions[0].shape[-3], self.model_tester.num_attention_heads - 0)
            self.assertEqual(attentions[1].shape[-3], self.model_tester.num_attention_heads - 2)

            heads_to_prune = {0: [0], 1: [1, 2]}
            model.prune_heads(heads_to_prune)

            with torch.no_grad():
                outputs = model(**self._prepare_for_class(inputs_dict, model_class))
            attentions = outputs[-1]

            self.assertEqual(attentions[0].shape[-3], self.model_tester.num_attention_heads - 1)
            self.assertEqual(attentions[1].shape[-3], self.model_tester.num_attention_heads - 2)

            self.assertDictEqual(model.config.pruned_heads, {0: [0], 1: [1, 2]})

    def test_hidden_states_output(self):
        def check_hidden_states_output(inputs_dict, config, model_class):
            model = model_class(copy.deepcopy(config))
            model.to(torch_device)
            model.eval()

            with torch.no_grad():
                outputs = model(**self._prepare_for_class(inputs_dict, model_class))

            hidden_states = outputs.encoder_hidden_states if config.is_encoder_decoder else outputs.hidden_states

            expected_num_layers = getattr(
                self.model_tester, "expected_num_hidden_layers", self.model_tester.num_hidden_layers + 1
            )
            self.assertEqual(len(hidden_states), expected_num_layers)

            if hasattr(self.model_tester, "encoder_seq_length"):
                seq_length = self.model_tester.encoder_seq_length
                if hasattr(self.model_tester, "chunk_length") and self.model_tester.chunk_length > 1:
                    seq_length = seq_length * self.model_tester.chunk_length
            else:
                seq_length = self.model_tester.seq_length

            self.assertListEqual(
                list(hidden_states[0].shape[-2:]),
                [seq_length, self.model_tester.hidden_size],
            )

            if config.is_encoder_decoder:
                hidden_states = outputs.decoder_hidden_states

                self.assertIsInstance(hidden_states, (list, tuple))
                self.assertEqual(len(hidden_states), expected_num_layers)
                seq_len = getattr(self.model_tester, "seq_length", None)
                decoder_seq_length = getattr(self.model_tester, "decoder_seq_length", seq_len)

                self.assertListEqual(
                    list(hidden_states[0].shape[-2:]),
                    [decoder_seq_length, self.model_tester.hidden_size],
                )

        config, inputs_dict = self.model_tester.prepare_config_and_inputs_for_common()

        for model_class in self.all_model_classes:
            inputs_dict["output_hidden_states"] = True
            check_hidden_states_output(inputs_dict, config, model_class)

            # check that output_hidden_states also work using config
            del inputs_dict["output_hidden_states"]
            config.output_hidden_states = True
            for k in config.sub_configs:
                getattr(config, k).output_hidden_states = True

            check_hidden_states_output(inputs_dict, config, model_class)

    def test_retain_grad_hidden_states_attentions(self):
        config, inputs_dict = self.model_tester.prepare_config_and_inputs_for_common()
        for k in config.sub_configs:
            getattr(config, k).output_hidden_states = True

        config.output_hidden_states = True
        config.output_attentions = self.has_attentions

        for k in config.sub_configs:
            getattr(config, k).output_attentions = self.has_attentions

        # force eager attention to support output attentions
        if self.has_attentions:
            config._attn_implementation = "eager"

        # no need to test all models as different heads yield the same functionality
        model_class = self.all_model_classes[0]
        model = model_class._from_config(config, attn_implementation="eager")
        model.to(torch_device)

        inputs = self._prepare_for_class(inputs_dict, model_class)

        outputs = model(**inputs)

        output = outputs[0]

        if config.is_encoder_decoder:
            # Seq2Seq models
            encoder_hidden_states = outputs.encoder_hidden_states[0]
            encoder_hidden_states.retain_grad()

            decoder_hidden_states = outputs.decoder_hidden_states[0]
            decoder_hidden_states.retain_grad()

            if self.has_attentions:
                encoder_attentions = outputs.encoder_attentions[0]
                encoder_attentions.retain_grad()

                decoder_attentions = outputs.decoder_attentions[0]
                decoder_attentions.retain_grad()

                cross_attentions = outputs.cross_attentions[0]
                cross_attentions.retain_grad()

            output.flatten()[0].backward(retain_graph=True)

            self.assertIsNotNone(encoder_hidden_states.grad)
            self.assertIsNotNone(decoder_hidden_states.grad)

            if self.has_attentions:
                self.assertIsNotNone(encoder_attentions.grad)
                self.assertIsNotNone(decoder_attentions.grad)
                self.assertIsNotNone(cross_attentions.grad)
        else:
            # Encoder-/Decoder-only models
            hidden_states = outputs.hidden_states[0]
            hidden_states.retain_grad()

            if self.has_attentions:
                attentions = outputs.attentions[0]
                attentions.retain_grad()

            output.flatten()[0].backward(retain_graph=True)

            self.assertIsNotNone(hidden_states.grad)

            if self.has_attentions:
                self.assertIsNotNone(attentions.grad)

    def test_feed_forward_chunking(self):
        (
            original_config,
            inputs_dict,
        ) = self.model_tester.prepare_config_and_inputs_for_common()
        for model_class in self.all_model_classes:
            torch.manual_seed(0)
            model = model_class(copy.deepcopy(original_config))
            model.to(torch_device)
            model.eval()

            hidden_states_no_chunk = model(**self._prepare_for_class(inputs_dict, model_class))[0]

            torch.manual_seed(0)
            original_config.chunk_size_feed_forward = 1
            model = model_class(copy.deepcopy(original_config))
            model.to(torch_device)
            model.eval()

            hidden_states_with_chunk = model(**self._prepare_for_class(inputs_dict, model_class))[0]
            torch.testing.assert_close(hidden_states_no_chunk, hidden_states_with_chunk, rtol=1e-3, atol=1e-3)

    def test_resize_position_vector_embeddings(self):
        if not self.test_resize_position_embeddings:
            self.skipTest(reason="Model does not have position embeddings")

        (
            original_config,
            inputs_dict,
        ) = self.model_tester.prepare_config_and_inputs_for_common()

        for model_class in self.all_model_classes:
            config = copy.deepcopy(original_config)
            model = model_class(config)
            model.to(torch_device)

            if self.model_tester.is_training is False:
                model.eval()

            max_position_embeddings = config.max_position_embeddings

            # Retrieve the embeddings and clone theme
            if model.config.is_encoder_decoder:
                encoder_model_embed, decoder_model_embed = model.get_position_embeddings()
                encoder_cloned_embeddings = encoder_model_embed.weight.clone()
                decoder_cloned_embeddings = decoder_model_embed.weight.clone()
            else:
                model_embed = model.get_position_embeddings()
                cloned_embeddings = model_embed.weight.clone()

            # Check that resizing the position embeddings with a larger max_position_embeddings increases
            # the model's position embeddings size
            model.resize_position_embeddings(max_position_embeddings + 10)
            self.assertEqual(model.config.max_position_embeddings, max_position_embeddings + 10)

            # Check that it actually resizes the embeddings matrix
            if model.config.is_encoder_decoder:
                encoder_model_embed, decoder_model_embed = model.get_position_embeddings()
                self.assertEqual(encoder_model_embed.weight.shape[0], encoder_cloned_embeddings.shape[0] + 10)
                self.assertEqual(decoder_model_embed.weight.shape[0], decoder_cloned_embeddings.shape[0] + 10)
            else:
                model_embed = model.get_position_embeddings()
                self.assertEqual(model_embed.weight.shape[0], cloned_embeddings.shape[0] + 10)

            # Check that the model can still do a forward pass successfully (every parameter should be resized)
            model(**self._prepare_for_class(inputs_dict, model_class))

            # Check that resizing the position embeddings with a smaller max_position_embeddings decreases
            # the model's max_position_embeddings
            model.resize_position_embeddings(max_position_embeddings - 5)
            self.assertEqual(model.config.max_position_embeddings, max_position_embeddings - 5)

            # Check that it actually resizes the embeddings matrix
            if model.config.is_encoder_decoder:
                encoder_model_embed, decoder_model_embed = model.get_position_embeddings()
                self.assertEqual(encoder_model_embed.weight.shape[0], encoder_cloned_embeddings.shape[0] - 5)
                self.assertEqual(decoder_model_embed.weight.shape[0], decoder_cloned_embeddings.shape[0] - 5)
            else:
                model_embed = model.get_position_embeddings()
                self.assertEqual(model_embed.weight.shape[0], cloned_embeddings.shape[0] - 5)

            # Check that the model can still do a forward pass successfully (every parameter should be resized)
            model(**self._prepare_for_class(inputs_dict, model_class))

            # Check that adding and removing tokens has not modified the first part of the embedding matrix.
            models_equal = True

            if model.config.is_encoder_decoder:
                for p1, p2 in zip(encoder_cloned_embeddings, encoder_model_embed.weight):
                    if p1.data.ne(p2.data).sum() > 0:
                        models_equal = False
                for p1, p2 in zip(decoder_cloned_embeddings, decoder_model_embed.weight):
                    if p1.data.ne(p2.data).sum() > 0:
                        models_equal = False
            else:
                for p1, p2 in zip(cloned_embeddings, model_embed.weight):
                    if p1.data.ne(p2.data).sum() > 0:
                        models_equal = False

            self.assertTrue(models_equal)

    def test_resize_tokens_embeddings(self):
        if not self.test_resize_embeddings:
            self.skipTest(reason="test_resize_embeddings is set to `False`")
        (
            original_config,
            inputs_dict,
        ) = self.model_tester.prepare_config_and_inputs_for_common()
        inputs_dict.pop("labels", None)

        for model_class in self.all_model_classes:
            config = copy.deepcopy(original_config)
            if is_deepspeed_zero3_enabled():
                with deepspeed.zero.Init():
                    model = model_class(config)
            else:
                model = model_class(config)
                model.to(torch_device)

            model_embed_pre_resize = model.get_input_embeddings()
            type_model_embed_pre_resize = type(model_embed_pre_resize)

            if self.model_tester.is_training is False:
                model.eval()

            model_vocab_size = config.get_text_config().vocab_size
            # Retrieve the embeddings and clone theme
            model_embed = model.resize_token_embeddings(model_vocab_size)
            cloned_embeddings = model_embed.weight.clone()

            # Check that resizing the token embeddings with a larger vocab size increases the model's vocab size
            model_embed = model.resize_token_embeddings(model_vocab_size + 10)
            new_model_vocab_size = model.config.get_text_config().vocab_size
            self.assertEqual(new_model_vocab_size, model_vocab_size + 10)
            # Check that it actually resizes the embeddings matrix
            self.assertEqual(model_embed.weight.shape[0], cloned_embeddings.shape[0] + 10)
            # Check to make sure the type of embeddings returned post resizing is same as type of input
            type_model_embed_post_resize = type(model_embed)
            self.assertEqual(type_model_embed_pre_resize, type_model_embed_post_resize)
            # Check that added embeddings mean is close to the old embeddings mean
            if is_deepspeed_zero3_enabled():
                with deepspeed.zero.GatheredParameters(model_embed.weight, modifier_rank=None):
                    old_embeddings_mean = torch.mean(model_embed.weight.data[:-10, :], axis=0)
                    new_embeddings_mean = torch.mean(model_embed.weight.data[-10:, :], axis=0)
            else:
                old_embeddings_mean = torch.mean(model_embed.weight.data[:-10, :], axis=0)
                new_embeddings_mean = torch.mean(model_embed.weight.data[-10:, :], axis=0)
            torch.testing.assert_close(old_embeddings_mean, new_embeddings_mean, rtol=1e-3, atol=1e-3)

            # Check that the model can still do a forward pass successfully (every parameter should be resized)
            if not is_deepspeed_zero3_enabled():
                # A distriputed launcher is needed for the forward pass when deepspeed is enabled
                model_inputs = self._prepare_for_class(inputs_dict, model_class)
                model(**model_inputs)

            # Check that resizing the token embeddings with a smaller vocab size decreases the model's vocab size
            model_embed = model.resize_token_embeddings(model_vocab_size - 15)
            new_model_vocab_size = model.config.get_text_config().vocab_size
            self.assertEqual(new_model_vocab_size, model_vocab_size - 15)
            # Check that it actually resizes the embeddings matrix
            self.assertEqual(model_embed.weight.shape[0], cloned_embeddings.shape[0] - 15)

            # Check that the model can still do a forward pass successfully (every parameter should be resized)
            # Input ids should be clamped to the maximum size of the vocabulary
            inputs_dict["input_ids"].clamp_(max=model_vocab_size - 15 - 1)

            # make sure that decoder_input_ids are resized as well
            if not is_deepspeed_zero3_enabled():
                # A distriputed launcher is needed for the forward pass when deepspeed is enabled
                if "decoder_input_ids" in inputs_dict:
                    inputs_dict["decoder_input_ids"].clamp_(max=model_vocab_size - 15 - 1)
                model_inputs = self._prepare_for_class(inputs_dict, model_class)
                model(**model_inputs)

            # Check that adding and removing tokens has not modified the first part of the embedding matrix.
            models_equal = True
            for p1, p2 in zip(cloned_embeddings, model_embed.weight):
                if p1.data.ne(p2.data).sum() > 0:
                    models_equal = False

            self.assertTrue(models_equal)

            del model
            del config
            # Copy again. config changed with embedding resizing (`vocab_size` changed)
            config = copy.deepcopy(original_config)
            if is_deepspeed_zero3_enabled():
                with deepspeed.zero.Init():
                    model = model_class(config)
            else:
                model = model_class(config)
                model.to(torch_device)

            model_vocab_size = config.get_text_config().vocab_size
            model.resize_token_embeddings(model_vocab_size + 10, pad_to_multiple_of=1)
            new_model_vocab_size = model.config.get_text_config().vocab_size
            self.assertTrue(new_model_vocab_size + 10, model_vocab_size)

            model_embed = model.resize_token_embeddings(model_vocab_size, pad_to_multiple_of=64)
            new_model_vocab_size = model.config.get_text_config().vocab_size
            self.assertTrue(model_embed.weight.shape[0] // 64, 0)

            self.assertTrue(model_embed.weight.shape[0], new_model_vocab_size)
            self.assertTrue(new_model_vocab_size, model.vocab_size)

            model_embed = model.resize_token_embeddings(model_vocab_size + 13, pad_to_multiple_of=64)
            self.assertTrue(model_embed.weight.shape[0] // 64, 0)

            # Check that resizing a model to a multiple of pad_to_multiple leads to a model of exactly that size
            target_dimension = 128
            model_embed = model.resize_token_embeddings(target_dimension, pad_to_multiple_of=64)
            self.assertTrue(model_embed.weight.shape[0], target_dimension)

            with self.assertRaisesRegex(
                ValueError,
                "Asking to pad the embedding matrix to a multiple of `1.3`, which is not and integer. Please make sure to pass an integer",
            ):
                model.resize_token_embeddings(model_vocab_size, pad_to_multiple_of=1.3)

            # Test when `vocab_size` is smaller than `hidden_size`.
            del model
            del config
            # Copy again. config changed with embedding resizing (`vocab_size` changed)
            config = copy.deepcopy(original_config)
            config.vocab_size = 4
            config.pad_token_id = 3
            if is_deepspeed_zero3_enabled():
                with deepspeed.zero.Init():
                    model = model_class(config)
            else:
                model = model_class(config)
                model.to(torch_device)

            model_vocab_size = config.get_text_config().vocab_size
            # Retrieve the embeddings and clone theme
            model_embed = model.resize_token_embeddings(model_vocab_size)
            cloned_embeddings = model_embed.weight.clone()

            # Check that resizing the token embeddings with a larger vocab size increases the model's vocab size
            model_embed = model.resize_token_embeddings(model_vocab_size + 10)
            new_model_vocab_size = model.config.get_text_config().vocab_size
            self.assertEqual(new_model_vocab_size, model_vocab_size + 10)
            # Check that it actually resizes the embeddings matrix
            self.assertEqual(model_embed.weight.shape[0], cloned_embeddings.shape[0] + 10)
            # Check to make sure the type of embeddings returned post resizing is same as type of input
            type_model_embed_post_resize = type(model_embed)
            self.assertEqual(type_model_embed_pre_resize, type_model_embed_post_resize)
            # Check that added embeddings mean is close to the old embeddings mean
            if is_deepspeed_zero3_enabled():
                with deepspeed.zero.GatheredParameters(model_embed.weight, modifier_rank=None):
                    old_embeddings_mean = torch.mean(model_embed.weight.data[:-10, :], axis=0)
                    new_embeddings_mean = torch.mean(model_embed.weight.data[-10:, :], axis=0)
            else:
                old_embeddings_mean = torch.mean(model_embed.weight.data[:-10, :], axis=0)
                new_embeddings_mean = torch.mean(model_embed.weight.data[-10:, :], axis=0)
            torch.testing.assert_close(old_embeddings_mean, new_embeddings_mean, rtol=1e-3, atol=1e-3)

    @require_deepspeed
    @require_torch_accelerator
    def test_resize_tokens_embeddings_with_deepspeed(self):
        ds_config = {
            "zero_optimization": {
                "stage": 3,
                "offload_param": {"device": "cpu", "pin_memory": True},
            },
        }
        with _deepspeed_zero3(ds_config):
            self.test_resize_tokens_embeddings()

    @require_deepspeed
    @require_torch_multi_accelerator
    def test_resize_tokens_embeddings_with_deepspeed_multi_gpu(self):
        ds_config = {
            "zero_optimization": {
                "stage": 3,
            },
        }
        with _deepspeed_zero3(ds_config):
            self.test_resize_tokens_embeddings()

    def test_resize_embeddings_untied(self):
        if not self.test_resize_embeddings:
            self.skipTest(reason="test_resize_embeddings is set to `False`")

        original_config, inputs_dict = self.model_tester.prepare_config_and_inputs_for_common()
        original_config.tie_word_embeddings = False
        inputs_dict.pop("labels", None)

        # if model cannot untied embeddings -> leave test
        if original_config.tie_word_embeddings:
            self.skipTest(reason="Model cannot untied embeddings")

        for model_class in self.all_model_classes:
            config = copy.deepcopy(original_config)
            if is_deepspeed_zero3_enabled():
                with deepspeed.zero.Init():
                    model = model_class(config)
            else:
                model = model_class(config).to(torch_device)

            # if no output embeddings -> leave test
            if model.get_output_embeddings() is None:
                continue

            # Check that resizing the token embeddings with a larger vocab size increases the model's vocab size
            model_vocab_size = config.get_text_config().vocab_size
            model.resize_token_embeddings(model_vocab_size + 10)
            new_model_vocab_size = model.config.get_text_config().vocab_size
            self.assertEqual(new_model_vocab_size, model_vocab_size + 10)
            output_embeds = model.get_output_embeddings()
            self.assertEqual(output_embeds.weight.shape[0], model_vocab_size + 10)
            # Check bias if present
            if output_embeds.bias is not None:
                self.assertEqual(output_embeds.bias.shape[0], model_vocab_size + 10)
            # Check that the model can still do a forward pass successfully (every parameter should be resized)
            if not is_deepspeed_zero3_enabled():
                # A distriputed launcher is needed for the forward pass when deepspeed is enabled
                model(**self._prepare_for_class(inputs_dict, model_class))

            # Test multivariate resizing.
            model.resize_token_embeddings(model_vocab_size + 10)
            output_embeds = model.get_output_embeddings()
            # Check that added embeddings mean is close to the old embeddings mean
            if is_deepspeed_zero3_enabled():
                with deepspeed.zero.GatheredParameters(output_embeds.weight, modifier_rank=None):
                    old_embeddings_mean = torch.mean(output_embeds.weight.data[:-10, :], axis=0)
                    new_embeddings_mean = torch.mean(output_embeds.weight.data[-10:, :], axis=0)
            else:
                old_embeddings_mean = torch.mean(output_embeds.weight.data[:-10, :], axis=0)
                new_embeddings_mean = torch.mean(output_embeds.weight.data[-10:, :], axis=0)
            torch.testing.assert_close(old_embeddings_mean, new_embeddings_mean, rtol=1e-3, atol=1e-3)
            # check if the old bias mean close to added bias mean.
            if output_embeds.bias is not None:
                if is_deepspeed_zero3_enabled():
                    with deepspeed.zero.GatheredParameters(output_embeds.bias, modifier_rank=None):
                        old_bias_mean = torch.mean(output_embeds.bias.data[:-10], axis=0)
                        new_bias_mean = torch.mean(output_embeds.bias.data[-10:], axis=0)
                else:
                    old_bias_mean = torch.mean(output_embeds.bias.data[:-10], axis=0)
                    new_bias_mean = torch.mean(output_embeds.bias.data[-10:], axis=0)

                torch.testing.assert_close(old_bias_mean, new_bias_mean, rtol=1e-5, atol=1e-5)

            # Check that resizing the token embeddings with a smaller vocab size decreases the model's vocab size
            model.resize_token_embeddings(model_vocab_size - 15)
            new_model_vocab_size = model.config.get_text_config().vocab_size
            self.assertEqual(new_model_vocab_size, model_vocab_size - 15)
            # Check that it actually resizes the embeddings matrix
            output_embeds = model.get_output_embeddings()
            self.assertEqual(output_embeds.weight.shape[0], model_vocab_size - 15)
            # Check bias if present
            if output_embeds.bias is not None:
                self.assertEqual(output_embeds.bias.shape[0], model_vocab_size - 15)
            # Check that the model can still do a forward pass successfully (every parameter should be resized)
            # Input ids should be clamped to the maximum size of the vocabulary
            inputs_dict["input_ids"].clamp_(max=model_vocab_size - 15 - 1)
            if "decoder_input_ids" in inputs_dict:
                inputs_dict["decoder_input_ids"].clamp_(max=model_vocab_size - 15 - 1)
            # Check that the model can still do a forward pass successfully (every parameter should be resized)
            if not is_deepspeed_zero3_enabled():
                # A distriputed launcher is needed for the forward pass when deepspeed is enabled
                model(**self._prepare_for_class(inputs_dict, model_class))

    @require_deepspeed
    @require_torch_accelerator
    def test_resize_embeddings_untied_with_deepspeed(self):
        ds_config = {
            "zero_optimization": {
                "stage": 3,
                "offload_param": {"device": "cpu", "pin_memory": True},
            },
        }
        with _deepspeed_zero3(ds_config):
            self.test_resize_embeddings_untied()

    @require_deepspeed
    @require_torch_multi_accelerator
    def test_resize_embeddings_untied_with_deepspeed_multi_gpu(self):
        ds_config = {
            "zero_optimization": {
                "stage": 3,
            },
        }
        with _deepspeed_zero3(ds_config):
            self.test_resize_embeddings_untied()

    def test_model_get_set_embeddings(self):
        config, inputs_dict = self.model_tester.prepare_config_and_inputs_for_common()

        for model_class in self.all_model_classes:
            model = model_class(copy.deepcopy(config))
            self.assertIsInstance(model.get_input_embeddings(), nn.Embedding)

            new_input_embedding_layer = nn.Embedding(10, 10)
            model.set_input_embeddings(new_input_embedding_layer)
            self.assertEqual(model.get_input_embeddings(), new_input_embedding_layer)

            x = model.get_output_embeddings()
            self.assertTrue(x is None or isinstance(x, nn.Linear))

    def test_model_main_input_name(self):
        for model_class in self.all_model_classes:
            model_signature = inspect.signature(getattr(model_class, "forward"))
            # The main input is the name of the argument after `self`
            observed_main_input_name = list(model_signature.parameters.keys())[1]
            self.assertEqual(model_class.main_input_name, observed_main_input_name)

    def test_correct_missing_keys(self):
        if not self.test_missing_keys:
            self.skipTest(reason="test_missing_keys is set to `False`")

        for model_class in self.all_model_classes:
            config, _ = self.model_tester.prepare_config_and_inputs_for_common()
            model = model_class(config)
            base_model_prefix = model.base_model_prefix

            if hasattr(model, base_model_prefix):
                extra_params = {k: v for k, v in model.named_parameters() if not k.startswith(base_model_prefix)}
                extra_params.update({k: v for k, v in model.named_buffers() if not k.startswith(base_model_prefix)})
                # Some models define this as None
                if model._keys_to_ignore_on_load_missing:
                    for key in model._keys_to_ignore_on_load_missing:
                        extra_params.pop(key, None)

                if not extra_params:
                    # In that case, we *are* on a head model, but every
                    # single key is not actual parameters and this is
                    # tested in `test_tied_model_weights_key_ignore` test.
                    continue

                with tempfile.TemporaryDirectory() as temp_dir_name:
                    model.base_model.save_pretrained(temp_dir_name)
                    model, loading_info = model_class.from_pretrained(temp_dir_name, output_loading_info=True)
                    self.assertGreater(len(loading_info["missing_keys"]), 0, model.__class__.__name__)

    def test_tie_model_weights(self):
        if not self.test_torchscript:
            self.skipTest(reason="test_torchscript is set to `False`")

        config, inputs_dict = self.model_tester.prepare_config_and_inputs_for_common()

        def check_same_values(layer_1, layer_2):
            equal = True
            for p1, p2 in zip(layer_1.weight, layer_2.weight):
                if p1.data.ne(p2.data).sum() > 0:
                    equal = False
            return equal

        for model_class in self.all_model_classes:
            config.torchscript = True
            model_not_tied = model_class(copy.deepcopy(config))
            if model_not_tied.get_output_embeddings() is None:
                continue

            config_tied = copy.deepcopy(config)
            config_tied.torchscript = False
            model_tied = model_class(config_tied)
            params_tied = list(model_tied.parameters())
            # Check that the embedding layer and decoding layer are the same in size and in value
            # self.assertTrue(check_same_values(embeddings, decoding))

            # Check that after resize they remain tied.
            vocab_size = config.get_text_config().vocab_size
            model_tied.resize_token_embeddings(vocab_size + 10)
            params_tied_2 = list(model_tied.parameters())
            self.assertEqual(len(params_tied_2), len(params_tied))

    @require_safetensors
    def test_can_use_safetensors(self):
        for model_class in self.all_model_classes:
            config, _ = self.model_tester.prepare_config_and_inputs_for_common()
            model_tied = model_class(config)
            with tempfile.TemporaryDirectory() as d:
                try:
                    model_tied.save_pretrained(d, safe_serialization=True)
                except Exception as e:
                    raise Exception(f"Class {model_class.__name__} cannot be saved using safetensors: {e}")

                model_reloaded, infos = model_class.from_pretrained(d, output_loading_info=True)
                # Checking the state dicts are correct
                reloaded_state = model_reloaded.state_dict()
                for k, v in model_tied.state_dict().items():
                    self.assertIn(k, reloaded_state, f"Key {k} is missing from reloaded")
                    torch.testing.assert_close(
                        v, reloaded_state[k], msg=lambda x: f"{model_class.__name__}: Tensor {k}: {x}"
                    )
                # Checking there was no complain of missing weights
                self.assertEqual(infos["missing_keys"], [])

                # Checking the tensor sharing are correct
                ptrs = defaultdict(list)
                for k, v in model_tied.state_dict().items():
                    ptrs[v.data_ptr()].append(k)

                shared_ptrs = {k: v for k, v in ptrs.items() if len(v) > 1}

                for _, shared_names in shared_ptrs.items():
                    reloaded_ptrs = {reloaded_state[k].data_ptr() for k in shared_names}
                    self.assertEqual(
                        len(reloaded_ptrs),
                        1,
                        f"The shared pointers are incorrect, found different pointers for keys {shared_names}",
                    )

    def test_load_save_without_tied_weights(self):
        for model_class in self.all_model_classes:
            config, _ = self.model_tester.prepare_config_and_inputs_for_common()
            config.tie_word_embeddings = False
            model = model_class(config)
            with tempfile.TemporaryDirectory() as d:
                model.save_pretrained(d)

                model_reloaded, infos = model_class.from_pretrained(d, output_loading_info=True)
                # Checking the state dicts are correct
                reloaded_state = model_reloaded.state_dict()
                for k, v in model.state_dict().items():
                    self.assertIn(k, reloaded_state, f"Key {k} is missing from reloaded")
                    torch.testing.assert_close(
                        v, reloaded_state[k], msg=lambda x: f"{model_class.__name__}: Tensor {k}: {x}"
                    )
                # Checking there was no complain of missing weights
                self.assertEqual(infos["missing_keys"], [])

    def test_tied_weights_keys(self):
        config, _ = self.model_tester.prepare_config_and_inputs_for_common()
        config.get_text_config().tie_word_embeddings = True
        for model_class in self.all_model_classes:
            model_tied = model_class(copy.deepcopy(config))

            ptrs = collections.defaultdict(list)
            for name, tensor in model_tied.state_dict().items():
                ptrs[id_tensor_storage(tensor)].append(name)

            # These are all the pointers of shared tensors.
            tied_params = [names for _, names in ptrs.items() if len(names) > 1]

            tied_weight_keys = model_tied._tied_weights_keys if model_tied._tied_weights_keys is not None else []
            # Detect we get a hit for each key
            for key in tied_weight_keys:
                is_tied_key = any(re.search(key, p) for group in tied_params for p in group)
                self.assertTrue(is_tied_key, f"{key} is not a tied weight key for {model_class}.")

            # Removed tied weights found from tied params -> there should only be one left after
            for key in tied_weight_keys:
                for i in range(len(tied_params)):
                    tied_params[i] = [p for p in tied_params[i] if re.search(key, p) is None]

            tied_params = [group for group in tied_params if len(group) > 1]
            self.assertListEqual(
                tied_params,
                [],
                f"Missing `_tied_weights_keys` for {model_class}: add all of {tied_params} except one.",
            )

    def test_model_weights_reload_no_missing_tied_weights(self):
        for model_class in self.all_model_classes:
            config, _ = self.model_tester.prepare_config_and_inputs_for_common()
            model = model_class(config)
            with tempfile.TemporaryDirectory() as tmp_dir:
                model.save_pretrained(tmp_dir)

                # We are nuking ALL weights on file, so every parameter should
                # yell on load. We're going to detect if we yell too much, or too little.
                placeholder_dict = {"tensor": torch.tensor([1, 2])}
                safe_save_file(placeholder_dict, os.path.join(tmp_dir, "model.safetensors"), metadata={"format": "pt"})
                model_reloaded, infos = model_class.from_pretrained(tmp_dir, output_loading_info=True)

                params = dict(model_reloaded.named_parameters())
                params.update(dict(model_reloaded.named_buffers()))
                param_names = set(params.keys())

                missing_keys = set(infos["missing_keys"])

                extra_missing = missing_keys - param_names
                # Remove tied weights from extra missing: they are normally not warned as missing if their tied
                # counterpart is present but here there are no weights at all so we do get the warning.
                ptrs = collections.defaultdict(list)
                for name, tensor in model_reloaded.state_dict().items():
                    ptrs[id_tensor_storage(tensor)].append(name)
                tied_params = [names for _, names in ptrs.items() if len(names) > 1]
                for group in tied_params:
                    # We remove the group from extra_missing if not all weights from group are in it
                    if len(set(group) - extra_missing) > 0:
                        extra_missing = extra_missing - set(group)

                self.assertEqual(
                    extra_missing,
                    set(),
                    f"This model {model_class.__name__} might be missing some `keys_to_ignore`: {extra_missing}. "
                    f"For debugging, tied parameters are {tied_params}",
                )

                missed_missing = param_names - missing_keys
                # Remove nonpersistent buffers from missed_missing
                buffers = [n for n, _ in model_reloaded.named_buffers()]
                nonpersistent_buffers = {n for n in buffers if n not in model_reloaded.state_dict()}
                missed_missing = missed_missing - nonpersistent_buffers

                if model_reloaded._keys_to_ignore_on_load_missing is None:
                    expected_missing = set()
                else:
                    expected_missing = set()
                    for pattern in model_reloaded._keys_to_ignore_on_load_missing:
                        expected_missing.update({k for k in param_names if re.search(pattern, k) is not None})
                self.assertEqual(
                    missed_missing,
                    expected_missing,
                    f"This model {model_class.__name__} ignores keys {missed_missing} but they look like real"
                    " parameters. If they are non persistent buffers make sure to instantiate them with"
                    " `persistent=False`",
                )

    def test_model_outputs_equivalence(self):
        config, inputs_dict = self.model_tester.prepare_config_and_inputs_for_common()

        def set_nan_tensor_to_zero(t):
            t[t != t] = 0
            return t

        def check_equivalence(model, tuple_inputs, dict_inputs, additional_kwargs={}):
            with torch.no_grad():
                tuple_output = model(**tuple_inputs, return_dict=False, **additional_kwargs)
                dict_output = model(**dict_inputs, return_dict=True, **additional_kwargs).to_tuple()

                def recursive_check(tuple_object, dict_object):
                    if isinstance(tuple_object, (list, tuple)):
                        for tuple_iterable_value, dict_iterable_value in zip(tuple_object, dict_object):
                            recursive_check(tuple_iterable_value, dict_iterable_value)
                    elif isinstance(tuple_object, dict):
                        for tuple_iterable_value, dict_iterable_value in zip(
                            tuple_object.values(), dict_object.values()
                        ):
                            recursive_check(tuple_iterable_value, dict_iterable_value)
                    elif tuple_object is None:
                        return
                    # model might return non-tensors objects (e.g. Cache class)
                    elif isinstance(tuple_object, torch.Tensor):
                        self.assertTrue(
                            torch.allclose(
                                set_nan_tensor_to_zero(tuple_object), set_nan_tensor_to_zero(dict_object), atol=1e-5
                            ),
                            msg=(
                                "Tuple and dict output are not equal. Difference:"
                                f" {torch.max(torch.abs(tuple_object - dict_object))}. Tuple has `nan`:"
                                f" {torch.isnan(tuple_object).any()} and `inf`: {torch.isinf(tuple_object)}. Dict has"
                                f" `nan`: {torch.isnan(dict_object).any()} and `inf`: {torch.isinf(dict_object)}."
                            ),
                        )

                recursive_check(tuple_output, dict_output)

        for model_class in self.all_model_classes:
            model = model_class(copy.deepcopy(config))
            model.to(torch_device)
            model.eval()

            tuple_inputs = self._prepare_for_class(inputs_dict, model_class)
            dict_inputs = self._prepare_for_class(inputs_dict, model_class)
            check_equivalence(model, tuple_inputs, dict_inputs)

            tuple_inputs = self._prepare_for_class(inputs_dict, model_class, return_labels=True)
            dict_inputs = self._prepare_for_class(inputs_dict, model_class, return_labels=True)
            check_equivalence(model, tuple_inputs, dict_inputs)

            tuple_inputs = self._prepare_for_class(inputs_dict, model_class)
            dict_inputs = self._prepare_for_class(inputs_dict, model_class)
            check_equivalence(model, tuple_inputs, dict_inputs, {"output_hidden_states": True})

            tuple_inputs = self._prepare_for_class(inputs_dict, model_class, return_labels=True)
            dict_inputs = self._prepare_for_class(inputs_dict, model_class, return_labels=True)
            check_equivalence(model, tuple_inputs, dict_inputs, {"output_hidden_states": True})

            if self.has_attentions:
                tuple_inputs = self._prepare_for_class(inputs_dict, model_class)
                dict_inputs = self._prepare_for_class(inputs_dict, model_class)
                check_equivalence(model, tuple_inputs, dict_inputs, {"output_attentions": True})

                tuple_inputs = self._prepare_for_class(inputs_dict, model_class, return_labels=True)
                dict_inputs = self._prepare_for_class(inputs_dict, model_class, return_labels=True)
                check_equivalence(model, tuple_inputs, dict_inputs, {"output_attentions": True})

                tuple_inputs = self._prepare_for_class(inputs_dict, model_class, return_labels=True)
                dict_inputs = self._prepare_for_class(inputs_dict, model_class, return_labels=True)
                check_equivalence(
                    model, tuple_inputs, dict_inputs, {"output_hidden_states": True, "output_attentions": True}
                )

    # Don't copy this method to model specific test file!
    # TODO: remove this method once the issues are all fixed!
    def _make_attention_mask_non_null(self, inputs_dict):
        """Make sure no sequence has all zeros as attention mask"""

        for k in ["attention_mask", "encoder_attention_mask", "decoder_attention_mask"]:
            if k in inputs_dict:
                attention_mask = inputs_dict[k]

                # Make sure no all 0s attention masks - to avoid failure at this moment.
                # Put `1` at the beginning of sequences to make it still work when combining causal attention masks.
                # TODO: remove this line once a fix regarding large negative values for attention mask is done.
                attention_mask = torch.cat(
                    [torch.ones_like(attention_mask[:, :1], dtype=attention_mask.dtype), attention_mask[:, 1:]], dim=-1
                )

                # Here we make the first sequence with all 0s as attention mask.
                # Currently, this will fail for `TFWav2Vec2Model`. This is caused by the different large negative
                # values, like `1e-4`, `1e-9`, `1e-30` and `-inf` for attention mask across models/frameworks.
                # TODO: enable this block once the large negative values thing is cleaned up.
                # (see https://github.com/huggingface/transformers/issues/14859)
                # attention_mask = torch.cat(
                #     [torch.zeros_like(attention_mask[:1], dtype=attention_mask.dtype), attention_mask[1:]],
                #     dim=0
                # )

                inputs_dict[k] = attention_mask

    # Don't copy this method to model specific test file!
    # TODO: remove this method once the issues are all fixed!
    def _postprocessing_to_ignore_test_cases(self, tf_outputs, pt_outputs, model_class):
        """For temporarily ignoring some failed test cases (issues to be fixed)"""

        tf_keys = {k for k, v in tf_outputs.items() if v is not None}
        pt_keys = {k for k, v in pt_outputs.items() if v is not None}

        key_differences = tf_keys.symmetric_difference(pt_keys)

        if model_class.__name__ in [
            "FlaubertWithLMHeadModel",
            "FunnelForPreTraining",
            "ElectraForPreTraining",
            "XLMWithLMHeadModel",
        ]:
            for k in key_differences:
                if k in ["loss", "losses"]:
                    tf_keys.discard(k)
                    pt_keys.discard(k)
        elif model_class.__name__.startswith("GPT2"):
            # `TFGPT2` has `past_key_values` as a tensor while `GPT2` has it as a tuple.
            tf_keys.discard("past_key_values")
            pt_keys.discard("past_key_values")

        # create new outputs from the remaining fields
        new_tf_outputs = type(tf_outputs)(**{k: tf_outputs[k] for k in tf_keys})
        new_pt_outputs = type(pt_outputs)(**{k: pt_outputs[k] for k in pt_keys})

        return new_tf_outputs, new_pt_outputs

    def test_inputs_embeds(self):
        config, inputs_dict = self.model_tester.prepare_config_and_inputs_for_common()

        for model_class in self.all_model_classes:
            model = model_class(config)
            model.to(torch_device)
            model.eval()

            model_forward_args = inspect.signature(model.forward).parameters
            if "inputs_embeds" not in model_forward_args:
                self.skipTest(reason="This model doesn't use `inputs_embeds`")

            inputs = copy.deepcopy(self._prepare_for_class(inputs_dict, model_class))

            if not self.is_encoder_decoder:
                input_ids = inputs["input_ids"]
                del inputs["input_ids"]
            else:
                encoder_input_ids = inputs["input_ids"]
                decoder_input_ids = inputs.get("decoder_input_ids", encoder_input_ids)
                del inputs["input_ids"]
                inputs.pop("decoder_input_ids", None)

            wte = model.get_input_embeddings()
            if not self.is_encoder_decoder:
                inputs["inputs_embeds"] = wte(input_ids)
            else:
                inputs["inputs_embeds"] = wte(encoder_input_ids)
                inputs["decoder_inputs_embeds"] = wte(decoder_input_ids)

            with torch.no_grad():
                model(**inputs)[0]

    def test_inputs_embeds_matches_input_ids(self):
        config, inputs_dict = self.model_tester.prepare_config_and_inputs_for_common()

        for model_class in self.all_model_classes:
            if model_class.__name__ not in get_values(MODEL_MAPPING_NAMES):
                continue
            model = model_class(config)
            model.to(torch_device)
            model.eval()

            model_forward_args = inspect.signature(model.forward).parameters
            if "inputs_embeds" not in model_forward_args:
                self.skipTest(reason="This model doesn't use `inputs_embeds`")

            inputs = copy.deepcopy(self._prepare_for_class(inputs_dict, model_class))
            pad_token_id = (
                config.get_text_config().pad_token_id if config.get_text_config().pad_token_id is not None else 1
            )

            wte = model.get_input_embeddings()
            if not self.is_encoder_decoder:
                input_ids = inputs["input_ids"]
                # some models infer position ids/attn mask differently when input ids
                # by check if pad_token let's make sure no padding is in input ids
                not_pad_token_id = pad_token_id + 1 if max(0, pad_token_id - 1) == 0 else pad_token_id - 1
                input_ids[input_ids == pad_token_id] = not_pad_token_id
                del inputs["input_ids"]
                inputs_embeds = wte(input_ids)
                with torch.no_grad():
                    out_ids = model(input_ids=input_ids, **inputs)[0]
                    out_embeds = model(inputs_embeds=inputs_embeds, **inputs)[0]
            else:
                encoder_input_ids = inputs["input_ids"]
                decoder_input_ids = inputs.get("decoder_input_ids", encoder_input_ids)
                encoder_input_ids[encoder_input_ids == pad_token_id] = max(0, pad_token_id + 1)
                decoder_input_ids[decoder_input_ids == pad_token_id] = max(0, pad_token_id + 1)
                del inputs["input_ids"]
                inputs.pop("decoder_input_ids", None)
                inputs_embeds = wte(encoder_input_ids)
                decoder_inputs_embeds = wte(decoder_input_ids)
                with torch.no_grad():
                    out_ids = model(input_ids=encoder_input_ids, decoder_input_ids=decoder_input_ids, **inputs)[0]
                    out_embeds = model(
                        inputs_embeds=inputs_embeds, decoder_inputs_embeds=decoder_inputs_embeds, **inputs
                    )[0]
            torch.testing.assert_close(out_embeds, out_ids)

    @require_torch_gpu
    @require_torch_multi_gpu
    def test_multi_gpu_data_parallel_forward(self):
        config, inputs_dict = self.model_tester.prepare_config_and_inputs_for_common()

        # some params shouldn't be scattered by nn.DataParallel
        # so just remove them if they are present.
        blacklist_non_batched_params = ["head_mask", "decoder_head_mask", "cross_attn_head_mask"]
        for k in blacklist_non_batched_params:
            inputs_dict.pop(k, None)

        # move input tensors to accelerator O
        for k, v in inputs_dict.items():
            if torch.is_tensor(v):
                inputs_dict[k] = v.to(0)

        for model_class in self.all_model_classes:
            model = model_class(config=config)
            model.to(0)
            model.eval()

            # Wrap model in nn.DataParallel
            model = nn.DataParallel(model)
            with torch.no_grad():
                _ = model(**self._prepare_for_class(inputs_dict, model_class))

    @require_torch_gpu
    @require_torch_multi_gpu
    def test_model_parallelization(self):
        if not self.test_model_parallel:
            self.skipTest(reason="test_model_parallel is set to False")

        # a candidate for testing_utils
        def get_current_gpu_memory_use():
            """returns a list of VRAM allocations per GPU in MBs"""

            per_device_memory = []
            for id in range(backend_device_count(torch_device)):
                with backend_torch_accelerator_module(torch_device).device(id):
                    per_device_memory.append(backend_memory_allocated(torch_device) >> 20)

            return per_device_memory

        # Needs a large model to see the difference.
        config = self.model_tester.get_large_model_config()

        for model_class in self.all_parallelizable_model_classes:
            backend_empty_cache(torch_device)

            # 1. single gpu memory load + unload + memory measurements
            # Retrieve initial memory usage (can easily be ~0.6-1.5GB if cuda-kernels have been preloaded by previous tests)
            memory_at_start = get_current_gpu_memory_use()

            # Put model on device 0 and take a memory snapshot
            model = model_class(config)
            model.to(f"{torch_device}:0")
            memory_after_model_load = get_current_gpu_memory_use()

            # The memory use on device 0 should be higher than it was initially.
            self.assertGreater(memory_after_model_load[0], memory_at_start[0])

            del model
            gc.collect()
            backend_empty_cache(torch_device)

            # 2. MP test
            # it's essential to re-calibrate the usage before the next stage
            memory_at_start = get_current_gpu_memory_use()

            # Spread model layers over multiple devices
            model = model_class(config)
            model.parallelize()
            memory_after_parallelization = get_current_gpu_memory_use()

            # Assert that the memory use on all devices is higher than it was when loaded only on CPU
            for n in range(len(model.device_map.keys())):
                self.assertGreater(memory_after_parallelization[n], memory_at_start[n])

            # Assert that the memory use of device 0 is lower than it was when the entire model was loaded on it
            self.assertLess(memory_after_parallelization[0], memory_after_model_load[0])

            # Assert that the memory use of device 1 is higher than it was when the entire model was loaded
            # on device 0 and device 1 wasn't used at all
            self.assertGreater(memory_after_parallelization[1], memory_after_model_load[1])

            del model
            gc.collect()
            backend_empty_cache(torch_device)

    @require_torch_gpu
    @require_torch_multi_gpu
    def test_model_parallel_equal_results(self):
        if not self.test_model_parallel:
            self.skipTest(reason="test_model_parallel is set to False")

        config, inputs_dict = self.model_tester.prepare_config_and_inputs_for_common()

        for model_class in self.all_parallelizable_model_classes:
            inputs_dict = self._prepare_for_class(inputs_dict, model_class)

            def cast_to_device(dictionary, device):
                output = {}
                for k, v in dictionary.items():
                    if isinstance(v, torch.Tensor):
                        output[k] = v.to(device)
                    else:
                        output[k] = v

                return output

            model = model_class(config)
            output = model(**cast_to_device(inputs_dict, "cpu"))

            model.parallelize()

            parallel_output = model(**cast_to_device(inputs_dict, f"{torch_device}:0"))

            for value, parallel_value in zip(output, parallel_output):
                if isinstance(value, torch.Tensor):
                    torch.testing.assert_close(value, parallel_value.to("cpu"), rtol=1e-7, atol=1e-7)
                elif isinstance(value, (tuple, list)):
                    for value_, parallel_value_ in zip(value, parallel_value):
                        torch.testing.assert_close(value_, parallel_value_.to("cpu"), rtol=1e-7, atol=1e-7)

    def check_device_map_is_respected(self, model, device_map):
        for param_name, param in model.named_parameters():
            # Find device in device_map
            while len(param_name) > 0 and param_name not in device_map:
                param_name = ".".join(param_name.split(".")[:-1])
            if param_name not in device_map:
                raise ValueError("device map is incomplete, it does not contain any device for `param_name`.")

            param_device = device_map[param_name]
            if param_device in ["cpu", "disk"]:
                self.assertEqual(param.device, torch.device("meta"))
            elif param_device in ["mps"]:
                self.assertEqual(param.device, torch.device("mps"))
            else:
                # when loaded with device_map, `param_device` are integer values for cuda/xpu/hpu/npu/mlu
                self.assertEqual(param.device, torch.device(f"{torch_device}:{param_device}"))

    @require_accelerate
    @mark.accelerate_tests
    @require_torch_accelerator
    def test_disk_offload_bin(self):
        config, inputs_dict = self.model_tester.prepare_config_and_inputs_for_common()

        for model_class in self.all_model_classes:
            if model_class._no_split_modules is None:
                continue

            inputs_dict_class = self._prepare_for_class(inputs_dict, model_class)
            model = model_class(copy.deepcopy(config)).eval()
            model = model.to(torch_device)
            torch.manual_seed(0)
            base_output = model(**inputs_dict_class)

            model_size = compute_module_sizes(model)[""]
            with tempfile.TemporaryDirectory() as tmp_dir:
                model.cpu().save_pretrained(tmp_dir, safe_serialization=False)

                with self.assertRaises(ValueError):
                    max_size = int(self.model_split_percents[0] * model_size)
                    max_memory = {0: max_size, "cpu": max_size}
                    # This errors out cause it's missing an offload folder
                    new_model = model_class.from_pretrained(tmp_dir, device_map="auto", max_memory=max_memory)

                max_size = int(self.model_split_percents[1] * model_size)
                max_memory = {0: max_size, "cpu": max_size}
                new_model = model_class.from_pretrained(
                    tmp_dir, device_map="auto", max_memory=max_memory, offload_folder=tmp_dir
                )

                self.check_device_map_is_respected(new_model, new_model.hf_device_map)
                torch.manual_seed(0)
                new_output = new_model(**inputs_dict_class)

                if isinstance(base_output[0], tuple) and isinstance(new_output[0], tuple):
                    [
                        torch.testing.assert_close(a, b, rtol=1e-5, atol=1e-5)
                        for a, b in zip(base_output[0], new_output[0])
                    ]
                else:
                    torch.testing.assert_close(base_output[0], new_output[0], rtol=1e-5, atol=1e-5)

    @require_accelerate
    @mark.accelerate_tests
    @require_torch_accelerator
    def test_disk_offload_safetensors(self):
        config, inputs_dict = self.model_tester.prepare_config_and_inputs_for_common()

        for model_class in self.all_model_classes:
            if model_class._no_split_modules is None:
                continue

            inputs_dict_class = self._prepare_for_class(inputs_dict, model_class)
            model = model_class(copy.deepcopy(config)).eval()
            model = model.to(torch_device)
            torch.manual_seed(0)
            base_output = model(**inputs_dict_class)

            model_size = compute_module_sizes(model)[""]
            with tempfile.TemporaryDirectory() as tmp_dir:
                model.cpu().save_pretrained(tmp_dir)

                max_size = int(self.model_split_percents[1] * model_size)
                max_memory = {0: max_size, "cpu": max_size}

                # This doesn't error out as it's in safetensors and doesn't need an offload folder
                new_model = model_class.from_pretrained(tmp_dir, device_map="auto", max_memory=max_memory)

                self.check_device_map_is_respected(new_model, new_model.hf_device_map)
                torch.manual_seed(0)
                new_output = new_model(**inputs_dict_class)

                if isinstance(base_output[0], tuple) and isinstance(new_output[0], tuple):
                    [
                        torch.testing.assert_close(a, b, rtol=1e-5, atol=1e-5)
                        for a, b in zip(base_output[0], new_output[0])
                    ]
                else:
                    torch.testing.assert_close(base_output[0], new_output[0], rtol=1e-5, atol=1e-5)

    @require_accelerate
    @mark.accelerate_tests
    @require_torch_accelerator
    def test_cpu_offload(self):
        config, inputs_dict = self.model_tester.prepare_config_and_inputs_for_common()

        for model_class in self.all_model_classes:
            if model_class._no_split_modules is None:
                continue

            inputs_dict_class = self._prepare_for_class(inputs_dict, model_class)
            model = model_class(copy.deepcopy(config)).eval()
            model = model.to(torch_device)

            torch.manual_seed(0)
            base_output = model(**inputs_dict_class)

            model_size = compute_module_sizes(model)[""]
            # We test several splits of sizes to make sure it works.
            max_gpu_sizes = [int(p * model_size) for p in self.model_split_percents[1:]]
            with tempfile.TemporaryDirectory() as tmp_dir:
                model.cpu().save_pretrained(tmp_dir)

                for max_size in max_gpu_sizes:
                    max_memory = {0: max_size, "cpu": model_size * 2}
                    new_model = model_class.from_pretrained(tmp_dir, device_map="auto", max_memory=max_memory)
                    # Making sure part of the model will actually end up offloaded
                    self.assertSetEqual(set(new_model.hf_device_map.values()), {0, "cpu"})

                    self.check_device_map_is_respected(new_model, new_model.hf_device_map)

                    torch.manual_seed(0)
                    new_output = new_model(**inputs_dict_class)

                    if isinstance(base_output[0], tuple) and isinstance(new_output[0], tuple):
                        [
                            torch.testing.assert_close(a, b, rtol=1e-5, atol=1e-5)
                            for a, b in zip(base_output[0], new_output[0])
                        ]
                    else:
                        torch.testing.assert_close(base_output[0], new_output[0], rtol=1e-5, atol=1e-5)

    @require_non_hpu
    @require_accelerate
    @mark.accelerate_tests
    @require_torch_multi_accelerator
    def test_model_parallelism(self):
        config, inputs_dict = self.model_tester.prepare_config_and_inputs_for_common()

        for model_class in self.all_model_classes:
            if model_class._no_split_modules is None:
                continue

            inputs_dict_class = self._prepare_for_class(inputs_dict, model_class)
            model = model_class(config).eval()
            model = model.to(torch_device)

            torch.manual_seed(0)
            base_output = model(**inputs_dict_class)

            model_size = compute_module_sizes(model)[""]
            # We test several splits of sizes to make sure it works.
            max_gpu_sizes = [int(p * model_size) for p in self.model_split_percents[1:]]
            with tempfile.TemporaryDirectory() as tmp_dir:
                model.cpu().save_pretrained(tmp_dir)

                for max_size in max_gpu_sizes:
                    max_memory = {0: max_size, 1: model_size * 2, "cpu": model_size * 2}
                    new_model = model_class.from_pretrained(tmp_dir, device_map="auto", max_memory=max_memory)
                    # Making sure part of the model will actually end up offloaded
                    self.assertSetEqual(set(new_model.hf_device_map.values()), {0, 1})
                    self.check_device_map_is_respected(new_model, new_model.hf_device_map)

                    torch.manual_seed(0)
                    new_output = new_model(**inputs_dict_class)

                    if isinstance(base_output[0], tuple) and isinstance(new_output[0], tuple):
                        [
                            torch.testing.assert_close(a, b, rtol=1e-5, atol=1e-5)
                            for a, b in zip(base_output[0], new_output[0])
                        ]
                    else:
                        torch.testing.assert_close(base_output[0], new_output[0], rtol=1e-5, atol=1e-5)

    def test_problem_types(self):
        config, inputs_dict = self.model_tester.prepare_config_and_inputs_for_common()

        problem_types = [
            {"title": "multi_label_classification", "num_labels": 2, "dtype": torch.float},
            {"title": "single_label_classification", "num_labels": 1, "dtype": torch.long},
            {"title": "regression", "num_labels": 1, "dtype": torch.float},
        ]

        for model_class in self.all_model_classes:
            if model_class.__name__ not in [
                *get_values(MODEL_FOR_SEQUENCE_CLASSIFICATION_MAPPING_NAMES),
                *get_values(MODEL_FOR_IMAGE_CLASSIFICATION_MAPPING_NAMES),
            ]:
                continue

            for problem_type in problem_types:
                with self.subTest(msg=f"Testing {model_class} with {problem_type['title']}"):
                    config.problem_type = problem_type["title"]
                    config.num_labels = problem_type["num_labels"]

                    model = model_class(config)
                    model.to(torch_device)
                    model.train()

                    inputs = self._prepare_for_class(inputs_dict, model_class, return_labels=True)

                    if problem_type["num_labels"] > 1:
                        inputs["labels"] = inputs["labels"].unsqueeze(1).repeat(1, problem_type["num_labels"])

                    inputs["labels"] = inputs["labels"].to(problem_type["dtype"])

                    # This tests that we do not trigger the warning form PyTorch "Using a target size that is different
                    # to the input size. This will likely lead to incorrect results due to broadcasting. Please ensure
                    # they have the same size." which is a symptom something in wrong for the regression problem.
                    # See https://github.com/huggingface/transformers/issues/11780
                    with warnings.catch_warnings(record=True) as warning_list:
                        loss = model(**inputs).loss
                    for w in warning_list:
                        if "Using a target size that is different to the input size" in str(w.message):
                            raise ValueError(
                                f"Something is going wrong in the regression problem: intercepted {w.message}"
                            )

                    loss.backward()

    def test_load_with_mismatched_shapes(self):
        if not self.test_mismatched_shapes:
            self.skipTest(reason="test_missmatched_shapes is set to False")
        config, inputs_dict = self.model_tester.prepare_config_and_inputs_for_common()

        for model_class in self.all_model_classes:
            if model_class.__name__ not in get_values(MODEL_FOR_SEQUENCE_CLASSIFICATION_MAPPING_NAMES):
                continue

            with self.subTest(msg=f"Testing {model_class}"):
                with tempfile.TemporaryDirectory() as tmp_dir:
                    model = model_class(config)
                    model.save_pretrained(tmp_dir)

                    # Fails when we don't set ignore_mismatched_sizes=True
                    with self.assertRaises(RuntimeError):
                        new_model = AutoModelForSequenceClassification.from_pretrained(tmp_dir, num_labels=42)
                    with self.assertRaises(RuntimeError):
                        new_model_without_prefix = AutoModel.from_pretrained(tmp_dir, vocab_size=10)

                    logger = logging.get_logger("transformers.modeling_utils")

                    with CaptureLogger(logger) as cl:
                        new_model = AutoModelForSequenceClassification.from_pretrained(
                            tmp_dir, num_labels=42, ignore_mismatched_sizes=True
                        )
                    self.assertIn("the shapes did not match", cl.out)
                    new_model.to(torch_device)
                    inputs = self._prepare_for_class(inputs_dict, model_class)
                    logits = new_model(**inputs).logits
                    self.assertEqual(logits.shape[1], 42)

                    with CaptureLogger(logger) as cl:
                        new_model_without_prefix = AutoModel.from_pretrained(
                            tmp_dir, vocab_size=10, ignore_mismatched_sizes=True
                        )
                    self.assertIn("the shapes did not match", cl.out)
                    input_ids = ids_tensor((2, 8), 10)
                    new_model_without_prefix.to(torch_device)
                    if self.is_encoder_decoder:
                        new_model_without_prefix(input_ids, decoder_input_ids=input_ids)
                    else:
                        new_model_without_prefix(input_ids)

    def test_mismatched_shapes_have_properly_initialized_weights(self):
        if not self.test_mismatched_shapes:
            self.skipTest(reason="test_missmatched_shapes is set to False")
        config, inputs_dict = self.model_tester.prepare_config_and_inputs_for_common()

        configs_no_init = _config_zero_init(config)

        for model_class in self.all_model_classes:
            mappings = [
                MODEL_FOR_SEQUENCE_CLASSIFICATION_MAPPING_NAMES,
                MODEL_FOR_IMAGE_CLASSIFICATION_MAPPING_NAMES,
                MODEL_FOR_AUDIO_CLASSIFICATION_MAPPING_NAMES,
                MODEL_FOR_VIDEO_CLASSIFICATION_MAPPING_NAMES,
            ]
            is_classication_model = any(model_class.__name__ in get_values(mapping) for mapping in mappings)

            if not is_classication_model:
                continue

            # TODO: ydshieh
            is_special_classes = model_class.__name__ in [
                "wav2vec2.masked_spec_embed",
                "Wav2Vec2ForSequenceClassification",
                "CLIPForImageClassification",
                "Siglip2ForImageClassification",
                "RegNetForImageClassification",
                "ResNetForImageClassification",
                "UniSpeechSatForSequenceClassification",
                "Wav2Vec2BertForSequenceClassification",
                "PvtV2ForImageClassification",
                "Wav2Vec2ConformerForSequenceClassification",
                "WavLMForSequenceClassification",
                "SwiftFormerForImageClassification",
                "SEWForSequenceClassification",
                "BitForImageClassification",
                "SEWDForSequenceClassification",
                "SiglipForImageClassification",
                "HubertForSequenceClassification",
                "Swinv2ForImageClassification",
                "Data2VecAudioForSequenceClassification",
                "UniSpeechForSequenceClassification",
                "PvtForImageClassification",
                "ModernBertForSequenceClassification",
                "ModernBertForTokenClassification",
                "TimmWrapperForImageClassification",
                "ModernBertForQuestionAnswering",
                "ModernBertDecoderForSequenceClassification",
                "ModernBertDecoderForCausalLM",
            ]
            special_param_names = [
                r"^bit\.",
                r"^classifier\.weight",
                r"^classifier\.bias",
                r"^classifier\..+\.weight",
                r"^classifier\..+\.bias",
                r"^data2vec_audio\.",
                r"^dist_head\.",
                r"^head\.",
                r"^hubert\.",
                r"^pvt\.",
                r"^pvt_v2\.",
                r"^regnet\.",
                r"^resnet\.",
                r"^sew\.",
                r"^sew_d\.",
                r"^swiftformer\.",
                r"^swinv2\.",
                r"^transformers\.models\.swiftformer\.",
                r"^timm_model\.",
                r"^unispeech\.",
                r"^unispeech_sat\.",
                r"^vision_model\.",
                r"^wav2vec2\.",
                r"^wav2vec2_bert\.",
                r"^wav2vec2_conformer\.",
                r"^wavlm\.",
            ]

            with self.subTest(msg=f"Testing {model_class}"):
                with tempfile.TemporaryDirectory() as tmp_dir:
                    model = model_class(configs_no_init)
                    model.save_pretrained(tmp_dir)

                    # Fails when we don't set ignore_mismatched_sizes=True
                    with self.assertRaises(RuntimeError):
                        new_model = model_class.from_pretrained(tmp_dir, num_labels=42)

                    logger = logging.get_logger("transformers.modeling_utils")

                    with CaptureLogger(logger) as cl:
                        new_model = model_class.from_pretrained(tmp_dir, num_labels=42, ignore_mismatched_sizes=True)
                    self.assertIn("the shapes did not match", cl.out)

                    for name, param in new_model.named_parameters():
                        if param.requires_grad:
                            param_mean = ((param.data.mean() * 1e9).round() / 1e9).item()
                            if not (
                                is_special_classes
                                and any(len(re.findall(target, name)) > 0 for target in special_param_names)
                            ):
                                self.assertIn(
                                    param_mean,
                                    [0.0, 1.0],
                                    msg=f"Parameter {name} of model {model_class} seems not properly initialized",
                                )
                            else:
                                # Here we allow the parameters' mean to be in the range [-5.0, 5.0] instead of being
                                # either `0.0` or `1.0`, because their initializations are not using
                                # `config.initializer_factor` (or something similar). The purpose of this test is simply
                                # to make sure they are properly initialized (to avoid very large value or even `nan`).
                                self.assertGreaterEqual(
                                    param_mean,
                                    -5.0,
                                    msg=f"Parameter {name} of model {model_class} seems not properly initialized",
                                )
                                self.assertLessEqual(
                                    param_mean,
                                    5.0,
                                    msg=f"Parameter {name} of model {model_class} seems not properly initialized",
                                )

    def test_matched_shapes_have_loaded_weights_when_some_mismatched_shapes_exist(self):
        # 1. Create a dummy class. Should have buffers as well? To make sure we test __init__
        class MyClass(PreTrainedModel):
            config_class = PretrainedConfig

            def __init__(self, config=None):
                super().__init__(config if config is not None else PretrainedConfig())
                self.linear = nn.Linear(10, config.num_labels, bias=True)
                self.embedding = nn.Embedding(10, 10)
                self.std = 1

            def _init_weights(self, module):
                if isinstance(module, nn.Linear):
                    module.weight.data = nn.init.kaiming_uniform_(module.weight.data, np.sqrt(5))
                    if module.bias is not None:
                        module.bias.data = module.bias.data.normal_(mean=0.0, std=self.std)

        # Used to make sure the weights with matched shape are loaded correctly
        config = PretrainedConfig()
        config.num_labels = 3
        model = MyClass(config=config)

        # Used to make sure the weights with mismatched shape are properly initialized
        set_seed(0)
        config = PretrainedConfig()
        config.num_labels = 4
        # not to init. the weights during the creation: to match the logic in `from_pretrained`, so we can keep the
        # same sequence of random ops in the execution path to allow us to compare `target_model` and `new_model` below
        # for `linear` part.
        with ContextManagers([no_init_weights()]):
            target_model = MyClass(config=config)
        target_model.apply(target_model._initialize_weights)

        with tempfile.TemporaryDirectory() as tmpdirname:
            state_dict = model.state_dict()
            del state_dict["linear.weight"]

            model.config.save_pretrained(tmpdirname)
            torch.save(state_dict, os.path.join(tmpdirname, "pytorch_model.bin"))

            set_seed(0)
            new_model = MyClass.from_pretrained(tmpdirname, num_labels=4, ignore_mismatched_sizes=True)

            for key in new_model.state_dict().keys():
                # check weight values for weights with matched shapes are identical
                # (i.e. correctly loaded from the checkpoint)
                if key not in ["linear.weight", "linear.bias"]:
                    max_diff = torch.max(torch.abs(model.state_dict()[key] - new_model.state_dict()[key]))
                    self.assertLessEqual(
                        max_diff.item(),
                        1e-6,
                        msg=f"the weight values for `{key}` in `new_model` and `model` are  not identical",
                    )
                else:
                    # check we have some mismatched shapes
                    self.assertNotEqual(
                        model.state_dict()[key].shape,
                        new_model.state_dict()[key].shape,
                        msg=f"the weight shapes for {key} in `model` and `new_model` should differ",
                    )
                    # check the weights with mismatched shape are properly initialized
                    max_diff = torch.max(torch.abs(new_model.state_dict()[key] - target_model.state_dict()[key]))
                    self.assertLessEqual(
                        max_diff.item(),
                        1e-6,
                        msg=f"the weight values for `{key}` in `new_model` and `target_model` are not identical",
                    )

    def test_model_is_small(self):
        # Just a consistency check to make sure we are not running tests on 80M parameter models.
        config, _ = self.model_tester.prepare_config_and_inputs_for_common()

        for model_class in self.all_model_classes:
            model = model_class(copy.deepcopy(config))
            num_params = model.num_parameters()
            assert num_params < 1000000, (
                f"{model_class} is too big for the common tests ({num_params})! It should have 1M max."
            )

    def flash_attn_inference_equivalence(self, attn_implementation: str, padding_side: str):
        r"""
        Tests the equivalence between the eager and flash attention implementations.
        This test is only for inference and runs with `torch_dtype=torch.bfloat16`.
        """
        if not self.has_attentions:
            self.skipTest(reason="Model architecture does not support attentions")

        for model_class in self.all_model_classes:
            if (attn_implementation == "flash_attention_2" and not model_class._supports_flash_attn_2) or (
                attn_implementation == "flash_attention_3" and not model_class._supports_flash_attn_3
            ):
                self.skipTest(f"{model_class.__name__} does not support {attn_implementation}")

            config, inputs_dict = self.model_tester.prepare_config_and_inputs_for_common()
            model = model_class(config)

            with tempfile.TemporaryDirectory() as tmpdirname:
                model.save_pretrained(tmpdirname)
                model_fa = model_class.from_pretrained(
                    tmpdirname, torch_dtype=torch.bfloat16, attn_implementation=attn_implementation
                )
                model_fa.to(torch_device)

                model = model_class.from_pretrained(tmpdirname, torch_dtype=torch.bfloat16)
                model.to(torch_device)

                dummy_input = inputs_dict[model.main_input_name][:1]
                if dummy_input.dtype in [torch.float32, torch.float16]:
                    dummy_input = dummy_input.to(torch.bfloat16)

                dummy_attention_mask = inputs_dict.get("attention_mask", None)

                if dummy_attention_mask is not None:
                    dummy_attention_mask = dummy_attention_mask[:1]
                    if padding_side == "left":
                        dummy_attention_mask[:, 1:] = 1
                        dummy_attention_mask[:, :1] = 0
                    else:
                        dummy_attention_mask[:, :-1] = 1
                        dummy_attention_mask[:, -1:] = 0
                if model.config.is_encoder_decoder:
                    decoder_input_ids = inputs_dict.get("decoder_input_ids", dummy_input)[:1]

                    outputs = model(dummy_input, decoder_input_ids=decoder_input_ids, output_hidden_states=True)
                    outputs_fa = model_fa(dummy_input, decoder_input_ids=decoder_input_ids, output_hidden_states=True)
                else:
                    outputs = model(dummy_input, output_hidden_states=True)
                    outputs_fa = model_fa(dummy_input, output_hidden_states=True)

                logits = (
                    outputs.hidden_states[-1]
                    if not model.config.is_encoder_decoder
                    else outputs.decoder_hidden_states[-1]
                )
                logits_fa = (
                    outputs_fa.hidden_states[-1]
                    if not model.config.is_encoder_decoder
                    else outputs_fa.decoder_hidden_states[-1]
                )

                assert torch.allclose(logits_fa, logits, atol=4e-2, rtol=4e-2)

                if model.config.is_encoder_decoder:
                    other_inputs = {
                        "decoder_input_ids": decoder_input_ids,
                        "decoder_attention_mask": dummy_attention_mask,
                        "output_hidden_states": True,
                    }
                    if dummy_attention_mask is not None:
                        other_inputs["attention_mask"] = dummy_attention_mask

                    outputs = model(dummy_input, **other_inputs)
                    outputs_fa = model_fa(dummy_input, **other_inputs)
                else:
                    other_inputs = {
                        "output_hidden_states": True,
                    }
                    if dummy_attention_mask is not None:
                        other_inputs["attention_mask"] = dummy_attention_mask

                    outputs = model(dummy_input, **other_inputs)
                    outputs_fa = model_fa(dummy_input, **other_inputs)

                logits = (
                    outputs.hidden_states[-1]
                    if not model.config.is_encoder_decoder
                    else outputs.decoder_hidden_states[-1]
                )
                logits_fa = (
                    outputs_fa.hidden_states[-1]
                    if not model.config.is_encoder_decoder
                    else outputs_fa.decoder_hidden_states[-1]
                )

                if padding_side == "left":
                    assert torch.allclose(logits_fa[1:], logits[1:], atol=4e-2, rtol=4e-2)

                    # check with inference + dropout
                    model.train()
                    _ = model_fa(dummy_input, **other_inputs)
                else:
                    assert torch.allclose(logits_fa[:-1], logits[:-1], atol=4e-2, rtol=4e-2)

    @require_flash_attn
    @require_torch_gpu
    @mark.flash_attn_test
    @slow
    @is_flaky()
    def test_flash_attn_2_inference_equivalence(self):
        self.flash_attn_inference_equivalence(attn_implementation="flash_attention_2", padding_side="left")

    @require_flash_attn
    @require_torch_gpu
    @mark.flash_attn_test
    @slow
    @is_flaky()
    def test_flash_attn_2_inference_equivalence_right_padding(self):
        self.flash_attn_inference_equivalence(attn_implementation="flash_attention_2", padding_side="right")

    @require_flash_attn_3
    @require_torch_gpu
    @mark.flash_attn_3_test
    @slow
    @is_flaky()
    def test_flash_attn_3_inference_equivalence(self):
        self.flash_attn_inference_equivalence(attn_implementation="flash_attention_3", padding_side="left")

    @require_flash_attn_3
    @require_torch_gpu
    @mark.flash_attn_3_test
    @slow
    @is_flaky()
    def test_flash_attn_3_inference_equivalence_right_padding(self):
        self.flash_attn_inference_equivalence(attn_implementation="flash_attention_3", padding_side="right")

    def test_attn_implementation_composite_models(self):
        """
        Tests if composite models can receive a dict object as attn_implementation, where each key should be
        one of the sub-configs from the model's config.
        """
        if not self.has_attentions:
            self.skipTest(reason="Model architecture does not support attentions")

        for model_class in self.all_model_classes:
            if not self._is_composite:
                self.skipTest("Model is not a composite model.")

            config, inputs_dict = self.model_tester.prepare_config_and_inputs_for_common()

            # set eager as it will be the one supported in all models
            # we just need to test if passing 'attn_implementation' as a dict fails or not
            attn_implementation_per_subconfig = {"": "eager"}
            for key in config.sub_configs.keys():
                attn_implementation_per_subconfig[key] = "eager"

            config._attn_implementation = attn_implementation_per_subconfig
            model = model_class(config)
            for key in config.sub_configs.keys():
                sub_config = getattr(model.config, key)
                self.assertTrue(sub_config._attn_implementation == "eager")

            for name, submodule in model.named_modules():
                class_name = submodule.__class__.__name__
                if (
                    class_name.endswith("Attention")
                    and getattr(submodule, "config", None)
                    and submodule.config._attn_implementation != "eager"
                ):
                    raise ValueError(
                        f"The eager model should not have SDPA/FA2 attention layers but got `{class_name}.config._attn_implementation={submodule.config._attn_implementation}`"
                    )

            # Set the attention to default `None` but the text config to `eager`
            # The model should load encoders in SDPA but not the text attention
            config._attn_implementation = None
            config.get_text_config(decoder=True)._attn_implementation = "eager"
            model = model_class(config)
            self.assertTrue(model.config.get_text_config(decoder=True)._attn_implementation == "eager")

    @require_torch_sdpa
    def test_sdpa_can_dispatch_non_composite_models(self):
        """
        Tests if non-composite models dispatch correctly on SDPA/eager when requested so when loading the model.
        This tests only by looking at layer names, as usually SDPA layers are called "SDPAAttention".
        """
        if not self.has_attentions:
            self.skipTest(reason="Model architecture does not support attentions")

        if not self.all_model_classes[0]._supports_sdpa or self._is_composite:
            self.skipTest(f"{self.all_model_classes[0].__name__} does not support SDPA")

        for model_class in self.all_model_classes:
            config, inputs_dict = self.model_tester.prepare_config_and_inputs_for_common()
            model = model_class(config)

            with tempfile.TemporaryDirectory() as tmpdirname:
                model.save_pretrained(tmpdirname)
                model_sdpa = model_class.from_pretrained(tmpdirname)
                model_sdpa = model_sdpa.eval().to(torch_device)

                self.assertTrue(model_sdpa.config._attn_implementation == "sdpa")

                model_eager = model_class.from_pretrained(tmpdirname, attn_implementation="eager")
                model_eager = model_eager.eval().to(torch_device)
                self.assertTrue(model_eager.config._attn_implementation == "eager")

                for name, submodule in model_eager.named_modules():
                    class_name = submodule.__class__.__name__
                    if (
                        class_name.endswith("Attention")
                        and getattr(submodule, "config", None)
                        and submodule.config._attn_implementation == "sdpa"
                    ):
                        raise ValueError(
                            f"The eager model should not have SDPA attention layers but got `{class_name}.config._attn_implementation={submodule.config._attn_implementation}`"
                        )

    @require_torch_sdpa
    def test_sdpa_can_dispatch_composite_models(self):
        """
        Tests if composite models dispatch correctly on SDPA/eager when requested so when loading the model.
        This tests only by looking at layer names, as usually SDPA layers are called "SDPAAttention".
        In contrast to the above test, this one checks if the "config._attn_implamentation" is a dict after the model
        is loaded, because we manually replicate requested attn implementation on each sub-config when loading.
        See https://github.com/huggingface/transformers/pull/32238 for more info

        The test tries to cover most general cases of composite models, VLMs with vision and text configs. Any model
        that has a different set of sub-configs has to overwrite this test.
        """
        if not self.has_attentions:
            self.skipTest(reason="Model architecture does not support attentions")

        if not self._is_composite:
            self.skipTest(f"{self.all_model_classes[0].__name__} does not support SDPA")

        for model_class in self.all_model_classes:
            config, inputs_dict = self.model_tester.prepare_config_and_inputs_for_common()
            model = model_class(config)

            with tempfile.TemporaryDirectory() as tmpdirname:
                model.save_pretrained(tmpdirname)
                model_sdpa = model_class.from_pretrained(tmpdirname)
                model_sdpa = model_sdpa.eval().to(torch_device)

                vision_model_names = {"visual", "image_tower", "vision_tower", "vision_model"}
                language_model_names = {"language_model", "model", "text_model"}
                vision_model_name = [name for name in vision_model_names if hasattr(model_sdpa, name)][0]
                language_model_name = [name for name in language_model_names if hasattr(model_sdpa, name)][0]

                vision_model_sdpa = getattr(model_sdpa, vision_model_name)
                language_model_sdpa = getattr(model_sdpa, language_model_name)
                text_attn = "sdpa" if language_model_sdpa._supports_sdpa else "eager"
                vision_attn = "sdpa" if vision_model_sdpa._supports_sdpa else "eager"

                # `None` as it is the requested one which will be assigned to each sub-config
                # Sub-model will dispatch to SDPA if it can (checked below that `SDPA` layers are present)
                self.assertTrue(language_model_sdpa.config._attn_implementation == text_attn)
                self.assertTrue(vision_model_sdpa.config._attn_implementation == vision_attn)

                model_eager = model_class.from_pretrained(tmpdirname, attn_implementation="eager")
                model_eager = model_eager.eval().to(torch_device)
                self.assertTrue(getattr(model_eager, language_model_name).config._attn_implementation == "eager")
                self.assertTrue(getattr(model_eager, vision_model_name).config._attn_implementation == "eager")

                for name, submodule in model_eager.named_modules():
                    class_name = submodule.__class__.__name__
                    if (
                        class_name.endswith("Attention")
                        and getattr(submodule, "config", None)
                        and submodule.config._attn_implementation == "sdpa"
                    ):
                        raise ValueError("The eager model should not have SDPA attention layers")

    @parameterized.expand(TEST_EAGER_MATCHES_SDPA_INFERENCE_PARAMETERIZATION)
    @require_torch_sdpa
    def test_eager_matches_sdpa_inference(
        self, name, torch_dtype, padding_side, use_attention_mask, output_attentions, enable_kernels
    ):
        _test_eager_matches_sdpa_inference(
            self, name, torch_dtype, padding_side, use_attention_mask, output_attentions, enable_kernels
        )

    @require_torch_sdpa
    @require_torch_accelerator
    @slow
    def test_sdpa_can_dispatch_on_flash(self):
        if not self.has_attentions:
            self.skipTest(reason="Model architecture does not support attentions")

        device_type, major, minor = get_device_properties()
        if device_type == "cuda" and major < 8:
            self.skipTest(reason="This test requires an NVIDIA GPU with compute capability >= 8.0")
        elif device_type == "rocm" and major < 9:
            self.skipTest(reason="This test requires an AMD GPU with compute capability >= 9.0")
        elif device_type not in ["cuda", "rocm", "xpu"]:
            self.skipTest(reason="This test requires a Nvidia or AMD GPU, or an Intel XPU")

        torch.compiler.reset()

        for model_class in self.all_model_classes:
            if not model_class._supports_sdpa:
                self.skipTest(f"{model_class.__name__} does not support SDPA")

            config, inputs_dict = self.model_tester.prepare_config_and_inputs_for_common()
            inputs_dict = self._prepare_for_class(inputs_dict, model_class)
            if config.model_type in ["paligemma"]:
                self.skipTest(
                    "PaliGemma-like models currently (transformers==4.41.0) requires an attention_mask input"
                )
            if config.model_type in [
                "modernbert",
                "gemma3",
                "t5gemma",
                "diffllama",
                "dpr",
                "eomt",
                "gpt_bigcode",
                "jamba",
                "kosmos-2",
                "mllama",
                "pixtral",
                "sam",
                "sam_hq",
                "zamba2",
                "sam_vision_model",
                "sam_hq_vision_model",
            ]:
                self.skipTest(
                    reason=f"{config.model_type} currently (transformers==4.52.0) automatically adds an attention_mask input"
                )
            if config.model_type in ["idefics", "idefics2", "idefics3"]:
                self.skipTest(reason="Idefics currently (transformers==4.39.1) requires an image_attention_mask input")
            if config.model_type in ["sam"]:
                self.skipTest(reason="SAM requires an attention_mask input for relative positional embeddings")

            model = model_class(config)

            sub_models_supporting_sdpa = [
                module._supports_sdpa
                for name, module in model.named_modules()
                if isinstance(module, PreTrainedModel) and name != ""
            ]
            supports_sdpa_all_modules = (
                all(sub_models_supporting_sdpa) if len(sub_models_supporting_sdpa) > 0 else model._supports_sdpa
            )
            if not supports_sdpa_all_modules:
                self.skipTest(reason="This models' submodels does not support sdpa")

            with tempfile.TemporaryDirectory() as tmpdirname:
                model.save_pretrained(tmpdirname)
                model = model_class.from_pretrained(tmpdirname, torch_dtype=torch.float16, attn_implementation="sdpa")
                model.to(torch_device)

                inputs_dict.pop("attention_mask", None)
                inputs_dict.pop("decoder_attention_mask", None)

                for name, inp in inputs_dict.items():
                    if isinstance(inp, torch.Tensor) and inp.dtype in [torch.float32, torch.float16]:
                        inputs_dict[name] = inp.to(torch.float16)

                with sdpa_kernel(enable_flash=True, enable_math=False, enable_mem_efficient=False):
                    _ = model(**inputs_dict)

    @require_torch_sdpa
    @require_torch_accelerator
    @slow
    def test_sdpa_can_compile_dynamic(self):
        if not self.has_attentions:
            self.skipTest(reason="Model architecture does not support attentions")

        device_type, major, minor = get_device_properties()
        if device_type == "cuda" and major < 8:
            self.skipTest(reason="This test requires an NVIDIA GPU with compute capability >= 8.0")
        elif device_type == "rocm" and major < 9:
            self.skipTest(reason="This test requires an AMD GPU with compute capability >= 9.0")
        elif device_type not in ["cuda", "rocm", "xpu"]:
            self.skipTest(reason="This test requires a Nvidia or AMD GPU, or an Intel XPU")

        torch.compiler.reset()

        for model_class in self.all_model_classes:
            if not model_class._supports_sdpa:
                self.skipTest(f"{model_class.__name__} does not support SDPA")

            config, inputs_dict = self.model_tester.prepare_config_and_inputs_for_common()
            inputs_dict = self._prepare_for_class(inputs_dict, model_class)
            if config.model_type in ["dbrx"]:
                self.skipTest(
                    "DBRX (transformers==4.40) requires a modification to support dynamic shapes with compile."
                )
            if getattr(config, "cache_implementation", None) == "hybrid":
                self.skipTest(
                    "Cannot compile forward without an existing cache with Hybrid, as `torch._dynamo.mark_static_address` "
                    "is a forbidden call."
                )

            model = model_class(config)

            sub_models_supporting_sdpa = [
                module._supports_sdpa
                for name, module in model.named_modules()
                if isinstance(module, PreTrainedModel) and name != ""
            ]
            supports_sdpa_all_modules = (
                all(sub_models_supporting_sdpa) if len(sub_models_supporting_sdpa) > 0 else model._supports_sdpa
            )
            if not supports_sdpa_all_modules:
                self.skipTest(reason="This models' submodels does not support sdpa")

            with tempfile.TemporaryDirectory() as tmpdirname:
                model.save_pretrained(tmpdirname)
                model = model_class.from_pretrained(tmpdirname, torch_dtype=torch.float16, attn_implementation="sdpa")
                model.to(torch_device)

                # For PyTorch 2.1 - 2.3.0 set `dynamic=True`. In the future setting `dynamic=None` and using `torch._dynamo.mark_dynamic()`
                # on input tensors will be required. `mark_dynamic` currently raises inconsistent shape errors.
                model = torch.compile(model, dynamic=True)

                inputs_dict.pop("attention_mask", None)
                inputs_dict.pop("decoder_attention_mask", None)
                for name, inp in inputs_dict.items():
                    if isinstance(inp, torch.Tensor) and inp.dtype in [torch.float32, torch.float16]:
                        inputs_dict[name] = inp.to(torch.float16)

                # use no_grad to save some memory
                with torch.no_grad():
                    _ = model(**inputs_dict)

    @require_torch_sdpa
    def test_sdpa_matches_eager_sliding_window(self):
        if not self.has_attentions:
            self.skipTest(reason="Model architecture does not support attentions")

        WINDOW_ATTENTION_MODELS = ["mistral", "mixtral", "minimax", "qwen2", "qwen_moe", "starcoder2"]

        if len(self.all_generative_model_classes) == 0:
            self.skipTest(f"No generative model classes for {self.__class__.__name__}")

        for model_class in self.all_generative_model_classes:
            if model_class._supports_sdpa:
                self.skipTest(reason="Model architecture does not support attentions")
            config, inputs_dict = self.model_tester.prepare_config_and_inputs_for_common()

            if config.model_type not in WINDOW_ATTENTION_MODELS:
                self.skipTest(f"{config.model_type} does not use window attention")

            config.sliding_window = 2

            dummy_input = inputs_dict[model_class.main_input_name]
            attention_mask = inputs_dict["attention_mask"]

            self.assertTrue(dummy_input.ndim == 2)
            self.assertTrue(dummy_input.shape[1] > 6)

            with tempfile.TemporaryDirectory() as tmpdir:
                with torch.device(torch_device):
                    model_eager = AutoModelForCausalLM.from_config(
                        config, attn_implementation="eager", torch_dtype=torch.float32
                    )

                model_eager.save_pretrained(tmpdir)

                with torch.device(torch_device):
                    model_sdpa = AutoModelForCausalLM.from_pretrained(
                        tmpdir, attn_implementation="sdpa", torch_dtype=torch.float32
                    )

                model_eager = model_eager.eval()
                model_sdpa = model_sdpa.eval()

                with torch.no_grad():
                    with sdpa_kernel(enable_flash=False, enable_math=True, enable_mem_efficient=False):
                        res_eager = model_eager(**inputs_dict, return_dict=False)[0]
                        res_sdpa = model_sdpa(**inputs_dict, return_dict=False)[0]

                # Only non-padding tokens are expected to match.
                self.assertTrue(
                    torch.allclose(res_eager[attention_mask == 1], res_sdpa[attention_mask == 1], rtol=1e-4, atol=1e-4)
                )

    def flash_attn_can_dispatch_composite_models(self, attn_implementation: str):
        """
        Tests if composite models can dispatch on flash attention if the sub-models support it.
        The tests is needed as we handle differently composite models and we cannot check them
        with above tests. If any of the sub-models does not support flash attention, we'll raise an error when dispatching
        that particular sub-model. Otherwise we dispatch safely in all sub-models, where "sub-models" are specific
        backbone models (LM/vision/audio/etc)
        """
        if not self.has_attentions:
            self.skipTest(reason="Model architecture does not support attentions")

        if not is_torch_bf16_available_on_device(torch_device):
            self.skipTest(f"bfloat16 not supported on {torch_device} (on the specific device currently used)")

        torch_dtype = torch.bfloat16
        for model_class in self.all_model_classes:
            config, inputs_dict = self.model_tester.prepare_config_and_inputs_for_common()
            model = model_class(config)
            if not self._is_composite:
                self.skipTest("This model is not a composite model!")

            with tempfile.TemporaryDirectory() as tmpdirname:
                model.save_pretrained(tmpdirname)
                model = model_class.from_pretrained(tmpdirname, torch_dtype=torch_dtype)

                sub_models_supporting_fa = [
                    (
                        module._supports_flash_attn_3
                        if attn_implementation == "flash_attention_3"
                        else module._supports_flash_attn_2
                    )
                    for name, module in model.named_modules()
                    if isinstance(module, PreTrainedModel) and name != ""
                ]
                supports_fa_all_modules = (
                    all(sub_models_supporting_fa)
                    if len(sub_models_supporting_fa) > 0
                    else (
                        model._supports_flash_attn_3
                        if attn_implementation == "flash_attention_3"
                        else model._supports_flash_attn_2
                    )
                )
                if not supports_fa_all_modules:
                    with self.assertRaises(ValueError):
                        model_fa = model_class.from_pretrained(
                            tmpdirname,
                            torch_dtype=torch_dtype,
                            attn_implementation=attn_implementation,
                        )
                else:
                    model_fa = model_class.from_pretrained(
                        tmpdirname, torch_dtype=torch_dtype, attn_implementation=attn_implementation
                    )
                    for key in model_fa.config:
                        if isinstance(getattr(model_fa.config, key), PretrainedConfig):
                            sub_config = getattr(model_fa.config, key)
                            self.assertTrue(sub_config._attn_implementation == attn_implementation)

                    has_fa = False
                    for name, submodule in model_fa.named_modules():
                        class_name = submodule.__class__.__name__
                        if (
                            "Attention" in class_name
                            and getattr(submodule, "config", None)
                            and submodule.config._attn_implementation == attn_implementation
                        ):
                            has_fa = True
                            break
                    if not has_fa:
                        raise ValueError(f"The {attn_implementation} model should have {attn_implementation} layers")

    @require_flash_attn
    @require_torch_gpu
    @mark.flash_attn_test
    def test_flash_attn_2_can_dispatch_composite_models(self):
        self.flash_attn_can_dispatch_composite_models(attn_implementation="flash_attention_2")

    @require_flash_attn_3
    @require_torch_gpu
    @mark.flash_attn_3_test
    def test_flash_attn_3_can_dispatch_composite_models(self):
        self.flash_attn_can_dispatch_composite_models(attn_implementation="flash_attention_3")

    @require_flash_attn
    @require_torch_gpu
    @require_bitsandbytes
    @mark.flash_attn_test
    @slow
    def test_flash_attn_2_fp32_ln(self):
        if not self.has_attentions:
            self.skipTest(reason="Model architecture does not support attentions")

        for model_class in self.all_generative_model_classes:
            if not model_class._supports_flash_attn_2:
                self.skipTest(f"{model_class.__name__} does not support Flash Attention 2")
            config, inputs_dict = self.model_tester.prepare_config_and_inputs_for_common()
            model = model_class(config)
            with tempfile.TemporaryDirectory() as tmpdirname:
                model.save_pretrained(tmpdirname)

                dummy_input = inputs_dict[model.main_input_name]
                dummy_attention_mask = inputs_dict.get("attention_mask", torch.ones_like(dummy_input))
                batch_size = dummy_attention_mask.shape[0]

                is_padding_right = dummy_attention_mask[:, -1].sum().item() != batch_size

                # To avoid errors with padding_side=="right"
                if is_padding_right:
                    dummy_attention_mask = torch.ones_like(dummy_input)

                model = model_class.from_pretrained(
                    tmpdirname,
                    torch_dtype=torch.float16,
                    attn_implementation="flash_attention_2",
                    load_in_4bit=True,
                )

                for _, param in model.named_parameters():
                    # upcast only layer norms
                    if (param.dtype == torch.float16) or (param.dtype == torch.bfloat16):
                        param.data = param.data.to(torch.float32)

                if model.config.is_encoder_decoder:
                    dummy_decoder_input_ids = inputs_dict["decoder_input_ids"]
                    dummy_decoder_attention_mask = inputs_dict["decoder_attention_mask"]

                    _ = model(dummy_input, decoder_input_ids=dummy_decoder_input_ids)
                    # with attention mask
                    _ = model(
                        dummy_input,
                        attention_mask=dummy_attention_mask,
                        decoder_input_ids=dummy_decoder_input_ids,
                        decoder_attention_mask=dummy_decoder_attention_mask,
                    )
                else:
                    _ = model(dummy_input)
                    # with attention mask
                    _ = model(dummy_input, attention_mask=dummy_attention_mask)

    @require_flash_attn
    @require_torch_gpu
    @mark.flash_attn_test
    @slow
    def test_flash_attn_2_can_compile_with_attention_mask_None_without_graph_break(self):
        if version.parse(torch.__version__) < version.parse("2.3"):
            self.skipTest(reason="This test requires torch >= 2.3 to run.")

        if not hasattr(self, "_torch_compile_train_cls"):
            self.skipTest(f"{self.__class__.__name__} doesn't have the attribute `_torch_compile_train_cls`.")

        if not self.has_attentions:
            self.skipTest(reason="Model architecture does not support attentions")

        if not is_torch_fp16_available_on_device(torch_device):
            self.skipTest(f"float16 not supported on {torch_device} (on the specific device currently used)")

        torch.compiler.reset()
        torch_dtype = torch.float16

        config, _ = self.model_tester.prepare_config_and_inputs_for_common()
        config._attn_implementation = "flash_attention_2"
        cls = self._torch_compile_train_cls
        model = cls(config).to(device=torch_device, dtype=torch_dtype)

        inputs = {
            "input_ids": torch.randint(low=1, high=model.config.vocab_size, size=(2, 10), device=torch_device),
            "labels": torch.randint(low=1, high=model.config.vocab_size, size=(2, 10), device=torch_device),
        }

        model = torch.compile(model, fullgraph=True)
        # forward compilation
        set_seed(42)
        loss = model(**inputs).loss
        # backward compilation
        loss.backward()

        assert not loss.isnan().any()

    def flash_attention_padding_matches_padding_free_with_position_ids(
        self, attn_implementation: str, fa_kwargs: bool = False
    ):
        if not self.has_attentions:
            self.skipTest(reason="Model architecture does not support attentions")

        max_new_tokens = 30

        for model_class in self.all_generative_model_classes:
            if not (
                model_class._supports_flash_attn_2
                if attn_implementation == "flash_attention_2"
                else model_class._supports_flash_attn_3
            ):
                self.skipTest(f"{model_class.__name__} does not support {attn_implementation}")

            config, inputs_dict = self.model_tester.prepare_config_and_inputs_for_common()
            if 0 not in inputs_dict.get("attention_mask", []) or "attention_mask" not in inputs_dict:
                self.skipTest("Model dummy inputs should contain padding in their attention mask")

            dummy_input = inputs_dict[model_class.main_input_name]
            if dummy_input.dtype in [torch.float32, torch.float16]:
                dummy_input = dummy_input.to(torch.bfloat16)

            # make sure that all models have enough positions for generation
            if hasattr(config, "max_position_embeddings"):
                config.max_position_embeddings = max_new_tokens + dummy_input.shape[1] + 1

            model = model_class(config)
            if "position_ids" not in inspect.signature(model.forward).parameters:
                self.skipTest("Model does not support position_ids")

            if (not fa_kwargs) and "position_ids" not in inspect.signature(model.forward).parameters:
                continue  # this model doesn't accept position ids as input

            with tempfile.TemporaryDirectory() as tmpdirname:
                model.save_pretrained(tmpdirname)

                # ensure left padding, to adapt for some models
                if 0 in inputs_dict["attention_mask"][:, -1]:
                    inputs_dict["attention_mask"] = inputs_dict["attention_mask"].flip(1)
                dummy_attention_mask = inputs_dict["attention_mask"]
                inputs_dict["input_ids"][~dummy_attention_mask.bool()] = config.get_text_config().pad_token_id

                model = (
                    model_class.from_pretrained(
                        tmpdirname,
                        torch_dtype=torch.bfloat16,
                        attn_implementation=attn_implementation,
                    )
                    .to(torch_device)
                    .eval()
                )

                if fa_kwargs:
                    # flatten
                    features = [
                        {"input_ids": i[a.bool()].tolist()}
                        for i, a in zip(inputs_dict["input_ids"], inputs_dict["attention_mask"])
                    ]

                    # add position_ids + fa_kwargs
                    data_collator = DataCollatorWithFlattening(return_tensors="pt", return_flash_attn_kwargs=True)
                    batch = data_collator(features)
                    padfree_inputs_dict = {
                        k: t.to(torch_device) if torch.is_tensor(t) else t for k, t in batch.items()
                    }
                else:
                    # flatten
                    padfree_inputs_dict = {
                        k: v[dummy_attention_mask.bool()].unsqueeze(0)
                        for k, v in inputs_dict.items()
                        if not k == "attention_mask"
                    }
                    # add position_ids
                    padfree_inputs_dict["position_ids"] = (
                        torch.cat([torch.arange(length) for length in dummy_attention_mask.sum(1).tolist()])
                        .long()
                        .unsqueeze(0)
                        .to(torch_device)
                    )

                res_padded = model(**inputs_dict)
                res_padfree = model(**padfree_inputs_dict)

                logits_padded = res_padded.logits[inputs_dict["attention_mask"].bool()]
                logits_padfree = res_padfree.logits[0]

                torch.testing.assert_close(logits_padded.argmax(-1), logits_padfree.argmax(-1), rtol=0, atol=0)
                # acceptable numerical instability
                tol = torch.finfo(torch.bfloat16).eps
                torch.testing.assert_close(logits_padded, logits_padfree, rtol=tol, atol=tol)

    @require_flash_attn
    @require_torch_gpu
    @mark.flash_attn_test
    @slow
    def test_flash_attention_2_padding_matches_padding_free_with_position_ids(self):
        self.flash_attention_padding_matches_padding_free_with_position_ids(attn_implementation="flash_attention_2")

    @require_flash_attn
    @require_torch_gpu
    @mark.flash_attn_test
    @slow
    def test_flash_attention_2_padding_matches_padding_free_with_position_ids_and_fa_kwargs(self):
        self.flash_attention_padding_matches_padding_free_with_position_ids(
            attn_implementation="flash_attention_2", fa_kwargs=True
        )

    @require_flash_attn_3
    @require_torch_gpu
    @mark.flash_attn_3_test
    @slow
    def test_flash_attention_3_padding_matches_padding_free_with_position_ids(self):
        self.flash_attention_padding_matches_padding_free_with_position_ids(attn_implementation="flash_attention_3")

    @require_flash_attn_3
    @require_torch_gpu
    @mark.flash_attn_3_test
    @slow
    def test_flash_attention_3_padding_matches_padding_free_with_position_ids_and_fa_kwargs(self):
        self.flash_attention_padding_matches_padding_free_with_position_ids(
            attn_implementation="flash_attention_3", fa_kwargs=True
        )

    def flash_attn_from_config(self, attn_implementation: str):
        r"""
        Tests if the model can be loaded with `attn_implementation` from the config and if the
        weights are not randomly initialized.
        """
        if not self.has_attentions:
            self.skipTest(reason="Model architecture does not support attentions")

        for model_class in self.all_generative_model_classes:
            if (attn_implementation == "flash_attention_2" and not model_class._supports_flash_attn_2) or (
                attn_implementation == "flash_attention_3" and not model_class._supports_flash_attn_3
            ):
                self.skipTest(f"{model_class.__name__} does not support {attn_implementation}")

            config, inputs_dict = self.model_tester.prepare_config_and_inputs_for_common()
            # TODO: to change it in the future with other relevant auto classes
            fa_model = model_class._from_config(
                config, attn_implementation=attn_implementation, torch_dtype=torch.bfloat16
            ).to(torch_device)

            dummy_input = inputs_dict[fa_model.main_input_name]
            if dummy_input.dtype in [torch.float32, torch.float16]:
                dummy_input = dummy_input.to(torch.bfloat16)
            dummy_attention_mask = inputs_dict.get("attention_mask", torch.ones_like(dummy_input))

            if fa_model.config.is_encoder_decoder:
                dummy_decoder_input_ids = inputs_dict["decoder_input_ids"]
                dummy_decoder_attention_mask = inputs_dict["decoder_attention_mask"]
                _ = fa_model(
                    dummy_input,
                    attention_mask=dummy_attention_mask,
                    decoder_input_ids=dummy_decoder_input_ids,
                    decoder_attention_mask=dummy_decoder_attention_mask,
                )
            else:
                _ = fa_model(dummy_input, attention_mask=dummy_attention_mask)

            with tempfile.TemporaryDirectory() as tmpdirname:
                fa_model.save_pretrained(tmpdirname)
                model_from_pretrained = model_class.from_pretrained(tmpdirname)
                self.assertTrue(model_from_pretrained.config._attn_implementation != attn_implementation)

    @require_flash_attn
    @require_torch_gpu
    @mark.flash_attn_test
    @slow
    def test_flash_attn_2_from_config(self):
        self.flash_attn_from_config(attn_implementation="flash_attention_2")

    @require_flash_attn_3
    @require_torch_gpu
    @mark.flash_attn_3_test
    @slow
    def test_flash_attn_3_from_config(self):
        self.flash_attn_from_config(attn_implementation="flash_attention_3")

    def _get_custom_4d_mask_test_data(self):
        # Sequence in which all but the last token is the same
        input_ids = torch.tensor(
            [[10, 11, 12, 13], [10, 11, 12, 14], [10, 11, 12, 15]], device=torch_device, dtype=torch.int64
        )
        position_ids = torch.tensor([[0, 1, 2, 3]] * 3, device=torch_device, dtype=torch.int64)

        # Combining common prefix with the unique ending tokens:
        input_ids_shared_prefix = torch.cat([input_ids[0][:-1], input_ids[:, -1]]).unsqueeze(0)

        # Creating a 4D mask where each of the last 3 tokens do not attend to each other.
        mask_shared_prefix = torch.tensor(
            [
                [
                    [
                        [1, 0, 0, 0, 0, 0],
                        [1, 1, 0, 0, 0, 0],
                        [1, 1, 1, 0, 0, 0],
                        [1, 1, 1, 1, 0, 0],
                        [1, 1, 1, 0, 1, 0],
                        [1, 1, 1, 0, 0, 1],
                    ]
                ]
            ],
        )
        # inverting the attention mask
        mask_dtype = torch.float32
        min_dtype = torch.finfo(mask_dtype).min
        mask_shared_prefix = (mask_shared_prefix.eq(0.0)).to(dtype=mask_dtype, device=torch_device) * min_dtype

        # Creating a position_ids tensor. note the repeating figures in the end.
        position_ids_shared_prefix = torch.tensor([[0, 1, 2, 3, 3, 3]], device=torch_device, dtype=torch.int64)

        return input_ids, position_ids, input_ids_shared_prefix, mask_shared_prefix, position_ids_shared_prefix

    def test_sliding_window_mask(self):
        """Tests that we can control the sliding window attention behavior of a model."""
        config, inputs = self.model_tester.prepare_config_and_inputs_for_common()

        if not self.has_attentions:
            self.skipTest(reason="Model does not support output_attentions")

        if not (hasattr(config, "sliding_window") and hasattr(config, "use_sliding_window")):
            self.skipTest(reason="Model does not support sliding window mask")

        seq_len = self.model_tester.seq_length
        batch_size = self.model_tester.batch_size
        sliding_window = 3  # set to arbitrary small number

        sliding_mask = torch.zeros((seq_len, seq_len), dtype=torch.bool)
        for i in range(seq_len):
            start = max(0, i - sliding_window + 1)
            sliding_mask[i, start : i + 1] = True
        sliding_mask = sliding_mask.to(torch_device)

        config.sliding_window = sliding_window
        inputs["attention_mask"] = torch.ones(batch_size, seq_len).to(torch.int64).to(torch_device)
        for model_class in self.all_model_classes:
            # Set sliding window to `True` and check that all tokens beyond window size are masked
            config.use_sliding_window = True
            config_dict = config.to_diff_dict()
            if hasattr(config, "layer_types"):
                del config_dict["layer_types"]
            new_config = config.__class__(**config_dict)
            # We need to set eager as otherwise `output_attentions` is not supported
            model = model_class._from_config(new_config, attn_implementation="eager").to(torch_device)
            model.eval()
            layer_types = getattr(model.config, "layer_types", ["sliding_attention"] * config.num_hidden_layers)
            attentions = model(**inputs, output_attentions=True).attentions
            for layer_attention, layer_type in zip(attentions, layer_types):
                if layer_type == "sliding_attention":
                    self.assertTrue((layer_attention[:, :, ~sliding_mask] == 0).all().item())
                else:
                    self.assertFalse((layer_attention[:, :, ~sliding_mask] == 0).all().item())

            # Set sliding window to `False` while keeping `sliding_window=3`
            # Check that all tokens beyond window size are not masked
            config.use_sliding_window = False
            config_dict = config.to_diff_dict()
            if hasattr(config, "layer_types"):
                del config_dict["layer_types"]
            new_config = config.__class__(**config_dict)
            # We need to set eager as otherwise `output_attentions` is not supported
            model = model_class._from_config(new_config, attn_implementation="eager").to(torch_device)
            model.eval()
            attentions_not_sliding = model(**inputs, output_attentions=True).attentions
            for layer_attention in attentions_not_sliding:
                self.assertFalse((layer_attention[:, :, ~sliding_mask] == 0).all().item())

    def test_custom_4d_attention_mask(self):
        if not self.has_attentions:
            self.skipTest(reason="Model architecture does not support attentions")

        if len(self.all_generative_model_classes) == 0:
            self.skipTest(
                reason="Model architecture has no generative classes, and thus not necessarily supporting 4D masks"
            )

        set_model_tester_for_less_flaky_test(self)

        for model_class in self.all_generative_model_classes:
            if not model_class._supports_static_cache:
                self.skipTest(f"{model_class.__name__} is not guaranteed to work with custom 4D attention masks")
            config, _ = self.model_tester.prepare_config_and_inputs_for_common()
            set_config_for_less_flaky_test(config)
            if getattr(config, "sliding_window", 0) is not None and getattr(config, "sliding_window", 0) > 0:
                self.skipTest(f"{model_class.__name__} with sliding window attention is not supported by this test")
            model = model_class(config).to(device=torch_device, dtype=torch.float32).eval()
            set_model_for_less_flaky_test(model)
            if "position_ids" not in inspect.signature(model.forward).parameters:
                continue  # model doesn't accept position ids and probably has special way to model positions

            if "position_ids" not in inspect.signature(model.forward).parameters:
                continue  # this model doesn't accept position ids as input

            (
                input_ids,
                position_ids,
                input_ids_shared_prefix,
                mask_shared_prefix,
                position_ids_shared_prefix,
            ) = self._get_custom_4d_mask_test_data()

            logits = model.forward(input_ids, position_ids=position_ids).logits
            # logits.shape == torch.Size([3, 4, ...])

            logits_shared_prefix = model(
                input_ids_shared_prefix,
                attention_mask=mask_shared_prefix,
                position_ids=position_ids_shared_prefix,
            )[0]
            # logits_shared_prefix.shape == torch.Size([1, 6, ...])

            out_last_tokens = logits[:, -1, :]  # last tokens in each batch line
            out_shared_prefix_last_tokens = logits_shared_prefix[0, -3:, :]  # last three tokens

            # comparing softmax-normalized logits:
            normalized_0 = F.softmax(out_last_tokens, dim=-1)
            normalized_1 = F.softmax(out_shared_prefix_last_tokens, dim=-1)
            torch.testing.assert_close(normalized_0, normalized_1, rtol=1e-3, atol=1e-3)

    @slow
    @require_torch_accelerator
    def test_torch_compile_for_training(self):
        if version.parse(torch.__version__) < version.parse("2.3"):
            self.skipTest(reason="This test requires torch >= 2.3 to run.")

        if not hasattr(self, "_torch_compile_train_cls"):
            self.skipTest(f"{self.__class__.__name__} doesn't have the attribute `_torch_compile_train_cls`.")

        config, _ = self.model_tester.prepare_config_and_inputs_for_common()
        cls = self._torch_compile_train_cls
        attn_implementation = getattr(self, "_torch_compile_train_attn_implementation", None)
        if attn_implementation is not None:
            config._attn_implementation = attn_implementation

        model = cls(config).to(torch_device)

        inputs = {
            "input_ids": torch.randint(low=1, high=model.config.vocab_size, size=(2, 10), device=torch_device),
            "attention_mask": torch.tensor(
                [[1, 1, 1, 1, 1, 0, 0, 0, 0, 0], [1, 1, 1, 1, 1, 1, 1, 1, 1, 1]],
                dtype=torch.int64,
                device=torch_device,
            ),
            "position_ids": torch.arange(0, 10, device=torch_device).unsqueeze(0),
            "labels": torch.randint(low=1, high=model.config.vocab_size, size=(2, 10), device=torch_device),
            "use_cache": False,
        }

        # eager backward
        set_seed(42)
        loss = model(**inputs).loss
        loss.backward()

        params = {name: param.grad.detach().to(device="cpu", copy=True) for name, param in model.named_parameters()}
        model.zero_grad()
        del loss

        model = torch.compile(model, fullgraph=True, mode="reduce-overhead")

        # forward compilation
        set_seed(42)
        loss = model(**inputs).loss
        # backward compilation
        loss.backward()
        # check grad matches
        for name, param in model._orig_mod.named_parameters():
            torch.testing.assert_close(param.grad.detach().cpu(), params[name], rtol=1e-4, atol=1e-4)

    def test_forward_with_logits_to_keep(self):
        for model_class in self.all_generative_model_classes:
            if "logits_to_keep" not in set(inspect.signature(model_class.forward).parameters.keys()):
                self.skipTest(reason="This model does not support `logits_to_keep` argument.")

            config, inputs = self.model_tester.prepare_config_and_inputs_for_common()
            batch_size, sequence_length = inputs["input_ids"].shape[:2]
            vocab_size = config.get_text_config().vocab_size
            model = model_class(config).to(device=torch_device).eval()
            # some models have labels but `logits_to_keep` should not be used in train mode
            _ = inputs.pop("labels", None)

            # logits_to_keep=0 is a special case meaning "keep all logits"
            all_logits = model(**inputs, logits_to_keep=0).logits
            last_token_logits = model(**inputs, logits_to_keep=1).logits

            # Assert all shapes are correct
            self.assertEqual(tuple(all_logits.shape), (batch_size, sequence_length, vocab_size))
            self.assertEqual(tuple(last_token_logits.shape), (batch_size, 1, vocab_size))

            # Assert the last tokens are actually the same (except for the natural fluctuation due to order of FP ops)
            torch.testing.assert_close(all_logits[:, -1:, :], last_token_logits, rtol=1e-5, atol=1e-5)

    @slow
    @require_torch_greater_or_equal("2.5")
    def test_torch_export(self, config=None, inputs_dict=None, tolerance=1e-4):
        """
        Test if model can be exported with torch.export.export()

        Args:
            config (PretrainedConfig):
                Config to use for the model, if None, use default config from model_tester
            inputs_dict (dict):
                Inputs to use for the model, if None, use default inputs from model_tester
            tolerance (float):
                `atol` for torch.allclose(), defined in signature for test overriding
        """
        if not self.test_torch_exportable:
            self.skipTest(reason="test_torch_exportable=False for this model.")

        def recursively_check(eager_outputs, exported_outputs):
            is_tested = False
            if isinstance(eager_outputs, torch.Tensor):
                torch.testing.assert_close(eager_outputs, exported_outputs, atol=tolerance, rtol=tolerance)
                return True
            elif isinstance(eager_outputs, (tuple, list)):
                for eager_output, exported_output in zip(eager_outputs, exported_outputs):
                    is_tested = is_tested or recursively_check(eager_output, exported_output)
                return is_tested
            elif isinstance(eager_outputs, dict):
                for key in eager_outputs:
                    is_tested = is_tested or recursively_check(eager_outputs[key], exported_outputs[key])
                return is_tested
            return is_tested

        default_config, default_inputs_dict = self.model_tester.prepare_config_and_inputs_for_common()
        config = config or default_config
        inputs_dict = inputs_dict or default_inputs_dict

        for model_class in self.all_model_classes:
            if model_class.__name__.endswith("ForPreTraining"):
                continue

            with self.subTest(model_class.__name__):
                model = model_class(config).eval().to(torch_device)

                # Export model
                exported_model = torch.export.export(
                    model, args=(), kwargs=inputs_dict, strict=getattr(self, "test_torch_exportable_strictly", True)
                )

                # Run exported model and eager model
                with torch.no_grad():
                    # set seed in case anything is not deterministic in model (e.g. vit_mae noise)
                    torch.manual_seed(1234)
                    eager_outputs = model(**inputs_dict)
                    torch.manual_seed(1234)
                    exported_outputs = exported_model.module().forward(**inputs_dict)

                # Check if outputs are close:
                # is_tested is a boolean flag indicating if we compare any outputs,
                # e.g. there might be a situation when outputs are empty list, then is_tested will be False.
                # In case of outputs are different the error will be raised in `recursively_check` function.
                is_tested = recursively_check(eager_outputs, exported_outputs)
                self.assertTrue(is_tested, msg=f"No outputs were compared for {model_class.__name__}")

    @require_torch_gpu
    def test_flex_attention_with_grads(self):
        for model_class in self.all_model_classes:
            config, inputs_dict = self.model_tester.prepare_config_and_inputs_for_common()
            inputs_dict = self._prepare_for_class(inputs_dict, model_class)
            model = model_class(config).to(device=torch_device)

            # If not all sub-models support flex, skip the test
            sub_models_supporting_flex = [
                module._supports_flex_attn
                for name, module in model.named_modules()
                if isinstance(module, PreTrainedModel) and name != ""
            ]
            supports_flex_all_modules = (all(sub_models_supporting_flex) and len(sub_models_supporting_flex) > 0) or (
                model._supports_flex_attn and len(sub_models_supporting_flex) == 0
            )
            if not supports_flex_all_modules:
                self.skipTest(reason="This model's submodels does not support flex attention")

            def update_config_for_flex(config):
                # Flex Attention cannot use dropout
                if hasattr(config, "attention_dropout"):
                    config.attention_dropout = 0
                if hasattr(config, "attention_probs_dropout_prob"):
                    config.attention_probs_dropout_prob = 0

                # Flex attention relies on triton on compilation
                # However, triton cannot handle hidden dimensions of less than 16
                # --> forcing at least a hidden dim of 16

                # Update the head dim and try to update hidden size as well if present in config
                # NOTE: some models may have none if the values in sub-config, thus we check for `Noneness`
                head_dim = None
                if hasattr(config, "head_dim") and config.head_dim is not None:
                    head_dim = config.head_dim
                    config.head_dim = max(16, config.head_dim)

                cross_head_dim = None
                if hasattr(config, "cross_head_dim") and config.cross_head_dim is not None:
                    cross_head_dim = config.cross_head_dim
                    config.cross_head_dim = max(16, config.cross_head_dim)

                if (
                    getattr(config, "hidden_size", None) is not None
                    and getattr(config, "num_attention_heads", None) is not None
                ):
                    head_dim = head_dim if head_dim is not None else config.hidden_size // config.num_attention_heads
                    config.hidden_size *= max(16 // head_dim, 1)

                if (
                    getattr(config, "decoder_hidden_size", None) is not None
                    and getattr(config, "decoder_num_attention_heads", None) is not None
                ):
                    decoder_head_dim = config.decoder_hidden_size // config.decoder_num_attention_heads
                    config.decoder_hidden_size *= max(16 // decoder_head_dim, 1)

                if (
                    getattr(config, "cross_hidden_size", None) is not None
                    and getattr(config, "cross_num_attention_heads", None) is not None
                ):
                    cross_head_dim = (
                        cross_head_dim
                        if cross_head_dim is not None
                        else config.cross_hidden_size // config.cross_num_attention_heads
                    )
                    config.cross_hidden_size *= max(16 // cross_head_dim, 1)

            # Set default attention to flex and update config values
            update_config_for_flex(config)
            for key in config.sub_configs:
                sub_config = getattr(config, key)
                update_config_for_flex(sub_config)

            config._attn_implementation = "flex_attention"
            model = model_class(config).to(device=torch_device)
            self.assertTrue(model.config._attn_implementation == "flex_attention")

            # Elaborate workaround for encoder-decoder models as some do not specify their main input
            dummy_inputs = {model.main_input_name: inputs_dict[model.main_input_name].to(torch_device)}
            for key in getattr(self, "additional_model_inputs", []):
                # Some models don't have all `additional_model_inputs`, especially when we
                # craft cases to test model in different settings
                if key in inputs_dict:
                    dummy_inputs[key] = inputs_dict[key].to(torch_device)

            if config.get_text_config(decoder=True).is_encoder_decoder:
                dummy_inputs["decoder_input_ids"] = inputs_dict["decoder_input_ids"].to(torch_device)
                dummy_inputs["decoder_attention_mask"] = inputs_dict["decoder_attention_mask"].to(torch_device)

            # If this does not raise an error, the test passes (see https://github.com/huggingface/transformers/pull/35605)
            _ = model(**dummy_inputs)

    def test_generation_tester_mixin_inheritance(self):
        """
        Ensures that we have the generation tester mixin if the model can generate. The test will fail otherwise,
        forcing the mixin to be added -- and ensuring proper test coverage
        """
        if len(self.all_generative_model_classes) > 0:
            self.assertTrue(
                issubclass(self.__class__, GenerationTesterMixin),
                msg=(
                    "This model can call `generate` from `GenerationMixin`, so one of two things must happen: 1) the "
                    "tester must inherit from `GenerationTesterMixin` to run `generate` tests, or 2) if the model "
                    "doesn't fully support the original `generate` or has a custom `generate` with partial feature "
                    "support, the tester must overwrite `all_generative_model_classes` to skip the failing classes "
                    "(make sure to comment why). If `all_generative_model_classes` is overwritten as `()`, then we "
                    "need to remove the `GenerationTesterMixin` inheritance -- no `generate` tests are being run."
                ),
            )
        else:
            self.assertFalse(
                issubclass(self.__class__, GenerationTesterMixin),
                msg=(
                    "This model can't call `generate`, so its tester can't inherit `GenerationTesterMixin`. (If you "
                    "think the model should be able to `generate`, the model may be missing the `GenerationMixin` "
                    "inheritance)"
                ),
            )

    def test_can_be_initialized_on_meta(self):
        config, _ = self.model_tester.prepare_config_and_inputs_for_common()
        for model_class in self.all_model_classes:
            # If it does not raise here, the test passes
            with torch.device("meta"):
                _ = model_class(copy.deepcopy(config))

    @require_torch_accelerator
    def test_can_load_with_device_context_manager(self):
        config, _ = self.model_tester.prepare_config_and_inputs_for_common()
        # Need to specify index 0 here, as `torch_device` is simply the str of the type, e.g. "cuda"
        device = torch.device(torch_device, index=0)
        for model_class in self.all_model_classes:
            # Need to deepcopy here as it is modified in-place in save_pretrained (it sets sdpa for default attn, which
            # is not supported for e.g. dpt_hybrid)
            model = model_class(copy.deepcopy(config))

            with tempfile.TemporaryDirectory() as tmpdirname:
                model.save_pretrained(tmpdirname)

                with device:
                    new_model = model_class.from_pretrained(tmpdirname)
                unique_devices = {param.device for param in new_model.parameters()} | {
                    buffer.device for buffer in new_model.buffers()
                }

            self.assertEqual(
                unique_devices, {device}, f"All parameters should be on {device}, but found {unique_devices}."
            )

    # Here we need to run with a subprocess as otherwise setting back the default device to the default value ("cpu")
    # may bring unwanted consequences on other tests. See PR #37553
    @run_first
    @run_test_using_subprocess
    @require_torch_accelerator
    def test_can_load_with_global_device_set(self):
        config, _ = self.model_tester.prepare_config_and_inputs_for_common()
        # Need to specify index 0 here, as `torch_device` is simply the str of the type, e.g. "cuda"
        device = torch.device(torch_device, index=0)
        default_device = torch.get_default_device()
        for model_class in self.all_model_classes:
            # Need to deepcopy here as it is modified in-place in save_pretrained (it sets sdpa for default attn, which
            # is not supported for e.g. dpt_hybrid)
            model = model_class(copy.deepcopy(config))

            # set a global gpu device
            torch.set_default_device(device)

            with tempfile.TemporaryDirectory() as tmpdirname:
                model.save_pretrained(tmpdirname)

                new_model = model_class.from_pretrained(tmpdirname)
                unique_devices = {param.device for param in new_model.parameters()} | {
                    buffer.device for buffer in new_model.buffers()
                }

            # set back the correct device
            torch.set_default_device(default_device)

            self.assertEqual(
                unique_devices, {device}, f"All parameters should be on {device}, but found {unique_devices}."
            )

    def test_can_load_with_meta_device_context_manager(self):
        config, _ = self.model_tester.prepare_config_and_inputs_for_common()
        for model_class in self.all_model_classes:
            # Need to deepcopy here as it is modified in-place in save_pretrained (it sets sdpa for default attn, which
            # is not supported for e.g. dpt_hybrid)
            model = model_class(copy.deepcopy(config))

            with tempfile.TemporaryDirectory() as tmpdirname:
                model.save_pretrained(tmpdirname)

                with torch.device("meta"):
                    new_model = model_class.from_pretrained(tmpdirname)
                unique_devices = {param.device for param in new_model.parameters()} | {
                    buffer.device for buffer in new_model.buffers()
                }

            self.assertEqual(
                unique_devices,
                {torch.device("meta")},
                f"All parameters should be on meta device, but found {unique_devices}.",
            )


global_rng = random.Random()


def ids_tensor(shape, vocab_size, rng=None, name=None):
    #  Creates a random int32 tensor of the shape within the vocab size
    if rng is None:
        rng = global_rng

    total_dims = 1
    for dim in shape:
        total_dims *= dim

    values = []
    for _ in range(total_dims):
        values.append(rng.randint(0, vocab_size - 1))

    return torch.tensor(data=values, dtype=torch.long, device=torch_device).view(shape).contiguous()


def random_attention_mask(shape, rng=None, name=None):
    attn_mask = ids_tensor(shape, vocab_size=2, rng=None, name=None)
    # make sure that at least one token is attended to for each batch
    # we choose the 1st token so this property of `at least one being non-zero` still holds after applying causal mask
    attn_mask[:, 0] = 1
    return attn_mask


def floats_tensor(shape, scale=1.0, rng=None, name=None):
    """Creates a random float32 tensor"""
    if rng is None:
        rng = global_rng

    total_dims = 1
    for dim in shape:
        total_dims *= dim

    values = []
    for _ in range(total_dims):
        values.append(rng.random() * scale)

    return torch.tensor(data=values, dtype=torch.float, device=torch_device).view(shape).contiguous()<|MERGE_RESOLUTION|>--- conflicted
+++ resolved
@@ -854,13 +854,8 @@
 
         for model_class in self.all_model_classes:
             # For now, skip everything older than 2024 and "important models" (too much models to patch otherwise)
-            # Use `supports_cache_class` as a proxy to judge "important" models in order to prioritize them
             # TODO: relax this as we patch more and more models
-<<<<<<< HEAD
-            if addition_year < 2023 and not model_class._supports_cache_class:
-=======
-            if addition_year < 2024:
->>>>>>> 26fed504
+            if addition_year < 2023:
                 self.skipTest(reason=f"{model_class} is not a priorited model for now.")
 
             # Monkey patch the method to add a seed (we do it on PreTrainedModel._initialize_weights, which wraps
