--- conflicted
+++ resolved
@@ -128,9 +128,6 @@
         self.assertEqual(tokenizer.model_max_length, 512)
         self.assertEqual(tokenizer.vocab_size, 30000)
         self.assertEqual(tokenizer.unk_token, "[UNK]")
-<<<<<<< HEAD
-        self.assertEqual(tokenizer.padding_side, "right")
-=======
         self.assertEqual(tokenizer.padding_side, "right")
 
     def test_auto_tokenizer_from_local_folder(self):
@@ -162,5 +159,4 @@
         # Check the class of the tokenizer was properly saved (note that it always saves the slow class).
         self.assertEqual(config["tokenizer_class"], "BertTokenizer")
         # Check other keys just to make sure the config was properly saved /reloaded.
-        self.assertEqual(config["name_or_path"], SMALL_MODEL_IDENTIFIER)
->>>>>>> 626a0a01
+        self.assertEqual(config["name_or_path"], SMALL_MODEL_IDENTIFIER)