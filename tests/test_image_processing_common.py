# coding=utf-8
# Copyright 2023 HuggingFace Inc.
#
# Licensed under the Apache License, Version 2.0 (the "License");
# you may not use this file except in compliance with the License.
# You may obtain a copy of the License at
#
#     http://www.apache.org/licenses/LICENSE-2.0
#
# Unless required by applicable law or agreed to in writing, software
# distributed under the License is distributed on an "AS IS" BASIS,
# WITHOUT WARRANTIES OR CONDITIONS OF ANY KIND, either express or implied.
# See the License for the specific language governing permissions and
# limitations under the License.

import inspect
import json
import os
import pathlib
import tempfile
import time
import warnings

import numpy as np
import requests
from packaging import version

from transformers import AutoImageProcessor, BatchFeature
from transformers.image_utils import AnnotationFormat, AnnotionFormat
from transformers.testing_utils import (
    check_json_file_has_correct_format,
    require_torch,
    require_torch_gpu,
    require_vision,
    slow,
    torch_device,
)
from transformers.utils import is_torch_available, is_vision_available


if is_torch_available():
    import torch

if is_vision_available():
    from PIL import Image


def prepare_image_inputs(
    batch_size,
    min_resolution,
    max_resolution,
    num_channels,
    size_divisor=None,
    equal_resolution=False,
    numpify=False,
    torchify=False,
):
    """This function prepares a list of PIL images, or a list of numpy arrays if one specifies numpify=True,
    or a list of PyTorch tensors if one specifies torchify=True.

    One can specify whether the images are of the same resolution or not.
    """

    assert not (numpify and torchify), "You cannot specify both numpy and PyTorch tensors at the same time"

    image_inputs = []
    for i in range(batch_size):
        if equal_resolution:
            width = height = max_resolution
        else:
            # To avoid getting image width/height 0
            if size_divisor is not None:
                # If `size_divisor` is defined, the image needs to have width/size >= `size_divisor`
                min_resolution = max(size_divisor, min_resolution)
            width, height = np.random.choice(np.arange(min_resolution, max_resolution), 2)
        image_inputs.append(np.random.randint(255, size=(num_channels, width, height), dtype=np.uint8))

    if not numpify and not torchify:
        # PIL expects the channel dimension as last dimension
        image_inputs = [Image.fromarray(np.moveaxis(image, 0, -1)) for image in image_inputs]

    if torchify:
        image_inputs = [torch.from_numpy(image) for image in image_inputs]

    if numpify:
        # Numpy images are typically in channels last format
        image_inputs = [image.transpose(1, 2, 0) for image in image_inputs]

    return image_inputs


def prepare_video(num_frames, num_channels, width=10, height=10, numpify=False, torchify=False):
    """This function prepares a video as a list of PIL images/NumPy arrays/PyTorch tensors."""

    video = []
    for i in range(num_frames):
        video.append(np.random.randint(255, size=(num_channels, width, height), dtype=np.uint8))

    if not numpify and not torchify:
        # PIL expects the channel dimension as last dimension
        video = [Image.fromarray(np.moveaxis(frame, 0, -1)) for frame in video]

    if torchify:
        video = [torch.from_numpy(frame) for frame in video]

    return video


def prepare_video_inputs(
    batch_size,
    num_frames,
    num_channels,
    min_resolution,
    max_resolution,
    equal_resolution=False,
    numpify=False,
    torchify=False,
):
    """This function prepares a batch of videos: a list of list of PIL images, or a list of list of numpy arrays if
    one specifies numpify=True, or a list of list of PyTorch tensors if one specifies torchify=True.

    One can specify whether the videos are of the same resolution or not.
    """

    assert not (numpify and torchify), "You cannot specify both numpy and PyTorch tensors at the same time"

    video_inputs = []
    for _ in range(batch_size):
        if equal_resolution:
            width = height = max_resolution
        else:
            width, height = np.random.choice(np.arange(min_resolution, max_resolution), 2)
        video = prepare_video(
            num_frames=num_frames,
            num_channels=num_channels,
            width=width,
            height=height,
            numpify=numpify,
            torchify=torchify,
        )
        video_inputs.append(video)

    return video_inputs


class ImageProcessingTestMixin:
    test_cast_dtype = None
    image_processing_class = None
    fast_image_processing_class = None
    image_processors_list = None
    test_slow_image_processor = True
    test_fast_image_processor = True

    def setUp(self):
        image_processor_list = []

        if self.test_slow_image_processor and self.image_processing_class:
            image_processor_list.append(self.image_processing_class)

        if self.test_fast_image_processor and self.fast_image_processing_class:
            image_processor_list.append(self.fast_image_processing_class)

        self.image_processor_list = image_processor_list

    @require_vision
    @require_torch
    def test_slow_fast_equivalence(self):
        dummy_image = Image.open(
            requests.get("http://images.cocodataset.org/val2017/000000039769.jpg", stream=True).raw
        )

        if not self.test_slow_image_processor or not self.test_fast_image_processor:
            self.skipTest(reason="Skipping slow/fast equivalence test")

        if self.image_processing_class is None or self.fast_image_processing_class is None:
            self.skipTest(reason="Skipping slow/fast equivalence test as one of the image processors is not defined")

        image_processor_slow = self.image_processing_class(**self.image_processor_dict)
        image_processor_fast = self.fast_image_processing_class(**self.image_processor_dict)

        encoding_slow = image_processor_slow(dummy_image, return_tensors="pt")
        encoding_fast = image_processor_fast(dummy_image, return_tensors="pt")

<<<<<<< HEAD
        torch.testing.assert_close(encoding_slow.pixel_values, encoding_fast.pixel_values, rtol=1e-2, atol=1e-2)
=======
        self.assertTrue(torch.allclose(encoding_slow.pixel_values, encoding_fast.pixel_values, atol=1e-1))
        self.assertLessEqual(
            torch.mean(torch.abs(encoding_slow.pixel_values - encoding_fast.pixel_values)).item(), 1e-3
        )
>>>>>>> 8f1509a9

    @require_vision
    @require_torch
    def test_fast_is_faster_than_slow(self):
        if not self.test_slow_image_processor or not self.test_fast_image_processor:
            self.skipTest(reason="Skipping speed test")

        if self.image_processing_class is None or self.fast_image_processing_class is None:
            self.skipTest(reason="Skipping speed test as one of the image processors is not defined")

        def measure_time(image_processor, image):
            # Warmup
            _ = image_processor(image, return_tensors="pt")
            start = time.time()
            _ = image_processor(image, return_tensors="pt")
            return time.time() - start

        dummy_images = torch.randint(0, 255, (4, 3, 224, 224), dtype=torch.uint8)
        image_processor_slow = self.image_processing_class(**self.image_processor_dict)
        image_processor_fast = self.fast_image_processing_class(**self.image_processor_dict)

        fast_time = measure_time(image_processor_fast, dummy_images)
        slow_time = measure_time(image_processor_slow, dummy_images)

        self.assertLessEqual(fast_time, slow_time)

    def test_image_processor_to_json_string(self):
        for image_processing_class in self.image_processor_list:
            image_processor = image_processing_class(**self.image_processor_dict)
            obj = json.loads(image_processor.to_json_string())
            for key, value in self.image_processor_dict.items():
                self.assertEqual(obj[key], value)

    def test_image_processor_to_json_file(self):
        for image_processing_class in self.image_processor_list:
            image_processor_first = image_processing_class(**self.image_processor_dict)

            with tempfile.TemporaryDirectory() as tmpdirname:
                json_file_path = os.path.join(tmpdirname, "image_processor.json")
                image_processor_first.to_json_file(json_file_path)
                image_processor_second = image_processing_class.from_json_file(json_file_path)

            self.assertEqual(image_processor_second.to_dict(), image_processor_first.to_dict())

    def test_image_processor_from_and_save_pretrained(self):
        for image_processing_class in self.image_processor_list:
            image_processor_first = image_processing_class(**self.image_processor_dict)

            with tempfile.TemporaryDirectory() as tmpdirname:
                saved_file = image_processor_first.save_pretrained(tmpdirname)[0]
                check_json_file_has_correct_format(saved_file)
                image_processor_second = image_processing_class.from_pretrained(tmpdirname)

            self.assertEqual(image_processor_second.to_dict(), image_processor_first.to_dict())

    def test_image_processor_save_load_with_autoimageprocessor(self):
        for i, image_processing_class in enumerate(self.image_processor_list):
            image_processor_first = image_processing_class(**self.image_processor_dict)

            with tempfile.TemporaryDirectory() as tmpdirname:
                saved_file = image_processor_first.save_pretrained(tmpdirname)[0]
                check_json_file_has_correct_format(saved_file)

                use_fast = i == 1
                image_processor_second = AutoImageProcessor.from_pretrained(tmpdirname, use_fast=use_fast)

            self.assertEqual(image_processor_second.to_dict(), image_processor_first.to_dict())

    def test_save_load_fast_slow(self):
        "Test that we can load a fast image processor from a slow one and vice-versa."
        if self.image_processing_class is None or self.fast_image_processing_class is None:
            self.skipTest("Skipping slow/fast save/load test as one of the image processors is not defined")

        image_processor_dict = self.image_processor_tester.prepare_image_processor_dict()
        image_processor_slow_0 = self.image_processing_class(**image_processor_dict)

        # Load fast image processor from slow one
        with tempfile.TemporaryDirectory() as tmpdirname:
            image_processor_slow_0.save_pretrained(tmpdirname)
            image_processor_fast_0 = self.fast_image_processing_class.from_pretrained(tmpdirname)

        image_processor_fast_1 = self.fast_image_processing_class(**image_processor_dict)

        # Load slow image processor from fast one
        with tempfile.TemporaryDirectory() as tmpdirname:
            image_processor_fast_1.save_pretrained(tmpdirname)
            image_processor_slow_1 = self.image_processing_class.from_pretrained(tmpdirname)

        self.assertEqual(image_processor_slow_0.to_dict(), image_processor_slow_1.to_dict())
        self.assertEqual(image_processor_fast_0.to_dict(), image_processor_fast_1.to_dict())

    def test_save_load_fast_slow_auto(self):
        "Test that we can load a fast image processor from a slow one and vice-versa using AutoImageProcessor."
        if self.image_processing_class is None or self.fast_image_processing_class is None:
            self.skipTest("Skipping slow/fast save/load test as one of the image processors is not defined")

        image_processor_dict = self.image_processor_tester.prepare_image_processor_dict()
        image_processor_slow_0 = self.image_processing_class(**image_processor_dict)

        # Load fast image processor from slow one
        with tempfile.TemporaryDirectory() as tmpdirname:
            image_processor_slow_0.save_pretrained(tmpdirname)
            image_processor_fast_0 = AutoImageProcessor.from_pretrained(tmpdirname, use_fast=True)

        image_processor_fast_1 = self.fast_image_processing_class(**image_processor_dict)

        # Load slow image processor from fast one
        with tempfile.TemporaryDirectory() as tmpdirname:
            image_processor_fast_1.save_pretrained(tmpdirname)
            image_processor_slow_1 = AutoImageProcessor.from_pretrained(tmpdirname, use_fast=False)

        self.assertEqual(image_processor_slow_0.to_dict(), image_processor_slow_1.to_dict())
        self.assertEqual(image_processor_fast_0.to_dict(), image_processor_fast_1.to_dict())

    def test_init_without_params(self):
        for image_processing_class in self.image_processor_list:
            image_processor = image_processing_class()
            self.assertIsNotNone(image_processor)

    @require_torch
    @require_vision
    def test_cast_dtype_device(self):
        for image_processing_class in self.image_processor_list:
            if self.test_cast_dtype is not None:
                # Initialize image_processor
                image_processor = image_processing_class(**self.image_processor_dict)

                # create random PyTorch tensors
                image_inputs = self.image_processor_tester.prepare_image_inputs(equal_resolution=False, torchify=True)

                encoding = image_processor(image_inputs, return_tensors="pt")
                # for layoutLM compatiblity
                self.assertEqual(encoding.pixel_values.device, torch.device("cpu"))
                self.assertEqual(encoding.pixel_values.dtype, torch.float32)

                encoding = image_processor(image_inputs, return_tensors="pt").to(torch.float16)
                self.assertEqual(encoding.pixel_values.device, torch.device("cpu"))
                self.assertEqual(encoding.pixel_values.dtype, torch.float16)

                encoding = image_processor(image_inputs, return_tensors="pt").to("cpu", torch.bfloat16)
                self.assertEqual(encoding.pixel_values.device, torch.device("cpu"))
                self.assertEqual(encoding.pixel_values.dtype, torch.bfloat16)

                with self.assertRaises(TypeError):
                    _ = image_processor(image_inputs, return_tensors="pt").to(torch.bfloat16, "cpu")

                # Try with text + image feature
                encoding = image_processor(image_inputs, return_tensors="pt")
                encoding.update({"input_ids": torch.LongTensor([[1, 2, 3], [4, 5, 6]])})
                encoding = encoding.to(torch.float16)

                self.assertEqual(encoding.pixel_values.device, torch.device("cpu"))
                self.assertEqual(encoding.pixel_values.dtype, torch.float16)
                self.assertEqual(encoding.input_ids.dtype, torch.long)

    def test_call_pil(self):
        for image_processing_class in self.image_processor_list:
            # Initialize image_processing
            image_processing = image_processing_class(**self.image_processor_dict)
            # create random PIL images
            image_inputs = self.image_processor_tester.prepare_image_inputs(equal_resolution=False)
            for image in image_inputs:
                self.assertIsInstance(image, Image.Image)

            # Test not batched input
            encoded_images = image_processing(image_inputs[0], return_tensors="pt").pixel_values
            expected_output_image_shape = self.image_processor_tester.expected_output_image_shape([image_inputs[0]])
            self.assertEqual(tuple(encoded_images.shape), (1, *expected_output_image_shape))

            # Test batched
            encoded_images = image_processing(image_inputs, return_tensors="pt").pixel_values
            expected_output_image_shape = self.image_processor_tester.expected_output_image_shape(image_inputs)
            self.assertEqual(
                tuple(encoded_images.shape), (self.image_processor_tester.batch_size, *expected_output_image_shape)
            )

    def test_call_numpy(self):
        for image_processing_class in self.image_processor_list:
            # Initialize image_processing
            image_processing = image_processing_class(**self.image_processor_dict)
            # create random numpy tensors
            image_inputs = self.image_processor_tester.prepare_image_inputs(equal_resolution=False, numpify=True)
            for image in image_inputs:
                self.assertIsInstance(image, np.ndarray)

            # Test not batched input
            encoded_images = image_processing(image_inputs[0], return_tensors="pt").pixel_values
            expected_output_image_shape = self.image_processor_tester.expected_output_image_shape([image_inputs[0]])
            self.assertEqual(tuple(encoded_images.shape), (1, *expected_output_image_shape))

            # Test batched
            encoded_images = image_processing(image_inputs, return_tensors="pt").pixel_values
            expected_output_image_shape = self.image_processor_tester.expected_output_image_shape(image_inputs)
            self.assertEqual(
                tuple(encoded_images.shape), (self.image_processor_tester.batch_size, *expected_output_image_shape)
            )

    def test_call_pytorch(self):
        for image_processing_class in self.image_processor_list:
            # Initialize image_processing
            image_processing = image_processing_class(**self.image_processor_dict)
            # create random PyTorch tensors
            image_inputs = self.image_processor_tester.prepare_image_inputs(equal_resolution=False, torchify=True)

            for image in image_inputs:
                self.assertIsInstance(image, torch.Tensor)

            # Test not batched input
            encoded_images = image_processing(image_inputs[0], return_tensors="pt").pixel_values
            expected_output_image_shape = self.image_processor_tester.expected_output_image_shape([image_inputs[0]])
            self.assertEqual(tuple(encoded_images.shape), (1, *expected_output_image_shape))

            # Test batched
            expected_output_image_shape = self.image_processor_tester.expected_output_image_shape(image_inputs)
            encoded_images = image_processing(image_inputs, return_tensors="pt").pixel_values
            self.assertEqual(
                tuple(encoded_images.shape),
                (self.image_processor_tester.batch_size, *expected_output_image_shape),
            )

    def test_call_numpy_4_channels(self):
        for image_processing_class in self.image_processor_list:
            # Test that can process images which have an arbitrary number of channels
            # Initialize image_processing
            image_processor = image_processing_class(**self.image_processor_dict)

            # create random numpy tensors
            self.image_processor_tester.num_channels = 4
            image_inputs = self.image_processor_tester.prepare_image_inputs(equal_resolution=False, numpify=True)

            # Test not batched input
            encoded_images = image_processor(
                image_inputs[0],
                return_tensors="pt",
                input_data_format="channels_last",
                image_mean=0,
                image_std=1,
            ).pixel_values
            expected_output_image_shape = self.image_processor_tester.expected_output_image_shape([image_inputs[0]])
            self.assertEqual(tuple(encoded_images.shape), (1, *expected_output_image_shape))

            # Test batched
            encoded_images = image_processor(
                image_inputs,
                return_tensors="pt",
                input_data_format="channels_last",
                image_mean=0,
                image_std=1,
            ).pixel_values
            expected_output_image_shape = self.image_processor_tester.expected_output_image_shape(image_inputs)
            self.assertEqual(
                tuple(encoded_images.shape), (self.image_processor_tester.batch_size, *expected_output_image_shape)
            )

    def test_image_processor_preprocess_arguments(self):
        is_tested = False

        for image_processing_class in self.image_processor_list:
            image_processor = image_processing_class(**self.image_processor_dict)

            # validation done by _valid_processor_keys attribute
            if hasattr(image_processor, "_valid_processor_keys") and hasattr(image_processor, "preprocess"):
                preprocess_parameter_names = inspect.getfullargspec(image_processor.preprocess).args
                preprocess_parameter_names.remove("self")
                preprocess_parameter_names.sort()
                valid_processor_keys = image_processor._valid_processor_keys
                valid_processor_keys.sort()
                self.assertEqual(preprocess_parameter_names, valid_processor_keys)
                is_tested = True

            # validation done by @filter_out_non_signature_kwargs decorator
            if hasattr(image_processor.preprocess, "_filter_out_non_signature_kwargs"):
                if hasattr(self.image_processor_tester, "prepare_image_inputs"):
                    inputs = self.image_processor_tester.prepare_image_inputs()
                elif hasattr(self.image_processor_tester, "prepare_video_inputs"):
                    inputs = self.image_processor_tester.prepare_video_inputs()
                else:
                    self.skipTest(reason="No valid input preparation method found")

                with warnings.catch_warnings(record=True) as raised_warnings:
                    warnings.simplefilter("always")
                    image_processor(inputs, extra_argument=True)

                messages = " ".join([str(w.message) for w in raised_warnings])
                self.assertGreaterEqual(len(raised_warnings), 1)
                self.assertIn("extra_argument", messages)
                is_tested = True

        if not is_tested:
            self.skipTest(reason="No validation found for `preprocess` method")

    @slow
    @require_torch_gpu
    @require_vision
    def test_can_compile_fast_image_processor(self):
        if self.fast_image_processing_class is None:
            self.skipTest("Skipping compilation test as fast image processor is not defined")
        if version.parse(torch.__version__) < version.parse("2.3"):
            self.skipTest(reason="This test requires torch >= 2.3 to run.")

        torch.compiler.reset()
        input_image = torch.randint(0, 255, (3, 224, 224), dtype=torch.uint8)
        image_processor = self.fast_image_processing_class(**self.image_processor_dict)
        output_eager = image_processor(input_image, device=torch_device, return_tensors="pt")

        image_processor = torch.compile(image_processor, mode="reduce-overhead")
        output_compiled = image_processor(input_image, device=torch_device, return_tensors="pt")

        torch.testing.assert_close(output_eager.pixel_values, output_compiled.pixel_values, rtol=1e-4, atol=1e-4)


class AnnotationFormatTestMixin:
    # this mixin adds a test to assert that usages of the
    # to-be-deprecated `AnnotionFormat` continue to be
    # supported for the time being

    def test_processor_can_use_legacy_annotation_format(self):
        image_processor_dict = self.image_processor_tester.prepare_image_processor_dict()
        fixtures_path = pathlib.Path(__file__).parent / "fixtures" / "tests_samples" / "COCO"

        with open(fixtures_path / "coco_annotations.txt", "r") as f:
            detection_target = json.loads(f.read())

        detection_annotations = {"image_id": 39769, "annotations": detection_target}

        detection_params = {
            "images": Image.open(fixtures_path / "000000039769.png"),
            "annotations": detection_annotations,
            "return_tensors": "pt",
        }

        with open(fixtures_path / "coco_panoptic_annotations.txt", "r") as f:
            panoptic_target = json.loads(f.read())

        panoptic_annotations = {"file_name": "000000039769.png", "image_id": 39769, "segments_info": panoptic_target}

        masks_path = pathlib.Path(fixtures_path / "coco_panoptic")

        panoptic_params = {
            "images": Image.open(fixtures_path / "000000039769.png"),
            "annotations": panoptic_annotations,
            "return_tensors": "pt",
            "masks_path": masks_path,
        }

        test_cases = [
            ("coco_detection", detection_params),
            ("coco_panoptic", panoptic_params),
            (AnnotionFormat.COCO_DETECTION, detection_params),
            (AnnotionFormat.COCO_PANOPTIC, panoptic_params),
            (AnnotationFormat.COCO_DETECTION, detection_params),
            (AnnotationFormat.COCO_PANOPTIC, panoptic_params),
        ]

        def _compare(a, b) -> None:
            if isinstance(a, (dict, BatchFeature)):
                self.assertEqual(a.keys(), b.keys())
                for k, v in a.items():
                    _compare(v, b[k])
            elif isinstance(a, list):
                self.assertEqual(len(a), len(b))
                for idx in range(len(a)):
                    _compare(a[idx], b[idx])
            elif isinstance(a, torch.Tensor):
                torch.testing.assert_close(a, b, rtol=1e-3, atol=1e-3)
            elif isinstance(a, str):
                self.assertEqual(a, b)

        for annotation_format, params in test_cases:
            with self.subTest(annotation_format):
                image_processor_params = {**image_processor_dict, **{"format": annotation_format}}
                image_processor_first = self.image_processing_class(**image_processor_params)

                with tempfile.TemporaryDirectory() as tmpdirname:
                    image_processor_first.save_pretrained(tmpdirname)
                    image_processor_second = self.image_processing_class.from_pretrained(tmpdirname)

                # check the 'format' key exists and that the dicts of the
                # first and second processors are equal
                self.assertIn("format", image_processor_first.to_dict().keys())
                self.assertEqual(image_processor_second.to_dict(), image_processor_first.to_dict())

                # perform encoding using both processors and compare
                # the resulting BatchFeatures
                first_encoding = image_processor_first(**params)
                second_encoding = image_processor_second(**params)
                _compare(first_encoding, second_encoding)<|MERGE_RESOLUTION|>--- conflicted
+++ resolved
@@ -181,14 +181,7 @@
         encoding_slow = image_processor_slow(dummy_image, return_tensors="pt")
         encoding_fast = image_processor_fast(dummy_image, return_tensors="pt")
 
-<<<<<<< HEAD
         torch.testing.assert_close(encoding_slow.pixel_values, encoding_fast.pixel_values, rtol=1e-2, atol=1e-2)
-=======
-        self.assertTrue(torch.allclose(encoding_slow.pixel_values, encoding_fast.pixel_values, atol=1e-1))
-        self.assertLessEqual(
-            torch.mean(torch.abs(encoding_slow.pixel_values - encoding_fast.pixel_values)).item(), 1e-3
-        )
->>>>>>> 8f1509a9
 
     @require_vision
     @require_torch
