--- conflicted
+++ resolved
@@ -67,14 +67,7 @@
     sys.argv += ["--output_dir", "./examples"]
     training_args = parser.parse_args_into_dataclasses()[0]
 
-<<<<<<< HEAD
-    logger.warning(f"Process rank: {training_args.local_rank}, device: {training_args.device}, ")
-=======
-    logger.warning(
-        f"Process rank: {training_args.local_process_index}, device: {training_args.device}, "
-        f"tpu_num_cores: {training_args.tpu_num_cores}",
-    )
->>>>>>> c5094a4f
+    logger.warning(f"Process rank: {training_args.local_process_index}, device: {training_args.device}, ")
 
     # Essentially, what we want to verify in the distributed case is
     # that we get all samples back, in the right order.
