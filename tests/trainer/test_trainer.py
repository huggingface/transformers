--- conflicted
+++ resolved
@@ -844,7 +844,6 @@
         expected_acc = AlmostAccuracy()((pred + 1, y))["accuracy"]
         self.assertAlmostEqual(results["eval_accuracy"], expected_acc)
 
-<<<<<<< HEAD
     def test_evaluate_with_jit(self):
         trainer = get_regression_trainer(a=1.5, b=2.5, compute_metrics=AlmostAccuracy(), jit_mode=True)
         results = trainer.evaluate()
@@ -883,7 +882,7 @@
         self.assertAlmostEqual(results["eval_loss"], expected_loss)
         expected_acc = AlmostAccuracy()((pred + 1, y))["accuracy"]
         self.assertAlmostEqual(results["eval_accuracy"], expected_acc)
-=======
+
     @require_torch_bf16
     @require_intel_extension_for_pytorch
     def test_evaluate_with_ipex(self):
@@ -937,7 +936,6 @@
             self.assertAlmostEqual(results["eval_loss"], expected_loss)
             expected_acc = AlmostAccuracy()((pred + 1, y))["accuracy"]
             self.assertAlmostEqual(results["eval_accuracy"], expected_acc)
->>>>>>> 66e86567
 
     def test_predict(self):
         trainer = get_regression_trainer(a=1.5, b=2.5)
@@ -971,8 +969,7 @@
         self.assertTrue(np.array_equal(labels[0], trainer.eval_dataset.ys[0]))
         self.assertTrue(np.array_equal(labels[1], trainer.eval_dataset.ys[1]))
 
-<<<<<<< HEAD
-    def test_predict(self):
+    def test_predict_with_jit(self):
         trainer = get_regression_trainer(a=1.5, b=2.5, jit_mode=True)
         preds = trainer.predict(trainer.eval_dataset).predictions
         x = trainer.eval_dataset.x
@@ -1005,7 +1002,7 @@
         self.assertTrue(np.allclose(preds[1], 1.5 * x + 2.5))
         self.assertTrue(np.array_equal(labels[0], trainer.eval_dataset.ys[0]))
         self.assertTrue(np.array_equal(labels[1], trainer.eval_dataset.ys[1]))
-=======
+
     @require_torch_bf16
     @require_intel_extension_for_pytorch
     def test_predict_with_ipex(self):
@@ -1050,7 +1047,6 @@
             self.assertTrue(np.allclose(preds[1], 1.5 * x + 2.5))
             self.assertTrue(np.array_equal(labels[0], trainer.eval_dataset.ys[0]))
             self.assertTrue(np.array_equal(labels[1], trainer.eval_dataset.ys[1]))
->>>>>>> 66e86567
 
     def test_dynamic_shapes(self):
         eval_dataset = DynamicShapesDataset(batch_size=self.batch_size)
