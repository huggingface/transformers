# coding=utf-8
# Copyright 2018 the HuggingFace Inc. team.
#
# Licensed under the Apache License, Version 2.0 (the "License");
# you may not use this file except in compliance with the License.
# You may obtain a copy of the License at
#
#     http://www.apache.org/licenses/LICENSE-2.0
#
# Unless required by applicable law or agreed to in writing, software
# distributed under the License is distributed on an "AS IS" BASIS,
# WITHOUT WARRANTIES OR CONDITIONS OF ANY KIND, either express or implied.
# See the License for the specific language governing permissions and
# limitations under the License.

import dataclasses
import gc
import importlib
import json
import math
import os
import random
import re
import subprocess
import sys
import tempfile
import unittest
from functools import partial
from itertools import product
from pathlib import Path
from typing import Dict, List
from unittest.mock import Mock, patch

import numpy as np
from huggingface_hub import HfFolder, ModelCard, create_branch, list_repo_commits, list_repo_files
from packaging import version
from parameterized import parameterized

from transformers import (
    AutoFeatureExtractor,
    AutoImageProcessor,
    AutoProcessor,
    AutoTokenizer,
    DataCollatorForLanguageModeling,
    IntervalStrategy,
    PretrainedConfig,
    TrainerCallback,
    TrainingArguments,
    get_polynomial_decay_schedule_with_warmup,
    is_torch_available,
    logging,
    set_seed,
)
from transformers.hyperparameter_search import ALL_HYPERPARAMETER_SEARCH_BACKENDS
from transformers.testing_utils import (
    ENDPOINT_STAGING,
    TOKEN,
    USER,
    CaptureLogger,
    LoggingLevel,
    TemporaryHubRepo,
    TestCasePlus,
    backend_device_count,
    execute_subprocess_async,
    get_gpu_count,
    get_tests_dir,
    is_staging_test,
    require_accelerate,
    require_bitsandbytes,
    require_deepspeed,
    require_galore_torch,
    require_grokadamw,
    require_intel_extension_for_pytorch,
    require_liger_kernel,
    require_lomo,
    require_non_xpu,
    require_optuna,
    require_peft,
    require_ray,
    require_safetensors,
    require_schedulefree,
    require_sentencepiece,
    require_sigopt,
    require_tensorboard,
    require_tokenizers,
    require_torch,
    require_torch_accelerator,
    require_torch_bf16,
    require_torch_gpu,
    require_torch_multi_accelerator,
    require_torch_non_multi_accelerator,
    require_torch_non_multi_gpu,
    require_torch_tensorrt_fx,
    require_torch_tf32,
    require_torch_up_to_2_accelerators,
    require_torchdynamo,
    require_vision,
    require_wandb,
    slow,
    torch_device,
)
from transformers.trainer_utils import PREFIX_CHECKPOINT_DIR, HPSearchBackend, check_target_module_exists
from transformers.training_args import OptimizerNames
from transformers.utils import (
    SAFE_WEIGHTS_INDEX_NAME,
    SAFE_WEIGHTS_NAME,
    WEIGHTS_INDEX_NAME,
    WEIGHTS_NAME,
    is_accelerate_available,
    is_apex_available,
    is_bitsandbytes_available,
    is_safetensors_available,
    is_torchao_available,
    is_torchdistx_available,
)
from transformers.utils.hp_naming import TrialShortNamer


if is_torch_available():
    import torch
    from torch import nn
    from torch.utils.data import IterableDataset

    import transformers.optimization
    from transformers import (
        AutoModelForCausalLM,
        AutoModelForSequenceClassification,
        EarlyStoppingCallback,
        GlueDataset,
        GlueDataTrainingArguments,
        GPT2Config,
        GPT2LMHeadModel,
        LineByLineTextDataset,
        LlamaConfig,
        LlamaForCausalLM,
        PreTrainedModel,
        Trainer,
        TrainerState,
    )
    from transformers.trainer_pt_utils import AcceleratorConfig

    if is_safetensors_available():
        import safetensors.torch


# for version specific tests in TrainerIntegrationTest
require_accelerate_version_min_0_28 = partial(require_accelerate, min_version="0.28")
require_accelerate_version_min_0_30 = partial(require_accelerate, min_version="0.30")
GRAD_ACCUM_KWARGS_VERSION_AVAILABLE = is_accelerate_available("0.28")
if is_accelerate_available():
    from accelerate import Accelerator
    from accelerate.state import AcceleratorState


PATH_SAMPLE_TEXT = f"{get_tests_dir()}/fixtures/sample_text.txt"


class StoreLossCallback(TrainerCallback):
    """
    Simple callback to store the loss.
    """

    def __init__(self):
        self.losses = []

    def on_log(self, args, state, control, logs=None, **kwargs):
        if "loss" in logs:
            self.losses.append(logs["loss"])


class MockCudaOOMCallback(TrainerCallback):
    """
    Simple callback to simulate CUDA OOM error if
    the batch size is >= to `batch_size_limit`.
    """

    def __init__(self, batch_size_limit=16):
        self.batch_size_limit = batch_size_limit

    def on_step_end(self, args, state, control, **kwargs):
        # simulate OOM on the first step
        if state.train_batch_size >= self.batch_size_limit:
            raise RuntimeError("CUDA out of memory.")


def ForCausalLMLoss(logits, labels, vocab_size, num_items_in_batch, disable_num_items_in_batch=False):
    # Upcast to float if we need to compute the loss to avoid potential precision issues
    logits = logits.float()
    # Shift so that tokens < n predict n
    shift_logits = logits[..., :-1, :].contiguous()
    shift_labels = labels[..., 1:].contiguous()

    # Flatten the tokens
    shift_logits = shift_logits.view(-1, vocab_size)
    shift_labels = shift_labels.view(-1)
    # Enable model parallelism
    shift_labels = shift_labels.to(shift_logits.device)
    if num_items_in_batch is None or disable_num_items_in_batch:
        loss = nn.functional.cross_entropy(shift_logits, shift_labels, ignore_index=-100, reduction="mean")
    else:
        loss = nn.functional.cross_entropy(shift_logits, shift_labels, ignore_index=-100, reduction="sum")
        loss = loss / num_items_in_batch
    return loss


class RegressionDataset:
    def __init__(self, a=2, b=3, length=64, seed=42, label_names=None):
        np.random.seed(seed)
        self.label_names = ["labels"] if label_names is None else label_names
        self.length = length
        self.x = np.random.normal(size=(length,)).astype(np.float32)
        self.ys = [a * self.x + b + np.random.normal(scale=0.1, size=(length,)) for _ in self.label_names]
        self.ys = [y.astype(np.float32) for y in self.ys]

    def __len__(self):
        return self.length

    def __getitem__(self, i):
        result = {name: y[i] for name, y in zip(self.label_names, self.ys)}
        result["input_x"] = self.x[i]
        return result


# Converting Bytes to Megabytes
def bytes2megabytes(x):
    return int(x / 2**20)


# Copied from acclerate: https://github.com/huggingface/accelerate/blob/ee163b66fb7848892519e804688cb4ae981aacbe/src/accelerate/test_utils/scripts/external_deps/test_peak_memory_usage.py#L40C1-L73C68
class TorchTracemalloc:
    def __enter__(self):
        gc.collect()
        if torch.cuda.is_available():
            torch.cuda.empty_cache()
            torch.cuda.reset_max_memory_allocated()  # reset the peak gauge to zero
            self.begin = torch.cuda.memory_allocated()
        return self

    def __exit__(self, *exc):
        gc.collect()
        if torch.cuda.is_available():
            torch.cuda.empty_cache()
            self.end = torch.cuda.memory_allocated()
            self.peak = torch.cuda.max_memory_allocated()
        self.used = bytes2megabytes(self.end - self.begin)
        self.peaked = bytes2megabytes(self.peak - self.begin)


@dataclasses.dataclass
class RegressionTrainingArguments(TrainingArguments):
    a: float = 0.0
    b: float = 0.0
    keep_report_to: bool = False

    def __post_init__(self):
        super().__post_init__()
        # save resources not dealing with reporting unless specified (also avoids the warning when it's not set)
        # can be explicitly disabled via `keep_report_to`
        if not self.keep_report_to:
            self.report_to = []


class RepeatDataset:
    def __init__(self, x, length=64):
        self.x = x
        self.length = length

    def __len__(self):
        return self.length

    def __getitem__(self, i):
        return {"input_ids": self.x, "labels": self.x}


class SequenceClassificationDataset:
    def __init__(self, length=64, vocab_size=100, num_labels=5):
        self.length = length
        self.sequences = [torch.randint(0, vocab_size, (64,)).tolist() for _ in range(length)]
        self.labels = torch.randint(0, num_labels, (length,)).tolist()

    def __len__(self):
        return self.length

    def __getitem__(self, i):
        return {"input_ids": self.sequences[i], "label": self.labels[i]}


class DynamicShapesDataset:
    def __init__(self, length=64, seed=42, batch_size=8):
        self.length = length
        np.random.seed(seed)
        sizes = np.random.randint(1, 20, (length // batch_size,))
        # For easy batching, we make every batch_size consecutive samples the same size.
        self.xs = [np.random.normal(size=(s,)).astype(np.float32) for s in sizes.repeat(batch_size)]
        self.ys = [np.random.normal(size=(s,)).astype(np.float32) for s in sizes.repeat(batch_size)]

    def __len__(self):
        return self.length

    def __getitem__(self, i):
        return {"input_x": self.xs[i], "labels": self.ys[i]}


class AlmostAccuracy:
    def __init__(self, thresh=0.25):
        self.thresh = thresh

    def __call__(self, eval_pred):
        predictions, labels = eval_pred
        true = np.abs(predictions - labels) <= self.thresh
        return {"accuracy": true.astype(np.float32).mean().item()}


class AlmostAccuracyBatched:
    def __init__(self, thresh=0.25):
        self.thresh = thresh
        self.batch_acc = []

    def __call__(self, eval_pred, compute_result):
        predictions, labels = eval_pred
        if isinstance(predictions, tuple):
            predictions = predictions[0]
        if isinstance(labels, tuple):
            labels = labels[0]
        batch_size = len(predictions)
        true = torch.abs(predictions - labels) <= self.thresh
        acc = true.type(torch.FloatTensor).mean().item()
        self.batch_acc.extend([acc] * batch_size)
        if compute_result:
            result = {"accuracy": np.mean(self.batch_acc).item()}
            self.batch_acc = []
            return result


class RegressionModelConfig(PretrainedConfig):
    def __init__(self, a=0, b=0, double_output=False, random_torch=True, **kwargs):
        super().__init__(**kwargs)
        self.a = a
        self.b = b
        self.double_output = double_output
        self.random_torch = random_torch
        self.hidden_size = 1


if is_torch_available():

    class SampleIterableDataset(IterableDataset):
        def __init__(self, a=2, b=3, length=64, seed=42, label_names=None):
            self.dataset = RegressionDataset(a=a, b=b, length=length, seed=seed, label_names=label_names)

        def __iter__(self):
            for i in range(len(self.dataset)):
                yield self.dataset[i]

    class FiniteIterableDataset(SampleIterableDataset):
        def __init__(self, a=2, b=3, length=64, seed=42, label_names=None):
            super().__init__(a, b, length, seed, label_names)
            self.current_sample = 0

        def __iter__(self):
            while self.current_sample < len(self.dataset):
                yield self.dataset[self.current_sample]
                self.current_sample += 1

    class MultiLoader:
        def __init__(self, loaders):
            self.loaders = loaders

        def __len__(self):
            return sum(len(loader) for loader in self.loaders)

        def __iter__(self):
            for loader in self.loaders:
                yield from loader

    class CustomDataloaderTrainer(Trainer):
        def get_train_dataloader(self):
            dataloaders = [super().get_train_dataloader(), super().get_train_dataloader()]
            return MultiLoader(dataloaders)

        def get_eval_dataloader(self, eval_dataset):
            dataloaders = [super().get_eval_dataloader(eval_dataset), super().get_eval_dataloader(eval_dataset)]
            return MultiLoader(dataloaders)

    class RegressionModel(nn.Module):
        def __init__(self, a=0, b=0, double_output=False):
            super().__init__()
            self.a = nn.Parameter(torch.tensor(a).float())
            self.b = nn.Parameter(torch.tensor(b).float())
            self.double_output = double_output
            self.config = None

        def forward(self, input_x, labels=None, **kwargs):
            y = input_x * self.a + self.b
            if labels is None:
                return (y, y) if self.double_output else (y,)
            loss = nn.functional.mse_loss(y, labels)
            return (loss, y, y) if self.double_output else (loss, y)

    class RegressionDictModel(nn.Module):
        def __init__(self, a=0, b=0):
            super().__init__()
            self.a = nn.Parameter(torch.tensor(a).float())
            self.b = nn.Parameter(torch.tensor(b).float())
            self.config = None

        def forward(self, input_x, labels=None, **kwargs):
            y = input_x * self.a + self.b
            result = {"output": y}
            if labels is not None:
                result["loss"] = nn.functional.mse_loss(y, labels)
            return result

    class RegressionPreTrainedModel(PreTrainedModel):
        config_class = RegressionModelConfig
        base_model_prefix = "regression"

        def __init__(self, config):
            super().__init__(config)
            self.a = nn.Parameter(torch.tensor(config.a).float())
            self.b = nn.Parameter(torch.tensor(config.b).float())
            self.double_output = config.double_output

        def forward(self, input_x, labels=None, **kwargs):
            y = input_x * self.a + self.b
            if labels is None:
                return (y, y) if self.double_output else (y,)
            loss = nn.functional.mse_loss(y, labels)
            return (loss, y, y) if self.double_output else (loss, y)

    class RegressionPreTrainedModelWithGradientCheckpointing(PreTrainedModel):
        config_class = RegressionModelConfig
        base_model_prefix = "regression"
        supports_gradient_checkpointing = True

        def __init__(self, config):
            super().__init__(config)
            self.layers = nn.ModuleList([nn.Linear(config.hidden_size, config.hidden_size) for _ in range(4)])
            self.head = nn.Linear(config.hidden_size, 1)
            self.gradient_checkpointing = False
            self.double_output = config.double_output

        def forward(self, input_x, labels=None, **kwargs):
            y = input_x.unsqueeze(0)

            for layer in self.layers:
                if self.training and self.gradient_checkpointing:
                    outputs = self._gradient_checkpointing_func(layer.__call__, y)
                else:
                    outputs = layer(y)

                y = outputs * 3

            logits = self.head(y)

            if labels is None:
                return (logits, logits) if self.double_output else (logits,)

            loss = nn.functional.mse_loss(logits, labels)

            return (loss, y, y) if self.double_output else (loss, y)

    class RegressionRandomPreTrainedModel(PreTrainedModel):
        config_class = RegressionModelConfig
        base_model_prefix = "regression"

        def __init__(self, config):
            super().__init__(config)
            self.a = nn.Parameter(torch.tensor(config.a).float())
            self.b = nn.Parameter(torch.tensor(config.b).float())
            self.random_torch = config.random_torch

        def forward(self, input_x, labels=None, **kwargs):
            y = input_x * self.a + self.b
            if self.random_torch:
                torch_rand = torch.randn(1).squeeze()
            np_rand = np.random.rand()
            rand_rand = random.random()

            if self.random_torch:
                y += 0.05 * torch_rand
            y += 0.05 * torch.tensor(np_rand + rand_rand)

            if labels is None:
                return (y,)
            loss = nn.functional.mse_loss(y, labels)
            return (loss, y)

    class BasicTextGenerationModel(nn.Module):
        def __init__(self, vocab_size, hidden_size):
            super().__init__()
            self.embedding = nn.Embedding(vocab_size, hidden_size)
            self.lstm = nn.LSTM(hidden_size, hidden_size, batch_first=True)
            self.fc = nn.Linear(hidden_size, vocab_size)

        def forward(self, input_ids, **kwargs):
            embedded = self.embedding(input_ids)
            lstm_out, _ = self.lstm(embedded)
            logits = self.fc(lstm_out)
            return logits

    def create_dummy_dataset_for_text_generation(vocab_size, seq_length, num_samples):
        import datasets
        import numpy as np

        # Create random input sequences
        input_ids = np.random.randint(0, vocab_size, (num_samples, seq_length))

        # Create a datasets.Dataset
        dataset = datasets.Dataset.from_dict({"input_ids": input_ids, "labels": input_ids})

        return dataset

    class TstLayer(nn.Module):
        def __init__(self, hidden_size):
            super().__init__()
            self.linear1 = nn.Linear(hidden_size, hidden_size)
            self.ln1 = nn.LayerNorm(hidden_size)
            self.linear2 = nn.Linear(hidden_size, hidden_size)
            self.ln2 = nn.LayerNorm(hidden_size)
            self.bias = nn.Parameter(torch.zeros(hidden_size))

        def forward(self, x):
            h = self.ln1(nn.functional.relu(self.linear1(x)))
            h = nn.functional.relu(self.linear2(x))
            return self.ln2(x + h + self.bias)

    def get_regression_trainer(
        a=0,
        b=0,
        double_output=False,
        train_len=64,
        eval_len=64,
        pretrained=True,
        keep_report_to=False,
        output_dir=None,
        **kwargs,
    ):
        label_names = kwargs.get("label_names", None)
        gradient_checkpointing = kwargs.get("gradient_checkpointing", False)
        train_dataset = RegressionDataset(length=train_len, label_names=label_names)
        eval_dataset = RegressionDataset(length=eval_len, label_names=label_names)

        model_init = kwargs.pop("model_init", None)
        if model_init is not None:
            model = None
        else:
            if pretrained:
                config = RegressionModelConfig(a=a, b=b, double_output=double_output)
                # We infer the correct model class if one uses gradient_checkpointing or not
                target_cls = (
                    RegressionPreTrainedModel
                    if not gradient_checkpointing
                    else RegressionPreTrainedModelWithGradientCheckpointing
                )
                model = target_cls(config)
            else:
                model = RegressionModel(a=a, b=b, double_output=double_output)

        compute_metrics = kwargs.pop("compute_metrics", None)
        data_collator = kwargs.pop("data_collator", None)
        optimizers = kwargs.pop("optimizers", (None, None))
        preprocess_logits_for_metrics = kwargs.pop("preprocess_logits_for_metrics", None)
        assert output_dir is not None, "output_dir should be specified for testing"
        args = RegressionTrainingArguments(output_dir, a=a, b=b, keep_report_to=keep_report_to, **kwargs)
        return Trainer(
            model,
            args,
            data_collator=data_collator,
            train_dataset=train_dataset,
            eval_dataset=eval_dataset,
            compute_metrics=compute_metrics,
            optimizers=optimizers,
            model_init=model_init,
            preprocess_logits_for_metrics=preprocess_logits_for_metrics,
        )


class TrainerIntegrationCommon:
    def check_saved_checkpoints(self, output_dir, freq, total, is_pretrained=True, safe_weights=True):
        weights_file = WEIGHTS_NAME if not safe_weights else SAFE_WEIGHTS_NAME
        file_list = [weights_file, "training_args.bin", "optimizer.pt", "scheduler.pt", "trainer_state.json"]
        if is_pretrained:
            file_list.append("config.json")
        for step in range(freq, total, freq):
            checkpoint = os.path.join(output_dir, f"checkpoint-{step}")
            self.assertTrue(os.path.isdir(checkpoint))
            for filename in file_list:
                self.assertTrue(os.path.isfile(os.path.join(checkpoint, filename)))

    def check_best_model_has_been_loaded(
        self, output_dir, freq, total, trainer, metric, greater_is_better=False, is_pretrained=True, safe_weights=True
    ):
        checkpoint = os.path.join(output_dir, f"checkpoint-{(total // freq) * freq}")
        log_history = TrainerState.load_from_json(os.path.join(checkpoint, "trainer_state.json")).log_history

        values = [d[metric] for d in log_history]
        best_value = max(values) if greater_is_better else min(values)
        best_checkpoint = (values.index(best_value) + 1) * freq
        checkpoint = os.path.join(output_dir, f"checkpoint-{best_checkpoint}")
        if is_pretrained:
            best_model = RegressionPreTrainedModel.from_pretrained(checkpoint)
            best_model.to(trainer.args.device)
        else:
            best_model = RegressionModel()
            if not safe_weights:
                state_dict = torch.load(os.path.join(checkpoint, WEIGHTS_NAME))
            else:
                state_dict = safetensors.torch.load_file(os.path.join(checkpoint, SAFE_WEIGHTS_NAME))
            best_model.load_state_dict(state_dict)
            best_model.to(trainer.args.device)
        self.assertTrue(torch.allclose(best_model.a, trainer.model.a))
        self.assertTrue(torch.allclose(best_model.b, trainer.model.b))

        metrics = trainer.evaluate()
        self.assertEqual(metrics[metric], best_value)

    def check_trainer_state_are_the_same(self, trainer_state, trainer_state1):
        # We'll pop things so operate on copies.
        state = trainer_state.copy()
        state1 = trainer_state1.copy()
        # Log history main contain different logs for the time metrics (after resuming a training).
        log_history = state.pop("log_history", None)
        log_history1 = state1.pop("log_history", None)
        self.assertEqual(state, state1)
        skip_log_keys = ["train_runtime", "train_samples_per_second", "train_steps_per_second", "train_loss"]
        for log, log1 in zip(log_history, log_history1):
            for key in skip_log_keys:
                _ = log.pop(key, None)
                _ = log1.pop(key, None)
            self.assertEqual(log, log1)

    def convert_to_sharded_checkpoint(self, folder, save_safe=True, load_safe=True):
        # Converts a checkpoint of a regression model to a sharded checkpoint.
        if load_safe:
            loader = safetensors.torch.load_file
            weights_file = os.path.join(folder, SAFE_WEIGHTS_NAME)
        else:
            loader = torch.load
            weights_file = os.path.join(folder, WEIGHTS_NAME)

        if save_safe:
            extension = "safetensors"
            saver = safetensors.torch.save_file
            index_file = os.path.join(folder, SAFE_WEIGHTS_INDEX_NAME)
            shard_name = SAFE_WEIGHTS_NAME
        else:
            extension = "bin"
            saver = torch.save
            index_file = os.path.join(folder, WEIGHTS_INDEX_NAME)
            shard_name = WEIGHTS_NAME

        state_dict = loader(weights_file)

        os.remove(weights_file)
        keys = list(state_dict.keys())

        shard_files = [
            shard_name.replace(f".{extension}", f"-{idx+1:05d}-of-{len(keys):05d}.{extension}")
            for idx in range(len(keys))
        ]
        index = {"metadata": {}, "weight_map": {key: shard_files[i] for i, key in enumerate(keys)}}

        with open(index_file, "w", encoding="utf-8") as f:
            content = json.dumps(index, indent=2, sort_keys=True) + "\n"
            f.write(content)

        for param_name, shard_file in zip(keys, shard_files):
            saver({param_name: state_dict[param_name]}, os.path.join(folder, shard_file))


@require_torch
@require_sentencepiece
@require_tokenizers
class TrainerIntegrationPrerunTest(TestCasePlus, TrainerIntegrationCommon):
    """
    Only tests that want to tap into the auto-pre-run 2 trainings:
    - self.default_trained_model
    - self.alternate_trained_model
    directly, or via check_trained_model
    """

    def setUp(self):
        super().setUp()
        args = TrainingArguments("..")
        self.n_epochs = args.num_train_epochs
        self.batch_size = args.train_batch_size
        with tempfile.TemporaryDirectory() as tmp_dir:
            trainer = get_regression_trainer(learning_rate=0.1, output_dir=tmp_dir)
            trainer.train()
            self.default_trained_model = (trainer.model.a, trainer.model.b)

        with tempfile.TemporaryDirectory() as tmp_dir:
            trainer = get_regression_trainer(learning_rate=0.1, seed=314, output_dir=tmp_dir)
            trainer.train()
            self.alternate_trained_model = (trainer.model.a, trainer.model.b)

    def check_trained_model(self, model, alternate_seed=False):
        # Checks a training seeded with learning_rate = 0.1
        (a, b) = self.alternate_trained_model if alternate_seed else self.default_trained_model
        self.assertTrue(torch.allclose(model.a, a))
        self.assertTrue(torch.allclose(model.b, b))

    def test_reproducible_training(self):
        # Checks that training worked, model trained and seed made a reproducible training.
        with tempfile.TemporaryDirectory() as tmp_dir:
            trainer = get_regression_trainer(learning_rate=0.1, output_dir=tmp_dir)
            trainer.train()
            self.check_trained_model(trainer.model)

        # Checks that a different seed gets different (reproducible) results.
        with tempfile.TemporaryDirectory() as tmp_dir:
            trainer = get_regression_trainer(learning_rate=0.1, seed=314, output_dir=tmp_dir)
            trainer.train()
            self.check_trained_model(trainer.model, alternate_seed=True)

    def test_trainer_with_datasets(self):
        import datasets

        np.random.seed(42)
        x = np.random.normal(size=(64,)).astype(np.float32)
        y = 2.0 * x + 3.0 + np.random.normal(scale=0.1, size=(64,)).astype(np.float32)
        train_dataset = datasets.Dataset.from_dict({"input_x": x, "label": y})

        # Base training. Should have the same results as test_reproducible_training
        model = RegressionModel()
        with tempfile.TemporaryDirectory() as tmp_dir:
            args = TrainingArguments(tmp_dir, learning_rate=0.1, report_to="none")
            trainer = Trainer(model, args, train_dataset=train_dataset)
            trainer.train()
            self.check_trained_model(trainer.model)

            # Can return tensors.
            train_dataset.set_format(type="torch", dtype=torch.float32)
            model = RegressionModel()
            trainer = Trainer(model, args, train_dataset=train_dataset)
            trainer.train()
            self.check_trained_model(trainer.model)

            # Adding one column not used by the model should have no impact
            z = np.random.normal(size=(64,)).astype(np.float32)
            train_dataset = datasets.Dataset.from_dict({"input_x": x, "label": y, "extra": z})
            model = RegressionModel()
            trainer = Trainer(model, args, train_dataset=train_dataset)
            trainer.train()
            self.check_trained_model(trainer.model)

    def test_model_init(self):
        train_dataset = RegressionDataset()
        with tempfile.TemporaryDirectory() as tmp_dir:
            args = TrainingArguments(tmp_dir, learning_rate=0.1, report_to="none")
            trainer = Trainer(args=args, train_dataset=train_dataset, model_init=lambda: RegressionModel())
            trainer.train()
            self.check_trained_model(trainer.model)

            # Re-training should restart from scratch, thus lead the same results.
            trainer.train()
            self.check_trained_model(trainer.model)

            # Re-training should restart from scratch, thus lead the same results and new seed should be used.
            trainer.args.seed = 314
            trainer.train()
            self.check_trained_model(trainer.model, alternate_seed=True)

    @slow
    def test_gradient_accumulation_loss_alignment_with_model_loss(self):
        set_seed(42)
        import datasets

        model_name = "nickypro/tinyllama-110M"
        dataset_name = "wikitext"
        dataset_config = "wikitext-2-raw-v1"
        dataset = datasets.load_dataset(dataset_name, dataset_config, split="train[:500]")
        dataset = dataset.train_test_split(test_size=0.2)
        tokenizer = AutoTokenizer.from_pretrained(model_name)

        tokenizer.pad_token = tokenizer.eos_token

        def tokenize_function(examples):
            return tokenizer(examples["text"], max_length=128, padding="max_length", truncation=True)

        tokenized_dataset = dataset.map(tokenize_function, batched=True, remove_columns=dataset["train"].column_names)

        data_collator = DataCollatorForLanguageModeling(tokenizer=tokenizer, mlm=False)

        model = AutoModelForCausalLM.from_pretrained(model_name)

        base_loss_callback = StoreLossCallback()

        args_kwargs = {
            "report_to": "none",
            "logging_steps": 1,
            "max_steps": 20,
            "learning_rate": 3e-4,
            "disable_tqdm": True,
        }

        with tempfile.TemporaryDirectory() as tmp_dir:
            args = TrainingArguments(
                tmp_dir,
                **args_kwargs,
            )
            trainer = Trainer(
                model,
                args,
                train_dataset=tokenized_dataset["train"],
                callbacks=[base_loss_callback],
                data_collator=data_collator,
            )
            assert trainer.model_accepts_loss_kwargs
            trainer.train()

        grad_accum_loss_callback = StoreLossCallback()
        with tempfile.TemporaryDirectory() as tmp_dir:
            args = TrainingArguments(
                tmp_dir,
                **args_kwargs,
                gradient_accumulation_steps=2,
                per_device_train_batch_size=4,
            )
            set_seed(42)
            model = AutoModelForCausalLM.from_pretrained(model_name)
            trainer = Trainer(
                model,
                args,
                train_dataset=tokenized_dataset["train"],
                callbacks=[grad_accum_loss_callback],
                data_collator=data_collator,
            )
            trainer.train()

            set_seed(42)
            model = AutoModelForCausalLM.from_pretrained(model_name)
            broken_loss_callback = StoreLossCallback()
            trainer = Trainer(
                model,
                args,
                train_dataset=tokenized_dataset["train"],
                callbacks=[broken_loss_callback],
                data_collator=data_collator,
            )
            # disable model_accepts_loss_kwargs
            trainer.model_accepts_loss_kwargs = False
            trainer.train()

            # Calculate the difference between the base loss and the grad_accum loss
            diff_truth = [
                abs(base - grad) for base, grad in zip(base_loss_callback.losses, grad_accum_loss_callback.losses)
            ]
            diff_broken = [
                abs(base - grad) for base, grad in zip(base_loss_callback.losses, broken_loss_callback.losses)
            ]

            # all diff truth should be quite close
            self.assertLess(max(diff_truth), 0.01, f"Difference {max(diff_truth)} is not within 0.01")

            # max diff broken should be very off
            self.assertGreater(max(diff_broken), 3, f"Difference {max(diff_broken)} is not greater than 3")

    @slow
    def test_gradient_accumulation_loss_alignment_with_loss_func(self):
        set_seed(42)
        import datasets

        model_name = "roneneldan/TinyStories-33M"
        dataset_name = "wikitext"
        dataset_config = "wikitext-2-raw-v1"
        dataset = datasets.load_dataset(dataset_name, dataset_config, split="train[:500]")
        dataset = dataset.train_test_split(test_size=0.2)
        tokenizer = AutoTokenizer.from_pretrained(model_name)

        def tokenize_function(examples):
            return tokenizer(examples["text"])

        tokenized_dataset = dataset.map(tokenize_function, batched=True, remove_columns=dataset["train"].column_names)

        tokenizer.pad_token = tokenizer.eos_token
        data_collator = DataCollatorForLanguageModeling(tokenizer=tokenizer, mlm=False)

        model = AutoModelForCausalLM.from_pretrained(model_name)

        def compute_loss(logits, labels, vocab_size, num_items_in_batch, disable_num_items_in_batch=False):
            return ForCausalLMLoss(
                logits["logits"], labels, vocab_size, num_items_in_batch, disable_num_items_in_batch
            )

        loss_fn = partial(compute_loss, vocab_size=model.config.vocab_size, disable_num_items_in_batch=False)

        base_loss_callback = StoreLossCallback()

        args_kwargs = {
            "report_to": "none",
            "logging_steps": 1,
            "max_steps": 20,
            "learning_rate": 3e-4,
            "disable_tqdm": True,
        }

        with tempfile.TemporaryDirectory() as tmp_dir:
            args = TrainingArguments(
                tmp_dir,
                **args_kwargs,
            )
            trainer = Trainer(
                model,
                args,
                train_dataset=tokenized_dataset["train"],
                callbacks=[base_loss_callback],
                compute_loss_func=loss_fn,
                data_collator=data_collator,
            )
            trainer.train()

        grad_accum_loss_callback = StoreLossCallback()
        with tempfile.TemporaryDirectory() as tmp_dir:
            args = TrainingArguments(
                tmp_dir,
                **args_kwargs,
                gradient_accumulation_steps=2,
                per_device_train_batch_size=4,
            )
            set_seed(42)
            model = AutoModelForCausalLM.from_pretrained(model_name)
            trainer = Trainer(
                model,
                args,
                train_dataset=tokenized_dataset["train"],
                callbacks=[grad_accum_loss_callback],
                compute_loss_func=loss_fn,
                data_collator=data_collator,
            )
            trainer.train()

            set_seed(42)
            model = AutoModelForCausalLM.from_pretrained(model_name)
            broken_loss_callback = StoreLossCallback()
            loss_fn = partial(compute_loss, vocab_size=model.config.vocab_size, disable_num_items_in_batch=True)
            trainer = Trainer(
                model,
                args,
                train_dataset=tokenized_dataset["train"],
                callbacks=[broken_loss_callback],
                compute_loss_func=loss_fn,
                data_collator=data_collator,
            )
            trainer.train()

            # Calculate the difference between the base loss and the grad_accum loss
            diff_truth = [
                abs(base - grad) for base, grad in zip(base_loss_callback.losses, grad_accum_loss_callback.losses)
            ]
            diff_broken = [
                abs(base - grad) for base, grad in zip(base_loss_callback.losses, broken_loss_callback.losses)
            ]

            # all diff truth should be quite close
            self.assertLess(max(diff_truth), 0.01, f"Difference {max(diff_truth)} is not within 0.01")

            # max diff broken should be very off
            self.assertGreater(max(diff_broken), 3, f"Difference {max(diff_broken)} is not greater than 3")

    def test_gradient_accumulation(self):
        # Training with half the batch size but accumulation steps as 2 should give the same training losses.
        with tempfile.TemporaryDirectory() as tmp_dir:
            trainer = get_regression_trainer(
                gradient_accumulation_steps=2, per_device_train_batch_size=4, learning_rate=0.1, output_dir=tmp_dir
            )
            trainer.train()
            self.check_trained_model(trainer.model)

    def test_gradient_checkpointing(self):
        with tempfile.TemporaryDirectory() as tmp_dir:
            trainer = get_regression_trainer(
                per_device_train_batch_size=1,
                learning_rate=0.1,
                gradient_checkpointing=True,
                gradient_checkpointing_kwargs={"use_reentrant": False},
                output_dir=tmp_dir,
            )
            previous_params = {k: v.detach().clone() for k, v in trainer.model.named_parameters()}

            trainer.train()

            # Check if model weights have been updated
            for k, v in trainer.model.named_parameters():
                self.assertFalse(
                    torch.allclose(previous_params[k], v, rtol=1e-4, atol=1e-4),
                    f"Model weights for {k} have not been updated",
                )

    def test_training_loss(self):
        n_gpus = max(1, backend_device_count(torch_device))

        # With even logs
        with tempfile.TemporaryDirectory() as tmp_dir:
            trainer = get_regression_trainer(logging_steps=64 / (8 * n_gpus), output_dir=tmp_dir)
            trainer.train()
            log_history = trainer.state.log_history

            losses = [log["loss"] for log in log_history if "loss" in log]
            train_loss = log_history[-1]["train_loss"]
            self.assertAlmostEqual(sum(losses) / len(losses), train_loss, places=4)

        # With uneven logs
        with tempfile.TemporaryDirectory() as tmp_dir:
            trainer = get_regression_trainer(logging_steps=5, output_dir=tmp_dir)
            trainer.train()
            log_history = trainer.state.log_history

            # Training loss should be the same as before
            new_train_loss = log_history[-1]["train_loss"]
            self.assertAlmostEqual(train_loss, new_train_loss, places=4)

    def test_custom_optimizer(self):
        train_dataset = RegressionDataset()
        with tempfile.TemporaryDirectory() as tmp_dir:
            args = TrainingArguments(tmp_dir, report_to="none")
            model = RegressionModel()
            optimizer = torch.optim.SGD(model.parameters(), lr=1.0)
            lr_scheduler = torch.optim.lr_scheduler.LambdaLR(optimizer, lr_lambda=lambda x: 1.0)
            trainer = Trainer(model, args, train_dataset=train_dataset, optimizers=(optimizer, lr_scheduler))
            trainer.train()

            (a, b) = self.default_trained_model
            self.assertFalse(torch.allclose(trainer.model.a, a))
            self.assertFalse(torch.allclose(trainer.model.b, b))
            self.assertEqual(trainer.optimizer.state_dict()["param_groups"][0]["lr"], 1.0)

    def test_lr_scheduler_kwargs(self):
        # test scheduler kwargs passed via TrainingArguments
        train_dataset = RegressionDataset()
        model = RegressionModel()
        num_steps, num_warmup_steps = 10, 2
        extra_kwargs = {"power": 5.0, "lr_end": 1e-5}  # Non-default arguments
        with tempfile.TemporaryDirectory() as tmp_dir:
            args = TrainingArguments(
                tmp_dir,
                lr_scheduler_type="polynomial",
                lr_scheduler_kwargs=extra_kwargs,
                learning_rate=0.2,
                warmup_steps=num_warmup_steps,
                report_to="none",
            )
            trainer = Trainer(model, args, train_dataset=train_dataset)
            trainer.create_optimizer_and_scheduler(num_training_steps=num_steps)

            # Checking that the scheduler was created
            self.assertIsNotNone(trainer.lr_scheduler)

            # Checking that the correct args were passed
            sched1 = trainer.lr_scheduler
            sched2 = get_polynomial_decay_schedule_with_warmup(
                trainer.optimizer, num_warmup_steps=num_warmup_steps, num_training_steps=num_steps, **extra_kwargs
            )
            self.assertEqual(sched1.lr_lambdas[0].args, sched2.lr_lambdas[0].args)
            self.assertEqual(sched1.lr_lambdas[0].keywords, sched2.lr_lambdas[0].keywords)

    def test_cosine_with_min_lr_scheduler(self):
        train_dataset = RegressionDataset()
        model = RegressionModel()
        num_steps, num_warmup_steps = 10, 2
        extra_kwargs = {"min_lr": 1e-5}  # Non-default arguments
        with tempfile.TemporaryDirectory() as tmp_dir:
            args = TrainingArguments(
                tmp_dir,
                lr_scheduler_type="cosine_with_min_lr",
                lr_scheduler_kwargs=extra_kwargs,
                learning_rate=0.2,
                warmup_steps=num_warmup_steps,
                report_to="none",
            )
            trainer = Trainer(model, args, train_dataset=train_dataset)
            trainer.create_optimizer_and_scheduler(num_training_steps=num_steps)

            # Checking that the scheduler was created
            self.assertIsNotNone(trainer.lr_scheduler)

            # Check the last learning rate
            for _ in range(num_steps):
                trainer.lr_scheduler.step()
            self.assertEqual(trainer.lr_scheduler.get_last_lr()[0], 1e-5)

    def test_reduce_lr_on_plateau_args(self):
        # test passed arguments for a custom ReduceLROnPlateau scheduler
        train_dataset = RegressionDataset(length=64)
        eval_dataset = RegressionDataset(length=64)
        with tempfile.TemporaryDirectory() as tmp_dir:
            args = TrainingArguments(
                tmp_dir,
                eval_strategy="epoch",
                metric_for_best_model="eval_loss",
                report_to="none",
            )
            model = RegressionModel()
            optimizer = torch.optim.SGD(model.parameters(), lr=1.0)
            lr_scheduler = torch.optim.lr_scheduler.ReduceLROnPlateau(optimizer, factor=0.2, patience=5, cooldown=2)
            trainer = Trainer(
                model,
                args,
                train_dataset=train_dataset,
                eval_dataset=eval_dataset,
                optimizers=(optimizer, lr_scheduler),
            )
            trainer.train()

            self.assertIsInstance(trainer.lr_scheduler, torch.optim.lr_scheduler.ReduceLROnPlateau)
            self.assertEqual(trainer.lr_scheduler.factor, 0.2)
            self.assertEqual(trainer.lr_scheduler.patience, 5)
            self.assertEqual(trainer.lr_scheduler.cooldown, 2)

    def test_reduce_lr_on_plateau(self):
        # test the ReduceLROnPlateau scheduler

        class TrainerWithLRLogs(Trainer):
            def log(self, logs):
                # the LR is computed after metrics and does not exist for the first epoch
                if hasattr(self.lr_scheduler, "_last_lr"):
                    logs["learning_rate"] = self.lr_scheduler._last_lr[0]
                super().log(logs)

        train_dataset = RegressionDataset(length=64)
        eval_dataset = RegressionDataset(length=64)

        with tempfile.TemporaryDirectory() as tmp_dir:
            args = TrainingArguments(
                tmp_dir,
                lr_scheduler_type="reduce_lr_on_plateau",
                eval_strategy="epoch",
                metric_for_best_model="eval_loss",
                num_train_epochs=10,
                learning_rate=0.2,
                report_to="none",
            )
            model = RegressionModel()
            trainer = TrainerWithLRLogs(model, args, train_dataset=train_dataset, eval_dataset=eval_dataset)
            trainer.train()

            self.assertIsInstance(trainer.lr_scheduler, torch.optim.lr_scheduler.ReduceLROnPlateau)
            patience = trainer.lr_scheduler.patience

            logs = trainer.state.log_history[1:]
            best_loss = logs[0]["eval_loss"]
            bad_epochs = 0
            for i, log in enumerate(logs[:-1]):  # Compare learning rate to next epoch's
                loss = log["eval_loss"]
                just_decreased = False
                if loss > best_loss:
                    bad_epochs += 1
                    if bad_epochs > patience:
                        self.assertLess(logs[i + 1]["learning_rate"], log["learning_rate"])
                        just_decreased = True
                        bad_epochs = 0
                else:
                    best_loss = loss
                    bad_epochs = 0
                if not just_decreased:
                    self.assertEqual(logs[i + 1]["learning_rate"], log["learning_rate"])

    def test_adafactor_lr_none(self):
        # test the special case where lr=None, since Trainer can't not have lr_scheduler

        from transformers.optimization import Adafactor, AdafactorSchedule

        train_dataset = RegressionDataset()
        with tempfile.TemporaryDirectory() as tmp_dir:
            args = TrainingArguments(tmp_dir, report_to="none")
            model = RegressionModel()
            optimizer = Adafactor(
                model.parameters(), scale_parameter=True, relative_step=True, warmup_init=True, lr=None
            )
            lr_scheduler = AdafactorSchedule(optimizer)
            trainer = Trainer(model, args, train_dataset=train_dataset, optimizers=(optimizer, lr_scheduler))
            trainer.train()

            (a, b) = self.default_trained_model
            self.assertFalse(torch.allclose(trainer.model.a, a))
            self.assertFalse(torch.allclose(trainer.model.b, b))
            self.assertGreater(trainer.optimizer.state_dict()["param_groups"][0]["lr"], 0)

    @require_torch_accelerator
    @require_torch_bf16
    def test_mixed_bf16(self):
        # very basic test
        with tempfile.TemporaryDirectory() as tmp_dir:
            trainer = get_regression_trainer(learning_rate=0.1, bf16=True, output_dir=tmp_dir)
            trainer.train()
            self.check_trained_model(trainer.model)

        # --bf16 --half_precision_backend apex can't be used together
        with tempfile.TemporaryDirectory() as tmp_dir:
            with self.assertRaises(ValueError):
                trainer = get_regression_trainer(
                    learning_rate=0.1, bf16=True, half_precision_backend="apex", output_dir=tmp_dir
                )

        # will add more specific tests once there are some bugs to fix

    @require_non_xpu
    @require_torch_gpu
    @require_torch_tf32
    def test_tf32(self):
        # very basic test
        with tempfile.TemporaryDirectory() as tmp_dir:
            trainer = get_regression_trainer(learning_rate=0.1, tf32=True, output_dir=tmp_dir)
            trainer.train()
            self.check_trained_model(trainer.model)


@require_torch
@require_sentencepiece
@require_tokenizers
class TrainerIntegrationTest(TestCasePlus, TrainerIntegrationCommon):
    def setUp(self):
        super().setUp()
        args = TrainingArguments("..")
        self.n_epochs = args.num_train_epochs
        self.batch_size = args.train_batch_size

    def test_trainer_works_with_dict(self):
        # Edge case because Apex with mode O2 will change our models to return dicts. This test checks it doesn't break
        # anything.
        train_dataset = RegressionDataset()
        eval_dataset = RegressionDataset()
        model = RegressionDictModel()
        args = TrainingArguments(self.get_auto_remove_tmp_dir(), report_to="none")
        trainer = Trainer(model, args, train_dataset=train_dataset, eval_dataset=eval_dataset)
        trainer.train()
        _ = trainer.evaluate()
        _ = trainer.predict(eval_dataset)

    def test_evaluation_with_keys_to_drop(self):
        config = GPT2Config(vocab_size=100, n_positions=128, n_embd=32, n_layer=3, n_head=4)
        tiny_gpt2 = GPT2LMHeadModel(config)
        x = torch.randint(0, 100, (128,))
        eval_dataset = RepeatDataset(x)
        args = TrainingArguments(self.get_auto_remove_tmp_dir(), report_to="none")
        trainer = Trainer(tiny_gpt2, args, eval_dataset=eval_dataset)
        # By default the past_key_values are removed
        result = trainer.predict(eval_dataset)
        self.assertTrue(isinstance(result.predictions, np.ndarray))
        # We can still get them by setting ignore_keys to []
        result = trainer.predict(eval_dataset, ignore_keys=[])
        self.assertTrue(isinstance(result.predictions, tuple))
        self.assertEqual(len(result.predictions), 2)

    def test_training_arguments_are_left_untouched(self):
        tmp_dir = self.get_auto_remove_tmp_dir()
        trainer = get_regression_trainer(output_dir=tmp_dir)
        trainer.train()
        args = TrainingArguments(tmp_dir, report_to=[])
        dict1, dict2 = args.to_dict(), trainer.args.to_dict()
        for key in dict1.keys():
            # Logging dir can be slightly different as they default to something with the time.
            if key != "logging_dir":
                self.assertEqual(dict1[key], dict2[key])

    def test_number_of_steps_in_training(self):
        # Regular training has n_epochs * len(train_dl) steps
        tmp_dir = self.get_auto_remove_tmp_dir()
        trainer = get_regression_trainer(learning_rate=0.1, output_dir=tmp_dir)
        train_output = trainer.train()
        self.assertEqual(train_output.global_step, self.n_epochs * 64 / self.batch_size)

        # Check passing num_train_epochs works (and a float version too):
        trainer = get_regression_trainer(learning_rate=0.1, num_train_epochs=1.5, output_dir=tmp_dir)
        train_output = trainer.train()
        self.assertEqual(train_output.global_step, int(1.5 * 64 / self.batch_size))

        # If we pass a max_steps, num_train_epochs is ignored
        trainer = get_regression_trainer(learning_rate=0.1, max_steps=10, output_dir=tmp_dir)
        train_output = trainer.train()
        self.assertEqual(train_output.global_step, 10)

    @require_torch_bf16
    @require_intel_extension_for_pytorch
    def test_number_of_steps_in_training_with_ipex(self):
        for mix_bf16 in [True, False]:
            tmp_dir = self.get_auto_remove_tmp_dir()
            # Regular training has n_epochs * len(train_dl) steps
            trainer = get_regression_trainer(
                learning_rate=0.1, use_ipex=True, bf16=mix_bf16, use_cpu=True, output_dir=tmp_dir
            )
            train_output = trainer.train()
            self.assertEqual(train_output.global_step, self.n_epochs * 64 / trainer.args.train_batch_size)

            # Check passing num_train_epochs works (and a float version too):
            trainer = get_regression_trainer(
                learning_rate=0.1,
                num_train_epochs=1.5,
                use_ipex=True,
                bf16=mix_bf16,
                use_cpu=True,
                output_dir=tmp_dir,
            )
            train_output = trainer.train()
            self.assertEqual(train_output.global_step, int(1.5 * 64 / trainer.args.train_batch_size))

            # If we pass a max_steps, num_train_epochs is ignored
            trainer = get_regression_trainer(
                learning_rate=0.1, max_steps=10, use_ipex=True, bf16=mix_bf16, use_cpu=True, output_dir=tmp_dir
            )
            train_output = trainer.train()
            self.assertEqual(train_output.global_step, 10)

    def test_torch_compile_loss_func_compatibility(self):
        config = LlamaConfig(vocab_size=100, hidden_size=32, num_hidden_layers=3, num_attention_heads=4)
        tiny_llama = LlamaForCausalLM(config)

        x = torch.randint(0, 100, (128,))
        train_dataset = RepeatDataset(x)

        args = TrainingArguments(
            self.get_auto_remove_tmp_dir(),
            per_device_train_batch_size=2,
            torch_compile=True,
            max_steps=1,  # compile happens on the first step
        )
        trainer = Trainer(model=tiny_llama, args=args, train_dataset=train_dataset)  # noqa
        trainer.train()

    @require_peft
    @require_bitsandbytes
    def test_bnb_compile(self):
        from peft import LoraConfig, get_peft_model

        # Simply tests if initializing a Trainer with a PEFT + compiled model works out of the box
        # QLoRA + torch compile is not really supported yet, but we should at least support the model
        # loading and let torch throw the
        tiny_model = AutoModelForCausalLM.from_pretrained(
            "hf-internal-testing/tiny-random-LlamaForCausalLM", load_in_4bit=True
        )

        peft_config = LoraConfig(
            r=8,
            lora_alpha=32,
            target_modules=["q_proj", "k_proj", "v_proj"],
            lora_dropout=0.05,
            bias="none",
            task_type="CAUSAL_LM",
        )
        tiny_model = get_peft_model(tiny_model, peft_config)

        tiny_model = torch.compile(tiny_model)

        x = torch.randint(0, 100, (128,))
        train_dataset = RepeatDataset(x)

        args = TrainingArguments(
            self.get_auto_remove_tmp_dir(),
            learning_rate=1e-9,
            logging_steps=5,
        )
        with self.assertRaises(ValueError):
            _ = Trainer(tiny_model, args, train_dataset=train_dataset)  # noqa

    @require_peft
    def test_multiple_peft_adapters(self):
        from peft import LoraConfig, get_peft_model

        # Tests if resuming from checkpoint works if the model has multiple adapters

        MODEL_ID = "hf-internal-testing/tiny-random-LlamaForCausalLM"
        tokenizer = AutoTokenizer.from_pretrained(MODEL_ID)
        tiny_model = AutoModelForCausalLM.from_pretrained(MODEL_ID)

        peft_config = LoraConfig(
            r=4,
            lora_alpha=16,
            lora_dropout=0.05,
            bias="none",
            task_type="CAUSAL_LM",
        )
        tiny_model = get_peft_model(tiny_model, peft_config, "adapter1")
        tiny_model.add_adapter("adapter2", peft_config)

        train_dataset = LineByLineTextDataset(
            tokenizer=tokenizer,
            file_path=PATH_SAMPLE_TEXT,
            block_size=tokenizer.max_len_single_sentence,
        )
        for example in train_dataset.examples:
            example["labels"] = example["input_ids"]

        tokenizer.pad_token = tokenizer.eos_token

        tmp_dir = self.get_auto_remove_tmp_dir()
        args = TrainingArguments(
            tmp_dir,
            per_device_train_batch_size=1,
            learning_rate=1e-9,
            save_steps=5,
            logging_steps=5,
            max_steps=10,
            use_cpu=True,
        )
        trainer = Trainer(tiny_model, args, processing_class=tokenizer, train_dataset=train_dataset)

        trainer.train()
        parameters = dict(tiny_model.named_parameters())
        state = dataclasses.asdict(trainer.state)

        # Reinitialize trainer
        trainer = Trainer(tiny_model, args, processing_class=tokenizer, train_dataset=train_dataset)

        checkpoint = os.path.join(tmp_dir, "checkpoint-5")

        trainer.train(resume_from_checkpoint=checkpoint)
        parameters1 = dict(tiny_model.named_parameters())
        state1 = dataclasses.asdict(trainer.state)
        self.assertEqual(parameters, parameters1)
        self.check_trainer_state_are_the_same(state, state1)

    @require_bitsandbytes
    def test_rmsprop_bnb(self):
        config = GPT2Config(vocab_size=100, n_positions=128, n_embd=32, n_layer=3, n_head=4)
        tiny_gpt2 = GPT2LMHeadModel(config)
        x = torch.randint(0, 100, (128,))
        train_dataset = RepeatDataset(x)

        # Trainer without inf/nan filter
        args = TrainingArguments(
            self.get_auto_remove_tmp_dir(),
            learning_rate=1e-9,
            logging_steps=5,
            logging_nan_inf_filter=False,
            optim="rmsprop_bnb",
        )
        trainer = Trainer(tiny_gpt2, args, train_dataset=train_dataset)

        # Check that it trains without errors
        trainer.train()

    @require_bitsandbytes
    def test_ademamix_bnb(self):
        config = GPT2Config(vocab_size=100, n_positions=128, n_embd=32, n_layer=3, n_head=4)
        tiny_gpt2 = GPT2LMHeadModel(config)
        x = torch.randint(0, 100, (128,))
        train_dataset = RepeatDataset(x)

        # Trainer without inf/nan filter
        args = TrainingArguments(
            self.get_auto_remove_tmp_dir(),
            learning_rate=1e-9,
            logging_steps=5,
            logging_nan_inf_filter=False,
            optim="ademamix",
        )
        trainer = Trainer(tiny_gpt2, args, train_dataset=train_dataset)

        # Check that it trains without errors
        trainer.train()

    @require_bitsandbytes
    def test_ademamix_bnb_8bit(self):
        config = GPT2Config(vocab_size=100, n_positions=128, n_embd=32, n_layer=3, n_head=4)
        tiny_gpt2 = GPT2LMHeadModel(config)
        x = torch.randint(0, 100, (128,))
        train_dataset = RepeatDataset(x)

        # Trainer without inf/nan filter
        args = TrainingArguments(
            self.get_auto_remove_tmp_dir(),
            learning_rate=1e-9,
            logging_steps=5,
            logging_nan_inf_filter=False,
            optim="ademamix_8bit",
        )
        trainer = Trainer(tiny_gpt2, args, train_dataset=train_dataset)

        # Check that it trains without errors
        trainer.train()

    @require_bitsandbytes
    def test_rmsprop_bnb_8bit(self):
        config = GPT2Config(vocab_size=100, n_positions=128, n_embd=32, n_layer=3, n_head=4)
        tiny_gpt2 = GPT2LMHeadModel(config)
        x = torch.randint(0, 100, (128,))
        train_dataset = RepeatDataset(x)

        # Trainer without inf/nan filter
        args = TrainingArguments(
            self.get_auto_remove_tmp_dir(),
            learning_rate=1e-9,
            logging_steps=5,
            logging_nan_inf_filter=False,
            optim="rmsprop_bnb_8bit",
        )
        trainer = Trainer(tiny_gpt2, args, train_dataset=train_dataset)

        # Check that it trains without errors
        trainer.train()

    @require_bitsandbytes
    def test_rmsprop_bnb_32bit(self):
        config = GPT2Config(vocab_size=100, n_positions=128, n_embd=32, n_layer=3, n_head=4)
        tiny_gpt2 = GPT2LMHeadModel(config)
        x = torch.randint(0, 100, (128,))
        train_dataset = RepeatDataset(x)
        # Trainer without inf/nan filter
        args = TrainingArguments(
            self.get_auto_remove_tmp_dir(),
            learning_rate=1e-9,
            logging_steps=5,
            logging_nan_inf_filter=False,
            optim="rmsprop_bnb_32bit",
        )
        trainer = Trainer(tiny_gpt2, args, train_dataset=train_dataset)

        # Check that it trains without errors
        trainer.train()

    def test_neftune(self):
        config = GPT2Config(vocab_size=100, n_positions=128, n_embd=32, n_layer=3, n_head=4)
        tiny_gpt2 = GPT2LMHeadModel(config)
        x = torch.randint(0, 100, (128,))
        train_dataset = RepeatDataset(x)

        # Trainer without inf/nan filter
        args = TrainingArguments(
            self.get_auto_remove_tmp_dir(),
            learning_rate=1e-9,
            logging_steps=5,
            logging_nan_inf_filter=False,
            neftune_noise_alpha=0.4,
            report_to="none",
        )
        trainer = Trainer(tiny_gpt2, args, train_dataset=train_dataset)

        trainer.model = trainer._activate_neftune(trainer.model)

        dummy_input = torch.LongTensor([[1, 0, 1]]).to(torch_device)

        emb1 = trainer.model.get_input_embeddings()(dummy_input)
        emb2 = trainer.model.get_input_embeddings()(dummy_input)

        self.assertFalse(torch.allclose(emb1, emb2), "Neftune noise is not applied!")

        # redefine the model
        tiny_gpt2 = GPT2LMHeadModel(config)
        # Trainer without inf/nan filter
        args = TrainingArguments(
            self.get_auto_remove_tmp_dir(),
            learning_rate=1e-9,
            logging_steps=5,
            logging_nan_inf_filter=False,
            neftune_noise_alpha=0.4,
            report_to="none",
        )
        trainer = Trainer(tiny_gpt2, args, train_dataset=train_dataset)

        # Check that it trains without errors
        trainer.train()

        # Make sure forward pass works fine
        _ = trainer.model(dummy_input)
        self.assertTrue(len(trainer.model.get_input_embeddings()._forward_hooks) == 0)

        trainer.model.eval()

        # Check that we get identical embeddings just in case
        emb1 = trainer.model.get_input_embeddings()(dummy_input)
        emb2 = trainer.model.get_input_embeddings()(dummy_input)

        self.assertTrue(torch.allclose(emb1, emb2), "Neftune noise is still applied!")

    def test_logging_inf_nan_filter(self):
        config = GPT2Config(vocab_size=100, n_positions=128, n_embd=32, n_layer=3, n_head=4)
        tiny_gpt2 = GPT2LMHeadModel(config)
        x = torch.randint(0, 100, (128,))
        train_dataset = RepeatDataset(x)

        # Trainer without inf/nan filter
        args = TrainingArguments(
            self.get_auto_remove_tmp_dir(),
            learning_rate=1e9,
            logging_steps=5,
            logging_nan_inf_filter=False,
            report_to="none",
        )
        trainer = Trainer(tiny_gpt2, args, train_dataset=train_dataset)
        trainer.train()
        log_history_no_filter = trainer.state.log_history

        # Trainer with inf/nan filter
        args = TrainingArguments(
            self.get_auto_remove_tmp_dir(),
            learning_rate=1e9,
            logging_steps=5,
            logging_nan_inf_filter=True,
            report_to="none",
        )
        trainer = Trainer(tiny_gpt2, args, train_dataset=train_dataset)
        trainer.train()
        log_history_filter = trainer.state.log_history

        def is_any_loss_nan_or_inf(log_history):
            losses = [l["loss"] for l in log_history[:-1]]
            return any(math.isnan(x) for x in losses) or any(math.isinf(x) for x in losses)

        self.assertTrue(is_any_loss_nan_or_inf(log_history_no_filter))
        self.assertFalse(is_any_loss_nan_or_inf(log_history_filter))

    def test_train_and_eval_dataloaders(self):
        if torch_device == "cuda":
            n_gpu = max(1, backend_device_count(torch_device))
        else:
            n_gpu = 1

        tmp_dir = self.get_auto_remove_tmp_dir()
        trainer = get_regression_trainer(learning_rate=0.1, per_device_train_batch_size=16, output_dir=tmp_dir)
        self.assertEqual(trainer.get_train_dataloader().total_batch_size, 16 * n_gpu)
        trainer = get_regression_trainer(learning_rate=0.1, per_device_eval_batch_size=16, output_dir=tmp_dir)
        self.assertEqual(trainer.get_eval_dataloader().total_batch_size, 16 * n_gpu)

        # Check drop_last works
        trainer = get_regression_trainer(
            train_len=66,
            eval_len=74,
            learning_rate=0.1,
            per_device_train_batch_size=16,
            per_device_eval_batch_size=32,
            output_dir=tmp_dir,
        )
        self.assertEqual(len(trainer.get_train_dataloader()), 66 // (16 * n_gpu) + 1)
        self.assertEqual(len(trainer.get_eval_dataloader()), 74 // (32 * n_gpu) + 1)

        trainer = get_regression_trainer(
            train_len=66,
            eval_len=74,
            learning_rate=0.1,
            per_device_train_batch_size=16,
            per_device_eval_batch_size=32,
            dataloader_drop_last=True,
            output_dir=tmp_dir,
        )
        self.assertEqual(len(trainer.get_train_dataloader()), 66 // (16 * n_gpu))
        self.assertEqual(len(trainer.get_eval_dataloader()), 74 // (32 * n_gpu))

        # Check passing a new dataset for evaluation works
        new_eval_dataset = RegressionDataset(length=128)
        self.assertEqual(len(trainer.get_eval_dataloader(new_eval_dataset)), 128 // (32 * n_gpu))

    # tests that we do not require dataloader to have a .dataset attribute
    def test_dataloader_without_dataset(self):
        train_dataset = RegressionDataset(length=128)
        trainer = CustomDataloaderTrainer(
            model=RegressionModel(),
            train_dataset=train_dataset,
            eval_dataset=train_dataset,
            args=TrainingArguments(output_dir=self.get_auto_remove_tmp_dir(), report_to="none"),
        )

        trainer.train()
        trainer.evaluate()

    def test_get_eval_dataloader_without_persistent_workers(self):
        train_dataset = RegressionDataset()
        config = GPT2Config(vocab_size=100, n_positions=128, n_embd=32, n_layer=3, n_head=4)
        tiny_gpt2 = GPT2LMHeadModel(config)
        args = TrainingArguments(self.get_auto_remove_tmp_dir(), report_to="none", dataloader_persistent_workers=False)

        # Single evaluation dataset
        eval_dataset = RegressionDataset()
        trainer = Trainer(tiny_gpt2, args, train_dataset=train_dataset, eval_dataset=eval_dataset)
        # Mocking the prepare method to avoid the dataloader changing with each call to get_eval_dataloader
        trainer.accelerator.prepare = lambda x: x

        default_dataloader = trainer.get_eval_dataloader()
        dataloader_with_dataset = trainer.get_eval_dataloader(eval_dataset)

        self.assertEqual(default_dataloader.dataset, eval_dataset)
        self.assertEqual(dataloader_with_dataset.dataset, eval_dataset)
        self.assertNotEqual(default_dataloader, dataloader_with_dataset)

        # Multiple evaluation datasets
        first_dataset = RegressionDataset()
        second_dataset = RegressionDataset()
        trainer = Trainer(
            tiny_gpt2,
            args,
            train_dataset=train_dataset,
            eval_dataset={"first": first_dataset, "second": second_dataset},
        )
        # Mocking the prepare method to avoid the dataloader changing with each call to get_eval_dataloader
        trainer.accelerator.prepare = lambda x: x

        first_dataloader = trainer.get_eval_dataloader("first")
        first_dataloader_repeated = trainer.get_eval_dataloader("first")
        second_dataloader = trainer.get_eval_dataloader("second")
        second_dataloader_repeated = trainer.get_eval_dataloader("second")

        self.assertEqual(first_dataset, first_dataloader.dataset)
        self.assertEqual(first_dataloader.dataset, first_dataloader_repeated.dataset)
        self.assertEqual(second_dataset, second_dataloader.dataset)
        self.assertEqual(second_dataloader.dataset, second_dataloader_repeated.dataset)
        self.assertNotEqual(first_dataloader, first_dataloader_repeated)
        self.assertNotEqual(second_dataloader, second_dataloader_repeated)

    def test_get_eval_dataloader_with_persistent_workers(self):
        train_dataset = RegressionDataset()
        config = GPT2Config(vocab_size=100, n_positions=128, n_embd=32, n_layer=3, n_head=4)
        tiny_gpt2 = GPT2LMHeadModel(config)
        args = TrainingArguments(
            self.get_auto_remove_tmp_dir(),
            report_to="none",
            dataloader_persistent_workers=True,
            dataloader_num_workers=2,
        )

        # Single evaluation dataset
        eval_dataset = RegressionDataset()
        trainer = Trainer(tiny_gpt2, args, train_dataset=train_dataset, eval_dataset=eval_dataset)
        # Mocking the prepare method to avoid the dataloader changing with each call to get_eval_dataloader
        trainer.accelerator.prepare = lambda x: x

        default_dataloader = trainer.get_eval_dataloader()
        dataloader_with_dataset = trainer.get_eval_dataloader(eval_dataset)

        self.assertEqual(default_dataloader.dataset, eval_dataset)
        self.assertEqual(dataloader_with_dataset.dataset, eval_dataset)
        self.assertEqual(default_dataloader, dataloader_with_dataset)

        # Multiple evaluation datasets
        first_dataset = RegressionDataset()
        second_dataset = RegressionDataset()
        trainer = Trainer(
            tiny_gpt2,
            args,
            train_dataset=train_dataset,
            eval_dataset={"first": first_dataset, "second": second_dataset},
        )
        # Mocking the prepare method to avoid the dataloader changing with each call to get_eval_dataloader
        trainer.accelerator.prepare = lambda x: x

        first_dataloader = trainer.get_eval_dataloader("first")
        first_dataloader_repeated = trainer.get_eval_dataloader("first")
        second_dataloader = trainer.get_eval_dataloader("second")
        second_dataloader_repeated = trainer.get_eval_dataloader("second")

        self.assertEqual(first_dataset, first_dataloader.dataset)
        self.assertEqual(first_dataloader.dataset, first_dataloader_repeated.dataset)
        self.assertEqual(second_dataset, second_dataloader.dataset)
        self.assertEqual(second_dataloader.dataset, second_dataloader_repeated.dataset)
        self.assertEqual(first_dataloader, first_dataloader_repeated)
        self.assertEqual(second_dataloader, second_dataloader_repeated)

    @require_liger_kernel
    def test_use_liger_kernel_patching(self):
        # Ensure any monkey patching is cleaned up for subsequent tests
        with patch("transformers.models.llama.modeling_llama"):
            from liger_kernel.transformers import LigerRMSNorm, liger_rotary_pos_emb

            from transformers.models.llama import modeling_llama

            config = LlamaConfig(vocab_size=100, hidden_size=32, num_hidden_layers=3, num_attention_heads=4)
            tiny_llama = LlamaForCausalLM(config)

            # Spot check that modeling code and model instance variables are not yet patched
            self.assertNotEqual(modeling_llama.apply_rotary_pos_emb, liger_rotary_pos_emb)
            self.assertFalse(isinstance(tiny_llama.model.norm, LigerRMSNorm))

            args = TrainingArguments(
                self.get_auto_remove_tmp_dir(),
                use_liger_kernel=True,
            )
            Trainer(tiny_llama, args)

            # Spot check that modeling code and model instance variables are patched
            self.assertEqual(modeling_llama.apply_rotary_pos_emb, liger_rotary_pos_emb)
            self.assertTrue(isinstance(tiny_llama.model.norm, LigerRMSNorm))

    @require_liger_kernel
    @require_torch_gpu
    def test_use_liger_kernel_trainer(self):
        # Check that trainer still works with liger kernel applied
        config = LlamaConfig(vocab_size=100, hidden_size=32, num_hidden_layers=3, num_attention_heads=4)
        tiny_llama = LlamaForCausalLM(config)

        x = torch.randint(0, 100, (128,))
        train_dataset = RepeatDataset(x)

        args = TrainingArguments(
            self.get_auto_remove_tmp_dir(), learning_rate=1e-2, logging_steps=5, max_steps=20, use_liger_kernel=True
        )
        trainer = Trainer(tiny_llama, args, train_dataset=train_dataset)

        # Check this works
        _ = trainer.train()

    @require_lomo
    @require_torch_gpu
    def test_lomo(self):
        config = LlamaConfig(vocab_size=100, hidden_size=32, num_hidden_layers=3, num_attention_heads=4)
        tiny_llama = LlamaForCausalLM(config)

        previous_params = {n: p.clone() for n, p in tiny_llama.named_parameters()}

        x = torch.randint(0, 100, (128,))
        train_dataset = RepeatDataset(x)

        # Trainer without inf/nan filter
        args = TrainingArguments(
            self.get_auto_remove_tmp_dir(), learning_rate=1e-2, logging_steps=5, optim="lomo", max_steps=20
        )
        trainer = Trainer(tiny_llama, args, train_dataset=train_dataset)

        # Check this works
        _ = trainer.train()

        for name, param in tiny_llama.named_parameters():
            self.assertFalse(torch.allclose(param, previous_params[name].to(param.device), rtol=1e-12, atol=1e-12))

    @require_lomo
    @require_torch_gpu
    def test_adalomo(self):
        config = LlamaConfig(vocab_size=100, hidden_size=32, num_hidden_layers=3, num_attention_heads=4)
        tiny_llama = LlamaForCausalLM(config)
        x = torch.randint(0, 100, (128,))
        train_dataset = RepeatDataset(x)

        # Trainer without inf/nan filter
        args = TrainingArguments(
            self.get_auto_remove_tmp_dir(),
            learning_rate=1e-9,
            logging_steps=5,
            optim="adalomo",
        )
        trainer = Trainer(tiny_llama, args, train_dataset=train_dataset)

        # Check this works
        _ = trainer.train()

    @require_grokadamw
<<<<<<< HEAD
    @require_torch_accelerator
    def test_grokadamw():
=======
    @require_torch_gpu
    def test_grokadamw(self):
>>>>>>> 15bd3e61
        config = LlamaConfig(vocab_size=100, hidden_size=32, num_hidden_layers=3, num_attention_heads=4)
        tiny_llama = LlamaForCausalLM(config)
        x = torch.randint(0, 100, (128,))
        train_dataset = RepeatDataset(x)

        # Trainer without inf/nan filter
        args = TrainingArguments(
            self.get_auto_remove_tmp_dir(),
            learning_rate=2e-5,
            logging_steps=5,
            optim="grokadamw",
            max_steps=20,
        )
        trainer = Trainer(tiny_llama, args, train_dataset=train_dataset)

        # Check this works
        _ = trainer.train()

    @require_schedulefree
    @require_torch_accelerator
    def test_schedulefree_adam(self):
        config = LlamaConfig(vocab_size=100, hidden_size=32, num_hidden_layers=3, num_attention_heads=4)
        tiny_llama = LlamaForCausalLM(config)
        x = torch.randint(0, 100, (128,))
        train_dataset = RepeatDataset(x)

        # Trainer without inf/nan filter
        args = TrainingArguments(
            self.get_auto_remove_tmp_dir(),
            learning_rate=1e-9,
            logging_steps=5,
            optim="schedule_free_adamw",
        )
        trainer = Trainer(tiny_llama, args, train_dataset=train_dataset)

        # Check this works
        _ = trainer.train()

    def test_galore_matched_modules(self):
        regex_patterns = [r".*.attn.*", r".*.mlp.*"]

        module_names = [
            "model.transformer.h.0.ln_1",
            "model.transformer.h.0.attn.q_proj",
            "model.lm_head",
            "model.transformer.h.0.mlp.up_proj",
        ]
        expected_values = [False, True, False, True]

        for expected_value, module_name in zip(expected_values, module_names):
            is_module_matched, is_regex = check_target_module_exists(regex_patterns, module_name, return_is_regex=True)
            self.assertTrue(is_module_matched == expected_value)
            if is_module_matched:
                self.assertTrue(is_regex)

        exact_patterns = ["q_proj", "up_proj"]

        module_names = [
            "model.transformer.h.0.ln_1",
            "model.transformer.h.0.attn.q_proj",
            "model.lm_head",
            "model.transformer.h.0.mlp.up_proj",
        ]
        expected_values = [False, True, False, True]

        for expected_value, module_name in zip(expected_values, module_names):
            is_module_matched, is_regex = check_target_module_exists(exact_patterns, module_name, return_is_regex=True)
            self.assertTrue(is_module_matched == expected_value)
            if is_module_matched:
                self.assertFalse(is_regex)

        simple_regex = r".*.attn.*"

        module_names = [
            "model.transformer.h.0.ln_1",
            "model.transformer.h.0.attn.q_proj",
            "model.lm_head",
            "model.transformer.h.0.mlp.up_proj",
        ]
        expected_values = [False, True, False, False]

        for expected_value, module_name in zip(expected_values, module_names):
            is_module_matched, is_regex = check_target_module_exists(simple_regex, module_name, return_is_regex=True)
            self.assertTrue(is_module_matched == expected_value)
            if is_module_matched:
                self.assertTrue(is_regex)

        simple_regex = "model.transformer.h.0.attn.q_proj"

        module_names = [
            "model.transformer.h.0.ln_1",
            "model.transformer.h.0.attn.q_proj",
            "model.lm_head",
            "model.transformer.h.0.mlp.up_proj",
        ]
        expected_values = [False, True, False, False]

        for expected_value, module_name in zip(expected_values, module_names):
            is_module_matched, is_regex = check_target_module_exists(simple_regex, module_name, return_is_regex=True)
            self.assertTrue(is_module_matched == expected_value)
            if is_module_matched:
                self.assertFalse(is_regex)

        target_modules = ["attn", "mlp"]

        module_names = [
            "model.transformer.h.0.ln_1",
            "model.transformer.h.0.attn.q_proj",
            "model.lm_head",
            "model.transformer.h.0.mlp.up_proj",
        ]
        expected_values = [False, True, False, True]

        for expected_value, module_name in zip(expected_values, module_names):
            is_module_matched, is_regex = check_target_module_exists(target_modules, module_name, return_is_regex=True)
            self.assertTrue(is_module_matched == expected_value)
            if is_module_matched:
                self.assertFalse(is_regex)

    @require_galore_torch
    @require_torch_gpu
    def test_galore(self):
        config = LlamaConfig(vocab_size=100, hidden_size=32, num_hidden_layers=3, num_attention_heads=4)
        tiny_llama = LlamaForCausalLM(config)
        x = torch.randint(0, 100, (128,))
        train_dataset = RepeatDataset(x)

        # Trainer without inf/nan filter
        args = TrainingArguments(
            self.get_auto_remove_tmp_dir(),
            learning_rate=1e-9,
            logging_steps=5,
            optim="galore_adamw",
            optim_target_modules=[r".*attn.*", r".*mlp.*"],
        )
        trainer = Trainer(tiny_llama, args, train_dataset=train_dataset)

        # Check this works
        _ = trainer.train()

    @require_galore_torch
    @require_torch_gpu
    def test_galore_extra_args(self):
        config = LlamaConfig(vocab_size=100, hidden_size=32, num_hidden_layers=3, num_attention_heads=4)
        tiny_llama = LlamaForCausalLM(config)
        x = torch.randint(0, 100, (128,))
        train_dataset = RepeatDataset(x)

        # Trainer without inf/nan filter
        args = TrainingArguments(
            self.get_auto_remove_tmp_dir(),
            learning_rate=1e-9,
            logging_steps=5,
            optim="galore_adamw",
            optim_args="rank=64, update_proj_gap=100, scale=0.10",
            optim_target_modules=[r".*attn.*", r".*mlp.*"],
        )
        trainer = Trainer(tiny_llama, args, train_dataset=train_dataset)

        # Check this works
        _ = trainer.train()

    @require_galore_torch
    @require_torch_gpu
    def test_galore_layerwise(self):
        config = LlamaConfig(vocab_size=100, hidden_size=32, num_hidden_layers=3, num_attention_heads=4)
        tiny_llama = LlamaForCausalLM(config)
        x = torch.randint(0, 100, (128,))
        train_dataset = RepeatDataset(x)

        # Trainer without inf/nan filter
        args = TrainingArguments(
            self.get_auto_remove_tmp_dir(),
            learning_rate=1e-9,
            logging_steps=5,
            optim="galore_adamw_layerwise",
            optim_target_modules=[r".*attn.*", r".*mlp.*"],
        )
        trainer = Trainer(tiny_llama, args, train_dataset=train_dataset)

        # Check this works
        _ = trainer.train()

    @require_galore_torch
    @require_torch_gpu
    def test_galore_layerwise_with_scheduler(self):
        config = LlamaConfig(vocab_size=100, hidden_size=32, num_hidden_layers=3, num_attention_heads=4)
        tiny_llama = LlamaForCausalLM(config)
        x = torch.randint(0, 100, (128,))
        train_dataset = RepeatDataset(x)

        # Trainer without inf/nan filter
        args = TrainingArguments(
            self.get_auto_remove_tmp_dir(),
            learning_rate=1e-9,
            logging_steps=5,
            optim="galore_adamw_layerwise",
            lr_scheduler_type="cosine",
            optim_target_modules=[r".*attn.*", r".*mlp.*"],
        )
        trainer = Trainer(tiny_llama, args, train_dataset=train_dataset)

        # Check this works
        _ = trainer.train()

    @require_galore_torch
    @require_torch_gpu
    def test_galore_adamw_8bit(self):
        config = LlamaConfig(vocab_size=100, hidden_size=32, num_hidden_layers=3, num_attention_heads=4)
        tiny_llama = LlamaForCausalLM(config)
        x = torch.randint(0, 100, (128,))
        train_dataset = RepeatDataset(x)

        # Trainer without inf/nan filter
        args = TrainingArguments(
            self.get_auto_remove_tmp_dir(),
            learning_rate=1e-9,
            logging_steps=5,
            optim="galore_adamw_8bit",
            optim_target_modules=[r".*attn.*", r".*mlp.*"],
        )
        trainer = Trainer(tiny_llama, args, train_dataset=train_dataset)

        # Check this works
        _ = trainer.train()

    @require_galore_torch
    @require_torch_gpu
    def test_galore_adafactor(self):
        # These are the intervals of the peak memory usage of training such a tiny model
        # if the peak memory goes outside that range, then we know there might be a bug somewhere
        upper_bound_pm = 700
        lower_bound_pm = 650

        config = LlamaConfig(vocab_size=100, hidden_size=32, num_hidden_layers=3, num_attention_heads=4)
        tiny_llama = LlamaForCausalLM(config)
        x = torch.randint(0, 100, (128,))
        train_dataset = RepeatDataset(x)

        with tempfile.TemporaryDirectory() as tmpdir, TorchTracemalloc() as tracemalloc:
            # Trainer without inf/nan filter
            args = TrainingArguments(
                tmpdir,
                learning_rate=1e-9,
                logging_steps=5,
                optim="galore_adafactor",
                optim_target_modules=[r".*attn.*", r".*mlp.*"],
            )
            trainer = Trainer(tiny_llama, args, train_dataset=train_dataset)

            # Check this works
            _ = trainer.train()

        galore_peak_memory = tracemalloc.peaked + bytes2megabytes(tracemalloc.begin)

        self.assertTrue(galore_peak_memory < upper_bound_pm)
        self.assertTrue(lower_bound_pm < galore_peak_memory)

    @require_galore_torch
    @require_torch_gpu
    def test_galore_adafactor_attention_only(self):
        # These are the intervals of the peak memory usage of training such a tiny model
        # if the peak memory goes outside that range, then we know there might be a bug somewhere
        upper_bound_pm = 700
        lower_bound_pm = 650

        config = LlamaConfig(vocab_size=100, hidden_size=32, num_hidden_layers=3, num_attention_heads=4)
        tiny_llama = LlamaForCausalLM(config)
        x = torch.randint(0, 100, (128,))
        train_dataset = RepeatDataset(x)

        with tempfile.TemporaryDirectory() as tmpdir, TorchTracemalloc() as tracemalloc:
            # Trainer without inf/nan filter
            args = TrainingArguments(
                tmpdir,
                learning_rate=1e-9,
                logging_steps=5,
                optim="galore_adafactor",
                optim_target_modules=["q_proj", "k_proj", "v_proj"],
            )
            trainer = Trainer(tiny_llama, args, train_dataset=train_dataset)

            # Check this works
            _ = trainer.train()

        galore_peak_memory = tracemalloc.peaked + bytes2megabytes(tracemalloc.begin)
        self.assertTrue(galore_peak_memory < upper_bound_pm)
        self.assertTrue(lower_bound_pm < galore_peak_memory)

    @require_galore_torch
    @require_torch_gpu
    def test_galore_adafactor_all_linear(self):
        # These are the intervals of the peak memory usage of training such a tiny model
        # if the peak memory goes outside that range, then we know there might be a bug somewhere
        upper_bound_pm = 700
        lower_bound_pm = 650

        config = LlamaConfig(vocab_size=100, hidden_size=32, num_hidden_layers=3, num_attention_heads=4)
        tiny_llama = LlamaForCausalLM(config)
        x = torch.randint(0, 100, (128,))
        train_dataset = RepeatDataset(x)

        with tempfile.TemporaryDirectory() as tmpdir, TorchTracemalloc() as tracemalloc:
            # Trainer without inf/nan filter
            args = TrainingArguments(
                tmpdir,
                learning_rate=1e-9,
                logging_steps=5,
                optim="galore_adafactor",
                optim_target_modules="all-linear",
            )
            trainer = Trainer(tiny_llama, args, train_dataset=train_dataset)

            # Check this works
            _ = trainer.train()

        galore_peak_memory = tracemalloc.peaked + bytes2megabytes(tracemalloc.begin)
        self.assertTrue(galore_peak_memory < upper_bound_pm)
        self.assertTrue(lower_bound_pm < galore_peak_memory)

    @require_galore_torch
    @require_torch_gpu
    def test_galore_lr_display_without_scheduler(self):
        config = LlamaConfig(vocab_size=100, hidden_size=32, num_hidden_layers=3, num_attention_heads=4)
        tiny_llama = LlamaForCausalLM(config)
        x = torch.randint(0, 100, (128,))
        train_dataset = RepeatDataset(x)

        learning_rate = 1e-9
        num_steps = 10

        # Trainer without inf/nan filter
        args = TrainingArguments(
            self.get_auto_remove_tmp_dir(),
            learning_rate=learning_rate,
            logging_steps=5,
            optim="galore_adamw",
            optim_target_modules=[r".*attn.*", r".*mlp.*"],
        )
        trainer = Trainer(tiny_llama, args, train_dataset=train_dataset)
        trainer.create_optimizer_and_scheduler(num_training_steps=num_steps)

        # reflects displayed lr in trainer
        self.assertEqual(trainer.get_learning_rates(), [learning_rate, learning_rate])

    @require_galore_torch
    @require_torch_gpu
    def test_galore_lr_display_with_scheduler(self):
        config = LlamaConfig(vocab_size=100, hidden_size=32, num_hidden_layers=3, num_attention_heads=4)
        tiny_llama = LlamaForCausalLM(config)
        x = torch.randint(0, 100, (128,))
        train_dataset = RepeatDataset(x)

        learning_rate = 2e-4
        num_train_epochs = 2
        num_warmup_steps = 5

        # Trainer without inf/nan filter
        args = TrainingArguments(
            self.get_auto_remove_tmp_dir(),
            num_train_epochs=num_train_epochs,
            learning_rate=learning_rate,
            warmup_steps=num_warmup_steps,
            lr_scheduler_type="cosine",
            logging_steps=1,
            optim="galore_adamw",
            optim_target_modules=[r".*attn.*", r".*mlp.*"],
        )
        trainer = Trainer(tiny_llama, args, train_dataset=train_dataset)

        # creating log history of trainer, results don't matter
        trainer.train()
        logs = trainer.state.log_history[1:][:-1]

        # reach given learning rate peak and end with 0 lr
        self.assertTrue(logs[num_warmup_steps - 2]["learning_rate"] == learning_rate)
        self.assertTrue(logs[-1]["learning_rate"] == 0)

        # increasing and decreasing pattern of lrs
        increasing_lrs = [
            logs[i]["learning_rate"] < logs[i + 1]["learning_rate"]
            for i in range(len(logs))
            if i < num_warmup_steps - 2
        ]
        decreasing_lrs = [
            logs[i]["learning_rate"] > logs[i + 1]["learning_rate"]
            for i in range(len(logs) - 1)
            if i >= num_warmup_steps - 2
        ]

        self.assertTrue(all(increasing_lrs))
        self.assertTrue(all(decreasing_lrs))

        # warm up steps << total steps
        self.assertTrue(len(decreasing_lrs) > len(increasing_lrs))

    @require_torch_multi_accelerator
    def test_data_is_not_parallelized_when_model_is_parallel(self):
        model = RegressionModel()
        # Make the Trainer believe it's a parallelized model
        model.is_parallelizable = True
        model.model_parallel = True
        with tempfile.TemporaryDirectory() as tmp_dir:
            args = TrainingArguments(
                tmp_dir, per_device_train_batch_size=16, per_device_eval_batch_size=16, report_to="none"
            )
            trainer = Trainer(model, args, train_dataset=RegressionDataset(), eval_dataset=RegressionDataset())
            # Check the Trainer was fooled
            self.assertTrue(trainer.is_model_parallel)
            self.assertEqual(trainer.args.n_gpu, 1)

            # The batch size of the training and evaluation dataloaders should be 16, not 16 * n_gpu
            self.assertEqual(trainer.get_train_dataloader().total_batch_size, 16)
            self.assertEqual(len(trainer.get_train_dataloader()), 64 // 16)
            self.assertEqual(trainer.get_eval_dataloader().total_batch_size, 16)
            self.assertEqual(len(trainer.get_eval_dataloader()), 64 // 16)

    def test_evaluate(self):
        with tempfile.TemporaryDirectory() as tmp_dir:
            trainer = get_regression_trainer(a=1.5, b=2.5, compute_metrics=AlmostAccuracy(), output_dir=tmp_dir)
            results = trainer.evaluate()

            x, y = trainer.eval_dataset.x, trainer.eval_dataset.ys[0]
            pred = 1.5 * x + 2.5
            expected_loss = ((pred - y) ** 2).mean()
            self.assertAlmostEqual(results["eval_loss"], expected_loss)
            expected_acc = AlmostAccuracy()((pred, y))["accuracy"]
            self.assertAlmostEqual(results["eval_accuracy"], expected_acc)

            # With a number of elements not a round multiple of the batch size
            trainer = get_regression_trainer(
                a=1.5, b=2.5, eval_len=66, compute_metrics=AlmostAccuracy(), output_dir=tmp_dir
            )
            results = trainer.evaluate()

            x, y = trainer.eval_dataset.x, trainer.eval_dataset.ys[0]
            pred = 1.5 * x + 2.5
            expected_loss = ((pred - y) ** 2).mean()
            self.assertAlmostEqual(results["eval_loss"], expected_loss)
            expected_acc = AlmostAccuracy()((pred, y))["accuracy"]
            self.assertAlmostEqual(results["eval_accuracy"], expected_acc)

            # With logits preprocess
            trainer = get_regression_trainer(
                a=1.5,
                b=2.5,
                compute_metrics=AlmostAccuracy(),
                preprocess_logits_for_metrics=lambda logits, labels: logits + 1,
                output_dir=tmp_dir,
            )
            results = trainer.evaluate()

            x, y = trainer.eval_dataset.x, trainer.eval_dataset.ys[0]
            pred = 1.5 * x + 2.5
            expected_loss = ((pred - y) ** 2).mean()
            self.assertAlmostEqual(results["eval_loss"], expected_loss)
            expected_acc = AlmostAccuracy()((pred + 1, y))["accuracy"]
            self.assertAlmostEqual(results["eval_accuracy"], expected_acc)

    def test_evaluate_with_batch_eval_metrics(self):
        with tempfile.TemporaryDirectory() as tmp_dir:
            trainer = get_regression_trainer(
                a=1.5, b=2.5, compute_metrics=AlmostAccuracyBatched(), batch_eval_metrics=True, output_dir=tmp_dir
            )
            results = trainer.evaluate()

            x, y = trainer.eval_dataset.x, trainer.eval_dataset.ys[0]
            pred = 1.5 * x + 2.5
            expected_loss = ((pred - y) ** 2).mean()
            self.assertAlmostEqual(results["eval_loss"], expected_loss)
            expected_acc = AlmostAccuracy()((pred, y))["accuracy"]
            self.assertAlmostEqual(results["eval_accuracy"], expected_acc)

            # With a number of elements not a round multiple of the batch size
            trainer = get_regression_trainer(
                a=1.5,
                b=2.5,
                eval_len=66,
                compute_metrics=AlmostAccuracyBatched(),
                batch_eval_metrics=True,
                output_dir=tmp_dir,
            )
            results = trainer.evaluate()

            x, y = trainer.eval_dataset.x, trainer.eval_dataset.ys[0]
            pred = 1.5 * x + 2.5
            expected_loss = ((pred - y) ** 2).mean()
            self.assertAlmostEqual(results["eval_loss"], expected_loss)
            expected_acc = AlmostAccuracy()((pred, y))["accuracy"]
            self.assertAlmostEqual(results["eval_accuracy"], expected_acc)

            # With logits preprocess
            trainer = get_regression_trainer(
                a=1.5,
                b=2.5,
                compute_metrics=AlmostAccuracyBatched(),
                batch_eval_metrics=True,
                preprocess_logits_for_metrics=lambda logits, labels: logits + 1,
                output_dir=tmp_dir,
            )
            results = trainer.evaluate()

            x, y = trainer.eval_dataset.x, trainer.eval_dataset.ys[0]
            pred = 1.5 * x + 2.5
            expected_loss = ((pred - y) ** 2).mean()
            self.assertAlmostEqual(results["eval_loss"], expected_loss)
            expected_acc = AlmostAccuracy()((pred + 1, y))["accuracy"]
            self.assertAlmostEqual(results["eval_accuracy"], expected_acc)

    def test_evaluate_with_jit(self):
        with tempfile.TemporaryDirectory() as tmp_dir:
            trainer = get_regression_trainer(
                a=1.5, b=2.5, compute_metrics=AlmostAccuracy(), jit_mode_eval=True, output_dir=tmp_dir
            )
            results = trainer.evaluate()

            x, y = trainer.eval_dataset.x, trainer.eval_dataset.ys[0]
            pred = 1.5 * x + 2.5
            expected_loss = ((pred - y) ** 2).mean()
            self.assertAlmostEqual(results["eval_loss"], expected_loss)
            expected_acc = AlmostAccuracy()((pred, y))["accuracy"]
            self.assertAlmostEqual(results["eval_accuracy"], expected_acc)

            # With a number of elements not a round multiple of the batch size
            trainer = get_regression_trainer(
                a=1.5, b=2.5, eval_len=66, compute_metrics=AlmostAccuracy(), jit_mode_eval=True, output_dir=tmp_dir
            )
            results = trainer.evaluate()

            x, y = trainer.eval_dataset.x, trainer.eval_dataset.ys[0]
            pred = 1.5 * x + 2.5
            expected_loss = ((pred - y) ** 2).mean()
            self.assertAlmostEqual(results["eval_loss"], expected_loss)
            expected_acc = AlmostAccuracy()((pred, y))["accuracy"]
            self.assertAlmostEqual(results["eval_accuracy"], expected_acc)

            # With logits preprocess
            trainer = get_regression_trainer(
                a=1.5,
                b=2.5,
                compute_metrics=AlmostAccuracy(),
                preprocess_logits_for_metrics=lambda logits, labels: logits + 1,
                jit_mode_eval=True,
                output_dir=tmp_dir,
            )
            results = trainer.evaluate()

            x, y = trainer.eval_dataset.x, trainer.eval_dataset.ys[0]
            pred = 1.5 * x + 2.5
            expected_loss = ((pred - y) ** 2).mean()
            self.assertAlmostEqual(results["eval_loss"], expected_loss)
            expected_acc = AlmostAccuracy()((pred + 1, y))["accuracy"]
            self.assertAlmostEqual(results["eval_accuracy"], expected_acc)

    @require_torch_bf16
    @require_intel_extension_for_pytorch
    def test_evaluate_with_ipex(self):
        for mix_bf16 in [True, False]:
            with tempfile.TemporaryDirectory() as tmp_dir:
                trainer = get_regression_trainer(
                    a=1.5,
                    b=2.5,
                    use_ipex=True,
                    compute_metrics=AlmostAccuracy(),
                    bf16=mix_bf16,
                    use_cpu=True,
                    output_dir=tmp_dir,
                )
                results = trainer.evaluate()

                x, y = trainer.eval_dataset.x, trainer.eval_dataset.ys[0]
                pred = 1.5 * x + 2.5
                expected_loss = ((pred - y) ** 2).mean()
                self.assertAlmostEqual(results["eval_loss"], expected_loss)
                expected_acc = AlmostAccuracy()((pred, y))["accuracy"]
                self.assertAlmostEqual(results["eval_accuracy"], expected_acc)

                # With a number of elements not a round multiple of the batch size
                trainer = get_regression_trainer(
                    a=1.5,
                    b=2.5,
                    use_ipex=True,
                    eval_len=66,
                    compute_metrics=AlmostAccuracy(),
                    bf16=mix_bf16,
                    use_cpu=True,
                    output_dir=tmp_dir,
                )
                results = trainer.evaluate()

                x, y = trainer.eval_dataset.x, trainer.eval_dataset.ys[0]
                pred = 1.5 * x + 2.5
                expected_loss = ((pred - y) ** 2).mean()
                self.assertAlmostEqual(results["eval_loss"], expected_loss)
                expected_acc = AlmostAccuracy()((pred, y))["accuracy"]
                self.assertAlmostEqual(results["eval_accuracy"], expected_acc)

                # With logits preprocess
                trainer = get_regression_trainer(
                    a=1.5,
                    b=2.5,
                    use_ipex=True,
                    compute_metrics=AlmostAccuracy(),
                    preprocess_logits_for_metrics=lambda logits, labels: logits + 1,
                    bf16=mix_bf16,
                    use_cpu=True,
                    output_dir=tmp_dir,
                )
                results = trainer.evaluate()

                x, y = trainer.eval_dataset.x, trainer.eval_dataset.ys[0]
                pred = 1.5 * x + 2.5
                expected_loss = ((pred - y) ** 2).mean()
                self.assertAlmostEqual(results["eval_loss"], expected_loss)
                expected_acc = AlmostAccuracy()((pred + 1, y))["accuracy"]
                self.assertAlmostEqual(results["eval_accuracy"], expected_acc)

    def test_predict(self):
        with tempfile.TemporaryDirectory() as tmp_dir:
            trainer = get_regression_trainer(a=1.5, b=2.5, output_dir=tmp_dir)
            preds = trainer.predict(trainer.eval_dataset).predictions
            x = trainer.eval_dataset.x
            self.assertTrue(np.allclose(preds, 1.5 * x + 2.5))

            # With a number of elements not a round multiple of the batch size
            trainer = get_regression_trainer(a=1.5, b=2.5, eval_len=66, output_dir=tmp_dir)
            preds = trainer.predict(trainer.eval_dataset).predictions
            x = trainer.eval_dataset.x
            self.assertTrue(np.allclose(preds, 1.5 * x + 2.5))

            # With more than one output of the model
            trainer = get_regression_trainer(a=1.5, b=2.5, double_output=True, output_dir=tmp_dir)
            preds = trainer.predict(trainer.eval_dataset).predictions
            x = trainer.eval_dataset.x
            self.assertEqual(len(preds), 2)
            self.assertTrue(np.allclose(preds[0], 1.5 * x + 2.5))
            self.assertTrue(np.allclose(preds[1], 1.5 * x + 2.5))

            # With more than one output/label of the model
            trainer = get_regression_trainer(
                a=1.5, b=2.5, double_output=True, label_names=["labels", "labels_2"], output_dir=tmp_dir
            )
            outputs = trainer.predict(trainer.eval_dataset)
            preds = outputs.predictions
            labels = outputs.label_ids
            x = trainer.eval_dataset.x
            self.assertEqual(len(preds), 2)
            self.assertTrue(np.allclose(preds[0], 1.5 * x + 2.5))
            self.assertTrue(np.allclose(preds[1], 1.5 * x + 2.5))
            self.assertTrue(np.array_equal(labels[0], trainer.eval_dataset.ys[0]))
            self.assertTrue(np.array_equal(labels[1], trainer.eval_dataset.ys[1]))

    def test_predict_with_batch_eval_metrics(self):
        with tempfile.TemporaryDirectory() as tmp_dir:
            trainer = get_regression_trainer(
                a=1.5, b=2.5, compute_metrics=AlmostAccuracyBatched(), batch_eval_metrics=True, output_dir=tmp_dir
            )
            results = trainer.predict(trainer.eval_dataset)
            preds = results.predictions
            x, y = trainer.eval_dataset.x, trainer.eval_dataset.ys[0]
            gt = 1.5 * x + 2.5
            self.assertTrue(np.allclose(preds, gt))
            expected_acc = AlmostAccuracy()((preds, y))["accuracy"]
            self.assertAlmostEqual(results.metrics["test_accuracy"], expected_acc)

            # With a number of elements not a round multiple of the batch size
            trainer = get_regression_trainer(
                a=1.5,
                b=2.5,
                eval_len=66,
                compute_metrics=AlmostAccuracyBatched(),
                batch_eval_metrics=True,
                output_dir=tmp_dir,
            )
            results = trainer.predict(trainer.eval_dataset)
            preds = results.predictions
            x, y = trainer.eval_dataset.x, trainer.eval_dataset.ys[0]
            self.assertTrue(np.allclose(preds, 1.5 * x + 2.5))
            expected_acc = AlmostAccuracy()((preds, y))["accuracy"]
            self.assertAlmostEqual(results.metrics["test_accuracy"], expected_acc)

            # With more than one output of the model
            trainer = get_regression_trainer(
                a=1.5,
                b=2.5,
                double_output=True,
                compute_metrics=AlmostAccuracyBatched(),
                batch_eval_metrics=True,
                output_dir=tmp_dir,
            )
            preds = trainer.predict(trainer.eval_dataset).predictions
            x = trainer.eval_dataset.x
            self.assertEqual(len(preds), 2)
            self.assertTrue(np.allclose(preds[0], 1.5 * x + 2.5))
            self.assertTrue(np.allclose(preds[1], 1.5 * x + 2.5))

            # With more than one output/label of the model
            trainer = get_regression_trainer(
                a=1.5,
                b=2.5,
                double_output=True,
                label_names=["labels", "labels_2"],
                compute_metrics=AlmostAccuracyBatched(),
                batch_eval_metrics=True,
                output_dir=tmp_dir,
            )
            outputs = trainer.predict(trainer.eval_dataset)
            preds = outputs.predictions
            labels = outputs.label_ids
            x = trainer.eval_dataset.x
            self.assertEqual(len(preds), 2)
            self.assertTrue(np.allclose(preds[0], 1.5 * x + 2.5))
            self.assertTrue(np.allclose(preds[1], 1.5 * x + 2.5))
            self.assertTrue(np.array_equal(labels[0], trainer.eval_dataset.ys[0]))
            self.assertTrue(np.array_equal(labels[1], trainer.eval_dataset.ys[1]))

    def test_predict_with_jit(self):
        with tempfile.TemporaryDirectory() as tmp_dir:
            trainer = get_regression_trainer(a=1.5, b=2.5, jit_mode_eval=True, output_dir=tmp_dir)
            preds = trainer.predict(trainer.eval_dataset).predictions
            x = trainer.eval_dataset.x
            self.assertTrue(np.allclose(preds, 1.5 * x + 2.5))

            # With a number of elements not a round multiple of the batch size
            trainer = get_regression_trainer(a=1.5, b=2.5, eval_len=66, jit_mode_eval=True, output_dir=tmp_dir)
            preds = trainer.predict(trainer.eval_dataset).predictions
            x = trainer.eval_dataset.x
            self.assertTrue(np.allclose(preds, 1.5 * x + 2.5))

            # With more than one output of the model
            trainer = get_regression_trainer(a=1.5, b=2.5, double_output=True, jit_mode_eval=True, output_dir=tmp_dir)
            preds = trainer.predict(trainer.eval_dataset).predictions
            x = trainer.eval_dataset.x
            self.assertEqual(len(preds), 2)
            self.assertTrue(np.allclose(preds[0], 1.5 * x + 2.5))
            self.assertTrue(np.allclose(preds[1], 1.5 * x + 2.5))

            # With more than one output/label of the model
            trainer = get_regression_trainer(
                a=1.5,
                b=2.5,
                double_output=True,
                label_names=["labels", "labels_2"],
                jit_mode_eval=True,
                output_dir=tmp_dir,
            )
            outputs = trainer.predict(trainer.eval_dataset)
            preds = outputs.predictions
            labels = outputs.label_ids
            x = trainer.eval_dataset.x
            self.assertEqual(len(preds), 2)
            self.assertTrue(np.allclose(preds[0], 1.5 * x + 2.5))
            self.assertTrue(np.allclose(preds[1], 1.5 * x + 2.5))
            self.assertTrue(np.array_equal(labels[0], trainer.eval_dataset.ys[0]))
            self.assertTrue(np.array_equal(labels[1], trainer.eval_dataset.ys[1]))

    @require_torch_bf16
    @require_intel_extension_for_pytorch
    def test_predict_with_ipex(self):
        for mix_bf16 in [True, False]:
            with tempfile.TemporaryDirectory() as tmp_dir:
                trainer = get_regression_trainer(
                    a=1.5, b=2.5, use_ipex=True, bf16=mix_bf16, use_cpu=True, output_dir=tmp_dir
                )
                preds = trainer.predict(trainer.eval_dataset).predictions
                x = trainer.eval_dataset.x
                self.assertTrue(np.allclose(preds, 1.5 * x + 2.5))

                # With a number of elements not a round multiple of the batch size
                trainer = get_regression_trainer(
                    a=1.5, b=2.5, eval_len=66, use_ipex=True, bf16=mix_bf16, use_cpu=True, output_dir=tmp_dir
                )
                preds = trainer.predict(trainer.eval_dataset).predictions
                x = trainer.eval_dataset.x
                self.assertTrue(np.allclose(preds, 1.5 * x + 2.5))

                # With more than one output of the model
                trainer = get_regression_trainer(
                    a=1.5, b=2.5, double_output=True, use_ipex=True, bf16=mix_bf16, use_cpu=True, output_dir=tmp_dir
                )
                preds = trainer.predict(trainer.eval_dataset).predictions
                x = trainer.eval_dataset.x
                self.assertEqual(len(preds), 2)
                self.assertTrue(np.allclose(preds[0], 1.5 * x + 2.5))
                self.assertTrue(np.allclose(preds[1], 1.5 * x + 2.5))

                # With more than one output/label of the model
                trainer = get_regression_trainer(
                    a=1.5,
                    b=2.5,
                    double_output=True,
                    label_names=["labels", "labels_2"],
                    use_ipex=True,
                    bf16=mix_bf16,
                    use_cpu=True,
                    output_dir=tmp_dir,
                )
                outputs = trainer.predict(trainer.eval_dataset)
                preds = outputs.predictions
                labels = outputs.label_ids
                x = trainer.eval_dataset.x
                self.assertEqual(len(preds), 2)
                self.assertTrue(np.allclose(preds[0], 1.5 * x + 2.5))
                self.assertTrue(np.allclose(preds[1], 1.5 * x + 2.5))
                self.assertTrue(np.array_equal(labels[0], trainer.eval_dataset.ys[0]))
                self.assertTrue(np.array_equal(labels[1], trainer.eval_dataset.ys[1]))

    def test_dynamic_shapes(self):
        eval_dataset = DynamicShapesDataset(batch_size=self.batch_size)
        model = RegressionModel(a=2, b=1)
        with tempfile.TemporaryDirectory() as tmp_dir:
            args = TrainingArguments(tmp_dir, report_to="none")
            trainer = Trainer(model, args, eval_dataset=eval_dataset)

            # Check evaluation can run to completion
            _ = trainer.evaluate()

            # Check predictions
            preds = trainer.predict(eval_dataset)
            for expected, seen in zip(eval_dataset.ys, preds.label_ids):
                self.assertTrue(np.array_equal(expected, seen[: expected.shape[0]]))
                self.assertTrue(np.all(seen[expected.shape[0] :] == -100))

            for expected, seen in zip(eval_dataset.xs, preds.predictions):
                self.assertTrue(np.array_equal(2 * expected + 1, seen[: expected.shape[0]]))
                self.assertTrue(np.all(seen[expected.shape[0] :] == -100))

        # Same tests with eval accumulation
        with tempfile.TemporaryDirectory() as tmp_dir:
            args = TrainingArguments(tmp_dir, eval_accumulation_steps=2, report_to="none")
            trainer = Trainer(model, args, eval_dataset=eval_dataset)

            # Check evaluation can run to completion
            _ = trainer.evaluate()

            # Check predictions
            preds = trainer.predict(eval_dataset)
            for expected, seen in zip(eval_dataset.ys, preds.label_ids):
                self.assertTrue(np.array_equal(expected, seen[: expected.shape[0]]))
                self.assertTrue(np.all(seen[expected.shape[0] :] == -100))

            for expected, seen in zip(eval_dataset.xs, preds.predictions):
                self.assertTrue(np.array_equal(2 * expected + 1, seen[: expected.shape[0]]))
                self.assertTrue(np.all(seen[expected.shape[0] :] == -100))

    def test_log_level(self):
        # testing only --log_level (--log_level_replica requires multiple gpus and DDP and is tested elsewhere)
        logger = logging.get_logger()
        log_info_string = "Running training"

        # test with the default log_level - should be the same as before and thus we test depending on is_info
        is_info = logging.get_verbosity() <= 20

        with tempfile.TemporaryDirectory() as tmp_dir:
            with CaptureLogger(logger) as cl:
                trainer = get_regression_trainer(output_dir=tmp_dir)
                trainer.train()
            if is_info:
                self.assertIn(log_info_string, cl.out)
            else:
                self.assertNotIn(log_info_string, cl.out)

            with LoggingLevel(logging.INFO):
                # test with low log_level - lower than info
                with CaptureLogger(logger) as cl:
                    trainer = get_regression_trainer(log_level="debug", output_dir=tmp_dir)
                    trainer.train()
                self.assertIn(log_info_string, cl.out)

            with LoggingLevel(logging.INFO):
                # test with high log_level - should be quiet
                with CaptureLogger(logger) as cl:
                    trainer = get_regression_trainer(log_level="error", output_dir=tmp_dir)
                    trainer.train()
                self.assertNotIn(log_info_string, cl.out)

    def test_save_checkpoints(self):
        tmp_dir = self.get_auto_remove_tmp_dir()
        trainer = get_regression_trainer(output_dir=tmp_dir, save_steps=5)
        trainer.train()
        self.check_saved_checkpoints(tmp_dir, 5, int(self.n_epochs * 64 / self.batch_size))

        # With a regular model that is not a PreTrainedModel
        tmp_dir = self.get_auto_remove_tmp_dir()
        trainer = get_regression_trainer(output_dir=tmp_dir, save_steps=5, pretrained=False)
        trainer.train()
        self.check_saved_checkpoints(tmp_dir, 5, int(self.n_epochs * 64 / self.batch_size), False)

    @require_safetensors
    def test_safe_checkpoints(self):
        for save_safetensors in [True, False]:
            tmp_dir = self.get_auto_remove_tmp_dir()
            trainer = get_regression_trainer(output_dir=tmp_dir, save_steps=5, save_safetensors=save_safetensors)
            trainer.train()
            self.check_saved_checkpoints(
                tmp_dir, 5, int(self.n_epochs * 64 / self.batch_size), safe_weights=save_safetensors
            )

            # With a regular model that is not a PreTrainedModel
            tmp_dir = self.get_auto_remove_tmp_dir()
            trainer = get_regression_trainer(
                output_dir=tmp_dir, save_steps=5, pretrained=False, save_safetensors=save_safetensors
            )
            trainer.train()
            self.check_saved_checkpoints(
                tmp_dir, 5, int(self.n_epochs * 64 / self.batch_size), False, safe_weights=save_safetensors
            )

    def test_load_best_model_with_save(self):
        tmp_dir = self.get_auto_remove_tmp_dir()
        trainer = get_regression_trainer(
            output_dir=tmp_dir,
            save_steps=5,
            evaluation_strategy="steps",
            eval_steps=5,
            max_steps=9,
        )
        trainer.train()
        # Check that we have the last known step:
        assert os.path.exists(
            os.path.join(tmp_dir, f"checkpoint-{trainer.state.max_steps}")
        ), f"Could not find checkpoint-{trainer.state.max_steps}"
        # And then check the last step
        assert os.path.exists(os.path.join(tmp_dir, "checkpoint-9")), "Could not find checkpoint-9"

        # Now test that using a limit works
        # Should result in:
        # - save at step 5 (but is deleted)
        # - save at step 10 (loaded in at the end when `load_best_model=True`)
        # - save at step 11
        tmp_dir = self.get_auto_remove_tmp_dir()
        trainer = get_regression_trainer(
            output_dir=tmp_dir,
            save_steps=5,
            evaluation_strategy="steps",
            eval_steps=5,
            load_best_model_at_end=True,
            save_total_limit=2,
            max_steps=11,
        )
        trainer.train()
        # Check that we have the last known step:
        assert os.path.exists(os.path.join(tmp_dir, "checkpoint-11")), "Could not find checkpoint-11"
        # And then check the last multiple
        assert os.path.exists(os.path.join(tmp_dir, "checkpoint-10")), "Could not find checkpoint-10"
        # Finally check that we don't have an old one
        assert not os.path.exists(os.path.join(tmp_dir, "checkpoint-5")), "Found checkpoint-5, limit not respected"

        # Finally check that the right model was loaded in, checkpoint-10
        # this goes by the last `eval` step check to do so, so it won't be
        # the last model *saved*
        model_state = trainer.model.state_dict()
        final_model_weights = safetensors.torch.load_file(os.path.join(tmp_dir, "checkpoint-10", "model.safetensors"))
        for k, v in model_state.items():
            assert torch.allclose(v, final_model_weights[k]), f"{k} is not the same"

    @require_torch_multi_accelerator
    def test_run_seq2seq_double_train_wrap_once(self):
        # test that we don't wrap the model more than once
        # since wrapping primarily happens on multi-gpu setup we want multiple gpus to test for
        # example DataParallel(DataParallel(model))

        trainer = get_regression_trainer(output_dir=self.get_auto_remove_tmp_dir())
        trainer.train()
        model_wrapped_before = trainer.model_wrapped
        trainer.train()
        model_wrapped_after = trainer.model_wrapped
        self.assertIs(model_wrapped_before, model_wrapped_after, "should be not wrapped twice")

    @require_torch_up_to_2_accelerators
    def test_can_resume_training(self):
        # This test will fail for more than 2 GPUs since the batch size will get bigger and with the number of
        # save_steps, the checkpoint will resume training at epoch 2 or more (so the data seen by the model
        # won't be the same since the training dataloader is shuffled).

        tmp_dir = self.get_auto_remove_tmp_dir()
        kwargs = {
            "output_dir": tmp_dir,
            "train_len": 128,
            "save_steps": 5,
            "learning_rate": 0.1,
            "logging_steps": 5,
        }
        trainer = get_regression_trainer(**kwargs)
        trainer.train()
        (a, b) = trainer.model.a.item(), trainer.model.b.item()
        state = dataclasses.asdict(trainer.state)

        checkpoint = os.path.join(tmp_dir, "checkpoint-5")

        # Reinitialize trainer
        trainer = get_regression_trainer(**kwargs)

        trainer.train(resume_from_checkpoint=checkpoint)
        (a1, b1) = trainer.model.a.item(), trainer.model.b.item()
        state1 = dataclasses.asdict(trainer.state)
        self.assertEqual(a, a1)
        self.assertEqual(b, b1)
        self.check_trainer_state_are_the_same(state, state1)

        # Now check with a later checkpoint that it also works when we span over one epoch
        checkpoint = os.path.join(tmp_dir, "checkpoint-15")

        # Reinitialize trainer and load model
        trainer = get_regression_trainer(**kwargs)

        trainer.train(resume_from_checkpoint=checkpoint)
        (a1, b1) = trainer.model.a.item(), trainer.model.b.item()
        state1 = dataclasses.asdict(trainer.state)
        self.assertEqual(a, a1)
        self.assertEqual(b, b1)
        self.check_trainer_state_are_the_same(state, state1)

        # With a regular model that is not a PreTrainedModel
        tmp_dir = self.get_auto_remove_tmp_dir()
        kwargs = {
            "output_dir": tmp_dir,
            "train_len": 128,
            "save_steps": 5,
            "learning_rate": 0.1,
            "pretrained": False,
        }

        trainer = get_regression_trainer(**kwargs)
        trainer.train()
        (a, b) = trainer.model.a.item(), trainer.model.b.item()
        state = dataclasses.asdict(trainer.state)

        checkpoint = os.path.join(tmp_dir, "checkpoint-5")

        # Reinitialize trainer and load model
        trainer = get_regression_trainer(**kwargs)

        trainer.train(resume_from_checkpoint=checkpoint)
        (a1, b1) = trainer.model.a.item(), trainer.model.b.item()
        state1 = dataclasses.asdict(trainer.state)
        self.assertEqual(a, a1)
        self.assertEqual(b, b1)
        self.check_trainer_state_are_the_same(state, state1)

        # Now check with a later checkpoint that it also works when we span over one epoch
        checkpoint = os.path.join(tmp_dir, "checkpoint-15")

        # Reinitialize trainer and load model
        trainer = get_regression_trainer(**kwargs)

        trainer.train(resume_from_checkpoint=checkpoint)
        (a1, b1) = trainer.model.a.item(), trainer.model.b.item()
        state1 = dataclasses.asdict(trainer.state)
        self.assertEqual(a, a1)
        self.assertEqual(b, b1)
        self.check_trainer_state_are_the_same(state, state1)

        # Now check failures

        # 1. fail to find a bogus checkpoint
        tmp_dir = self.get_auto_remove_tmp_dir()
        trainer = get_regression_trainer(output_dir=tmp_dir)
        with self.assertRaises(Exception) as context:
            trainer.train(resume_from_checkpoint=f"{checkpoint}-bogus")
        self.assertTrue("Can't find a valid checkpoint at" in str(context.exception))

        # 2. fail to find any checkpoint - due a fresh output_dir
        tmp_dir = self.get_auto_remove_tmp_dir()
        trainer = get_regression_trainer(output_dir=tmp_dir)
        with self.assertRaises(Exception) as context:
            trainer.train(resume_from_checkpoint=True)
        self.assertTrue("No valid checkpoint found in output directory" in str(context.exception))

    @unittest.skip(
        reason="@muellerzr: Fix once Trainer can take an accelerate configuration. Need to set `seedable_sampler=True`."
    )
    def test_resume_training_with_randomness(self):
        # For more than 1 GPUs, since the randomness is introduced in the model and with DataParallel (which is used
        # in this test for more than 2 GPUs), the calls to the torch RNG will happen in a random order (sometimes
        # GPU 0 will call first and sometimes GPU 1).
        random_torch = not torch.cuda.is_available() or torch.cuda.device_count() <= 1

        if torch.cuda.is_available():
            torch.backends.cudnn.deterministic = True
        train_dataset = RegressionDataset(length=128)
        eval_dataset = RegressionDataset()

        with self.subTest("Test every step"):
            config = RegressionModelConfig(a=0, b=2, random_torch=random_torch)
            model = RegressionRandomPreTrainedModel(config)

            tmp_dir = self.get_auto_remove_tmp_dir()
            args = RegressionTrainingArguments(tmp_dir, save_steps=5, learning_rate=0.1)
            trainer = Trainer(model, args, train_dataset=train_dataset, eval_dataset=eval_dataset)

            trainer.train()
            (a, b) = trainer.model.a.item(), trainer.model.b.item()

            model = RegressionRandomPreTrainedModel(config)
            trainer = Trainer(model, args, train_dataset=train_dataset, eval_dataset=eval_dataset)
            trainer.train(resume_from_checkpoint=os.path.join(tmp_dir, "checkpoint-15"))
            (a1, b1) = trainer.model.a.item(), trainer.model.b.item()

            self.assertAlmostEqual(a, a1, delta=1e-5)
            self.assertAlmostEqual(b, b1, delta=1e-5)

        with self.subTest("Test every epoch"):
            config = RegressionModelConfig(a=0, b=2, random_torch=random_torch)
            model = RegressionRandomPreTrainedModel(config)

            tmp_dir = self.get_auto_remove_tmp_dir()
            args = RegressionTrainingArguments(tmp_dir, save_strategy="epoch", learning_rate=0.1)
            trainer = Trainer(model, args, train_dataset=train_dataset, eval_dataset=eval_dataset)

            trainer.train()
            (a, b) = trainer.model.a.item(), trainer.model.b.item()

            model = RegressionRandomPreTrainedModel(config)
            trainer = Trainer(model, args, train_dataset=train_dataset, eval_dataset=eval_dataset)

            checkpoints = [d for d in os.listdir(tmp_dir) if d.startswith("checkpoint-")]
            # There should be one checkpoint per epoch.
            self.assertEqual(len(checkpoints), 3)
            checkpoint_dir = sorted(checkpoints, key=lambda x: int(x.replace("checkpoint-", "")))[0]

            trainer.train(resume_from_checkpoint=os.path.join(tmp_dir, checkpoint_dir))
            (a1, b1) = trainer.model.a.item(), trainer.model.b.item()

            self.assertAlmostEqual(a, a1, delta=1e-5)
            self.assertAlmostEqual(b, b1, delta=1e-5)

    @slow
    @require_accelerate
    @require_torch_non_multi_accelerator
    def test_auto_batch_size_finder(self):
        if torch.cuda.is_available():
            torch.backends.cudnn.deterministic = True

        SRC_DIR = os.path.abspath(
            os.path.join(os.path.dirname(__file__), "..", "..", "examples", "pytorch", "text-classification")
        )
        sys.path.append(SRC_DIR)
        import run_glue

        with tempfile.TemporaryDirectory() as tmpdir:
            testargs = f"""
                run_glue.py
                --model_name_or_path distilbert/distilbert-base-uncased
                --task_name mrpc
                --do_train
                --do_eval
                --max_seq_len 128
                --per_device_train_batch_size 4096
                --learning_rate 2e-5
                --num_train_epochs 1
                --output_dir {tmpdir}
                --auto_find_batch_size 0
                """.split()
            with self.assertRaises(RuntimeError):
                with patch.object(sys, "argv", testargs):
                    run_glue.main()

        testargs[-1] = "1"
        with patch.object(sys, "argv", testargs):
            run_glue.main()

    @require_deepspeed
    def test_auto_batch_size_with_deepspeed(self):
        train_dataset = RegressionDataset(length=128)

        config = RegressionModelConfig(a=0, b=2)
        model = RegressionRandomPreTrainedModel(config)

        tmp_dir = self.get_auto_remove_tmp_dir()

        for stage in [1, 2]:
            deepspeed = {
                "zero_optimization": {
                    "stage": stage,
                },
                "train_batch_size": "auto",
                "train_micro_batch_size_per_gpu": "auto",
            }

        args = RegressionTrainingArguments(
            tmp_dir,
            do_train=True,
            max_steps=2,
            save_strategy="no",
            per_device_train_batch_size=16,
            auto_find_batch_size=True,
            deepspeed=deepspeed,
        )
        trainer = Trainer(model, args, train_dataset=train_dataset, callbacks=[MockCudaOOMCallback()])
        trainer.train()
        self.assertEqual(trainer._train_batch_size, 8)

    def test_auto_batch_size_with_resume_from_checkpoint(self):
        train_dataset = RegressionDataset(length=128)

        config = RegressionModelConfig(a=0, b=2)
        model = RegressionRandomPreTrainedModel(config)

        tmp_dir = self.get_auto_remove_tmp_dir()

        args = RegressionTrainingArguments(
            tmp_dir,
            do_train=True,
            max_steps=2,
            save_steps=1,
            per_device_train_batch_size=16,
            auto_find_batch_size=True,
        )
        trainer = Trainer(model, args, train_dataset=train_dataset, callbacks=[MockCudaOOMCallback()])
        trainer.train()
        # After `auto_find_batch_size` is ran we should now be at 8
        self.assertEqual(trainer._train_batch_size, 8)

        # We can then make a new Trainer
        trainer = Trainer(model, args, train_dataset=train_dataset)
        # Check we are at 16 to start
        self.assertEqual(trainer._train_batch_size, 16 * max(trainer.args.n_gpu, 1))
        trainer.train(resume_from_checkpoint=True)
        # We should be back to 8 again, picking up based upon the last ran Trainer
        self.assertEqual(trainer._train_batch_size, 8)

    # regression for this issue: https://github.com/huggingface/transformers/issues/12970
    def test_training_with_resume_from_checkpoint_false(self):
        train_dataset = RegressionDataset(length=128)
        eval_dataset = RegressionDataset()

        config = RegressionModelConfig(a=0, b=2)
        model = RegressionRandomPreTrainedModel(config)

        tmp_dir = self.get_auto_remove_tmp_dir()
        args = RegressionTrainingArguments(tmp_dir, save_steps=5, learning_rate=0.1)
        trainer = Trainer(model, args, train_dataset=train_dataset, eval_dataset=eval_dataset)

        trainer.train(resume_from_checkpoint=False)

    @require_torch_up_to_2_accelerators
    def test_resume_training_with_shard_checkpoint(self):
        # This test will fail for more than 2 GPUs since the batch size will get bigger and with the number of
        # save_steps, the checkpoint will resume training at epoch 2 or more (so the data seen by the model
        # won't be the same since the training dataloader is shuffled).

        with tempfile.TemporaryDirectory() as tmpdir:
            trainer = get_regression_trainer(output_dir=tmpdir, train_len=128, save_steps=5, learning_rate=0.1)
            trainer.train()
            (a, b) = trainer.model.a.item(), trainer.model.b.item()
            state = dataclasses.asdict(trainer.state)

            checkpoint = os.path.join(tmpdir, "checkpoint-5")
            self.convert_to_sharded_checkpoint(checkpoint)

            # Reinitialize trainer
            trainer = get_regression_trainer(output_dir=tmpdir, train_len=128, save_steps=5, learning_rate=0.1)

            trainer.train(resume_from_checkpoint=checkpoint)
            (a1, b1) = trainer.model.a.item(), trainer.model.b.item()
            state1 = dataclasses.asdict(trainer.state)
            self.assertEqual(a, a1)
            self.assertEqual(b, b1)
            self.check_trainer_state_are_the_same(state, state1)

    @require_safetensors
    @require_torch_up_to_2_accelerators
    def test_resume_training_with_safe_checkpoint(self):
        # This test will fail for more than 2 GPUs since the batch size will get bigger and with the number of
        # save_steps, the checkpoint will resume training at epoch 2 or more (so the data seen by the model
        # won't be the same since the training dataloader is shuffled).

        for initial_safe in [False, True]:
            for loaded_safe in [False, True]:
                with tempfile.TemporaryDirectory() as tmpdir:
                    trainer = get_regression_trainer(
                        output_dir=tmpdir,
                        train_len=128,
                        save_steps=5,
                        learning_rate=0.1,
                        save_safetensors=initial_safe,
                    )
                    trainer.train()
                    (a, b) = trainer.model.a.item(), trainer.model.b.item()
                    state = dataclasses.asdict(trainer.state)

                    checkpoint = os.path.join(tmpdir, "checkpoint-5")
                    self.convert_to_sharded_checkpoint(checkpoint, load_safe=initial_safe, save_safe=loaded_safe)

                    # Reinitialize trainer
                    trainer = get_regression_trainer(
                        output_dir=tmpdir, train_len=128, save_steps=5, learning_rate=0.1, save_safetensors=loaded_safe
                    )

                    trainer.train(resume_from_checkpoint=checkpoint)
                    (a1, b1) = trainer.model.a.item(), trainer.model.b.item()
                    state1 = dataclasses.asdict(trainer.state)
                    self.assertEqual(a, a1)
                    self.assertEqual(b, b1)
                    self.check_trainer_state_are_the_same(state, state1)

    @require_torch_up_to_2_accelerators
    def test_resume_training_with_gradient_accumulation(self):
        # This test will fail for more than 2 GPUs since the batch size will get bigger and with the number of
        # save_steps, the checkpoint will resume training at epoch 2 or more (so the data seen by the model
        # won't be the same since the training dataloader is shuffled).

        with tempfile.TemporaryDirectory() as tmpdir:
            trainer = get_regression_trainer(
                output_dir=tmpdir,
                train_len=128,
                gradient_accumulation_steps=2,
                per_device_train_batch_size=4,
                save_steps=5,
                learning_rate=0.1,
            )
            trainer.train()
            (a, b) = trainer.model.a.item(), trainer.model.b.item()
            state = dataclasses.asdict(trainer.state)

            checkpoint = os.path.join(tmpdir, "checkpoint-5")

            # Reinitialize trainer
            trainer = get_regression_trainer(
                output_dir=tmpdir,
                train_len=128,
                gradient_accumulation_steps=2,
                per_device_train_batch_size=4,
                save_steps=5,
                learning_rate=0.1,
            )

            trainer.train(resume_from_checkpoint=checkpoint)
            (a1, b1) = trainer.model.a.item(), trainer.model.b.item()
            state1 = dataclasses.asdict(trainer.state)
            self.assertEqual(a, a1)
            self.assertEqual(b, b1)
            self.check_trainer_state_are_the_same(state, state1)

    @require_torch_up_to_2_accelerators
    def test_resume_training_with_frozen_params(self):
        # This test will fail for more than 2 GPUs since the batch size will get bigger and with the number of
        # save_steps, the checkpoint will resume training at epoch 2 or more (so the data seen by the model
        # won't be the same since the training dataloader is shuffled).

        with tempfile.TemporaryDirectory() as tmpdir:
            trainer = get_regression_trainer(
                output_dir=tmpdir,
                train_len=128,
                per_device_train_batch_size=4,
                save_steps=5,
                learning_rate=0.1,
            )
            trainer.model.a.requires_grad_(False)
            trainer.train()
            (a, b) = trainer.model.a.item(), trainer.model.b.item()
            state = dataclasses.asdict(trainer.state)

            checkpoint = os.path.join(tmpdir, "checkpoint-5")

            # Reinitialize trainer
            trainer = get_regression_trainer(
                output_dir=tmpdir,
                train_len=128,
                per_device_train_batch_size=4,
                save_steps=5,
                learning_rate=0.1,
            )
            trainer.model.a.requires_grad_(False)

            trainer.train(resume_from_checkpoint=checkpoint)

            self.assertFalse(trainer.model.a.requires_grad)
            (a1, b1) = trainer.model.a.item(), trainer.model.b.item()
            state1 = dataclasses.asdict(trainer.state)
            self.assertEqual(a, a1)
            self.assertEqual(b, b1)
            self.check_trainer_state_are_the_same(state, state1)

    def test_load_best_model_at_end(self):
        total = int(self.n_epochs * 64 / self.batch_size)
        with tempfile.TemporaryDirectory() as tmpdir:
            trainer = get_regression_trainer(
                a=1.5,
                b=2.5,
                output_dir=tmpdir,
                learning_rate=0.1,
                eval_steps=5,
                eval_strategy="steps",
                save_steps=5,
                load_best_model_at_end=True,
            )
            self.assertFalse(trainer.args.greater_is_better)
            trainer.train()
            self.check_saved_checkpoints(tmpdir, 5, total)
            self.check_best_model_has_been_loaded(tmpdir, 5, total, trainer, "eval_loss")

        with tempfile.TemporaryDirectory() as tmpdir:
            trainer = get_regression_trainer(
                a=1.5,
                b=2.5,
                output_dir=tmpdir,
                learning_rate=0.1,
                eval_steps=5,
                eval_strategy="steps",
                save_steps=5,
                load_best_model_at_end=True,
                metric_for_best_model="accuracy",
                compute_metrics=AlmostAccuracy(),
            )
            self.assertTrue(trainer.args.greater_is_better)
            trainer.train()
            self.check_saved_checkpoints(tmpdir, 5, total)
            self.check_best_model_has_been_loaded(tmpdir, 5, total, trainer, "eval_accuracy", greater_is_better=True)

        with tempfile.TemporaryDirectory() as tmpdir:
            trainer = get_regression_trainer(
                a=1.5,
                b=2.5,
                output_dir=tmpdir,
                learning_rate=0.1,
                eval_strategy="epoch",
                save_strategy="epoch",
                load_best_model_at_end=True,
                metric_for_best_model="accuracy",
                compute_metrics=AlmostAccuracy(),
            )
            self.assertTrue(trainer.args.greater_is_better)
            trainer.train()
            self.check_saved_checkpoints(tmpdir, 64 // self.batch_size, total)
            self.check_best_model_has_been_loaded(
                tmpdir, 64 // self.batch_size, total, trainer, "eval_accuracy", greater_is_better=True
            )

        # Test this works with a non PreTrainedModel
        with tempfile.TemporaryDirectory() as tmpdir:
            trainer = get_regression_trainer(
                output_dir=tmpdir,
                learning_rate=0.1,
                eval_steps=5,
                eval_strategy="steps",
                save_steps=5,
                load_best_model_at_end=True,
                pretrained=False,
            )
            self.assertFalse(trainer.args.greater_is_better)
            trainer.train()
            self.check_saved_checkpoints(tmpdir, 5, total, is_pretrained=False)
            self.check_best_model_has_been_loaded(tmpdir, 5, total, trainer, "eval_loss", is_pretrained=False)

    @require_safetensors
    def test_load_best_model_from_safetensors(self):
        total = int(self.n_epochs * 64 / self.batch_size)
        for save_safetensors, pretrained in product([False, True], [False, True]):
            with tempfile.TemporaryDirectory() as tmpdir:
                trainer = get_regression_trainer(
                    a=1.5,
                    b=2.5,
                    output_dir=tmpdir,
                    learning_rate=0.1,
                    eval_steps=5,
                    eval_strategy="steps",
                    save_steps=5,
                    load_best_model_at_end=True,
                    save_safetensors=save_safetensors,
                    pretrained=pretrained,
                )
                self.assertFalse(trainer.args.greater_is_better)
                trainer.train()
                self.check_saved_checkpoints(tmpdir, 5, total, is_pretrained=pretrained, safe_weights=save_safetensors)
                self.check_best_model_has_been_loaded(
                    tmpdir, 5, total, trainer, "eval_loss", is_pretrained=pretrained, safe_weights=save_safetensors
                )

    @slow
    def test_trainer_eval_mrpc(self):
        MODEL_ID = "google-bert/bert-base-cased-finetuned-mrpc"
        tokenizer = AutoTokenizer.from_pretrained(MODEL_ID)
        model = AutoModelForSequenceClassification.from_pretrained(MODEL_ID)
        data_args = GlueDataTrainingArguments(
            task_name="mrpc", data_dir=f"{get_tests_dir()}/fixtures/tests_samples/MRPC", overwrite_cache=True
        )
        eval_dataset = GlueDataset(data_args, tokenizer=tokenizer, mode="dev")

        with tempfile.TemporaryDirectory() as tmp_dir:
            training_args = TrainingArguments(output_dir=tmp_dir, use_cpu=True, report_to="none")
            trainer = Trainer(model=model, args=training_args, eval_dataset=eval_dataset)
            result = trainer.evaluate()
            self.assertLess(result["eval_loss"], 0.2)

    @slow
    def test_trainer_eval_multiple(self):
        MODEL_ID = "openai-community/gpt2"
        tokenizer = AutoTokenizer.from_pretrained(MODEL_ID)
        model = AutoModelForCausalLM.from_pretrained(MODEL_ID)
        dataset = LineByLineTextDataset(
            tokenizer=tokenizer,
            file_path=PATH_SAMPLE_TEXT,
            block_size=tokenizer.max_len_single_sentence,
        )
        for example in dataset.examples:
            example["labels"] = example["input_ids"]
        with tempfile.TemporaryDirectory() as tmp_dir:
            training_args = TrainingArguments(
                output_dir=tmp_dir,
                use_cpu=True,
                per_device_eval_batch_size=1,
                report_to="none",
            )
            trainer = Trainer(
                model=model,
                args=training_args,
                eval_dataset={
                    "data1": dataset,
                    "data2": dataset,
                },
            )
            result = trainer.evaluate()
            self.assertIn("eval_data1_loss", result)
            self.assertIn("eval_data2_loss", result)

    @slow
    def test_trainer_eval_lm(self):
        MODEL_ID = "distilbert/distilroberta-base"
        tokenizer = AutoTokenizer.from_pretrained(MODEL_ID)
        dataset = LineByLineTextDataset(
            tokenizer=tokenizer,
            file_path=PATH_SAMPLE_TEXT,
            block_size=tokenizer.max_len_single_sentence,
        )
        self.assertEqual(len(dataset), 31)

    def test_training_iterable_dataset(self):
        config = RegressionModelConfig()
        model = RegressionPreTrainedModel(config)
        # Adding one column not used by the model should have no impact
        train_dataset = SampleIterableDataset(label_names=["labels", "extra"])

        with tempfile.TemporaryDirectory() as tmp_dir:
            args = RegressionTrainingArguments(output_dir=tmp_dir, max_steps=4)
            trainer = Trainer(model=model, args=args, train_dataset=train_dataset)
            trainer.train()
            self.assertEqual(trainer.state.global_step, 4)

            loader = trainer.get_train_dataloader()
            self.assertIsInstance(loader, torch.utils.data.DataLoader)
            self.assertIsInstance(loader.sampler, torch.utils.data.dataloader._InfiniteConstantSampler)

    def test_evaluation_iterable_dataset(self):
        config = RegressionModelConfig(a=1.5, b=2.5)
        model = RegressionPreTrainedModel(config)
        # Adding one column not used by the model should have no impact
        eval_dataset = SampleIterableDataset(label_names=["labels", "extra"])

        with tempfile.TemporaryDirectory() as tmp_dir:
            args = RegressionTrainingArguments(output_dir=tmp_dir)
            trainer = Trainer(model=model, args=args, eval_dataset=eval_dataset, compute_metrics=AlmostAccuracy())
            results = trainer.evaluate()

            x, y = trainer.eval_dataset.dataset.x, trainer.eval_dataset.dataset.ys[0]
            pred = 1.5 * x + 2.5
            expected_loss = ((pred - y) ** 2).mean()
            self.assertAlmostEqual(results["eval_loss"], expected_loss)
            expected_acc = AlmostAccuracy()((pred, y))["accuracy"]
            self.assertAlmostEqual(results["eval_accuracy"], expected_acc)

            # With a number of elements not a round multiple of the batch size
            eval_dataset = SampleIterableDataset(length=66)
            results = trainer.evaluate(eval_dataset)

            x, y = eval_dataset.dataset.x, eval_dataset.dataset.ys[0]
            pred = 1.5 * x + 2.5
            expected_loss = ((pred - y) ** 2).mean()
            self.assertAlmostEqual(results["eval_loss"], expected_loss)
            expected_acc = AlmostAccuracy()((pred, y))["accuracy"]
            self.assertAlmostEqual(results["eval_accuracy"], expected_acc)

    def test_predict_iterable_dataset(self):
        config = RegressionModelConfig(a=1.5, b=2.5)
        model = RegressionPreTrainedModel(config)
        eval_dataset = SampleIterableDataset()

        with tempfile.TemporaryDirectory() as tmp_dir:
            args = RegressionTrainingArguments(output_dir=tmp_dir)
            trainer = Trainer(model=model, args=args, eval_dataset=eval_dataset, compute_metrics=AlmostAccuracy())

            preds = trainer.predict(trainer.eval_dataset).predictions
            x = eval_dataset.dataset.x
            self.assertTrue(np.allclose(preds, 1.5 * x + 2.5))

            # With a number of elements not a round multiple of the batch size
            # Adding one column not used by the model should have no impact
            test_dataset = SampleIterableDataset(length=66, label_names=["labels", "extra"])
            preds = trainer.predict(test_dataset).predictions
            x = test_dataset.dataset.x
            self.assertTrue(np.allclose(preds, 1.5 * x + 2.5))

    def test_num_train_epochs_in_training(self):
        # len(train_dl) < gradient_accumulation_steps shouldn't give ``ZeroDivisionError`` when ``max_steps`` is given.
        # It should give 1 update step for each epoch.
        with tempfile.TemporaryDirectory() as tmp_dir:
            trainer = get_regression_trainer(
                max_steps=3,
                train_len=64,
                per_device_train_batch_size=16,
                gradient_accumulation_steps=5,
                output_dir=tmp_dir,
            )
            train_output = trainer.train()
            self.assertEqual(train_output.global_step, 3)

            # Even ``max_steps`` is not specified, we still expect 1 update step for each epoch if
            # len(train_dl) < gradient_accumulation_steps.
            trainer = get_regression_trainer(
                train_len=64, per_device_train_batch_size=16, gradient_accumulation_steps=5, output_dir=tmp_dir
            )
            train_output = trainer.train()
            self.assertEqual(train_output.global_step, int(self.n_epochs))

    def test_early_stopping_callback(self):
        # early stopping stops training before num_training_epochs
        with tempfile.TemporaryDirectory() as tmp_dir:
            trainer = get_regression_trainer(
                output_dir=tmp_dir,
                num_train_epochs=20,
                gradient_accumulation_steps=1,
                per_device_train_batch_size=16,
                load_best_model_at_end=True,
                eval_strategy=IntervalStrategy.EPOCH,
                save_strategy=IntervalStrategy.EPOCH,
                compute_metrics=AlmostAccuracy(),
                metric_for_best_model="accuracy",
            )
            trainer.add_callback(EarlyStoppingCallback(1, 0.0001))
            train_output = trainer.train()
            self.assertLess(train_output.global_step, 20 * 64 / 16)

        # Invalid inputs to trainer with early stopping callback result in assertion error
        with tempfile.TemporaryDirectory() as tmp_dir:
            trainer = get_regression_trainer(
                output_dir=tmp_dir,
                num_train_epochs=20,
                gradient_accumulation_steps=1,
                per_device_train_batch_size=16,
                eval_strategy=IntervalStrategy.EPOCH,
                compute_metrics=AlmostAccuracy(),
                metric_for_best_model="accuracy",
            )
            trainer.add_callback(EarlyStoppingCallback(1))
            self.assertEqual(trainer.state.global_step, 0)
            try:
                trainer.train()
            except AssertionError:
                self.assertEqual(trainer.state.global_step, 0)

        # even if load_best_model_at_end is False, `best_model_checkpoint` should be set
        with tempfile.TemporaryDirectory() as tmp_dir:
            trainer = get_regression_trainer(
                output_dir=tmp_dir,
                num_train_epochs=20,
                gradient_accumulation_steps=1,
                per_device_train_batch_size=16,
                load_best_model_at_end=False,
                eval_strategy=IntervalStrategy.EPOCH,
                save_strategy=IntervalStrategy.EPOCH,
                compute_metrics=AlmostAccuracy(),
                metric_for_best_model="accuracy",
            )
            trainer.add_callback(EarlyStoppingCallback(1, 0.0001))
            train_output = trainer.train()
            self.assertIsNotNone(trainer.state.best_model_checkpoint)

    def test_flos_extraction(self):
        with tempfile.TemporaryDirectory() as tmp_dir:
            trainer = get_regression_trainer(learning_rate=0.1, output_dir=tmp_dir)

            def assert_flos_extraction(trainer, wrapped_model_to_check):
                self.assertEqual(trainer.model, trainer.accelerator.unwrap_model(wrapped_model_to_check))
                self.assertGreaterEqual(
                    getattr(trainer.accelerator.unwrap_model(wrapped_model_to_check).config, "total_flos", 0), 0
                )

            # with plain model
            assert_flos_extraction(trainer, trainer.model)

            # with enforced DataParallel
            assert_flos_extraction(trainer, nn.DataParallel(trainer.model))

            trainer.train()
            self.assertTrue(isinstance(trainer.state.total_flos, float))

    def check_checkpoint_deletion(self, trainer, output_dir, expected):
        # Make fake checkpoints
        for n in [5, 10, 15, 20, 25]:
            os.makedirs(os.path.join(output_dir, f"{PREFIX_CHECKPOINT_DIR}-{n}"), exist_ok=True)
        trainer._rotate_checkpoints(output_dir=output_dir)
        glob_checkpoints = [str(x) for x in Path(output_dir).glob(f"{PREFIX_CHECKPOINT_DIR}-*")]
        values = [int(re.match(f".*{PREFIX_CHECKPOINT_DIR}-([0-9]+)", d).groups()[0]) for d in glob_checkpoints]
        self.assertSetEqual(set(values), set(expected))

    def test_checkpoint_rotation(self):
        with tempfile.TemporaryDirectory() as tmp_dir:
            # Without best model at end
            trainer = get_regression_trainer(output_dir=tmp_dir, save_total_limit=2)
            self.check_checkpoint_deletion(trainer, tmp_dir, [20, 25])

            # With best model at end
            trainer = get_regression_trainer(
                output_dir=tmp_dir, eval_strategy="steps", load_best_model_at_end=True, save_total_limit=2
            )
            trainer.state.best_model_checkpoint = os.path.join(tmp_dir, "checkpoint-5")
            self.check_checkpoint_deletion(trainer, tmp_dir, [5, 25])

            # Edge case: we don't always honor save_total_limit=1 if load_best_model_at_end=True to be able to resume
            # from checkpoint
            trainer = get_regression_trainer(
                output_dir=tmp_dir, eval_strategy="steps", load_best_model_at_end=True, save_total_limit=1
            )
            trainer.state.best_model_checkpoint = os.path.join(tmp_dir, "checkpoint-25")
            self.check_checkpoint_deletion(trainer, tmp_dir, [25])

            trainer.state.best_model_checkpoint = os.path.join(tmp_dir, "checkpoint-5")
            self.check_checkpoint_deletion(trainer, tmp_dir, [5, 25])

    def test_compare_trainer_and_checkpoint_args_logging(self):
        logger = logging.get_logger()

        with tempfile.TemporaryDirectory() as tmpdir, CaptureLogger(logger) as cl:
            trainer = get_regression_trainer(
                output_dir=tmpdir,
                train_len=128,
                eval_steps=5,
                gradient_accumulation_steps=2,
                per_device_train_batch_size=4,
                save_steps=5,
                learning_rate=0.1,
            )
            trainer.train()

            checkpoint = os.path.join(tmpdir, "checkpoint-5")
            checkpoint_trainer = get_regression_trainer(
                output_dir=tmpdir,
                train_len=256,
                eval_steps=10,
                gradient_accumulation_steps=4,
                per_device_train_batch_size=8,
                save_steps=10,
                learning_rate=0.1,
            )
            checkpoint_trainer.train(resume_from_checkpoint=checkpoint)

        self.assertIn("save_steps: 10 (from args) != 5 (from trainer_state.json)", cl.out)

        self.assertIn(
            "per_device_train_batch_size: 8 (from args) != 4 (from trainer_state.json)",
            cl.out,
        )
        self.assertIn(
            "eval_steps: 10 (from args) != 5 (from trainer_state.json)",
            cl.out,
        )

    def check_mem_metrics(self, trainer, check_func):
        metrics = trainer.train().metrics
        check_func("init_mem_cpu_alloc_delta", metrics)
        check_func("train_mem_cpu_alloc_delta", metrics)
        if backend_device_count(torch_device) > 0:
            check_func("init_mem_gpu_alloc_delta", metrics)
            check_func("train_mem_gpu_alloc_delta", metrics)

        metrics = trainer.evaluate()
        check_func("eval_mem_cpu_alloc_delta", metrics)
        if backend_device_count(torch_device) > 0:
            check_func("eval_mem_gpu_alloc_delta", metrics)

        metrics = trainer.predict(RegressionDataset()).metrics
        check_func("test_mem_cpu_alloc_delta", metrics)
        if backend_device_count(torch_device) > 0:
            check_func("test_mem_gpu_alloc_delta", metrics)

    def test_mem_metrics(self):
        with tempfile.TemporaryDirectory() as tmp_dir:
            # with mem metrics enabled
            trainer = get_regression_trainer(skip_memory_metrics=False, output_dir=tmp_dir)
            self.check_mem_metrics(trainer, self.assertIn)

            # with mem metrics disabled
            trainer = get_regression_trainer(skip_memory_metrics=True, output_dir=tmp_dir)
            self.check_mem_metrics(trainer, self.assertNotIn)

    @require_torch_accelerator
    def test_fp16_full_eval(self):
        # this is a sensitive test so let's keep debugging printouts in place for quick diagnosis.
        # it's using pretty large safety margins, but small enough to detect broken functionality.
        debug = 0
        n_gpus = backend_device_count(torch_device)

        with tempfile.TemporaryDirectory() as tmp_dir:
            bs = 8
            eval_len = 16 * n_gpus
            # make the params somewhat big so that there will be enough RAM consumed to be able to
            # measure things. We should get about 64KB for a+b in fp32
            a = torch.ones(1000, bs) + 0.001
            b = torch.ones(1000, bs) - 0.001

            # 1. with fp16_full_eval disabled
            trainer = get_regression_trainer(
                a=a, b=b, eval_len=eval_len, skip_memory_metrics=False, output_dir=tmp_dir
            )
            metrics = trainer.evaluate()
            del trainer
            gc.collect()

            fp32_init = metrics["init_mem_gpu_alloc_delta"]
            fp32_eval = metrics["eval_mem_gpu_alloc_delta"]

            if debug:
                print(f"fp32_init {fp32_init}")
                print(f"fp32_eval {fp32_eval}")

            # here we expect the model to be preloaded in trainer.__init__ and consume around 64K gpu ram.
            # perfect world: fp32_init == 64<<10
            self.assertGreater(fp32_init, 59_000)
            # after eval should be no extra memory allocated - with a small margin (other than the peak
            # memory consumption for the forward calculation that gets recovered)
            # perfect world: fp32_eval == close to zero
            self.assertLess(fp32_eval, 5_000)

            # 2. with fp16_full_eval enabled
            trainer = get_regression_trainer(
                a=a, b=b, eval_len=eval_len, fp16_full_eval=True, skip_memory_metrics=False, output_dir=tmp_dir
            )
            metrics = trainer.evaluate()
            fp16_init = metrics["init_mem_gpu_alloc_delta"]
            fp16_eval = metrics["eval_mem_gpu_alloc_delta"]

            if debug:
                print(f"fp16_init {fp16_init}")
                print(f"fp16_eval {fp16_eval}")

            # here we expect the model to not be preloaded in trainer.__init__, so with a small margin it should be close to 0
            # perfect world: fp16_init == close to zero
            self.assertLess(fp16_init, 5_000)
            # here we put the model on device in eval and only `half()` of it, i.e. about 32K,(again we ignore the peak margin which gets returned back)
            # perfect world: fp32_init == 32<<10
            self.assertGreater(fp16_eval, 27_000)

            # 3. relative comparison fp32 vs full fp16
            # should be about half of fp16_init
            # perfect world: fp32_init/2 == fp16_eval
            self.assertAlmostEqual(fp16_eval, fp32_init / 2, delta=5_000)

    @require_non_xpu
    @require_torch_non_multi_gpu
    @require_torchdynamo
    @require_torch_tensorrt_fx
    def test_torchdynamo_full_eval(self):
        import torchdynamo

        # torchdynamo at the moment doesn't support DP/DDP, therefore require a single gpu
        n_gpus = get_gpu_count()

        bs = 8
        eval_len = 16 * n_gpus
        # make the params are somewhat big so that there will be enough RAM consumed to be able to
        # measure things. We should get about 64KB for a+b in fp32
        a = torch.ones(1000, bs) + 0.001
        b = torch.ones(1000, bs) - 0.001

        with tempfile.TemporaryDirectory() as tmp_dir:
            # 1. Default - without TorchDynamo
            trainer = get_regression_trainer(a=a, b=b, eval_len=eval_len, output_dir=tmp_dir)
            metrics = trainer.evaluate()
            original_eval_loss = metrics["eval_loss"]
            del trainer

            # 2. TorchDynamo eager
            trainer = get_regression_trainer(a=a, b=b, eval_len=eval_len, torchdynamo="eager", output_dir=tmp_dir)
            metrics = trainer.evaluate()
            self.assertAlmostEqual(metrics["eval_loss"], original_eval_loss)
            del trainer
            torchdynamo.reset()

            # 3. TorchDynamo nvfuser
            trainer = get_regression_trainer(a=a, b=b, eval_len=eval_len, torchdynamo="nvfuser", output_dir=tmp_dir)
            metrics = trainer.evaluate()
            self.assertAlmostEqual(metrics["eval_loss"], original_eval_loss)
            torchdynamo.reset()

            # 4. TorchDynamo fx2trt
            trainer = get_regression_trainer(a=a, b=b, eval_len=eval_len, torchdynamo="fx2trt", output_dir=tmp_dir)
            metrics = trainer.evaluate()
            self.assertAlmostEqual(metrics["eval_loss"], original_eval_loss)
            torchdynamo.reset()

    @unittest.skip(reason="torch 2.0.0 gives `ModuleNotFoundError: No module named 'torchdynamo'`.")
    @require_torch_non_multi_gpu
    @require_torchdynamo
    def test_torchdynamo_memory(self):
        # torchdynamo at the moment doesn't support DP/DDP, therefore require a single gpu
        import torchdynamo

        class CustomTrainer(Trainer):
            def compute_loss(self, model, inputs, return_outputs=False):
                x = inputs["x"]
                output = model(x)
                if self.args.n_gpu == 1:
                    return output.mean()
                return output

        class MyModule(torch.nn.Module):
            """Simple module that does aggressive fusion"""

            def __init__(self):
                super().__init__()

            def forward(self, x):
                for _ in range(20):
                    x = torch.cos(x)
                return x

        mod = MyModule()

        # 1. without TorchDynamo (eager baseline)
        a = torch.ones(1024, 1024, device="cuda", requires_grad=True)
        a.grad = None
        trainer = CustomTrainer(model=mod)
        # warmup
        for _ in range(10):
            orig_loss = trainer.training_step(mod, {"x": a})

        # resets
        gc.collect()
        torch.cuda.empty_cache()
        torch.cuda.reset_peak_memory_stats()

        orig_loss = trainer.training_step(mod, {"x": a})
        orig_peak_mem = torch.cuda.max_memory_allocated()
        torchdynamo.reset()
        del trainer

        # 2. TorchDynamo nvfuser
        with tempfile.TemporaryDirectory() as tmp_dir:
            a = torch.ones(1024, 1024, device="cuda", requires_grad=True)
            a.grad = None
            args = TrainingArguments(output_dir=tmp_dir, torchdynamo="nvfuser")
            trainer = CustomTrainer(model=mod, args=args)
            # warmup
            for _ in range(10):
                loss = trainer.training_step(mod, {"x": a})

            # resets
            gc.collect()
            torch.cuda.empty_cache()
            torch.cuda.reset_peak_memory_stats()

            loss = trainer.training_step(mod, {"x": a})
            peak_mem = torch.cuda.max_memory_allocated()
            torchdynamo.reset()
            del trainer

            # Functional check
            self.assertAlmostEqual(loss, orig_loss)

            # AOT Autograd recomputaion and nvfuser recomputation optimization
            # aggressively fuses the operations and reduce the memory footprint.
            self.assertGreater(orig_peak_mem, peak_mem * 2)

    @require_torch_accelerator
    @require_torch_bf16
    def test_bf16_full_eval(self):
        # note: most of the logic is the same as test_fp16_full_eval

        # this is a sensitive test so let's keep debugging printouts in place for quick diagnosis.
        # it's using pretty large safety margins, but small enough to detect broken functionality.
        debug = 0
        n_gpus = backend_device_count(torch_device)

        bs = 8
        eval_len = 16 * n_gpus
        # make the params somewhat big so that there will be enough RAM consumed to be able to
        # measure things. We should get about 64KB for a+b in fp32
        a = torch.ones(1000, bs) + 0.001
        b = torch.ones(1000, bs) - 0.001

        with tempfile.TemporaryDirectory() as tmp_dir:
            # 1. with bf16_full_eval disabled
            trainer = get_regression_trainer(
                a=a, b=b, eval_len=eval_len, skip_memory_metrics=False, output_dir=tmp_dir
            )
            metrics = trainer.evaluate()
            del trainer
            gc.collect()

            fp32_init = metrics["init_mem_gpu_alloc_delta"]
            fp32_eval = metrics["eval_mem_gpu_alloc_delta"]

            if debug:
                print(f"fp32_init {fp32_init}")
                print(f"fp32_eval {fp32_eval}")

            # here we expect the model to be preloaded in trainer.__init__ and consume around 64K gpu ram.
            # perfect world: fp32_init == 64<<10
            self.assertGreater(fp32_init, 59_000)
            # after eval should be no extra memory allocated - with a small margin (other than the peak
            # memory consumption for the forward calculation that gets recovered)
            # perfect world: fp32_eval == close to zero
            self.assertLess(fp32_eval, 5_000)

            # 2. with bf16_full_eval enabled
            trainer = get_regression_trainer(
                a=a, b=b, eval_len=eval_len, bf16_full_eval=True, skip_memory_metrics=False, output_dir=tmp_dir
            )
            metrics = trainer.evaluate()
            bf16_init = metrics["init_mem_gpu_alloc_delta"]
            bf16_eval = metrics["eval_mem_gpu_alloc_delta"]

            if debug:
                print(f"bf16_init {bf16_init}")
                print(f"bf16_eval {bf16_eval}")

            # here we expect the model to not be preloaded in trainer.__init__, so with a small margin it should be close to 0
            # perfect world: bf16_init == close to zero
            self.assertLess(bf16_init, 5_000)
            # here we put the model on device in eval and only `half()` of it, i.e. about 32K,(again we ignore the peak margin which gets returned back)
            # perfect world: fp32_init == 32<<10
            self.assertGreater(bf16_eval, 27_000)

            # 3. relative comparison fp32 vs full bf16
            # should be about half of bf16_init
            # perfect world: fp32_init/2 == bf16_eval
            self.assertAlmostEqual(bf16_eval, fp32_init / 2, delta=5_000)

    def test_no_wd_param_group(self):
        model = nn.Sequential(TstLayer(128), nn.ModuleList([TstLayer(128), TstLayer(128)]))
        with tempfile.TemporaryDirectory() as tmp_dir:
            trainer = Trainer(model=model, args=TrainingArguments(output_dir=tmp_dir, report_to="none"))
            trainer.create_optimizer_and_scheduler(10)
            wd_names = ['0.linear1.weight', '0.linear2.weight', '1.0.linear1.weight', '1.0.linear2.weight', '1.1.linear1.weight', '1.1.linear2.weight']  # fmt: skip
            wd_params = [p for n, p in model.named_parameters() if n in wd_names]
            no_wd_params = [p for n, p in model.named_parameters() if n not in wd_names]
            self.assertListEqual(trainer.optimizer.param_groups[0]["params"], wd_params)
            self.assertListEqual(trainer.optimizer.param_groups[1]["params"], no_wd_params)

    @slow
    @require_torch_multi_accelerator
    def test_end_to_end_example(self):
        # Tests that `translation.py` will run without issues
        script_path = os.path.abspath(
            os.path.join(
                os.path.dirname(__file__), "..", "..", "examples", "pytorch", "translation", "run_translation.py"
            )
        )

        with tempfile.TemporaryDirectory() as tmpdir:
            command = [
                "accelerate",
                "launch",
                script_path,
                "--model_name_or_path",
                "google-t5/t5-small",
                "--per_device_train_batch_size",
                "1",
                "--output_dir",
                tmpdir,
                "--overwrite_output_dir",
                "--do_train",
                "--max_train_samples",
                "64",
                "--num_train_epochs",
                "1",
                "--dataset_name",
                "wmt16",
                "--dataset_config",
                "ro-en",
                "--source_lang",
                "en",
                "--target_lang",
                "ro",
                "--do_predict",
                "--max_predict_samples",
                "64",
                "--predict_with_generate",
                "--ddp_timeout",
                "60",
                "--report_to",
                "none",
            ]
            execute_subprocess_async(command)
            # successful return here == success - any errors would have caused an error or a timeout in the sub-call

    def test_accelerator_config_empty(self):
        # Checks that a config can be made with the defaults if not passed
        with tempfile.TemporaryDirectory() as tmp_dir:
            config = RegressionModelConfig(a=1.5, b=2.5)
            model = RegressionPreTrainedModel(config)
            eval_dataset = SampleIterableDataset()

            # Leaves one option as something *not* basic
            args = RegressionTrainingArguments(output_dir=tmp_dir)
            trainer = Trainer(model=model, args=args, eval_dataset=eval_dataset)
            self.assertEqual(trainer.accelerator.split_batches, False)
            self.assertEqual(trainer.accelerator.dispatch_batches, None)
            self.assertEqual(trainer.accelerator.even_batches, True)
            self.assertEqual(trainer.accelerator.use_seedable_sampler, True)

            if GRAD_ACCUM_KWARGS_VERSION_AVAILABLE:
                # gradient accumulation kwargs configures gradient_state
                self.assertNotIn("sync_each_batch", trainer.accelerator.gradient_state.plugin_kwargs)

    def test_accelerator_config_from_dict(self):
        # Checks that accelerator kwargs can be passed through
        # and the accelerator is initialized respectively
        with tempfile.TemporaryDirectory() as tmp_dir:
            config = RegressionModelConfig(a=1.5, b=2.5)
            model = RegressionPreTrainedModel(config)
            eval_dataset = SampleIterableDataset()

            accelerator_config = {
                "split_batches": True,
                "dispatch_batches": True,
                "even_batches": False,
                "use_seedable_sampler": True,
            }
            if GRAD_ACCUM_KWARGS_VERSION_AVAILABLE:
                accelerator_config["gradient_accumulation_kwargs"] = {"sync_each_batch": True}

            # Leaves all options as something *not* basic
            args = RegressionTrainingArguments(output_dir=tmp_dir, accelerator_config=accelerator_config)
            trainer = Trainer(model=model, args=args, eval_dataset=eval_dataset)
            self.assertEqual(trainer.accelerator.split_batches, True)
            self.assertEqual(trainer.accelerator.dispatch_batches, True)
            self.assertEqual(trainer.accelerator.even_batches, False)
            self.assertEqual(trainer.accelerator.use_seedable_sampler, True)

    def test_accelerator_config_from_yaml(self):
        # Checks that accelerator kwargs can be passed through
        # and the accelerator is initialized respectively
        with tempfile.TemporaryDirectory() as tmp_dir:
            path_file = Path(tmp_dir) / "accelerator_config.json"
            with open(path_file, "w") as f:
                accelerator_config = {
                    "split_batches": True,
                    "dispatch_batches": True,
                    "even_batches": False,
                    "use_seedable_sampler": False,
                }
                json.dump(accelerator_config, f)
            config = RegressionModelConfig(a=1.5, b=2.5)
            model = RegressionPreTrainedModel(config)
            eval_dataset = SampleIterableDataset()

            # Leaves all options as something *not* basic
            args = RegressionTrainingArguments(output_dir=tmp_dir, accelerator_config=path_file)
            trainer = Trainer(model=model, args=args, eval_dataset=eval_dataset)
            self.assertEqual(trainer.accelerator.split_batches, True)
            self.assertEqual(trainer.accelerator.dispatch_batches, True)
            self.assertEqual(trainer.accelerator.even_batches, False)
            self.assertEqual(trainer.accelerator.use_seedable_sampler, False)

    def test_accelerator_config_from_dataclass(self):
        # Checks that accelerator kwargs can be passed through
        # and the accelerator is initialized respectively

        accelerator_config = AcceleratorConfig(
            split_batches=True,
            dispatch_batches=True,
            even_batches=False,
            use_seedable_sampler=False,
        )
        config = RegressionModelConfig(a=1.5, b=2.5)
        model = RegressionPreTrainedModel(config)
        eval_dataset = SampleIterableDataset()
        with tempfile.TemporaryDirectory() as tmp_dir:
            args = RegressionTrainingArguments(output_dir=tmp_dir, accelerator_config=accelerator_config)
            trainer = Trainer(model=model, args=args, eval_dataset=eval_dataset)
            self.assertEqual(trainer.accelerator.split_batches, True)
            self.assertEqual(trainer.accelerator.dispatch_batches, True)
            self.assertEqual(trainer.accelerator.even_batches, False)
            self.assertEqual(trainer.accelerator.use_seedable_sampler, False)

    @require_accelerate_version_min_0_28
    def test_accelerate_config_from_dataclass_grad_accum(self):
        # Checks that accelerator kwargs can be passed through
        # and the accelerator is initialized respectively

        grad_acc_kwargs = {
            "num_steps": 10,
            "adjust_scheduler": False,
            "sync_with_dataloader": False,
            "sync_each_batch": True,
        }
        accelerator_config = AcceleratorConfig(
            split_batches=True,
            dispatch_batches=True,
            even_batches=False,
            use_seedable_sampler=False,
            gradient_accumulation_kwargs=grad_acc_kwargs,
        )
        config = RegressionModelConfig(a=1.5, b=2.5)
        model = RegressionPreTrainedModel(config)
        eval_dataset = SampleIterableDataset()
        with tempfile.TemporaryDirectory() as tmp_dir:
            args = RegressionTrainingArguments(output_dir=tmp_dir, accelerator_config=accelerator_config)
            trainer = Trainer(model=model, args=args, eval_dataset=eval_dataset)
            self.assertEqual(trainer.args.gradient_accumulation_steps, 10)

    def test_accelerator_config_from_partial(self):
        # Checks that accelerator kwargs can be passed through
        # and the accelerator is initialized respectively
        with tempfile.TemporaryDirectory() as tmp_dir:
            config = RegressionModelConfig(a=1.5, b=2.5)
            model = RegressionPreTrainedModel(config)
            eval_dataset = SampleIterableDataset()

            # Leaves one option as something *not* basic
            args = RegressionTrainingArguments(
                output_dir=tmp_dir,
                accelerator_config={
                    "split_batches": True,
                },
            )
            trainer = Trainer(model=model, args=args, eval_dataset=eval_dataset)
            self.assertEqual(trainer.accelerator.split_batches, True)
            self.assertEqual(trainer.accelerator.dispatch_batches, None)
            self.assertEqual(trainer.accelerator.even_batches, True)
            self.assertEqual(trainer.accelerator.use_seedable_sampler, True)

    def test_accelerator_config_from_dict_with_deprecated_args(self):
        # Checks that accelerator kwargs can be passed through
        # and the accelerator is initialized respectively
        # and maintains the deprecated args if passed in
        with tempfile.TemporaryDirectory() as tmp_dir:
            config = RegressionModelConfig(a=1.5, b=2.5)
            model = RegressionPreTrainedModel(config)
            eval_dataset = SampleIterableDataset()

            # Leaves all options as something *not* basic
            with self.assertWarns(FutureWarning) as cm:
                args = RegressionTrainingArguments(
                    output_dir=tmp_dir,
                    accelerator_config={
                        "split_batches": True,
                    },
                    dispatch_batches=False,
                )
                self.assertIn("dispatch_batches", str(cm.warnings[0].message))
            trainer = Trainer(model=model, args=args, eval_dataset=eval_dataset)
            self.assertEqual(trainer.accelerator.dispatch_batches, False)
            self.assertEqual(trainer.accelerator.split_batches, True)
            with self.assertWarns(FutureWarning) as cm:
                args = RegressionTrainingArguments(
                    output_dir=tmp_dir,
                    accelerator_config={
                        "even_batches": False,
                    },
                    split_batches=True,
                )
                self.assertIn("split_batches", str(cm.warnings[0].message))
            trainer = Trainer(model=model, args=args, eval_dataset=eval_dataset)
            self.assertEqual(trainer.accelerator.split_batches, True)
            self.assertEqual(trainer.accelerator.even_batches, False)
            self.assertEqual(trainer.accelerator.dispatch_batches, None)

    def test_accelerator_config_only_deprecated_args(self):
        with tempfile.TemporaryDirectory() as tmp_dir:
            with self.assertWarns(FutureWarning) as cm:
                args = RegressionTrainingArguments(
                    output_dir=tmp_dir,
                    split_batches=True,
                )
                self.assertIn("split_batches", str(cm.warnings[0].message))
                config = RegressionModelConfig(a=1.5, b=2.5)
                model = RegressionPreTrainedModel(config)
                eval_dataset = SampleIterableDataset()
                trainer = Trainer(model=model, args=args, eval_dataset=eval_dataset)
                self.assertEqual(trainer.accelerator.split_batches, True)

    def test_accelerator_custom_state(self):
        AcceleratorState._reset_state(reset_partial_state=True)
        with tempfile.TemporaryDirectory() as tmp_dir:
            with self.assertRaises(ValueError) as cm:
                _ = RegressionTrainingArguments(output_dir=tmp_dir, accelerator_config={"use_configured_state": True})
                self.assertIn("Please define this beforehand", str(cm.warnings[0].message))
            _ = Accelerator()
            _ = RegressionTrainingArguments(output_dir=tmp_dir, accelerator_config={"use_configured_state": True})
        AcceleratorState._reset_state(reset_partial_state=True)

    @require_accelerate_version_min_0_28
    def test_accelerator_config_from_dict_grad_accum_num_steps(self):
        with tempfile.TemporaryDirectory() as tmp_dir:
            config = RegressionModelConfig(a=1.5, b=2.5)
            model = RegressionPreTrainedModel(config)
            eval_dataset = SampleIterableDataset()

            # case - TrainingArguments.gradient_accumulation_steps == 1
            #      - gradient_accumulation_kwargs['num_steps] == 1
            # results in grad accum set to 1
            args = RegressionTrainingArguments(
                output_dir=tmp_dir,
                gradient_accumulation_steps=1,
                accelerator_config={
                    "gradient_accumulation_kwargs": {
                        "num_steps": 1,
                    }
                },
            )
            trainer = Trainer(model=model, args=args, eval_dataset=eval_dataset)
            self.assertEqual(trainer.accelerator.gradient_state.plugin_kwargs["num_steps"], 1)

            # case - TrainingArguments.gradient_accumulation_steps > 1
            #      - gradient_accumulation_kwargs['num_steps] specified
            # results in exception raised
            args = RegressionTrainingArguments(
                output_dir=tmp_dir,
                gradient_accumulation_steps=2,
                accelerator_config={
                    "gradient_accumulation_kwargs": {
                        "num_steps": 10,
                    }
                },
            )
            with self.assertRaises(Exception) as context:
                trainer = Trainer(model=model, args=args, eval_dataset=eval_dataset)
            self.assertTrue("The `AcceleratorConfig`'s `num_steps` is set but" in str(context.exception))

    def test_accelerator_config_not_instantiated(self):
        # Checks that accelerator kwargs can be passed through
        # and the accelerator is initialized respectively
        with tempfile.TemporaryDirectory() as tmp_dir:
            with self.assertRaises(NotImplementedError) as context:
                _ = RegressionTrainingArguments(
                    output_dir=tmp_dir,
                    accelerator_config=AcceleratorConfig,
                )
            self.assertTrue("Tried passing in a callable to `accelerator_config`" in str(context.exception))

        # Now test with a custom subclass
        @dataclasses.dataclass
        class CustomAcceleratorConfig(AcceleratorConfig):
            pass

        @dataclasses.dataclass
        class CustomTrainingArguments(TrainingArguments):
            accelerator_config: dict = dataclasses.field(
                default=CustomAcceleratorConfig,
            )

        with tempfile.TemporaryDirectory() as tmp_dir:
            with self.assertRaises(NotImplementedError) as context:
                _ = CustomTrainingArguments(
                    output_dir=tmp_dir,
                )
            self.assertTrue("Tried passing in a callable to `accelerator_config`" in str(context.exception))

    def test_torch_dtype_to_json(self):
        @dataclasses.dataclass
        class TorchDtypeTrainingArguments(TrainingArguments):
            torch_dtype: torch.dtype = dataclasses.field(
                default=torch.float32,
            )

        for dtype in [
            "float32",
            "float64",
            "complex64",
            "complex128",
            "float16",
            "bfloat16",
            "uint8",
            "int8",
            "int16",
            "int32",
            "int64",
            "bool",
        ]:
            torch_dtype = getattr(torch, dtype)
            with tempfile.TemporaryDirectory() as tmp_dir:
                args = TorchDtypeTrainingArguments(output_dir=tmp_dir, torch_dtype=torch_dtype)

                args_dict = args.to_dict()
                self.assertIn("torch_dtype", args_dict)
                self.assertEqual(args_dict["torch_dtype"], dtype)

    @require_accelerate_version_min_0_30
    def test_eval_use_gather_object(self):
        train_dataset = RegressionDataset()
        eval_dataset = RegressionDataset()
        model = RegressionDictModel()
        with tempfile.TemporaryDirectory() as tmp_dir:
            args = TrainingArguments(tmp_dir, report_to="none", eval_use_gather_object=True)
            trainer = Trainer(model, args, train_dataset=train_dataset, eval_dataset=eval_dataset)
            trainer.train()
            _ = trainer.evaluate()
            _ = trainer.predict(eval_dataset)

    def test_trainer_saves_tokenizer(self):
        MODEL_ID = "google-bert/bert-base-uncased"
        tokenizer = AutoTokenizer.from_pretrained(MODEL_ID, use_fast=False)

        with tempfile.TemporaryDirectory() as tmp_dir:
            config = RegressionModelConfig(a=1.5, b=2.5)
            trainer = Trainer(
                model=RegressionPreTrainedModel(config),
                args=TrainingArguments(output_dir=tmp_dir),
                processing_class=tokenizer,
            )
            trainer.save_model()

            reloaded_tokenizer = AutoTokenizer.from_pretrained(tmp_dir)

        # For tokenizers, there isn't a direct to_dict method and the properties stored in the configs e.g.
        # saved tokens change overtime, so we check that two tokenizers are equal by comparing their encoded outputs
        test_sentence = "This is a test sentence"
        self.assertListEqual(
            tokenizer(test_sentence, padding="max_length").input_ids,
            reloaded_tokenizer(test_sentence, padding="max_length").input_ids,
        )

    @require_vision
    def test_trainer_saves_image_processor(self):
        MODEL_ID = "openai/clip-vit-base-patch32"
        image_processor = AutoImageProcessor.from_pretrained(MODEL_ID)

        with tempfile.TemporaryDirectory() as tmp_dir:
            config = RegressionModelConfig(a=1.5, b=2.5)
            trainer = Trainer(
                model=RegressionPreTrainedModel(config),
                args=TrainingArguments(output_dir=tmp_dir),
                processing_class=image_processor,
            )
            trainer.save_model()
            reloaded_image_processor = AutoImageProcessor.from_pretrained(tmp_dir)

        self.assertDictEqual(image_processor.to_dict(), reloaded_image_processor.to_dict())

    def test_trainer_saves_feature_extractor(self):
        MODEL_ID = "facebook/wav2vec2-base-960h"
        feature_extractor = AutoFeatureExtractor.from_pretrained(MODEL_ID)

        with tempfile.TemporaryDirectory() as tmp_dir:
            config = RegressionModelConfig(a=1.5, b=2.5)
            trainer = Trainer(
                model=RegressionPreTrainedModel(config),
                args=TrainingArguments(output_dir=tmp_dir),
                processing_class=feature_extractor,
            )
            trainer.save_model()

            reloaded_feature_extractor = AutoFeatureExtractor.from_pretrained(tmp_dir)

        self.assertDictEqual(feature_extractor.to_dict(), reloaded_feature_extractor.to_dict())

    @require_vision
    def test_trainer_saves_processor(self):
        MODEL_ID = "openai/clip-vit-base-patch32"
        image_processor = AutoImageProcessor.from_pretrained(MODEL_ID)
        tokenizer = AutoTokenizer.from_pretrained(MODEL_ID, use_fast=False)
        processor = AutoProcessor.from_pretrained(MODEL_ID)

        with tempfile.TemporaryDirectory() as tmp_dir:
            config = RegressionModelConfig(a=1.5, b=2.5)
            trainer = Trainer(
                model=RegressionPreTrainedModel(config),
                args=TrainingArguments(output_dir=tmp_dir),
                processing_class=processor,
            )
            trainer.save_model()

            reloaded_processor = AutoProcessor.from_pretrained(tmp_dir)
            reloaded_image_processor = AutoImageProcessor.from_pretrained(tmp_dir)
            reloaded_tokenizer = AutoTokenizer.from_pretrained(tmp_dir)

        self.assertDictEqual(reloaded_processor.to_dict(), processor.to_dict())

        image_processor_dict = image_processor.to_dict()
        reloaded_image_processor_dict = reloaded_image_processor.to_dict()
        # When the processor is saved in the trainer, the _processor_class gets set in the reload_image_processor dict
        image_processor_dict.pop("_processor_class")
        reloaded_image_processor_dict.pop("_processor_class")
        self.assertDictEqual(image_processor_dict, reloaded_image_processor_dict)

        # For tokenizers, there isn't a direct to_dict method and the properties stored in the configs e.g.
        # saved tokens change overtime, so we check that two tokenizers are equal by comparing their encoded outputs
        test_sentence = "This is a test sentence"
        self.assertListEqual(
            tokenizer(test_sentence, padding="max_length").input_ids,
            reloaded_tokenizer(test_sentence, padding="max_length").input_ids,
        )

    def test_save_best_checkpoint(self):
        freq = int(64 / self.batch_size)
        total = int(self.n_epochs * 64 / self.batch_size)

        # Case 1: args.metric_for_best_model == "accuracy".
        with tempfile.TemporaryDirectory() as tmpdir:
            trainer = get_regression_trainer(
                a=1.5,
                b=2.5,
                output_dir=tmpdir,
                learning_rate=0.1,
                eval_strategy="epoch",
                save_strategy="best",
                metric_for_best_model="accuracy",
                compute_metrics=AlmostAccuracy(),
            )
            self.assertTrue(trainer.args.metric_for_best_model == "accuracy")

            with patch.object(
                trainer,
                "_evaluate",
                side_effect=[
                    {"eval_loss": 0.03, "eval_accuracy": 0.60, "epoch": 1.0},
                    {"eval_loss": 0.02, "eval_accuracy": 0.65, "epoch": 2.0},
                    {"eval_loss": 0.01, "eval_accuracy": 0.64, "epoch": 3.0},
                ],
            ):
                trainer.train()

                self.assertEqual(len(os.listdir(tmpdir)), 2)
                self.check_saved_checkpoints(
                    output_dir=tmpdir,
                    freq=freq,
                    total=total,
                )

        # Case 2: args.metric_for_best_model == "loss".
        with tempfile.TemporaryDirectory() as tmpdir:
            trainer = get_regression_trainer(
                a=1.5,
                b=2.5,
                output_dir=tmpdir,
                learning_rate=0.1,
                eval_strategy="epoch",
                save_strategy="best",
                metric_for_best_model="loss",
                compute_metrics=AlmostAccuracy(),
            )
            self.assertTrue(trainer.args.metric_for_best_model == "loss")

            with patch.object(
                trainer,
                "_evaluate",
                side_effect=[
                    {"eval_loss": 0.03, "eval_accuracy": 0.60, "epoch": 1.0},
                    {"eval_loss": 0.02, "eval_accuracy": 0.65, "epoch": 2.0},
                    {"eval_loss": 0.03, "eval_accuracy": 0.66, "epoch": 3.0},
                ],
            ):
                trainer.train()

                self.assertEqual(len(os.listdir(tmpdir)), 2)
                self.check_saved_checkpoints(
                    output_dir=tmpdir,
                    freq=freq,
                    total=total,
                )

    def test_metric_for_best_model_behavior(self):
        # Case 1: Metric name not provided when `save_strategy == "best"`.
        # Should raise ValueError.
        with tempfile.TemporaryDirectory() as tmpdir:
            with self.assertRaises(ValueError) as context:
                trainer = get_regression_trainer(
                    a=1.5,
                    b=2.5,
                    output_dir=tmpdir,
                    learning_rate=0.1,
                    eval_strategy="epoch",
                    save_strategy="best",
                    compute_metrics=AlmostAccuracy(),
                )
            self.assertIn("`args.metric_for_best_model` must be provided", str(context.exception))

        # Case 2: Metric name not provided when `load_best_model_at_end == True`.
        # `metric_for_best_model` should be set to `"loss"` by default.
        with tempfile.TemporaryDirectory() as tmpdir:
            trainer = get_regression_trainer(
                a=1.5,
                b=2.5,
                output_dir=tmpdir,
                learning_rate=0.1,
                eval_strategy="steps",
                save_strategy="steps",
                load_best_model_at_end=True,
            )
            self.assertTrue(trainer.args.metric_for_best_model == "loss")


@require_torch
@is_staging_test
class TrainerIntegrationWithHubTester(unittest.TestCase):
    @classmethod
    def setUpClass(cls):
        cls._token = TOKEN
        HfFolder.save_token(TOKEN)

    def test_push_to_hub(self):
        with TemporaryHubRepo(token=self._token) as tmp_repo:
            output_dir_name = tmp_repo.repo_name
            with tempfile.TemporaryDirectory() as tmp_dir:
                trainer = get_regression_trainer(
                    output_dir=os.path.join(tmp_dir, output_dir_name),
                    push_to_hub=True,
                    hub_token=self._token,
                )
                url = trainer.push_to_hub()

            # Extract repo_name from the url
            re_search = re.search(ENDPOINT_STAGING + r"/([^/]+/[^/]+)/", url)
            self.assertTrue(re_search is not None)
            repo_name = re_search.groups()[0]

            self.assertEqual(repo_name, f"{USER}/{output_dir_name}")

            model = RegressionPreTrainedModel.from_pretrained(repo_name)
            self.assertEqual(model.a.item(), trainer.model.a.item())
            self.assertEqual(model.b.item(), trainer.model.b.item())

    def test_push_to_hub_in_organization(self):
        with TemporaryHubRepo(namespace="valid_org", token=self._token) as tmp_repo:
            with tempfile.TemporaryDirectory() as tmp_dir:
                trainer = get_regression_trainer(output_dir=tmp_dir)
                trainer.save_model()
                output_dir_name = tmp_repo.repo_name
                trainer = get_regression_trainer(
                    output_dir=os.path.join(tmp_dir, output_dir_name),
                    push_to_hub=True,
                    hub_model_id=f"valid_org/{output_dir_name}",
                    hub_token=self._token,
                )
                url = trainer.push_to_hub()

            # Extract repo_name from the url
            re_search = re.search(ENDPOINT_STAGING + r"/([^/]+/[^/]+)/", url)
            self.assertTrue(re_search is not None)
            repo_name = re_search.groups()[0]
            self.assertEqual(repo_name, f"valid_org/{output_dir_name}")

            model = RegressionPreTrainedModel.from_pretrained(f"valid_org/{output_dir_name}")
            self.assertEqual(model.a.item(), trainer.model.a.item())
            self.assertEqual(model.b.item(), trainer.model.b.item())

    def get_commit_history(self, repo):
        commit_logs = subprocess.run(
            "git log".split(),
            stderr=subprocess.PIPE,
            stdout=subprocess.PIPE,
            check=True,
            encoding="utf-8",
            cwd=repo,
        ).stdout
        commits = commit_logs.split("\n\n")[1::2]
        return [commit.strip() for commit in commits]

    def test_push_to_hub_with_saves_each_epoch(self):
        with TemporaryHubRepo(token=self._token) as tmp_repo:
            with tempfile.TemporaryDirectory() as tmp_dir:
                with self.assertLogs(level="WARNING") as logs:
                    output_dir_name = tmp_repo.repo_name
                    trainer = get_regression_trainer(
                        output_dir=os.path.join(tmp_dir, output_dir_name),
                        push_to_hub=True,
                        hub_token=self._token,
                        # To avoid any flakiness if the training goes faster than the uploads.
                        hub_always_push=True,
                        save_strategy="epoch",
                    )
                    trainer.train()

            commits = list_repo_commits(f"{USER}/{output_dir_name}", token=self._token)
            commits = [c.title for c in commits]
            self.assertIn("initial commit", commits)
            self.assertIn("Training in progress, epoch 1", commits)
            self.assertIn("Training in progress, epoch 2", commits)
            # Epochs 3 and 4 are not guaranteed to be present (empty commits)
            self.assertTrue(any("Skipping to prevent empty commit." in record.message for record in logs.records))

    def test_push_to_hub_with_saves_each_n_steps(self):
        num_gpus = max(1, backend_device_count(torch_device))
        if num_gpus > 2:
            self.skipTest(reason="More than 2 GPUs available")

        with TemporaryHubRepo(token=self._token) as tmp_repo:
            with tempfile.TemporaryDirectory() as tmp_dir:
                with self.assertLogs(level="WARNING") as logs:
                    output_dir_name = tmp_repo.repo_name
                    trainer = get_regression_trainer(
                        output_dir=os.path.join(tmp_dir, output_dir_name),
                        push_to_hub=True,
                        hub_token=self._token,
                        # To avoid any flakiness if the training goes faster than the uploads.
                        hub_always_push=True,
                        save_strategy="steps",
                        save_steps=5,
                    )
                    trainer.train()

            commits = list_repo_commits(f"{USER}/{output_dir_name}", token=self._token)
            commits = [c.title for c in commits]
            self.assertIn("initial commit", commits)

            # Some commits are skipped if nothing has changed
            # We expect 1 commit per 5 epochs + 1 commit at the end
            nb_empty_commits = len(
                [record for record in logs.records if "Skipping to prevent empty commit." in record.message]
            )
            nb_epoch_commits = len([commit for commit in commits if "Training in progress, step" in commit])

            # max_steps depend on the number of available GPUs
            max_steps = math.ceil(trainer.args.num_train_epochs * len(trainer.get_train_dataloader()))
            nb_expected_commits = len(range(5, max_steps, 5))

            # '>=' since final commit might be an empty commit as well (not deterministic)
            self.assertGreaterEqual(nb_empty_commits + nb_epoch_commits, nb_expected_commits)

    @require_tensorboard
    def test_push_to_hub_with_tensorboard_logs(self):
        with TemporaryHubRepo(token=self._token) as tmp_repo:
            with tempfile.TemporaryDirectory() as tmp_dir:
                output_dir_name = tmp_repo.repo_name
                trainer = get_regression_trainer(
                    output_dir=os.path.join(tmp_dir, output_dir_name),
                    hub_token=self._token,
                    save_strategy="epoch",
                    report_to=["tensorboard"],
                    keep_report_to=True,
                )
                trainer.train()
                # Push the runs via `push_to_hub()`
                trainer.push_to_hub()

            files = list_repo_files(f"{USER}/{output_dir_name}", token=self._token)
            found_log = False
            for f in files:
                if len(f.split("runs")) > 1 and "events.out.tfevents" in f:
                    found_log = True

            assert found_log is True, "No tensorboard log found in repo"

    def test_push_to_hub_tags(self):
        # Checks if `trainer.push_to_hub()` works correctly by adding the desired
        # tag without having to pass `tags` in `push_to_hub`
        # see:
        with TemporaryHubRepo(token=self._token) as tmp_repo:
            with tempfile.TemporaryDirectory() as tmp_dir:
                output_dir_name = tmp_repo.repo_name
                trainer = get_regression_trainer(
                    output_dir=os.path.join(tmp_dir, output_dir_name),
                    push_to_hub=True,
                    hub_token=self._token,
                )

                trainer.model.add_model_tags(["test-trainer-tags"])

                url = trainer.push_to_hub()

            # Extract repo_name from the url
            re_search = re.search(ENDPOINT_STAGING + r"/([^/]+/[^/]+)/", url)
            self.assertTrue(re_search is not None)
            repo_name = re_search.groups()[0]

            self.assertEqual(repo_name, f"{USER}/{output_dir_name}")

            model_card = ModelCard.load(repo_name)
            self.assertTrue("test-trainer-tags" in model_card.data.tags)

    def test_push_to_hub_with_revision(self):
        # Checks if `trainer.push_to_hub()` works correctly by adding revision
        with TemporaryHubRepo(token=self._token) as tmp_repo:
            with tempfile.TemporaryDirectory() as tmp_dir:
                output_dir_name = tmp_repo.repo_name
                trainer = get_regression_trainer(
                    output_dir=os.path.join(tmp_dir, output_dir_name),
                    push_to_hub=True,
                    hub_token=self._token,
                )
                branch = "v1.0"
                create_branch(repo_id=trainer.hub_model_id, branch=branch, token=self._token, exist_ok=True)
                url = trainer.push_to_hub(revision=branch)

            # Extract branch from the url
            re_search = re.search(r"tree/([^/]+)/", url)
            self.assertIsNotNone(re_search)

            branch_name = re_search.groups()[0]
            self.assertEqual(branch_name, branch)


@require_torch
@require_optuna
class TrainerHyperParameterOptunaIntegrationTest(unittest.TestCase):
    def setUp(self):
        args = TrainingArguments("..")
        self.n_epochs = args.num_train_epochs
        self.batch_size = args.train_batch_size

    def test_hyperparameter_search(self):
        class MyTrialShortNamer(TrialShortNamer):
            DEFAULTS = {"a": 0, "b": 0}

        def hp_space(trial):
            return {}

        def model_init(trial):
            if trial is not None:
                a = trial.suggest_int("a", -4, 4)
                b = trial.suggest_int("b", -4, 4)
            else:
                a = 0
                b = 0
            config = RegressionModelConfig(a=a, b=b, double_output=False)

            return RegressionPreTrainedModel(config)

        def hp_name(trial):
            return MyTrialShortNamer.shortname(trial.params)

        with tempfile.TemporaryDirectory() as tmp_dir:
            trainer = get_regression_trainer(
                output_dir=tmp_dir,
                learning_rate=0.1,
                logging_steps=1,
                eval_strategy=IntervalStrategy.EPOCH,
                save_strategy=IntervalStrategy.EPOCH,
                num_train_epochs=4,
                disable_tqdm=True,
                load_best_model_at_end=True,
                logging_dir="runs",
                run_name="test",
                model_init=model_init,
            )
            trainer.hyperparameter_search(direction="minimize", hp_space=hp_space, hp_name=hp_name, n_trials=4)


@require_torch
@require_optuna
class TrainerHyperParameterMultiObjectOptunaIntegrationTest(unittest.TestCase):
    def setUp(self):
        args = TrainingArguments("..")
        self.n_epochs = args.num_train_epochs
        self.batch_size = args.train_batch_size

    def test_hyperparameter_search(self):
        class MyTrialShortNamer(TrialShortNamer):
            DEFAULTS = {"a": 0, "b": 0}

        def hp_space(trial):
            return {}

        def model_init(trial):
            if trial is not None:
                a = trial.suggest_int("a", -4, 4)
                b = trial.suggest_int("b", -4, 4)
            else:
                a = 0
                b = 0
            config = RegressionModelConfig(a=a, b=b, double_output=False)

            return RegressionPreTrainedModel(config)

        def hp_name(trial):
            return MyTrialShortNamer.shortname(trial.params)

        def compute_objective(metrics: Dict[str, float]) -> List[float]:
            return metrics["eval_loss"], metrics["eval_accuracy"]

        with tempfile.TemporaryDirectory() as tmp_dir:
            trainer = get_regression_trainer(
                output_dir=tmp_dir,
                learning_rate=0.1,
                logging_steps=1,
                eval_strategy=IntervalStrategy.EPOCH,
                save_strategy=IntervalStrategy.EPOCH,
                num_train_epochs=10,
                disable_tqdm=True,
                load_best_model_at_end=True,
                logging_dir="runs",
                run_name="test",
                model_init=model_init,
                compute_metrics=AlmostAccuracy(),
            )
            trainer.hyperparameter_search(
                direction=["minimize", "maximize"],
                hp_space=hp_space,
                hp_name=hp_name,
                n_trials=4,
                compute_objective=compute_objective,
            )


@require_torch
@require_ray
class TrainerHyperParameterRayIntegrationTest(unittest.TestCase):
    def setUp(self):
        args = TrainingArguments("..")
        self.n_epochs = args.num_train_epochs
        self.batch_size = args.train_batch_size

    def ray_hyperparameter_search(self):
        class MyTrialShortNamer(TrialShortNamer):
            DEFAULTS = {"a": 0, "b": 0}

        def hp_space(trial):
            from ray import tune

            return {
                "a": tune.randint(-4, 4),
                "b": tune.randint(-4, 4),
            }

        def model_init(config):
            if config is None:
                a = 0
                b = 0
            else:
                a = config["a"]
                b = config["b"]
            model_config = RegressionModelConfig(a=a, b=b, double_output=False)

            return RegressionPreTrainedModel(model_config)

        def hp_name(params):
            return MyTrialShortNamer.shortname(params)

        with tempfile.TemporaryDirectory() as tmp_dir:
            trainer = get_regression_trainer(
                output_dir=tmp_dir,
                learning_rate=0.1,
                logging_steps=1,
                eval_strategy=IntervalStrategy.EPOCH,
                save_strategy=IntervalStrategy.EPOCH,
                num_train_epochs=4,
                disable_tqdm=True,
                load_best_model_at_end=True,
                logging_dir="runs",
                run_name="test",
                model_init=model_init,
            )
            trainer.hyperparameter_search(
                direction="minimize", hp_space=hp_space, hp_name=hp_name, backend="ray", n_trials=4
            )

    def test_hyperparameter_search(self):
        self.ray_hyperparameter_search()

    def test_hyperparameter_search_ray_client(self):
        import ray
        from ray.util.client.ray_client_helpers import ray_start_client_server

        with ray_start_client_server():
            assert ray.util.client.ray.is_connected()
            self.ray_hyperparameter_search()


@slow
@require_torch
@require_sigopt
class TrainerHyperParameterSigOptIntegrationTest(unittest.TestCase):
    def setUp(self):
        args = TrainingArguments("..")
        self.n_epochs = args.num_train_epochs
        self.batch_size = args.train_batch_size

    def test_hyperparameter_search(self):
        class MyTrialShortNamer(TrialShortNamer):
            DEFAULTS = {"a": 0, "b": 0}

        def hp_space(trial):
            return [
                {"bounds": {"min": -4, "max": 4}, "name": "a", "type": "int"},
                {"bounds": {"min": -4, "max": 4}, "name": "b", "type": "int"},
            ]

        def model_init(trial):
            if trial is not None:
                a = trial.assignments["a"]
                b = trial.assignments["b"]
            else:
                a = 0
                b = 0
            config = RegressionModelConfig(a=a, b=b, double_output=False)

            return RegressionPreTrainedModel(config)

        def hp_name(trial):
            return MyTrialShortNamer.shortname(trial.assignments)

        with tempfile.TemporaryDirectory() as tmp_dir:
            trainer = get_regression_trainer(
                output_dir=tmp_dir,
                learning_rate=0.1,
                logging_steps=1,
                eval_strategy=IntervalStrategy.EPOCH,
                save_strategy=IntervalStrategy.EPOCH,
                num_train_epochs=4,
                disable_tqdm=True,
                load_best_model_at_end=True,
                logging_dir="runs",
                run_name="test",
                model_init=model_init,
            )
            trainer.hyperparameter_search(
                direction="minimize", hp_space=hp_space, hp_name=hp_name, backend="sigopt", n_trials=4
            )


optim_test_params = []
if is_torch_available():
    default_adam_kwargs = {
        "betas": (TrainingArguments.adam_beta1, TrainingArguments.adam_beta2),
        "eps": TrainingArguments.adam_epsilon,
        "lr": TrainingArguments.learning_rate,
    }

    default_lion_kwargs = {
        "betas": (TrainingArguments.adam_beta1, TrainingArguments.adam_beta2),
        "lr": TrainingArguments.learning_rate,
    }

    default_ademamix_kwargs = {
        "betas": (TrainingArguments.adam_beta1, TrainingArguments.adam_beta2, 0.9999),
        "alpha": 5.0,
        "eps": TrainingArguments.adam_epsilon,
        "lr": TrainingArguments.learning_rate,
    }

    default_anyprecision_kwargs = {
        "use_kahan_summation": False,
        "momentum_dtype": torch.float32,
        "variance_dtype": torch.float32,
        "compensation_buffer_dtype": torch.bfloat16,
    }

    optim_test_params = [
        (
            OptimizerNames.ADAMW_HF,
            transformers.optimization.AdamW,
            default_adam_kwargs,
        ),
        (
            OptimizerNames.ADAMW_HF.value,
            transformers.optimization.AdamW,
            default_adam_kwargs,
        ),
        (
            OptimizerNames.ADAMW_TORCH,
            torch.optim.AdamW,
            default_adam_kwargs,
        ),
        (
            OptimizerNames.ADAFACTOR,
            transformers.optimization.Adafactor,
            {
                "scale_parameter": False,
                "relative_step": False,
                "lr": TrainingArguments.learning_rate,
            },
        ),
    ]

    if is_apex_available():
        import apex

        optim_test_params.append(
            (
                OptimizerNames.ADAMW_APEX_FUSED,
                apex.optimizers.FusedAdam,
                default_adam_kwargs,
            )
        )

    if is_bitsandbytes_available():
        import bitsandbytes as bnb

        optim_test_params.append(
            (
                OptimizerNames.ADAMW_BNB,
                bnb.optim.AdamW,
                default_adam_kwargs,
            )
        )

        optim_test_params.append(
            (
                OptimizerNames.ADAMW_8BIT,
                bnb.optim.AdamW,
                default_adam_kwargs,
            )
        )

        optim_test_params.append(
            (
                OptimizerNames.PAGED_ADAMW,
                bnb.optim.AdamW,
                default_adam_kwargs,
            )
        )

        optim_test_params.append(
            (
                OptimizerNames.PAGED_ADAMW_8BIT,
                bnb.optim.AdamW,
                default_adam_kwargs,
            )
        )

        optim_test_params.append(
            (
                OptimizerNames.LION,
                bnb.optim.Lion,
                default_lion_kwargs,
            )
        )

        optim_test_params.append(
            (
                OptimizerNames.LION_8BIT,
                bnb.optim.Lion,
                default_lion_kwargs,
            )
        )

        optim_test_params.append(
            (
                OptimizerNames.PAGED_LION_8BIT,
                bnb.optim.Lion,
                default_lion_kwargs,
            )
        )

        if version.parse(importlib.metadata.version("bitsandbytes")) >= version.parse("0.44.0"):
            optim_test_params.append(
                (
                    OptimizerNames.ADEMAMIX,
                    bnb.optim.AdEMAMix,
                    default_ademamix_kwargs,
                )
            )
            optim_test_params.append(
                (
                    OptimizerNames.ADEMAMIX_8BIT,
                    bnb.optim.AdEMAMix,
                    default_ademamix_kwargs,
                )
            )
            optim_test_params.append(
                (
                    OptimizerNames.PAGED_ADEMAMIX_8BIT,
                    bnb.optim.AdEMAMix,
                    default_ademamix_kwargs,
                )
            )
            optim_test_params.append(
                (
                    OptimizerNames.PAGED_ADEMAMIX,
                    bnb.optim.AdEMAMix,
                    default_ademamix_kwargs,
                )
            )

    if is_torchdistx_available():
        import torchdistx

        optim_test_params.append(
            (
                OptimizerNames.ADAMW_ANYPRECISION,
                torchdistx.optimizers.AnyPrecisionAdamW,
                dict(default_adam_kwargs, **default_anyprecision_kwargs),
            )
        )
    if is_torchao_available():
        import torchao

        optim_test_params.append(
            (
                OptimizerNames.ADAMW_TORCH_4BIT,
                torchao.prototype.low_bit_optim.AdamW4bit,
                default_adam_kwargs,
            )
        )


@require_torch
class TrainerOptimizerChoiceTest(unittest.TestCase):
    def check_optim_and_kwargs(self, training_args: TrainingArguments, expected_cls, expected_kwargs):
        actual_cls, optim_kwargs = Trainer.get_optimizer_cls_and_kwargs(training_args)
        self.assertEqual(expected_cls, actual_cls)
        self.assertIsNotNone(optim_kwargs)

        for p, v in expected_kwargs.items():
            self.assertTrue(p in optim_kwargs)
            actual_v = optim_kwargs[p]
            self.assertTrue(actual_v == v, f"Failed check for {p}. Expected {v}, but got {actual_v}.")

    @parameterized.expand(optim_test_params, skip_on_empty=True)
    def test_optim_supported(self, optim: str, expected_cls, expected_kwargs):
        with tempfile.TemporaryDirectory() as tmp_dir:
            trainer = get_regression_trainer(output_dir=tmp_dir, optim=optim)

            # exercises all the valid --optim options
            self.check_optim_and_kwargs(trainer.args, expected_cls, expected_kwargs)
            trainer.train()

    def test_fused_adam(self):
        # Pretend that apex is installed and mock apex.optimizers.FusedAdam exists.
        # Trainer.get_optimizer_cls_and_kwargs does not use FusedAdam. It only has to return the
        # class given, so mocking apex.optimizers.FusedAdam should be fine for testing and allow
        # the test to run without requiring an apex installation.
        mock = Mock()
        modules = {
            "apex": mock,
            "apex.optimizers": mock.optimizers,
            "apex.optimizers.FusedAdam": mock.optimizers.FusedAdam,
        }
        with tempfile.TemporaryDirectory() as tmp_dir:
            with patch.dict("sys.modules", modules):
                self.check_optim_and_kwargs(
                    TrainingArguments(optim=OptimizerNames.ADAMW_APEX_FUSED, output_dir=tmp_dir),
                    mock.optimizers.FusedAdam,
                    default_adam_kwargs,
                )

    def test_fused_adam_no_apex(self):
        with tempfile.TemporaryDirectory() as tmp_dir:
            args = TrainingArguments(optim=OptimizerNames.ADAMW_APEX_FUSED, output_dir=tmp_dir)

            # Pretend that apex does not exist, even if installed. By setting apex to None, importing
            # apex will fail even if apex is installed.
            with patch.dict("sys.modules", {"apex.optimizers": None}):
                with self.assertRaises(ValueError):
                    Trainer.get_optimizer_cls_and_kwargs(args)

    def test_bnb_adam8bit(self):
        # Pretend that Bits and Bytes is installed and mock bnb.optim.Adam8bit exists.
        # Trainer.get_optimizer_cls_and_kwargs does not use Adam8bit. It only has to return the
        # class given, so mocking bnb.optim.Adam8bit should be fine for testing and allow
        # the test to run without requiring a bnb installation.
        mock = Mock()
        modules = {
            "bitsandbytes": mock,
            "bitsandbytes.optim": mock.optim,
            "bitsandbytes.optim.AdamW": mock.optim.AdamW,
        }
        with tempfile.TemporaryDirectory() as tmp_dir:
            with patch.dict("sys.modules", modules):
                self.check_optim_and_kwargs(
                    TrainingArguments(optim=OptimizerNames.ADAMW_BNB, output_dir=tmp_dir),
                    mock.optim.AdamW,
                    default_adam_kwargs,
                )

    def test_bnb_paged_adam8bit_alias(self):
        mock = Mock()
        modules = {
            "bitsandbytes": mock,
            "bitsandbytes.optim": mock.optim,
            "bitsandbytes.optim.AdamW": mock.optim.AdamW,
        }
        with tempfile.TemporaryDirectory() as tmp_dir:
            with patch.dict("sys.modules", modules):
                self.check_optim_and_kwargs(
                    TrainingArguments(optim=OptimizerNames.ADAMW_8BIT, output_dir=tmp_dir),
                    mock.optim.AdamW,
                    default_adam_kwargs,
                )

    def test_bnb_paged_adam(self):
        mock = Mock()
        modules = {
            "bitsandbytes": mock,
            "bitsandbytes.optim": mock.optim,
            "bitsandbytes.optim.AdamW": mock.optim.AdamW,
        }
        with tempfile.TemporaryDirectory() as tmp_dir:
            with patch.dict("sys.modules", modules):
                self.check_optim_and_kwargs(
                    TrainingArguments(optim=OptimizerNames.PAGED_ADAMW, output_dir=tmp_dir),
                    mock.optim.AdamW,
                    default_adam_kwargs,
                )

    def test_bnb_paged_adam8bit(self):
        mock = Mock()
        modules = {
            "bitsandbytes": mock,
            "bitsandbytes.optim": mock.optim,
            "bitsandbytes.optim.AdamW": mock.optim.AdamW,
        }
        with tempfile.TemporaryDirectory() as tmp_dir:
            with patch.dict("sys.modules", modules):
                self.check_optim_and_kwargs(
                    TrainingArguments(optim=OptimizerNames.PAGED_ADAMW_8BIT, output_dir=tmp_dir),
                    mock.optim.AdamW,
                    default_adam_kwargs,
                )

    def test_bnb_ademamix(self):
        mock = Mock()
        modules = {
            "bitsandbytes": mock,
            "bitsandbytes.optim": mock.optim,
            "bitsandbytes.optim.AdEMAMix": mock.optim.AdEMAMix,
        }
        with tempfile.TemporaryDirectory() as tmp_dir:
            with patch.dict("sys.modules", modules):
                self.check_optim_and_kwargs(
                    TrainingArguments(optim=OptimizerNames.ADEMAMIX, output_dir=tmp_dir),
                    mock.optim.AdEMAMix,
                    default_ademamix_kwargs,
                )

    def test_bnb_ademamix8bit(self):
        mock = Mock()
        modules = {
            "bitsandbytes": mock,
            "bitsandbytes.optim": mock.optim,
            "bitsandbytes.optim.AdEMAMix": mock.optim.AdEMAMix,
        }
        with tempfile.TemporaryDirectory() as tmp_dir:
            with patch.dict("sys.modules", modules):
                self.check_optim_and_kwargs(
                    TrainingArguments(optim=OptimizerNames.ADEMAMIX_8BIT, output_dir=tmp_dir),
                    mock.optim.AdEMAMix,
                    default_ademamix_kwargs,
                )

    def test_bnb_paged_ademamix(self):
        mock = Mock()
        modules = {
            "bitsandbytes": mock,
            "bitsandbytes.optim": mock.optim,
            "bitsandbytes.optim.AdEMAMix": mock.optim.AdEMAMix,
        }
        with tempfile.TemporaryDirectory() as tmp_dir:
            with patch.dict("sys.modules", modules):
                self.check_optim_and_kwargs(
                    TrainingArguments(optim=OptimizerNames.PAGED_ADEMAMIX, output_dir=tmp_dir),
                    mock.optim.AdEMAMix,
                    default_ademamix_kwargs,
                )

    def test_bnb_paged_ademamix8bit(self):
        mock = Mock()
        modules = {
            "bitsandbytes": mock,
            "bitsandbytes.optim": mock.optim,
            "bitsandbytes.optim.AdEMAMix": mock.optim.AdEMAMix,
        }
        with tempfile.TemporaryDirectory() as tmp_dir:
            with patch.dict("sys.modules", modules):
                self.check_optim_and_kwargs(
                    TrainingArguments(optim=OptimizerNames.PAGED_ADEMAMIX_8BIT, output_dir=tmp_dir),
                    mock.optim.AdEMAMix,
                    default_ademamix_kwargs,
                )

    def test_bnb_lion(self):
        mock = Mock()
        modules = {
            "bitsandbytes": mock,
            "bitsandbytes.optim": mock.optim,
            "bitsandbytes.optim.Lion": mock.optim.Lion,
        }
        with tempfile.TemporaryDirectory() as tmp_dir:
            with patch.dict("sys.modules", modules):
                self.check_optim_and_kwargs(
                    TrainingArguments(optim=OptimizerNames.LION, output_dir=tmp_dir),
                    mock.optim.Lion,
                    default_lion_kwargs,
                )

    def test_bnb_lion8bit(self):
        mock = Mock()
        modules = {
            "bitsandbytes": mock,
            "bitsandbytes.optim": mock.optim,
            "bitsandbytes.optim.Lion": mock.optim.Lion,
        }
        with tempfile.TemporaryDirectory() as tmp_dir:
            with patch.dict("sys.modules", modules):
                self.check_optim_and_kwargs(
                    TrainingArguments(optim=OptimizerNames.LION_8BIT, output_dir=tmp_dir),
                    mock.optim.Lion,
                    default_lion_kwargs,
                )

    def test_bnb_paged_lion8bit(self):
        mock = Mock()
        modules = {
            "bitsandbytes": mock,
            "bitsandbytes.optim": mock.optim,
            "bitsandbytes.optim.Lion": mock.optim.Lion,
        }
        with tempfile.TemporaryDirectory() as tmp_dir:
            with patch.dict("sys.modules", modules):
                self.check_optim_and_kwargs(
                    TrainingArguments(optim=OptimizerNames.PAGED_LION_8BIT, output_dir=tmp_dir),
                    mock.optim.Lion,
                    default_lion_kwargs,
                )

    def test_bnb_paged_lion(self):
        mock = Mock()
        modules = {
            "bitsandbytes": mock,
            "bitsandbytes.optim": mock.optim,
            "bitsandbytes.optim.Lion": mock.optim.Lion,
        }
        with tempfile.TemporaryDirectory() as tmp_dir:
            with patch.dict("sys.modules", modules):
                self.check_optim_and_kwargs(
                    TrainingArguments(optim=OptimizerNames.PAGED_LION, output_dir=tmp_dir),
                    mock.optim.Lion,
                    default_lion_kwargs,
                )

    def test_bnb_adam8bit_no_bnb(self):
        with tempfile.TemporaryDirectory() as tmp_dir:
            args = TrainingArguments(optim=OptimizerNames.ADAMW_BNB, output_dir=tmp_dir)

            # Pretend that bnb does not exist, even if installed. By setting bnb to None, importing
            # bnb will fail even if `bitsandbytes` is installed.
            with patch.dict("sys.modules", {"bitsandbytes.optim": None}):
                with self.assertRaises(ValueError):
                    Trainer.get_optimizer_cls_and_kwargs(args)

    def test_bnb_paged_adam_no_bnb(self):
        with tempfile.TemporaryDirectory() as tmp_dir:
            args = TrainingArguments(optim=OptimizerNames.PAGED_ADAMW, output_dir=tmp_dir)

            # Pretend that bnb does not exist, even if installed. By setting bnb to None, importing
            # bnb will fail even if `bitsandbytes` is installed.
            with patch.dict("sys.modules", {"bitsandbytes.optim": None}):
                with self.assertRaises(ValueError):
                    Trainer.get_optimizer_cls_and_kwargs(args)

    def test_bnb_paged_adam8bit_no_bnb(self):
        with tempfile.TemporaryDirectory() as tmp_dir:
            args = TrainingArguments(optim=OptimizerNames.PAGED_ADAMW_8BIT, output_dir=tmp_dir)

            # Pretend that bnb does not exist, even if installed. By setting bnb to None, importing
            # bnb will fail even if `bitsandbytes` is installed.
            with patch.dict("sys.modules", {"bitsandbytes.optim": None}):
                with self.assertRaises(ValueError):
                    Trainer.get_optimizer_cls_and_kwargs(args)

    def test_bnb_ademamix_no_bnb(self):
        with tempfile.TemporaryDirectory() as tmp_dir:
            args = TrainingArguments(optim=OptimizerNames.ADEMAMIX, output_dir=tmp_dir)

            # Pretend that bnb does not exist, even if installed. By setting bnb to None, importing
            # bnb will fail even if `bitsandbytes` is installed.
            with patch.dict("sys.modules", {"bitsandbytes.optim": None}):
                with self.assertRaises(ValueError):
                    Trainer.get_optimizer_cls_and_kwargs(args)

    def test_bnb_ademamix8bit_no_bnb(self):
        with tempfile.TemporaryDirectory() as tmp_dir:
            args = TrainingArguments(optim=OptimizerNames.ADEMAMIX_8BIT, output_dir=tmp_dir)

            # Pretend that bnb does not exist, even if installed. By setting bnb to None, importing
            # bnb will fail even if `bitsandbytes` is installed.
            with patch.dict("sys.modules", {"bitsandbytes.optim": None}):
                with self.assertRaises(ValueError):
                    Trainer.get_optimizer_cls_and_kwargs(args)

    def test_bnb_paged_ademamix_no_bnb(self):
        with tempfile.TemporaryDirectory() as tmp_dir:
            args = TrainingArguments(optim=OptimizerNames.PAGED_ADEMAMIX, output_dir=tmp_dir)

            # Pretend that bnb does not exist, even if installed. By setting bnb to None, importing
            # bnb will fail even if `bitsandbytes` is installed.
            with patch.dict("sys.modules", {"bitsandbytes.optim": None}):
                with self.assertRaises(ValueError):
                    Trainer.get_optimizer_cls_and_kwargs(args)

    def test_bnb_paged_ademamix8bit_no_bnb(self):
        with tempfile.TemporaryDirectory() as tmp_dir:
            args = TrainingArguments(optim=OptimizerNames.PAGED_ADEMAMIX_8BIT, output_dir=tmp_dir)

            # Pretend that bnb does not exist, even if installed. By setting bnb to None, importing
            # bnb will fail even if `bitsandbytes` is installed.
            with patch.dict("sys.modules", {"bitsandbytes.optim": None}):
                with self.assertRaises(ValueError):
                    Trainer.get_optimizer_cls_and_kwargs(args)

    def test_bnb_paged_lion_no_bnb(self):
        with tempfile.TemporaryDirectory() as tmp_dir:
            args = TrainingArguments(optim=OptimizerNames.PAGED_LION, output_dir=tmp_dir)

            # Pretend that bnb does not exist, even if installed. By setting bnb to None, importing
            # bnb will fail even if `bitsandbytes` is installed.
            with patch.dict("sys.modules", {"bitsandbytes.optim": None}):
                with self.assertRaises(ValueError):
                    Trainer.get_optimizer_cls_and_kwargs(args)

    def test_bnb_paged_lion8bit_no_bnb(self):
        with tempfile.TemporaryDirectory() as tmp_dir:
            args = TrainingArguments(optim=OptimizerNames.PAGED_LION_8BIT, output_dir=tmp_dir)

            # Pretend that bnb does not exist, even if installed. By setting bnb to None, importing
            # bnb will fail even if `bitsandbytes` is installed.
            with patch.dict("sys.modules", {"bitsandbytes.optim": None}):
                with self.assertRaises(ValueError):
                    Trainer.get_optimizer_cls_and_kwargs(args)

    def test_anyprecision_adamw(self):
        # Pretend that torchdistx is installed and mock torchdistx.optimizers.AnyPrecisionAdamW exists.
        # Trainer.get_optimizer_cls_and_kwargs does not use AnyPrecisioinAdamW. It only has to return the
        # class given, so mocking torchdistx.optimizers.AnyPrecisionAdamW should be fine for testing and allow
        # the test to run without requiring a bnb installation.
        mock = Mock()
        modules = {
            "torchdistx": mock,
            "torchdistx.optimizers": mock.optimizers,
            "torchdistx.optimizers.AnyPrecisionAdamW.": mock.optimizers.AnyPrecisionAdamW,
        }
        with tempfile.TemporaryDirectory() as tmp_dir:
            with patch.dict("sys.modules", modules):
                self.check_optim_and_kwargs(
                    TrainingArguments(optim=OptimizerNames.ADAMW_ANYPRECISION, output_dir=tmp_dir),
                    mock.optimizers.AnyPrecisionAdamW,
                    dict(default_adam_kwargs, **default_anyprecision_kwargs),
                )

    def test_no_torchdistx_anyprecision_adamw(self):
        with tempfile.TemporaryDirectory() as tmp_dir:
            args = TrainingArguments(optim=OptimizerNames.ADAMW_ANYPRECISION, output_dir=tmp_dir)

            # Pretend that torchdistx does not exist, even if installed. By setting torchdistx to None, importing
            # torchdistx.optimizers will fail even if torchdistx is installed.
            with patch.dict("sys.modules", {"torchdistx.optimizers": None}):
                with self.assertRaises(ValueError):
                    Trainer.get_optimizer_cls_and_kwargs(args)


@require_torch
@require_wandb
class TrainerHyperParameterWandbIntegrationTest(unittest.TestCase):
    def setUp(self):
        args = TrainingArguments("..")
        self.n_epochs = args.num_train_epochs
        self.batch_size = args.train_batch_size

    def test_hyperparameter_search(self):
        class MyTrialShortNamer(TrialShortNamer):
            DEFAULTS = {"a": 0, "b": 0}

        def hp_space(trial):
            return {
                "method": "random",
                "metric": {},
                "parameters": {
                    "a": {"distribution": "uniform", "min": 1e-6, "max": 1e-4},
                    "b": {"distribution": "int_uniform", "min": 1, "max": 6},
                },
            }

        def model_init(config):
            if config is None:
                a = 0
                b = 0
            else:
                a = config["a"]
                b = config["b"]
            model_config = RegressionModelConfig(a=a, b=b, double_output=False)

            return RegressionPreTrainedModel(model_config)

        def hp_name(params):
            return MyTrialShortNamer.shortname(params)

        with tempfile.TemporaryDirectory() as tmp_dir:
            trainer = get_regression_trainer(
                output_dir=tmp_dir,
                learning_rate=0.1,
                logging_steps=1,
                eval_strategy=IntervalStrategy.EPOCH,
                save_strategy=IntervalStrategy.EPOCH,
                num_train_epochs=4,
                disable_tqdm=True,
                load_best_model_at_end=True,
                logging_dir="runs",
                run_name="test",
                model_init=model_init,
            )
            trainer.hyperparameter_search(
                direction="minimize", hp_space=hp_space, hp_name=hp_name, backend="wandb", n_trials=4, anonymous="must"
            )


class HyperParameterSearchBackendsTest(unittest.TestCase):
    def test_hyperparameter_search_backends(self):
        self.assertEqual(
            list(ALL_HYPERPARAMETER_SEARCH_BACKENDS.keys()),
            list(HPSearchBackend),
        )


@require_torch
class OptimizerAndModelInspectionTest(unittest.TestCase):
    def test_get_num_trainable_parameters(self):
        model = nn.Sequential(nn.Linear(128, 64), nn.Linear(64, 32))
        # in_features * out_features + bias
        layer_1 = 128 * 64 + 64
        layer_2 = 64 * 32 + 32
        with tempfile.TemporaryDirectory() as tmp_dir:
            trainer = Trainer(model=model, args=TrainingArguments(output_dir=tmp_dir, report_to="none"))
            self.assertEqual(trainer.get_num_trainable_parameters(), layer_1 + layer_2)
            # Freeze the last layer
            for param in model[-1].parameters():
                param.requires_grad = False
            self.assertEqual(trainer.get_num_trainable_parameters(), layer_1)

    def test_get_learning_rates(self):
        model = nn.Sequential(nn.Linear(128, 64))
        with tempfile.TemporaryDirectory() as tmp_dir:
            trainer = Trainer(model=model, args=TrainingArguments(output_dir=tmp_dir, report_to="none"))
            with self.assertRaises(ValueError):
                trainer.get_learning_rates()
            trainer.create_optimizer()
            self.assertEqual(trainer.get_learning_rates(), [5e-05, 5e-05])

    def test_get_optimizer_group(self):
        model = nn.Sequential(nn.Linear(128, 64))
        with tempfile.TemporaryDirectory() as tmp_dir:
            trainer = Trainer(model=model, args=TrainingArguments(output_dir=tmp_dir, report_to="none"))
            # ValueError is raised if optimizer is None
            with self.assertRaises(ValueError):
                trainer.get_optimizer_group()
            trainer.create_optimizer()
            # Get groups
            num_groups = len(trainer.get_optimizer_group())
            self.assertEqual(num_groups, 2)
            # Get group of parameter
            param = next(model.parameters())
            group = trainer.get_optimizer_group(param)
            self.assertIn(param, group["params"])<|MERGE_RESOLUTION|>--- conflicted
+++ resolved
@@ -1831,13 +1831,8 @@
         _ = trainer.train()
 
     @require_grokadamw
-<<<<<<< HEAD
     @require_torch_accelerator
     def test_grokadamw():
-=======
-    @require_torch_gpu
-    def test_grokadamw(self):
->>>>>>> 15bd3e61
         config = LlamaConfig(vocab_size=100, hidden_size=32, num_hidden_layers=3, num_attention_heads=4)
         tiny_llama = LlamaForCausalLM(config)
         x = torch.randint(0, 100, (128,))
