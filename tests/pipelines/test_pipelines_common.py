--- conflicted
+++ resolved
@@ -168,7 +168,6 @@
         feature_extractor = feature_extractor.__class__(
             feature_size=tiny_config.input_feat_per_channel, num_mel_bins=tiny_config.input_feat_per_channel
         )
-<<<<<<< HEAD
 
     # Whisper specific.
     if feature_extractor.__class__.__name__ == "WhisperFeatureExtractor":
@@ -178,11 +177,10 @@
             sampling_rate=tiny_config.max_source_positions * 2 * 160 // 30, hop_length=160, chunk_length=30
         )
 
-=======
     # TODO remove this, once those have been moved to `image_processor`.
     if hasattr(tiny_config, "image_size") and feature_extractor:
         feature_extractor = feature_extractor.__class__(size=tiny_config.image_size, crop_size=tiny_config.image_size)
->>>>>>> 99e79054
+
     return feature_extractor
 
 
