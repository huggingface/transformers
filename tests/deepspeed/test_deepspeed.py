# Copyright 2020 The HuggingFace Team. All rights reserved.
#
# Licensed under the Apache License, Version 2.0 (the "License");
# you may not use this file except in compliance with the License.
# You may obtain a copy of the License at
#
#     http://www.apache.org/licenses/LICENSE-2.0
#
# Unless required by applicable law or agreed to in writing, software
# distributed under the License is distributed on an "AS IS" BASIS,
# WITHOUT WARRANTIES OR CONDITIONS OF ANY KIND, either express or implied.
# See the License for the specific language governing permissions and
# limitations under the License.

import dataclasses
import io
import itertools
import json
import os
import unittest
from copy import deepcopy

from parameterized import parameterized
from transformers import AutoModel, TrainingArguments, is_torch_available, logging
from transformers.deepspeed import HfDeepSpeedConfig, is_deepspeed_available
from transformers.file_utils import WEIGHTS_NAME, is_torch_bf16_available
from transformers.testing_utils import (
    CaptureLogger,
    CaptureStd,
    CaptureStderr,
    CaptureStdout,
    ExtendSysPath,
    LoggingLevel,
    TestCasePlus,
    execute_subprocess_async,
    get_gpu_count,
    mockenv_context,
    require_deepspeed,
    require_torch_gpu,
    require_torch_multi_gpu,
    slow,
)
from transformers.trainer_utils import get_last_checkpoint, set_seed


tests_dir = os.path.abspath(os.path.dirname(os.path.dirname(__file__)))
root_dir = os.path.dirname(tests_dir)
with ExtendSysPath(tests_dir):
    from test_trainer import TrainerIntegrationCommon  # noqa

    if is_torch_available():
        from test_trainer import RegressionModelConfig, RegressionPreTrainedModel, get_regression_trainer  # noqa


set_seed(42)

# default torch.distributed port
DEFAULT_MASTER_PORT = "10999"

T5_SMALL = "t5-small"
T5_TINY = "patrickvonplaten/t5-tiny-random"
GPT2_TINY = "sshleifer/tiny-gpt2"


def load_json(path):
    with open(path) as f:
        return json.load(f)


def get_master_port(real_launcher=False):
    """
    When using a single gpu launcher emulation (i.e. not deepspeed or python -m torch.distributed)
    the issue is that once the port is tied it can't be used anywhere else outside of this process,
    since torch.dist doesn't free the port until the process exits. Therefore for the sake of being
    able to run both emulated launcher and normal launcher tests we need 2 distinct ports.

    This function will give the right port in the right context. For real launcher it'll give the
    base port, for emulated launcher it'll give the base port + 1. In both cases a string is
    returned.

    Args:
        `real_launcher`: whether a real launcher is going to be used, or the emulated one

    """

    master_port_base = os.environ.get("DS_TEST_PORT", DEFAULT_MASTER_PORT)
    if not real_launcher:
        master_port_base = str(int(master_port_base) + 1)
    return master_port_base


def require_deepspeed_aio(test_case):
    """
    Decorator marking a test that requires deepspeed aio (nvme)
    """
    if not is_deepspeed_available():
        return unittest.skip("test requires deepspeed")(test_case)

    import deepspeed
    from deepspeed.ops.aio import AsyncIOBuilder

    if not deepspeed.ops.__compatible_ops__[AsyncIOBuilder.NAME]:
        return unittest.skip("test requires deepspeed async-io")(test_case)
    else:
        return test_case


if is_deepspeed_available():
    from deepspeed.utils import logger as deepspeed_logger  # noqa
    from deepspeed.utils.zero_to_fp32 import load_state_dict_from_zero_checkpoint
    from transformers.deepspeed import deepspeed_config, is_deepspeed_zero3_enabled  # noqa


def get_launcher(distributed=False):
    # 1. explicitly set --num_nodes=1 just in case these tests end up run on a multi-node setup
    # - it won't be able to handle that
    # 2. for now testing with just 2 gpus max (since some quality tests may give different
    # results with mode gpus because we use very little data)
    num_gpus = min(2, get_gpu_count()) if distributed else 1
    master_port = get_master_port(real_launcher=True)
    return f"deepspeed --num_nodes 1 --num_gpus {num_gpus} --master_port {master_port}".split()


ZERO2 = "zero2"
ZERO3 = "zero3"

FP16 = "fp16"
BF16 = "bf16"

stages = [ZERO2, ZERO3]
if is_torch_bf16_available():
    dtypes = [FP16, BF16]
else:
    dtypes = [FP16]


def parameterized_custom_name_func(func, param_num, param):
    # customize the test name generator function as we want both params to appear in the sub-test
    # name, as by default it shows only the first param
    param_based_name = parameterized.to_safe_name("_".join(str(x) for x in param.args))
    return f"{func.__name__}_{param_based_name}"


# Cartesian-product of zero stages with models to test
params = list(itertools.product(stages, dtypes))


@require_deepspeed
@require_torch_gpu
class CoreIntegrationDeepSpeed(TestCasePlus, TrainerIntegrationCommon):
    """
    Testing non-Trainer DeepSpeed integration
    """

    def setUp(self):
        super().setUp()

        master_port = get_master_port(real_launcher=False)
        self.dist_env_1_gpu = dict(
            MASTER_ADDR="localhost", MASTER_PORT=master_port, RANK="0", LOCAL_RANK="0", WORLD_SIZE="1"
        )

    def test_init_zero3_fp16(self):
        # test that zero.Init() works correctly under zero3/fp16
        ds_config = {
            "train_batch_size": 1,
            "zero_optimization": {
                "stage": 3,
            },
        }

        dschf = HfDeepSpeedConfig(ds_config)

        self.assertTrue(dschf.is_zero3())
        self.assertTrue(is_deepspeed_zero3_enabled())

        with LoggingLevel(logging.INFO):
            with mockenv_context(**self.dist_env_1_gpu):
                logger = logging.get_logger("transformers.modeling_utils")
                with CaptureLogger(logger) as cl:
                    AutoModel.from_pretrained(T5_TINY)
        self.assertIn("Detected DeepSpeed ZeRO-3", cl.out)

        # now remove zero optimization
        del ds_config["zero_optimization"]
        dschf = HfDeepSpeedConfig(ds_config)

        self.assertFalse(dschf.is_zero3())
        self.assertFalse(is_deepspeed_zero3_enabled())

        with LoggingLevel(logging.INFO):
            with mockenv_context(**self.dist_env_1_gpu):
                logger = logging.get_logger("transformers.modeling_utils")
                with CaptureLogger(logger) as cl:
                    AutoModel.from_pretrained(T5_TINY)
        self.assertNotIn("Detected DeepSpeed ZeRO-3", cl.out)


@require_deepspeed
@require_torch_gpu
class TrainerIntegrationDeepSpeed(TestCasePlus, TrainerIntegrationCommon):
    """

    This class is for testing directly via get_regression_trainer

    It mixes in `TrainerIntegrationCommon` which already has a lot of helper validation methods
    which we can re-use here.

    Important: this class' setup can only work with a single gpu because it runs within the current
    pytest worker. For multi-gpu tests use TestDeepSpeedWithLauncher.

    Note: if any of the tests of this class get run there will be at least one gpu occupied by them
    until this pytest worker exits. This is because the gpu memory allocated by the cuda-kernels
    won't be released until this pytest worker exits.

    This may appear as some run-away tests if you watch `nvidia-smi` while other tests that fork new
    processes are run. So there will be one or two "stale" processes reported in `nvidia-smi`. This
    is not a bug.
    """

    def setUp(self):
        super().setUp()

        args = TrainingArguments(".")
        self.n_epochs = args.num_train_epochs
        self.batch_size = args.train_batch_size

        master_port = get_master_port(real_launcher=False)
        self.dist_env_1_gpu = dict(
            MASTER_ADDR="localhost", MASTER_PORT=master_port, RANK="0", LOCAL_RANK="0", WORLD_SIZE="1"
        )

        self.ds_config_file = dict(
            zero2=f"{self.test_file_dir_str}/ds_config_zero2.json",
            zero3=f"{self.test_file_dir_str}/ds_config_zero3.json",
        )

        # use self.get_config_dict(stage) to use these to ensure the original is not modified
        with io.open(self.ds_config_file[ZERO2], "r", encoding="utf-8") as f:
            config_zero2 = json.load(f)
            # by default use fp16
            # config_zero2["fp16"]["enabled"] = True
        with io.open(self.ds_config_file[ZERO3], "r", encoding="utf-8") as f:
            config_zero3 = json.load(f)
            # by default use fp16
            # config_zero3["fp16"]["enabled"] = True
            # This setting slows things down, so don't enable it by default unless needed by a test.
            # It's in the file as a demo for users since we want everything to work out of the box even if slower.
            config_zero3["zero_optimization"]["stage3_gather_16bit_weights_on_model_save"] = False

        self.ds_config_dict = dict(
            zero2=config_zero2,
            zero3=config_zero3,
        )

    def get_config_dict(self, stage):
        # As some tests modify the dict, always make a copy
        return deepcopy(self.ds_config_dict[stage])

    # --- These tests are enough to run on one of zero stages --- #

    def test_hf_ds_config_mismatch(self):

        ds_config = self.get_config_dict(ZERO2)

        # Purposefully configure these values to mismatch TrainingArguments values.
        # This currently doesn't cover all keys (but it could)
        per_device_train_batch_size = 2
        ds_config["train_micro_batch_size_per_gpu"] = per_device_train_batch_size + 2

        ds_config["train_batch_size"] = 1000

        gradient_accumulation_steps = 2
        ds_config["gradient_accumulation_steps"] = gradient_accumulation_steps + 2

        max_grad_norm = 1.0
        ds_config["gradient_clipping"] = max_grad_norm + 0.1

        adam_beta1, adam_beta2 = 0.9, 0.99
        ds_config["optimizer"]["params"]["betas"] = [adam_beta1 - 0.1, adam_beta2 - 0.1]

        fp16 = True
        ds_config["fp16"]["enabled"] = not fp16

        keys = [
            "per_device_train_batch_size",
            "train_batch_size",
            "gradient_accumulation_steps",
            "max_grad_norm",
            "betas",
            "fp16",
        ]

        with mockenv_context(**self.dist_env_1_gpu):
            trainer = get_regression_trainer(
                local_rank=0,
                fp16=fp16,
                deepspeed=ds_config,
                per_device_train_batch_size=per_device_train_batch_size,
                gradient_accumulation_steps=gradient_accumulation_steps,
                max_grad_norm=max_grad_norm,
                adam_beta1=adam_beta1,
                adam_beta2=adam_beta2,
            )
            with self.assertRaises(Exception) as context:
                trainer.train()

        for key in keys:
            self.assertTrue(
                key in str(context.exception),
                f"{key} is not in the exception message:\n{context.exception}",
            )

    # Test various combos
    # 1. DS scheduler + DS optimizer: this is already tested by most other tests
    # 2. HF scheduler + HF optimizer:
    # 3. DS scheduler + HF optimizer:
    # 4. HF scheduler + DS optimizer:

    def test_hf_scheduler_hf_optimizer(self):
        a = 0
        with mockenv_context(**self.dist_env_1_gpu):
            ds_config_zero2_dict = self.get_config_dict(ZERO2)
            del ds_config_zero2_dict["optimizer"]  # force default HF Trainer optimizer
            del ds_config_zero2_dict["scheduler"]  # force default HF Trainer scheduler
            ds_config_zero2_dict["zero_optimization"]["offload_optimizer"]["device"] = "none"
            ds_config_zero2_dict["fp16"]["initial_scale_power"] = 1  # force optimizer on the first step
            trainer = get_regression_trainer(a=a, local_rank=0, fp16=True, deepspeed=ds_config_zero2_dict)
            trainer.train()
        new_a = trainer.model.a.item()
        self.assertNotEqual(new_a, a)

    def test_ds_scheduler_hf_optimizer(self):
        a = 0
        with mockenv_context(**self.dist_env_1_gpu):
            ds_config_zero2_dict = self.get_config_dict(ZERO2)
            del ds_config_zero2_dict["optimizer"]  # force default HF Trainer optimizer
            ds_config_zero2_dict["zero_optimization"]["offload_optimizer"]["device"] = "none"
            ds_config_zero2_dict["fp16"]["initial_scale_power"] = 1  # force optimizer on the first step
            trainer = get_regression_trainer(a=a, local_rank=0, fp16=True, deepspeed=ds_config_zero2_dict)
            trainer.train()
        new_a = trainer.model.a.item()
        self.assertNotEqual(new_a, a)

    def test_hf_scheduler_ds_optimizer(self):
        a = 0
        with mockenv_context(**self.dist_env_1_gpu):
            ds_config_zero2_dict = self.get_config_dict(ZERO2)
            del ds_config_zero2_dict["scheduler"]  # force default HF Trainer scheduler
            ds_config_zero2_dict["zero_optimization"]["offload_optimizer"]["device"] = "none"
            ds_config_zero2_dict["fp16"]["initial_scale_power"] = 1  # force optimizer on the first step
            trainer = get_regression_trainer(local_rank=0, fp16=True, deepspeed=ds_config_zero2_dict)
            trainer.train()
        new_a = trainer.model.a.item()
        self.assertNotEqual(new_a, a)

    @require_deepspeed_aio
    def test_stage3_nvme_offload(self):
        with mockenv_context(**self.dist_env_1_gpu):
            # this actually doesn't have to be on NVMe, any storage will do since this test only
            # runs a simple check that we can use some directory as if it were NVMe
            nvme_path = self.get_auto_remove_tmp_dir()
            nvme_config = dict(device="nvme", nvme_path=nvme_path)
            ds_config_zero3_dict = self.get_config_dict(ZERO3)
            ds_config_zero3_dict["zero_optimization"]["offload_optimizer"] = nvme_config
            ds_config_zero3_dict["zero_optimization"]["offload_param"] = nvme_config
            trainer = get_regression_trainer(local_rank=0, fp16=True, deepspeed=ds_config_zero3_dict)
            with CaptureLogger(deepspeed_logger) as cl:
                trainer.train()
            self.assertIn("DeepSpeed info", cl.out, "expected DeepSpeed logger output but got none")

    # --- These tests need to run on both zero stages --- #

    @parameterized.expand(params, name_func=parameterized_custom_name_func)
    def test_hf_optimizer_with_offload(self, stage, dtype):
        # non-DS optimizers can be used with ZERO-offload (as long as they have both CPU and GPU implementation (except LAMB))
        ds_config_dict = self.get_config_dict(stage)
        del ds_config_dict["optimizer"]  # force default HF Trainer optimizer
        # force cpu offload
        ds_config_dict["zero_optimization"]["offload_optimizer"]["device"] = "cpu"
        with mockenv_context(**self.dist_env_1_gpu):
            kwargs = dict(local_rank=0, deepspeed=ds_config_dict)
            kwargs[dtype] = True
            trainer = get_regression_trainer(**kwargs)
            with CaptureLogger(deepspeed_logger) as cl:
                trainer.train()
            self.assertIn("DeepSpeed info", cl.out, "expected DeepSpeed logger output but got none")

    @parameterized.expand(params, name_func=parameterized_custom_name_func)
    def test_fake_notebook_no_launcher(self, stage, dtype):
        # this setup emulates a notebook where a launcher needs to be emulated by hand

        # note that unittest resets sys.stdout each test, so `CaptureStd` will work here to capture
        # DeepSpeed log if this test happens to run first in this pytest worker. But it will fail if
        # it's run not as a first test as `sys.stdout` will no longer be the same. So we either have
        # to reset `deepspeed_logger.handlers[0].setStream(sys.stdout)` or directly capture from the deepspeed_logger.
        with mockenv_context(**self.dist_env_1_gpu):
            kwargs = dict(local_rank=0, deepspeed=self.get_config_dict(stage))
            kwargs[dtype] = True
            trainer = get_regression_trainer(**kwargs)

            with CaptureLogger(deepspeed_logger) as cl:
                trainer.train()
            self.assertIn("DeepSpeed info", cl.out, "expected DeepSpeed logger output but got none")

    @parameterized.expand(params, name_func=parameterized_custom_name_func)
    def test_early_get_last_lr(self, stage, dtype):
        # with deepspeed's fp16 and dynamic loss scale enabled the optimizer/scheduler steps may
        # not run for the first few dozen steps while loss scale is too large, and thus during
        # that time `get_last_lr` will fail if called during that warm up stage,
        #
        # setting `logging_steps=1` forces an early `trainer._maybe_log_save_evaluate()` which calls
        # `self.lr_scheduler.get_last_lr()` and originally it'd fail on the very first step.
        with mockenv_context(**self.dist_env_1_gpu):
            a = b = 0.0
            kwargs = dict(
                a=a,
                b=b,
                local_rank=0,
                train_len=8,
                deepspeed=self.get_config_dict(stage),
                per_device_train_batch_size=8,
                logging_steps=1,
            )
            kwargs[dtype] = True
            trainer = get_regression_trainer(**kwargs)

            trainer.train()
            post_train_a = trainer.model.a.item()

            # XXX: for some reason the following check fails with zero3/fp16 and any/bf16 - not a
            # broken but a different qualitative outcome - as if optimizer did run
            # oddly getting 1.0 for both a and b from 0.0 - there is a bug somewhere
            # print(trainer.model.a.item())
            # print(trainer.model.b.item())
            # need to investigate at some point
            if (stage == ZERO3 and dtype == FP16) or (dtype == BF16):
                return

            # it's enough that train didn't fail for this test, but we must check that
            # optimizer/scheduler didn't run (since if it did this test isn't testing the right thing)
            self.assertEqual(post_train_a, a)

    @parameterized.expand(params, name_func=parameterized_custom_name_func)
    def test_gradient_accumulation(self, stage, dtype):
        # this test measures that we get identical weights and similar loss with:
        # 1. per_device_train_batch_size=8, gradient_accumulation_steps=1
        # 2. per_device_train_batch_size=4, gradient_accumulation_steps=2
        # since the 2nd should produce the effective batch of 1st, with the same results
        #
        # I can get an identical loss for a small train_len=32, plus the power of the initial
        # dynamic loss scale value set to:
        #   "fp16.initial_scale_power": 1
        # plus having the same WarmupLR's warmup_min_lr == warmup_max_lr in the config file
        # but for some reason going to train_len=64 the weights, weights start to mismatch with this setup.
        # the culprit seems to be `initial_scale_power` - putting it back to its default 32 keeps the weights identical

        train_len = 64
        a = b = 0.0

        kwargs = dict(
            a=a,
            b=b,
            local_rank=0,
            train_len=train_len,
            deepspeed=self.get_config_dict(stage),
        )
        kwargs[dtype] = True

        with mockenv_context(**self.dist_env_1_gpu):
            no_grad_accum_trainer = get_regression_trainer(
                **kwargs,
                per_device_train_batch_size=16,
                gradient_accumulation_steps=1,
            )
            no_grad_accum_result = no_grad_accum_trainer.train()
            no_grad_accum_loss = no_grad_accum_result.training_loss
            no_grad_accum_a = no_grad_accum_trainer.model.a.item()
            no_grad_accum_b = no_grad_accum_trainer.model.b.item()
            # make sure the optimizer kicked in - if it hasn't changed from the original value of a then make train_len bigger
            self.assertNotEqual(no_grad_accum_a, a)

        with mockenv_context(**self.dist_env_1_gpu):
            yes_grad_accum_trainer = get_regression_trainer(
                **kwargs,
                per_device_train_batch_size=4,
                gradient_accumulation_steps=4,
            )
            yes_grad_accum_result = yes_grad_accum_trainer.train()
            yes_grad_accum_loss = yes_grad_accum_result.training_loss
            yes_grad_accum_a = yes_grad_accum_trainer.model.a.item()
            yes_grad_accum_b = yes_grad_accum_trainer.model.b.item()
            self.assertNotEqual(yes_grad_accum_a, a)

        # training with half the batch size but accumulation steps as 2 should give the same
        # weights, but sometimes get a slight difference still of 1e-6
        self.assertAlmostEqual(no_grad_accum_a, yes_grad_accum_a, places=5)
        self.assertAlmostEqual(no_grad_accum_b, yes_grad_accum_b, places=5)

        # see the note above how to get identical loss on a small bs
        self.assertAlmostEqual(no_grad_accum_loss, yes_grad_accum_loss, places=2)

    def check_saved_checkpoints_deepspeed(self, output_dir, freq, total, stage):
        # adapted from TrainerIntegrationCommon.check_saved_checkpoints

        file_list = [WEIGHTS_NAME, "training_args.bin", "trainer_state.json", "config.json"]

        if stage == ZERO2:
            ds_file_list = ["mp_rank_00_model_states.pt"]
        elif stage == ZERO3:
            ds_file_list = ["zero_pp_rank_0_mp_rank_00_model_states.pt"]
        else:
            raise ValueError(f"unknown stage {stage}")

        ds_file_list.append("zero_pp_rank_0_mp_rank_00_optim_states.pt")

        for step in range(freq, total, freq):
            checkpoint = os.path.join(output_dir, f"checkpoint-{step}")
            self.assertTrue(os.path.isdir(checkpoint), f"[{stage}] {checkpoint} dir is not found")

            # common files
            for filename in file_list:
                path = os.path.join(checkpoint, filename)
                self.assertTrue(os.path.isfile(path), f"[{stage}] {path} is not found")

            # ds files
            ds_path = os.path.join(checkpoint, f"global_step{step}")
            for filename in ds_file_list:
                # filename = os.path.join(path, filename)
                # print(filename)
                path = os.path.join(ds_path, filename)
                self.assertTrue(os.path.isfile(path), f"[{stage}] {path} is not found")

    @parameterized.expand(params, name_func=parameterized_custom_name_func)
    def test_save_checkpoints(self, stage, dtype):
        # adapted from  TrainerIntegrationTest.test_save_checkpoints

        freq = 5
        output_dir = self.get_auto_remove_tmp_dir()
        ds_config_dict = self.get_config_dict(stage)
        if dtype == FP16:
            ds_config_dict["fp16"]["initial_scale_power"] = 1  # force optimizer on the first step
        # XXX:
        if stage == ZERO3:  # and dtype == FP16:
            ds_config_dict["zero_optimization"]["stage3_gather_16bit_weights_on_model_save"] = True

        # save checkpoints
        with mockenv_context(**self.dist_env_1_gpu):
            kwargs = dict(
                output_dir=output_dir,
                save_steps=freq,
                deepspeed=ds_config_dict,
            )
            kwargs[dtype] = True
            trainer = get_regression_trainer(**kwargs)
            trainer.train()

        total = int(self.n_epochs * 64 / self.batch_size)
        self.check_saved_checkpoints_deepspeed(output_dir, freq, total, stage)

    @parameterized.expand(params, name_func=parameterized_custom_name_func)
    def test_can_resume_training_errors(self, stage, dtype):

        with mockenv_context(**self.dist_env_1_gpu):
            ds_config_dict = self.get_config_dict(stage)
            output_dir = self.get_auto_remove_tmp_dir()
            kwargs = dict(output_dir=output_dir, deepspeed=ds_config_dict)
            kwargs[dtype] = True
            trainer = get_regression_trainer(**kwargs)

            # 1. fail to find any checkpoint - due a fresh output_dir
            with self.assertRaises(Exception) as context:
                trainer.train(resume_from_checkpoint=True)
            self.assertTrue(
                "No valid checkpoint found in output directory" in str(context.exception),
                f"got exception: {context.exception}",
            )

            # 2. fail to find a bogus checkpoint
            with self.assertRaises(Exception) as context:
                checkpoint = os.path.join(output_dir, "checkpoint-5")
                trainer.train(resume_from_checkpoint=f"{checkpoint}-bogus")
            self.assertTrue(
                "Can't find a valid checkpoint at" in str(context.exception), f"got exception: {context.exception}"
            )

    @parameterized.expand(params, name_func=parameterized_custom_name_func)
    def test_can_resume_training_normal(self, stage, dtype):
        # adapted from TrainerIntegrationTest.test_can_resume_training
        # test normal resume for each stage separately, error-handling is tested in a different test
        output_dir = self.get_auto_remove_tmp_dir("./xxx", after=False)
        ds_config_dict = self.get_config_dict(stage)
        if dtype == FP16:
            ds_config_dict["fp16"]["initial_scale_power"] = 1  # force optimizer on the first step
        # XXX:
        if stage == ZERO3:  # and dtype == FP16:
            ds_config_dict["zero_optimization"]["stage3_gather_16bit_weights_on_model_save"] = True

        kwargs = dict(output_dir=output_dir, train_len=128, save_steps=5, learning_rate=0.1, deepspeed=ds_config_dict)
        kwargs[dtype] = True

        with mockenv_context(**self.dist_env_1_gpu):
            trainer = get_regression_trainer(**kwargs)
            trainer.train()
            (a, b) = trainer.model.a.item(), trainer.model.b.item()
            state = dataclasses.asdict(trainer.state)

            checkpoint = os.path.join(output_dir, "checkpoint-5")

            # Reinitialize trainer
            trainer = get_regression_trainer(**kwargs)

            trainer.train(resume_from_checkpoint=checkpoint)
            (a1, b1) = trainer.model.a.item(), trainer.model.b.item()
            state1 = dataclasses.asdict(trainer.state)
            self.assertEqual(a, a1)
            self.assertEqual(b, b1)
            self.check_trainer_state_are_the_same(state, state1)

            # Now check with a later checkpoint that it also works when we span over one epoch
            checkpoint = os.path.join(output_dir, "checkpoint-15")

            # Reinitialize trainer and load model
            trainer = get_regression_trainer(**kwargs)

            trainer.train(resume_from_checkpoint=checkpoint)
            (a1, b1) = trainer.model.a.item(), trainer.model.b.item()
            state1 = dataclasses.asdict(trainer.state)
            self.assertEqual(a, a1)
            self.assertEqual(b, b1)
            self.check_trainer_state_are_the_same(state, state1)

            # Finally, should be able to resume with the same trainer/same deepspeed engine instance
            # XXX: but currently this not possible due DS bug: https://github.com/microsoft/DeepSpeed/issues/1612
            # trainer.train(resume_from_checkpoint=checkpoint)
            # a workaround needs to be used that re-creates the deepspeed engine

    @parameterized.expand(params, name_func=parameterized_custom_name_func)
    def test_load_state_dict_from_zero_checkpoint(self, stage, dtype):
        # test that we can load fp32 weights directly from the zero checkpoint into the current model

        output_dir = self.get_auto_remove_tmp_dir()  # "./xxx", after=False, before=False)

        ds_config_dict = self.get_config_dict(stage)

        kwargs = dict(
            output_dir=output_dir,
            train_len=4,
            per_device_train_batch_size=4,
            num_train_epochs=1,
            save_strategy="steps",
            save_steps=1,
            learning_rate=0.1,
            deepspeed=ds_config_dict,
        )
        kwargs[dtype] = True

        with mockenv_context(**self.dist_env_1_gpu):
            trainer = get_regression_trainer(**kwargs)
            trainer.train()
            (a, b) = trainer.model.a.item(), trainer.model.b.item()
            state = dataclasses.asdict(trainer.state)

            checkpoint_dir = get_last_checkpoint(output_dir)
            model = load_state_dict_from_zero_checkpoint(trainer.model, checkpoint_dir)

            (a1, b1) = model.a.item(), model.b.item()
            state1 = dataclasses.asdict(trainer.state)
            self.assertEqual(a, a1)
            self.assertEqual(b, b1)
            self.check_trainer_state_are_the_same(state, state1)

    def test_config_object(self):
        # test that we can switch from zero2 to zero3 in the same process for example
        # test is_zero, etc.
        output_dir = self.get_auto_remove_tmp_dir()
        kwargs = dict(output_dir=output_dir, train_len=8, fp16=True)

        ds_config_zero3_dict = self.get_config_dict(ZERO3)
        ds_config_zero2_dict = self.get_config_dict(ZERO2)

        with mockenv_context(**self.dist_env_1_gpu):
            trainer = get_regression_trainer(deepspeed=ds_config_zero3_dict, **kwargs)
            self.assertTrue(is_deepspeed_zero3_enabled())

            # test we can repeat that and with train this time
            trainer = get_regression_trainer(deepspeed=ds_config_zero3_dict, **kwargs)
            trainer.train()
            self.assertTrue(is_deepspeed_zero3_enabled())

            # test zero3 is disabled
            trainer = get_regression_trainer(deepspeed=ds_config_zero2_dict, **kwargs)
            self.assertFalse(is_deepspeed_zero3_enabled())

            # check config obj
            config = deepspeed_config()
            self.assertTrue(bool(config), "Deepspeed config should be accessible")

            del trainer
            # now weakref should gc the global and we shouldn't get anything here
            config = deepspeed_config()
            self.assertFalse(is_deepspeed_zero3_enabled())
            self.assertFalse(bool(config), "Deepspeed config should not be accessible")


@slow
@require_deepspeed
@require_torch_gpu
class TestDeepSpeedWithLauncher(TestCasePlus):
    """This class is for testing via an external script - can do multiple gpus"""

    # Tests to devise #
    #
    # 1. predict_with_generate on multigpu - need to figure out how to give input sequences so that
    # the 2 gpus will generate prediction sequences that aren't of the same length - this is because
    # we had to code a special feature to sync the gpus when the predicted sequences aren't of the
    # same length. In general this will tested as a side-effect through a variety of other tests -
    # it'll simply hang trying to synchronize with other gpus if this problem is encountered. So as
    # long as we have a few full tests running on zero3 + predict_with_generate this should be
    # mostly covered.
    #
    # but there are 5 variations on beam search in `generate`- with identical code branched with `if
    # synced_gpus`
    #
    # 2. most tests should probably be run on both: zero2 and zero3 configs
    #

    @require_torch_multi_gpu
    @parameterized.expand(params, name_func=parameterized_custom_name_func)
    def test_basic_distributed(self, stage, dtype):
        self.run_and_check(stage=stage, dtype=dtype, distributed=True)

    def test_do_eval_no_train(self):
        # testing only zero3 since zero2 makes no sense with inference
        self.run_and_check(
            stage=ZERO3,
            dtype=FP16,
            eval_steps=1,
            distributed=False,
            do_train=False,
            do_eval=True,
        )

    @parameterized.expand(params, name_func=parameterized_custom_name_func)
    def test_fp32_non_distributed(self, stage, dtype):
        # real model needs too much GPU memory under stage2+fp32, so using tiny random model here -
        # therefore no quality checks, just basic completion checks are done
        self.run_and_check(
            stage=stage,
            dtype=dtype,
            model_name=T5_TINY,
            distributed=False,
            do_train=True,
            do_eval=True,
            quality_checks=False,
            fp32=True,
        )

    @require_torch_multi_gpu
    @parameterized.expand(params, name_func=parameterized_custom_name_func)
    def test_fp32_distributed(self, stage, dtype):
        # real model needs too much GPU memory under stage2+fp32, so using tiny random model here -
        # therefore no quality checks, just basic completion checks are done
        self.run_and_check(
            stage=stage,
            dtype=dtype,
            model_name=T5_TINY,
            distributed=True,
            do_train=True,
            do_eval=True,
            quality_checks=False,
            fp32=True,
        )

    @parameterized.expand(params, name_func=parameterized_custom_name_func)
    def test_resume_train_not_from_ds_checkpoint(self, stage, dtype):
        # do normal training and then resume not from the deepspeed checkpoint but explicitly from
        # the saved model dir

        do_train = True
        do_eval = False
        kwargs = dict(stage=stage, dtype=dtype, eval_steps=1, distributed=True, do_train=do_train, do_eval=do_eval)

        # 1. normal training
        output_dir = self.run_and_check(**kwargs)

        # 2. now resume explicitly from the saved weights, by passing --model_name_or_path output_dir
        # - i.e. the same path the model was saved to in step 1
        output_dir = self.run_trainer(**kwargs, model_name=output_dir)

        self.do_checks(output_dir, do_train=do_train, do_eval=do_eval)

    @require_torch_multi_gpu
    @parameterized.expand(["bf16", "fp16", "fp32"])
    def test_inference(self, dtype):
        if dtype == "bf16" and not is_torch_bf16_available():
            self.skipTest("test requires bfloat16 hardware support")

        # this is just inference, so no optimizer should be loaded
        # it only works for z3 (makes no sense with z1-z2)
        fp32 = True if dtype == "fp32" else False
        self.run_and_check(
            stage=ZERO3,
            dtype=FP16,
            model_name=T5_TINY,
            distributed=True,
            do_train=False,
            do_eval=True,
            quality_checks=False,
            fp32=fp32,
        )

    def do_checks(self, output_dir, do_train=True, do_eval=True, quality_checks=True):

        if do_train:
            train_metrics = load_json(os.path.join(output_dir, "train_results.json"))
            self.assertIn("train_samples_per_second", train_metrics)
            if quality_checks:
                self.assertGreater(train_metrics["train_samples_per_second"], 0.5)

        if do_eval:
            eval_metrics = load_json(os.path.join(output_dir, "eval_results.json"))
            self.assertIn("eval_bleu", eval_metrics)
            if quality_checks:
                self.assertGreater(eval_metrics["eval_bleu"], 1)

    # XXX: need to do better validation beyond just that the run was successful
    def run_and_check(
        self,
        stage,
        dtype,
        model_name: str = T5_SMALL,
        eval_steps: int = 10,
        distributed: bool = True,
        do_train: bool = True,
        do_eval: bool = True,
        quality_checks: bool = True,
        fp32: bool = False,
        extra_args_str: str = None,
        remove_args_str: str = None,
    ):

        # we are doing quality testing so using a small real model
        output_dir = self.run_trainer(
            stage=stage,
            dtype=dtype,
            model_name=model_name,
            eval_steps=eval_steps,
            num_train_epochs=1,
            do_train=do_train,
            do_eval=do_eval,
            distributed=distributed,
            fp32=fp32,
            extra_args_str=extra_args_str,
            remove_args_str=remove_args_str,
        )

        self.do_checks(output_dir, do_train=do_train, do_eval=do_eval, quality_checks=quality_checks)

        return output_dir

    def run_trainer(
        self,
        stage: str,
        dtype: str,
        model_name: str,
        eval_steps: int = 10,
        num_train_epochs: int = 1,
        do_train: bool = False,
        do_eval: bool = True,
        distributed: bool = True,
        fp32: bool = False,
        extra_args_str: str = None,
        remove_args_str: str = None,
    ):
        max_len = 32
        data_dir = self.test_file_dir / "../fixtures/tests_samples/wmt_en_ro"
        output_dir = self.get_auto_remove_tmp_dir()
        args = f"""
            --model_name_or_path {model_name}
            --train_file {data_dir}/train.json
            --validation_file {data_dir}/val.json
            --output_dir {output_dir}
            --overwrite_output_dir
            --max_source_length {max_len}
            --max_target_length {max_len}
            --val_max_target_length {max_len}
            --warmup_steps 8
            --predict_with_generate
            --save_steps 0
            --eval_steps {eval_steps}
            --group_by_length
            --label_smoothing_factor 0.1
            --source_lang en
            --target_lang ro
            --report_to none
        """.split()
        args.extend(["--source_prefix", '"translate English to Romanian: "'])

        if not fp32:
            args.extend([f"--{dtype}"])

        actions = 0
        if do_train:
            actions += 1
            args.extend(
                f"""
            --do_train
            --num_train_epochs {str(num_train_epochs)}
            --max_train_samples 16
            --per_device_train_batch_size 2
            --learning_rate 3e-3
            """.split()
            )

        if do_eval:
            actions += 1
            args.extend(
                """
            --do_eval
            --max_eval_samples 16
            --per_device_eval_batch_size 2
            """.split()
            )

        assert actions > 0, "need at least do_train or do_eval for the test to run"

        if extra_args_str is not None:
            args.extend(extra_args_str.split())

        # currently only works for bool args
        if remove_args_str is not None:
            remove_args = remove_args_str.split()
            args = [x for x in args if x not in remove_args]

        ds_args = f"--deepspeed {self.test_file_dir_str}/ds_config_{stage}.json".split()
        script = [f"{self.examples_dir_str}/pytorch/translation/run_translation.py"]
        launcher = get_launcher(distributed)

        cmd = launcher + script + args + ds_args
        # keep for quick debug
        # print(" ".join([f"\nPYTHONPATH={self.src_dir_str}"] +cmd)); die
        execute_subprocess_async(cmd, env=self.get_env())

        return output_dir

    @parameterized.expand(params, name_func=parameterized_custom_name_func)
    def test_clm(self, stage, dtype):
        # this test exercises model.resize_token_embeddings() which requires param gathering outside
        # of forward - it's not used by `run_translation.py`, but it is in `run_clm.py`

        data_dir = self.tests_dir / "fixtures"
        output_dir = self.get_auto_remove_tmp_dir()
        args = f"""
            --model_name_or_path {GPT2_TINY}
            --train_file {data_dir}/sample_text.txt
            --validation_file {data_dir}/sample_text.txt
            --output_dir {output_dir}
            --overwrite_output_dir
            --do_train
            --do_eval
            --max_train_samples 16
            --max_eval_samples 16
            --per_device_train_batch_size 2
            --per_device_eval_batch_size 2
            --num_train_epochs 1
            --warmup_steps 8
            --block_size 64
            --report_to none
            """.split()

        args.extend([f"--{dtype}"])

        ds_args = f"--deepspeed {self.test_file_dir_str}/ds_config_{stage}.json".split()
        script = [f"{self.examples_dir_str}/pytorch/language-modeling/run_clm.py"]
        launcher = get_launcher(distributed=True)

        cmd = launcher + script + args + ds_args
        # keep for quick debug
        # print(" ".join([f"\nPYTHONPATH={self.src_dir_str}"] +cmd)); die
        execute_subprocess_async(cmd, env=self.get_env())


    def test_clm_from_config_zero3_fp16(self):
        # this test exercises AutoModel.from_config(config) - to ensure zero.Init is called

        data_dir = self.tests_dir / "fixtures"
        output_dir = self.get_auto_remove_tmp_dir()
        args = f"""
            --model_type gpt2
            --tokenizer_name {GPT2_TINY}
            --train_file {data_dir}/sample_text.txt
            --validation_file {data_dir}/sample_text.txt
            --output_dir {output_dir}
            --overwrite_output_dir
            --do_train
            --max_train_samples 4
            --per_device_train_batch_size 2
            --num_train_epochs 1
            --warmup_steps 8
            --block_size 8
            --fp16
            --report_to none
            """.split()

        ds_args = f"--deepspeed {self.test_file_dir_str}/ds_config_zero3.json".split()
        script = [f"{self.examples_dir_str}/pytorch/language-modeling/run_clm.py"]
        launcher = get_launcher(distributed=True)

        cmd = launcher + script + args + ds_args
        # keep for quick debug
        # print(" ".join([f"\nPYTHONPATH={self.src_dir_str}"] +cmd)); die
        with CaptureStderr() as cs:
            execute_subprocess_async(cmd, env=self.get_env())
        self.assertIn("Detected DeepSpeed ZeRO-3", cs.err)


    @parameterized.expand(params, name_func=parameterized_custom_name_func)
    def test_load_best_model(self, stage, dtype):
        # this test exercises --load_best_model_at_end - the key is being able to resume after some training

        data_dir = self.tests_dir / "fixtures/tests_samples/wmt_en_ro"
        output_dir = self.get_auto_remove_tmp_dir()
        args = f"""
            --model_name_or_path {T5_TINY}
            --tokenizer_name {T5_TINY}
            --train_file {data_dir}/train.json
            --validation_file {data_dir}/val.json
            --output_dir {output_dir}
            --overwrite_output_dir
            --source_lang en
            --target_lang ro
            --do_train
            --max_train_samples 3
            --do_eval
            --max_eval_samples 1
            --logging_strategy steps
            --logging_steps 1
            --evaluation_strategy steps
            --eval_steps 1
            --save_strategy steps
            --save_steps 1
            --load_best_model_at_end
            --per_device_train_batch_size 1
            --per_device_eval_batch_size 1
            --num_train_epochs 1
            --report_to none
            """.split()
        args.extend(["--source_prefix", "translate English to Romanian: "])

<<<<<<< HEAD
        args.extend([f"--{dtype}"])

=======
>>>>>>> 45c7b5b1
        ds_args = f"--deepspeed {self.test_file_dir_str}/ds_config_{stage}.json".split()
        script = [f"{self.examples_dir_str}/pytorch/translation/run_translation.py"]
        launcher = get_launcher(distributed=False)

        cmd = launcher + script + args + ds_args
        # keep for quick debug
        # print(" ".join([f"\nPYTHONPATH={self.src_dir_str}"] +cmd)); die
<<<<<<< HEAD
        with CaptureStdout() as cs:
            execute_subprocess_async(cmd, env=self.get_env())
        # enough to test deespeed was invoked and it didn't fail
        assert "DeepSpeed info" in cs.out
=======
        with CaptureStd() as cs:
            execute_subprocess_async(cmd, env=self.get_env())
        # enough to test it didn't fail
        self.assertIn("DeepSpeed info", cs.out)
>>>>>>> 45c7b5b1
<|MERGE_RESOLUTION|>--- conflicted
+++ resolved
@@ -1048,11 +1048,8 @@
             """.split()
         args.extend(["--source_prefix", "translate English to Romanian: "])
 
-<<<<<<< HEAD
         args.extend([f"--{dtype}"])
 
-=======
->>>>>>> 45c7b5b1
         ds_args = f"--deepspeed {self.test_file_dir_str}/ds_config_{stage}.json".split()
         script = [f"{self.examples_dir_str}/pytorch/translation/run_translation.py"]
         launcher = get_launcher(distributed=False)
@@ -1060,14 +1057,7 @@
         cmd = launcher + script + args + ds_args
         # keep for quick debug
         # print(" ".join([f"\nPYTHONPATH={self.src_dir_str}"] +cmd)); die
-<<<<<<< HEAD
-        with CaptureStdout() as cs:
-            execute_subprocess_async(cmd, env=self.get_env())
-        # enough to test deespeed was invoked and it didn't fail
-        assert "DeepSpeed info" in cs.out
-=======
         with CaptureStd() as cs:
             execute_subprocess_async(cmd, env=self.get_env())
         # enough to test it didn't fail
-        self.assertIn("DeepSpeed info", cs.out)
->>>>>>> 45c7b5b1
+        self.assertIn("DeepSpeed info", cs.out)