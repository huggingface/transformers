# coding=utf-8
# Copyright 2023 The HuggingFace Inc. team.
#
# Licensed under the Apache License, Version 2.0 (the "License");
# you may not use this file except in compliance with the License.
# You may obtain a copy of the License at
#
#     http://www.apache.org/licenses/LICENSE-2.0
#
# Unless required by applicable law or agreed to in writing, software
# distributed under the License is distributed on an "AS IS" BASIS,
# WITHOUT WARRANTIES OR CONDITIONS OF ANY KIND, either express or implied.
# See the License for the specific language governing permissions and
# limitations under the License.
"""
Utility that checks all docstrings of public objects have an argument section matching their signature.

Use from the root of the repo with:

```bash
python utils/check_docstrings.py
```

for a check that will error in case of inconsistencies (used by `make repo-consistency`).

To auto-fix issues run:

```bash
python utils/check_docstrings.py --fix_and_overwrite
```

which is used by `make fix-copies` (note that this fills what it cans, you might have to manually fill information
like argument descriptions).
"""

import argparse
import ast
import enum
import glob
import inspect
import operator as op
import os
import re
from collections import OrderedDict
from pathlib import Path
from typing import Any, Optional, Union

from check_repo import ignore_undocumented
from git import Repo

from transformers.utils import direct_transformers_import
from transformers.utils.auto_docstring import (
    ImageProcessorArgs,
    ModelArgs,
    ModelOutputArgs,
    get_args_doc_from_source,
    parse_docstring,
    set_min_indent,
)


PATH_TO_REPO = Path(__file__).parent.parent.resolve()
PATH_TO_TRANSFORMERS = Path("src").resolve() / "transformers"

# This is to make sure the transformers module imported is the one in the repo.
transformers = direct_transformers_import(PATH_TO_TRANSFORMERS)

OPTIONAL_KEYWORD = "*optional*"
# Re pattern that catches args blocks in docstrings (with all variation around the name supported).
_re_args = re.compile(r"^\s*(Args?|Arguments?|Attributes?|Params?|Parameters?):\s*$")
# Re pattern that parses the start of an arg block: catches <name> (<description>) in those lines.
_re_parse_arg = re.compile(r"^(\s*)(\S+)\s+\((.+)\)(?:\:|$)")
# Re pattern that parses the end of a description of an arg (catches the default in *optional*, defaults to xxx).
_re_parse_description = re.compile(r"\*optional\*, defaults to (.*)$")
# Args that are always overridden in the docstring, for clarity we don't want to remove them from the docstring
ALWAYS_OVERRIDE = ["labels"]

# This is a temporary set of objects to ignore while we progressively fix them. Do not add anything here, fix the
# docstrings instead. If formatting should be ignored for the docstring, you can put a comment # no-format on the
# line before the docstring.
<<<<<<< HEAD
OBJECTS_TO_IGNORE = [
    "ApertusConfig",
=======
OBJECTS_TO_IGNORE = {
>>>>>>> e3d8fd73
    "Mxfp4Config",
    "Exaone4Config",
    "SmolLM3Config",
    "Gemma3nVisionConfig",
    "Llama4Processor",
    # Deprecated
    "InputExample",
    "InputFeatures",
    # Signature is *args/**kwargs
    "TFSequenceSummary",
    "TFBertTokenizer",
    "TFGPT2Tokenizer",
    # Missing arguments in the docstring
    "ASTFeatureExtractor",
    "AlbertModel",
    "AlbertTokenizerFast",
    "AlignTextModel",
    "AlignVisionConfig",
    "AudioClassificationPipeline",
    "AutoformerConfig",
    "AutomaticSpeechRecognitionPipeline",
    "BarkCoarseConfig",
    "BarkConfig",
    "BarkFineConfig",
    "BarkSemanticConfig",
    "BartConfig",
    "BartTokenizerFast",
    "BarthezTokenizerFast",
    "BeitModel",
    "BertConfig",
    "BertJapaneseTokenizer",
    "BertModel",
    "BertTokenizerFast",
    "BigBirdConfig",
    "BigBirdForQuestionAnswering",
    "BigBirdModel",
    "BigBirdPegasusConfig",
    "BigBirdTokenizerFast",
    "BitImageProcessor",
    "BlenderbotConfig",
    "BlenderbotSmallConfig",
    "BlenderbotSmallTokenizerFast",
    "BlenderbotTokenizerFast",
    "Blip2VisionConfig",
    "BlipTextConfig",
    "BlipVisionConfig",
    "BloomConfig",
    "BloomTokenizerFast",
    "BridgeTowerTextConfig",
    "BridgeTowerVisionConfig",
    "BrosModel",
    "CamembertConfig",
    "CamembertModel",
    "CamembertTokenizerFast",
    "CanineModel",
    "CanineTokenizer",
    "ChineseCLIPTextModel",
    "ClapTextConfig",
    "ConditionalDetrConfig",
    "ConditionalDetrImageProcessor",
    "ConvBertConfig",
    "ConvBertTokenizerFast",
    "ConvNextConfig",
    "ConvNextV2Config",
    "CpmAntTokenizer",
    "CvtConfig",
    "CvtModel",
    "DeiTImageProcessor",
    "DPRReaderTokenizer",
    "DPRReaderTokenizerFast",
    "DPTModel",
    "Data2VecAudioConfig",
    "Data2VecTextConfig",
    "Data2VecTextModel",
    "Data2VecVisionModel",
    "DataCollatorForLanguageModeling",
    "DebertaConfig",
    "DebertaV2Config",
    "DebertaV2Tokenizer",
    "DebertaV2TokenizerFast",
    "DecisionTransformerConfig",
    "DeformableDetrConfig",
    "DeformableDetrImageProcessor",
    "DeiTModel",
    "DepthEstimationPipeline",
    "DetaConfig",
    "DetaImageProcessor",
    "DetrConfig",
    "DetrImageProcessor",
    "DinatModel",
    "DINOv3ConvNextConfig",
    "DINOv3ViTConfig",
    "DistilBertConfig",
    "DistilBertTokenizerFast",
    "DocumentQuestionAnsweringPipeline",
    "DonutSwinModel",
    "EarlyStoppingCallback",
    "EfficientFormerConfig",
    "EfficientFormerImageProcessor",
    "EfficientNetConfig",
    "ElectraConfig",
    "ElectraTokenizerFast",
    "EncoderDecoderModel",
    "ErnieMModel",
    "ErnieModel",
    "ErnieMTokenizer",
    "EsmConfig",
    "EsmModel",
    "FNetConfig",
    "FNetModel",
    "FNetTokenizerFast",
    "FSMTConfig",
    "FeatureExtractionPipeline",
    "FillMaskPipeline",
    "FlaubertConfig",
    "FlavaConfig",
    "FlavaForPreTraining",
    "FlavaImageModel",
    "FlavaImageProcessor",
    "FlavaMultimodalModel",
    "FlavaTextConfig",
    "FlavaTextModel",
    "FocalNetModel",
    "FunnelTokenizerFast",
    "GPTBigCodeConfig",
    "GPTJConfig",
    "GPTNeoXConfig",
    "GPTNeoXJapaneseConfig",
    "GPTNeoXTokenizerFast",
    "GPTSanJapaneseConfig",
    "GitConfig",
    "GitVisionConfig",
    "GraphormerConfig",
    "GroupViTTextConfig",
    "GroupViTVisionConfig",
    "HerbertTokenizerFast",
    "HubertConfig",
    "HubertForCTC",
    "IBertConfig",
    "IBertModel",
    "IdeficsConfig",
    "IdeficsProcessor",
    "IJepaModel",
    "ImageClassificationPipeline",
    "ImageFeatureExtractionPipeline",
    "ImageGPTConfig",
    "ImageSegmentationPipeline",
    "ImageTextToTextPipeline",
    "ImageToImagePipeline",
    "ImageToTextPipeline",
    "InformerConfig",
    "JukeboxPriorConfig",
    "JukeboxTokenizer",
    "LEDConfig",
    "LEDTokenizerFast",
    "LayoutLMForQuestionAnswering",
    "LayoutLMTokenizerFast",
    "LayoutLMv2Config",
    "LayoutLMv2ForQuestionAnswering",
    "LayoutLMv2TokenizerFast",
    "LayoutLMv3Config",
    "LayoutLMv3ImageProcessor",
    "LayoutLMv3TokenizerFast",
    "LayoutXLMTokenizerFast",
    "LevitConfig",
    "LiltConfig",
    "LiltModel",
    "LongT5Config",
    "LongformerConfig",
    "LongformerModel",
    "LongformerTokenizerFast",
    "LukeModel",
    "LukeTokenizer",
    "LxmertTokenizerFast",
    "M2M100Config",
    "M2M100Tokenizer",
    "MarkupLMProcessor",
    "MaskGenerationPipeline",
    "MBart50TokenizerFast",
    "MBartConfig",
    "MCTCTFeatureExtractor",
    "MPNetConfig",
    "MPNetModel",
    "MPNetTokenizerFast",
    "MT5Config",
    "MT5TokenizerFast",
    "MarianConfig",
    "MarianTokenizer",
    "MarkupLMConfig",
    "MarkupLMModel",
    "MarkupLMTokenizer",
    "MarkupLMTokenizerFast",
    "Mask2FormerConfig",
    "MaskFormerConfig",
    "MaxTimeCriteria",
    "MegaConfig",
    "MegaModel",
    "MegatronBertConfig",
    "MegatronBertForPreTraining",
    "MegatronBertModel",
    "MLCDVisionConfig",
    "MobileBertConfig",
    "MobileBertModel",
    "MobileBertTokenizerFast",
    "MobileNetV1ImageProcessor",
    "MobileNetV1Model",
    "MobileNetV2ImageProcessor",
    "MobileNetV2Model",
    "MobileViTModel",
    "MobileViTV2Model",
    "MLukeTokenizer",
    "MraConfig",
    "MusicgenDecoderConfig",
    "MusicgenForConditionalGeneration",
    "MusicgenMelodyForConditionalGeneration",
    "MvpConfig",
    "MvpTokenizerFast",
    "MT5Tokenizer",
    "NatModel",
    "NerPipeline",
    "NezhaConfig",
    "NezhaModel",
    "NllbMoeConfig",
    "NllbTokenizer",
    "NllbTokenizerFast",
    "NystromformerConfig",
    "OPTConfig",
    "ObjectDetectionPipeline",
    "OneFormerProcessor",
    "OpenAIGPTTokenizerFast",
    "OpenLlamaConfig",
    "PLBartConfig",
    "PegasusConfig",
    "PegasusTokenizer",
    "PegasusTokenizerFast",
    "PegasusXConfig",
    "PerceiverImageProcessor",
    "PerceiverModel",
    "PerceiverTokenizer",
    "PersimmonConfig",
    "Pipeline",
    "Pix2StructConfig",
    "Pix2StructTextConfig",
    "PLBartTokenizer",
    "Pop2PianoConfig",
    "PreTrainedTokenizer",
    "PreTrainedTokenizerBase",
    "PreTrainedTokenizerFast",
    "PrefixConstrainedLogitsProcessor",
    "ProphetNetConfig",
    "QDQBertConfig",
    "QDQBertModel",
    "QuestionAnsweringPipeline",
    "RagConfig",
    "RagModel",
    "RagRetriever",
    "RagSequenceForGeneration",
    "RagTokenForGeneration",
    "RealmConfig",
    "RealmForOpenQA",
    "RealmScorer",
    "RealmTokenizerFast",
    "ReformerConfig",
    "ReformerTokenizerFast",
    "RegNetConfig",
    "RemBertConfig",
    "RemBertModel",
    "RemBertTokenizer",
    "RemBertTokenizerFast",
    "RetriBertConfig",
    "RetriBertTokenizerFast",
    "RoCBertConfig",
    "RoCBertModel",
    "RoCBertTokenizer",
    "RoFormerConfig",
    "RobertaConfig",
    "RobertaModel",
    "RobertaPreLayerNormConfig",
    "RobertaPreLayerNormModel",
    "RobertaTokenizerFast",
    "SEWConfig",
    "SEWDConfig",
    "SEWDForCTC",
    "SEWForCTC",
    "SamConfig",
    "SamPromptEncoderConfig",
    "SamHQConfig",
    "SamHQPromptEncoderConfig",
    "SeamlessM4TConfig",  # use of unconventional markdown
    "SeamlessM4Tv2Config",  # use of unconventional markdown
    "Seq2SeqTrainingArguments",
    "SpecialTokensMixin",
    "Speech2Text2Config",
    "Speech2Text2Tokenizer",
    "Speech2TextTokenizer",
    "SpeechEncoderDecoderModel",
    "SpeechT5Config",
    "SpeechT5Model",
    "SplinterConfig",
    "SplinterTokenizerFast",
    "SqueezeBertTokenizerFast",
    "SummarizationPipeline",
    "Swin2SRImageProcessor",
    "Swinv2Model",
    "SwitchTransformersConfig",
    "T5Config",
    "T5Tokenizer",
    "T5TokenizerFast",
    "TableQuestionAnsweringPipeline",
    "TableTransformerConfig",
    "TapasConfig",
    "TapasModel",
    "TapasTokenizer",
    "Text2TextGenerationPipeline",
    "TextClassificationPipeline",
    "TextGenerationPipeline",
    "TimeSeriesTransformerConfig",
    "TokenClassificationPipeline",
    "TrOCRConfig",
    "Phi4MultimodalProcessor",
    "TrainerState",
    "TrainingArguments",
    "TrajectoryTransformerConfig",
    "TranslationPipeline",
    "TvltImageProcessor",
    "UMT5Config",
    "UperNetConfig",
    "UperNetForSemanticSegmentation",
    "ViTHybridImageProcessor",
    "ViTHybridModel",
    "ViTMSNModel",
    "ViTModel",
    "VideoClassificationPipeline",
    "ViltConfig",
    "ViltForImagesAndTextClassification",
    "ViltModel",
    "VisionEncoderDecoderModel",
    "VisionTextDualEncoderModel",
    "VisualBertConfig",
    "VisualBertModel",
    "VisualQuestionAnsweringPipeline",
    "VitMatteForImageMatting",
    "VitsTokenizer",
    "VivitModel",
    "Wav2Vec2BertForCTC",
    "Wav2Vec2CTCTokenizer",
    "Wav2Vec2Config",
    "Wav2Vec2ConformerConfig",
    "Wav2Vec2ConformerForCTC",
    "Wav2Vec2FeatureExtractor",
    "Wav2Vec2PhonemeCTCTokenizer",
    "WavLMConfig",
    "WavLMForCTC",
    "WhisperConfig",
    "WhisperFeatureExtractor",
    "WhisperForAudioClassification",
    "XCLIPTextConfig",
    "XCLIPVisionConfig",
    "XGLMConfig",
    "XGLMModel",
    "XGLMTokenizerFast",
    "XLMConfig",
    "XLMProphetNetConfig",
    "XLMRobertaConfig",
    "XLMRobertaModel",
    "XLMRobertaTokenizerFast",
    "XLMRobertaXLConfig",
    "XLMRobertaXLModel",
    "XLNetConfig",
    "XLNetTokenizerFast",
    "XmodConfig",
    "XmodModel",
    "YolosImageProcessor",
    "YolosModel",
    "YosoConfig",
    "ZeroShotAudioClassificationPipeline",
    "ZeroShotClassificationPipeline",
    "ZeroShotImageClassificationPipeline",
    "ZeroShotObjectDetectionPipeline",
    "Llama4TextConfig",
}
# In addition to the objects above, we also ignore objects with certain prefixes. If you add an item to the list
# below, make sure to add a comment explaining why.
OBJECT_TO_IGNORE_PREFIXES = [
    "_",  # Private objects are not documented
    "TF",  # TensorFlow objects are scheduled to be removed in the future
    "Flax",  # Flax objects are scheduled to be removed in the future
]

# Supported math operations when interpreting the value of defaults.
MATH_OPERATORS = {
    ast.Add: op.add,
    ast.Sub: op.sub,
    ast.Mult: op.mul,
    ast.Div: op.truediv,
    ast.Pow: op.pow,
    ast.BitXor: op.xor,
    ast.USub: op.neg,
}


def find_indent(line: str) -> int:
    """
    Returns the number of spaces that start a line indent.
    """
    search = re.search(r"^(\s*)(?:\S|$)", line)
    if search is None:
        return 0
    return len(search.groups()[0])


def stringify_default(default: Any) -> str:
    """
    Returns the string representation of a default value, as used in docstring: numbers are left as is, all other
    objects are in backtiks.

    Args:
        default (`Any`): The default value to process

    Returns:
        `str`: The string representation of that default.
    """
    if isinstance(default, bool):
        # We need to test for bool first as a bool passes isinstance(xxx, (int, float))
        return f"`{default}`"
    elif isinstance(default, enum.Enum):
        # We need to test for enum first as an enum with int values will pass isinstance(xxx, (int, float))
        return f"`{str(default)}`"
    elif isinstance(default, int):
        return str(default)
    elif isinstance(default, float):
        result = str(default)
        return str(round(default, 2)) if len(result) > 6 else result
    elif isinstance(default, str):
        return str(default) if default.isnumeric() else f'`"{default}"`'
    elif isinstance(default, type):
        return f"`{default.__name__}`"
    else:
        return f"`{default}`"


def eval_math_expression(expression: str) -> Optional[Union[float, int]]:
    # Mainly taken from the excellent https://stackoverflow.com/a/9558001
    """
    Evaluate (safely) a mathematial expression and returns its value.

    Args:
        expression (`str`): The expression to evaluate.

    Returns:
        `Optional[Union[float, int]]`: Returns `None` if the evaluation fails in any way and the value computed
        otherwise.

    Example:

    ```py
    >>> eval_expr('2^6')
    4
    >>> eval_expr('2**6')
    64
    >>> eval_expr('1 + 2*3**(4^5) / (6 + -7)')
    -5.0
    ```
    """
    try:
        return eval_node(ast.parse(expression, mode="eval").body)
    except TypeError:
        return


def eval_node(node):
    if isinstance(node, ast.Constant) and type(node.value) in (int, float, complex):
        return node.value
    elif isinstance(node, ast.BinOp):  # <left> <operator> <right>
        return MATH_OPERATORS[type(node.op)](eval_node(node.left), eval_node(node.right))
    elif isinstance(node, ast.UnaryOp):  # <operator> <operand> e.g., -1
        return MATH_OPERATORS[type(node.op)](eval_node(node.operand))
    else:
        raise TypeError(node)


def replace_default_in_arg_description(description: str, default: Any) -> str:
    """
    Catches the default value in the description of an argument inside a docstring and replaces it by the value passed.

    Args:
        description (`str`): The description of an argument in a docstring to process.
        default (`Any`): The default value that would be in the docstring of that argument.

    Returns:
       `str`: The description updated with the new default value.
    """
    # Lots of docstrings have `optional` or **opational** instead of *optional* so we do this fix here.
    description = description.replace("`optional`", OPTIONAL_KEYWORD)
    description = description.replace("**optional**", OPTIONAL_KEYWORD)
    if default is inspect._empty:
        # No default, make sure the description doesn't have any either
        idx = description.find(OPTIONAL_KEYWORD)
        if idx != -1:
            description = description[:idx].rstrip()
            if description.endswith(","):
                description = description[:-1].rstrip()
    elif default is None:
        # Default None are not written, we just set `*optional*`. If there is default that is not None specified in the
        # description, we do not erase it (as sometimes we set the default to `None` because the default is a mutable
        # object).
        idx = description.find(OPTIONAL_KEYWORD)
        if idx == -1:
            description = f"{description}, {OPTIONAL_KEYWORD}"
        elif re.search(r"defaults to `?None`?", description) is not None:
            len_optional = len(OPTIONAL_KEYWORD)
            description = description[: idx + len_optional]
    else:
        str_default = None
        # For numbers we may have a default that is given by a math operation (1/255 is really popular). We don't
        # want to replace those by their actual values.
        if isinstance(default, (int, float)) and re.search("defaults to `?(.*?)(?:`|$)", description) is not None:
            # Grab the default and evaluate it.
            current_default = re.search("defaults to `?(.*?)(?:`|$)", description).groups()[0]
            if default == eval_math_expression(current_default):
                try:
                    # If it can be directly converted to the type of the default, it's a simple value
                    str_default = str(type(default)(current_default))
                except Exception:
                    # Otherwise there is a math operator so we add a code block.
                    str_default = f"`{current_default}`"
            elif isinstance(default, enum.Enum) and default.name == current_default.split(".")[-1]:
                # When the default is an Enum (this is often the case for PIL.Image.Resampling), and the docstring
                # matches the enum name, keep the existing docstring rather than clobbering it with the enum value.
                str_default = f"`{current_default}`"

        if str_default is None:
            str_default = stringify_default(default)
        # Make sure default match
        if OPTIONAL_KEYWORD not in description:
            description = f"{description}, {OPTIONAL_KEYWORD}, defaults to {str_default}"
        elif _re_parse_description.search(description) is None:
            idx = description.find(OPTIONAL_KEYWORD)
            len_optional = len(OPTIONAL_KEYWORD)
            description = f"{description[: idx + len_optional]}, defaults to {str_default}"
        else:
            description = _re_parse_description.sub(rf"*optional*, defaults to {str_default}", description)

    return description


def get_default_description(arg: inspect.Parameter) -> str:
    """
    Builds a default description for a parameter that was not documented.

    Args:
        arg (`inspect.Parameter`): The argument in the signature to generate a description for.

    Returns:
        `str`: The description.
    """
    if arg.annotation is inspect._empty:
        arg_type = "<fill_type>"
    elif hasattr(arg.annotation, "__name__"):
        arg_type = arg.annotation.__name__
    else:
        arg_type = str(arg.annotation)

    if arg.default is inspect._empty:
        return f"`{arg_type}`"
    elif arg.default is None:
        return f"`{arg_type}`, {OPTIONAL_KEYWORD}"
    else:
        str_default = stringify_default(arg.default)
        return f"`{arg_type}`, {OPTIONAL_KEYWORD}, defaults to {str_default}"


def find_source_file(obj: Any) -> Path:
    """
    Finds the source file of an object.

    Args:
        obj (`Any`): The object whose source file we are looking for.

    Returns:
        `Path`: The source file.
    """
    module = obj.__module__
    obj_file = PATH_TO_TRANSFORMERS
    for part in module.split(".")[1:]:
        obj_file = obj_file / part
    return obj_file.with_suffix(".py")


def match_docstring_with_signature(obj: Any) -> Optional[tuple[str, str]]:
    """
    Matches the docstring of an object with its signature.

    Args:
        obj (`Any`): The object to process.

    Returns:
        `Optional[Tuple[str, str]]`: Returns `None` if there is no docstring or no parameters documented in the
        docstring, otherwise returns a tuple of two strings: the current documentation of the arguments in the
        docstring and the one matched with the signature.
    """
    if len(getattr(obj, "__doc__", "")) == 0:
        # Nothing to do, there is no docstring.
        return

    # Read the docstring in the source code to see if there is a special command to ignore this object.
    try:
        source, _ = inspect.getsourcelines(obj)
    except OSError:
        source = []

    # Find the line where the docstring starts
    idx = 0
    while idx < len(source) and '"""' not in source[idx]:
        idx += 1

    ignore_order = False
    if idx < len(source):
        line_before_docstring = source[idx - 1]
        # Match '# no-format' (allowing surrounding whitespaces)
        if re.search(r"^\s*#\s*no-format\s*$", line_before_docstring):
            # This object is ignored by the auto-docstring tool
            return
        # Match '# ignore-order' (allowing surrounding whitespaces)
        elif re.search(r"^\s*#\s*ignore-order\s*$", line_before_docstring):
            ignore_order = True

    # Read the signature
    signature = inspect.signature(obj).parameters

    obj_doc_lines = obj.__doc__.split("\n")
    # Get to the line where we start documenting arguments
    idx = 0
    while idx < len(obj_doc_lines) and _re_args.search(obj_doc_lines[idx]) is None:
        idx += 1

    if idx == len(obj_doc_lines):
        # Nothing to do, no parameters are documented.
        return

    if "kwargs" in signature and signature["kwargs"].annotation != inspect._empty:
        # Inspecting signature with typed kwargs is not supported yet.
        return

    indent = find_indent(obj_doc_lines[idx])
    arguments = {}
    current_arg = None
    idx += 1
    start_idx = idx
    # Keep going until the arg section is finished (nonempty line at the same indent level) or the end of the docstring.
    while idx < len(obj_doc_lines) and (
        len(obj_doc_lines[idx].strip()) == 0 or find_indent(obj_doc_lines[idx]) > indent
    ):
        if find_indent(obj_doc_lines[idx]) == indent + 4:
            # New argument -> let's generate the proper doc for it
            re_search_arg = _re_parse_arg.search(obj_doc_lines[idx])
            if re_search_arg is not None:
                _, name, description = re_search_arg.groups()
                current_arg = name
                if name in signature:
                    default = signature[name].default
                    if signature[name].kind is inspect._ParameterKind.VAR_KEYWORD:
                        default = None
                    new_description = replace_default_in_arg_description(description, default)
                else:
                    new_description = description
                init_doc = _re_parse_arg.sub(rf"\1\2 ({new_description}):", obj_doc_lines[idx])
                arguments[current_arg] = [init_doc]
        elif current_arg is not None:
            arguments[current_arg].append(obj_doc_lines[idx])

        idx += 1

    # We went too far by one (perhaps more if there are a lot of new lines)
    idx -= 1
    if current_arg:
        while len(obj_doc_lines[idx].strip()) == 0:
            arguments[current_arg] = arguments[current_arg][:-1]
            idx -= 1
    # And we went too far by one again.
    idx += 1

    old_doc_arg = "\n".join(obj_doc_lines[start_idx:idx])

    old_arguments = list(arguments.keys())
    arguments = {name: "\n".join(doc) for name, doc in arguments.items()}
    # Add missing arguments with a template
    for name in set(signature.keys()) - set(arguments.keys()):
        arg = signature[name]
        # We ignore private arguments or *args/**kwargs (unless they are documented by the user)
        if name.startswith("_") or arg.kind in [
            inspect._ParameterKind.VAR_KEYWORD,
            inspect._ParameterKind.VAR_POSITIONAL,
        ]:
            arguments[name] = ""
        else:
            arg_desc = get_default_description(arg)
            arguments[name] = " " * (indent + 4) + f"{name} ({arg_desc}): <fill_docstring>"

    # Arguments are sorted by the order in the signature unless a special comment is put.
    if ignore_order:
        new_param_docs = [arguments[name] for name in old_arguments if name in signature]
        missing = set(signature.keys()) - set(old_arguments)
        new_param_docs.extend([arguments[name] for name in missing if len(arguments[name]) > 0])
    else:
        new_param_docs = [arguments[name] for name in signature if len(arguments[name]) > 0]
    new_doc_arg = "\n".join(new_param_docs)

    return old_doc_arg, new_doc_arg


def fix_docstring(obj: Any, old_doc_args: str, new_doc_args: str):
    """
    Fixes the docstring of an object by replacing its arguments documentation by the one matched with the signature.

    Args:
        obj (`Any`):
            The object whose dostring we are fixing.
        old_doc_args (`str`):
            The current documentation of the parameters of `obj` in the docstring (as returned by
            `match_docstring_with_signature`).
        new_doc_args (`str`):
            The documentation of the parameters of `obj` matched with its signature (as returned by
            `match_docstring_with_signature`).
    """
    # Read the docstring in the source code and make sure we have the right part of the docstring
    source, line_number = inspect.getsourcelines(obj)

    # Get to the line where we start documenting arguments
    idx = 0
    while idx < len(source) and _re_args.search(source[idx]) is None:
        idx += 1

    if idx == len(source):
        # Args are not defined in the docstring of this object. This can happen when the docstring is inherited.
        # In this case, we are not trying to fix it on the child object.
        return

    # Get to the line where we stop documenting arguments
    indent = find_indent(source[idx])
    idx += 1
    start_idx = idx
    while idx < len(source) and (len(source[idx].strip()) == 0 or find_indent(source[idx]) > indent):
        idx += 1

    idx -= 1
    while len(source[idx].strip()) == 0:
        idx -= 1
    idx += 1

    # `old_doc_args` is built from `obj.__doc__`, which may have
    # different indentation than the raw source from `inspect.getsourcelines`.
    # We use `inspect.cleandoc` to remove indentation uniformly from both
    # strings before comparing them.
    source_args_as_str = "".join(source[start_idx:idx])
    if inspect.cleandoc(source_args_as_str) != inspect.cleandoc(old_doc_args):
        # Args are not fully defined in the docstring of this object
        obj_file = find_source_file(obj)
        actual_args_section = source_args_as_str.rstrip()
        raise ValueError(
            f"Cannot fix docstring of {obj.__name__} in {obj_file} because the argument section in the source code "
            f"does not match the expected format. This usually happens when:\n"
            f"1. The argument section is not properly indented\n"
            f"2. The argument section contains unexpected formatting\n"
            f"3. The docstring parsing failed to correctly identify the argument boundaries\n\n"
            f"Expected argument section:\n{repr(old_doc_args)}\n\n"
            f"Actual argument section found:\n{repr(actual_args_section)}\n\n"
        )

    obj_file = find_source_file(obj)
    with open(obj_file, "r", encoding="utf-8") as f:
        content = f.read()

    # Replace content
    lines = content.split("\n")
    prev_line_indentation = find_indent(lines[line_number + start_idx - 2])
    # Now increase the indentation of every line in new_doc_args by prev_line_indentation
    new_doc_args = "\n".join([f"{' ' * prev_line_indentation}{line}" for line in new_doc_args.split("\n")])

    lines = lines[: line_number + start_idx - 1] + [new_doc_args] + lines[line_number + idx - 1 :]

    print(f"Fixing the docstring of {obj.__name__} in {obj_file}.")
    with open(obj_file, "w", encoding="utf-8") as f:
        f.write("\n".join(lines))


def _find_sig_line(lines, line_end):
    parenthesis_count = 0
    sig_line_end = line_end
    found_sig = False
    while not found_sig:
        for char in lines[sig_line_end]:
            if char == "(":
                parenthesis_count += 1
            elif char == ")":
                parenthesis_count -= 1
                if parenthesis_count == 0:
                    found_sig = True
                    break
        sig_line_end += 1
    return sig_line_end


def _find_docstring_end_line(lines, docstring_start_line):
    if '"""' not in lines[docstring_start_line]:
        return None
    docstring_end = docstring_start_line
    if docstring_start_line is not None:
        docstring_end = docstring_start_line
        if not lines[docstring_start_line].count('"""') >= 2:
            docstring_end += 1
            while '"""' not in lines[docstring_end]:
                docstring_end += 1
    return docstring_end


def find_matching_model_files(check_all: bool = False):
    """
    Find all model files in the transformers repo that should be checked for @auto_docstring,
    excluding files with certain substrings.
    Returns:
        List of file paths.
    """
    module_diff_files = None
    if not check_all:
        module_diff_files = set()
        repo = Repo(PATH_TO_REPO)
        # Diff from index to unstaged files
        for modified_file_diff in repo.index.diff(None):
            if modified_file_diff.a_path.startswith("src/transformers"):
                module_diff_files.add(os.path.join(PATH_TO_REPO, modified_file_diff.a_path))
        # Diff from index to `main`
        for modified_file_diff in repo.index.diff(repo.refs.main.commit):
            if modified_file_diff.a_path.startswith("src/transformers"):
                module_diff_files.add(os.path.join(PATH_TO_REPO, modified_file_diff.a_path))
        # quick escape route: if there are no module files in the diff, skip this check
        if len(module_diff_files) == 0:
            return None

    modeling_glob_pattern = os.path.join(PATH_TO_TRANSFORMERS, "models/**/modeling_**")
    potential_files = glob.glob(modeling_glob_pattern)
    image_processing_glob_pattern = os.path.join(PATH_TO_TRANSFORMERS, "models/**/image_processing_*_fast.py")
    potential_files += glob.glob(image_processing_glob_pattern)
    exclude_substrings = ["modeling_tf_", "modeling_flax_"]
    matching_files = []
    for file_path in potential_files:
        if os.path.isfile(file_path):
            filename = os.path.basename(file_path)
            is_excluded = any(exclude in filename for exclude in exclude_substrings)
            if not is_excluded:
                matching_files.append(file_path)
    if not check_all:
        # intersect with module_diff_files
        matching_files = sorted([file for file in matching_files if file in module_diff_files])

    print("    Checking auto_docstrings in the following files:" + "\n    - " + "\n    - ".join(matching_files))

    return matching_files


def find_files_with_auto_docstring(matching_files, decorator="@auto_docstring"):
    """
    From a list of files, return those that contain the @auto_docstring decorator.
    """
    auto_docstrings_files = []
    for file_path in matching_files:
        with open(file_path, "r", encoding="utf-8") as f:
            content_base_file = f.read()
            if decorator in content_base_file:
                lines = content_base_file.split("\n")
                line_numbers = [i for i, line in enumerate(lines) if decorator in line]
                for line_number in line_numbers:
                    line_end = line_number
                    end_patterns = ["class ", "    def"]
                    stop_condition = False
                    while line_end < len(lines) and not stop_condition:
                        line_end += 1
                        stop_condition = any(lines[line_end].startswith(end_pattern) for end_pattern in end_patterns)
                    candidate_patterns = ["class ", "    def"]
                    candidate = any(
                        lines[line_end].startswith(candidate_pattern) for candidate_pattern in candidate_patterns
                    )
                    if stop_condition and candidate:
                        auto_docstrings_files.append(file_path)
                        break
    return auto_docstrings_files


def get_auto_docstring_candidate_lines(lines):
    """
    For a file's lines, find the start and end line indices of all @auto_docstring candidates.
    Returns two lists: starts and ends.
    """
    line_numbers = [i for i, line in enumerate(lines) if "@auto_docstring" in line]
    line_starts_candidates = []
    line_ends_candidates = []
    for line_number in line_numbers:
        line_end = line_number
        end_patterns = ["class ", "    def"]
        stop_condition = False
        while line_end < len(lines) and not stop_condition:
            line_end += 1
            stop_condition = any(lines[line_end].startswith(end_pattern) for end_pattern in end_patterns)
        candidate_patterns = ["class ", "    def"]
        candidate = any(lines[line_end].startswith(candidate_pattern) for candidate_pattern in candidate_patterns)
        if stop_condition and candidate:
            line_ends_candidates.append(line_end)
            line_starts_candidates.append(line_number)
    return line_starts_candidates, line_ends_candidates


def get_args_in_signature(lines, signature_content):
    signature_content = [line.split("#")[0] for line in signature_content]
    signature_content = "".join(signature_content)
    signature_content = "".join(signature_content.split(")")[:-1])
    args_in_signature = re.findall(r"[,(]\s*(\w+)\s*(?=:|=|,|\))", signature_content)
    if "self" in args_in_signature:
        args_in_signature.remove("self")
    return args_in_signature


def get_args_in_dataclass(lines, dataclass_content):
    dataclass_content = [line.split("#")[0] for line in dataclass_content]
    dataclass_content = "\n".join(dataclass_content)
    args_in_dataclass = re.findall(r"^    (\w+)(?:\s*:|\s*=|\s*$)", dataclass_content, re.MULTILINE)
    if "self" in args_in_dataclass:
        args_in_dataclass.remove("self")
    return args_in_dataclass


def generate_new_docstring_for_signature(
    lines,
    args_in_signature,
    sig_end_line,
    docstring_start_line,
    arg_indent="    ",
    output_docstring_indent=8,
    custom_args_dict={},
    source_args_doc=[ModelArgs, ImageProcessorArgs],
):
    """
    Generalized docstring generator for a function or class signature.
    Args:
        lines: List of lines from the file.
        sig_start_line: Line index where the signature starts.
        sig_end_line: Line index where the signature ends.
        docstring_line: Line index where the docstring starts (or None if not present).
        arg_indent: Indentation for missing argument doc entries.
    Returns:
        new_docstring, sig_end_line, docstring_end (last docstring line index)
    """
    # Extract and clean signature
    missing_docstring_args = []
    docstring_args_ro_remove = []
    fill_docstring_args = []

    # Parse docstring if present
    args_docstring_dict = {}
    remaining_docstring = ""
    if docstring_start_line is not None:
        docstring_end_line = _find_docstring_end_line(lines, docstring_start_line)
        docstring_content = lines[docstring_start_line : docstring_end_line + 1]
        parsed_docstring, remaining_docstring = parse_docstring("\n".join(docstring_content))
        args_docstring_dict.update(parsed_docstring)
    else:
        docstring_end_line = None

    # Remove args that are the same as the ones in the source args doc
    for arg in args_docstring_dict:
        if arg in get_args_doc_from_source(source_args_doc) and arg not in ALWAYS_OVERRIDE:
            source_arg_doc = get_args_doc_from_source(source_args_doc)[arg]
            if source_arg_doc["description"].strip("\n ") == args_docstring_dict[arg]["description"].strip("\n "):
                if source_arg_doc.get("shape") is not None and args_docstring_dict[arg].get("shape") is not None:
                    if source_arg_doc.get("shape").strip("\n ") == args_docstring_dict[arg].get("shape").strip("\n "):
                        docstring_args_ro_remove.append(arg)
                elif (
                    source_arg_doc.get("additional_info") is not None
                    and args_docstring_dict[arg].get("additional_info") is not None
                ):
                    if source_arg_doc.get("additional_info").strip("\n ") == args_docstring_dict[arg].get(
                        "additional_info"
                    ).strip("\n "):
                        docstring_args_ro_remove.append(arg)
                else:
                    docstring_args_ro_remove.append(arg)
    args_docstring_dict = {
        arg: args_docstring_dict[arg] for arg in args_docstring_dict if arg not in docstring_args_ro_remove
    }

    # Fill missing args
    for arg in args_in_signature:
        if (
            arg not in args_docstring_dict
            and arg not in get_args_doc_from_source(source_args_doc)
            and arg not in custom_args_dict
        ):
            missing_docstring_args.append(arg)
            args_docstring_dict[arg] = {
                "type": "<fill_type>",
                "optional": False,
                "shape": None,
                "description": "\n    <fill_docstring>",
                "default": None,
                "additional_info": None,
            }

    # Handle docstring of inherited args (for dataclasses)
    ordered_args_docstring_dict = OrderedDict(
        (arg, args_docstring_dict[arg]) for arg in args_docstring_dict if arg not in args_in_signature
    )
    # Add args in the order of the signature
    ordered_args_docstring_dict.update(
        (arg, args_docstring_dict[arg]) for arg in args_in_signature if arg in args_docstring_dict
    )
    # Build new docstring
    new_docstring = ""
    if len(ordered_args_docstring_dict) > 0 or remaining_docstring:
        new_docstring += 'r"""\n'
        for arg in ordered_args_docstring_dict:
            additional_info = ordered_args_docstring_dict[arg]["additional_info"] or ""
            custom_arg_description = ordered_args_docstring_dict[arg]["description"]
            if "<fill_docstring>" in custom_arg_description and arg not in missing_docstring_args:
                fill_docstring_args.append(arg)
            if custom_arg_description.endswith('"""'):
                custom_arg_description = "\n".join(custom_arg_description.split("\n")[:-1])
            new_docstring += (
                f"{arg} ({ordered_args_docstring_dict[arg]['type']}{additional_info}):{custom_arg_description}\n"
            )
        close_docstring = True
        if remaining_docstring:
            if remaining_docstring.endswith('"""'):
                close_docstring = False
            end_docstring = "\n" if close_docstring else ""
            new_docstring += f"{set_min_indent(remaining_docstring, 0)}{end_docstring}"
        if close_docstring:
            new_docstring += '"""'
        new_docstring = set_min_indent(new_docstring, output_docstring_indent)

    return (
        new_docstring,
        sig_end_line,
        docstring_end_line if docstring_end_line is not None else sig_end_line - 1,
        missing_docstring_args,
        fill_docstring_args,
        docstring_args_ro_remove,
    )


def generate_new_docstring_for_function(lines, current_line_end, custom_args_dict):
    """
    Wrapper for function docstring generation using the generalized helper.
    """
    sig_end_line = _find_sig_line(lines, current_line_end)
    signature_content = lines[current_line_end:sig_end_line]
    args_in_signature = get_args_in_signature(lines, signature_content)
    docstring_start_line = sig_end_line if '"""' in lines[sig_end_line] else None
    return generate_new_docstring_for_signature(
        lines,
        args_in_signature,
        sig_end_line,
        docstring_start_line,
        arg_indent="    ",
        custom_args_dict=custom_args_dict,
    )


def generate_new_docstring_for_class(lines, current_line_end, custom_args_dict):
    """
    Wrapper for class docstring generation (via __init__) using the generalized helper.
    Returns the new docstring and relevant signature/docstring indices.
    """
    sig_start_line = current_line_end
    found_init_method = False
    found_model_output = False
    while sig_start_line < len(lines) - 1 and not found_init_method:
        sig_start_line += 1
        if "    def __init__" in lines[sig_start_line]:
            found_init_method = True
        elif lines[sig_start_line].startswith("class ") or lines[sig_start_line].startswith("def "):
            break
    if not found_init_method:
        if "ModelOutput" in lines[current_line_end]:
            found_model_output = True
            sig_start_line = current_line_end
        else:
            return "", None, None, [], [], []

    if found_init_method:
        sig_end_line = _find_sig_line(lines, sig_start_line)
        signature_content = lines[sig_start_line:sig_end_line]
        args_in_signature = get_args_in_signature(lines, signature_content)
    else:
        # we have a ModelOutput class, the class attributes are the args
        sig_end_line = sig_start_line + 1
        docstring_end = _find_docstring_end_line(lines, sig_end_line)
        model_output_class_start = docstring_end + 1 if docstring_end is not None else sig_end_line - 1
        model_output_class_end = model_output_class_start
        while model_output_class_end < len(lines) and (
            lines[model_output_class_end].startswith("    ") or lines[model_output_class_end] == ""
        ):
            model_output_class_end += 1
        dataclass_content = lines[model_output_class_start : model_output_class_end - 1]
        args_in_signature = get_args_in_dataclass(lines, dataclass_content)

    docstring_start_line = sig_end_line if '"""' in lines[sig_end_line] else None

    return generate_new_docstring_for_signature(
        lines,
        args_in_signature,
        sig_end_line,
        docstring_start_line,
        arg_indent="",
        custom_args_dict=custom_args_dict,
        output_docstring_indent=4 if found_model_output else 8,
        source_args_doc=[ModelArgs, ImageProcessorArgs] if not found_model_output else [ModelOutputArgs],
    )


def find_custom_args_with_details(file_content: str, custom_args_var_name: str) -> list[dict]:
    """
    Find the given custom args variable in the file content and return its content.

    Args:
        file_content: The string content of the Python file.
        custom_args_var_name: The name of the custom args variable.
    """
    # Escape the variable_name to handle any special regex characters it might contain
    escaped_variable_name = re.escape(custom_args_var_name)

    # Construct the regex pattern dynamically with the specific variable name
    # This regex looks for:
    # ^\s* : Start of a line with optional leading whitespace.
    # ({escaped_variable_name}) : Capture the exact variable name.
    # \s*=\s* : An equals sign, surrounded by optional whitespace.
    # (r?\"\"\")               : Capture the opening triple quotes (raw or normal string).
    # (.*?)                    : Capture the content (non-greedy).
    # (\"\"\")                  : Match the closing triple quotes.
    regex_pattern = rf"^\s*({escaped_variable_name})\s*=\s*(r?\"\"\")(.*?)(\"\"\")"

    flags = re.MULTILINE | re.DOTALL

    # Use re.search to find the first match
    match = re.search(regex_pattern, file_content, flags)

    if match:
        # match.group(1) will be the variable_name itself
        # match.group(3) will be the content inside the triple quotes
        content = match.group(3).strip()
        return content
    return None


def update_file_with_new_docstrings(
    candidate_file, lines, line_starts_candidates, line_ends_candidates, overwrite=False
):
    """
    For a given file, update the docstrings for all @auto_docstring candidates and write the new content.
    """
    content_base_file_new_lines = lines[: line_ends_candidates[0]]
    current_line_start = line_starts_candidates[0]
    current_line_end = line_ends_candidates[0]
    index = 1
    missing_docstring_args_warnings = []
    fill_docstring_args_warnings = []
    docstring_args_ro_remove_warnings = []

    while index <= len(line_starts_candidates):
        custom_args_dict = {}
        auto_docstring_signature_content = "".join(lines[current_line_start:current_line_end])
        match = re.findall(r"custom_args=(\w+)", auto_docstring_signature_content)
        if match:
            custom_args_var_name = match[0]
            custom_args_var_content = find_custom_args_with_details("\n".join(lines), custom_args_var_name)
            if custom_args_var_content:
                custom_args_dict, _ = parse_docstring(custom_args_var_content)
        new_docstring = ""
        modify_class_docstring = False
        # Function
        if "    def" in lines[current_line_end]:
            (
                new_docstring,
                sig_line_end,
                docstring_end,
                missing_docstring_args,
                fill_docstring_args,
                docstring_args_ro_remove,
            ) = generate_new_docstring_for_function(lines, current_line_end, custom_args_dict)
        # Class
        elif "class " in lines[current_line_end]:
            (
                new_docstring,
                class_sig_line_end,
                class_docstring_end_line,
                missing_docstring_args,
                fill_docstring_args,
                docstring_args_ro_remove,
            ) = generate_new_docstring_for_class(lines, current_line_end, custom_args_dict)
            modify_class_docstring = class_sig_line_end is not None
        # Add warnings if needed
        if missing_docstring_args:
            for arg in missing_docstring_args:
                missing_docstring_args_warnings.append(f"    - {arg} line {current_line_end}")
        if fill_docstring_args:
            for arg in fill_docstring_args:
                fill_docstring_args_warnings.append(f"    - {arg} line {current_line_end}")
        if docstring_args_ro_remove:
            for arg in docstring_args_ro_remove:
                docstring_args_ro_remove_warnings.append(f"    - {arg} line {current_line_end}")
        # Write new lines
        if index >= len(line_ends_candidates) or line_ends_candidates[index] > current_line_end:
            if "    def" in lines[current_line_end]:
                content_base_file_new_lines += lines[current_line_end:sig_line_end]
                if new_docstring != "":
                    content_base_file_new_lines += new_docstring.split("\n")
                if index < len(line_ends_candidates):
                    content_base_file_new_lines += lines[docstring_end + 1 : line_ends_candidates[index]]
                else:
                    content_base_file_new_lines += lines[docstring_end + 1 :]
            elif modify_class_docstring:
                content_base_file_new_lines += lines[current_line_end:class_sig_line_end]
                if new_docstring != "":
                    content_base_file_new_lines += new_docstring.split("\n")
                if index < len(line_ends_candidates):
                    content_base_file_new_lines += lines[class_docstring_end_line + 1 : line_ends_candidates[index]]
                else:
                    content_base_file_new_lines += lines[class_docstring_end_line + 1 :]
            elif index < len(line_ends_candidates):
                content_base_file_new_lines += lines[current_line_end : line_ends_candidates[index]]
            else:
                content_base_file_new_lines += lines[current_line_end:]
            if index < len(line_ends_candidates):
                current_line_end = line_ends_candidates[index]
                current_line_start = line_starts_candidates[index]
        index += 1
    content_base_file_new = "\n".join(content_base_file_new_lines)
    if overwrite:
        with open(candidate_file, "w", encoding="utf-8") as f:
            f.write(content_base_file_new)

    return (
        missing_docstring_args_warnings,
        fill_docstring_args_warnings,
        docstring_args_ro_remove_warnings,
    )


# TODO (Yoni): The functions in check_auto_docstrings rely on direct code parsing, which is prone to
# failure on edge cases and not robust to code changes. While this approach is significantly faster
# than using inspect (like in check_docstrings) and allows parsing any object including non-public
# ones, it may need to be refactored in the future to use a more robust parsing method. Note that
# we still need auto_docstring for some non-public objects since their docstrings are included in the
# docs of public objects (e.g. ModelOutput classes).
def check_auto_docstrings(overwrite: bool = False, check_all: bool = False):
    """
    Check docstrings of all public objects that are decorated with `@auto_docstrings`.
    This function orchestrates the process by finding relevant files, scanning for decorators,
    generating new docstrings, and updating files as needed.
    """
    # 1. Find all model files to check
    matching_files = find_matching_model_files(check_all)
    if matching_files is None:
        return
    # 2. Find files that contain the @auto_docstring decorator
    auto_docstrings_files = find_files_with_auto_docstring(matching_files)
    # 3. For each file, update docstrings for all candidates
    for candidate_file in auto_docstrings_files:
        with open(candidate_file, "r", encoding="utf-8") as f:
            lines = f.read().split("\n")
        line_starts_candidates, line_ends_candidates = get_auto_docstring_candidate_lines(lines)
        missing_docstring_args_warnings, fill_docstring_args_warnings, docstring_args_ro_remove_warnings = (
            update_file_with_new_docstrings(
                candidate_file, lines, line_starts_candidates, line_ends_candidates, overwrite=overwrite
            )
        )
        if missing_docstring_args_warnings:
            if not overwrite:
                print(
                    "Some docstrings are missing. Run `make fix-copies` or `python utils/check_docstrings.py --fix_and_overwrite` to generate the docstring templates where needed."
                )
            print(f"🚨 Missing docstring for the following arguments in {candidate_file}:")
            for warning in missing_docstring_args_warnings:
                print(warning)
        if docstring_args_ro_remove_warnings:
            if not overwrite:
                print(
                    "Some docstrings are redundant with the ones in `auto_docstring.py` and will be removed. Run `make fix-copies` or `python utils/check_docstrings.py --fix_and_overwrite` to remove the redundant docstrings."
                )
            print(f"🚨 Redundant docstring for the following arguments in {candidate_file}:")
            for warning in docstring_args_ro_remove_warnings:
                print(warning)
        if fill_docstring_args_warnings:
            print(f"🚨 Docstring needs to be filled for the following arguments in {candidate_file}:")
            for warning in fill_docstring_args_warnings:
                print(warning)


def check_docstrings(overwrite: bool = False, check_all: bool = False):
    """
    Check docstrings of all public objects that are callables and are documented. By default, only checks the diff.

    Args:
        overwrite (`bool`, *optional*, defaults to `False`):
            Whether to fix inconsistencies or not.
        check_all (`bool`, *optional*, defaults to `False`):
            Whether to check all files.
    """
    module_diff_files = None
    if not check_all:
        module_diff_files = set()
        repo = Repo(PATH_TO_REPO)
        # Diff from index to unstaged files
        for modified_file_diff in repo.index.diff(None):
            if modified_file_diff.a_path.startswith("src/transformers"):
                module_diff_files.add(modified_file_diff.a_path)
        # Diff from index to `main`
        for modified_file_diff in repo.index.diff(repo.refs.main.commit):
            if modified_file_diff.a_path.startswith("src/transformers"):
                module_diff_files.add(modified_file_diff.a_path)
        # quick escape route: if there are no module files in the diff, skip this check
        if len(module_diff_files) == 0:
            return
        print("    Checking docstrings in the following files:" + "\n    - " + "\n    - ".join(module_diff_files))

    failures = []
    hard_failures = []
    to_clean = []
    for name in dir(transformers):
        # Skip objects that are private or not documented.
        if (
            any(name.startswith(prefix) for prefix in OBJECT_TO_IGNORE_PREFIXES)
            or ignore_undocumented(name)
            or name in OBJECTS_TO_IGNORE
        ):
            continue

        obj = getattr(transformers, name)
        if not callable(obj) or not isinstance(obj, type) or getattr(obj, "__doc__", None) is None:
            continue

        # If we are checking against the diff, we skip objects that are not part of the diff.
        if module_diff_files is not None:
            object_file = find_source_file(getattr(transformers, name))
            object_file_relative_path = "src/" + str(object_file).split("/src/")[1]
            if object_file_relative_path not in module_diff_files:
                continue

        # Check docstring
        try:
            result = match_docstring_with_signature(obj)
            if result is not None:
                old_doc, new_doc = result
            else:
                old_doc, new_doc = None, None
        except Exception as e:
            print(e)
            hard_failures.append(name)
            continue
        if old_doc != new_doc:
            if overwrite:
                fix_docstring(obj, old_doc, new_doc)
            else:
                failures.append(name)
        elif not overwrite and new_doc is not None and ("<fill_type>" in new_doc or "<fill_docstring>" in new_doc):
            to_clean.append(name)

    # Deal with errors
    error_message = ""
    if len(hard_failures) > 0:
        error_message += (
            "The argument part of the docstrings of the following objects could not be processed, check they are "
            "properly formatted."
        )
        error_message += "\n" + "\n".join([f"- {name}" for name in hard_failures])
    if len(failures) > 0:
        error_message += (
            "The following objects docstrings do not match their signature. Run `make fix-copies` to fix this. "
            "In some cases, this error may be raised incorrectly by the docstring checker. If you think this is the "
            "case, you can manually check the docstrings and then add the object name to `OBJECTS_TO_IGNORE` in "
            "`utils/check_docstrings.py`."
        )
        error_message += "\n" + "\n".join([f"- {name}" for name in failures])
    if len(to_clean) > 0:
        error_message += (
            "The following objects docstrings contain templates you need to fix: search for `<fill_type>` or "
            "`<fill_docstring>`."
        )
        error_message += "\n" + "\n".join([f"- {name}" for name in to_clean])

    if len(error_message) > 0:
        error_message = "There was at least one problem when checking docstrings of public objects.\n" + error_message
        raise ValueError(error_message)


if __name__ == "__main__":
    parser = argparse.ArgumentParser()
    parser.add_argument("--fix_and_overwrite", action="store_true", help="Whether to fix inconsistencies.")
    parser.add_argument(
        "--check_all", action="store_true", help="Whether to check all files. By default, only checks the diff"
    )
    args = parser.parse_args()
    check_auto_docstrings(overwrite=args.fix_and_overwrite, check_all=args.check_all)
    check_docstrings(overwrite=args.fix_and_overwrite, check_all=args.check_all)<|MERGE_RESOLUTION|>--- conflicted
+++ resolved
@@ -78,12 +78,8 @@
 # This is a temporary set of objects to ignore while we progressively fix them. Do not add anything here, fix the
 # docstrings instead. If formatting should be ignored for the docstring, you can put a comment # no-format on the
 # line before the docstring.
-<<<<<<< HEAD
-OBJECTS_TO_IGNORE = [
+OBJECTS_TO_IGNORE = {
     "ApertusConfig",
-=======
-OBJECTS_TO_IGNORE = {
->>>>>>> e3d8fd73
     "Mxfp4Config",
     "Exaone4Config",
     "SmolLM3Config",
