# coding=utf-8
# Copyright 2023 The HuggingFace Inc. team.
#
# Licensed under the Apache License, Version 2.0 (the "License");
# you may not use this file except in compliance with the License.
# You may obtain a copy of the License at
#
#     http://www.apache.org/licenses/LICENSE-2.0
#
# Unless required by applicable law or agreed to in writing, software
# distributed under the License is distributed on an "AS IS" BASIS,
# WITHOUT WARRANTIES OR CONDITIONS OF ANY KIND, either express or implied.
# See the License for the specific language governing permissions and
# limitations under the License.
"""
Utility that checks all docstrings of public objects have an argument section matching their signature.

Use from the root of the repo with:

```bash
python utils/check_docstrings.py
```

for a check that will error in case of inconsistencies (used by `make repo-consistency`).

To auto-fix issues run:

```bash
python utils/check_docstrings.py --fix_and_overwrite
```

which is used by `make fix-copies` (note that this fills what it cans, you might have to manually fill information
like argument descriptions).
"""
import argparse
import ast
import enum
import inspect
import operator as op
import re
from pathlib import Path
from typing import Any, Optional, Tuple, Union

from check_repo import ignore_undocumented

from transformers.utils import direct_transformers_import


PATH_TO_TRANSFORMERS = Path("src").resolve() / "transformers"

# This is to make sure the transformers module imported is the one in the repo.
transformers = direct_transformers_import(PATH_TO_TRANSFORMERS)

OPTIONAL_KEYWORD = "*optional*"
# Re pattern that catches args blocks in docstrings (with all variation around the name supported).
_re_args = re.compile(r"^\s*(Args?|Arguments?|Attributes?|Params?|Parameters?):\s*$")
# Re pattern that parses the start of an arg block: catches <name> (<description>) in those lines.
_re_parse_arg = re.compile(r"^(\s*)(\S+)\s+\((.+)\)(?:\:|$)")
# Re pattern that parses the end of a description of an arg (catches the default in *optional*, defaults to xxx).
_re_parse_description = re.compile(r"\*optional\*, defaults to (.*)$")


# This is a temporary list of objects to ignore while we progressively fix them. Do not add anything here, fix the
# docstrings instead. If formatting should be ignored for the docstring, you can put a comment # no-format on the
# line before the docstring.
OBJECTS_TO_IGNORE = [
    # Deprecated
    "InputExample",
    "InputFeatures",
    # Signature is *args/**kwargs
    # "PretrainedConfig", #ignored but could be fixed
    # "GenerationConfig", #ignored but could be fixed
    "TFSequenceSummary",
    "TFBertTokenizer",
    "TFGPT2Tokenizer",
    # Missing arguments in the docstring
    "ASTFeatureExtractor",
    "AlbertModel",
    "AlbertTokenizerFast",
    "AlignTextModel",
    "AlignVisionConfig",
    "AltCLIPTextConfig",
    "AltCLIPVisionConfig",
    "AudioClassificationPipeline",
    "AutoformerConfig",
    "AutomaticSpeechRecognitionPipeline",
    "AzureOpenAiAgent",
    "BarkCoarseConfig",
    "BarkConfig",
    "BarkFineConfig",
    "BarkSemanticConfig",
    "BartConfig",
    "BartTokenizerFast",
    "BarthezTokenizerFast",
    "BeitModel",
    "BertConfig",
<<<<<<< HEAD
    "BertGenerationConfig",
=======
    "BertGenerationTokenizer",
>>>>>>> 21dc5859
    "BertJapaneseTokenizer",
    "BertModel",
    "BertTokenizerFast",
    "BigBirdConfig",
    "BigBirdForQuestionAnswering",
    "BigBirdModel",
    "BigBirdPegasusConfig",
    "BigBirdTokenizerFast",
    "BitImageProcessor",
    "BlenderbotConfig",
    "BlenderbotSmallConfig",
    "BlenderbotSmallTokenizerFast",
    "BlenderbotTokenizerFast",
    "Blip2QFormerConfig",
    "Blip2VisionConfig",
    "BlipTextConfig",
    "BlipVisionConfig",
    "BloomConfig",
    "BloomTokenizerFast",
    "BridgeTowerTextConfig",
    "BridgeTowerVisionConfig",
    "BrosModel",
    "CamembertConfig",
    "CamembertModel",
    "CamembertTokenizerFast",
    "CanineConfig",
    "CanineModel",
    "CanineTokenizer",
    "ChineseCLIPImageProcessor",
    "ChineseCLIPTextConfig",
    "ChineseCLIPTextModel",
    "ChineseCLIPVisionConfig",
    "ClapTextConfig",
    "CodeGenConfig",
    "CodeGenTokenizer",
    "CodeGenTokenizerFast",
    "CodeLlamaTokenizerFast",
    "ConditionalDetrConfig",
    "ConditionalDetrImageProcessor",
    "ConvBertConfig",
    "ConvBertTokenizerFast",
    "ConvNextConfig",
    "ConvNextV2Config",
    "ConversationalPipeline",
    "CpmAntTokenizer",
    "CvtConfig",
    "CvtModel",
    "DeiTImageProcessor",
    "DPRReaderTokenizer",
    "DPRReaderTokenizerFast",
    "DPTModel",
    "Data2VecAudioConfig",
    "Data2VecTextConfig",
    "Data2VecTextModel",
    "Data2VecVisionModel",
    "DataCollatorForLanguageModeling",
    "DebertaConfig",
    "DebertaV2Config",
    "DebertaV2Tokenizer",
    "DebertaV2TokenizerFast",
    "DecisionTransformerConfig",
    "DeformableDetrConfig",
    "DeformableDetrImageProcessor",
    "DeiTModel",
    "DepthEstimationPipeline",
    "DetaConfig",
    "DetaImageProcessor",
    "DetrConfig",
    "DetrImageProcessor",
    "DinatModel",
    "DistilBertConfig",
    "DistilBertTokenizerFast",
    "DocumentQuestionAnsweringPipeline",
    "DonutSwinModel",
    "EarlyStoppingCallback",
    "EfficientFormerConfig",
    "EfficientFormerImageProcessor",
    "EfficientNetConfig",
    "ElectraConfig",
    "ElectraTokenizerFast",
    "EncoderDecoderModel",
    "EncoderRepetitionPenaltyLogitsProcessor",
    "ErnieConfig",
    "ErnieMConfig",
    "ErnieMModel",
    "ErnieModel",
    "ErnieMTokenizer",
    "EsmConfig",
    "EsmModel",
    "FlaxAlbertForMaskedLM",
    "FlaxAlbertForMultipleChoice",
    "FlaxAlbertForPreTraining",
    "FlaxAlbertForQuestionAnswering",
    "FlaxAlbertForSequenceClassification",
    "FlaxAlbertForTokenClassification",
    "FlaxAlbertModel",
    "FlaxBartForCausalLM",
    "FlaxBartForConditionalGeneration",
    "FlaxBartForQuestionAnswering",
    "FlaxBartForSequenceClassification",
    "FlaxBartModel",
    "FlaxBeitForImageClassification",
    "FlaxBeitForMaskedImageModeling",
    "FlaxBeitModel",
    "FlaxBertForCausalLM",
    "FlaxBertForMaskedLM",
    "FlaxBertForMultipleChoice",
    "FlaxBertForNextSentencePrediction",
    "FlaxBertForPreTraining",
    "FlaxBertForQuestionAnswering",
    "FlaxBertForSequenceClassification",
    "FlaxBertForTokenClassification",
    "FlaxBertModel",
    "FlaxBigBirdForCausalLM",
    "FlaxBigBirdForMaskedLM",
    "FlaxBigBirdForMultipleChoice",
    "FlaxBigBirdForPreTraining",
    "FlaxBigBirdForQuestionAnswering",
    "FlaxBigBirdForSequenceClassification",
    "FlaxBigBirdForTokenClassification",
    "FlaxBigBirdModel",
    "FlaxBlenderbotForConditionalGeneration",
    "FlaxBlenderbotModel",
    "FlaxBlenderbotSmallForConditionalGeneration",
    "FlaxBlenderbotSmallModel",
    "FlaxBloomForCausalLM",
    "FlaxBloomModel",
    "FlaxCLIPModel",
    "FlaxDistilBertForMaskedLM",
    "FlaxDistilBertForMultipleChoice",
    "FlaxDistilBertForQuestionAnswering",
    "FlaxDistilBertForSequenceClassification",
    "FlaxDistilBertForTokenClassification",
    "FlaxDistilBertModel",
    "FlaxElectraForCausalLM",
    "FlaxElectraForMaskedLM",
    "FlaxElectraForMultipleChoice",
    "FlaxElectraForPreTraining",
    "FlaxElectraForQuestionAnswering",
    "FlaxElectraForSequenceClassification",
    "FlaxElectraForTokenClassification",
    "FlaxElectraModel",
    "FlaxEncoderDecoderModel",
    "FlaxGPT2LMHeadModel",
    "FlaxGPT2Model",
    "FlaxGPTJForCausalLM",
    "FlaxGPTJModel",
    "FlaxGPTNeoForCausalLM",
    "FlaxGPTNeoModel",
    "FlaxMBartForConditionalGeneration",
    "FlaxMBartForQuestionAnswering",
    "FlaxMBartForSequenceClassification",
    "FlaxMBartModel",
    "FlaxMarianMTModel",
    "FlaxMarianModel",
    "FlaxOPTForCausalLM",
    "FlaxPegasusForConditionalGeneration",
    "FlaxPegasusModel",
    "FlaxRegNetForImageClassification",
    "FlaxRegNetModel",
    "FlaxResNetForImageClassification",
    "FlaxResNetModel",
    "FlaxRoFormerForMaskedLM",
    "FlaxRoFormerForMultipleChoice",
    "FlaxRoFormerForQuestionAnswering",
    "FlaxRoFormerForSequenceClassification",
    "FlaxRoFormerForTokenClassification",
    "FlaxRoFormerModel",
    "FlaxRobertaForCausalLM",
    "FlaxRobertaForMaskedLM",
    "FlaxRobertaForMultipleChoice",
    "FlaxRobertaForQuestionAnswering",
    "FlaxRobertaForSequenceClassification",
    "FlaxRobertaForTokenClassification",
    "FlaxRobertaModel",
    "FlaxRobertaPreLayerNormForCausalLM",
    "FlaxRobertaPreLayerNormForMaskedLM",
    "FlaxRobertaPreLayerNormForMultipleChoice",
    "FlaxRobertaPreLayerNormForQuestionAnswering",
    "FlaxRobertaPreLayerNormForSequenceClassification",
    "FlaxRobertaPreLayerNormForTokenClassification",
    "FlaxRobertaPreLayerNormModel",
    "FlaxSpeechEncoderDecoderModel",
    "FlaxViTForImageClassification",
    "FlaxViTModel",
    "FlaxVisionEncoderDecoderModel",
    "FlaxVisionTextDualEncoderModel",
    "FlaxWav2Vec2ForCTC",
    "FlaxWav2Vec2ForPreTraining",
    "FlaxWav2Vec2Model",
    "FlaxWhisperForAudioClassification",
    "FlaxWhisperForConditionalGeneration",
    "FlaxWhisperModel",
    "FlaxWhisperTimeStampLogitsProcessor",
    "FlaxXGLMForCausalLM",
    "FlaxXGLMModel",
    "FlaxXLMRobertaForCausalLM",
    "FlaxXLMRobertaForMaskedLM",
    "FlaxXLMRobertaForMultipleChoice",
    "FlaxXLMRobertaForQuestionAnswering",
    "FlaxXLMRobertaForSequenceClassification",
    "FlaxXLMRobertaForTokenClassification",
    "FlaxXLMRobertaModel",
    "FNetConfig",
    "FNetModel",
    "FNetTokenizerFast",
    "FSMTConfig",
    "FeatureExtractionPipeline",
    "FillMaskPipeline",
    "FlaubertConfig",
    "FlavaConfig",
    "FlavaForPreTraining",
    "FlavaImageModel",
    "FlavaImageProcessor",
    "FlavaMultimodalModel",
    "FlavaTextConfig",
    "FlavaTextModel",
    "FocalNetModel",
    "FunnelTokenizerFast",
    "GPTBigCodeConfig",
    "GPTJConfig",
    "GPTNeoXConfig",
    "GPTNeoXJapaneseConfig",
    "GPTNeoXTokenizerFast",
    "GPTSanJapaneseConfig",
    "GitConfig",
    "GitVisionConfig",
    "GraphormerConfig",
    "GroupViTTextConfig",
    "GroupViTVisionConfig",
    "HerbertTokenizerFast",
    "HubertConfig",
    "HubertForCTC",
    "IBertConfig",
    "IBertModel",
    "IdeficsConfig",
    "IdeficsProcessor",
    "ImageClassificationPipeline",
    "ImageGPTConfig",
    "ImageSegmentationPipeline",
    "ImageToImagePipeline",
    "ImageToTextPipeline",
    "InformerConfig",
    "InstructBlipQFormerConfig",
    "JukeboxPriorConfig",
    "JukeboxTokenizer",
    "LEDConfig",
    "LEDTokenizerFast",
    "LayoutLMForQuestionAnswering",
    "LayoutLMTokenizerFast",
    "LayoutLMv2Config",
    "LayoutLMv2ForQuestionAnswering",
    "LayoutLMv2TokenizerFast",
    "LayoutLMv3Config",
    "LayoutLMv3ImageProcessor",
    "LayoutLMv3TokenizerFast",
    "LayoutXLMTokenizerFast",
    "LevitConfig",
    "LiltConfig",
    "LiltModel",
    "LongT5Config",
    "LongformerConfig",
    "LongformerModel",
    "LongformerTokenizerFast",
    "LukeConfig",
    "LukeModel",
    "LukeTokenizer",
    "LxmertTokenizerFast",
    "M2M100Config",
    "M2M100Tokenizer",
    "MarkupLMProcessor",
    "MBart50TokenizerFast",
    "MBartConfig",
    "MCTCTFeatureExtractor",
    "MPNetConfig",
    "MPNetModel",
    "MPNetTokenizerFast",
    "MT5Config",
    "MT5TokenizerFast",
    "MarianConfig",
    "MarianTokenizer",
    "MarkupLMConfig",
    "MarkupLMModel",
    "MarkupLMTokenizer",
    "MarkupLMTokenizerFast",
    "Mask2FormerConfig",
    "MaskFormerConfig",
    "MaxTimeCriteria",
    "MegaConfig",
    "MegaModel",
    "MegatronBertConfig",
    "MegatronBertForPreTraining",
    "MegatronBertModel",
    "MobileBertConfig",
    "MobileBertModel",
    "MobileBertTokenizerFast",
    "MobileNetV1ImageProcessor",
    "MobileNetV1Model",
    "MobileNetV2ImageProcessor",
    "MobileNetV2Model",
    "MobileViTModel",
    "MobileViTV2Model",
    "MLukeTokenizer",
    "MraConfig",
    "MusicgenDecoderConfig",
    "MusicgenForConditionalGeneration",
    "MvpConfig",
    "MvpTokenizerFast",
    "MT5Tokenizer",
    "NatModel",
    "NerPipeline",
    "NezhaConfig",
    "NezhaModel",
    "NllbMoeConfig",
    "NllbTokenizer",
    "NllbTokenizerFast",
    "NystromformerConfig",
    "OPTConfig",
    "ObjectDetectionPipeline",
    "OneFormerProcessor",
    "OpenAIGPTTokenizerFast",
    "OpenLlamaConfig",
    "PLBartConfig",
    "PegasusConfig",
    "PegasusTokenizer",
    "PegasusTokenizerFast",
    "PegasusXConfig",
    "PerceiverImageProcessor",
    "PerceiverModel",
    "PerceiverTokenizer",
    "PersimmonConfig",
    "Pipeline",
    "Pix2StructConfig",
    "Pix2StructTextConfig",
    "PLBartTokenizer",
    "Pop2PianoConfig",
    "PreTrainedTokenizer",
    "PreTrainedTokenizerBase",
    "PreTrainedTokenizerFast",
    "PrefixConstrainedLogitsProcessor",
    "ProphetNetConfig",
    "QDQBertConfig",
    "QDQBertModel",
    "QuestionAnsweringPipeline",
    "RagConfig",
    "RagModel",
    "RagRetriever",
    "RagSequenceForGeneration",
    "RagTokenForGeneration",
    "RealmConfig",
    "RealmForOpenQA",
    "RealmScorer",
    "RealmTokenizerFast",
    "ReformerConfig",
    "ReformerTokenizerFast",
    "RegNetConfig",
    "RemBertConfig",
    "RemBertModel",
    "RemBertTokenizer",
    "RemBertTokenizerFast",
    "RepetitionPenaltyLogitsProcessor",
    "RetriBertConfig",
    "RetriBertTokenizerFast",
    "RoCBertConfig",
    "RoCBertModel",
    "RoCBertTokenizer",
    "RoFormerConfig",
    "RobertaConfig",
    "RobertaModel",
    "RobertaPreLayerNormConfig",
    "RobertaPreLayerNormModel",
    "RobertaTokenizerFast",
    "SEWConfig",
    "SEWDConfig",
    "SEWDForCTC",
    "SEWForCTC",
    "SamConfig",
    "SamPromptEncoderConfig",
    "Seq2SeqTrainingArguments",
    "SpecialTokensMixin",
    "Speech2Text2Config",
    "Speech2Text2Tokenizer",
    "Speech2TextConfig",
    "Speech2TextTokenizer",
    "SpeechEncoderDecoderModel",
    "SpeechT5Config",
    "SpeechT5Model",
    "SplinterConfig",
    "SplinterTokenizerFast",
    "SqueezeBertTokenizerFast",
    "SummarizationPipeline",
    "Swin2SRImageProcessor",
    "Swinv2Model",
    "SwitchTransformersConfig",
    "T5Config",
    "T5Tokenizer",
    "T5TokenizerFast",
    "TableQuestionAnsweringPipeline",
    "TableTransformerConfig",
    "TapasConfig",
    "TapasModel",
    "TapasTokenizer",
    "Text2TextGenerationPipeline",
    "TextClassificationPipeline",
    "TextGenerationPipeline",
    "TFAlbertForMaskedLM",
    "TFAlbertForMultipleChoice",
    "TFAlbertForPreTraining",
    "TFAlbertForQuestionAnswering",
    "TFAlbertForSequenceClassification",
    "TFAlbertForTokenClassification",
    "TFAlbertModel",
    "TFBartForConditionalGeneration",
    "TFBartForSequenceClassification",
    "TFBartModel",
    "TFBertForMaskedLM",
    "TFBertForMultipleChoice",
    "TFBertForNextSentencePrediction",
    "TFBertForPreTraining",
    "TFBertForQuestionAnswering",
    "TFBertForSequenceClassification",
    "TFBertForTokenClassification",
    "TFBertModel",
    "TFBlenderbotForConditionalGeneration",
    "TFBlenderbotModel",
    "TFBlenderbotSmallForConditionalGeneration",
    "TFBlenderbotSmallModel",
    "TFBlipForConditionalGeneration",
    "TFBlipForImageTextRetrieval",
    "TFBlipForQuestionAnswering",
    "TFCLIPModel",
    "TFCTRLForSequenceClassification",
    "TFCTRLLMHeadModel",
    "TFCTRLModel",
    "TFCamembertForCausalLM",
    "TFCamembertForMaskedLM",
    "TFCamembertForMultipleChoice",
    "TFCamembertForQuestionAnswering",
    "TFCamembertForSequenceClassification",
    "TFCamembertForTokenClassification",
    "TFCamembertModel",
    "TFConvBertForMaskedLM",
    "TFConvBertForMultipleChoice",
    "TFConvBertForQuestionAnswering",
    "TFConvBertForSequenceClassification",
    "TFConvBertForTokenClassification",
    "TFConvBertModel",
    "TFConvNextForImageClassification",
    "TFConvNextModel",
    "TFCvtForImageClassification",
    "TFCvtModel",
    "TFDPRReader",
    "TFData2VecVisionForImageClassification",
    "TFData2VecVisionForSemanticSegmentation",
    "TFData2VecVisionModel",
    "TFDebertaForMaskedLM",
    "TFDebertaForQuestionAnswering",
    "TFDebertaForSequenceClassification",
    "TFDebertaForTokenClassification",
    "TFDebertaModel",
    "TFDebertaV2ForMaskedLM",
    "TFDebertaV2ForMultipleChoice",
    "TFDebertaV2ForQuestionAnswering",
    "TFDebertaV2ForSequenceClassification",
    "TFDebertaV2ForTokenClassification",
    "TFDebertaV2Model",
    "TFDeiTForImageClassification",
    "TFDeiTForImageClassificationWithTeacher",
    "TFDeiTForMaskedImageModeling",
    "TFDeiTModel",
    "TFDistilBertForMaskedLM",
    "TFDistilBertForMultipleChoice",
    "TFDistilBertForQuestionAnswering",
    "TFDistilBertForSequenceClassification",
    "TFDistilBertForTokenClassification",
    "TFDistilBertModel",
    "TFEfficientFormerForImageClassification",
    "TFEfficientFormerForImageClassificationWithTeacher",
    "TFEfficientFormerModel",
    "TFElectraForMaskedLM",
    "TFElectraForMultipleChoice",
    "TFElectraForPreTraining",
    "TFElectraForQuestionAnswering",
    "TFElectraForSequenceClassification",
    "TFElectraForTokenClassification",
    "TFElectraModel",
    "TFEncoderDecoderModel",
    "TFEsmForMaskedLM",
    "TFEsmForSequenceClassification",
    "TFEsmForTokenClassification",
    "TFEsmModel",
    "TFFlaubertForMultipleChoice",
    "TFFlaubertForQuestionAnsweringSimple",
    "TFFlaubertForSequenceClassification",
    "TFFlaubertForTokenClassification",
    "TFFlaubertModel",
    "TFFlaubertWithLMHeadModel",
    "TFFunnelBaseModel",
    "TFFunnelForMaskedLM",
    "TFFunnelForMultipleChoice",
    "TFFunnelForPreTraining",
    "TFFunnelForQuestionAnswering",
    "TFFunnelForSequenceClassification",
    "TFFunnelForTokenClassification",
    "TFFunnelModel",
    "TFGPT2DoubleHeadsModel",
    "TFGPT2ForSequenceClassification",
    "TFGPT2LMHeadModel",
    "TFGPT2Model",
    "TFGPTJForCausalLM",
    "TFGPTJForQuestionAnswering",
    "TFGPTJForSequenceClassification",
    "TFGPTJModel",
    "TFGroupViTModel",
    "TFHubertForCTC",
    "TFHubertModel",
    "TFLEDForConditionalGeneration",
    "TFLEDModel",
    "TFLayoutLMForMaskedLM",
    "TFLayoutLMForQuestionAnswering",
    "TFLayoutLMForSequenceClassification",
    "TFLayoutLMForTokenClassification",
    "TFLayoutLMModel",
    "TFLayoutLMv3ForQuestionAnswering",
    "TFLayoutLMv3ForSequenceClassification",
    "TFLayoutLMv3ForTokenClassification",
    "TFLayoutLMv3Model",
    "TFLongformerForMaskedLM",
    "TFLongformerForMultipleChoice",
    "TFLongformerForQuestionAnswering",
    "TFLongformerForSequenceClassification",
    "TFLongformerForTokenClassification",
    "TFLongformerModel",
    "TFLxmertForPreTraining",
    "TFLxmertModel",
    "TFMBartForConditionalGeneration",
    "TFMBartModel",
    "TFMPNetForMaskedLM",
    "TFMPNetForMultipleChoice",
    "TFMPNetForQuestionAnswering",
    "TFMPNetForSequenceClassification",
    "TFMPNetForTokenClassification",
    "TFMPNetModel",
    "TFMarianMTModel",
    "TFMarianModel",
    "TFMobileBertForMaskedLM",
    "TFMobileBertForMultipleChoice",
    "TFMobileBertForNextSentencePrediction",
    "TFMobileBertForPreTraining",
    "TFMobileBertForQuestionAnswering",
    "TFMobileBertForSequenceClassification",
    "TFMobileBertForTokenClassification",
    "TFMobileBertModel",
    "TFMobileViTForImageClassification",
    "TFMobileViTForSemanticSegmentation",
    "TFMobileViTModel",
    "TFOPTForCausalLM",
    "TFOPTModel",
    "TFOpenAIGPTDoubleHeadsModel",
    "TFOpenAIGPTForSequenceClassification",
    "TFOpenAIGPTLMHeadModel",
    "TFOpenAIGPTModel",
    "TFPegasusForConditionalGeneration",
    "TFPegasusModel",
    "TFRagModel",
    "TFRagSequenceForGeneration",
    "TFRagTokenForGeneration",
    "TFRemBertForCausalLM",
    "TFRemBertForMaskedLM",
    "TFRemBertForMultipleChoice",
    "TFRemBertForQuestionAnswering",
    "TFRemBertForSequenceClassification",
    "TFRemBertForTokenClassification",
    "TFRemBertModel",
    "TFRepetitionPenaltyLogitsProcessor",
    "TFResNetForImageClassification",
    "TFResNetModel",
    "TFRoFormerForCausalLM",
    "TFRoFormerForMaskedLM",
    "TFRoFormerForMultipleChoice",
    "TFRoFormerForQuestionAnswering",
    "TFRoFormerForSequenceClassification",
    "TFRoFormerForTokenClassification",
    "TFRoFormerModel",
    "TFRobertaForMaskedLM",
    "TFRobertaForMultipleChoice",
    "TFRobertaForQuestionAnswering",
    "TFRobertaForSequenceClassification",
    "TFRobertaForTokenClassification",
    "TFRobertaModel",
    "TFRobertaPreLayerNormForMaskedLM",
    "TFRobertaPreLayerNormForMultipleChoice",
    "TFRobertaPreLayerNormForQuestionAnswering",
    "TFRobertaPreLayerNormForSequenceClassification",
    "TFRobertaPreLayerNormForTokenClassification",
    "TFRobertaPreLayerNormModel",
    "TFSamModel",
    "TFSegformerForImageClassification",
    "TFSegformerForSemanticSegmentation",
    "TFSegformerModel",
    "TFSpeech2TextForConditionalGeneration",
    "TFSpeech2TextModel",
    "TFSwinForImageClassification",
    "TFSwinForMaskedImageModeling",
    "TFSwinModel",
    "TFT5EncoderModel",
    "TFT5ForConditionalGeneration",
    "TFT5Model",
    "TFTapasForMaskedLM",
    "TFTapasForQuestionAnswering",
    "TFTapasForSequenceClassification",
    "TFTapasModel",
    "TFTransfoXLForSequenceClassification",
    "TFTransfoXLLMHeadModel",
    "TFTransfoXLModel",
    "TFViTForImageClassification",
    "TFViTMAEForPreTraining",
    "TFViTMAEModel",
    "TFViTModel",
    "TFVisionEncoderDecoderModel",
    "TFVisionTextDualEncoderModel",
    "TFWav2Vec2ForCTC",
    "TFWav2Vec2Model",
    "TFWhisperForConditionalGeneration",
    "TFWhisperModel",
    "TFXGLMForCausalLM",
    "TFXGLMModel",
    "TFXLMForMultipleChoice",
    "TFXLMForQuestionAnsweringSimple",
    "TFXLMForSequenceClassification",
    "TFXLMForTokenClassification",
    "TFXLMModel",
    "TFXLMRobertaForCausalLM",
    "TFXLMRobertaForMaskedLM",
    "TFXLMRobertaForMultipleChoice",
    "TFXLMRobertaForQuestionAnswering",
    "TFXLMRobertaForSequenceClassification",
    "TFXLMRobertaForTokenClassification",
    "TFXLMRobertaModel",
    "TFXLMWithLMHeadModel",
    "TFXLNetForMultipleChoice",
    "TFXLNetForQuestionAnsweringSimple",
    "TFXLNetForSequenceClassification",
    "TFXLNetForTokenClassification",
    "TFXLNetLMHeadModel",
    "TFXLNetModel",
    "TimeSeriesTransformerConfig",
    "TokenClassificationPipeline",
    "TrOCRConfig",
    "TrainerState",
    "TrainingArguments",
    "TrajectoryTransformerConfig",
    "TransfoXLConfig",
    "TranslationPipeline",
    "TvltImageProcessor",
    "UMT5Config",
    "UperNetConfig",
    "UperNetForSemanticSegmentation",
    "ViTHybridImageProcessor",
    "ViTHybridModel",
    "ViTMSNModel",
    "ViTModel",
    "VideoClassificationPipeline",
    "ViltConfig",
    "ViltForImagesAndTextClassification",
    "ViltModel",
    "VisionEncoderDecoderModel",
    "VisionTextDualEncoderModel",
    "VisualBertConfig",
    "VisualBertModel",
    "VisualQuestionAnsweringPipeline",
    "VitMatteForImageMatting",
    "VitsTokenizer",
    "VivitModel",
    "Wav2Vec2CTCTokenizer",
    "Wav2Vec2Config",
    "Wav2Vec2ConformerConfig",
    "Wav2Vec2ConformerForCTC",
    "Wav2Vec2FeatureExtractor",
    "Wav2Vec2PhonemeCTCTokenizer",
    "WavLMConfig",
    "WavLMForCTC",
    "WhisperConfig",
    "WhisperFeatureExtractor",
    "WhisperForAudioClassification",
    "XCLIPTextConfig",
    "XCLIPVisionConfig",
    "XGLMConfig",
    "XGLMModel",
    "XGLMTokenizerFast",
    "XLMConfig",
    "XLMProphetNetConfig",
    "XLMRobertaConfig",
    "XLMRobertaModel",
    "XLMRobertaTokenizerFast",
    "XLMRobertaXLConfig",
    "XLMRobertaXLModel",
    "XLNetConfig",
    "XLNetTokenizerFast",
    "XmodConfig",
    "XmodModel",
    "YolosImageProcessor",
    "YolosModel",
    "YosoConfig",
    "ZeroShotAudioClassificationPipeline",
    "ZeroShotClassificationPipeline",
    "ZeroShotImageClassificationPipeline",
    "ZeroShotObjectDetectionPipeline",
]

# Supported math operations when interpreting the value of defaults.
MATH_OPERATORS = {
    ast.Add: op.add,
    ast.Sub: op.sub,
    ast.Mult: op.mul,
    ast.Div: op.truediv,
    ast.Pow: op.pow,
    ast.BitXor: op.xor,
    ast.USub: op.neg,
}


def find_indent(line: str) -> int:
    """
    Returns the number of spaces that start a line indent.
    """
    search = re.search(r"^(\s*)(?:\S|$)", line)
    if search is None:
        return 0
    return len(search.groups()[0])


def stringify_default(default: Any) -> str:
    """
    Returns the string representation of a default value, as used in docstring: numbers are left as is, all other
    objects are in backtiks.

    Args:
        default (`Any`): The default value to process

    Returns:
        `str`: The string representation of that default.
    """
    if isinstance(default, bool):
        # We need to test for bool first as a bool passes isinstance(xxx, (int, float))
        return f"`{default}`"
    elif isinstance(default, enum.Enum):
        # We need to test for enum first as an enum with int values will pass isinstance(xxx, (int, float))
        return f"`{str(default)}`"
    elif isinstance(default, int):
        return str(default)
    elif isinstance(default, float):
        result = str(default)
        return str(round(default, 2)) if len(result) > 6 else result
    elif isinstance(default, str):
        return str(default) if default.isnumeric() else f'`"{default}"`'
    elif isinstance(default, type):
        return f"`{default.__name__}`"
    else:
        return f"`{default}`"


def eval_math_expression(expression: str) -> Optional[Union[float, int]]:
    # Mainly taken from the excellent https://stackoverflow.com/a/9558001
    """
    Evaluate (safely) a mathematial expression and returns its value.

    Args:
        expression (`str`): The expression to evaluate.

    Returns:
        `Optional[Union[float, int]]`: Returns `None` if the evaluation fails in any way and the value computed
        otherwise.

    Example:

    ```py
    >>> eval_expr('2^6')
    4
    >>> eval_expr('2**6')
    64
    >>> eval_expr('1 + 2*3**(4^5) / (6 + -7)')
    -5.0
    ```
    """
    try:
        return eval_node(ast.parse(expression, mode="eval").body)
    except TypeError:
        return


def eval_node(node):
    if isinstance(node, ast.Num):  # <number>
        return node.n
    elif isinstance(node, ast.BinOp):  # <left> <operator> <right>
        return MATH_OPERATORS[type(node.op)](eval_node(node.left), eval_node(node.right))
    elif isinstance(node, ast.UnaryOp):  # <operator> <operand> e.g., -1
        return MATH_OPERATORS[type(node.op)](eval_node(node.operand))
    else:
        raise TypeError(node)


def replace_default_in_arg_description(description: str, default: Any) -> str:
    """
    Catches the default value in the description of an argument inside a docstring and replaces it by the value passed.

    Args:
        description (`str`): The description of an argument in a docstring to process.
        default (`Any`): The default value that whould be in the docstring of that argument.

    Returns:
       `str`: The description updated with the new default value.
    """
    # Lots of docstrings have `optional` or **opational** instead of *optional* so we do this fix here.
    description = description.replace("`optional`", OPTIONAL_KEYWORD)
    description = description.replace("**optional**", OPTIONAL_KEYWORD)
    if default is inspect._empty:
        # No default, make sure the description doesn't have any either
        idx = description.find(OPTIONAL_KEYWORD)
        if idx != -1:
            description = description[:idx].rstrip()
            if description.endswith(","):
                description = description[:-1].rstrip()
    elif default is None:
        # Default None are not written, we just set `*optional*`. If there is default that is not None specified in the
        # description, we do not erase it (as sometimes we set the default to `None` because the default is a mutable
        # object).
        idx = description.find(OPTIONAL_KEYWORD)
        if idx == -1:
            description = f"{description}, {OPTIONAL_KEYWORD}"
        elif re.search(r"defaults to `?None`?", description) is not None:
            len_optional = len(OPTIONAL_KEYWORD)
            description = description[: idx + len_optional]
    else:
        str_default = None
        # For numbers we may have a default that is given by a math operation (1/255 is really popular). We don't
        # want to replace those by their actual values.
        if isinstance(default, (int, float)) and re.search("defaults to `?(.*?)(?:`|$)", description) is not None:
            # Grab the default and evaluate it.
            current_default = re.search("defaults to `?(.*?)(?:`|$)", description).groups()[0]
            if default == eval_math_expression(current_default):
                try:
                    # If it can be directly converted to the type of the default, it's a simple value
                    str_default = str(type(default)(current_default))
                except Exception:
                    # Otherwise there is a math operator so we add a code block.
                    str_default = f"`{current_default}`"

        if str_default is None:
            str_default = stringify_default(default)
        # Make sure default match
        if OPTIONAL_KEYWORD not in description:
            description = f"{description}, {OPTIONAL_KEYWORD}, defaults to {str_default}"
        elif _re_parse_description.search(description) is None:
            idx = description.find(OPTIONAL_KEYWORD)
            len_optional = len(OPTIONAL_KEYWORD)
            description = f"{description[:idx + len_optional]}, defaults to {str_default}"
        else:
            description = _re_parse_description.sub(rf"*optional*, defaults to {str_default}", description)

    return description


def get_default_description(arg: inspect.Parameter) -> str:
    """
    Builds a default description for a parameter that was not documented.

    Args:
        arg (`inspect.Parameter`): The argument in the signature to generate a description for.

    Returns:
        `str`: The description.
    """
    if arg.annotation is inspect._empty:
        arg_type = "<fill_type>"
    elif hasattr(arg.annotation, "__name__"):
        arg_type = arg.annotation.__name__
    else:
        arg_type = str(arg.annotation)

    if arg.default is inspect._empty:
        return f"`{arg_type}`"
    elif arg.default is None:
        return f"`{arg_type}`, {OPTIONAL_KEYWORD}"
    else:
        str_default = stringify_default(arg.default)
        return f"`{arg_type}`, {OPTIONAL_KEYWORD}, defaults to {str_default}"


def find_source_file(obj: Any) -> Path:
    """
    Finds the source file of an object.

    Args:
        obj (`Any`): The object whose source file we are looking for.

    Returns:
        `Path`: The source file.
    """
    module = obj.__module__
    obj_file = PATH_TO_TRANSFORMERS
    for part in module.split(".")[1:]:
        obj_file = obj_file / part
    return obj_file.with_suffix(".py")


def match_docstring_with_signature(obj: Any) -> Optional[Tuple[str, str]]:
    """
    Matches the docstring of an object with its signature.

    Args:
        obj (`Any`): The object to process.

    Returns:
        `Optional[Tuple[str, str]]`: Returns `None` if there is no docstring or no parameters documented in the
        docstring, otherwise returns a tuple of two strings: the current documentation of the arguments in the
        docstring and the one matched with the signature.
    """
    if len(getattr(obj, "__doc__", "")) == 0:
        # Nothing to do, there is no docstring.
        return

    # Read the docstring in the source code to see if there is a special command to ignore this object.
    try:
        source, _ = inspect.getsourcelines(obj)
    except OSError:
        source = []

    idx = 0
    while idx < len(source) and '"""' not in source[idx]:
        idx += 1

    ignore_order = False
    if idx < len(source):
        line_before_docstring = source[idx - 1]
        if re.search(r"^\s*#\s*no-format\s*$", line_before_docstring):
            # This object is ignored
            return
        elif re.search(r"^\s*#\s*ignore-order\s*$", line_before_docstring):
            ignore_order = True

    # Read the signature
    signature = inspect.signature(obj).parameters

    obj_doc_lines = obj.__doc__.split("\n")
    # Get to the line where we start documenting arguments
    idx = 0
    while idx < len(obj_doc_lines) and _re_args.search(obj_doc_lines[idx]) is None:
        idx += 1

    if idx == len(obj_doc_lines):
        # Nothing to do, no parameters are documented.
        return

    indent = find_indent(obj_doc_lines[idx])
    arguments = {}
    current_arg = None
    idx += 1
    start_idx = idx
    # Keep going until the arg section is finished (nonempty line at the same indent level) or the end of the docstring.
    while idx < len(obj_doc_lines) and (
        len(obj_doc_lines[idx].strip()) == 0 or find_indent(obj_doc_lines[idx]) > indent
    ):
        if find_indent(obj_doc_lines[idx]) == indent + 4:
            # New argument -> let's generate the proper doc for it
            re_search_arg = _re_parse_arg.search(obj_doc_lines[idx])
            if re_search_arg is not None:
                _, name, description = re_search_arg.groups()
                current_arg = name
                if name in signature:
                    default = signature[name].default
                    if signature[name].kind is inspect._ParameterKind.VAR_KEYWORD:
                        default = None
                    new_description = replace_default_in_arg_description(description, default)
                else:
                    new_description = description
                init_doc = _re_parse_arg.sub(rf"\1\2 ({new_description}):", obj_doc_lines[idx])
                arguments[current_arg] = [init_doc]
        elif current_arg is not None:
            arguments[current_arg].append(obj_doc_lines[idx])

        idx += 1

    # We went too far by one (perhaps more if there are a lot of new lines)
    idx -= 1
    while len(obj_doc_lines[idx].strip()) == 0:
        arguments[current_arg] = arguments[current_arg][:-1]
        idx -= 1
    # And we went too far by one again.
    idx += 1

    old_doc_arg = "\n".join(obj_doc_lines[start_idx:idx])

    old_arguments = list(arguments.keys())
    arguments = {name: "\n".join(doc) for name, doc in arguments.items()}
    # Add missing arguments with a template
    for name in set(signature.keys()) - set(arguments.keys()):
        arg = signature[name]
        # We ignore private arguments or *args/**kwargs (unless they are documented by the user)
        if name.startswith("_") or arg.kind in [
            inspect._ParameterKind.VAR_KEYWORD,
            inspect._ParameterKind.VAR_POSITIONAL,
        ]:
            arguments[name] = ""
        else:
            arg_desc = get_default_description(arg)
            arguments[name] = " " * (indent + 4) + f"{name} ({arg_desc}): <fill_docstring>"

    # Arguments are sorted by the order in the signature unless a special comment is put.
    if ignore_order:
        new_param_docs = [arguments[name] for name in old_arguments if name in signature]
        missing = set(signature.keys()) - set(old_arguments)
        new_param_docs.extend([arguments[name] for name in missing if len(arguments[name]) > 0])
    else:
        new_param_docs = [arguments[name] for name in signature.keys() if len(arguments[name]) > 0]
    new_doc_arg = "\n".join(new_param_docs)

    return old_doc_arg, new_doc_arg


def fix_docstring(obj: Any, old_doc_args: str, new_doc_args: str):
    """
    Fixes the docstring of an object by replacing its arguments documentaiton by the one matched with the signature.

    Args:
        obj (`Any`):
            The object whose dostring we are fixing.
        old_doc_args (`str`):
            The current documentation of the parameters of `obj` in the docstring (as returned by
            `match_docstring_with_signature`).
        new_doc_args (`str`):
            The documentation of the parameters of `obj` matched with its signature (as returned by
            `match_docstring_with_signature`).
    """
    # Read the docstring in the source code and make sure we have the right part of the docstring
    source, line_number = inspect.getsourcelines(obj)

    # Get to the line where we start documenting arguments
    idx = 0
    while idx < len(source) and _re_args.search(source[idx]) is None:
        idx += 1

    if idx == len(source):
        # Args are not defined in the docstring of this object
        return

    # Get to the line where we stop documenting arguments
    indent = find_indent(source[idx])
    idx += 1
    start_idx = idx
    while idx < len(source) and (len(source[idx].strip()) == 0 or find_indent(source[idx]) > indent):
        idx += 1

    idx -= 1
    while len(source[idx].strip()) == 0:
        idx -= 1
    idx += 1

    if "".join(source[start_idx:idx])[:-1] != old_doc_args:
        # Args are not fully defined in the docstring of this object
        return

    obj_file = find_source_file(obj)
    with open(obj_file, "r", encoding="utf-8") as f:
        content = f.read()

    # Replace content
    lines = content.split("\n")
    lines = lines[: line_number + start_idx - 1] + [new_doc_args] + lines[line_number + idx - 1 :]

    print(f"Fixing the docstring of {obj.__name__} in {obj_file}.")
    with open(obj_file, "w", encoding="utf-8") as f:
        f.write("\n".join(lines))


def check_docstrings(overwrite: bool = False):
    """
    Check docstrings of all public objects that are callables and are documented.

    Args:
        overwrite (`bool`, *optional*, defaults to `False`):
            Whether to fix inconsistencies or not.
    """
    failures = []
    hard_failures = []
    to_clean = []
    for name in dir(transformers):
        # Skip objects that are private or not documented.
        if name.startswith("_") or ignore_undocumented(name) or name in OBJECTS_TO_IGNORE:
            continue

        obj = getattr(transformers, name)
        if not callable(obj) or not isinstance(obj, type) or getattr(obj, "__doc__", None) is None:
            continue

        # Check docstring
        try:
            result = match_docstring_with_signature(obj)
            if result is not None:
                old_doc, new_doc = result
            else:
                old_doc, new_doc = None, None
        except Exception as e:
            print(e)
            hard_failures.append(name)
            continue
        if old_doc != new_doc:
            if overwrite:
                fix_docstring(obj, old_doc, new_doc)
            else:
                failures.append(name)
        elif not overwrite and new_doc is not None and ("<fill_type>" in new_doc or "<fill_docstring>" in new_doc):
            to_clean.append(name)

    # Deal with errors
    error_message = ""
    if len(hard_failures) > 0:
        error_message += (
            "The argument part of the docstrings of the following objects could not be processed, check they are "
            "properly formatted."
        )
        error_message += "\n" + "\n".join([f"- {name}" for name in hard_failures])
    if len(failures) > 0:
        error_message += (
            "The following objects docstrings do not match their signature. Run `make fix-copies` to fix this."
        )
        error_message += "\n" + "\n".join([f"- {name}" for name in failures])
    if len(to_clean) > 0:
        error_message += (
            "The following objects docstrings contain templates you need to fix: search for `<fill_type>` or "
            "`<fill_docstring>`."
        )
        error_message += "\n" + "\n".join([f"- {name}" for name in to_clean])

    if len(error_message) > 0:
        error_message = "There was at least one problem when checking docstrings of public objects.\n" + error_message
        raise ValueError(error_message)


if __name__ == "__main__":
    parser = argparse.ArgumentParser()
    parser.add_argument("--fix_and_overwrite", action="store_true", help="Whether to fix inconsistencies.")
    args = parser.parse_args()

    check_docstrings(overwrite=args.fix_and_overwrite)<|MERGE_RESOLUTION|>--- conflicted
+++ resolved
@@ -94,11 +94,6 @@
     "BarthezTokenizerFast",
     "BeitModel",
     "BertConfig",
-<<<<<<< HEAD
-    "BertGenerationConfig",
-=======
-    "BertGenerationTokenizer",
->>>>>>> 21dc5859
     "BertJapaneseTokenizer",
     "BertModel",
     "BertTokenizerFast",
