--- conflicted
+++ resolved
@@ -156,14 +156,11 @@
         "Llama4VisionModel",  # Building part of bigger (tested) model. # TODO: add tests
         "Emu3VQVAE",  # Building part of bigger (tested) model
         "Emu3TextModel",  # Building part of bigger (tested) model
-<<<<<<< HEAD
         "Qwen2VLTextModel",  # Building part of bigger (tested) model
         "Qwen2_5_VLTextModel",  # Building part of bigger (tested) model
-=======
         "InternVLVisionModel",  # Building part of bigger (tested) model
         "JanusVisionModel",  # Building part of bigger (tested) model
         "TimesFmModel",  # Building part of bigger (tested) model
->>>>>>> 96089086
     ]
 )
 
@@ -363,10 +360,8 @@
     "MoshiForConditionalGeneration",  # no auto class for speech-to-speech
     "Emu3VQVAE",  # no autoclass for VQ-VAE models
     "Emu3TextModel",  # Building part of bigger (tested) model
-<<<<<<< HEAD
     "Qwen2VLTextModel",  # TODO: raushan, refactor Qwen config and make it composable
     "Qwen2_5_VLTextModel",
-=======
     "JanusVQVAE",  # no autoclass for VQ-VAE models
     "JanusVisionModel",  # Building part of bigger (tested) model
     "Qwen2_5OmniTalkerForConditionalGeneration",  # Building part of a bigger model
@@ -376,7 +371,6 @@
     "Qwen2_5OmniToken2WavModel",  # Building part of a bigger model
     "Qwen2_5OmniToken2WavBigVGANModel",  # Building part of a bigger model
     "Qwen2_5OmniToken2WavDiTModel",  # Building part of a bigger model
->>>>>>> 96089086
 ]
 
 # DO NOT edit this list!
