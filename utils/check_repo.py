# coding=utf-8
# Copyright 2020 The HuggingFace Inc. team.
#
# Licensed under the Apache License, Version 2.0 (the "License");
# you may not use this file except in compliance with the License.
# You may obtain a copy of the License at
#
#     http://www.apache.org/licenses/LICENSE-2.0
#
# Unless required by applicable law or agreed to in writing, software
# distributed under the License is distributed on an "AS IS" BASIS,
# WITHOUT WARRANTIES OR CONDITIONS OF ANY KIND, either express or implied.
# See the License for the specific language governing permissions and
# limitations under the License.
"""
Utility that performs several consistency checks on the repo. This includes:
- checking all models are properly defined in the __init__ of models/
- checking all models are in the main __init__
- checking all models are properly tested
- checking all object in the main __init__ are documented
- checking all models are in at least one auto class
- checking all the auto mapping are properly defined (no typos, importable)
- checking the list of deprecated models is up to date

Use from the root of the repo with (as used in `make repo-consistency`):

```bash
python utils/check_repo.py
```

It has no auto-fix mode.
"""

import ast
import os
import re
import types
import warnings
from collections import OrderedDict
from difflib import get_close_matches
from pathlib import Path

from transformers import is_torch_available
from transformers.models.auto.auto_factory import get_values
from transformers.models.auto.configuration_auto import CONFIG_MAPPING_NAMES
from transformers.models.auto.feature_extraction_auto import FEATURE_EXTRACTOR_MAPPING_NAMES
from transformers.models.auto.image_processing_auto import IMAGE_PROCESSOR_MAPPING_NAMES
from transformers.models.auto.processing_auto import PROCESSOR_MAPPING_NAMES
from transformers.models.auto.tokenization_auto import TOKENIZER_MAPPING_NAMES
from transformers.testing_utils import _COMMON_MODEL_NAMES_MAP
from transformers.utils import ENV_VARS_TRUE_VALUES, direct_transformers_import


# All paths are set with the intent you should run this script from the root of the repo with the command
# python utils/check_repo.py
PATH_TO_TRANSFORMERS = "src/transformers"
PATH_TO_TESTS = "tests"
PATH_TO_DOC = "docs/source/en"

# Update this list with models that are supposed to be private.
PRIVATE_MODELS = [
    "AltRobertaModel",
    "DPRSpanPredictor",
    "UdopStack",
    "LongT5Stack",
    "RealmBertModel",
    "T5Stack",
    "MT5Stack",
    "UMT5Stack",
    "Pop2PianoStack",
    "Qwen2AudioEncoder",
    "Qwen2VisionTransformerPretrainedModel",
    "Qwen2_5_VisionTransformerPretrainedModel",
    "Qwen3VLVisionModel",
    "Qwen3VLMoeVisionModel",
    "SwitchTransformersStack",
    "MaskFormerSwinModel",
    "MaskFormerSwinPreTrainedModel",
    "BridgeTowerTextModel",
    "BridgeTowerVisionModel",
    "Kosmos2TextModel",
    "Kosmos2TextForCausalLM",
    "Kosmos2VisionModel",
    "SeamlessM4Tv2TextToUnitModel",
    "SeamlessM4Tv2CodeHifiGan",
    "SeamlessM4Tv2TextToUnitForConditionalGeneration",
    "Idefics2PerceiverResampler",
    "Idefics2VisionTransformer",
    "Idefics3VisionTransformer",
    "Kosmos2_5TextModel",
    "Kosmos2_5TextForCausalLM",
    "Kosmos2_5VisionModel",
    "SmolVLMVisionTransformer",
    "SiglipVisionTransformer",
    "Siglip2VisionTransformer",
    "AriaTextForCausalLM",
    "AriaTextModel",
    "Phi4MultimodalAudioModel",
    "Phi4MultimodalVisionModel",
    "Glm4vVisionModel",
    "Glm4vMoeVisionModel",
    "EvollaSaProtPreTrainedModel",
    "BltLocalEncoder",  # Building part of bigger (tested) model. Tested implicitly through BLTForCausalLM.
    "BltLocalDecoder",  # Building part of bigger (tested) model. Tested implicitly through BLTForCausalLM.
    "BltGlobalTransformer",  # Building part of bigger (tested) model. Tested implicitly through BLTForCausalLM.
    "Ovis2VisionModel",
    "PeAudioPreTrainedModel",
    "PeAudioVideoPreTrainedModel",
    "PeVideoPreTrainedModel",
]

# Update this list for models that are not tested with a comment explaining the reason it should not be.
# Being in this list is an exception and should **not** be the rule.
IGNORE_NON_TESTED = (
    PRIVATE_MODELS.copy()
    + [
        # models to ignore for not tested
        "RecurrentGemmaModel",  # Building part of bigger (tested) model.
        "FuyuForCausalLM",  # Not tested fort now
        "InstructBlipQFormerModel",  # Building part of bigger (tested) model.
        "InstructBlipVideoQFormerModel",  # Building part of bigger (tested) model.
        "UMT5EncoderModel",  # Building part of bigger (tested) model.
        "Blip2QFormerModel",  # Building part of bigger (tested) model.
        "ErnieMForInformationExtraction",
        "FastSpeech2ConformerHifiGan",  # Already tested by SpeechT5HifiGan (# Copied from)
        "FastSpeech2ConformerWithHifiGan",  # Built with two smaller (tested) models.
        "GraphormerDecoderHead",  # Building part of bigger (tested) model.
        "JukeboxVQVAE",  # Building part of bigger (tested) model.
        "JukeboxPrior",  # Building part of bigger (tested) model.
        "DecisionTransformerGPT2Model",  # Building part of bigger (tested) model.
        "SegformerDecodeHead",  # Building part of bigger (tested) model.
        "MgpstrModel",  # Building part of bigger (tested) model.
        "BertLMHeadModel",  # Needs to be setup as decoder.
        "MegatronBertLMHeadModel",  # Building part of bigger (tested) model.
        "RealmBertModel",  # Building part of bigger (tested) model.
        "RealmReader",  # Not regular model.
        "RealmScorer",  # Not regular model.
        "RealmForOpenQA",  # Not regular model.
        "ReformerForMaskedLM",  # Needs to be setup as decoder.
        "SeparableConv1D",  # Building part of bigger (tested) model.
        "OPTDecoderWrapper",
        "AltRobertaModel",  # Building part of bigger (tested) model.
        "BlipTextLMHeadModel",  # No need to test it as it is tested by BlipTextVision models
        "BridgeTowerTextModel",  # No need to test it as it is tested by BridgeTowerModel model.
        "BridgeTowerVisionModel",  # No need to test it as it is tested by BridgeTowerModel model.
        "BarkCausalModel",  # Building part of bigger (tested) model.
        "BarkModel",  # Does not have a forward signature - generation tested with integration tests.
        "Sam2HieraDetModel",  # Building part of bigger (tested) model.
        "Sam3TrackerVideoModel",  # Partly tested in Sam3TrackerModel, not regular model.
        "Sam2VideoModel",  # Partly tested in Sam2Model, not regular model.
        "Sam3ViTModel",  # Building part of bigger (tested) model.
        "Sam3VideoModel",  # Partly tested in Sam3Model, not regular model.
        "EdgeTamVisionModel",  # Building part of bigger (tested) model.
        "EdgeTamVideoModel",  # Partly tested in EdgeTamModel, not regular model.
        "SeamlessM4TTextToUnitModel",  # Building part of bigger (tested) model.
        "SeamlessM4TCodeHifiGan",  # Building part of bigger (tested) model.
        "SeamlessM4TTextToUnitForConditionalGeneration",  # Building part of bigger (tested) model.
        "ChameleonVQVAE",  # VQVAE here is used only for encoding (discretizing) and is tested as part of bigger model
        "PaddleOCRVLModel",  # Building part of bigger (tested) model. Tested implicitly through PaddleOCRVLForConditionalGeneration.
        "PaddleOCRVisionModel",  # Building part of bigger (tested) model. Tested implicitly through PaddleOCRVLForConditionalGeneration.
        "PaddleOCRVisionTransformer",  # Building part of bigger (tested) model. Tested implicitly through PaddleOCRVLForConditionalGeneration.
        "PaddleOCRTextModel",  # Building part of bigger (tested) model. Tested implicitly through PaddleOCRVLForConditionalGeneration.
        "Qwen2VLModel",  # Building part of bigger (tested) model. Tested implicitly through Qwen2VLForConditionalGeneration.
        "Qwen2_5_VLModel",  # Building part of bigger (tested) model. Tested implicitly through Qwen2_5_VLForConditionalGeneration.
        "Qwen3VLModel",  # Building part of bigger (tested) model. Tested implicitly through Qwen3VLForConditionalGeneration.
        "Qwen3VLMoeModel",  # Building part of bigger (tested) model. Tested implicitly through Qwen3VLMoeForConditionalGeneration.
        "Qwen3VLTextModel",  # Building part of bigger (tested) model.
        "Qwen3VLMoeTextModel",  # Building part of bigger (tested) model.
        "Qwen2_5OmniForConditionalGeneration",  # Not a regular model. Testted in Qwen2_5OmniModelIntergrationTest
        "Qwen2_5OmniTalkerForConditionalGeneration",  #  Building part of bigger (tested) model. Tested implicitly through Qwen2_5OmniModelIntergrationTest.
        "Qwen2_5OmniTalkerModel",  # Building part of bigger (tested) model. Tested implicitly through Qwen2_5OmniModelIntergrationTest.
        "Qwen2_5OmniThinkerTextModel",  # Building part of bigger (tested) model. Tested implicitly through Qwen2_5OmniModelIntergrationTest.
        "Qwen2_5OmniToken2WavModel",  # Building part of bigger (tested) model. Tested implicitly through Qwen2_5OmniModelIntergrationTest.
        "Qwen2_5OmniToken2WavDiTModel",  # Building part of bigger (tested) model. Tested implicitly through Qwen2_5OmniModelIntergrationTest.
        "Qwen2_5OmniToken2WavBigVGANModel",  # Building part of bigger (tested) model. Tested implicitly through Qwen2_5OmniModelIntergrationTest.
        "Qwen3OmniMoeCode2Wav",  # Building part of bigger (tested) model. Tested implicitly through Qwen3OmniMoeForConditionalGenerationIntegrationTest.
        "Qwen3OmniMoeCode2WavDecoderBlock",
        "Qwen3OmniMoeText2Wav",  # Building part of bigger (tested) model. Tested implicitly through Qwen3OmniMoeForConditionalGenerationIntegrationTest.
        "Qwen3OmniMoeTalkerCodePredictorModel",  # Building part of bigger (tested) model. Tested implicitly through Qwen3OmniMoeForConditionalGenerationIntegrationTest.
        "Qwen3OmniMoeCode2WavTransformerModel",
        "Qwen3OmniMoeTalkerForConditionalGeneration",
        "Qwen3OmniMoeTalkerModel",
        "Qwen3OmniMoeThinkerTextModel",
        "Qwen3OmniMoeForConditionalGeneration",  # Bigger model tested through Qwen3OmniMoeForConditionalGenerationIntegrationTest.
        "Qwen3OmniMoeTalkerCodePredictorModelForConditionalGeneration",  # Building part of bigger (tested) model. Tested implicitly through Qwen3OmniMoeForConditionalGenerationIntegrationTest.
        "MllamaTextModel",  # Building part of bigger (tested) model. # TODO: add tests
        "MllamaVisionModel",  # Building part of bigger (tested) model. # TODO: add tests
        "Llama4TextModel",  # Building part of bigger (tested) model. # TODO: add tests
        "Llama4VisionModel",  # Building part of bigger (tested) model. # TODO: add tests
        "Emu3VQVAE",  # Building part of bigger (tested) model
        "Emu3TextModel",  # Building part of bigger (tested) model
        "Glm4vTextModel",  # Building part of bigger (tested) model
        "Glm4vMoeTextModel",  # Building part of bigger (tested) model
        "Qwen2VLTextModel",  # Building part of bigger (tested) model
        "Qwen2_5_VLTextModel",  # Building part of bigger (tested) model
        "InternVLVisionModel",  # Building part of bigger (tested) model
        "JanusVisionModel",  # Building part of bigger (tested) model
        "TimesFmModel",  # Building part of bigger (tested) model
        "CsmDepthDecoderForCausalLM",  # Building part of bigger (tested) model. Tested implicitly through CsmForConditionalGenerationIntegrationTest.
        "CsmDepthDecoderModel",  # Building part of bigger (tested) model. Tested implicitly through CsmForConditionalGenerationIntegrationTest.
        "CsmBackboneModel",  # Building part of bigger (tested) model. Tested implicitly through CsmForConditionalGenerationIntegrationTest.
        "BltPatcher",  # Building part of bigger (tested) model. Tested implicitly through BLTForCausalLM.
        "BltLocalEncoder",  # Building part of bigger (tested) model. Tested implicitly through BLTForCausalLM.
        "BltLocalDecoder",  # Building part of bigger (tested) model. Tested implicitly through BLTForCausalLM.
        "BltGlobalTransformer",  # Building part of bigger (tested) model. Tested implicitly through BLTForCausalLM.
        "Florence2VisionBackbone",  # Building part of bigger (tested) model. Tested implicitly through Florence2ForConditionalGeneration.
<<<<<<< HEAD
        "VibeVoiceSemanticTokenizerModel",  # Building part of bigger (tested) model. Tested implicitly through VibeVoiceForConditionalGeneration
        "VibeVoiceModel",  # Building part of bigger (tested) model. Tested implicitly through VibeVoiceForConditionalGeneration
=======
        "PeAudioFrameLevelModel",
        "PeAudioVideoModel",
>>>>>>> b05d2c43
    ]
)

# Update this list with test files that don't have a tester with a `all_model_classes` variable and which don't
# trigger the common tests.
TEST_FILES_WITH_NO_COMMON_TESTS = [
    "models/decision_transformer/test_modeling_decision_transformer.py",
    "models/camembert/test_modeling_camembert.py",
    "models/mbart/test_modeling_mbart.py",
    "models/mt5/test_modeling_mt5.py",
    "models/pegasus/test_modeling_pegasus.py",
    "models/xlm_prophetnet/test_modeling_xlm_prophetnet.py",
    "models/xlm_roberta/test_modeling_xlm_roberta.py",
    "models/vision_text_dual_encoder/test_modeling_vision_text_dual_encoder.py",
    "models/decision_transformer/test_modeling_decision_transformer.py",
    "models/bark/test_modeling_bark.py",
    "models/shieldgemma2/test_modeling_shieldgemma2.py",
    "models/llama4/test_modeling_llama4.py",
    "models/sam2_video/test_modeling_sam2_video.py",
    "models/sam3_tracker_video/test_modeling_sam3_tracker_video.py",
    "models/sam3_video/test_modeling_sam3_video.py",
    "models/edgetam_video/test_modeling_edgetam_video.py",
]

# Update this list for models that are not in any of the auto MODEL_XXX_MAPPING. Being in this list is an exception and
# should **not** be the rule.
IGNORE_NON_AUTO_CONFIGURED = PRIVATE_MODELS.copy() + [
    # models to ignore for model xxx mapping
    "Aimv2TextModel",
    "AlignTextModel",
    "AlignVisionModel",
    "ClapTextModel",
    "ClapTextModelWithProjection",
    "ClapAudioModel",
    "ClapAudioModelWithProjection",
    "Blip2TextModelWithProjection",
    "Blip2VisionModelWithProjection",
    "Blip2VisionModel",
    "ErnieMForInformationExtraction",
    "FastSpeech2ConformerHifiGan",
    "FastSpeech2ConformerWithHifiGan",
    "GitVisionModel",
    "GraphormerModel",
    "GraphormerForGraphClassification",
    "BlipForImageTextRetrieval",
    "BlipForQuestionAnswering",
    "BlipVisionModel",
    "BlipTextLMHeadModel",
    "BlipTextModel",
    "BrosSpadeEEForTokenClassification",
    "BrosSpadeELForTokenClassification",
    "Swin2SRForImageSuperResolution",
    "BridgeTowerForImageAndTextRetrieval",
    "BridgeTowerForMaskedLM",
    "BridgeTowerForContrastiveLearning",
    "CLIPSegForImageSegmentation",
    "CLIPSegVisionModel",
    "CLIPSegTextModel",
    "EsmForProteinFolding",
    "GPTSanJapaneseModel",
    "TimeSeriesTransformerForPrediction",
    "InformerForPrediction",
    "AutoformerForPrediction",
    "PatchTSTForPretraining",
    "PatchTSTForPrediction",
    "JukeboxVQVAE",
    "JukeboxPrior",
    "SamModel",
    "Sam2Model",
    "Sam2VideoModel",
    "EdgeTamModel",
    "EdgeTamVideoModel",
    "SamHQModel",
    "DPTForDepthEstimation",
    "DecisionTransformerGPT2Model",
    "GLPNForDepthEstimation",
    "ViltForImagesAndTextClassification",
    "ViltForImageAndTextRetrieval",
    "ViltForTokenClassification",
    "ViltForMaskedLM",
    "PerceiverForMultimodalAutoencoding",
    "PerceiverForOpticalFlow",
    "SegformerDecodeHead",
    "BeitForMaskedImageModeling",
    "ChineseCLIPTextModel",
    "ChineseCLIPVisionModel",
    "CLIPTextModelWithProjection",
    "CLIPVisionModelWithProjection",
    "ClvpForCausalLM",
    "ClvpModel",
    "GroupViTTextModel",
    "GroupViTVisionModel",
    "DetrForSegmentation",
    "Pix2StructVisionModel",
    "Pix2StructTextModel",
    "ConditionalDetrForSegmentation",
    "DPRReader",
    "FlaubertForQuestionAnswering",
    "FlavaImageCodebook",
    "FlavaTextModel",
    "FlavaImageModel",
    "FlavaMultimodalModel",
    "GPT2DoubleHeadsModel",
    "GPTSw3DoubleHeadsModel",
    "InstructBlipVisionModel",
    "InstructBlipQFormerModel",
    "InstructBlipVideoVisionModel",
    "InstructBlipVideoQFormerModel",
    "LayoutLMForQuestionAnswering",
    "LukeForMaskedLM",
    "LukeForEntityClassification",
    "LukeForEntityPairClassification",
    "LukeForEntitySpanClassification",
    "MgpstrModel",
    "OpenAIGPTDoubleHeadsModel",
    "OwlViTTextModel",
    "OwlViTVisionModel",
    "Owlv2TextModel",
    "Owlv2VisionModel",
    "OwlViTForObjectDetection",
    "PatchTSMixerForPrediction",
    "PatchTSMixerForPretraining",
    "RagModel",
    "RagSequenceForGeneration",
    "RagTokenForGeneration",
    "RealmEmbedder",
    "RealmForOpenQA",
    "RealmScorer",
    "RealmReader",
    "Wav2Vec2ForCTC",
    "HubertForCTC",
    "SEWForCTC",
    "SEWDForCTC",
    "XLMForQuestionAnswering",
    "XLNetForQuestionAnswering",
    "SeparableConv1D",
    "VisualBertForRegionToPhraseAlignment",
    "VisualBertForVisualReasoning",
    "VisualBertForQuestionAnswering",
    "VisualBertForMultipleChoice",
    "XCLIPVisionModel",
    "XCLIPTextModel",
    "AltCLIPTextModel",
    "AltCLIPVisionModel",
    "AltRobertaModel",
    "TvltForAudioVisualClassification",
    "BarkCausalModel",
    "BarkCoarseModel",
    "BarkFineModel",
    "BarkSemanticModel",
    "MusicgenMelodyModel",
    "MusicgenModel",
    "MusicgenForConditionalGeneration",
    "SpeechT5ForSpeechToSpeech",
    "SpeechT5ForTextToSpeech",
    "SpeechT5HifiGan",
    "VitMatteForImageMatting",
    "SeamlessM4TTextToUnitModel",
    "SeamlessM4TTextToUnitForConditionalGeneration",
    "SeamlessM4TCodeHifiGan",
    "SeamlessM4TForSpeechToSpeech",  # no auto class for speech-to-speech
    "TvpForVideoGrounding",
    "SeamlessM4Tv2NARTextToUnitModel",
    "SeamlessM4Tv2NARTextToUnitForConditionalGeneration",
    "SeamlessM4Tv2CodeHifiGan",
    "SeamlessM4Tv2ForSpeechToSpeech",  # no auto class for speech-to-speech
    "SegGptForImageSegmentation",
    "SiglipVisionModel",
    "SiglipTextModel",
    "SiglipVisionTransformer",
    "Siglip2VisionModel",
    "Siglip2VisionTransformer",
    "Siglip2TextModel",
    "ChameleonVQVAE",  # no autoclass for VQ-VAE models
    "VitPoseForPoseEstimation",
    "CLIPTextModel",
    "MetaClip2TextModel",
    "MetaClip2TextModelWithProjection",
    "MetaClip2VisionModel",
    "MetaClip2VisionModelWithProjection",
    "MoshiForConditionalGeneration",  # no auto class for speech-to-speech
    "Emu3VQVAE",  # no autoclass for VQ-VAE models
    "Emu3TextModel",  # Building part of bigger (tested) model
    "JanusVQVAE",  # no autoclass for VQ-VAE models
    "JanusVisionModel",  # Building part of bigger (tested) model
    "PaddleOCRVLModel",  # Building part of bigger (tested) model
    "PaddleOCRVisionModel",  # Building part of bigger (tested) model
    "PaddleOCRVisionTransformer",  # Building part of bigger (tested) model
    "PaddleOCRTextModel",  # Building part of bigger (tested) model
    "Qwen2_5OmniTalkerForConditionalGeneration",  # Building part of a bigger model
    "Qwen2_5OmniTalkerModel",  # Building part of a bigger model
    "Qwen2_5OmniThinkerForConditionalGeneration",  # Building part of a bigger model
    "Qwen2_5OmniThinkerTextModel",  # Building part of a bigger model
    "Qwen2_5OmniToken2WavModel",  # Building part of a bigger model
    "Qwen2_5OmniToken2WavBigVGANModel",  # Building part of a bigger model
    "Qwen2_5OmniToken2WavDiTModel",  # Building part of a bigger model
    "CsmBackboneModel",  # Building part of a bigger model
    "CsmDepthDecoderModel",  # Building part of a bigger model
    "CsmDepthDecoderForCausalLM",  # Building part of a bigger model
    "CsmForConditionalGeneration",  # Building part of a bigger model
    "BltPatcher",  # Building part of a bigger model, tested implicitly through BltForCausalLM
    "Florence2VisionBackbone",  # Building part of a bigger model
    "Qwen3OmniMoeCode2Wav",  # Building part of a bigger model
    "Qwen3OmniMoeCode2WavTransformerModel",  # Building part of a bigger model
    "Qwen3OmniMoeTalkerCodePredictorModel",  # Building part of a bigger model
    "Qwen3OmniMoeTalkerCodePredictorModelForConditionalGeneration",  # Building part of a bigger model
    "Qwen3OmniMoeTalkerForConditionalGeneration",  # Building part of a bigger model
    "Qwen3OmniMoeTalkerModel",  # Building part of a bigger model
    "Qwen3OmniMoeThinkerForConditionalGeneration",  # Building part of a bigger model
    "Qwen3OmniMoeThinkerTextModel",  # Building part of a bigger model
<<<<<<< HEAD
    "VibeVoiceModel",  # Building part of a bigger model
=======
    "PeAudioFrameLevelModel",
>>>>>>> b05d2c43
]


# Update this list for models that have multiple model types for the same model doc.
MODEL_TYPE_TO_DOC_MAPPING = OrderedDict(
    [
        ("data2vec-text", "data2vec"),
        ("data2vec-audio", "data2vec"),
        ("data2vec-vision", "data2vec"),
        ("donut-swin", "donut"),
        ("kosmos-2.5", "kosmos2_5"),
        ("dinov3_convnext", "dinov3"),
        ("dinov3_vit", "dinov3"),
    ]
)


# This is to make sure the transformers module imported is the one in the repo.
transformers = direct_transformers_import(PATH_TO_TRANSFORMERS)


def check_missing_backends():
    """
    Checks if all backends are installed (otherwise the check of this script is incomplete). Will error in the CI if
    that's not the case but only throw a warning for users running this.
    """
    missing_backends = []
    if not is_torch_available():
        missing_backends.append("PyTorch")

    if len(missing_backends) > 0:
        missing = ", ".join(missing_backends)
        if os.getenv("TRANSFORMERS_IS_CI", "").upper() in ENV_VARS_TRUE_VALUES:
            raise Exception(
                "Full repo consistency checks require all backends to be installed (with `pip install -e '.[dev]'` in the "
                f"Transformers repo, the following are missing: {missing}."
            )
        else:
            warnings.warn(
                "Full repo consistency checks require all backends to be installed (with `pip install -e '.[dev]'` in the "
                f"Transformers repo, the following are missing: {missing}. While it's probably fine as long as you "
                "didn't make any change in one of those backends modeling files, you should probably execute the "
                "command above to be on the safe side."
            )


def check_model_list():
    """
    Checks the model listed as subfolders of `models` match the models available in `transformers.models`.
    """
    # Get the models from the directory structure of `src/transformers/models/`
    import transformers as tfrs

    models_dir = os.path.join(PATH_TO_TRANSFORMERS, "models")
    _models = []
    for model in os.listdir(models_dir):
        if model == "deprecated":
            continue
        model_dir = os.path.join(models_dir, model)
        if os.path.isdir(model_dir) and "__init__.py" in os.listdir(model_dir):
            # If the init is empty, and there are only two files, it's likely that there's just a conversion
            # script. Those should not be in the init.
            if (Path(model_dir) / "__init__.py").read_text().strip() == "":
                continue

            _models.append(model)

    # Get the models in the submodule `transformers.models`
    models = [model for model in dir(tfrs.models) if not model.startswith("__")]

    missing_models = sorted(set(_models).difference(models))
    if missing_models:
        raise Exception(
            f"The following models should be included in {models_dir}/__init__.py: {','.join(missing_models)}."
        )


# If some modeling modules should be ignored for all checks, they should be added in the nested list
# _ignore_modules of this function.
def get_model_modules() -> list[str]:
    """Get all the model modules inside the transformers library (except deprecated models)."""
    _ignore_modules = [
        "modeling_auto",
        "modeling_encoder_decoder",
        "modeling_marian",
        "modeling_retribert",
        "modeling_speech_encoder_decoder",
        "modeling_timm_backbone",
        "modeling_vision_encoder_decoder",
    ]
    modules = []
    for model in dir(transformers.models):
        # There are some magic dunder attributes in the dir, we ignore them
        if "deprecated" in model or model.startswith("__"):
            continue

        model_module = getattr(transformers.models, model)
        for submodule in dir(model_module):
            if submodule.startswith("modeling") and submodule not in _ignore_modules:
                modeling_module = getattr(model_module, submodule)
                modules.append(modeling_module)
    return modules


def get_models(module: types.ModuleType, include_pretrained: bool = False) -> list[tuple[str, type]]:
    """
    Get the objects in a module that are models.

    Args:
        module (`types.ModuleType`):
            The module from which we are extracting models.
        include_pretrained (`bool`, *optional*, defaults to `False`):
            Whether or not to include the `PreTrainedModel` subclass (like `BertPreTrainedModel`) or not.

    Returns:
        List[Tuple[str, type]]: List of models as tuples (class name, actual class).
    """
    models = []
    for attr_name in dir(module):
        if not include_pretrained and ("Pretrained" in attr_name or "PreTrained" in attr_name):
            continue
        attr = getattr(module, attr_name)
        if (
            isinstance(attr, type)
            and issubclass(attr, transformers.PreTrainedModel)
            and attr.__module__ == module.__name__
        ):
            models.append((attr_name, attr))
    return models


def is_building_block(model: str) -> bool:
    """
    Returns `True` if a model is a building block part of a bigger model.
    """
    if model.endswith("Wrapper"):
        return True
    if model.endswith("Encoder"):
        return True
    if model.endswith("Decoder"):
        return True
    if model.endswith("Prenet"):
        return True


def is_a_private_model(model: str) -> bool:
    """Returns `True` if the model should not be in the main init."""
    if model in PRIVATE_MODELS:
        return True
    return is_building_block(model)


def check_models_are_in_init():
    """Checks all models defined in the library are in the main init."""
    models_not_in_init = []
    dir_transformers = dir(transformers)
    for module in get_model_modules():
        models_not_in_init += [
            model[0] for model in get_models(module, include_pretrained=True) if model[0] not in dir_transformers
        ]

    # Remove private models
    models_not_in_init = [model for model in models_not_in_init if not is_a_private_model(model)]
    if len(models_not_in_init) > 0:
        raise Exception(f"The following models should be in the main init: {','.join(models_not_in_init)}.")


# If some test_modeling files should be ignored when checking models are all tested, they should be added in the
# nested list _ignore_files of this function.
def get_model_test_files() -> list[str]:
    """
    Get the model test files.

    Returns:
        `List[str]`: The list of test files. The returned files will NOT contain the `tests` (i.e. `PATH_TO_TESTS`
        defined in this script). They will be considered as paths relative to `tests`. A caller has to use
        `os.path.join(PATH_TO_TESTS, ...)` to access the files.
    """

    _ignore_files = [
        "test_modeling_common",
        "test_modeling_encoder_decoder",
        "test_modeling_marian",
    ]
    test_files = []
    model_test_root = os.path.join(PATH_TO_TESTS, "models")
    model_test_dirs = []
    for x in os.listdir(model_test_root):
        x = os.path.join(model_test_root, x)
        if os.path.isdir(x):
            model_test_dirs.append(x)

    for target_dir in [PATH_TO_TESTS] + model_test_dirs:
        for file_or_dir in os.listdir(target_dir):
            path = os.path.join(target_dir, file_or_dir)
            if os.path.isfile(path):
                filename = os.path.split(path)[-1]
                if "test_modeling" in filename and os.path.splitext(filename)[0] not in _ignore_files:
                    file = os.path.join(*path.split(os.sep)[1:])
                    test_files.append(file)

    return test_files


# This is a bit hacky but I didn't find a way to import the test_file as a module and read inside the tester class
# for the all_model_classes variable.
def find_tested_models(test_file: str) -> set[str]:
    """
    Parse the content of test_file to detect what's in `all_model_classes`. This detects the models that inherit from
    the common test class.

    Args:
        test_file (`str`): The path to the test file to check

    Returns:
        `Set[str]`: The set of models tested in that file.
    """
    with open(os.path.join(PATH_TO_TESTS, test_file), "r", encoding="utf-8", newline="\n") as f:
        content = f.read()

    model_tested = set()

    all_models = re.findall(r"all_model_classes\s+=\s+\(\s*\(([^\)]*)\)", content)
    # Check with one less parenthesis as well
    all_models += re.findall(r"all_model_classes\s+=\s+\(([^\)]*)\)", content)
    if len(all_models) > 0:
        for entry in all_models:
            for line in entry.split(","):
                name = line.strip()
                if len(name) > 0:
                    model_tested.add(name)

    # Models that inherit from `CausalLMModelTester` don't need to set `all_model_classes` -- it is built from other
    # attributes by default.
    if "CausalLMModelTester" in content:
        base_model_class = re.findall(r"base_model_class\s+=.*", content)  # Required attribute
        base_class = base_model_class[0].split("=")[1].strip()
        model_tested.add(base_class)

        model_name = base_class.replace("Model", "")
        # Optional attributes: if not set explicitly, the tester will attempt to infer and use the corresponding class
        for test_class_type in [
            "causal_lm_class",
            "sequence_classification_class",
            "question_answering_class",
            "token_classification_class",
        ]:
            tested_class = re.findall(rf"{test_class_type}\s+=.*", content)
            if tested_class:
                tested_class = tested_class[0].split("=")[1].strip()
            else:
                tested_class = model_name + _COMMON_MODEL_NAMES_MAP[test_class_type]
            model_tested.add(tested_class)

    return model_tested


def should_be_tested(model_name: str) -> bool:
    """
    Whether or not a model should be tested.
    """
    if model_name in IGNORE_NON_TESTED:
        return False
    return not is_building_block(model_name)


def check_models_are_tested(module: types.ModuleType, test_file: str) -> list[str]:
    """Check models defined in a module are all tested in a given file.

    Args:
        module (`types.ModuleType`): The module in which we get the models.
        test_file (`str`): The path to the file where the module is tested.

    Returns:
        `List[str]`: The list of error messages corresponding to models not tested.
    """
    # XxxPreTrainedModel are not tested
    defined_models = get_models(module)
    tested_models = find_tested_models(test_file)
    if len(tested_models) == 0:
        if test_file.replace(os.path.sep, "/") in TEST_FILES_WITH_NO_COMMON_TESTS:
            return
        return [
            f"{test_file} should define `all_model_classes` or inherit from `CausalLMModelTester` (and fill in the "
            "model class attributes) to apply common tests to the models it tests. "
            "If this intentional, add the test filename to `TEST_FILES_WITH_NO_COMMON_TESTS` in the file "
            "`utils/check_repo.py`."
        ]
    failures = []
    for model_name, _ in defined_models:
        if model_name not in tested_models and should_be_tested(model_name):
            failures.append(
                f"{model_name} is defined in {module.__name__} but is not tested in "
                f"{os.path.join(PATH_TO_TESTS, test_file)}. Add it to the `all_model_classes` in that file or, if "
                "it inherits from `CausalLMModelTester`, fill in the model class attributes. "
                "If common tests should not applied to that model, add its name to `IGNORE_NON_TESTED`"
                "in the file `utils/check_repo.py`."
            )
    return failures


def check_all_models_are_tested():
    """Check all models are properly tested."""
    modules = get_model_modules()
    test_files = get_model_test_files()
    failures = []
    for module in modules:
        # Matches a module to its test file.
        test_file = [file for file in test_files if f"test_{module.__name__.split('.')[-1]}.py" in file]
        if len(test_file) == 0:
            failures.append(f"{module.__name__} does not have its corresponding test file {test_file}.")
        elif len(test_file) > 1:
            failures.append(f"{module.__name__} has several test files: {test_file}.")
        else:
            test_file = test_file[0]
            new_failures = check_models_are_tested(module, test_file)
            if new_failures is not None:
                failures += new_failures
    if len(failures) > 0:
        raise Exception(f"There were {len(failures)} failures:\n" + "\n".join(failures))


def get_all_auto_configured_models() -> list[str]:
    """Return the list of all models in at least one auto class."""
    result = set()  # To avoid duplicates we concatenate all model classes in a set.
    if is_torch_available():
        for attr_name in dir(transformers.models.auto.modeling_auto):
            if attr_name.startswith("MODEL_") and attr_name.endswith("MAPPING_NAMES"):
                result = result | set(get_values(getattr(transformers.models.auto.modeling_auto, attr_name)))
    return list(result)


def ignore_unautoclassed(model_name: str) -> bool:
    """Rules to determine if a model should be in an auto class."""
    # Special white list
    if model_name in IGNORE_NON_AUTO_CONFIGURED:
        return True
    # Encoder and Decoder should be ignored
    if "Encoder" in model_name or "Decoder" in model_name:
        return True
    return False


def check_models_are_auto_configured(module: types.ModuleType, all_auto_models: list[str]) -> list[str]:
    """
    Check models defined in module are each in an auto class.

    Args:
        module (`types.ModuleType`):
            The module in which we get the models.
        all_auto_models (`List[str]`):
            The list of all models in an auto class (as obtained with `get_all_auto_configured_models()`).

    Returns:
        `List[str]`: The list of error messages corresponding to models not tested.
    """
    defined_models = get_models(module)
    failures = []
    for model_name, _ in defined_models:
        if model_name not in all_auto_models and not ignore_unautoclassed(model_name):
            failures.append(
                f"{model_name} is defined in {module.__name__} but is not present in any of the auto mapping. "
                "If that is intended behavior, add its name to `IGNORE_NON_AUTO_CONFIGURED` in the file "
                "`utils/check_repo.py`."
            )
    return failures


def check_all_models_are_auto_configured():
    """Check all models are each in an auto class."""
    # This is where we need to check we have all backends or the check is incomplete.
    check_missing_backends()
    modules = get_model_modules()
    all_auto_models = get_all_auto_configured_models()
    failures = []
    for module in modules:
        new_failures = check_models_are_auto_configured(module, all_auto_models)
        if new_failures is not None:
            failures += new_failures
    if len(failures) > 0:
        raise Exception(f"There were {len(failures)} failures:\n" + "\n".join(failures))


def check_all_auto_object_names_being_defined():
    """Check all names defined in auto (name) mappings exist in the library."""
    # This is where we need to check we have all backends or the check is incomplete.
    check_missing_backends()

    failures = []
    mappings_to_check = {
        "TOKENIZER_MAPPING_NAMES": TOKENIZER_MAPPING_NAMES,
        "IMAGE_PROCESSOR_MAPPING_NAMES": IMAGE_PROCESSOR_MAPPING_NAMES,
        "FEATURE_EXTRACTOR_MAPPING_NAMES": FEATURE_EXTRACTOR_MAPPING_NAMES,
        "PROCESSOR_MAPPING_NAMES": PROCESSOR_MAPPING_NAMES,
    }

    module = getattr(transformers.models.auto, "modeling_auto")
    # all mappings in a single auto modeling file
    mapping_names = [x for x in dir(module) if x.endswith("_MAPPING_NAMES")]
    mappings_to_check.update({name: getattr(module, name) for name in mapping_names})

    for name, mapping in mappings_to_check.items():
        for class_names in mapping.values():
            if not isinstance(class_names, tuple):
                class_names = (class_names,)
                for class_name in class_names:
                    if class_name is None:
                        continue
                    # dummy object is accepted
                    if not hasattr(transformers, class_name):
                        # If the class name is in a model name mapping, let's not check if there is a definition in any modeling
                        # module, if it's a private model defined in this file.
                        if name.endswith("MODEL_MAPPING_NAMES") and is_a_private_model(class_name):
                            continue
                        if name.endswith("MODEL_FOR_IMAGE_MAPPING_NAMES") and is_a_private_model(class_name):
                            continue
                        failures.append(
                            f"`{class_name}` appears in the mapping `{name}` but it is not defined in the library."
                        )
    if len(failures) > 0:
        raise Exception(f"There were {len(failures)} failures:\n" + "\n".join(failures))


def check_all_auto_mapping_names_in_config_mapping_names():
    """Check all keys defined in auto mappings (mappings of names) appear in `CONFIG_MAPPING_NAMES`."""
    # This is where we need to check we have all backends or the check is incomplete.
    check_missing_backends()

    failures = []
    # `TOKENIZER_PROCESSOR_MAPPING_NAMES` and `AutoTokenizer` is special, and don't need to follow the rule.
    mappings_to_check = {
        "IMAGE_PROCESSOR_MAPPING_NAMES": IMAGE_PROCESSOR_MAPPING_NAMES,
        "FEATURE_EXTRACTOR_MAPPING_NAMES": FEATURE_EXTRACTOR_MAPPING_NAMES,
        "PROCESSOR_MAPPING_NAMES": PROCESSOR_MAPPING_NAMES,
    }

    module = getattr(transformers.models.auto, "modeling_auto")
    # all mappings in a single auto modeling file
    mapping_names = [x for x in dir(module) if x.endswith("_MAPPING_NAMES")]
    mappings_to_check.update({name: getattr(module, name) for name in mapping_names})

    for name, mapping in mappings_to_check.items():
        for model_type in mapping:
            if model_type not in CONFIG_MAPPING_NAMES:
                failures.append(
                    f"`{model_type}` appears in the mapping `{name}` but it is not defined in the keys of "
                    "`CONFIG_MAPPING_NAMES`."
                )
    if len(failures) > 0:
        raise Exception(f"There were {len(failures)} failures:\n" + "\n".join(failures))


def check_all_auto_mappings_importable():
    """Check all auto mappings can be imported."""
    # This is where we need to check we have all backends or the check is incomplete.
    check_missing_backends()

    failures = []
    mappings_to_check = {}

    module = getattr(transformers.models.auto, "modeling_auto")
    # all mappings in a single auto modeling file
    mapping_names = [x for x in dir(module) if x.endswith("_MAPPING_NAMES")]
    mappings_to_check.update({name: getattr(module, name) for name in mapping_names})

    for name in mappings_to_check:
        name = name.replace("_MAPPING_NAMES", "_MAPPING")
        if not hasattr(transformers, name):
            failures.append(f"`{name}`")
    if len(failures) > 0:
        raise Exception(f"There were {len(failures)} failures:\n" + "\n".join(failures))


_re_decorator = re.compile(r"^\s*@(\S+)\s+$")


def check_decorator_order(filename: str) -> list[int]:
    """
    Check that in a given test file, the slow decorator is always last.

    Args:
        filename (`str`): The path to a test file to check.

    Returns:
        `List[int]`: The list of failures as a list of indices where there are problems.
    """
    with open(filename, "r", encoding="utf-8", newline="\n") as f:
        lines = f.readlines()
    decorator_before = None
    errors = []
    for i, line in enumerate(lines):
        search = _re_decorator.search(line)
        if search is not None:
            decorator_name = search.groups()[0]
            if decorator_before is not None and decorator_name.startswith("parameterized"):
                errors.append(i)
            decorator_before = decorator_name
        elif decorator_before is not None:
            decorator_before = None
    return errors


def check_all_decorator_order():
    """Check that in all test files, the slow decorator is always last."""
    errors = []
    for fname in os.listdir(PATH_TO_TESTS):
        if fname.endswith(".py"):
            filename = os.path.join(PATH_TO_TESTS, fname)
            new_errors = check_decorator_order(filename)
            errors += [f"- {filename}, line {i}" for i in new_errors]
    if len(errors) > 0:
        msg = "\n".join(errors)
        raise ValueError(
            "The parameterized decorator (and its variants) should always be first, but this is not the case in the"
            f" following files:\n{msg}"
        )


def find_all_documented_objects() -> list[str]:
    """
    Parse the content of all doc files to detect which classes and functions it documents.

    Returns:
        `List[str]`: The list of all object names being documented.
        `Dict[str, List[str]]`: A dictionary mapping the object name (full import path, e.g.
            `integrations.PeftAdapterMixin`) to its documented methods
    """
    documented_obj = []
    documented_methods_map = {}
    for doc_file in Path(PATH_TO_DOC).glob("**/*.md"):
        with open(doc_file, "r", encoding="utf-8", newline="\n") as f:
            content = f.read()
        raw_doc_objs = re.findall(r"\[\[autodoc\]\]\s+(\S+)\s+", content)
        documented_obj += [obj.split(".")[-1] for obj in raw_doc_objs]

        for obj in raw_doc_objs:
            obj_public_methods = re.findall(rf"\[\[autodoc\]\] {obj}((\n\s+-.*)+)", content)
            # Some objects have no methods documented
            if len(obj_public_methods) == 0:
                continue
            else:
                documented_methods_map[obj] = re.findall(r"(?<=-\s).*", obj_public_methods[0][0])

    return documented_obj, documented_methods_map


# One good reason for not being documented is to be deprecated. Put in this list deprecated objects.
DEPRECATED_OBJECTS = [
    "PretrainedConfig",  # deprecated in favor of PreTrainedConfig
    "AutoModelWithLMHead",
    "BartPretrainedModel",
    "DataCollator",
    "DataCollatorForSOP",
    "GlueDataset",
    "GlueDataTrainingArguments",
    "NerPipeline",
    "OwlViTFeatureExtractor",
    "PretrainedBartModel",
    "PretrainedFSMTModel",
    "SingleSentenceClassificationProcessor",
    "SquadDataTrainingArguments",
    "SquadDataset",
    "SquadExample",
    "SquadFeatures",
    "SquadV1Processor",
    "SquadV2Processor",
    "Wav2Vec2ForMaskedLM",
    "Wav2Vec2Tokenizer",
    "glue_compute_metrics",
    "glue_convert_examples_to_features",
    "glue_output_modes",
    "glue_processors",
    "glue_tasks_num_labels",
    "shape_list",
    "squad_convert_examples_to_features",
    "xnli_compute_metrics",
    "xnli_output_modes",
    "xnli_processors",
    "xnli_tasks_num_labels",
]

# Exceptionally, some objects should not be documented after all rules passed.
# ONLY PUT SOMETHING IN THIS LIST AS A LAST RESORT!
UNDOCUMENTED_OBJECTS = [
    "AddedToken",  # This is a tokenizers class.
    "BasicTokenizer",  # Internal, should never have been in the main init.
    "CharacterTokenizer",  # Internal, should never have been in the main init.
    "DPRPretrainedReader",  # Like an Encoder.
    "DummyObject",  # Just picked by mistake sometimes.
    "MecabTokenizer",  # Internal, should never have been in the main init.
    "ModelCard",  # Internal type.
    "SqueezeBertModule",  # Internal building block (should have been called SqueezeBertLayer)
    "TransfoXLCorpus",  # Internal type.
    "WordpieceTokenizer",  # Internal, should never have been in the main init.
    "absl",  # External module
    "add_end_docstrings",  # Internal, should never have been in the main init.
    "add_start_docstrings",  # Internal, should never have been in the main init.
    "logger",  # Internal logger
    "logging",  # External module
    "requires_backends",  # Internal function
    "AltRobertaModel",  # Internal module
    "VitPoseBackbone",  # Internal module
    "VitPoseBackboneConfig",  # Internal module
    "get_values",  # Internal object
]

# This list should be empty. Objects in it should get their own doc page.
SHOULD_HAVE_THEIR_OWN_PAGE = [
    "AutoBackbone",
    "BeitBackbone",
    "BitBackbone",
    "ConvNextBackbone",
    "ConvNextV2Backbone",
    "DinatBackbone",
    "Dinov2Backbone",
    "Dinov2WithRegistersBackbone",
    "FocalNetBackbone",
    "HieraBackbone",
    "MaskFormerSwinBackbone",
    "MaskFormerSwinConfig",
    "MaskFormerSwinModel",
    "NatBackbone",
    "PvtV2Backbone",
    "ResNetBackbone",
    "SwinBackbone",
    "Swinv2Backbone",
    "TextNetBackbone",
    "TimmBackbone",
    "TimmBackboneConfig",
    "VitDetBackbone",
    "RoFormerTokenizerFast",  # An alias
]


def ignore_undocumented(name: str) -> bool:
    """Rules to determine if `name` should be undocumented (returns `True` if it should not be documented)."""
    # NOT DOCUMENTED ON PURPOSE.
    # Constants uppercase are not documented.
    if name.isupper():
        return True
    # PreTrainedModels / Encoders / Decoders / Layers / Embeddings / Attention are not documented.
    if (
        name.endswith("PreTrainedModel")
        or name.endswith("Decoder")
        or name.endswith("Encoder")
        or name.endswith("Layer")
        or name.endswith("Embeddings")
        or name.endswith("Attention")
    ):
        return True
    # Submodules are not documented.
    if os.path.isdir(os.path.join(PATH_TO_TRANSFORMERS, name)) or os.path.isfile(
        os.path.join(PATH_TO_TRANSFORMERS, f"{name}.py")
    ):
        return True
    # All load functions are not documented.
    if name.startswith("load_pytorch"):
        return True
    # is_xxx_available functions are not documented.
    if name.startswith("is_") and name.endswith("_available"):
        return True
    # Deprecated objects are not documented.
    if name in DEPRECATED_OBJECTS or name in UNDOCUMENTED_OBJECTS:
        return True
    # MMBT model does not really work.
    if name.startswith("MMBT"):
        return True
    # BLT models are internal building blocks, tested implicitly through BltForCausalLM
    if name.startswith("Blt"):
        return True
    if name in SHOULD_HAVE_THEIR_OWN_PAGE:
        return True
    return False


def check_all_objects_are_documented():
    """Check all models are properly documented."""
    documented_objs, documented_methods_map = find_all_documented_objects()
    modules = transformers._modules
    # the objects with the following prefixes are not required to be in the docs
    ignore_prefixes = [
        "_",  # internal objects
    ]
    objects = [c for c in dir(transformers) if c not in modules and not any(c.startswith(p) for p in ignore_prefixes)]
    undocumented_objs = [c for c in objects if c not in documented_objs and not ignore_undocumented(c)]
    if len(undocumented_objs) > 0:
        raise Exception(
            "The following objects are in the public init, but not in the docs:\n - " + "\n - ".join(undocumented_objs)
        )
    check_model_type_doc_match()
    check_public_method_exists(documented_methods_map)


def check_public_method_exists(documented_methods_map):
    """Check that all explicitly documented public methods are defined in the corresponding class."""
    failures = []
    for obj, methods in documented_methods_map.items():
        # Let's ensure there is no repetition
        if len(set(methods)) != len(methods):
            failures.append(f"Error in the documentation of {obj}: there are repeated documented methods.")

        # Navigates into the object, given the full import path
        nested_path = obj.split(".")
        submodule = transformers
        if len(nested_path) > 1:
            nested_submodules = nested_path[:-1]
            for submodule_name in nested_submodules:
                if submodule_name == "transformers":
                    continue

                try:
                    submodule = getattr(submodule, submodule_name)
                except AttributeError:
                    failures.append(f"Could not parse {submodule_name}. Are the required dependencies installed?")
                continue

        class_name = nested_path[-1]

        try:
            obj_class = getattr(submodule, class_name)
        except AttributeError:
            failures.append(f"Could not parse {class_name}. Are the required dependencies installed?")
            continue

        # Checks that all explicitly documented methods are defined in the class
        for method in methods:
            if method == "all":  # Special keyword to document all public methods
                continue
            try:
                if not hasattr(obj_class, method):
                    failures.append(
                        "The following public method is explicitly documented but not defined in the corresponding "
                        f"class. class: {obj}, method: {method}. If the method is defined, this error can be due to "
                        f"lacking dependencies."
                    )
            except ImportError:
                pass

    if len(failures) > 0:
        raise Exception("\n".join(failures))


def check_model_type_doc_match():
    """Check all doc pages have a corresponding model type."""
    model_doc_folder = Path(PATH_TO_DOC) / "model_doc"
    model_docs = [m.stem for m in model_doc_folder.glob("*.md")]

    model_types = list(transformers.models.auto.configuration_auto.MODEL_NAMES_MAPPING.keys())
    model_types = [MODEL_TYPE_TO_DOC_MAPPING.get(m, m) for m in model_types]

    errors = []
    for m in model_docs:
        if m not in model_types and m != "auto":
            close_matches = get_close_matches(m, model_types)
            error_message = f"{m} is not a proper model identifier."
            if len(close_matches) > 0:
                close_matches = "/".join(close_matches)
                error_message += f" Did you mean {close_matches}?"
            errors.append(error_message)

    if len(errors) > 0:
        raise ValueError(
            "Some model doc pages do not match any existing model type:\n"
            + "\n".join(errors)
            + "\nYou can add any missing model type to the `MODEL_NAMES_MAPPING` constant in "
            "models/auto/configuration_auto.py."
        )


def check_deprecated_constant_is_up_to_date():
    """
    Check if the constant `DEPRECATED_MODELS` in `models/auto/configuration_auto.py` is up to date.
    """
    deprecated_folder = os.path.join(PATH_TO_TRANSFORMERS, "models", "deprecated")
    deprecated_models = [m for m in os.listdir(deprecated_folder) if not m.startswith("_")]

    constant_to_check = transformers.models.auto.configuration_auto.DEPRECATED_MODELS
    message = []
    missing_models = sorted(set(deprecated_models) - set(constant_to_check))
    if len(missing_models) != 0:
        missing_models = ", ".join(missing_models)
        message.append(
            "The following models are in the deprecated folder, make sure to add them to `DEPRECATED_MODELS` in "
            f"`models/auto/configuration_auto.py`: {missing_models}."
        )

    extra_models = sorted(set(constant_to_check) - set(deprecated_models))
    if len(extra_models) != 0:
        extra_models = ", ".join(extra_models)
        message.append(
            "The following models are in the `DEPRECATED_MODELS` constant but not in the deprecated folder. Either "
            f"remove them from the constant or move to the deprecated folder: {extra_models}."
        )

    if len(message) > 0:
        raise Exception("\n".join(message))


def check_models_have_kwargs():
    """
    Checks that all model classes defined in modeling files accept **kwargs in their forward pass.
    Since we ast.parse() here, it might be a good idea to add other tests that inspect modeling code here rather than
    repeatedly ast.parsing() in each test!
    """
    models_dir = Path(PATH_TO_TRANSFORMERS) / "models"
    failing_classes = []
    for model_dir in models_dir.iterdir():
        if model_dir.name == "deprecated":
            continue
        if model_dir.is_dir() and (modeling_file := list(model_dir.glob("modeling_*.py"))):
            modeling_file = modeling_file[0]

            with open(modeling_file, "r") as f:
                tree = ast.parse(f.read())

            # Map all classes in the file to their base classes
            class_bases = {}
            all_class_nodes = {}

            for node in ast.walk(tree):
                if isinstance(node, ast.ClassDef):
                    # We only care about base classes that are simple names
                    bases = [b.id for b in node.bases if isinstance(b, ast.Name)]
                    class_bases[node.name] = bases
                    all_class_nodes[node.name] = node

            inherits_from_pretrained = {"PreTrainedModel"}
            # Loop over classes and mark the ones that inherit from PreTrainedModel, or from
            # previously marked classes (which indicates indirect inheritance from PreTrainedModel)
            # Keep going until you go through the whole list without discovering a new child class, then break
            while True:
                for class_name, bases in class_bases.items():
                    if class_name in inherits_from_pretrained:
                        continue
                    if inherits_from_pretrained.intersection(bases):
                        inherits_from_pretrained.add(class_name)
                        break
                else:
                    break

            # 2. Iterate through classes and check conditions
            for class_name, class_def in all_class_nodes.items():
                if class_name not in inherits_from_pretrained:
                    continue

                forward_method = next(
                    (n for n in class_def.body if isinstance(n, ast.FunctionDef) and n.name == "forward"), None
                )
                if forward_method:
                    # 3. Check for **kwargs (represented as .kwarg in AST)
                    if forward_method.args.kwarg is None:
                        failing_classes.append(class_name)

    if failing_classes:
        raise Exception(
            "The following model classes do not accept **kwargs in their forward() method: \n"
            f"{', '.join(failing_classes)}."
        )


def check_repo_quality():
    """Check all models are tested and documented."""
    print("Repository-wide checks:")
    print("    - checking all models are included.")
    check_model_list()
    print("    - checking all models are public.")
    check_models_are_in_init()
    print("    - checking all models have tests.")
    check_all_decorator_order()
    check_all_models_are_tested()
    print("    - checking all objects have documentation.")
    check_all_objects_are_documented()
    print("    - checking all models are in at least one auto class.")
    check_all_models_are_auto_configured()
    print("    - checking all names in auto name mappings are defined.")
    check_all_auto_object_names_being_defined()
    print("    - checking all keys in auto name mappings are defined in `CONFIG_MAPPING_NAMES`.")
    check_all_auto_mapping_names_in_config_mapping_names()
    print("    - checking all auto mappings could be imported.")
    check_all_auto_mappings_importable()
    print("    - checking the DEPRECATED_MODELS constant is up to date.")
    check_deprecated_constant_is_up_to_date()
    print("    - checking all models accept **kwargs in their call.")
    check_models_have_kwargs()


if __name__ == "__main__":
    check_repo_quality()<|MERGE_RESOLUTION|>--- conflicted
+++ resolved
@@ -204,13 +204,10 @@
         "BltLocalDecoder",  # Building part of bigger (tested) model. Tested implicitly through BLTForCausalLM.
         "BltGlobalTransformer",  # Building part of bigger (tested) model. Tested implicitly through BLTForCausalLM.
         "Florence2VisionBackbone",  # Building part of bigger (tested) model. Tested implicitly through Florence2ForConditionalGeneration.
-<<<<<<< HEAD
         "VibeVoiceSemanticTokenizerModel",  # Building part of bigger (tested) model. Tested implicitly through VibeVoiceForConditionalGeneration
         "VibeVoiceModel",  # Building part of bigger (tested) model. Tested implicitly through VibeVoiceForConditionalGeneration
-=======
         "PeAudioFrameLevelModel",
         "PeAudioVideoModel",
->>>>>>> b05d2c43
     ]
 )
 
@@ -421,11 +418,8 @@
     "Qwen3OmniMoeTalkerModel",  # Building part of a bigger model
     "Qwen3OmniMoeThinkerForConditionalGeneration",  # Building part of a bigger model
     "Qwen3OmniMoeThinkerTextModel",  # Building part of a bigger model
-<<<<<<< HEAD
     "VibeVoiceModel",  # Building part of a bigger model
-=======
     "PeAudioFrameLevelModel",
->>>>>>> b05d2c43
 ]
 
 
