# coding=utf-8
# Copyright 2020 The HuggingFace Inc. team.
#
# Licensed under the Apache License, Version 2.0 (the "License");
# you may not use this file except in compliance with the License.
# You may obtain a copy of the License at
#
#     http://www.apache.org/licenses/LICENSE-2.0
#
# Unless required by applicable law or agreed to in writing, software
# distributed under the License is distributed on an "AS IS" BASIS,
# WITHOUT WARRANTIES OR CONDITIONS OF ANY KIND, either express or implied.
# See the License for the specific language governing permissions and
# limitations under the License.
"""
Utility that performs several consistency checks on the repo. This includes:
- checking all models are properly defined in the __init__ of models/
- checking all models are in the main __init__
- checking all models are properly tested
- checking all object in the main __init__ are documented
- checking all models are in at least one auto class
- checking all the auto mapping are properly defined (no typos, importable)
- checking the list of deprecated models is up to date

Use from the root of the repo with (as used in `make repo-consistency`):

```bash
python utils/check_repo.py
```

It has no auto-fix mode.
"""

import os
import re
import sys
import types
import warnings
from collections import OrderedDict
from difflib import get_close_matches
from importlib.machinery import ModuleSpec
from pathlib import Path
from typing import List, Tuple

from transformers import is_flax_available, is_tf_available, is_torch_available
from transformers.models.auto.auto_factory import get_values
from transformers.models.auto.configuration_auto import CONFIG_MAPPING_NAMES
from transformers.models.auto.feature_extraction_auto import FEATURE_EXTRACTOR_MAPPING_NAMES
from transformers.models.auto.image_processing_auto import IMAGE_PROCESSOR_MAPPING_NAMES
from transformers.models.auto.processing_auto import PROCESSOR_MAPPING_NAMES
from transformers.models.auto.tokenization_auto import TOKENIZER_MAPPING_NAMES
from transformers.utils import ENV_VARS_TRUE_VALUES, direct_transformers_import


# All paths are set with the intent you should run this script from the root of the repo with the command
# python utils/check_repo.py
PATH_TO_TRANSFORMERS = "src/transformers"
PATH_TO_TESTS = "tests"
PATH_TO_DOC = "docs/source/en"

# Update this list with models that are supposed to be private.
PRIVATE_MODELS = [
    "AltRobertaModel",
    "DPRSpanPredictor",
    "UdopStack",
    "LongT5Stack",
    "RealmBertModel",
    "T5Stack",
    "MT5Stack",
    "UMT5Stack",
    "Pop2PianoStack",
    "Qwen2AudioEncoder",
    "Qwen2VisionTransformerPretrainedModel",
    "Qwen2_5_VisionTransformerPretrainedModel",
    "SwitchTransformersStack",
    "TFDPRSpanPredictor",
    "MaskFormerSwinModel",
    "MaskFormerSwinPreTrainedModel",
    "BridgeTowerTextModel",
    "BridgeTowerVisionModel",
    "Kosmos2TextModel",
    "Kosmos2TextForCausalLM",
    "Kosmos2VisionModel",
    "SeamlessM4Tv2TextToUnitModel",
    "SeamlessM4Tv2CodeHifiGan",
    "SeamlessM4Tv2TextToUnitForConditionalGeneration",
    "Idefics2PerceiverResampler",
    "Idefics2VisionTransformer",
    "Idefics3VisionTransformer",
    "SmolVLMVisionTransformer",
    "AriaTextForCausalLM",
    "AriaTextModel",
    "Phi4MultimodalAudioModel",
    "Phi4MultimodalVisionModel",
]

# Update this list for models that are not tested with a comment explaining the reason it should not be.
# Being in this list is an exception and should **not** be the rule.
IGNORE_NON_TESTED = (
    PRIVATE_MODELS.copy()
    + [
        # models to ignore for not tested
        "RecurrentGemmaModel",  # Building part of bigger (tested) model.
        "FuyuForCausalLM",  # Not tested fort now
        "InstructBlipQFormerModel",  # Building part of bigger (tested) model.
        "InstructBlipVideoQFormerModel",  # Building part of bigger (tested) model.
        "UMT5EncoderModel",  # Building part of bigger (tested) model.
        "Blip2QFormerModel",  # Building part of bigger (tested) model.
        "ErnieMForInformationExtraction",
        "FastSpeech2ConformerHifiGan",  # Already tested by SpeechT5HifiGan (# Copied from)
        "FastSpeech2ConformerWithHifiGan",  # Built with two smaller (tested) models.
        "GraphormerDecoderHead",  # Building part of bigger (tested) model.
        "JukeboxVQVAE",  # Building part of bigger (tested) model.
        "JukeboxPrior",  # Building part of bigger (tested) model.
        "DecisionTransformerGPT2Model",  # Building part of bigger (tested) model.
        "SegformerDecodeHead",  # Building part of bigger (tested) model.
        "MgpstrModel",  # Building part of bigger (tested) model.
        "BertLMHeadModel",  # Needs to be setup as decoder.
        "MegatronBertLMHeadModel",  # Building part of bigger (tested) model.
        "RealmBertModel",  # Building part of bigger (tested) model.
        "RealmReader",  # Not regular model.
        "RealmScorer",  # Not regular model.
        "RealmForOpenQA",  # Not regular model.
        "ReformerForMaskedLM",  # Needs to be setup as decoder.
        "TFElectraMainLayer",  # Building part of bigger (tested) model (should it be a TFPreTrainedModel ?)
        "TFRobertaForMultipleChoice",  # TODO: fix
        "TFRobertaPreLayerNormForMultipleChoice",  # TODO: fix
        "SeparableConv1D",  # Building part of bigger (tested) model.
        "FlaxBartForCausalLM",  # Building part of bigger (tested) model.
        "FlaxBertForCausalLM",  # Building part of bigger (tested) model. Tested implicitly through FlaxRobertaForCausalLM.
        "OPTDecoderWrapper",
        "TFSegformerDecodeHead",  # Not a regular model.
        "AltRobertaModel",  # Building part of bigger (tested) model.
        "BlipTextLMHeadModel",  # No need to test it as it is tested by BlipTextVision models
        "TFBlipTextLMHeadModel",  # No need to test it as it is tested by BlipTextVision models
        "BridgeTowerTextModel",  # No need to test it as it is tested by BridgeTowerModel model.
        "BridgeTowerVisionModel",  # No need to test it as it is tested by BridgeTowerModel model.
        "BarkCausalModel",  # Building part of bigger (tested) model.
        "BarkModel",  # Does not have a forward signature - generation tested with integration tests.
        "SeamlessM4TTextToUnitModel",  # Building part of bigger (tested) model.
        "SeamlessM4TCodeHifiGan",  # Building part of bigger (tested) model.
        "SeamlessM4TTextToUnitForConditionalGeneration",  # Building part of bigger (tested) model.
        "ChameleonVQVAE",  # VQVAE here is used only for encoding (discretizing) and is tested as part of bigger model
        "Qwen2VLModel",  # Building part of bigger (tested) model. Tested implicitly through Qwen2VLForConditionalGeneration.
        "Qwen2_5_VLModel",  # Building part of bigger (tested) model. Tested implicitly through Qwen2_5_VLForConditionalGeneration.
        "Qwen2_5OmniForConditionalGeneration",  # Not a regular model. Testted in Qwen2_5OmniModelIntergrationTest
        "Qwen2_5OmniTalkerForConditionalGeneration",  #  Building part of bigger (tested) model. Tested implicitly through Qwen2_5OmniModelIntergrationTest.
        "Qwen2_5OmniTalkerModel",  # Building part of bigger (tested) model. Tested implicitly through Qwen2_5OmniModelIntergrationTest.
        "Qwen2_5OmniThinkerTextModel",  # Building part of bigger (tested) model. Tested implicitly through Qwen2_5OmniModelIntergrationTest.
        "Qwen2_5OmniToken2WavModel",  # Building part of bigger (tested) model. Tested implicitly through Qwen2_5OmniModelIntergrationTest.
        "Qwen2_5OmniToken2WavDiTModel",  # Building part of bigger (tested) model. Tested implicitly through Qwen2_5OmniModelIntergrationTest.
        "Qwen2_5OmniToken2WavBigVGANModel",  # Building part of bigger (tested) model. Tested implicitly through Qwen2_5OmniModelIntergrationTest.
        "MllamaTextModel",  # Building part of bigger (tested) model. # TODO: add tests
        "MllamaVisionModel",  # Building part of bigger (tested) model. # TODO: add tests
        "Llama4TextModel",  # Building part of bigger (tested) model. # TODO: add tests
        "Llama4VisionModel",  # Building part of bigger (tested) model. # TODO: add tests
        "Emu3VQVAE",  # Building part of bigger (tested) model
        "Emu3TextModel",  # Building part of bigger (tested) model
<<<<<<< HEAD
        "CosmosTextModel",  # Building part of bigger (tested) model
        "CosmosVQVAE",  # Building part of bigger (tested) model
=======
        "Qwen2VLTextModel",  # Building part of bigger (tested) model
        "Qwen2_5_VLTextModel",  # Building part of bigger (tested) model
>>>>>>> b59386dc
        "InternVLVisionModel",  # Building part of bigger (tested) model
        "JanusVisionModel",  # Building part of bigger (tested) model
        "TimesFmModel",  # Building part of bigger (tested) model
        "CsmDepthDecoderForCausalLM",  # Building part of bigger (tested) model. Tested implicitly through CsmForConditionalGenerationIntegrationTest.
        "CsmDepthDecoderModel",  # Building part of bigger (tested) model. Tested implicitly through CsmForConditionalGenerationIntegrationTest.
        "CsmBackboneModel",  # Building part of bigger (tested) model. Tested implicitly through CsmForConditionalGenerationIntegrationTest.
    ]
)

# Update this list with test files that don't have a tester with a `all_model_classes` variable and which don't
# trigger the common tests.
TEST_FILES_WITH_NO_COMMON_TESTS = [
    "models/decision_transformer/test_modeling_decision_transformer.py",
    "models/camembert/test_modeling_camembert.py",
    "models/mt5/test_modeling_flax_mt5.py",
    "models/mbart/test_modeling_mbart.py",
    "models/mt5/test_modeling_mt5.py",
    "models/pegasus/test_modeling_pegasus.py",
    "models/camembert/test_modeling_tf_camembert.py",
    "models/mt5/test_modeling_tf_mt5.py",
    "models/xlm_roberta/test_modeling_tf_xlm_roberta.py",
    "models/xlm_roberta/test_modeling_flax_xlm_roberta.py",
    "models/xlm_prophetnet/test_modeling_xlm_prophetnet.py",
    "models/xlm_roberta/test_modeling_xlm_roberta.py",
    "models/vision_text_dual_encoder/test_modeling_vision_text_dual_encoder.py",
    "models/vision_text_dual_encoder/test_modeling_tf_vision_text_dual_encoder.py",
    "models/vision_text_dual_encoder/test_modeling_flax_vision_text_dual_encoder.py",
    "models/decision_transformer/test_modeling_decision_transformer.py",
    "models/bark/test_modeling_bark.py",
    "models/shieldgemma2/test_modeling_shieldgemma2.py",
    "models/llama4/test_modeling_llama4.py",
]

# Update this list for models that are not in any of the auto MODEL_XXX_MAPPING. Being in this list is an exception and
# should **not** be the rule.
IGNORE_NON_AUTO_CONFIGURED = PRIVATE_MODELS.copy() + [
    # models to ignore for model xxx mapping
    "AlignTextModel",
    "AlignVisionModel",
    "ClapTextModel",
    "ClapTextModelWithProjection",
    "ClapAudioModel",
    "ClapAudioModelWithProjection",
    "Blip2TextModelWithProjection",
    "Blip2VisionModelWithProjection",
    "Blip2VisionModel",
    "ErnieMForInformationExtraction",
    "FastSpeech2ConformerHifiGan",
    "FastSpeech2ConformerWithHifiGan",
    "GitVisionModel",
    "GraphormerModel",
    "GraphormerForGraphClassification",
    "BlipForImageTextRetrieval",
    "BlipForQuestionAnswering",
    "BlipVisionModel",
    "BlipTextLMHeadModel",
    "BlipTextModel",
    "BrosSpadeEEForTokenClassification",
    "BrosSpadeELForTokenClassification",
    "TFBlipForConditionalGeneration",
    "TFBlipForImageTextRetrieval",
    "TFBlipForQuestionAnswering",
    "TFBlipVisionModel",
    "TFBlipTextLMHeadModel",
    "TFBlipTextModel",
    "Swin2SRForImageSuperResolution",
    "BridgeTowerForImageAndTextRetrieval",
    "BridgeTowerForMaskedLM",
    "BridgeTowerForContrastiveLearning",
    "CLIPSegForImageSegmentation",
    "CLIPSegVisionModel",
    "CLIPSegTextModel",
    "EsmForProteinFolding",
    "GPTSanJapaneseModel",
    "TimeSeriesTransformerForPrediction",
    "InformerForPrediction",
    "AutoformerForPrediction",
    "PatchTSTForPretraining",
    "PatchTSTForPrediction",
    "JukeboxVQVAE",
    "JukeboxPrior",
    "SamModel",
    "SamHQModel",
    "DPTForDepthEstimation",
    "DecisionTransformerGPT2Model",
    "GLPNForDepthEstimation",
    "ViltForImagesAndTextClassification",
    "ViltForImageAndTextRetrieval",
    "ViltForTokenClassification",
    "ViltForMaskedLM",
    "PerceiverForMultimodalAutoencoding",
    "PerceiverForOpticalFlow",
    "SegformerDecodeHead",
    "TFSegformerDecodeHead",
    "FlaxBeitForMaskedImageModeling",
    "BeitForMaskedImageModeling",
    "ChineseCLIPTextModel",
    "ChineseCLIPVisionModel",
    "CLIPTextModelWithProjection",
    "CLIPVisionModelWithProjection",
    "ClvpForCausalLM",
    "ClvpModel",
    "GroupViTTextModel",
    "GroupViTVisionModel",
    "TFCLIPTextModel",
    "TFCLIPVisionModel",
    "TFGroupViTTextModel",
    "TFGroupViTVisionModel",
    "FlaxCLIPTextModel",
    "FlaxCLIPTextModelWithProjection",
    "FlaxCLIPVisionModel",
    "FlaxWav2Vec2ForCTC",
    "DetrForSegmentation",
    "Pix2StructVisionModel",
    "Pix2StructTextModel",
    "ConditionalDetrForSegmentation",
    "DPRReader",
    "FlaubertForQuestionAnswering",
    "FlavaImageCodebook",
    "FlavaTextModel",
    "FlavaImageModel",
    "FlavaMultimodalModel",
    "GPT2DoubleHeadsModel",
    "GPTSw3DoubleHeadsModel",
    "InstructBlipVisionModel",
    "InstructBlipQFormerModel",
    "InstructBlipVideoVisionModel",
    "InstructBlipVideoQFormerModel",
    "LayoutLMForQuestionAnswering",
    "LukeForMaskedLM",
    "LukeForEntityClassification",
    "LukeForEntityPairClassification",
    "LukeForEntitySpanClassification",
    "MgpstrModel",
    "OpenAIGPTDoubleHeadsModel",
    "OwlViTTextModel",
    "OwlViTVisionModel",
    "Owlv2TextModel",
    "Owlv2VisionModel",
    "OwlViTForObjectDetection",
    "PatchTSMixerForPrediction",
    "PatchTSMixerForPretraining",
    "RagModel",
    "RagSequenceForGeneration",
    "RagTokenForGeneration",
    "RealmEmbedder",
    "RealmForOpenQA",
    "RealmScorer",
    "RealmReader",
    "TFDPRReader",
    "TFGPT2DoubleHeadsModel",
    "TFLayoutLMForQuestionAnswering",
    "TFOpenAIGPTDoubleHeadsModel",
    "TFRagModel",
    "TFRagSequenceForGeneration",
    "TFRagTokenForGeneration",
    "Wav2Vec2ForCTC",
    "HubertForCTC",
    "SEWForCTC",
    "SEWDForCTC",
    "XLMForQuestionAnswering",
    "XLNetForQuestionAnswering",
    "SeparableConv1D",
    "VisualBertForRegionToPhraseAlignment",
    "VisualBertForVisualReasoning",
    "VisualBertForQuestionAnswering",
    "VisualBertForMultipleChoice",
    "TFWav2Vec2ForCTC",
    "TFHubertForCTC",
    "XCLIPVisionModel",
    "XCLIPTextModel",
    "AltCLIPTextModel",
    "AltCLIPVisionModel",
    "AltRobertaModel",
    "TvltForAudioVisualClassification",
    "BarkCausalModel",
    "BarkCoarseModel",
    "BarkFineModel",
    "BarkSemanticModel",
    "MusicgenMelodyModel",
    "MusicgenModel",
    "MusicgenForConditionalGeneration",
    "SpeechT5ForSpeechToSpeech",
    "SpeechT5ForTextToSpeech",
    "SpeechT5HifiGan",
    "VitMatteForImageMatting",
    "SeamlessM4TTextToUnitModel",
    "SeamlessM4TTextToUnitForConditionalGeneration",
    "SeamlessM4TCodeHifiGan",
    "SeamlessM4TForSpeechToSpeech",  # no auto class for speech-to-speech
    "TvpForVideoGrounding",
    "SeamlessM4Tv2NARTextToUnitModel",
    "SeamlessM4Tv2NARTextToUnitForConditionalGeneration",
    "SeamlessM4Tv2CodeHifiGan",
    "SeamlessM4Tv2ForSpeechToSpeech",  # no auto class for speech-to-speech
    "SegGptForImageSegmentation",
    "SiglipVisionModel",
    "SiglipTextModel",
    "Siglip2VisionModel",
    "Siglip2TextModel",
    "ChameleonVQVAE",  # no autoclass for VQ-VAE models
    "VitPoseForPoseEstimation",
    "CLIPTextModel",
    "MoshiForConditionalGeneration",  # no auto class for speech-to-speech
    "Emu3VQVAE",  # no autoclass for VQ-VAE models
    "Emu3TextModel",  # Building part of bigger (tested) model
    "CosmosVQVAE",
    "JanusVQVAE",  # no autoclass for VQ-VAE models
    "JanusVisionModel",  # Building part of bigger (tested) model
    "Qwen2_5OmniTalkerForConditionalGeneration",  # Building part of a bigger model
    "Qwen2_5OmniTalkerModel",  # Building part of a bigger model
    "Qwen2_5OmniThinkerForConditionalGeneration",  # Building part of a bigger model
    "Qwen2_5OmniThinkerTextModel",  # Building part of a bigger model
    "Qwen2_5OmniToken2WavModel",  # Building part of a bigger model
    "Qwen2_5OmniToken2WavBigVGANModel",  # Building part of a bigger model
    "Qwen2_5OmniToken2WavDiTModel",  # Building part of a bigger model
    "CsmBackboneModel",  # Building part of a bigger model
    "CsmDepthDecoderModel",  # Building part of a bigger model
    "CsmDepthDecoderForCausalLM",  # Building part of a bigger model
    "CsmForConditionalGeneration",  # Building part of a bigger model
]

# DO NOT edit this list!
# (The corresponding pytorch objects should never have been in the main `__init__`, but it's too late to remove)
OBJECT_TO_SKIP_IN_MAIN_INIT_CHECK = [
    "FlaxBertLayer",
    "FlaxBigBirdLayer",
    "FlaxRoFormerLayer",
    "TFBertLayer",
    "TFLxmertEncoder",
    "TFLxmertXLayer",
    "TFMPNetLayer",
    "TFMobileBertLayer",
    "TFSegformerLayer",
    "TFViTMAELayer",
]

# Update this list for models that have multiple model types for the same model doc.
MODEL_TYPE_TO_DOC_MAPPING = OrderedDict(
    [
        ("data2vec-text", "data2vec"),
        ("data2vec-audio", "data2vec"),
        ("data2vec-vision", "data2vec"),
        ("donut-swin", "donut"),
    ]
)


# This is to make sure the transformers module imported is the one in the repo.
transformers = direct_transformers_import(PATH_TO_TRANSFORMERS)


def check_missing_backends():
    """
    Checks if all backends are installed (otherwise the check of this script is incomplete). Will error in the CI if
    that's not the case but only throw a warning for users running this.
    """
    missing_backends = []
    if not is_torch_available():
        missing_backends.append("PyTorch")
    if not is_tf_available():
        missing_backends.append("TensorFlow")
    if not is_flax_available():
        missing_backends.append("Flax")
    if len(missing_backends) > 0:
        missing = ", ".join(missing_backends)
        if os.getenv("TRANSFORMERS_IS_CI", "").upper() in ENV_VARS_TRUE_VALUES:
            raise Exception(
                "Full repo consistency checks require all backends to be installed (with `pip install -e '.[dev]'` in the "
                f"Transformers repo, the following are missing: {missing}."
            )
        else:
            warnings.warn(
                "Full repo consistency checks require all backends to be installed (with `pip install -e '.[dev]'` in the "
                f"Transformers repo, the following are missing: {missing}. While it's probably fine as long as you "
                "didn't make any change in one of those backends modeling files, you should probably execute the "
                "command above to be on the safe side."
            )


def check_model_list():
    """
    Checks the model listed as subfolders of `models` match the models available in `transformers.models`.
    """
    # Get the models from the directory structure of `src/transformers/models/`
    import transformers as tfrs

    models_dir = os.path.join(PATH_TO_TRANSFORMERS, "models")
    _models = []
    for model in os.listdir(models_dir):
        if model == "deprecated":
            continue
        model_dir = os.path.join(models_dir, model)
        if os.path.isdir(model_dir) and "__init__.py" in os.listdir(model_dir):
            # If the init is empty, and there are only two files, it's likely that there's just a conversion
            # script. Those should not be in the init.
            if (Path(model_dir) / "__init__.py").read_text().strip() == "":
                continue

            _models.append(model)

    # Get the models in the submodule `transformers.models`
    models = [model for model in dir(tfrs.models) if not model.startswith("__")]

    missing_models = sorted(set(_models).difference(models))
    if missing_models:
        raise Exception(
            f"The following models should be included in {models_dir}/__init__.py: {','.join(missing_models)}."
        )


# If some modeling modules should be ignored for all checks, they should be added in the nested list
# _ignore_modules of this function.
def get_model_modules() -> List[str]:
    """Get all the model modules inside the transformers library (except deprecated models)."""
    _ignore_modules = [
        "modeling_auto",
        "modeling_encoder_decoder",
        "modeling_marian",
        "modeling_retribert",
        "modeling_flax_auto",
        "modeling_flax_encoder_decoder",
        "modeling_speech_encoder_decoder",
        "modeling_flax_speech_encoder_decoder",
        "modeling_flax_vision_encoder_decoder",
        "modeling_timm_backbone",
        "modeling_tf_auto",
        "modeling_tf_encoder_decoder",
        "modeling_tf_vision_encoder_decoder",
        "modeling_vision_encoder_decoder",
    ]
    modules = []
    for model in dir(transformers.models):
        # There are some magic dunder attributes in the dir, we ignore them
        if "deprecated" in model or model.startswith("__"):
            continue

        model_module = getattr(transformers.models, model)
        for submodule in dir(model_module):
            if submodule.startswith("modeling") and submodule not in _ignore_modules:
                modeling_module = getattr(model_module, submodule)
                modules.append(modeling_module)
    return modules


def get_models(module: types.ModuleType, include_pretrained: bool = False) -> List[Tuple[str, type]]:
    """
    Get the objects in a module that are models.

    Args:
        module (`types.ModuleType`):
            The module from which we are extracting models.
        include_pretrained (`bool`, *optional*, defaults to `False`):
            Whether or not to include the `PreTrainedModel` subclass (like `BertPreTrainedModel`) or not.

    Returns:
        List[Tuple[str, type]]: List of models as tuples (class name, actual class).
    """
    models = []
    model_classes = (transformers.PreTrainedModel, transformers.TFPreTrainedModel, transformers.FlaxPreTrainedModel)
    for attr_name in dir(module):
        if not include_pretrained and ("Pretrained" in attr_name or "PreTrained" in attr_name):
            continue
        attr = getattr(module, attr_name)
        if isinstance(attr, type) and issubclass(attr, model_classes) and attr.__module__ == module.__name__:
            models.append((attr_name, attr))
    return models


def is_building_block(model: str) -> bool:
    """
    Returns `True` if a model is a building block part of a bigger model.
    """
    if model.endswith("Wrapper"):
        return True
    if model.endswith("Encoder"):
        return True
    if model.endswith("Decoder"):
        return True
    if model.endswith("Prenet"):
        return True


def is_a_private_model(model: str) -> bool:
    """Returns `True` if the model should not be in the main init."""
    if model in PRIVATE_MODELS:
        return True
    return is_building_block(model)


def check_models_are_in_init():
    """Checks all models defined in the library are in the main init."""
    models_not_in_init = []
    dir_transformers = dir(transformers)
    for module in get_model_modules():
        models_not_in_init += [
            model[0] for model in get_models(module, include_pretrained=True) if model[0] not in dir_transformers
        ]

    # Remove private models
    models_not_in_init = [model for model in models_not_in_init if not is_a_private_model(model)]
    if len(models_not_in_init) > 0:
        raise Exception(f"The following models should be in the main init: {','.join(models_not_in_init)}.")


# If some test_modeling files should be ignored when checking models are all tested, they should be added in the
# nested list _ignore_files of this function.
def get_model_test_files() -> List[str]:
    """
    Get the model test files.

    Returns:
        `List[str]`: The list of test files. The returned files will NOT contain the `tests` (i.e. `PATH_TO_TESTS`
        defined in this script). They will be considered as paths relative to `tests`. A caller has to use
        `os.path.join(PATH_TO_TESTS, ...)` to access the files.
    """

    _ignore_files = [
        "test_modeling_common",
        "test_modeling_encoder_decoder",
        "test_modeling_flax_encoder_decoder",
        "test_modeling_flax_speech_encoder_decoder",
        "test_modeling_marian",
        "test_modeling_tf_common",
        "test_modeling_tf_encoder_decoder",
    ]
    test_files = []
    model_test_root = os.path.join(PATH_TO_TESTS, "models")
    model_test_dirs = []
    for x in os.listdir(model_test_root):
        x = os.path.join(model_test_root, x)
        if os.path.isdir(x):
            model_test_dirs.append(x)

    for target_dir in [PATH_TO_TESTS] + model_test_dirs:
        for file_or_dir in os.listdir(target_dir):
            path = os.path.join(target_dir, file_or_dir)
            if os.path.isfile(path):
                filename = os.path.split(path)[-1]
                if "test_modeling" in filename and os.path.splitext(filename)[0] not in _ignore_files:
                    file = os.path.join(*path.split(os.sep)[1:])
                    test_files.append(file)

    return test_files


# This is a bit hacky but I didn't find a way to import the test_file as a module and read inside the tester class
# for the all_model_classes variable.
def find_tested_models(test_file: str) -> List[str]:
    """
    Parse the content of test_file to detect what's in `all_model_classes`. This detects the models that inherit from
    the common test class.

    Args:
        test_file (`str`): The path to the test file to check

    Returns:
        `List[str]`: The list of models tested in that file.
    """
    with open(os.path.join(PATH_TO_TESTS, test_file), "r", encoding="utf-8", newline="\n") as f:
        content = f.read()
    all_models = re.findall(r"all_model_classes\s+=\s+\(\s*\(([^\)]*)\)", content)
    # Check with one less parenthesis as well
    all_models += re.findall(r"all_model_classes\s+=\s+\(([^\)]*)\)", content)
    if len(all_models) > 0:
        model_tested = []
        for entry in all_models:
            for line in entry.split(","):
                name = line.strip()
                if len(name) > 0:
                    model_tested.append(name)
        return model_tested


def should_be_tested(model_name: str) -> bool:
    """
    Whether or not a model should be tested.
    """
    if model_name in IGNORE_NON_TESTED:
        return False
    return not is_building_block(model_name)


def check_models_are_tested(module: types.ModuleType, test_file: str) -> List[str]:
    """Check models defined in a module are all tested in a given file.

    Args:
        module (`types.ModuleType`): The module in which we get the models.
        test_file (`str`): The path to the file where the module is tested.

    Returns:
        `List[str]`: The list of error messages corresponding to models not tested.
    """
    # XxxPreTrainedModel are not tested
    defined_models = get_models(module)
    tested_models = find_tested_models(test_file)
    if tested_models is None:
        if test_file.replace(os.path.sep, "/") in TEST_FILES_WITH_NO_COMMON_TESTS:
            return
        return [
            f"{test_file} should define `all_model_classes` to apply common tests to the models it tests. "
            + "If this intentional, add the test filename to `TEST_FILES_WITH_NO_COMMON_TESTS` in the file "
            + "`utils/check_repo.py`."
        ]
    failures = []
    for model_name, _ in defined_models:
        if model_name not in tested_models and should_be_tested(model_name):
            failures.append(
                f"{model_name} is defined in {module.__name__} but is not tested in "
                + f"{os.path.join(PATH_TO_TESTS, test_file)}. Add it to the all_model_classes in that file."
                + "If common tests should not applied to that model, add its name to `IGNORE_NON_TESTED`"
                + "in the file `utils/check_repo.py`."
            )
    return failures


def check_all_models_are_tested():
    """Check all models are properly tested."""
    modules = get_model_modules()
    test_files = get_model_test_files()
    failures = []
    for module in modules:
        # Matches a module to its test file.
        test_file = [file for file in test_files if f"test_{module.__name__.split('.')[-1]}.py" in file]
        if len(test_file) == 0:
            failures.append(f"{module.__name__} does not have its corresponding test file {test_file}.")
        elif len(test_file) > 1:
            failures.append(f"{module.__name__} has several test files: {test_file}.")
        else:
            test_file = test_file[0]
            new_failures = check_models_are_tested(module, test_file)
            if new_failures is not None:
                failures += new_failures
    if len(failures) > 0:
        raise Exception(f"There were {len(failures)} failures:\n" + "\n".join(failures))


def get_all_auto_configured_models() -> List[str]:
    """Return the list of all models in at least one auto class."""
    result = set()  # To avoid duplicates we concatenate all model classes in a set.
    if is_torch_available():
        for attr_name in dir(transformers.models.auto.modeling_auto):
            if attr_name.startswith("MODEL_") and attr_name.endswith("MAPPING_NAMES"):
                result = result | set(get_values(getattr(transformers.models.auto.modeling_auto, attr_name)))
    if is_tf_available():
        for attr_name in dir(transformers.models.auto.modeling_tf_auto):
            if attr_name.startswith("TF_MODEL_") and attr_name.endswith("MAPPING_NAMES"):
                result = result | set(get_values(getattr(transformers.models.auto.modeling_tf_auto, attr_name)))
    if is_flax_available():
        for attr_name in dir(transformers.models.auto.modeling_flax_auto):
            if attr_name.startswith("FLAX_MODEL_") and attr_name.endswith("MAPPING_NAMES"):
                result = result | set(get_values(getattr(transformers.models.auto.modeling_flax_auto, attr_name)))
    return list(result)


def ignore_unautoclassed(model_name: str) -> bool:
    """Rules to determine if a model should be in an auto class."""
    # Special white list
    if model_name in IGNORE_NON_AUTO_CONFIGURED:
        return True
    # Encoder and Decoder should be ignored
    if "Encoder" in model_name or "Decoder" in model_name:
        return True
    return False


def check_models_are_auto_configured(module: types.ModuleType, all_auto_models: List[str]) -> List[str]:
    """
    Check models defined in module are each in an auto class.

    Args:
        module (`types.ModuleType`):
            The module in which we get the models.
        all_auto_models (`List[str]`):
            The list of all models in an auto class (as obtained with `get_all_auto_configured_models()`).

    Returns:
        `List[str]`: The list of error messages corresponding to models not tested.
    """
    defined_models = get_models(module)
    failures = []
    for model_name, _ in defined_models:
        if model_name not in all_auto_models and not ignore_unautoclassed(model_name):
            failures.append(
                f"{model_name} is defined in {module.__name__} but is not present in any of the auto mapping. "
                "If that is intended behavior, add its name to `IGNORE_NON_AUTO_CONFIGURED` in the file "
                "`utils/check_repo.py`."
            )
    return failures


def check_all_models_are_auto_configured():
    """Check all models are each in an auto class."""
    # This is where we need to check we have all backends or the check is incomplete.
    check_missing_backends()
    modules = get_model_modules()
    all_auto_models = get_all_auto_configured_models()
    failures = []
    for module in modules:
        new_failures = check_models_are_auto_configured(module, all_auto_models)
        if new_failures is not None:
            failures += new_failures
    if len(failures) > 0:
        raise Exception(f"There were {len(failures)} failures:\n" + "\n".join(failures))


def check_all_auto_object_names_being_defined():
    """Check all names defined in auto (name) mappings exist in the library."""
    # This is where we need to check we have all backends or the check is incomplete.
    check_missing_backends()

    failures = []
    mappings_to_check = {
        "TOKENIZER_MAPPING_NAMES": TOKENIZER_MAPPING_NAMES,
        "IMAGE_PROCESSOR_MAPPING_NAMES": IMAGE_PROCESSOR_MAPPING_NAMES,
        "FEATURE_EXTRACTOR_MAPPING_NAMES": FEATURE_EXTRACTOR_MAPPING_NAMES,
        "PROCESSOR_MAPPING_NAMES": PROCESSOR_MAPPING_NAMES,
    }

    # Each auto modeling files contains multiple mappings. Let's get them in a dynamic way.
    for module_name in ["modeling_auto", "modeling_tf_auto", "modeling_flax_auto"]:
        module = getattr(transformers.models.auto, module_name, None)
        if module is None:
            continue
        # all mappings in a single auto modeling file
        mapping_names = [x for x in dir(module) if x.endswith("_MAPPING_NAMES")]
        mappings_to_check.update({name: getattr(module, name) for name in mapping_names})

    for name, mapping in mappings_to_check.items():
        for _, class_names in mapping.items():
            if not isinstance(class_names, tuple):
                class_names = (class_names,)
                for class_name in class_names:
                    if class_name is None:
                        continue
                    # dummy object is accepted
                    if not hasattr(transformers, class_name):
                        # If the class name is in a model name mapping, let's not check if there is a definition in any modeling
                        # module, if it's a private model defined in this file.
                        if name.endswith("MODEL_MAPPING_NAMES") and is_a_private_model(class_name):
                            continue
                        if name.endswith("MODEL_FOR_IMAGE_MAPPING_NAMES") and is_a_private_model(class_name):
                            continue
                        failures.append(
                            f"`{class_name}` appears in the mapping `{name}` but it is not defined in the library."
                        )
    if len(failures) > 0:
        raise Exception(f"There were {len(failures)} failures:\n" + "\n".join(failures))


def check_all_auto_mapping_names_in_config_mapping_names():
    """Check all keys defined in auto mappings (mappings of names) appear in `CONFIG_MAPPING_NAMES`."""
    # This is where we need to check we have all backends or the check is incomplete.
    check_missing_backends()

    failures = []
    # `TOKENIZER_PROCESSOR_MAPPING_NAMES` and `AutoTokenizer` is special, and don't need to follow the rule.
    mappings_to_check = {
        "IMAGE_PROCESSOR_MAPPING_NAMES": IMAGE_PROCESSOR_MAPPING_NAMES,
        "FEATURE_EXTRACTOR_MAPPING_NAMES": FEATURE_EXTRACTOR_MAPPING_NAMES,
        "PROCESSOR_MAPPING_NAMES": PROCESSOR_MAPPING_NAMES,
    }

    # Each auto modeling files contains multiple mappings. Let's get them in a dynamic way.
    for module_name in ["modeling_auto", "modeling_tf_auto", "modeling_flax_auto"]:
        module = getattr(transformers.models.auto, module_name, None)
        if module is None:
            continue
        # all mappings in a single auto modeling file
        mapping_names = [x for x in dir(module) if x.endswith("_MAPPING_NAMES")]
        mappings_to_check.update({name: getattr(module, name) for name in mapping_names})

    for name, mapping in mappings_to_check.items():
        for model_type in mapping:
            if model_type not in CONFIG_MAPPING_NAMES:
                failures.append(
                    f"`{model_type}` appears in the mapping `{name}` but it is not defined in the keys of "
                    "`CONFIG_MAPPING_NAMES`."
                )
    if len(failures) > 0:
        raise Exception(f"There were {len(failures)} failures:\n" + "\n".join(failures))


def check_all_auto_mappings_importable():
    """Check all auto mappings can be imported."""
    # This is where we need to check we have all backends or the check is incomplete.
    check_missing_backends()

    failures = []
    mappings_to_check = {}
    # Each auto modeling files contains multiple mappings. Let's get them in a dynamic way.
    for module_name in ["modeling_auto", "modeling_tf_auto", "modeling_flax_auto"]:
        module = getattr(transformers.models.auto, module_name, None)
        if module is None:
            continue
        # all mappings in a single auto modeling file
        mapping_names = [x for x in dir(module) if x.endswith("_MAPPING_NAMES")]
        mappings_to_check.update({name: getattr(module, name) for name in mapping_names})

    for name in mappings_to_check:
        name = name.replace("_MAPPING_NAMES", "_MAPPING")
        if not hasattr(transformers, name):
            failures.append(f"`{name}`")
    if len(failures) > 0:
        raise Exception(f"There were {len(failures)} failures:\n" + "\n".join(failures))


def check_objects_being_equally_in_main_init():
    """
    Check if a (TensorFlow or Flax) object is in the main __init__ iif its counterpart in PyTorch is.
    """
    attrs = dir(transformers)

    failures = []
    for attr in attrs:
        obj = getattr(transformers, attr)
        if hasattr(obj, "__module__") and isinstance(obj.__module__, ModuleSpec):
            continue
        if not hasattr(obj, "__module__") or "models.deprecated" in obj.__module__:
            continue

        module_path = obj.__module__
        module_name = module_path.split(".")[-1]
        module_dir = ".".join(module_path.split(".")[:-1])
        if (
            module_name.startswith("modeling_")
            and not module_name.startswith("modeling_tf_")
            and not module_name.startswith("modeling_flax_")
        ):
            parent_module = sys.modules[module_dir]

            frameworks = []
            if is_tf_available():
                frameworks.append("TF")
            if is_flax_available():
                frameworks.append("Flax")

            for framework in frameworks:
                other_module_path = module_path.replace("modeling_", f"modeling_{framework.lower()}_")
                if os.path.isfile("src/" + other_module_path.replace(".", "/") + ".py"):
                    other_module_name = module_name.replace("modeling_", f"modeling_{framework.lower()}_")
                    other_module = getattr(parent_module, other_module_name)
                    if hasattr(other_module, f"{framework}{attr}"):
                        if not hasattr(transformers, f"{framework}{attr}"):
                            if f"{framework}{attr}" not in OBJECT_TO_SKIP_IN_MAIN_INIT_CHECK:
                                failures.append(f"{framework}{attr}")
                    if hasattr(other_module, f"{framework}_{attr}"):
                        if not hasattr(transformers, f"{framework}_{attr}"):
                            if f"{framework}_{attr}" not in OBJECT_TO_SKIP_IN_MAIN_INIT_CHECK:
                                failures.append(f"{framework}_{attr}")
    if len(failures) > 0:
        raise Exception(f"There were {len(failures)} failures:\n" + "\n".join(failures))


_re_decorator = re.compile(r"^\s*@(\S+)\s+$")


def check_decorator_order(filename: str) -> List[int]:
    """
    Check that in a given test file, the slow decorator is always last.

    Args:
        filename (`str`): The path to a test file to check.

    Returns:
        `List[int]`: The list of failures as a list of indices where there are problems.
    """
    with open(filename, "r", encoding="utf-8", newline="\n") as f:
        lines = f.readlines()
    decorator_before = None
    errors = []
    for i, line in enumerate(lines):
        search = _re_decorator.search(line)
        if search is not None:
            decorator_name = search.groups()[0]
            if decorator_before is not None and decorator_name.startswith("parameterized"):
                errors.append(i)
            decorator_before = decorator_name
        elif decorator_before is not None:
            decorator_before = None
    return errors


def check_all_decorator_order():
    """Check that in all test files, the slow decorator is always last."""
    errors = []
    for fname in os.listdir(PATH_TO_TESTS):
        if fname.endswith(".py"):
            filename = os.path.join(PATH_TO_TESTS, fname)
            new_errors = check_decorator_order(filename)
            errors += [f"- {filename}, line {i}" for i in new_errors]
    if len(errors) > 0:
        msg = "\n".join(errors)
        raise ValueError(
            "The parameterized decorator (and its variants) should always be first, but this is not the case in the"
            f" following files:\n{msg}"
        )


def find_all_documented_objects() -> List[str]:
    """
    Parse the content of all doc files to detect which classes and functions it documents.

    Returns:
        `List[str]`: The list of all object names being documented.
        `Dict[str, List[str]]`: A dictionary mapping the object name (full import path, e.g.
            `integrations.PeftAdapterMixin`) to its documented methods
    """
    documented_obj = []
    documented_methods_map = {}
    for doc_file in Path(PATH_TO_DOC).glob("**/*.md"):
        with open(doc_file, "r", encoding="utf-8", newline="\n") as f:
            content = f.read()
        raw_doc_objs = re.findall(r"\[\[autodoc\]\]\s+(\S+)\s+", content)
        documented_obj += [obj.split(".")[-1] for obj in raw_doc_objs]

        for obj in raw_doc_objs:
            obj_public_methods = re.findall(rf"\[\[autodoc\]\] {obj}((\n\s+-.*)+)", content)
            # Some objects have no methods documented
            if len(obj_public_methods) == 0:
                continue
            else:
                documented_methods_map[obj] = re.findall(r"(?<=-\s).*", obj_public_methods[0][0])

    return documented_obj, documented_methods_map


# One good reason for not being documented is to be deprecated. Put in this list deprecated objects.
DEPRECATED_OBJECTS = [
    "AutoModelWithLMHead",
    "BartPretrainedModel",
    "DataCollator",
    "DataCollatorForSOP",
    "GlueDataset",
    "GlueDataTrainingArguments",
    "LineByLineTextDataset",
    "LineByLineWithRefDataset",
    "LineByLineWithSOPTextDataset",
    "NerPipeline",
    "PretrainedBartModel",
    "PretrainedFSMTModel",
    "SingleSentenceClassificationProcessor",
    "SquadDataTrainingArguments",
    "SquadDataset",
    "SquadExample",
    "SquadFeatures",
    "SquadV1Processor",
    "SquadV2Processor",
    "TFAutoModelWithLMHead",
    "TFBartPretrainedModel",
    "TextDataset",
    "TextDatasetForNextSentencePrediction",
    "Wav2Vec2ForMaskedLM",
    "Wav2Vec2Tokenizer",
    "glue_compute_metrics",
    "glue_convert_examples_to_features",
    "glue_output_modes",
    "glue_processors",
    "glue_tasks_num_labels",
    "squad_convert_examples_to_features",
    "xnli_compute_metrics",
    "xnli_output_modes",
    "xnli_processors",
    "xnli_tasks_num_labels",
    "TFTrainingArguments",
    "OwlViTFeatureExtractor",
]

# Exceptionally, some objects should not be documented after all rules passed.
# ONLY PUT SOMETHING IN THIS LIST AS A LAST RESORT!
UNDOCUMENTED_OBJECTS = [
    "AddedToken",  # This is a tokenizers class.
    "BasicTokenizer",  # Internal, should never have been in the main init.
    "CharacterTokenizer",  # Internal, should never have been in the main init.
    "DPRPretrainedReader",  # Like an Encoder.
    "DummyObject",  # Just picked by mistake sometimes.
    "MecabTokenizer",  # Internal, should never have been in the main init.
    "ModelCard",  # Internal type.
    "SqueezeBertModule",  # Internal building block (should have been called SqueezeBertLayer)
    "TFDPRPretrainedReader",  # Like an Encoder.
    "TransfoXLCorpus",  # Internal type.
    "WordpieceTokenizer",  # Internal, should never have been in the main init.
    "absl",  # External module
    "add_end_docstrings",  # Internal, should never have been in the main init.
    "add_start_docstrings",  # Internal, should never have been in the main init.
    "convert_tf_weight_name_to_pt_weight_name",  # Internal used to convert model weights
    "logger",  # Internal logger
    "logging",  # External module
    "requires_backends",  # Internal function
    "AltRobertaModel",  # Internal module
    "VitPoseBackbone",  # Internal module
    "VitPoseBackboneConfig",  # Internal module
    "get_values",  # Internal object
]

# This list should be empty. Objects in it should get their own doc page.
SHOULD_HAVE_THEIR_OWN_PAGE = [
    "AutoBackbone",
    "BeitBackbone",
    "BitBackbone",
    "ConvNextBackbone",
    "ConvNextV2Backbone",
    "DinatBackbone",
    "Dinov2Backbone",
    "Dinov2WithRegistersBackbone",
    "FocalNetBackbone",
    "HieraBackbone",
    "MaskFormerSwinBackbone",
    "MaskFormerSwinConfig",
    "MaskFormerSwinModel",
    "NatBackbone",
    "PvtV2Backbone",
    "ResNetBackbone",
    "SwinBackbone",
    "Swinv2Backbone",
    "TextNetBackbone",
    "TimmBackbone",
    "TimmBackboneConfig",
    "VitDetBackbone",
]


def ignore_undocumented(name: str) -> bool:
    """Rules to determine if `name` should be undocumented (returns `True` if it should not be documented)."""
    # NOT DOCUMENTED ON PURPOSE.
    # Constants uppercase are not documented.
    if name.isupper():
        return True
    # PreTrainedModels / Encoders / Decoders / Layers / Embeddings / Attention are not documented.
    if (
        name.endswith("PreTrainedModel")
        or name.endswith("Decoder")
        or name.endswith("Encoder")
        or name.endswith("Layer")
        or name.endswith("Embeddings")
        or name.endswith("Attention")
        or name.endswith("OnnxConfig")
    ):
        return True
    # Submodules are not documented.
    if os.path.isdir(os.path.join(PATH_TO_TRANSFORMERS, name)) or os.path.isfile(
        os.path.join(PATH_TO_TRANSFORMERS, f"{name}.py")
    ):
        return True
    # All load functions are not documented.
    if name.startswith("load_tf") or name.startswith("load_pytorch"):
        return True
    # is_xxx_available functions are not documented.
    if name.startswith("is_") and name.endswith("_available"):
        return True
    # Deprecated objects are not documented.
    if name in DEPRECATED_OBJECTS or name in UNDOCUMENTED_OBJECTS:
        return True
    # MMBT model does not really work.
    if name.startswith("MMBT"):
        return True
    if name in SHOULD_HAVE_THEIR_OWN_PAGE:
        return True
    return False


def check_all_objects_are_documented():
    """Check all models are properly documented."""
    documented_objs, documented_methods_map = find_all_documented_objects()
    modules = transformers._modules
    objects = [c for c in dir(transformers) if c not in modules and not c.startswith("_")]
    undocumented_objs = [c for c in objects if c not in documented_objs and not ignore_undocumented(c)]
    if len(undocumented_objs) > 0:
        raise Exception(
            "The following objects are in the public init, but not in the docs:\n - " + "\n - ".join(undocumented_objs)
        )
    check_model_type_doc_match()
    check_public_method_exists(documented_methods_map)


def check_public_method_exists(documented_methods_map):
    """Check that all explicitly documented public methods are defined in the corresponding class."""
    failures = []
    for obj, methods in documented_methods_map.items():
        # Let's ensure there is no repetition
        if len(set(methods)) != len(methods):
            failures.append(f"Error in the documentation of {obj}: there are repeated documented methods.")

        # Navigates into the object, given the full import path
        nested_path = obj.split(".")
        submodule = transformers
        if len(nested_path) > 1:
            nested_submodules = nested_path[:-1]
            for submodule_name in nested_submodules:
                if submodule_name == "transformers":
                    continue

                try:
                    submodule = getattr(submodule, submodule_name)
                except AttributeError:
                    failures.append(f"Could not parse {submodule_name}. Are the required dependencies installed?")
                continue

        class_name = nested_path[-1]

        try:
            obj_class = getattr(submodule, class_name)
        except AttributeError:
            failures.append(f"Could not parse {class_name}. Are the required dependencies installed?")
            continue

        # Checks that all explicitly documented methods are defined in the class
        for method in methods:
            if method == "all":  # Special keyword to document all public methods
                continue
            try:
                if not hasattr(obj_class, method):
                    failures.append(
                        "The following public method is explicitly documented but not defined in the corresponding "
                        f"class. class: {obj}, method: {method}. If the method is defined, this error can be due to "
                        f"lacking dependencies."
                    )
            except ImportError:
                pass

    if len(failures) > 0:
        raise Exception("\n".join(failures))


def check_model_type_doc_match():
    """Check all doc pages have a corresponding model type."""
    model_doc_folder = Path(PATH_TO_DOC) / "model_doc"
    model_docs = [m.stem for m in model_doc_folder.glob("*.md")]

    model_types = list(transformers.models.auto.configuration_auto.MODEL_NAMES_MAPPING.keys())
    model_types = [MODEL_TYPE_TO_DOC_MAPPING[m] if m in MODEL_TYPE_TO_DOC_MAPPING else m for m in model_types]

    errors = []
    for m in model_docs:
        if m not in model_types and m != "auto":
            close_matches = get_close_matches(m, model_types)
            error_message = f"{m} is not a proper model identifier."
            if len(close_matches) > 0:
                close_matches = "/".join(close_matches)
                error_message += f" Did you mean {close_matches}?"
            errors.append(error_message)

    if len(errors) > 0:
        raise ValueError(
            "Some model doc pages do not match any existing model type:\n"
            + "\n".join(errors)
            + "\nYou can add any missing model type to the `MODEL_NAMES_MAPPING` constant in "
            "models/auto/configuration_auto.py."
        )


def check_deprecated_constant_is_up_to_date():
    """
    Check if the constant `DEPRECATED_MODELS` in `models/auto/configuration_auto.py` is up to date.
    """
    deprecated_folder = os.path.join(PATH_TO_TRANSFORMERS, "models", "deprecated")
    deprecated_models = [m for m in os.listdir(deprecated_folder) if not m.startswith("_")]

    constant_to_check = transformers.models.auto.configuration_auto.DEPRECATED_MODELS
    message = []
    missing_models = sorted(set(deprecated_models) - set(constant_to_check))
    if len(missing_models) != 0:
        missing_models = ", ".join(missing_models)
        message.append(
            "The following models are in the deprecated folder, make sure to add them to `DEPRECATED_MODELS` in "
            f"`models/auto/configuration_auto.py`: {missing_models}."
        )

    extra_models = sorted(set(constant_to_check) - set(deprecated_models))
    if len(extra_models) != 0:
        extra_models = ", ".join(extra_models)
        message.append(
            "The following models are in the `DEPRECATED_MODELS` constant but not in the deprecated folder. Either "
            f"remove them from the constant or move to the deprecated folder: {extra_models}."
        )

    if len(message) > 0:
        raise Exception("\n".join(message))


def check_repo_quality():
    """Check all models are tested and documented."""
    print("Repository-wide checks:")
    print("    - checking all models are included.")
    check_model_list()
    print("    - checking all models are public.")
    check_models_are_in_init()
    print("    - checking all models have tests.")
    check_all_decorator_order()
    check_all_models_are_tested()
    print("    - checking all objects have documentation.")
    check_all_objects_are_documented()
    print("    - checking all models are in at least one auto class.")
    check_all_models_are_auto_configured()
    print("    - checking all names in auto name mappings are defined.")
    check_all_auto_object_names_being_defined()
    print("    - checking all keys in auto name mappings are defined in `CONFIG_MAPPING_NAMES`.")
    check_all_auto_mapping_names_in_config_mapping_names()
    print("    - checking all auto mappings could be imported.")
    check_all_auto_mappings_importable()
    print("    - checking all objects are equally (across frameworks) in the main __init__.")
    check_objects_being_equally_in_main_init()
    print("    - checking the DEPRECATED_MODELS constant is up to date.")
    check_deprecated_constant_is_up_to_date()


if __name__ == "__main__":
    check_repo_quality()<|MERGE_RESOLUTION|>--- conflicted
+++ resolved
@@ -156,13 +156,10 @@
         "Llama4VisionModel",  # Building part of bigger (tested) model. # TODO: add tests
         "Emu3VQVAE",  # Building part of bigger (tested) model
         "Emu3TextModel",  # Building part of bigger (tested) model
-<<<<<<< HEAD
         "CosmosTextModel",  # Building part of bigger (tested) model
         "CosmosVQVAE",  # Building part of bigger (tested) model
-=======
         "Qwen2VLTextModel",  # Building part of bigger (tested) model
         "Qwen2_5_VLTextModel",  # Building part of bigger (tested) model
->>>>>>> b59386dc
         "InternVLVisionModel",  # Building part of bigger (tested) model
         "JanusVisionModel",  # Building part of bigger (tested) model
         "TimesFmModel",  # Building part of bigger (tested) model
