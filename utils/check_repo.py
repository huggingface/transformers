# coding=utf-8
# Copyright 2020 The HuggingFace Inc. team.
#
# Licensed under the Apache License, Version 2.0 (the "License");
# you may not use this file except in compliance with the License.
# You may obtain a copy of the License at
#
#     http://www.apache.org/licenses/LICENSE-2.0
#
# Unless required by applicable law or agreed to in writing, software
# distributed under the License is distributed on an "AS IS" BASIS,
# WITHOUT WARRANTIES OR CONDITIONS OF ANY KIND, either express or implied.
# See the License for the specific language governing permissions and
# limitations under the License.
"""
Utility that performs several consistency checks on the repo. This includes:
- checking all models are properly defined in the __init__ of models/
- checking all models are in the main __init__
- checking all models are properly tested
- checking all object in the main __init__ are documented
- checking all models are in at least one auto class
- checking all the auto mapping are properly defined (no typos, importable)
- checking the list of deprecated models is up to date

Use from the root of the repo with (as used in `make repo-consistency`):

```bash
python utils/check_repo.py
```

It has no auto-fix mode.
"""

import ast
import os
import re
import types
import warnings
from collections import OrderedDict
from difflib import get_close_matches
from pathlib import Path

from transformers import is_torch_available
from transformers.models.auto.auto_factory import get_values
from transformers.models.auto.configuration_auto import CONFIG_MAPPING_NAMES
from transformers.models.auto.feature_extraction_auto import FEATURE_EXTRACTOR_MAPPING_NAMES
from transformers.models.auto.image_processing_auto import IMAGE_PROCESSOR_MAPPING_NAMES
from transformers.models.auto.processing_auto import PROCESSOR_MAPPING_NAMES
from transformers.models.auto.tokenization_auto import TOKENIZER_MAPPING_NAMES
from transformers.testing_utils import _COMMON_MODEL_NAMES_MAP
from transformers.utils import ENV_VARS_TRUE_VALUES, direct_transformers_import


# All paths are set with the intent you should run this script from the root of the repo with the command
# python utils/check_repo.py
PATH_TO_TRANSFORMERS = "src/transformers"
PATH_TO_TESTS = "tests"
PATH_TO_DOC = "docs/source/en"

# Update this list with models that are supposed to be private.
PRIVATE_MODELS = [
    "AltRobertaModel",
    "DPRSpanPredictor",
    "UdopStack",
    "LongT5Stack",
    "RealmBertModel",
    "T5Stack",
    "MT5Stack",
    "UMT5Stack",
    "Pop2PianoStack",
    "Qwen2AudioEncoder",
    "Qwen2VisionTransformerPretrainedModel",
    "Qwen2_5_VisionTransformerPretrainedModel",
    "Qwen3VLVisionModel",
    "Qwen3VLMoeVisionModel",
    "SwitchTransformersStack",
    "SiglipTextTransformer",
    "Siglip2TextTransformer",
    "MaskFormerSwinModel",
    "MaskFormerSwinPreTrainedModel",
    "BridgeTowerTextModel",
    "BridgeTowerVisionModel",
    "Kosmos2TextModel",
    "Kosmos2TextForCausalLM",
    "Kosmos2VisionModel",
    "SeamlessM4Tv2TextToUnitModel",
    "SeamlessM4Tv2CodeHifiGan",
    "SeamlessM4Tv2TextToUnitForConditionalGeneration",
    "Idefics2PerceiverResampler",
    "Idefics2VisionTransformer",
    "Idefics3VisionTransformer",
    "Kosmos2_5TextModel",
    "Kosmos2_5TextForCausalLM",
    "Kosmos2_5VisionModel",
    "SmolVLMVisionTransformer",
    "SiglipVisionTransformer",
    "Siglip2VisionTransformer",
    "AriaTextForCausalLM",
    "AriaTextModel",
    "Phi4MultimodalAudioModel",
    "Phi4MultimodalVisionModel",
    "Glm4vVisionModel",
    "Glm4vMoeVisionModel",
    "EvollaSaProtPreTrainedModel",
    "BltLocalEncoder",  # Building part of bigger (tested) model. Tested implicitly through BLTForCausalLM.
    "BltLocalDecoder",  # Building part of bigger (tested) model. Tested implicitly through BLTForCausalLM.
    "BltGlobalTransformer",  # Building part of bigger (tested) model. Tested implicitly through BLTForCausalLM.
    "Ovis2VisionModel",
<<<<<<< HEAD
    "T3Model",  # Internal building block of Chatterbox model.
    "T3PreTrainedModel",  # Internal building block of Chatterbox model.
=======
    "PeAudioPreTrainedModel",
    "PeAudioVideoPreTrainedModel",
    "PeVideoPreTrainedModel",
>>>>>>> a7f29523
]

# Update this list for models that are not tested with a comment explaining the reason it should not be.
# Being in this list is an exception and should **not** be the rule.
IGNORE_NON_TESTED = (
    PRIVATE_MODELS.copy()
    + [
        # models to ignore for not tested
        "RecurrentGemmaModel",  # Building part of bigger (tested) model.
        "FuyuForCausalLM",  # Not tested fort now
        "InstructBlipQFormerModel",  # Building part of bigger (tested) model.
        "InstructBlipVideoQFormerModel",  # Building part of bigger (tested) model.
        "UMT5EncoderModel",  # Building part of bigger (tested) model.
        "Blip2QFormerModel",  # Building part of bigger (tested) model.
        "ErnieMForInformationExtraction",
        "FastSpeech2ConformerHifiGan",  # Already tested by SpeechT5HifiGan (# Copied from)
        "FastSpeech2ConformerWithHifiGan",  # Built with two smaller (tested) models.
        "GraphormerDecoderHead",  # Building part of bigger (tested) model.
        "JukeboxVQVAE",  # Building part of bigger (tested) model.
        "JukeboxPrior",  # Building part of bigger (tested) model.
        "DecisionTransformerGPT2Model",  # Building part of bigger (tested) model.
        "SegformerDecodeHead",  # Building part of bigger (tested) model.
        "MgpstrModel",  # Building part of bigger (tested) model.
        "BertLMHeadModel",  # Needs to be setup as decoder.
        "MegatronBertLMHeadModel",  # Building part of bigger (tested) model.
        "RealmBertModel",  # Building part of bigger (tested) model.
        "RealmReader",  # Not regular model.
        "RealmScorer",  # Not regular model.
        "RealmForOpenQA",  # Not regular model.
        "ReformerForMaskedLM",  # Needs to be setup as decoder.
        "SeparableConv1D",  # Building part of bigger (tested) model.
        "OPTDecoderWrapper",
        "AltRobertaModel",  # Building part of bigger (tested) model.
        "BlipTextLMHeadModel",  # No need to test it as it is tested by BlipTextVision models
        "BridgeTowerTextModel",  # No need to test it as it is tested by BridgeTowerModel model.
        "BridgeTowerVisionModel",  # No need to test it as it is tested by BridgeTowerModel model.
        "BarkCausalModel",  # Building part of bigger (tested) model.
        "BarkModel",  # Does not have a forward signature - generation tested with integration tests.
        "Sam2HieraDetModel",  # Building part of bigger (tested) model.
        "Sam3TrackerVideoModel",  # Partly tested in Sam3TrackerModel, not regular model.
        "Sam2VideoModel",  # Partly tested in Sam2Model, not regular model.
        "Sam3ViTModel",  # Building part of bigger (tested) model.
        "Sam3VideoModel",  # Partly tested in Sam3Model, not regular model.
        "EdgeTamVisionModel",  # Building part of bigger (tested) model.
        "EdgeTamVideoModel",  # Partly tested in EdgeTamModel, not regular model.
        "SeamlessM4TTextToUnitModel",  # Building part of bigger (tested) model.
        "SeamlessM4TCodeHifiGan",  # Building part of bigger (tested) model.
        "SeamlessM4TTextToUnitForConditionalGeneration",  # Building part of bigger (tested) model.
        "ChameleonVQVAE",  # VQVAE here is used only for encoding (discretizing) and is tested as part of bigger model
        "PaddleOCRVLModel",  # Building part of bigger (tested) model. Tested implicitly through PaddleOCRVLForConditionalGeneration.
        "PaddleOCRVisionModel",  # Building part of bigger (tested) model. Tested implicitly through PaddleOCRVLForConditionalGeneration.
        "PaddleOCRVisionTransformer",  # Building part of bigger (tested) model. Tested implicitly through PaddleOCRVLForConditionalGeneration.
        "PaddleOCRTextModel",  # Building part of bigger (tested) model. Tested implicitly through PaddleOCRVLForConditionalGeneration.
        "Qwen2VLModel",  # Building part of bigger (tested) model. Tested implicitly through Qwen2VLForConditionalGeneration.
        "Qwen2_5_VLModel",  # Building part of bigger (tested) model. Tested implicitly through Qwen2_5_VLForConditionalGeneration.
        "Qwen3VLModel",  # Building part of bigger (tested) model. Tested implicitly through Qwen3VLForConditionalGeneration.
        "Qwen3VLMoeModel",  # Building part of bigger (tested) model. Tested implicitly through Qwen3VLMoeForConditionalGeneration.
        "Qwen3VLTextModel",  # Building part of bigger (tested) model.
        "Qwen3VLMoeTextModel",  # Building part of bigger (tested) model.
        "Qwen2_5OmniForConditionalGeneration",  # Not a regular model. Testted in Qwen2_5OmniModelIntergrationTest
        "Qwen2_5OmniTalkerForConditionalGeneration",  #  Building part of bigger (tested) model. Tested implicitly through Qwen2_5OmniModelIntergrationTest.
        "Qwen2_5OmniTalkerModel",  # Building part of bigger (tested) model. Tested implicitly through Qwen2_5OmniModelIntergrationTest.
        "Qwen2_5OmniThinkerTextModel",  # Building part of bigger (tested) model. Tested implicitly through Qwen2_5OmniModelIntergrationTest.
        "Qwen2_5OmniToken2WavModel",  # Building part of bigger (tested) model. Tested implicitly through Qwen2_5OmniModelIntergrationTest.
        "Qwen2_5OmniToken2WavDiTModel",  # Building part of bigger (tested) model. Tested implicitly through Qwen2_5OmniModelIntergrationTest.
        "Qwen2_5OmniToken2WavBigVGANModel",  # Building part of bigger (tested) model. Tested implicitly through Qwen2_5OmniModelIntergrationTest.
        "Qwen3OmniMoeCode2Wav",  # Building part of bigger (tested) model. Tested implicitly through Qwen3OmniMoeForConditionalGenerationIntegrationTest.
        "Qwen3OmniMoeCode2WavDecoderBlock",
        "Qwen3OmniMoeText2Wav",  # Building part of bigger (tested) model. Tested implicitly through Qwen3OmniMoeForConditionalGenerationIntegrationTest.
        "Qwen3OmniMoeTalkerCodePredictorModel",  # Building part of bigger (tested) model. Tested implicitly through Qwen3OmniMoeForConditionalGenerationIntegrationTest.
        "Qwen3OmniMoeCode2WavTransformerModel",
        "Qwen3OmniMoeTalkerForConditionalGeneration",
        "Qwen3OmniMoeTalkerModel",
        "Qwen3OmniMoeThinkerTextModel",
        "Qwen3OmniMoeForConditionalGeneration",  # Bigger model tested through Qwen3OmniMoeForConditionalGenerationIntegrationTest.
        "Qwen3OmniMoeTalkerCodePredictorModelForConditionalGeneration",  # Building part of bigger (tested) model. Tested implicitly through Qwen3OmniMoeForConditionalGenerationIntegrationTest.
        "MllamaTextModel",  # Building part of bigger (tested) model. # TODO: add tests
        "MllamaVisionModel",  # Building part of bigger (tested) model. # TODO: add tests
        "Llama4TextModel",  # Building part of bigger (tested) model. # TODO: add tests
        "Llama4VisionModel",  # Building part of bigger (tested) model. # TODO: add tests
        "Emu3VQVAE",  # Building part of bigger (tested) model
        "Emu3TextModel",  # Building part of bigger (tested) model
        "Glm4vTextModel",  # Building part of bigger (tested) model
        "Glm4vMoeTextModel",  # Building part of bigger (tested) model
        "Qwen2VLTextModel",  # Building part of bigger (tested) model
        "Qwen2_5_VLTextModel",  # Building part of bigger (tested) model
        "InternVLVisionModel",  # Building part of bigger (tested) model
        "JanusVisionModel",  # Building part of bigger (tested) model
        "TimesFmModel",  # Building part of bigger (tested) model
        "CsmDepthDecoderForCausalLM",  # Building part of bigger (tested) model. Tested implicitly through CsmForConditionalGenerationIntegrationTest.
        "CsmDepthDecoderModel",  # Building part of bigger (tested) model. Tested implicitly through CsmForConditionalGenerationIntegrationTest.
        "CsmBackboneModel",  # Building part of bigger (tested) model. Tested implicitly through CsmForConditionalGenerationIntegrationTest.
        "BltPatcher",  # Building part of bigger (tested) model. Tested implicitly through BLTForCausalLM.
        "BltLocalEncoder",  # Building part of bigger (tested) model. Tested implicitly through BLTForCausalLM.
        "BltLocalDecoder",  # Building part of bigger (tested) model. Tested implicitly through BLTForCausalLM.
        "BltGlobalTransformer",  # Building part of bigger (tested) model. Tested implicitly through BLTForCausalLM.
        "Florence2VisionBackbone",  # Building part of bigger (tested) model. Tested implicitly through Florence2ForConditionalGeneration.
        "Ernie4_5_VL_MoeTextModel",  # Building part of bigger (tested) model
        "PeAudioFrameLevelModel",
        "PeAudioVideoModel",
    ]
)

# Update this list with test files that don't have a tester with a `all_model_classes` variable and which don't
# trigger the common tests.
TEST_FILES_WITH_NO_COMMON_TESTS = [
    "models/decision_transformer/test_modeling_decision_transformer.py",
    "models/camembert/test_modeling_camembert.py",
    "models/mbart/test_modeling_mbart.py",
    "models/mt5/test_modeling_mt5.py",
    "models/pegasus/test_modeling_pegasus.py",
    "models/xlm_prophetnet/test_modeling_xlm_prophetnet.py",
    "models/xlm_roberta/test_modeling_xlm_roberta.py",
    "models/vision_text_dual_encoder/test_modeling_vision_text_dual_encoder.py",
    "models/decision_transformer/test_modeling_decision_transformer.py",
    "models/bark/test_modeling_bark.py",
    "models/s3gen/test_modeling_s3gen.py",
    "models/t3/test_modeling_t3.py",
    "models/chatterbox/test_modeling_chatterbox.py",
    "models/shieldgemma2/test_modeling_shieldgemma2.py",
    "models/llama4/test_modeling_llama4.py",
    "models/sam2_video/test_modeling_sam2_video.py",
    "models/sam3_tracker_video/test_modeling_sam3_tracker_video.py",
    "models/sam3_video/test_modeling_sam3_video.py",
    "models/edgetam_video/test_modeling_edgetam_video.py",
]

# Update this list for models that are not in any of the auto MODEL_XXX_MAPPING. Being in this list is an exception and
# should **not** be the rule.
IGNORE_NON_AUTO_CONFIGURED = PRIVATE_MODELS.copy() + [
    # models to ignore for model xxx mapping
    "Aimv2TextModel",
    "AlignTextModel",
    "AlignVisionModel",
    "ClapTextModel",
    "ClapTextModelWithProjection",
    "ClapAudioModel",
    "ClapAudioModelWithProjection",
    "Blip2TextModelWithProjection",
    "Blip2VisionModelWithProjection",
    "Blip2VisionModel",
    "ErnieMForInformationExtraction",
    "FastSpeech2ConformerHifiGan",
    "FastSpeech2ConformerWithHifiGan",
    "GitVisionModel",
    "GraphormerModel",
    "GraphormerForGraphClassification",
    "BlipForImageTextRetrieval",
    "BlipForQuestionAnswering",
    "BlipVisionModel",
    "BlipTextLMHeadModel",
    "BlipTextModel",
    "BrosSpadeEEForTokenClassification",
    "BrosSpadeELForTokenClassification",
    "Swin2SRForImageSuperResolution",
    "BridgeTowerForImageAndTextRetrieval",
    "BridgeTowerForMaskedLM",
    "BridgeTowerForContrastiveLearning",
    "CLIPSegForImageSegmentation",
    "CLIPSegVisionModel",
    "CLIPSegTextModel",
    "EsmForProteinFolding",
    "GPTSanJapaneseModel",
    "TimeSeriesTransformerForPrediction",
    "InformerForPrediction",
    "AutoformerForPrediction",
    "PatchTSTForPretraining",
    "PatchTSTForPrediction",
    "JukeboxVQVAE",
    "JukeboxPrior",
    "SamModel",
    "Sam2Model",
    "Sam2VideoModel",
    "EdgeTamModel",
    "EdgeTamVideoModel",
    "SamHQModel",
    "DPTForDepthEstimation",
    "DecisionTransformerGPT2Model",
    "GLPNForDepthEstimation",
    "ViltForImagesAndTextClassification",
    "ViltForImageAndTextRetrieval",
    "ViltForTokenClassification",
    "ViltForMaskedLM",
    "PerceiverForMultimodalAutoencoding",
    "PerceiverForOpticalFlow",
    "SegformerDecodeHead",
    "BeitForMaskedImageModeling",
    "ChineseCLIPTextModel",
    "ChineseCLIPVisionModel",
    "CLIPTextModelWithProjection",
    "CLIPVisionModelWithProjection",
    "ClvpForCausalLM",
    "ClvpModel",
    "GroupViTTextModel",
    "GroupViTVisionModel",
    "DetrForSegmentation",
    "Pix2StructVisionModel",
    "Pix2StructTextModel",
    "ConditionalDetrForSegmentation",
    "DPRReader",
    "FlaubertForQuestionAnswering",
    "FlavaImageCodebook",
    "FlavaTextModel",
    "FlavaImageModel",
    "FlavaMultimodalModel",
    "GPT2DoubleHeadsModel",
    "GPTSw3DoubleHeadsModel",
    "InstructBlipVisionModel",
    "InstructBlipQFormerModel",
    "InstructBlipVideoVisionModel",
    "InstructBlipVideoQFormerModel",
    "LayoutLMForQuestionAnswering",
    "LukeForMaskedLM",
    "LukeForEntityClassification",
    "LukeForEntityPairClassification",
    "LukeForEntitySpanClassification",
    "MgpstrModel",
    "OpenAIGPTDoubleHeadsModel",
    "OwlViTTextModel",
    "OwlViTVisionModel",
    "Owlv2TextModel",
    "Owlv2VisionModel",
    "OwlViTForObjectDetection",
    "PatchTSMixerForPrediction",
    "PatchTSMixerForPretraining",
    "RagModel",
    "RagSequenceForGeneration",
    "RagTokenForGeneration",
    "RealmEmbedder",
    "RealmForOpenQA",
    "RealmScorer",
    "RealmReader",
    "Wav2Vec2ForCTC",
    "HubertForCTC",
    "SEWForCTC",
    "SEWDForCTC",
    "XLMForQuestionAnswering",
    "XLNetForQuestionAnswering",
    "SeparableConv1D",
    "VisualBertForRegionToPhraseAlignment",
    "VisualBertForVisualReasoning",
    "VisualBertForQuestionAnswering",
    "VisualBertForMultipleChoice",
    "XCLIPVisionModel",
    "XCLIPTextModel",
    "AltCLIPTextModel",
    "AltCLIPVisionModel",
    "AltRobertaModel",
    "TvltForAudioVisualClassification",
    "BarkCausalModel",
    "BarkCoarseModel",
    "BarkFineModel",
    "BarkSemanticModel",
    "MusicgenMelodyModel",
    "MusicgenModel",
    "MusicgenForConditionalGeneration",
    "SpeechT5ForSpeechToSpeech",
    "SpeechT5ForTextToSpeech",
    "SpeechT5HifiGan",
    "VitMatteForImageMatting",
    "SeamlessM4TTextToUnitModel",
    "SeamlessM4TTextToUnitForConditionalGeneration",
    "SeamlessM4TCodeHifiGan",
    "SeamlessM4TForSpeechToSpeech",  # no auto class for speech-to-speech
    "TvpForVideoGrounding",
    "SeamlessM4Tv2NARTextToUnitModel",
    "SeamlessM4Tv2NARTextToUnitForConditionalGeneration",
    "SeamlessM4Tv2CodeHifiGan",
    "SeamlessM4Tv2ForSpeechToSpeech",  # no auto class for speech-to-speech
    "SegGptForImageSegmentation",
    "SiglipVisionModel",
    "SiglipTextModel",
    "SiglipVisionTransformer",
    "Siglip2VisionModel",
    "Siglip2VisionTransformer",
    "Siglip2TextModel",
    "ChameleonVQVAE",  # no autoclass for VQ-VAE models
    "VitPoseForPoseEstimation",
    "CLIPTextModel",
    "MetaClip2TextModel",
    "MetaClip2TextModelWithProjection",
    "MetaClip2VisionModel",
    "MetaClip2VisionModelWithProjection",
    "MoshiForConditionalGeneration",  # no auto class for speech-to-speech
    "Emu3VQVAE",  # no autoclass for VQ-VAE models
    "Emu3TextModel",  # Building part of bigger (tested) model
    "JanusVQVAE",  # no autoclass for VQ-VAE models
    "JanusVisionModel",  # Building part of bigger (tested) model
    "PaddleOCRVLModel",  # Building part of bigger (tested) model
    "PaddleOCRVisionModel",  # Building part of bigger (tested) model
    "PaddleOCRVisionTransformer",  # Building part of bigger (tested) model
    "PaddleOCRTextModel",  # Building part of bigger (tested) model
    "Qwen2_5OmniTalkerForConditionalGeneration",  # Building part of a bigger model
    "Qwen2_5OmniTalkerModel",  # Building part of a bigger model
    "Qwen2_5OmniThinkerForConditionalGeneration",  # Building part of a bigger model
    "Qwen2_5OmniThinkerTextModel",  # Building part of a bigger model
    "Qwen2_5OmniToken2WavModel",  # Building part of a bigger model
    "Qwen2_5OmniToken2WavBigVGANModel",  # Building part of a bigger model
    "Qwen2_5OmniToken2WavDiTModel",  # Building part of a bigger model
    "CsmBackboneModel",  # Building part of a bigger model
    "CsmDepthDecoderModel",  # Building part of a bigger model
    "CsmDepthDecoderForCausalLM",  # Building part of a bigger model
    "CsmForConditionalGeneration",  # Building part of a bigger model
    "BltPatcher",  # Building part of a bigger model, tested implicitly through BltForCausalLM
    "Florence2VisionBackbone",  # Building part of a bigger model
    "Qwen3OmniMoeCode2Wav",  # Building part of a bigger model
    "Qwen3OmniMoeCode2WavTransformerModel",  # Building part of a bigger model
    "Qwen3OmniMoeTalkerCodePredictorModel",  # Building part of a bigger model
    "Qwen3OmniMoeTalkerCodePredictorModelForConditionalGeneration",  # Building part of a bigger model
    "Qwen3OmniMoeTalkerForConditionalGeneration",  # Building part of a bigger model
    "Qwen3OmniMoeTalkerModel",  # Building part of a bigger model
    "Qwen3OmniMoeThinkerForConditionalGeneration",  # Building part of a bigger model
    "Qwen3OmniMoeThinkerTextModel",  # Building part of a bigger model
<<<<<<< HEAD
    "S3TokenizerModel",  # Building part of a bigger model
    "S3GenModel",  # Building part of a bigger model
=======
    "Ernie4_5_VL_MoeTextModel",  # Building part of a bigger model
    "PeAudioFrameLevelModel",
>>>>>>> a7f29523
]


# Update this list for models that have multiple model types for the same model doc.
MODEL_TYPE_TO_DOC_MAPPING = OrderedDict(
    [
        ("data2vec-text", "data2vec"),
        ("data2vec-audio", "data2vec"),
        ("data2vec-vision", "data2vec"),
        ("donut-swin", "donut"),
        ("kosmos-2.5", "kosmos2_5"),
        ("dinov3_convnext", "dinov3"),
        ("dinov3_vit", "dinov3"),
    ]
)


# This is to make sure the transformers module imported is the one in the repo.
transformers = direct_transformers_import(PATH_TO_TRANSFORMERS)


def check_missing_backends():
    """
    Checks if all backends are installed (otherwise the check of this script is incomplete). Will error in the CI if
    that's not the case but only throw a warning for users running this.
    """
    missing_backends = []
    if not is_torch_available():
        missing_backends.append("PyTorch")

    if len(missing_backends) > 0:
        missing = ", ".join(missing_backends)
        if os.getenv("TRANSFORMERS_IS_CI", "").upper() in ENV_VARS_TRUE_VALUES:
            raise Exception(
                "Full repo consistency checks require all backends to be installed (with `pip install -e '.[dev]'` in the "
                f"Transformers repo, the following are missing: {missing}."
            )
        else:
            warnings.warn(
                "Full repo consistency checks require all backends to be installed (with `pip install -e '.[dev]'` in the "
                f"Transformers repo, the following are missing: {missing}. While it's probably fine as long as you "
                "didn't make any change in one of those backends modeling files, you should probably execute the "
                "command above to be on the safe side."
            )


def check_model_list():
    """
    Checks the model listed as subfolders of `models` match the models available in `transformers.models`.
    """
    # Get the models from the directory structure of `src/transformers/models/`
    import transformers as tfrs

    models_dir = os.path.join(PATH_TO_TRANSFORMERS, "models")
    _models = []
    for model in os.listdir(models_dir):
        if model == "deprecated":
            continue
        model_dir = os.path.join(models_dir, model)
        if os.path.isdir(model_dir) and "__init__.py" in os.listdir(model_dir):
            # If the init is empty, and there are only two files, it's likely that there's just a conversion
            # script. Those should not be in the init.
            if (Path(model_dir) / "__init__.py").read_text().strip() == "":
                continue

            _models.append(model)

    # Get the models in the submodule `transformers.models`
    models = [model for model in dir(tfrs.models) if not model.startswith("__")]

    missing_models = sorted(set(_models).difference(models))
    if missing_models:
        raise Exception(
            f"The following models should be included in {models_dir}/__init__.py: {','.join(missing_models)}."
        )


# If some modeling modules should be ignored for all checks, they should be added in the nested list
# _ignore_modules of this function.
def get_model_modules() -> list[str]:
    """Get all the model modules inside the transformers library (except deprecated models)."""
    _ignore_modules = [
        "modeling_auto",
        "modeling_encoder_decoder",
        "modeling_marian",
        "modeling_retribert",
        "modeling_speech_encoder_decoder",
        "modeling_timm_backbone",
        "modeling_vision_encoder_decoder",
    ]
    modules = []
    for model in dir(transformers.models):
        # There are some magic dunder attributes in the dir, we ignore them
        if "deprecated" in model or model.startswith("__"):
            continue

        model_module = getattr(transformers.models, model)
        for submodule in dir(model_module):
            if submodule.startswith("modeling") and submodule not in _ignore_modules:
                modeling_module = getattr(model_module, submodule)
                modules.append(modeling_module)
    return modules


def get_models(module: types.ModuleType, include_pretrained: bool = False) -> list[tuple[str, type]]:
    """
    Get the objects in a module that are models.

    Args:
        module (`types.ModuleType`):
            The module from which we are extracting models.
        include_pretrained (`bool`, *optional*, defaults to `False`):
            Whether or not to include the `PreTrainedModel` subclass (like `BertPreTrainedModel`) or not.

    Returns:
        List[Tuple[str, type]]: List of models as tuples (class name, actual class).
    """
    models = []
    for attr_name in dir(module):
        if not include_pretrained and ("Pretrained" in attr_name or "PreTrained" in attr_name):
            continue
        attr = getattr(module, attr_name)
        if (
            isinstance(attr, type)
            and issubclass(attr, transformers.PreTrainedModel)
            and attr.__module__ == module.__name__
        ):
            models.append((attr_name, attr))
    return models


def is_building_block(model: str) -> bool:
    """
    Returns `True` if a model is a building block part of a bigger model.
    """
    if model.endswith("Wrapper"):
        return True
    if model.endswith("Encoder"):
        return True
    if model.endswith("Decoder"):
        return True
    if model.endswith("Prenet"):
        return True


def is_a_private_model(model: str) -> bool:
    """Returns `True` if the model should not be in the main init."""
    if model in PRIVATE_MODELS:
        return True
    return is_building_block(model)


def check_models_are_in_init():
    """Checks all models defined in the library are in the main init."""
    models_not_in_init = []
    dir_transformers = dir(transformers)
    for module in get_model_modules():
        models_not_in_init += [
            model[0] for model in get_models(module, include_pretrained=True) if model[0] not in dir_transformers
        ]

    # Remove private models
    models_not_in_init = [model for model in models_not_in_init if not is_a_private_model(model)]
    if len(models_not_in_init) > 0:
        raise Exception(f"The following models should be in the main init: {','.join(models_not_in_init)}.")


# If some test_modeling files should be ignored when checking models are all tested, they should be added in the
# nested list _ignore_files of this function.
def get_model_test_files() -> list[str]:
    """
    Get the model test files.

    Returns:
        `List[str]`: The list of test files. The returned files will NOT contain the `tests` (i.e. `PATH_TO_TESTS`
        defined in this script). They will be considered as paths relative to `tests`. A caller has to use
        `os.path.join(PATH_TO_TESTS, ...)` to access the files.
    """

    _ignore_files = [
        "test_modeling_common",
        "test_modeling_encoder_decoder",
        "test_modeling_marian",
    ]
    test_files = []
    model_test_root = os.path.join(PATH_TO_TESTS, "models")
    model_test_dirs = []
    for x in os.listdir(model_test_root):
        x = os.path.join(model_test_root, x)
        if os.path.isdir(x):
            model_test_dirs.append(x)

    for target_dir in [PATH_TO_TESTS] + model_test_dirs:
        for file_or_dir in os.listdir(target_dir):
            path = os.path.join(target_dir, file_or_dir)
            if os.path.isfile(path):
                filename = os.path.split(path)[-1]
                if "test_modeling" in filename and os.path.splitext(filename)[0] not in _ignore_files:
                    file = os.path.join(*path.split(os.sep)[1:])
                    test_files.append(file)

    return test_files


# This is a bit hacky but I didn't find a way to import the test_file as a module and read inside the tester class
# for the all_model_classes variable.
def find_tested_models(test_file: str) -> set[str]:
    """
    Parse the content of test_file to detect what's in `all_model_classes`. This detects the models that inherit from
    the common test class.

    Args:
        test_file (`str`): The path to the test file to check

    Returns:
        `Set[str]`: The set of models tested in that file.
    """
    with open(os.path.join(PATH_TO_TESTS, test_file), "r", encoding="utf-8", newline="\n") as f:
        content = f.read()

    model_tested = set()

    all_models = re.findall(r"all_model_classes\s+=\s+\(\s*\(([^\)]*)\)", content)
    # Check with one less parenthesis as well
    all_models += re.findall(r"all_model_classes\s+=\s+\(([^\)]*)\)", content)
    if len(all_models) > 0:
        for entry in all_models:
            for line in entry.split(","):
                name = line.strip()
                if len(name) > 0:
                    model_tested.add(name)

    # Models that inherit from `CausalLMModelTester` don't need to set `all_model_classes` -- it is built from other
    # attributes by default.
    if "CausalLMModelTester" in content:
        base_model_class = re.findall(r"base_model_class\s+=.*", content)  # Required attribute
        base_class = base_model_class[0].split("=")[1].strip()
        model_tested.add(base_class)

        model_name = base_class.replace("Model", "")
        # Optional attributes: if not set explicitly, the tester will attempt to infer and use the corresponding class
        for test_class_type in [
            "causal_lm_class",
            "sequence_classification_class",
            "question_answering_class",
            "token_classification_class",
        ]:
            tested_class = re.findall(rf"{test_class_type}\s+=.*", content)
            if tested_class:
                tested_class = tested_class[0].split("=")[1].strip()
            else:
                tested_class = model_name + _COMMON_MODEL_NAMES_MAP[test_class_type]
            model_tested.add(tested_class)

    return model_tested


def should_be_tested(model_name: str) -> bool:
    """
    Whether or not a model should be tested.
    """
    if model_name in IGNORE_NON_TESTED:
        return False
    return not is_building_block(model_name)


def check_models_are_tested(module: types.ModuleType, test_file: str) -> list[str]:
    """Check models defined in a module are all tested in a given file.

    Args:
        module (`types.ModuleType`): The module in which we get the models.
        test_file (`str`): The path to the file where the module is tested.

    Returns:
        `List[str]`: The list of error messages corresponding to models not tested.
    """
    # XxxPreTrainedModel are not tested
    defined_models = get_models(module)
    tested_models = find_tested_models(test_file)
    if len(tested_models) == 0:
        if test_file.replace(os.path.sep, "/") in TEST_FILES_WITH_NO_COMMON_TESTS:
            return
        return [
            f"{test_file} should define `all_model_classes` or inherit from `CausalLMModelTester` (and fill in the "
            "model class attributes) to apply common tests to the models it tests. "
            "If this intentional, add the test filename to `TEST_FILES_WITH_NO_COMMON_TESTS` in the file "
            "`utils/check_repo.py`."
        ]
    failures = []
    for model_name, _ in defined_models:
        if model_name not in tested_models and should_be_tested(model_name):
            failures.append(
                f"{model_name} is defined in {module.__name__} but is not tested in "
                f"{os.path.join(PATH_TO_TESTS, test_file)}. Add it to the `all_model_classes` in that file or, if "
                "it inherits from `CausalLMModelTester`, fill in the model class attributes. "
                "If common tests should not applied to that model, add its name to `IGNORE_NON_TESTED`"
                "in the file `utils/check_repo.py`."
            )
    return failures


def check_all_models_are_tested():
    """Check all models are properly tested."""
    modules = get_model_modules()
    test_files = get_model_test_files()
    failures = []
    for module in modules:
        # Matches a module to its test file.
        test_file = [file for file in test_files if f"test_{module.__name__.split('.')[-1]}.py" in file]
        if len(test_file) == 0:
            failures.append(f"{module.__name__} does not have its corresponding test file {test_file}.")
        elif len(test_file) > 1:
            failures.append(f"{module.__name__} has several test files: {test_file}.")
        else:
            test_file = test_file[0]
            new_failures = check_models_are_tested(module, test_file)
            if new_failures is not None:
                failures += new_failures
    if len(failures) > 0:
        raise Exception(f"There were {len(failures)} failures:\n" + "\n".join(failures))


def get_all_auto_configured_models() -> list[str]:
    """Return the list of all models in at least one auto class."""
    result = set()  # To avoid duplicates we concatenate all model classes in a set.
    if is_torch_available():
        for attr_name in dir(transformers.models.auto.modeling_auto):
            if attr_name.startswith("MODEL_") and attr_name.endswith("MAPPING_NAMES"):
                result = result | set(get_values(getattr(transformers.models.auto.modeling_auto, attr_name)))
    return list(result)


def ignore_unautoclassed(model_name: str) -> bool:
    """Rules to determine if a model should be in an auto class."""
    # Special white list
    if model_name in IGNORE_NON_AUTO_CONFIGURED:
        return True
    # Encoder and Decoder should be ignored
    if "Encoder" in model_name or "Decoder" in model_name:
        return True
    return False


def check_models_are_auto_configured(module: types.ModuleType, all_auto_models: list[str]) -> list[str]:
    """
    Check models defined in module are each in an auto class.

    Args:
        module (`types.ModuleType`):
            The module in which we get the models.
        all_auto_models (`List[str]`):
            The list of all models in an auto class (as obtained with `get_all_auto_configured_models()`).

    Returns:
        `List[str]`: The list of error messages corresponding to models not tested.
    """
    defined_models = get_models(module)
    failures = []
    for model_name, _ in defined_models:
        if model_name not in all_auto_models and not ignore_unautoclassed(model_name):
            failures.append(
                f"{model_name} is defined in {module.__name__} but is not present in any of the auto mapping. "
                "If that is intended behavior, add its name to `IGNORE_NON_AUTO_CONFIGURED` in the file "
                "`utils/check_repo.py`."
            )
    return failures


def check_all_models_are_auto_configured():
    """Check all models are each in an auto class."""
    # This is where we need to check we have all backends or the check is incomplete.
    check_missing_backends()
    modules = get_model_modules()
    all_auto_models = get_all_auto_configured_models()
    failures = []
    for module in modules:
        new_failures = check_models_are_auto_configured(module, all_auto_models)
        if new_failures is not None:
            failures += new_failures
    if len(failures) > 0:
        raise Exception(f"There were {len(failures)} failures:\n" + "\n".join(failures))


def check_all_auto_object_names_being_defined():
    """Check all names defined in auto (name) mappings exist in the library."""
    # This is where we need to check we have all backends or the check is incomplete.
    check_missing_backends()

    failures = []
    mappings_to_check = {
        "TOKENIZER_MAPPING_NAMES": TOKENIZER_MAPPING_NAMES,
        "IMAGE_PROCESSOR_MAPPING_NAMES": IMAGE_PROCESSOR_MAPPING_NAMES,
        "FEATURE_EXTRACTOR_MAPPING_NAMES": FEATURE_EXTRACTOR_MAPPING_NAMES,
        "PROCESSOR_MAPPING_NAMES": PROCESSOR_MAPPING_NAMES,
    }

    module = getattr(transformers.models.auto, "modeling_auto")
    # all mappings in a single auto modeling file
    mapping_names = [x for x in dir(module) if x.endswith("_MAPPING_NAMES")]
    mappings_to_check.update({name: getattr(module, name) for name in mapping_names})

    for name, mapping in mappings_to_check.items():
        for class_names in mapping.values():
            if not isinstance(class_names, tuple):
                class_names = (class_names,)
                for class_name in class_names:
                    if class_name is None:
                        continue
                    # dummy object is accepted
                    if not hasattr(transformers, class_name):
                        # If the class name is in a model name mapping, let's not check if there is a definition in any modeling
                        # module, if it's a private model defined in this file.
                        if name.endswith("MODEL_MAPPING_NAMES") and is_a_private_model(class_name):
                            continue
                        if name.endswith("MODEL_FOR_IMAGE_MAPPING_NAMES") and is_a_private_model(class_name):
                            continue
                        failures.append(
                            f"`{class_name}` appears in the mapping `{name}` but it is not defined in the library."
                        )
    if len(failures) > 0:
        raise Exception(f"There were {len(failures)} failures:\n" + "\n".join(failures))


def check_all_auto_mapping_names_in_config_mapping_names():
    """Check all keys defined in auto mappings (mappings of names) appear in `CONFIG_MAPPING_NAMES`."""
    # This is where we need to check we have all backends or the check is incomplete.
    check_missing_backends()

    failures = []
    # `TOKENIZER_PROCESSOR_MAPPING_NAMES` and `AutoTokenizer` is special, and don't need to follow the rule.
    mappings_to_check = {
        "IMAGE_PROCESSOR_MAPPING_NAMES": IMAGE_PROCESSOR_MAPPING_NAMES,
        "FEATURE_EXTRACTOR_MAPPING_NAMES": FEATURE_EXTRACTOR_MAPPING_NAMES,
        "PROCESSOR_MAPPING_NAMES": PROCESSOR_MAPPING_NAMES,
    }

    module = getattr(transformers.models.auto, "modeling_auto")
    # all mappings in a single auto modeling file
    mapping_names = [x for x in dir(module) if x.endswith("_MAPPING_NAMES")]
    mappings_to_check.update({name: getattr(module, name) for name in mapping_names})

    for name, mapping in mappings_to_check.items():
        for model_type in mapping:
            if model_type not in CONFIG_MAPPING_NAMES:
                failures.append(
                    f"`{model_type}` appears in the mapping `{name}` but it is not defined in the keys of "
                    "`CONFIG_MAPPING_NAMES`."
                )
    if len(failures) > 0:
        raise Exception(f"There were {len(failures)} failures:\n" + "\n".join(failures))


def check_all_auto_mappings_importable():
    """Check all auto mappings can be imported."""
    # This is where we need to check we have all backends or the check is incomplete.
    check_missing_backends()

    failures = []
    mappings_to_check = {}

    module = getattr(transformers.models.auto, "modeling_auto")
    # all mappings in a single auto modeling file
    mapping_names = [x for x in dir(module) if x.endswith("_MAPPING_NAMES")]
    mappings_to_check.update({name: getattr(module, name) for name in mapping_names})

    for name in mappings_to_check:
        name = name.replace("_MAPPING_NAMES", "_MAPPING")
        if not hasattr(transformers, name):
            failures.append(f"`{name}`")
    if len(failures) > 0:
        raise Exception(f"There were {len(failures)} failures:\n" + "\n".join(failures))


_re_decorator = re.compile(r"^\s*@(\S+)\s+$")


def check_decorator_order(filename: str) -> list[int]:
    """
    Check that in a given test file, the slow decorator is always last.

    Args:
        filename (`str`): The path to a test file to check.

    Returns:
        `List[int]`: The list of failures as a list of indices where there are problems.
    """
    with open(filename, "r", encoding="utf-8", newline="\n") as f:
        lines = f.readlines()
    decorator_before = None
    errors = []
    for i, line in enumerate(lines):
        search = _re_decorator.search(line)
        if search is not None:
            decorator_name = search.groups()[0]
            if decorator_before is not None and decorator_name.startswith("parameterized"):
                errors.append(i)
            decorator_before = decorator_name
        elif decorator_before is not None:
            decorator_before = None
    return errors


def check_all_decorator_order():
    """Check that in all test files, the slow decorator is always last."""
    errors = []
    for fname in os.listdir(PATH_TO_TESTS):
        if fname.endswith(".py"):
            filename = os.path.join(PATH_TO_TESTS, fname)
            new_errors = check_decorator_order(filename)
            errors += [f"- {filename}, line {i}" for i in new_errors]
    if len(errors) > 0:
        msg = "\n".join(errors)
        raise ValueError(
            "The parameterized decorator (and its variants) should always be first, but this is not the case in the"
            f" following files:\n{msg}"
        )


def find_all_documented_objects() -> list[str]:
    """
    Parse the content of all doc files to detect which classes and functions it documents.

    Returns:
        `List[str]`: The list of all object names being documented.
        `Dict[str, List[str]]`: A dictionary mapping the object name (full import path, e.g.
            `integrations.PeftAdapterMixin`) to its documented methods
    """
    documented_obj = []
    documented_methods_map = {}
    for doc_file in Path(PATH_TO_DOC).glob("**/*.md"):
        with open(doc_file, "r", encoding="utf-8", newline="\n") as f:
            content = f.read()
        raw_doc_objs = re.findall(r"\[\[autodoc\]\]\s+(\S+)\s+", content)
        documented_obj += [obj.split(".")[-1] for obj in raw_doc_objs]

        for obj in raw_doc_objs:
            obj_public_methods = re.findall(rf"\[\[autodoc\]\] {obj}((\n\s+-.*)+)", content)
            # Some objects have no methods documented
            if len(obj_public_methods) == 0:
                continue
            else:
                documented_methods_map[obj] = re.findall(r"(?<=-\s).*", obj_public_methods[0][0])

    return documented_obj, documented_methods_map


# One good reason for not being documented is to be deprecated. Put in this list deprecated objects.
DEPRECATED_OBJECTS = [
    "PretrainedConfig",  # deprecated in favor of PreTrainedConfig
    "AutoModelWithLMHead",
    "BartPretrainedModel",
    "DataCollator",
    "DataCollatorForSOP",
    "GlueDataset",
    "GlueDataTrainingArguments",
    "NerPipeline",
    "OwlViTFeatureExtractor",
    "PretrainedBartModel",
    "PretrainedFSMTModel",
    "SingleSentenceClassificationProcessor",
    "SquadDataTrainingArguments",
    "SquadDataset",
    "SquadExample",
    "SquadFeatures",
    "SquadV1Processor",
    "SquadV2Processor",
    "Wav2Vec2ForMaskedLM",
    "Wav2Vec2Tokenizer",
    "glue_compute_metrics",
    "glue_convert_examples_to_features",
    "glue_output_modes",
    "glue_processors",
    "glue_tasks_num_labels",
    "shape_list",
    "squad_convert_examples_to_features",
    "xnli_compute_metrics",
    "xnli_output_modes",
    "xnli_processors",
    "xnli_tasks_num_labels",
]

# Exceptionally, some objects should not be documented after all rules passed.
# ONLY PUT SOMETHING IN THIS LIST AS A LAST RESORT!
UNDOCUMENTED_OBJECTS = [
    "AddedToken",  # This is a tokenizers class.
    "BasicTokenizer",  # Internal, should never have been in the main init.
    "CharacterTokenizer",  # Internal, should never have been in the main init.
    "DPRPretrainedReader",  # Like an Encoder.
    "DummyObject",  # Just picked by mistake sometimes.
    "MecabTokenizer",  # Internal, should never have been in the main init.
    "ModelCard",  # Internal type.
    "SqueezeBertModule",  # Internal building block (should have been called SqueezeBertLayer)
    "TransfoXLCorpus",  # Internal type.
    "WordpieceTokenizer",  # Internal, should never have been in the main init.
    "absl",  # External module
    "add_end_docstrings",  # Internal, should never have been in the main init.
    "add_start_docstrings",  # Internal, should never have been in the main init.
    "logger",  # Internal logger
    "logging",  # External module
    "requires_backends",  # Internal function
    "AltRobertaModel",  # Internal module
    "VitPoseBackbone",  # Internal module
    "VitPoseBackboneConfig",  # Internal module
    "get_values",  # Internal object
    "T3Cond",  # Internal conditioning class for T3 model
]

# This list should be empty. Objects in it should get their own doc page.
SHOULD_HAVE_THEIR_OWN_PAGE = [
    "AutoBackbone",
    "BeitBackbone",
    "BitBackbone",
    "ConvNextBackbone",
    "ConvNextV2Backbone",
    "DinatBackbone",
    "Dinov2Backbone",
    "Dinov2WithRegistersBackbone",
    "FocalNetBackbone",
    "HieraBackbone",
    "MaskFormerSwinBackbone",
    "MaskFormerSwinConfig",
    "MaskFormerSwinModel",
    "NatBackbone",
    "PvtV2Backbone",
    "ResNetBackbone",
    "SwinBackbone",
    "Swinv2Backbone",
    "TextNetBackbone",
    "TimmBackbone",
    "TimmBackboneConfig",
    "VitDetBackbone",
    "RoFormerTokenizerFast",  # An alias
]


def ignore_undocumented(name: str) -> bool:
    """Rules to determine if `name` should be undocumented (returns `True` if it should not be documented)."""
    # NOT DOCUMENTED ON PURPOSE.
    # Constants uppercase are not documented.
    if name.isupper():
        return True
    # PreTrainedModels / Encoders / Decoders / Layers / Embeddings / Attention are not documented.
    if (
        name.endswith("PreTrainedModel")
        or name.endswith("Decoder")
        or name.endswith("Encoder")
        or name.endswith("Layer")
        or name.endswith("Embeddings")
        or name.endswith("Attention")
    ):
        return True
    # Submodules are not documented.
    if os.path.isdir(os.path.join(PATH_TO_TRANSFORMERS, name)) or os.path.isfile(
        os.path.join(PATH_TO_TRANSFORMERS, f"{name}.py")
    ):
        return True
    # All load functions are not documented.
    if name.startswith("load_pytorch"):
        return True
    # is_xxx_available functions are not documented.
    if name.startswith("is_") and name.endswith("_available"):
        return True
    # Deprecated objects are not documented.
    if name in DEPRECATED_OBJECTS or name in UNDOCUMENTED_OBJECTS:
        return True
    # MMBT model does not really work.
    if name.startswith("MMBT"):
        return True
    # BLT models are internal building blocks, tested implicitly through BltForCausalLM
    if name.startswith("Blt"):
        return True
    if name in SHOULD_HAVE_THEIR_OWN_PAGE:
        return True
    return False


def check_all_objects_are_documented():
    """Check all models are properly documented."""
    documented_objs, documented_methods_map = find_all_documented_objects()
    modules = transformers._modules
    # the objects with the following prefixes are not required to be in the docs
    ignore_prefixes = [
        "_",  # internal objects
    ]
    objects = [c for c in dir(transformers) if c not in modules and not any(c.startswith(p) for p in ignore_prefixes)]
    undocumented_objs = [c for c in objects if c not in documented_objs and not ignore_undocumented(c)]
    if len(undocumented_objs) > 0:
        raise Exception(
            "The following objects are in the public init, but not in the docs:\n - " + "\n - ".join(undocumented_objs)
        )
    check_model_type_doc_match()
    check_public_method_exists(documented_methods_map)


def check_public_method_exists(documented_methods_map):
    """Check that all explicitly documented public methods are defined in the corresponding class."""
    failures = []
    for obj, methods in documented_methods_map.items():
        # Let's ensure there is no repetition
        if len(set(methods)) != len(methods):
            failures.append(f"Error in the documentation of {obj}: there are repeated documented methods.")

        # Navigates into the object, given the full import path
        nested_path = obj.split(".")
        submodule = transformers
        if len(nested_path) > 1:
            nested_submodules = nested_path[:-1]
            for submodule_name in nested_submodules:
                if submodule_name == "transformers":
                    continue

                try:
                    submodule = getattr(submodule, submodule_name)
                except AttributeError:
                    failures.append(f"Could not parse {submodule_name}. Are the required dependencies installed?")
                continue

        class_name = nested_path[-1]

        try:
            obj_class = getattr(submodule, class_name)
        except AttributeError:
            failures.append(f"Could not parse {class_name}. Are the required dependencies installed?")
            continue

        # Checks that all explicitly documented methods are defined in the class
        for method in methods:
            if method == "all":  # Special keyword to document all public methods
                continue
            try:
                if not hasattr(obj_class, method):
                    failures.append(
                        "The following public method is explicitly documented but not defined in the corresponding "
                        f"class. class: {obj}, method: {method}. If the method is defined, this error can be due to "
                        f"lacking dependencies."
                    )
            except ImportError:
                pass

    if len(failures) > 0:
        raise Exception("\n".join(failures))


def check_model_type_doc_match():
    """Check all doc pages have a corresponding model type."""
    model_doc_folder = Path(PATH_TO_DOC) / "model_doc"
    model_docs = [m.stem for m in model_doc_folder.glob("*.md")]

    model_types = list(transformers.models.auto.configuration_auto.MODEL_NAMES_MAPPING.keys())
    model_types = [MODEL_TYPE_TO_DOC_MAPPING.get(m, m) for m in model_types]

    errors = []
    for m in model_docs:
        if m not in model_types and m != "auto":
            close_matches = get_close_matches(m, model_types)
            error_message = f"{m} is not a proper model identifier."
            if len(close_matches) > 0:
                close_matches = "/".join(close_matches)
                error_message += f" Did you mean {close_matches}?"
            errors.append(error_message)

    if len(errors) > 0:
        raise ValueError(
            "Some model doc pages do not match any existing model type:\n"
            + "\n".join(errors)
            + "\nYou can add any missing model type to the `MODEL_NAMES_MAPPING` constant in "
            "models/auto/configuration_auto.py."
        )


def check_deprecated_constant_is_up_to_date():
    """
    Check if the constant `DEPRECATED_MODELS` in `models/auto/configuration_auto.py` is up to date.
    """
    deprecated_folder = os.path.join(PATH_TO_TRANSFORMERS, "models", "deprecated")
    deprecated_models = [m for m in os.listdir(deprecated_folder) if not m.startswith("_")]

    constant_to_check = transformers.models.auto.configuration_auto.DEPRECATED_MODELS
    message = []
    missing_models = sorted(set(deprecated_models) - set(constant_to_check))
    if len(missing_models) != 0:
        missing_models = ", ".join(missing_models)
        message.append(
            "The following models are in the deprecated folder, make sure to add them to `DEPRECATED_MODELS` in "
            f"`models/auto/configuration_auto.py`: {missing_models}."
        )

    extra_models = sorted(set(constant_to_check) - set(deprecated_models))
    if len(extra_models) != 0:
        extra_models = ", ".join(extra_models)
        message.append(
            "The following models are in the `DEPRECATED_MODELS` constant but not in the deprecated folder. Either "
            f"remove them from the constant or move to the deprecated folder: {extra_models}."
        )

    if len(message) > 0:
        raise Exception("\n".join(message))


def check_models_have_kwargs():
    """
    Checks that all model classes defined in modeling files accept **kwargs in their forward pass.
    Since we ast.parse() here, it might be a good idea to add other tests that inspect modeling code here rather than
    repeatedly ast.parsing() in each test!
    """
    models_dir = Path(PATH_TO_TRANSFORMERS) / "models"
    failing_classes = []
    for model_dir in models_dir.iterdir():
        if model_dir.name == "deprecated":
            continue
        if model_dir.is_dir() and (modeling_file := list(model_dir.glob("modeling_*.py"))):
            modeling_file = modeling_file[0]

            with open(modeling_file, "r") as f:
                tree = ast.parse(f.read())

            # Map all classes in the file to their base classes
            class_bases = {}
            all_class_nodes = {}

            for node in ast.walk(tree):
                if isinstance(node, ast.ClassDef):
                    # We only care about base classes that are simple names
                    bases = [b.id for b in node.bases if isinstance(b, ast.Name)]
                    class_bases[node.name] = bases
                    all_class_nodes[node.name] = node

            inherits_from_pretrained = {"PreTrainedModel"}
            # Loop over classes and mark the ones that inherit from PreTrainedModel, or from
            # previously marked classes (which indicates indirect inheritance from PreTrainedModel)
            # Keep going until you go through the whole list without discovering a new child class, then break
            while True:
                for class_name, bases in class_bases.items():
                    if class_name in inherits_from_pretrained:
                        continue
                    if inherits_from_pretrained.intersection(bases):
                        inherits_from_pretrained.add(class_name)
                        break
                else:
                    break

            # 2. Iterate through classes and check conditions
            for class_name, class_def in all_class_nodes.items():
                if class_name not in inherits_from_pretrained:
                    continue

                forward_method = next(
                    (n for n in class_def.body if isinstance(n, ast.FunctionDef) and n.name == "forward"), None
                )
                if forward_method:
                    # 3. Check for **kwargs (represented as .kwarg in AST)
                    if forward_method.args.kwarg is None:
                        failing_classes.append(class_name)

    if failing_classes:
        raise Exception(
            "The following model classes do not accept **kwargs in their forward() method: \n"
            f"{', '.join(failing_classes)}."
        )


def check_repo_quality():
    """Check all models are tested and documented."""
    print("Repository-wide checks:")
    print("    - checking all models are included.")
    check_model_list()
    print("    - checking all models are public.")
    check_models_are_in_init()
    print("    - checking all models have tests.")
    check_all_decorator_order()
    check_all_models_are_tested()
    print("    - checking all objects have documentation.")
    check_all_objects_are_documented()
    print("    - checking all models are in at least one auto class.")
    check_all_models_are_auto_configured()
    print("    - checking all names in auto name mappings are defined.")
    check_all_auto_object_names_being_defined()
    print("    - checking all keys in auto name mappings are defined in `CONFIG_MAPPING_NAMES`.")
    check_all_auto_mapping_names_in_config_mapping_names()
    print("    - checking all auto mappings could be imported.")
    check_all_auto_mappings_importable()
    print("    - checking the DEPRECATED_MODELS constant is up to date.")
    check_deprecated_constant_is_up_to_date()
    print("    - checking all models accept **kwargs in their call.")
    check_models_have_kwargs()


if __name__ == "__main__":
    check_repo_quality()<|MERGE_RESOLUTION|>--- conflicted
+++ resolved
@@ -106,14 +106,11 @@
     "BltLocalDecoder",  # Building part of bigger (tested) model. Tested implicitly through BLTForCausalLM.
     "BltGlobalTransformer",  # Building part of bigger (tested) model. Tested implicitly through BLTForCausalLM.
     "Ovis2VisionModel",
-<<<<<<< HEAD
-    "T3Model",  # Internal building block of Chatterbox model.
-    "T3PreTrainedModel",  # Internal building block of Chatterbox model.
-=======
+    "T3Model",  # Building part of bigger (tested) model.
+    "T3PreTrainedModel",  # Building part of bigger (tested) model.
     "PeAudioPreTrainedModel",
     "PeAudioVideoPreTrainedModel",
     "PeVideoPreTrainedModel",
->>>>>>> a7f29523
 ]
 
 # Update this list for models that are not tested with a comment explaining the reason it should not be.
@@ -427,13 +424,10 @@
     "Qwen3OmniMoeTalkerModel",  # Building part of a bigger model
     "Qwen3OmniMoeThinkerForConditionalGeneration",  # Building part of a bigger model
     "Qwen3OmniMoeThinkerTextModel",  # Building part of a bigger model
-<<<<<<< HEAD
     "S3TokenizerModel",  # Building part of a bigger model
     "S3GenModel",  # Building part of a bigger model
-=======
     "Ernie4_5_VL_MoeTextModel",  # Building part of a bigger model
     "PeAudioFrameLevelModel",
->>>>>>> a7f29523
 ]
 
 
