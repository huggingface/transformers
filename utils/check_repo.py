--- conflicted
+++ resolved
@@ -395,10 +395,7 @@
     "Qwen3OmniMoeTalkerModel",  # Building part of a bigger model
     "Qwen3OmniMoeThinkerForConditionalGeneration",  # Building part of a bigger model
     "Qwen3OmniMoeThinkerTextModel",  # Building part of a bigger model
-<<<<<<< HEAD
     "KeyeVL1_5VisionModel",  # Building part of a bigger model
-=======
->>>>>>> ce4ffeeb
 ]
 
 
