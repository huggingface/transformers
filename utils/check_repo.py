# coding=utf-8
# Copyright 2020 The HuggingFace Inc. team.
#
# Licensed under the Apache License, Version 2.0 (the "License");
# you may not use this file except in compliance with the License.
# You may obtain a copy of the License at
#
#     http://www.apache.org/licenses/LICENSE-2.0
#
# Unless required by applicable law or agreed to in writing, software
# distributed under the License is distributed on an "AS IS" BASIS,
# WITHOUT WARRANTIES OR CONDITIONS OF ANY KIND, either express or implied.
# See the License for the specific language governing permissions and
# limitations under the License.
"""
Utility that performs several consistency checks on the repo. This includes:
- checking all models are properly defined in the __init__ of models/
- checking all models are in the main __init__
- checking all models are properly tested
- checking all object in the main __init__ are documented
- checking all models are in at least one auto class
- checking all the auto mapping are properly defined (no typos, importable)
- checking the list of deprecated models is up to date

Use from the root of the repo with (as used in `make repo-consistency`):

```bash
python utils/check_repo.py
```

It has no auto-fix mode.
"""
import inspect
import os
import re
import sys
import types
import warnings
from collections import OrderedDict
from difflib import get_close_matches
from pathlib import Path
from typing import List, Tuple

from transformers import is_flax_available, is_tf_available, is_torch_available
from transformers.models.auto import get_values
from transformers.models.auto.configuration_auto import CONFIG_MAPPING_NAMES
from transformers.models.auto.feature_extraction_auto import FEATURE_EXTRACTOR_MAPPING_NAMES
from transformers.models.auto.image_processing_auto import IMAGE_PROCESSOR_MAPPING_NAMES
from transformers.models.auto.processing_auto import PROCESSOR_MAPPING_NAMES
from transformers.models.auto.tokenization_auto import TOKENIZER_MAPPING_NAMES
from transformers.utils import ENV_VARS_TRUE_VALUES, direct_transformers_import


# All paths are set with the intent you should run this script from the root of the repo with the command
# python utils/check_repo.py
PATH_TO_TRANSFORMERS = "src/transformers"
PATH_TO_TESTS = "tests"
PATH_TO_DOC = "docs/source/en"

# Update this list with models that are supposed to be private.
PRIVATE_MODELS = [
    "AltRobertaModel",
    "DPRSpanPredictor",
    "LongT5Stack",
    "RealmBertModel",
    "T5Stack",
    "MT5Stack",
    "UMT5Stack",
    "Pop2PianoStack",
    "SwitchTransformersStack",
    "TFDPRSpanPredictor",
    "MaskFormerSwinModel",
    "MaskFormerSwinPreTrainedModel",
    "BridgeTowerTextModel",
    "BridgeTowerVisionModel",
    "Kosmos2TextModel",
    "Kosmos2TextForCausalLM",
    "Kosmos2VisionModel",
    "SeamlessM4Tv2TextToUnitModel",
    "SeamlessM4Tv2CodeHifiGan",
    "SeamlessM4Tv2TextToUnitForConditionalGeneration",
]

# Update this list for models that are not tested with a comment explaining the reason it should not be.
# Being in this list is an exception and should **not** be the rule.
IGNORE_NON_TESTED = PRIVATE_MODELS.copy() + [
    # models to ignore for not tested
    "FuyuForCausalLM",  # Not tested fort now
    "InstructBlipQFormerModel",  # Building part of bigger (tested) model.
    "UMT5EncoderModel",  # Building part of bigger (tested) model.
    "Blip2QFormerModel",  # Building part of bigger (tested) model.
    "ErnieMForInformationExtraction",
    "FastSpeech2ConformerHifiGan",  # Already tested by SpeechT5HifiGan (# Copied from)
    "FastSpeech2ConformerWithHifiGan",  # Built with two smaller (tested) models.
    "GraphormerDecoderHead",  # Building part of bigger (tested) model.
    "JukeboxVQVAE",  # Building part of bigger (tested) model.
    "JukeboxPrior",  # Building part of bigger (tested) model.
    "DecisionTransformerGPT2Model",  # Building part of bigger (tested) model.
    "SegformerDecodeHead",  # Building part of bigger (tested) model.
    "MgpstrModel",  # Building part of bigger (tested) model.
    "BertLMHeadModel",  # Needs to be setup as decoder.
    "MegatronBertLMHeadModel",  # Building part of bigger (tested) model.
    "RealmBertModel",  # Building part of bigger (tested) model.
    "RealmReader",  # Not regular model.
    "RealmScorer",  # Not regular model.
    "RealmForOpenQA",  # Not regular model.
    "ReformerForMaskedLM",  # Needs to be setup as decoder.
    "TFElectraMainLayer",  # Building part of bigger (tested) model (should it be a TFPreTrainedModel ?)
    "TFRobertaForMultipleChoice",  # TODO: fix
    "TFRobertaPreLayerNormForMultipleChoice",  # TODO: fix
    "SeparableConv1D",  # Building part of bigger (tested) model.
    "FlaxBartForCausalLM",  # Building part of bigger (tested) model.
    "FlaxBertForCausalLM",  # Building part of bigger (tested) model. Tested implicitly through FlaxRobertaForCausalLM.
    "OPTDecoderWrapper",
    "TFSegformerDecodeHead",  # Not a regular model.
    "AltRobertaModel",  # Building part of bigger (tested) model.
    "BlipTextLMHeadModel",  # No need to test it as it is tested by BlipTextVision models
    "TFBlipTextLMHeadModel",  # No need to test it as it is tested by BlipTextVision models
    "BridgeTowerTextModel",  # No need to test it as it is tested by BridgeTowerModel model.
    "BridgeTowerVisionModel",  # No need to test it as it is tested by BridgeTowerModel model.
    "BarkCausalModel",  # Building part of bigger (tested) model.
    "BarkModel",  # Does not have a forward signature - generation tested with integration tests.
    "SeamlessM4TTextToUnitModel",  # Building part of bigger (tested) model.
    "SeamlessM4TCodeHifiGan",  # Building part of bigger (tested) model.
    "SeamlessM4TTextToUnitForConditionalGeneration",  # Building part of bigger (tested) model.
]

# Update this list with test files that don't have a tester with a `all_model_classes` variable and which don't
# trigger the common tests.
TEST_FILES_WITH_NO_COMMON_TESTS = [
    "models/decision_transformer/test_modeling_decision_transformer.py",
    "models/camembert/test_modeling_camembert.py",
    "models/mt5/test_modeling_flax_mt5.py",
    "models/mbart/test_modeling_mbart.py",
    "models/mt5/test_modeling_mt5.py",
    "models/pegasus/test_modeling_pegasus.py",
    "models/camembert/test_modeling_tf_camembert.py",
    "models/mt5/test_modeling_tf_mt5.py",
    "models/xlm_roberta/test_modeling_tf_xlm_roberta.py",
    "models/xlm_roberta/test_modeling_flax_xlm_roberta.py",
    "models/xlm_prophetnet/test_modeling_xlm_prophetnet.py",
    "models/xlm_roberta/test_modeling_xlm_roberta.py",
    "models/vision_text_dual_encoder/test_modeling_vision_text_dual_encoder.py",
    "models/vision_text_dual_encoder/test_modeling_tf_vision_text_dual_encoder.py",
    "models/vision_text_dual_encoder/test_modeling_flax_vision_text_dual_encoder.py",
    "models/decision_transformer/test_modeling_decision_transformer.py",
    "models/bark/test_modeling_bark.py",
]

# Update this list for models that are not in any of the auto MODEL_XXX_MAPPING. Being in this list is an exception and
# should **not** be the rule.
IGNORE_NON_AUTO_CONFIGURED = PRIVATE_MODELS.copy() + [
    # models to ignore for model xxx mapping
    "AlignTextModel",
    "AlignVisionModel",
    "ClapTextModel",
    "ClapTextModelWithProjection",
    "ClapAudioModel",
    "ClapAudioModelWithProjection",
    "Blip2ForConditionalGeneration",
    "Blip2QFormerModel",
    "Blip2VisionModel",
    "ErnieMForInformationExtraction",
    "FastSpeech2ConformerHifiGan",
    "FastSpeech2ConformerWithHifiGan",
    "GitVisionModel",
    "GraphormerModel",
    "GraphormerForGraphClassification",
    "BlipForConditionalGeneration",
    "BlipForImageTextRetrieval",
    "BlipForQuestionAnswering",
    "BlipVisionModel",
    "BlipTextLMHeadModel",
    "BlipTextModel",
    "BrosSpadeEEForTokenClassification",
    "BrosSpadeELForTokenClassification",
    "TFBlipForConditionalGeneration",
    "TFBlipForImageTextRetrieval",
    "TFBlipForQuestionAnswering",
    "TFBlipVisionModel",
    "TFBlipTextLMHeadModel",
    "TFBlipTextModel",
    "Swin2SRForImageSuperResolution",
    "BridgeTowerForImageAndTextRetrieval",
    "BridgeTowerForMaskedLM",
    "BridgeTowerForContrastiveLearning",
    "CLIPSegForImageSegmentation",
    "CLIPSegVisionModel",
    "CLIPSegTextModel",
    "EsmForProteinFolding",
    "GPTSanJapaneseModel",
    "TimeSeriesTransformerForPrediction",
    "InformerForPrediction",
    "AutoformerForPrediction",
    "PatchTSTForPretraining",
    "PatchTSTForPrediction",
    "JukeboxVQVAE",
    "JukeboxPrior",
    "SamModel",
    "DPTForDepthEstimation",
    "DecisionTransformerGPT2Model",
    "GLPNForDepthEstimation",
    "ViltForImagesAndTextClassification",
    "ViltForImageAndTextRetrieval",
    "ViltForTokenClassification",
    "ViltForMaskedLM",
    "PerceiverForMultimodalAutoencoding",
    "PerceiverForOpticalFlow",
    "SegformerDecodeHead",
    "TFSegformerDecodeHead",
    "FlaxBeitForMaskedImageModeling",
    "BeitForMaskedImageModeling",
    "ChineseCLIPTextModel",
    "ChineseCLIPVisionModel",
    "CLIPTextModel",
    "CLIPTextModelWithProjection",
    "CLIPVisionModelWithProjection",
    "ClvpForCausalLM",
    "ClvpModel",
    "GroupViTTextModel",
    "GroupViTVisionModel",
    "TFCLIPTextModel",
    "TFCLIPVisionModel",
    "TFGroupViTTextModel",
    "TFGroupViTVisionModel",
    "FlaxCLIPTextModel",
    "FlaxCLIPTextModelWithProjection",
    "FlaxCLIPVisionModel",
    "FlaxWav2Vec2ForCTC",
    "DetrForSegmentation",
    "Pix2StructVisionModel",
    "Pix2StructTextModel",
    "Pix2StructForConditionalGeneration",
    "ConditionalDetrForSegmentation",
    "DPRReader",
    "FlaubertForQuestionAnswering",
    "FlavaImageCodebook",
    "FlavaTextModel",
    "FlavaImageModel",
    "FlavaMultimodalModel",
    "GPT2DoubleHeadsModel",
    "GPTSw3DoubleHeadsModel",
    "InstructBlipVisionModel",
    "InstructBlipQFormerModel",
    "LayoutLMForQuestionAnswering",
    "LukeForMaskedLM",
    "LukeForEntityClassification",
    "LukeForEntityPairClassification",
    "LukeForEntitySpanClassification",
    "MgpstrModel",
    "OpenAIGPTDoubleHeadsModel",
    "OwlViTTextModel",
    "OwlViTVisionModel",
    "Owlv2TextModel",
    "Owlv2VisionModel",
    "OwlViTForObjectDetection",
    "PatchTSMixerForPrediction",
    "PatchTSMixerForPretraining",
    "RagModel",
    "RagSequenceForGeneration",
    "RagTokenForGeneration",
    "RealmEmbedder",
    "RealmForOpenQA",
    "RealmScorer",
    "RealmReader",
    "TFDPRReader",
    "TFGPT2DoubleHeadsModel",
    "TFLayoutLMForQuestionAnswering",
    "TFOpenAIGPTDoubleHeadsModel",
    "TFRagModel",
    "TFRagSequenceForGeneration",
    "TFRagTokenForGeneration",
    "Wav2Vec2ForCTC",
    "HubertForCTC",
    "SEWForCTC",
    "SEWDForCTC",
    "XLMForQuestionAnswering",
    "XLNetForQuestionAnswering",
    "SeparableConv1D",
    "VisualBertForRegionToPhraseAlignment",
    "VisualBertForVisualReasoning",
    "VisualBertForQuestionAnswering",
    "VisualBertForMultipleChoice",
    "TFWav2Vec2ForCTC",
    "TFHubertForCTC",
    "XCLIPVisionModel",
    "XCLIPTextModel",
    "AltCLIPTextModel",
    "AltCLIPVisionModel",
    "AltRobertaModel",
    "TvltForAudioVisualClassification",
    "BarkCausalModel",
    "BarkCoarseModel",
    "BarkFineModel",
    "BarkSemanticModel",
    "MusicgenModel",
    "MusicgenForConditionalGeneration",
    "SpeechT5ForSpeechToSpeech",
    "SpeechT5ForTextToSpeech",
    "SpeechT5HifiGan",
    "VitMatteForImageMatting",
    "SeamlessM4TTextToUnitModel",
    "SeamlessM4TTextToUnitForConditionalGeneration",
    "SeamlessM4TCodeHifiGan",
    "SeamlessM4TForSpeechToSpeech",  # no auto class for speech-to-speech
    "TvpForVideoGrounding",
    "SeamlessM4Tv2NARTextToUnitModel",
    "SeamlessM4Tv2NARTextToUnitForConditionalGeneration",
    "SeamlessM4Tv2CodeHifiGan",
    "SeamlessM4Tv2ForSpeechToSpeech",  # no auto class for speech-to-speech
<<<<<<< HEAD
    "SegGptForImageSegmentation",
=======
    "SiglipVisionModel",
    "SiglipTextModel",
>>>>>>> bc72b4e2
]

# DO NOT edit this list!
# (The corresponding pytorch objects should never have been in the main `__init__`, but it's too late to remove)
OBJECT_TO_SKIP_IN_MAIN_INIT_CHECK = [
    "FlaxBertLayer",
    "FlaxBigBirdLayer",
    "FlaxRoFormerLayer",
    "TFBertLayer",
    "TFLxmertEncoder",
    "TFLxmertXLayer",
    "TFMPNetLayer",
    "TFMobileBertLayer",
    "TFSegformerLayer",
    "TFViTMAELayer",
]

# Update this list for models that have multiple model types for the same model doc.
MODEL_TYPE_TO_DOC_MAPPING = OrderedDict(
    [
        ("data2vec-text", "data2vec"),
        ("data2vec-audio", "data2vec"),
        ("data2vec-vision", "data2vec"),
        ("donut-swin", "donut"),
    ]
)


# This is to make sure the transformers module imported is the one in the repo.
transformers = direct_transformers_import(PATH_TO_TRANSFORMERS)


def check_missing_backends():
    """
    Checks if all backends are installed (otherwise the check of this script is incomplete). Will error in the CI if
    that's not the case but only throw a warning for users running this.
    """
    missing_backends = []
    if not is_torch_available():
        missing_backends.append("PyTorch")
    if not is_tf_available():
        missing_backends.append("TensorFlow")
    if not is_flax_available():
        missing_backends.append("Flax")
    if len(missing_backends) > 0:
        missing = ", ".join(missing_backends)
        if os.getenv("TRANSFORMERS_IS_CI", "").upper() in ENV_VARS_TRUE_VALUES:
            raise Exception(
                "Full repo consistency checks require all backends to be installed (with `pip install -e .[dev]` in the "
                f"Transformers repo, the following are missing: {missing}."
            )
        else:
            warnings.warn(
                "Full repo consistency checks require all backends to be installed (with `pip install -e .[dev]` in the "
                f"Transformers repo, the following are missing: {missing}. While it's probably fine as long as you "
                "didn't make any change in one of those backends modeling files, you should probably execute the "
                "command above to be on the safe side."
            )


def check_model_list():
    """
    Checks the model listed as subfolders of `models` match the models available in `transformers.models`.
    """
    # Get the models from the directory structure of `src/transformers/models/`
    models_dir = os.path.join(PATH_TO_TRANSFORMERS, "models")
    _models = []
    for model in os.listdir(models_dir):
        if model == "deprecated":
            continue
        model_dir = os.path.join(models_dir, model)
        if os.path.isdir(model_dir) and "__init__.py" in os.listdir(model_dir):
            _models.append(model)

    # Get the models in the submodule `transformers.models`
    models = [model for model in dir(transformers.models) if not model.startswith("__")]

    missing_models = sorted(set(_models).difference(models))
    if missing_models:
        raise Exception(
            f"The following models should be included in {models_dir}/__init__.py: {','.join(missing_models)}."
        )


# If some modeling modules should be ignored for all checks, they should be added in the nested list
# _ignore_modules of this function.
def get_model_modules() -> List[str]:
    """Get all the model modules inside the transformers library (except deprecated models)."""
    _ignore_modules = [
        "modeling_auto",
        "modeling_encoder_decoder",
        "modeling_marian",
        "modeling_mmbt",
        "modeling_outputs",
        "modeling_retribert",
        "modeling_utils",
        "modeling_flax_auto",
        "modeling_flax_encoder_decoder",
        "modeling_flax_utils",
        "modeling_speech_encoder_decoder",
        "modeling_flax_speech_encoder_decoder",
        "modeling_flax_vision_encoder_decoder",
        "modeling_timm_backbone",
        "modeling_tf_auto",
        "modeling_tf_encoder_decoder",
        "modeling_tf_outputs",
        "modeling_tf_pytorch_utils",
        "modeling_tf_utils",
        "modeling_tf_vision_encoder_decoder",
        "modeling_vision_encoder_decoder",
    ]
    modules = []
    for model in dir(transformers.models):
        # There are some magic dunder attributes in the dir, we ignore them
        if model == "deprecated" or model.startswith("__"):
            continue

        model_module = getattr(transformers.models, model)
        for submodule in dir(model_module):
            if submodule.startswith("modeling") and submodule not in _ignore_modules:
                modeling_module = getattr(model_module, submodule)
                if inspect.ismodule(modeling_module):
                    modules.append(modeling_module)
    return modules


def get_models(module: types.ModuleType, include_pretrained: bool = False) -> List[Tuple[str, type]]:
    """
    Get the objects in a module that are models.

    Args:
        module (`types.ModuleType`):
            The module from which we are extracting models.
        include_pretrained (`bool`, *optional*, defaults to `False`):
            Whether or not to include the `PreTrainedModel` subclass (like `BertPreTrainedModel`) or not.

    Returns:
        List[Tuple[str, type]]: List of models as tuples (class name, actual class).
    """
    models = []
    model_classes = (transformers.PreTrainedModel, transformers.TFPreTrainedModel, transformers.FlaxPreTrainedModel)
    for attr_name in dir(module):
        if not include_pretrained and ("Pretrained" in attr_name or "PreTrained" in attr_name):
            continue
        attr = getattr(module, attr_name)
        if isinstance(attr, type) and issubclass(attr, model_classes) and attr.__module__ == module.__name__:
            models.append((attr_name, attr))
    return models


def is_building_block(model: str) -> bool:
    """
    Returns `True` if a model is a building block part of a bigger model.
    """
    if model.endswith("Wrapper"):
        return True
    if model.endswith("Encoder"):
        return True
    if model.endswith("Decoder"):
        return True
    if model.endswith("Prenet"):
        return True


def is_a_private_model(model: str) -> bool:
    """Returns `True` if the model should not be in the main init."""
    if model in PRIVATE_MODELS:
        return True
    return is_building_block(model)


def check_models_are_in_init():
    """Checks all models defined in the library are in the main init."""
    models_not_in_init = []
    dir_transformers = dir(transformers)
    for module in get_model_modules():
        models_not_in_init += [
            model[0] for model in get_models(module, include_pretrained=True) if model[0] not in dir_transformers
        ]

    # Remove private models
    models_not_in_init = [model for model in models_not_in_init if not is_a_private_model(model)]
    if len(models_not_in_init) > 0:
        raise Exception(f"The following models should be in the main init: {','.join(models_not_in_init)}.")


# If some test_modeling files should be ignored when checking models are all tested, they should be added in the
# nested list _ignore_files of this function.
def get_model_test_files() -> List[str]:
    """
    Get the model test files.

    Returns:
        `List[str]`: The list of test files. The returned files will NOT contain the `tests` (i.e. `PATH_TO_TESTS`
        defined in this script). They will be considered as paths relative to `tests`. A caller has to use
        `os.path.join(PATH_TO_TESTS, ...)` to access the files.
    """

    _ignore_files = [
        "test_modeling_common",
        "test_modeling_encoder_decoder",
        "test_modeling_flax_encoder_decoder",
        "test_modeling_flax_speech_encoder_decoder",
        "test_modeling_marian",
        "test_modeling_tf_common",
        "test_modeling_tf_encoder_decoder",
    ]
    test_files = []
    model_test_root = os.path.join(PATH_TO_TESTS, "models")
    model_test_dirs = []
    for x in os.listdir(model_test_root):
        x = os.path.join(model_test_root, x)
        if os.path.isdir(x):
            model_test_dirs.append(x)

    for target_dir in [PATH_TO_TESTS] + model_test_dirs:
        for file_or_dir in os.listdir(target_dir):
            path = os.path.join(target_dir, file_or_dir)
            if os.path.isfile(path):
                filename = os.path.split(path)[-1]
                if "test_modeling" in filename and os.path.splitext(filename)[0] not in _ignore_files:
                    file = os.path.join(*path.split(os.sep)[1:])
                    test_files.append(file)

    return test_files


# This is a bit hacky but I didn't find a way to import the test_file as a module and read inside the tester class
# for the all_model_classes variable.
def find_tested_models(test_file: str) -> List[str]:
    """
    Parse the content of test_file to detect what's in `all_model_classes`. This detects the models that inherit from
    the common test class.

    Args:
        test_file (`str`): The path to the test file to check

    Returns:
        `List[str]`: The list of models tested in that file.
    """
    with open(os.path.join(PATH_TO_TESTS, test_file), "r", encoding="utf-8", newline="\n") as f:
        content = f.read()
    all_models = re.findall(r"all_model_classes\s+=\s+\(\s*\(([^\)]*)\)", content)
    # Check with one less parenthesis as well
    all_models += re.findall(r"all_model_classes\s+=\s+\(([^\)]*)\)", content)
    if len(all_models) > 0:
        model_tested = []
        for entry in all_models:
            for line in entry.split(","):
                name = line.strip()
                if len(name) > 0:
                    model_tested.append(name)
        return model_tested


def should_be_tested(model_name: str) -> bool:
    """
    Whether or not a model should be tested.
    """
    if model_name in IGNORE_NON_TESTED:
        return False
    return not is_building_block(model_name)


def check_models_are_tested(module: types.ModuleType, test_file: str) -> List[str]:
    """Check models defined in a module are all tested in a given file.

    Args:
        module (`types.ModuleType`): The module in which we get the models.
        test_file (`str`): The path to the file where the module is tested.

    Returns:
        `List[str]`: The list of error messages corresponding to models not tested.
    """
    # XxxPreTrainedModel are not tested
    defined_models = get_models(module)
    tested_models = find_tested_models(test_file)
    if tested_models is None:
        if test_file.replace(os.path.sep, "/") in TEST_FILES_WITH_NO_COMMON_TESTS:
            return
        return [
            f"{test_file} should define `all_model_classes` to apply common tests to the models it tests. "
            + "If this intentional, add the test filename to `TEST_FILES_WITH_NO_COMMON_TESTS` in the file "
            + "`utils/check_repo.py`."
        ]
    failures = []
    for model_name, _ in defined_models:
        if model_name not in tested_models and should_be_tested(model_name):
            failures.append(
                f"{model_name} is defined in {module.__name__} but is not tested in "
                + f"{os.path.join(PATH_TO_TESTS, test_file)}. Add it to the all_model_classes in that file."
                + "If common tests should not applied to that model, add its name to `IGNORE_NON_TESTED`"
                + "in the file `utils/check_repo.py`."
            )
    return failures


def check_all_models_are_tested():
    """Check all models are properly tested."""
    modules = get_model_modules()
    test_files = get_model_test_files()
    failures = []
    for module in modules:
        # Matches a module to its test file.
        test_file = [file for file in test_files if f"test_{module.__name__.split('.')[-1]}.py" in file]
        if len(test_file) == 0:
            failures.append(f"{module.__name__} does not have its corresponding test file {test_file}.")
        elif len(test_file) > 1:
            failures.append(f"{module.__name__} has several test files: {test_file}.")
        else:
            test_file = test_file[0]
            new_failures = check_models_are_tested(module, test_file)
            if new_failures is not None:
                failures += new_failures
    if len(failures) > 0:
        raise Exception(f"There were {len(failures)} failures:\n" + "\n".join(failures))


def get_all_auto_configured_models() -> List[str]:
    """Return the list of all models in at least one auto class."""
    result = set()  # To avoid duplicates we concatenate all model classes in a set.
    if is_torch_available():
        for attr_name in dir(transformers.models.auto.modeling_auto):
            if attr_name.startswith("MODEL_") and attr_name.endswith("MAPPING_NAMES"):
                result = result | set(get_values(getattr(transformers.models.auto.modeling_auto, attr_name)))
    if is_tf_available():
        for attr_name in dir(transformers.models.auto.modeling_tf_auto):
            if attr_name.startswith("TF_MODEL_") and attr_name.endswith("MAPPING_NAMES"):
                result = result | set(get_values(getattr(transformers.models.auto.modeling_tf_auto, attr_name)))
    if is_flax_available():
        for attr_name in dir(transformers.models.auto.modeling_flax_auto):
            if attr_name.startswith("FLAX_MODEL_") and attr_name.endswith("MAPPING_NAMES"):
                result = result | set(get_values(getattr(transformers.models.auto.modeling_flax_auto, attr_name)))
    return list(result)


def ignore_unautoclassed(model_name: str) -> bool:
    """Rules to determine if a model should be in an auto class."""
    # Special white list
    if model_name in IGNORE_NON_AUTO_CONFIGURED:
        return True
    # Encoder and Decoder should be ignored
    if "Encoder" in model_name or "Decoder" in model_name:
        return True
    return False


def check_models_are_auto_configured(module: types.ModuleType, all_auto_models: List[str]) -> List[str]:
    """
    Check models defined in module are each in an auto class.

    Args:
        module (`types.ModuleType`):
            The module in which we get the models.
        all_auto_models (`List[str]`):
            The list of all models in an auto class (as obtained with `get_all_auto_configured_models()`).

    Returns:
        `List[str]`: The list of error messages corresponding to models not tested.
    """
    defined_models = get_models(module)
    failures = []
    for model_name, _ in defined_models:
        if model_name not in all_auto_models and not ignore_unautoclassed(model_name):
            failures.append(
                f"{model_name} is defined in {module.__name__} but is not present in any of the auto mapping. "
                "If that is intended behavior, add its name to `IGNORE_NON_AUTO_CONFIGURED` in the file "
                "`utils/check_repo.py`."
            )
    return failures


def check_all_models_are_auto_configured():
    """Check all models are each in an auto class."""
    # This is where we need to check we have all backends or the check is incomplete.
    check_missing_backends()
    modules = get_model_modules()
    all_auto_models = get_all_auto_configured_models()
    failures = []
    for module in modules:
        new_failures = check_models_are_auto_configured(module, all_auto_models)
        if new_failures is not None:
            failures += new_failures
    if len(failures) > 0:
        raise Exception(f"There were {len(failures)} failures:\n" + "\n".join(failures))


def check_all_auto_object_names_being_defined():
    """Check all names defined in auto (name) mappings exist in the library."""
    # This is where we need to check we have all backends or the check is incomplete.
    check_missing_backends()

    failures = []
    mappings_to_check = {
        "TOKENIZER_MAPPING_NAMES": TOKENIZER_MAPPING_NAMES,
        "IMAGE_PROCESSOR_MAPPING_NAMES": IMAGE_PROCESSOR_MAPPING_NAMES,
        "FEATURE_EXTRACTOR_MAPPING_NAMES": FEATURE_EXTRACTOR_MAPPING_NAMES,
        "PROCESSOR_MAPPING_NAMES": PROCESSOR_MAPPING_NAMES,
    }

    # Each auto modeling files contains multiple mappings. Let's get them in a dynamic way.
    for module_name in ["modeling_auto", "modeling_tf_auto", "modeling_flax_auto"]:
        module = getattr(transformers.models.auto, module_name, None)
        if module is None:
            continue
        # all mappings in a single auto modeling file
        mapping_names = [x for x in dir(module) if x.endswith("_MAPPING_NAMES")]
        mappings_to_check.update({name: getattr(module, name) for name in mapping_names})

    for name, mapping in mappings_to_check.items():
        for _, class_names in mapping.items():
            if not isinstance(class_names, tuple):
                class_names = (class_names,)
                for class_name in class_names:
                    if class_name is None:
                        continue
                    # dummy object is accepted
                    if not hasattr(transformers, class_name):
                        # If the class name is in a model name mapping, let's not check if there is a definition in any modeling
                        # module, if it's a private model defined in this file.
                        if name.endswith("MODEL_MAPPING_NAMES") and is_a_private_model(class_name):
                            continue
                        failures.append(
                            f"`{class_name}` appears in the mapping `{name}` but it is not defined in the library."
                        )
    if len(failures) > 0:
        raise Exception(f"There were {len(failures)} failures:\n" + "\n".join(failures))


def check_all_auto_mapping_names_in_config_mapping_names():
    """Check all keys defined in auto mappings (mappings of names) appear in `CONFIG_MAPPING_NAMES`."""
    # This is where we need to check we have all backends or the check is incomplete.
    check_missing_backends()

    failures = []
    # `TOKENIZER_PROCESSOR_MAPPING_NAMES` and `AutoTokenizer` is special, and don't need to follow the rule.
    mappings_to_check = {
        "IMAGE_PROCESSOR_MAPPING_NAMES": IMAGE_PROCESSOR_MAPPING_NAMES,
        "FEATURE_EXTRACTOR_MAPPING_NAMES": FEATURE_EXTRACTOR_MAPPING_NAMES,
        "PROCESSOR_MAPPING_NAMES": PROCESSOR_MAPPING_NAMES,
    }

    # Each auto modeling files contains multiple mappings. Let's get them in a dynamic way.
    for module_name in ["modeling_auto", "modeling_tf_auto", "modeling_flax_auto"]:
        module = getattr(transformers.models.auto, module_name, None)
        if module is None:
            continue
        # all mappings in a single auto modeling file
        mapping_names = [x for x in dir(module) if x.endswith("_MAPPING_NAMES")]
        mappings_to_check.update({name: getattr(module, name) for name in mapping_names})

    for name, mapping in mappings_to_check.items():
        for model_type in mapping:
            if model_type not in CONFIG_MAPPING_NAMES:
                failures.append(
                    f"`{model_type}` appears in the mapping `{name}` but it is not defined in the keys of "
                    "`CONFIG_MAPPING_NAMES`."
                )
    if len(failures) > 0:
        raise Exception(f"There were {len(failures)} failures:\n" + "\n".join(failures))


def check_all_auto_mappings_importable():
    """Check all auto mappings can be imported."""
    # This is where we need to check we have all backends or the check is incomplete.
    check_missing_backends()

    failures = []
    mappings_to_check = {}
    # Each auto modeling files contains multiple mappings. Let's get them in a dynamic way.
    for module_name in ["modeling_auto", "modeling_tf_auto", "modeling_flax_auto"]:
        module = getattr(transformers.models.auto, module_name, None)
        if module is None:
            continue
        # all mappings in a single auto modeling file
        mapping_names = [x for x in dir(module) if x.endswith("_MAPPING_NAMES")]
        mappings_to_check.update({name: getattr(module, name) for name in mapping_names})

    for name in mappings_to_check:
        name = name.replace("_MAPPING_NAMES", "_MAPPING")
        if not hasattr(transformers, name):
            failures.append(f"`{name}`")
    if len(failures) > 0:
        raise Exception(f"There were {len(failures)} failures:\n" + "\n".join(failures))


def check_objects_being_equally_in_main_init():
    """
    Check if a (TensorFlow or Flax) object is in the main __init__ iif its counterpart in PyTorch is.
    """
    attrs = dir(transformers)

    failures = []
    for attr in attrs:
        obj = getattr(transformers, attr)
        if not hasattr(obj, "__module__") or "models.deprecated" in obj.__module__:
            continue

        module_path = obj.__module__
        module_name = module_path.split(".")[-1]
        module_dir = ".".join(module_path.split(".")[:-1])
        if (
            module_name.startswith("modeling_")
            and not module_name.startswith("modeling_tf_")
            and not module_name.startswith("modeling_flax_")
        ):
            parent_module = sys.modules[module_dir]

            frameworks = []
            if is_tf_available():
                frameworks.append("TF")
            if is_flax_available():
                frameworks.append("Flax")

            for framework in frameworks:
                other_module_path = module_path.replace("modeling_", f"modeling_{framework.lower()}_")
                if os.path.isfile("src/" + other_module_path.replace(".", "/") + ".py"):
                    other_module_name = module_name.replace("modeling_", f"modeling_{framework.lower()}_")
                    other_module = getattr(parent_module, other_module_name)
                    if hasattr(other_module, f"{framework}{attr}"):
                        if not hasattr(transformers, f"{framework}{attr}"):
                            if f"{framework}{attr}" not in OBJECT_TO_SKIP_IN_MAIN_INIT_CHECK:
                                failures.append(f"{framework}{attr}")
                    if hasattr(other_module, f"{framework}_{attr}"):
                        if not hasattr(transformers, f"{framework}_{attr}"):
                            if f"{framework}_{attr}" not in OBJECT_TO_SKIP_IN_MAIN_INIT_CHECK:
                                failures.append(f"{framework}_{attr}")
    if len(failures) > 0:
        raise Exception(f"There were {len(failures)} failures:\n" + "\n".join(failures))


_re_decorator = re.compile(r"^\s*@(\S+)\s+$")


def check_decorator_order(filename: str) -> List[int]:
    """
    Check that in a given test file, the slow decorator is always last.

    Args:
        filename (`str`): The path to a test file to check.

    Returns:
        `List[int]`: The list of failures as a list of indices where there are problems.
    """
    with open(filename, "r", encoding="utf-8", newline="\n") as f:
        lines = f.readlines()
    decorator_before = None
    errors = []
    for i, line in enumerate(lines):
        search = _re_decorator.search(line)
        if search is not None:
            decorator_name = search.groups()[0]
            if decorator_before is not None and decorator_name.startswith("parameterized"):
                errors.append(i)
            decorator_before = decorator_name
        elif decorator_before is not None:
            decorator_before = None
    return errors


def check_all_decorator_order():
    """Check that in all test files, the slow decorator is always last."""
    errors = []
    for fname in os.listdir(PATH_TO_TESTS):
        if fname.endswith(".py"):
            filename = os.path.join(PATH_TO_TESTS, fname)
            new_errors = check_decorator_order(filename)
            errors += [f"- {filename}, line {i}" for i in new_errors]
    if len(errors) > 0:
        msg = "\n".join(errors)
        raise ValueError(
            "The parameterized decorator (and its variants) should always be first, but this is not the case in the"
            f" following files:\n{msg}"
        )


def find_all_documented_objects() -> List[str]:
    """
    Parse the content of all doc files to detect which classes and functions it documents.

    Returns:
        `List[str]`: The list of all object names being documented.
    """
    documented_obj = []
    for doc_file in Path(PATH_TO_DOC).glob("**/*.rst"):
        with open(doc_file, "r", encoding="utf-8", newline="\n") as f:
            content = f.read()
        raw_doc_objs = re.findall(r"(?:autoclass|autofunction):: transformers.(\S+)\s+", content)
        documented_obj += [obj.split(".")[-1] for obj in raw_doc_objs]
    for doc_file in Path(PATH_TO_DOC).glob("**/*.md"):
        with open(doc_file, "r", encoding="utf-8", newline="\n") as f:
            content = f.read()
        raw_doc_objs = re.findall(r"\[\[autodoc\]\]\s+(\S+)\s+", content)
        documented_obj += [obj.split(".")[-1] for obj in raw_doc_objs]
    return documented_obj


# One good reason for not being documented is to be deprecated. Put in this list deprecated objects.
DEPRECATED_OBJECTS = [
    "AutoModelWithLMHead",
    "BartPretrainedModel",
    "DataCollator",
    "DataCollatorForSOP",
    "GlueDataset",
    "GlueDataTrainingArguments",
    "LineByLineTextDataset",
    "LineByLineWithRefDataset",
    "LineByLineWithSOPTextDataset",
    "NerPipeline",
    "PretrainedBartModel",
    "PretrainedFSMTModel",
    "SingleSentenceClassificationProcessor",
    "SquadDataTrainingArguments",
    "SquadDataset",
    "SquadExample",
    "SquadFeatures",
    "SquadV1Processor",
    "SquadV2Processor",
    "TFAutoModelWithLMHead",
    "TFBartPretrainedModel",
    "TextDataset",
    "TextDatasetForNextSentencePrediction",
    "Wav2Vec2ForMaskedLM",
    "Wav2Vec2Tokenizer",
    "glue_compute_metrics",
    "glue_convert_examples_to_features",
    "glue_output_modes",
    "glue_processors",
    "glue_tasks_num_labels",
    "squad_convert_examples_to_features",
    "xnli_compute_metrics",
    "xnli_output_modes",
    "xnli_processors",
    "xnli_tasks_num_labels",
    "TFTrainingArguments",
]

# Exceptionally, some objects should not be documented after all rules passed.
# ONLY PUT SOMETHING IN THIS LIST AS A LAST RESORT!
UNDOCUMENTED_OBJECTS = [
    "AddedToken",  # This is a tokenizers class.
    "BasicTokenizer",  # Internal, should never have been in the main init.
    "CharacterTokenizer",  # Internal, should never have been in the main init.
    "DPRPretrainedReader",  # Like an Encoder.
    "DummyObject",  # Just picked by mistake sometimes.
    "MecabTokenizer",  # Internal, should never have been in the main init.
    "ModelCard",  # Internal type.
    "SqueezeBertModule",  # Internal building block (should have been called SqueezeBertLayer)
    "TFDPRPretrainedReader",  # Like an Encoder.
    "TransfoXLCorpus",  # Internal type.
    "WordpieceTokenizer",  # Internal, should never have been in the main init.
    "absl",  # External module
    "add_end_docstrings",  # Internal, should never have been in the main init.
    "add_start_docstrings",  # Internal, should never have been in the main init.
    "convert_tf_weight_name_to_pt_weight_name",  # Internal used to convert model weights
    "logger",  # Internal logger
    "logging",  # External module
    "requires_backends",  # Internal function
    "AltRobertaModel",  # Internal module
]

# This list should be empty. Objects in it should get their own doc page.
SHOULD_HAVE_THEIR_OWN_PAGE = [
    # Benchmarks
    "PyTorchBenchmark",
    "PyTorchBenchmarkArguments",
    "TensorFlowBenchmark",
    "TensorFlowBenchmarkArguments",
    "AutoBackbone",
    "BeitBackbone",
    "BitBackbone",
    "ConvNextBackbone",
    "ConvNextV2Backbone",
    "DinatBackbone",
    "Dinov2Backbone",
    "FocalNetBackbone",
    "MaskFormerSwinBackbone",
    "MaskFormerSwinConfig",
    "MaskFormerSwinModel",
    "NatBackbone",
    "ResNetBackbone",
    "SwinBackbone",
    "Swinv2Backbone",
    "TimmBackbone",
    "TimmBackboneConfig",
    "VitDetBackbone",
]


def ignore_undocumented(name: str) -> bool:
    """Rules to determine if `name` should be undocumented (returns `True` if it should not be documented)."""
    # NOT DOCUMENTED ON PURPOSE.
    # Constants uppercase are not documented.
    if name.isupper():
        return True
    # PreTrainedModels / Encoders / Decoders / Layers / Embeddings / Attention are not documented.
    if (
        name.endswith("PreTrainedModel")
        or name.endswith("Decoder")
        or name.endswith("Encoder")
        or name.endswith("Layer")
        or name.endswith("Embeddings")
        or name.endswith("Attention")
    ):
        return True
    # Submodules are not documented.
    if os.path.isdir(os.path.join(PATH_TO_TRANSFORMERS, name)) or os.path.isfile(
        os.path.join(PATH_TO_TRANSFORMERS, f"{name}.py")
    ):
        return True
    # All load functions are not documented.
    if name.startswith("load_tf") or name.startswith("load_pytorch"):
        return True
    # is_xxx_available functions are not documented.
    if name.startswith("is_") and name.endswith("_available"):
        return True
    # Deprecated objects are not documented.
    if name in DEPRECATED_OBJECTS or name in UNDOCUMENTED_OBJECTS:
        return True
    # MMBT model does not really work.
    if name.startswith("MMBT"):
        return True
    if name in SHOULD_HAVE_THEIR_OWN_PAGE:
        return True
    return False


def check_all_objects_are_documented():
    """Check all models are properly documented."""
    documented_objs = find_all_documented_objects()
    modules = transformers._modules
    objects = [c for c in dir(transformers) if c not in modules and not c.startswith("_")]
    undocumented_objs = [c for c in objects if c not in documented_objs and not ignore_undocumented(c)]
    if len(undocumented_objs) > 0:
        raise Exception(
            "The following objects are in the public init so should be documented:\n - "
            + "\n - ".join(undocumented_objs)
        )
    check_docstrings_are_in_md()
    check_model_type_doc_match()


def check_model_type_doc_match():
    """Check all doc pages have a corresponding model type."""
    model_doc_folder = Path(PATH_TO_DOC) / "model_doc"
    model_docs = [m.stem for m in model_doc_folder.glob("*.md")]

    model_types = list(transformers.models.auto.configuration_auto.MODEL_NAMES_MAPPING.keys())
    model_types = [MODEL_TYPE_TO_DOC_MAPPING[m] if m in MODEL_TYPE_TO_DOC_MAPPING else m for m in model_types]

    errors = []
    for m in model_docs:
        if m not in model_types and m != "auto":
            close_matches = get_close_matches(m, model_types)
            error_message = f"{m} is not a proper model identifier."
            if len(close_matches) > 0:
                close_matches = "/".join(close_matches)
                error_message += f" Did you mean {close_matches}?"
            errors.append(error_message)

    if len(errors) > 0:
        raise ValueError(
            "Some model doc pages do not match any existing model type:\n"
            + "\n".join(errors)
            + "\nYou can add any missing model type to the `MODEL_NAMES_MAPPING` constant in "
            "models/auto/configuration_auto.py."
        )


# Re pattern to catch :obj:`xx`, :class:`xx`, :func:`xx` or :meth:`xx`.
_re_rst_special_words = re.compile(r":(?:obj|func|class|meth):`([^`]+)`")
# Re pattern to catch things between double backquotes.
_re_double_backquotes = re.compile(r"(^|[^`])``([^`]+)``([^`]|$)")
# Re pattern to catch example introduction.
_re_rst_example = re.compile(r"^\s*Example.*::\s*$", flags=re.MULTILINE)


def is_rst_docstring(docstring: str) -> True:
    """
    Returns `True` if `docstring` is written in rst.
    """
    if _re_rst_special_words.search(docstring) is not None:
        return True
    if _re_double_backquotes.search(docstring) is not None:
        return True
    if _re_rst_example.search(docstring) is not None:
        return True
    return False


def check_docstrings_are_in_md():
    """Check all docstrings are written in md and nor rst."""
    files_with_rst = []
    for file in Path(PATH_TO_TRANSFORMERS).glob("**/*.py"):
        with open(file, encoding="utf-8") as f:
            code = f.read()
        docstrings = code.split('"""')

        for idx, docstring in enumerate(docstrings):
            if idx % 2 == 0 or not is_rst_docstring(docstring):
                continue
            files_with_rst.append(file)
            break

    if len(files_with_rst) > 0:
        raise ValueError(
            "The following files have docstrings written in rst:\n"
            + "\n".join([f"- {f}" for f in files_with_rst])
            + "\nTo fix this run `doc-builder convert path_to_py_file` after installing `doc-builder`\n"
            "(`pip install git+https://github.com/huggingface/doc-builder`)"
        )


def check_deprecated_constant_is_up_to_date():
    """
    Check if the constant `DEPRECATED_MODELS` in `models/auto/configuration_auto.py` is up to date.
    """
    deprecated_folder = os.path.join(PATH_TO_TRANSFORMERS, "models", "deprecated")
    deprecated_models = [m for m in os.listdir(deprecated_folder) if not m.startswith("_")]

    constant_to_check = transformers.models.auto.configuration_auto.DEPRECATED_MODELS
    message = []
    missing_models = sorted(set(deprecated_models) - set(constant_to_check))
    if len(missing_models) != 0:
        missing_models = ", ".join(missing_models)
        message.append(
            "The following models are in the deprecated folder, make sure to add them to `DEPRECATED_MODELS` in "
            f"`models/auto/configuration_auto.py`: {missing_models}."
        )

    extra_models = sorted(set(constant_to_check) - set(deprecated_models))
    if len(extra_models) != 0:
        extra_models = ", ".join(extra_models)
        message.append(
            "The following models are in the `DEPRECATED_MODELS` constant but not in the deprecated folder. Either "
            f"remove them from the constant or move to the deprecated folder: {extra_models}."
        )

    if len(message) > 0:
        raise Exception("\n".join(message))


def check_repo_quality():
    """Check all models are properly tested and documented."""
    print("Checking all models are included.")
    check_model_list()
    print("Checking all models are public.")
    check_models_are_in_init()
    print("Checking all models are properly tested.")
    check_all_decorator_order()
    check_all_models_are_tested()
    print("Checking all objects are properly documented.")
    check_all_objects_are_documented()
    print("Checking all models are in at least one auto class.")
    check_all_models_are_auto_configured()
    print("Checking all names in auto name mappings are defined.")
    check_all_auto_object_names_being_defined()
    print("Checking all keys in auto name mappings are defined in `CONFIG_MAPPING_NAMES`.")
    check_all_auto_mapping_names_in_config_mapping_names()
    print("Checking all auto mappings could be imported.")
    check_all_auto_mappings_importable()
    print("Checking all objects are equally (across frameworks) in the main __init__.")
    check_objects_being_equally_in_main_init()
    print("Checking the DEPRECATED_MODELS constant is up to date.")
    check_deprecated_constant_is_up_to_date()


if __name__ == "__main__":
    check_repo_quality()<|MERGE_RESOLUTION|>--- conflicted
+++ resolved
@@ -308,12 +308,9 @@
     "SeamlessM4Tv2NARTextToUnitForConditionalGeneration",
     "SeamlessM4Tv2CodeHifiGan",
     "SeamlessM4Tv2ForSpeechToSpeech",  # no auto class for speech-to-speech
-<<<<<<< HEAD
     "SegGptForImageSegmentation",
-=======
     "SiglipVisionModel",
     "SiglipTextModel",
->>>>>>> bc72b4e2
 ]
 
 # DO NOT edit this list!
