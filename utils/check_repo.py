--- conflicted
+++ resolved
@@ -356,10 +356,8 @@
     "MoshiForConditionalGeneration",  # no auto class for speech-to-speech
     "Emu3VQVAE",  # no autoclass for VQ-VAE models
     "Emu3TextModel",  # Building part of bigger (tested) model
-<<<<<<< HEAD
     "JanusVQVAE",  # no autoclass for VQ-VAE models
     "JanusVisionModel",  # Building part of bigger (tested) model
-=======
     "Qwen2_5OmniTalkerForConditionalGeneration",  # Building part of a bigger model
     "Qwen2_5OmniTalkerModel",  # Building part of a bigger model
     "Qwen2_5OmniThinkerForConditionalGeneration",  # Building part of a bigger model
@@ -367,7 +365,6 @@
     "Qwen2_5OmniToken2WavModel",  # Building part of a bigger model
     "Qwen2_5OmniToken2WavBigVGANModel",  # Building part of a bigger model
     "Qwen2_5OmniToken2WavDiTModel",  # Building part of a bigger model
->>>>>>> e16775d1
 ]
 
 # DO NOT edit this list!
