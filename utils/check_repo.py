# coding=utf-8
# Copyright 2020 The HuggingFace Inc. team.
#
# Licensed under the Apache License, Version 2.0 (the "License");
# you may not use this file except in compliance with the License.
# You may obtain a copy of the License at
#
#     http://www.apache.org/licenses/LICENSE-2.0
#
# Unless required by applicable law or agreed to in writing, software
# distributed under the License is distributed on an "AS IS" BASIS,
# WITHOUT WARRANTIES OR CONDITIONS OF ANY KIND, either express or implied.
# See the License for the specific language governing permissions and
# limitations under the License.
"""
Utility that performs several consistency checks on the repo. This includes:
- checking all models are properly defined in the __init__ of models/
- checking all models are in the main __init__
- checking all models are properly tested
- checking all object in the main __init__ are documented
- checking all models are in at least one auto class
- checking all the auto mapping are properly defined (no typos, importable)
- checking the list of deprecated models is up to date

Use from the root of the repo with (as used in `make repo-consistency`):

```bash
python utils/check_repo.py
```

It has no auto-fix mode.
"""

import os
import re
import sys
import types
import warnings
from collections import OrderedDict
from difflib import get_close_matches
from pathlib import Path
from typing import List, Tuple

from transformers import is_flax_available, is_tf_available, is_torch_available
from transformers.models.auto import get_values
from transformers.models.auto.configuration_auto import CONFIG_MAPPING_NAMES
from transformers.models.auto.feature_extraction_auto import FEATURE_EXTRACTOR_MAPPING_NAMES
from transformers.models.auto.image_processing_auto import IMAGE_PROCESSOR_MAPPING_NAMES
from transformers.models.auto.processing_auto import PROCESSOR_MAPPING_NAMES
from transformers.models.auto.tokenization_auto import TOKENIZER_MAPPING_NAMES
from transformers.utils import ENV_VARS_TRUE_VALUES, direct_transformers_import


# All paths are set with the intent you should run this script from the root of the repo with the command
# python utils/check_repo.py
PATH_TO_TRANSFORMERS = "src/transformers"
PATH_TO_TESTS = "tests"
PATH_TO_DOC = "docs/source/en"

# Update this list with models that are supposed to be private.
PRIVATE_MODELS = [
    "AltRobertaModel",
    "DPRSpanPredictor",
    "UdopStack",
    "LongT5Stack",
    "RealmBertModel",
    "T5Stack",
    "MT5Stack",
    "UMT5Stack",
    "Pop2PianoStack",
    "Qwen2AudioEncoder",
    "Qwen2VisionTransformerPretrainedModel",
    "SwitchTransformersStack",
    "TFDPRSpanPredictor",
    "MaskFormerSwinModel",
    "MaskFormerSwinPreTrainedModel",
    "BridgeTowerTextModel",
    "BridgeTowerVisionModel",
    "Kosmos2TextModel",
    "Kosmos2TextForCausalLM",
    "Kosmos2VisionModel",
    "SeamlessM4Tv2TextToUnitModel",
    "SeamlessM4Tv2CodeHifiGan",
    "SeamlessM4Tv2TextToUnitForConditionalGeneration",
<<<<<<< HEAD
    "Idefics2PerceiverResampler",
    "Idefics2VisionTransformer",
=======
    "Idefics3VisionTransformer",
>>>>>>> f1a5f812
]

# Update this list for models that are not tested with a comment explaining the reason it should not be.
# Being in this list is an exception and should **not** be the rule.
IGNORE_NON_TESTED = (
    PRIVATE_MODELS.copy()
    + [
        # models to ignore for not tested
        "RecurrentGemmaModel",  # Building part of bigger (tested) model.
        "FuyuForCausalLM",  # Not tested fort now
        "InstructBlipQFormerModel",  # Building part of bigger (tested) model.
        "InstructBlipVideoQFormerModel",  # Building part of bigger (tested) model.
        "UMT5EncoderModel",  # Building part of bigger (tested) model.
        "Blip2QFormerModel",  # Building part of bigger (tested) model.
        "ErnieMForInformationExtraction",
        "FastSpeech2ConformerHifiGan",  # Already tested by SpeechT5HifiGan (# Copied from)
        "FastSpeech2ConformerWithHifiGan",  # Built with two smaller (tested) models.
        "GraphormerDecoderHead",  # Building part of bigger (tested) model.
        "JukeboxVQVAE",  # Building part of bigger (tested) model.
        "JukeboxPrior",  # Building part of bigger (tested) model.
        "DecisionTransformerGPT2Model",  # Building part of bigger (tested) model.
        "SegformerDecodeHead",  # Building part of bigger (tested) model.
        "MgpstrModel",  # Building part of bigger (tested) model.
        "BertLMHeadModel",  # Needs to be setup as decoder.
        "MegatronBertLMHeadModel",  # Building part of bigger (tested) model.
        "RealmBertModel",  # Building part of bigger (tested) model.
        "RealmReader",  # Not regular model.
        "RealmScorer",  # Not regular model.
        "RealmForOpenQA",  # Not regular model.
        "ReformerForMaskedLM",  # Needs to be setup as decoder.
        "TFElectraMainLayer",  # Building part of bigger (tested) model (should it be a TFPreTrainedModel ?)
        "TFRobertaForMultipleChoice",  # TODO: fix
        "TFRobertaPreLayerNormForMultipleChoice",  # TODO: fix
        "SeparableConv1D",  # Building part of bigger (tested) model.
        "FlaxBartForCausalLM",  # Building part of bigger (tested) model.
        "FlaxBertForCausalLM",  # Building part of bigger (tested) model. Tested implicitly through FlaxRobertaForCausalLM.
        "OPTDecoderWrapper",
        "TFSegformerDecodeHead",  # Not a regular model.
        "AltRobertaModel",  # Building part of bigger (tested) model.
        "BlipTextLMHeadModel",  # No need to test it as it is tested by BlipTextVision models
        "TFBlipTextLMHeadModel",  # No need to test it as it is tested by BlipTextVision models
        "BridgeTowerTextModel",  # No need to test it as it is tested by BridgeTowerModel model.
        "BridgeTowerVisionModel",  # No need to test it as it is tested by BridgeTowerModel model.
        "BarkCausalModel",  # Building part of bigger (tested) model.
        "BarkModel",  # Does not have a forward signature - generation tested with integration tests.
        "SeamlessM4TTextToUnitModel",  # Building part of bigger (tested) model.
        "SeamlessM4TCodeHifiGan",  # Building part of bigger (tested) model.
        "SeamlessM4TTextToUnitForConditionalGeneration",  # Building part of bigger (tested) model.
        "ChameleonVQVAE",  # VQVAE here is used only for encoding (discretizing) and is tested as part of bigger model
        "Qwen2VLModel",  # Building part of bigger (tested) model. Tested implicitly through Qwen2VLForConditionalGeneration.
        "MllamaTextModel",  # Building part of bigger (tested) model. # TODO: add tests
        "MllamaVisionModel",  # Building part of bigger (tested) model. # TODO: add tests
    ]
)

# Update this list with test files that don't have a tester with a `all_model_classes` variable and which don't
# trigger the common tests.
TEST_FILES_WITH_NO_COMMON_TESTS = [
    "models/decision_transformer/test_modeling_decision_transformer.py",
    "models/camembert/test_modeling_camembert.py",
    "models/mt5/test_modeling_flax_mt5.py",
    "models/mbart/test_modeling_mbart.py",
    "models/mt5/test_modeling_mt5.py",
    "models/pegasus/test_modeling_pegasus.py",
    "models/camembert/test_modeling_tf_camembert.py",
    "models/mt5/test_modeling_tf_mt5.py",
    "models/xlm_roberta/test_modeling_tf_xlm_roberta.py",
    "models/xlm_roberta/test_modeling_flax_xlm_roberta.py",
    "models/xlm_prophetnet/test_modeling_xlm_prophetnet.py",
    "models/xlm_roberta/test_modeling_xlm_roberta.py",
    "models/vision_text_dual_encoder/test_modeling_vision_text_dual_encoder.py",
    "models/vision_text_dual_encoder/test_modeling_tf_vision_text_dual_encoder.py",
    "models/vision_text_dual_encoder/test_modeling_flax_vision_text_dual_encoder.py",
    "models/decision_transformer/test_modeling_decision_transformer.py",
    "models/bark/test_modeling_bark.py",
]

# Update this list for models that are not in any of the auto MODEL_XXX_MAPPING. Being in this list is an exception and
# should **not** be the rule.
IGNORE_NON_AUTO_CONFIGURED = PRIVATE_MODELS.copy() + [
    # models to ignore for model xxx mapping
    "AlignTextModel",
    "AlignVisionModel",
    "ClapTextModel",
    "ClapTextModelWithProjection",
    "ClapAudioModel",
    "ClapAudioModelWithProjection",
    "Blip2ForConditionalGeneration",
    "Blip2TextModelWithProjection",
    "Blip2VisionModelWithProjection",
    "Blip2QFormerModel",
    "Blip2VisionModel",
    "ErnieMForInformationExtraction",
    "FastSpeech2ConformerHifiGan",
    "FastSpeech2ConformerWithHifiGan",
    "GitVisionModel",
    "GraphormerModel",
    "GraphormerForGraphClassification",
    "BlipForConditionalGeneration",
    "BlipForImageTextRetrieval",
    "BlipForQuestionAnswering",
    "BlipVisionModel",
    "BlipTextLMHeadModel",
    "BlipTextModel",
    "BrosSpadeEEForTokenClassification",
    "BrosSpadeELForTokenClassification",
    "TFBlipForConditionalGeneration",
    "TFBlipForImageTextRetrieval",
    "TFBlipForQuestionAnswering",
    "TFBlipVisionModel",
    "TFBlipTextLMHeadModel",
    "TFBlipTextModel",
    "Swin2SRForImageSuperResolution",
    "BridgeTowerForImageAndTextRetrieval",
    "BridgeTowerForMaskedLM",
    "BridgeTowerForContrastiveLearning",
    "CLIPSegForImageSegmentation",
    "CLIPSegVisionModel",
    "CLIPSegTextModel",
    "EsmForProteinFolding",
    "GPTSanJapaneseModel",
    "TimeSeriesTransformerForPrediction",
    "InformerForPrediction",
    "AutoformerForPrediction",
    "PatchTSTForPretraining",
    "PatchTSTForPrediction",
    "JukeboxVQVAE",
    "JukeboxPrior",
    "SamModel",
    "DPTForDepthEstimation",
    "DecisionTransformerGPT2Model",
    "GLPNForDepthEstimation",
    "ViltForImagesAndTextClassification",
    "ViltForImageAndTextRetrieval",
    "ViltForTokenClassification",
    "ViltForMaskedLM",
    "PerceiverForMultimodalAutoencoding",
    "PerceiverForOpticalFlow",
    "SegformerDecodeHead",
    "TFSegformerDecodeHead",
    "FlaxBeitForMaskedImageModeling",
    "BeitForMaskedImageModeling",
    "ChineseCLIPTextModel",
    "ChineseCLIPVisionModel",
    "CLIPTextModelWithProjection",
    "CLIPVisionModelWithProjection",
    "ClvpForCausalLM",
    "ClvpModel",
    "GroupViTTextModel",
    "GroupViTVisionModel",
    "TFCLIPTextModel",
    "TFCLIPVisionModel",
    "TFGroupViTTextModel",
    "TFGroupViTVisionModel",
    "FlaxCLIPTextModel",
    "FlaxCLIPTextModelWithProjection",
    "FlaxCLIPVisionModel",
    "FlaxWav2Vec2ForCTC",
    "DetrForSegmentation",
    "Pix2StructVisionModel",
    "Pix2StructTextModel",
    "Pix2StructForConditionalGeneration",
    "ConditionalDetrForSegmentation",
    "DPRReader",
    "FlaubertForQuestionAnswering",
    "FlavaImageCodebook",
    "FlavaTextModel",
    "FlavaImageModel",
    "FlavaMultimodalModel",
    "GPT2DoubleHeadsModel",
    "GPTSw3DoubleHeadsModel",
    "InstructBlipVisionModel",
    "InstructBlipQFormerModel",
    "InstructBlipVideoVisionModel",
    "InstructBlipVideoQFormerModel",
    "LayoutLMForQuestionAnswering",
    "LukeForMaskedLM",
    "LukeForEntityClassification",
    "LukeForEntityPairClassification",
    "LukeForEntitySpanClassification",
    "MgpstrModel",
    "OpenAIGPTDoubleHeadsModel",
    "OwlViTTextModel",
    "OwlViTVisionModel",
    "Owlv2TextModel",
    "Owlv2VisionModel",
    "OwlViTForObjectDetection",
    "PatchTSMixerForPrediction",
    "PatchTSMixerForPretraining",
    "RagModel",
    "RagSequenceForGeneration",
    "RagTokenForGeneration",
    "RealmEmbedder",
    "RealmForOpenQA",
    "RealmScorer",
    "RealmReader",
    "TFDPRReader",
    "TFGPT2DoubleHeadsModel",
    "TFLayoutLMForQuestionAnswering",
    "TFOpenAIGPTDoubleHeadsModel",
    "TFRagModel",
    "TFRagSequenceForGeneration",
    "TFRagTokenForGeneration",
    "Wav2Vec2ForCTC",
    "HubertForCTC",
    "SEWForCTC",
    "SEWDForCTC",
    "XLMForQuestionAnswering",
    "XLNetForQuestionAnswering",
    "SeparableConv1D",
    "VisualBertForRegionToPhraseAlignment",
    "VisualBertForVisualReasoning",
    "VisualBertForQuestionAnswering",
    "VisualBertForMultipleChoice",
    "TFWav2Vec2ForCTC",
    "TFHubertForCTC",
    "XCLIPVisionModel",
    "XCLIPTextModel",
    "AltCLIPTextModel",
    "AltCLIPVisionModel",
    "AltRobertaModel",
    "TvltForAudioVisualClassification",
    "BarkCausalModel",
    "BarkCoarseModel",
    "BarkFineModel",
    "BarkSemanticModel",
    "MusicgenMelodyModel",
    "MusicgenModel",
    "MusicgenForConditionalGeneration",
    "SpeechT5ForSpeechToSpeech",
    "SpeechT5ForTextToSpeech",
    "SpeechT5HifiGan",
    "VitMatteForImageMatting",
    "SeamlessM4TTextToUnitModel",
    "SeamlessM4TTextToUnitForConditionalGeneration",
    "SeamlessM4TCodeHifiGan",
    "SeamlessM4TForSpeechToSpeech",  # no auto class for speech-to-speech
    "TvpForVideoGrounding",
    "UdopForConditionalGeneration",
    "SeamlessM4Tv2NARTextToUnitModel",
    "SeamlessM4Tv2NARTextToUnitForConditionalGeneration",
    "SeamlessM4Tv2CodeHifiGan",
    "SeamlessM4Tv2ForSpeechToSpeech",  # no auto class for speech-to-speech
    "SegGptForImageSegmentation",
    "SiglipVisionModel",
    "SiglipTextModel",
    "ChameleonVQVAE",  # no autoclass for VQ-VAE models
    "CLIPTextModel",
]

# DO NOT edit this list!
# (The corresponding pytorch objects should never have been in the main `__init__`, but it's too late to remove)
OBJECT_TO_SKIP_IN_MAIN_INIT_CHECK = [
    "FlaxBertLayer",
    "FlaxBigBirdLayer",
    "FlaxRoFormerLayer",
    "TFBertLayer",
    "TFLxmertEncoder",
    "TFLxmertXLayer",
    "TFMPNetLayer",
    "TFMobileBertLayer",
    "TFSegformerLayer",
    "TFViTMAELayer",
]

# Update this list for models that have multiple model types for the same model doc.
MODEL_TYPE_TO_DOC_MAPPING = OrderedDict(
    [
        ("data2vec-text", "data2vec"),
        ("data2vec-audio", "data2vec"),
        ("data2vec-vision", "data2vec"),
        ("donut-swin", "donut"),
    ]
)


# This is to make sure the transformers module imported is the one in the repo.
transformers = direct_transformers_import(PATH_TO_TRANSFORMERS)


def check_missing_backends():
    """
    Checks if all backends are installed (otherwise the check of this script is incomplete). Will error in the CI if
    that's not the case but only throw a warning for users running this.
    """
    missing_backends = []
    if not is_torch_available():
        missing_backends.append("PyTorch")
    if not is_tf_available():
        missing_backends.append("TensorFlow")
    if not is_flax_available():
        missing_backends.append("Flax")
    if len(missing_backends) > 0:
        missing = ", ".join(missing_backends)
        if os.getenv("TRANSFORMERS_IS_CI", "").upper() in ENV_VARS_TRUE_VALUES:
            raise Exception(
                "Full repo consistency checks require all backends to be installed (with `pip install -e '.[dev]'` in the "
                f"Transformers repo, the following are missing: {missing}."
            )
        else:
            warnings.warn(
                "Full repo consistency checks require all backends to be installed (with `pip install -e '.[dev]'` in the "
                f"Transformers repo, the following are missing: {missing}. While it's probably fine as long as you "
                "didn't make any change in one of those backends modeling files, you should probably execute the "
                "command above to be on the safe side."
            )


def check_model_list():
    """
    Checks the model listed as subfolders of `models` match the models available in `transformers.models`.
    """
    # Get the models from the directory structure of `src/transformers/models/`
    models_dir = os.path.join(PATH_TO_TRANSFORMERS, "models")
    _models = []
    for model in os.listdir(models_dir):
        if model == "deprecated":
            continue
        model_dir = os.path.join(models_dir, model)
        if os.path.isdir(model_dir) and "__init__.py" in os.listdir(model_dir):
            _models.append(model)

    # Get the models in the submodule `transformers.models`
    models = [model for model in dir(transformers.models) if not model.startswith("__")]

    missing_models = sorted(set(_models).difference(models))
    if missing_models:
        raise Exception(
            f"The following models should be included in {models_dir}/__init__.py: {','.join(missing_models)}."
        )


# If some modeling modules should be ignored for all checks, they should be added in the nested list
# _ignore_modules of this function.
def get_model_modules() -> List[str]:
    """Get all the model modules inside the transformers library (except deprecated models)."""
    _ignore_modules = [
        "modeling_auto",
        "modeling_encoder_decoder",
        "modeling_marian",
        "modeling_retribert",
        "modeling_flax_auto",
        "modeling_flax_encoder_decoder",
        "modeling_speech_encoder_decoder",
        "modeling_flax_speech_encoder_decoder",
        "modeling_flax_vision_encoder_decoder",
        "modeling_timm_backbone",
        "modeling_tf_auto",
        "modeling_tf_encoder_decoder",
        "modeling_tf_vision_encoder_decoder",
        "modeling_vision_encoder_decoder",
    ]
    modules = []
    for model in dir(transformers.models):
        # There are some magic dunder attributes in the dir, we ignore them
        if model == "deprecated" or model.startswith("__"):
            continue

        model_module = getattr(transformers.models, model)
        for submodule in dir(model_module):
            if submodule.startswith("modeling") and submodule not in _ignore_modules:
                modeling_module = getattr(model_module, submodule)
                modules.append(modeling_module)
    return modules


def get_models(module: types.ModuleType, include_pretrained: bool = False) -> List[Tuple[str, type]]:
    """
    Get the objects in a module that are models.

    Args:
        module (`types.ModuleType`):
            The module from which we are extracting models.
        include_pretrained (`bool`, *optional*, defaults to `False`):
            Whether or not to include the `PreTrainedModel` subclass (like `BertPreTrainedModel`) or not.

    Returns:
        List[Tuple[str, type]]: List of models as tuples (class name, actual class).
    """
    models = []
    model_classes = (transformers.PreTrainedModel, transformers.TFPreTrainedModel, transformers.FlaxPreTrainedModel)
    for attr_name in dir(module):
        if not include_pretrained and ("Pretrained" in attr_name or "PreTrained" in attr_name):
            continue
        attr = getattr(module, attr_name)
        if isinstance(attr, type) and issubclass(attr, model_classes) and attr.__module__ == module.__name__:
            models.append((attr_name, attr))
    return models


def is_building_block(model: str) -> bool:
    """
    Returns `True` if a model is a building block part of a bigger model.
    """
    if model.endswith("Wrapper"):
        return True
    if model.endswith("Encoder"):
        return True
    if model.endswith("Decoder"):
        return True
    if model.endswith("Prenet"):
        return True


def is_a_private_model(model: str) -> bool:
    """Returns `True` if the model should not be in the main init."""
    if model in PRIVATE_MODELS:
        return True
    return is_building_block(model)


def check_models_are_in_init():
    """Checks all models defined in the library are in the main init."""
    models_not_in_init = []
    dir_transformers = dir(transformers)
    for module in get_model_modules():
        models_not_in_init += [
            model[0] for model in get_models(module, include_pretrained=True) if model[0] not in dir_transformers
        ]

    # Remove private models
    models_not_in_init = [model for model in models_not_in_init if not is_a_private_model(model)]
    if len(models_not_in_init) > 0:
        raise Exception(f"The following models should be in the main init: {','.join(models_not_in_init)}.")


# If some test_modeling files should be ignored when checking models are all tested, they should be added in the
# nested list _ignore_files of this function.
def get_model_test_files() -> List[str]:
    """
    Get the model test files.

    Returns:
        `List[str]`: The list of test files. The returned files will NOT contain the `tests` (i.e. `PATH_TO_TESTS`
        defined in this script). They will be considered as paths relative to `tests`. A caller has to use
        `os.path.join(PATH_TO_TESTS, ...)` to access the files.
    """

    _ignore_files = [
        "test_modeling_common",
        "test_modeling_encoder_decoder",
        "test_modeling_flax_encoder_decoder",
        "test_modeling_flax_speech_encoder_decoder",
        "test_modeling_marian",
        "test_modeling_tf_common",
        "test_modeling_tf_encoder_decoder",
    ]
    test_files = []
    model_test_root = os.path.join(PATH_TO_TESTS, "models")
    model_test_dirs = []
    for x in os.listdir(model_test_root):
        x = os.path.join(model_test_root, x)
        if os.path.isdir(x):
            model_test_dirs.append(x)

    for target_dir in [PATH_TO_TESTS] + model_test_dirs:
        for file_or_dir in os.listdir(target_dir):
            path = os.path.join(target_dir, file_or_dir)
            if os.path.isfile(path):
                filename = os.path.split(path)[-1]
                if "test_modeling" in filename and os.path.splitext(filename)[0] not in _ignore_files:
                    file = os.path.join(*path.split(os.sep)[1:])
                    test_files.append(file)

    return test_files


# This is a bit hacky but I didn't find a way to import the test_file as a module and read inside the tester class
# for the all_model_classes variable.
def find_tested_models(test_file: str) -> List[str]:
    """
    Parse the content of test_file to detect what's in `all_model_classes`. This detects the models that inherit from
    the common test class.

    Args:
        test_file (`str`): The path to the test file to check

    Returns:
        `List[str]`: The list of models tested in that file.
    """
    with open(os.path.join(PATH_TO_TESTS, test_file), "r", encoding="utf-8", newline="\n") as f:
        content = f.read()
    all_models = re.findall(r"all_model_classes\s+=\s+\(\s*\(([^\)]*)\)", content)
    # Check with one less parenthesis as well
    all_models += re.findall(r"all_model_classes\s+=\s+\(([^\)]*)\)", content)
    if len(all_models) > 0:
        model_tested = []
        for entry in all_models:
            for line in entry.split(","):
                name = line.strip()
                if len(name) > 0:
                    model_tested.append(name)
        return model_tested


def should_be_tested(model_name: str) -> bool:
    """
    Whether or not a model should be tested.
    """
    if model_name in IGNORE_NON_TESTED:
        return False
    return not is_building_block(model_name)


def check_models_are_tested(module: types.ModuleType, test_file: str) -> List[str]:
    """Check models defined in a module are all tested in a given file.

    Args:
        module (`types.ModuleType`): The module in which we get the models.
        test_file (`str`): The path to the file where the module is tested.

    Returns:
        `List[str]`: The list of error messages corresponding to models not tested.
    """
    # XxxPreTrainedModel are not tested
    defined_models = get_models(module)
    tested_models = find_tested_models(test_file)
    if tested_models is None:
        if test_file.replace(os.path.sep, "/") in TEST_FILES_WITH_NO_COMMON_TESTS:
            return
        return [
            f"{test_file} should define `all_model_classes` to apply common tests to the models it tests. "
            + "If this intentional, add the test filename to `TEST_FILES_WITH_NO_COMMON_TESTS` in the file "
            + "`utils/check_repo.py`."
        ]
    failures = []
    for model_name, _ in defined_models:
        if model_name not in tested_models and should_be_tested(model_name):
            failures.append(
                f"{model_name} is defined in {module.__name__} but is not tested in "
                + f"{os.path.join(PATH_TO_TESTS, test_file)}. Add it to the all_model_classes in that file."
                + "If common tests should not applied to that model, add its name to `IGNORE_NON_TESTED`"
                + "in the file `utils/check_repo.py`."
            )
    return failures


def check_all_models_are_tested():
    """Check all models are properly tested."""
    modules = get_model_modules()
    test_files = get_model_test_files()
    failures = []
    for module in modules:
        # Matches a module to its test file.
        test_file = [file for file in test_files if f"test_{module.__name__.split('.')[-1]}.py" in file]
        if len(test_file) == 0:
            failures.append(f"{module.__name__} does not have its corresponding test file {test_file}.")
        elif len(test_file) > 1:
            failures.append(f"{module.__name__} has several test files: {test_file}.")
        else:
            test_file = test_file[0]
            new_failures = check_models_are_tested(module, test_file)
            if new_failures is not None:
                failures += new_failures
    if len(failures) > 0:
        raise Exception(f"There were {len(failures)} failures:\n" + "\n".join(failures))


def get_all_auto_configured_models() -> List[str]:
    """Return the list of all models in at least one auto class."""
    result = set()  # To avoid duplicates we concatenate all model classes in a set.
    if is_torch_available():
        for attr_name in dir(transformers.models.auto.modeling_auto):
            if attr_name.startswith("MODEL_") and attr_name.endswith("MAPPING_NAMES"):
                result = result | set(get_values(getattr(transformers.models.auto.modeling_auto, attr_name)))
    if is_tf_available():
        for attr_name in dir(transformers.models.auto.modeling_tf_auto):
            if attr_name.startswith("TF_MODEL_") and attr_name.endswith("MAPPING_NAMES"):
                result = result | set(get_values(getattr(transformers.models.auto.modeling_tf_auto, attr_name)))
    if is_flax_available():
        for attr_name in dir(transformers.models.auto.modeling_flax_auto):
            if attr_name.startswith("FLAX_MODEL_") and attr_name.endswith("MAPPING_NAMES"):
                result = result | set(get_values(getattr(transformers.models.auto.modeling_flax_auto, attr_name)))
    return list(result)


def ignore_unautoclassed(model_name: str) -> bool:
    """Rules to determine if a model should be in an auto class."""
    # Special white list
    if model_name in IGNORE_NON_AUTO_CONFIGURED:
        return True
    # Encoder and Decoder should be ignored
    if "Encoder" in model_name or "Decoder" in model_name:
        return True
    return False


def check_models_are_auto_configured(module: types.ModuleType, all_auto_models: List[str]) -> List[str]:
    """
    Check models defined in module are each in an auto class.

    Args:
        module (`types.ModuleType`):
            The module in which we get the models.
        all_auto_models (`List[str]`):
            The list of all models in an auto class (as obtained with `get_all_auto_configured_models()`).

    Returns:
        `List[str]`: The list of error messages corresponding to models not tested.
    """
    defined_models = get_models(module)
    failures = []
    for model_name, _ in defined_models:
        if model_name not in all_auto_models and not ignore_unautoclassed(model_name):
            failures.append(
                f"{model_name} is defined in {module.__name__} but is not present in any of the auto mapping. "
                "If that is intended behavior, add its name to `IGNORE_NON_AUTO_CONFIGURED` in the file "
                "`utils/check_repo.py`."
            )
    return failures


def check_all_models_are_auto_configured():
    """Check all models are each in an auto class."""
    # This is where we need to check we have all backends or the check is incomplete.
    check_missing_backends()
    modules = get_model_modules()
    all_auto_models = get_all_auto_configured_models()
    failures = []
    for module in modules:
        new_failures = check_models_are_auto_configured(module, all_auto_models)
        if new_failures is not None:
            failures += new_failures
    if len(failures) > 0:
        raise Exception(f"There were {len(failures)} failures:\n" + "\n".join(failures))


def check_all_auto_object_names_being_defined():
    """Check all names defined in auto (name) mappings exist in the library."""
    # This is where we need to check we have all backends or the check is incomplete.
    check_missing_backends()

    failures = []
    mappings_to_check = {
        "TOKENIZER_MAPPING_NAMES": TOKENIZER_MAPPING_NAMES,
        "IMAGE_PROCESSOR_MAPPING_NAMES": IMAGE_PROCESSOR_MAPPING_NAMES,
        "FEATURE_EXTRACTOR_MAPPING_NAMES": FEATURE_EXTRACTOR_MAPPING_NAMES,
        "PROCESSOR_MAPPING_NAMES": PROCESSOR_MAPPING_NAMES,
    }

    # Each auto modeling files contains multiple mappings. Let's get them in a dynamic way.
    for module_name in ["modeling_auto", "modeling_tf_auto", "modeling_flax_auto"]:
        module = getattr(transformers.models.auto, module_name, None)
        if module is None:
            continue
        # all mappings in a single auto modeling file
        mapping_names = [x for x in dir(module) if x.endswith("_MAPPING_NAMES")]
        mappings_to_check.update({name: getattr(module, name) for name in mapping_names})

    for name, mapping in mappings_to_check.items():
        for _, class_names in mapping.items():
            if not isinstance(class_names, tuple):
                class_names = (class_names,)
                for class_name in class_names:
                    if class_name is None:
                        continue
                    # dummy object is accepted
                    if not hasattr(transformers, class_name):
                        # If the class name is in a model name mapping, let's not check if there is a definition in any modeling
                        # module, if it's a private model defined in this file.
                        if name.endswith("MODEL_MAPPING_NAMES") and is_a_private_model(class_name):
                            continue
                        if name.endswith("MODEL_FOR_IMAGE_MAPPING_NAMES") and is_a_private_model(class_name):
                            continue
                        failures.append(
                            f"`{class_name}` appears in the mapping `{name}` but it is not defined in the library."
                        )
    if len(failures) > 0:
        raise Exception(f"There were {len(failures)} failures:\n" + "\n".join(failures))


def check_all_auto_mapping_names_in_config_mapping_names():
    """Check all keys defined in auto mappings (mappings of names) appear in `CONFIG_MAPPING_NAMES`."""
    # This is where we need to check we have all backends or the check is incomplete.
    check_missing_backends()

    failures = []
    # `TOKENIZER_PROCESSOR_MAPPING_NAMES` and `AutoTokenizer` is special, and don't need to follow the rule.
    mappings_to_check = {
        "IMAGE_PROCESSOR_MAPPING_NAMES": IMAGE_PROCESSOR_MAPPING_NAMES,
        "FEATURE_EXTRACTOR_MAPPING_NAMES": FEATURE_EXTRACTOR_MAPPING_NAMES,
        "PROCESSOR_MAPPING_NAMES": PROCESSOR_MAPPING_NAMES,
    }

    # Each auto modeling files contains multiple mappings. Let's get them in a dynamic way.
    for module_name in ["modeling_auto", "modeling_tf_auto", "modeling_flax_auto"]:
        module = getattr(transformers.models.auto, module_name, None)
        if module is None:
            continue
        # all mappings in a single auto modeling file
        mapping_names = [x for x in dir(module) if x.endswith("_MAPPING_NAMES")]
        mappings_to_check.update({name: getattr(module, name) for name in mapping_names})

    for name, mapping in mappings_to_check.items():
        for model_type in mapping:
            if model_type not in CONFIG_MAPPING_NAMES:
                failures.append(
                    f"`{model_type}` appears in the mapping `{name}` but it is not defined in the keys of "
                    "`CONFIG_MAPPING_NAMES`."
                )
    if len(failures) > 0:
        raise Exception(f"There were {len(failures)} failures:\n" + "\n".join(failures))


def check_all_auto_mappings_importable():
    """Check all auto mappings can be imported."""
    # This is where we need to check we have all backends or the check is incomplete.
    check_missing_backends()

    failures = []
    mappings_to_check = {}
    # Each auto modeling files contains multiple mappings. Let's get them in a dynamic way.
    for module_name in ["modeling_auto", "modeling_tf_auto", "modeling_flax_auto"]:
        module = getattr(transformers.models.auto, module_name, None)
        if module is None:
            continue
        # all mappings in a single auto modeling file
        mapping_names = [x for x in dir(module) if x.endswith("_MAPPING_NAMES")]
        mappings_to_check.update({name: getattr(module, name) for name in mapping_names})

    for name in mappings_to_check:
        name = name.replace("_MAPPING_NAMES", "_MAPPING")
        if not hasattr(transformers, name):
            failures.append(f"`{name}`")
    if len(failures) > 0:
        raise Exception(f"There were {len(failures)} failures:\n" + "\n".join(failures))


def check_objects_being_equally_in_main_init():
    """
    Check if a (TensorFlow or Flax) object is in the main __init__ iif its counterpart in PyTorch is.
    """
    attrs = dir(transformers)

    failures = []
    for attr in attrs:
        obj = getattr(transformers, attr)
        if not hasattr(obj, "__module__") or "models.deprecated" in obj.__module__:
            continue

        module_path = obj.__module__
        module_name = module_path.split(".")[-1]
        module_dir = ".".join(module_path.split(".")[:-1])
        if (
            module_name.startswith("modeling_")
            and not module_name.startswith("modeling_tf_")
            and not module_name.startswith("modeling_flax_")
        ):
            parent_module = sys.modules[module_dir]

            frameworks = []
            if is_tf_available():
                frameworks.append("TF")
            if is_flax_available():
                frameworks.append("Flax")

            for framework in frameworks:
                other_module_path = module_path.replace("modeling_", f"modeling_{framework.lower()}_")
                if os.path.isfile("src/" + other_module_path.replace(".", "/") + ".py"):
                    other_module_name = module_name.replace("modeling_", f"modeling_{framework.lower()}_")
                    other_module = getattr(parent_module, other_module_name)
                    if hasattr(other_module, f"{framework}{attr}"):
                        if not hasattr(transformers, f"{framework}{attr}"):
                            if f"{framework}{attr}" not in OBJECT_TO_SKIP_IN_MAIN_INIT_CHECK:
                                failures.append(f"{framework}{attr}")
                    if hasattr(other_module, f"{framework}_{attr}"):
                        if not hasattr(transformers, f"{framework}_{attr}"):
                            if f"{framework}_{attr}" not in OBJECT_TO_SKIP_IN_MAIN_INIT_CHECK:
                                failures.append(f"{framework}_{attr}")
    if len(failures) > 0:
        raise Exception(f"There were {len(failures)} failures:\n" + "\n".join(failures))


_re_decorator = re.compile(r"^\s*@(\S+)\s+$")


def check_decorator_order(filename: str) -> List[int]:
    """
    Check that in a given test file, the slow decorator is always last.

    Args:
        filename (`str`): The path to a test file to check.

    Returns:
        `List[int]`: The list of failures as a list of indices where there are problems.
    """
    with open(filename, "r", encoding="utf-8", newline="\n") as f:
        lines = f.readlines()
    decorator_before = None
    errors = []
    for i, line in enumerate(lines):
        search = _re_decorator.search(line)
        if search is not None:
            decorator_name = search.groups()[0]
            if decorator_before is not None and decorator_name.startswith("parameterized"):
                errors.append(i)
            decorator_before = decorator_name
        elif decorator_before is not None:
            decorator_before = None
    return errors


def check_all_decorator_order():
    """Check that in all test files, the slow decorator is always last."""
    errors = []
    for fname in os.listdir(PATH_TO_TESTS):
        if fname.endswith(".py"):
            filename = os.path.join(PATH_TO_TESTS, fname)
            new_errors = check_decorator_order(filename)
            errors += [f"- {filename}, line {i}" for i in new_errors]
    if len(errors) > 0:
        msg = "\n".join(errors)
        raise ValueError(
            "The parameterized decorator (and its variants) should always be first, but this is not the case in the"
            f" following files:\n{msg}"
        )


def find_all_documented_objects() -> List[str]:
    """
    Parse the content of all doc files to detect which classes and functions it documents.

    Returns:
        `List[str]`: The list of all object names being documented.
        `Dict[str, List[str]]`: A dictionary mapping the object name (full import path, e.g.
            `integrations.PeftAdapterMixin`) to its documented methods
    """
    documented_obj = []
    documented_methods_map = {}
    for doc_file in Path(PATH_TO_DOC).glob("**/*.md"):
        with open(doc_file, "r", encoding="utf-8", newline="\n") as f:
            content = f.read()
        raw_doc_objs = re.findall(r"\[\[autodoc\]\]\s+(\S+)\s+", content)
        documented_obj += [obj.split(".")[-1] for obj in raw_doc_objs]

        for obj in raw_doc_objs:
            obj_public_methods = re.findall(rf"\[\[autodoc\]\] {obj}((\n\s+-.*)+)", content)
            # Some objects have no methods documented
            if len(obj_public_methods) == 0:
                continue
            else:
                documented_methods_map[obj] = re.findall(r"(?<=-\s).*", obj_public_methods[0][0])

    return documented_obj, documented_methods_map


# One good reason for not being documented is to be deprecated. Put in this list deprecated objects.
DEPRECATED_OBJECTS = [
    "AutoModelWithLMHead",
    "BartPretrainedModel",
    "DataCollator",
    "DataCollatorForSOP",
    "GlueDataset",
    "GlueDataTrainingArguments",
    "LineByLineTextDataset",
    "LineByLineWithRefDataset",
    "LineByLineWithSOPTextDataset",
    "LogitsWarper",
    "NerPipeline",
    "PretrainedBartModel",
    "PretrainedFSMTModel",
    "SingleSentenceClassificationProcessor",
    "SquadDataTrainingArguments",
    "SquadDataset",
    "SquadExample",
    "SquadFeatures",
    "SquadV1Processor",
    "SquadV2Processor",
    "TFAutoModelWithLMHead",
    "TFBartPretrainedModel",
    "TextDataset",
    "TextDatasetForNextSentencePrediction",
    "Wav2Vec2ForMaskedLM",
    "Wav2Vec2Tokenizer",
    "glue_compute_metrics",
    "glue_convert_examples_to_features",
    "glue_output_modes",
    "glue_processors",
    "glue_tasks_num_labels",
    "squad_convert_examples_to_features",
    "xnli_compute_metrics",
    "xnli_output_modes",
    "xnli_processors",
    "xnli_tasks_num_labels",
    "TFTrainingArguments",
]

# Exceptionally, some objects should not be documented after all rules passed.
# ONLY PUT SOMETHING IN THIS LIST AS A LAST RESORT!
UNDOCUMENTED_OBJECTS = [
    "AddedToken",  # This is a tokenizers class.
    "BasicTokenizer",  # Internal, should never have been in the main init.
    "CharacterTokenizer",  # Internal, should never have been in the main init.
    "DPRPretrainedReader",  # Like an Encoder.
    "DummyObject",  # Just picked by mistake sometimes.
    "MecabTokenizer",  # Internal, should never have been in the main init.
    "ModelCard",  # Internal type.
    "SqueezeBertModule",  # Internal building block (should have been called SqueezeBertLayer)
    "TFDPRPretrainedReader",  # Like an Encoder.
    "TransfoXLCorpus",  # Internal type.
    "WordpieceTokenizer",  # Internal, should never have been in the main init.
    "absl",  # External module
    "add_end_docstrings",  # Internal, should never have been in the main init.
    "add_start_docstrings",  # Internal, should never have been in the main init.
    "convert_tf_weight_name_to_pt_weight_name",  # Internal used to convert model weights
    "logger",  # Internal logger
    "logging",  # External module
    "requires_backends",  # Internal function
    "AltRobertaModel",  # Internal module
]

# This list should be empty. Objects in it should get their own doc page.
SHOULD_HAVE_THEIR_OWN_PAGE = [
    # Benchmarks
    "PyTorchBenchmark",
    "PyTorchBenchmarkArguments",
    "TensorFlowBenchmark",
    "TensorFlowBenchmarkArguments",
    "AutoBackbone",
    "BeitBackbone",
    "BitBackbone",
    "ConvNextBackbone",
    "ConvNextV2Backbone",
    "DinatBackbone",
    "Dinov2Backbone",
    "FocalNetBackbone",
    "HieraBackbone",
    "MaskFormerSwinBackbone",
    "MaskFormerSwinConfig",
    "MaskFormerSwinModel",
    "NatBackbone",
    "PvtV2Backbone",
    "ResNetBackbone",
    "SwinBackbone",
    "Swinv2Backbone",
    "TimmBackbone",
    "TimmBackboneConfig",
    "VitDetBackbone",
]


def ignore_undocumented(name: str) -> bool:
    """Rules to determine if `name` should be undocumented (returns `True` if it should not be documented)."""
    # NOT DOCUMENTED ON PURPOSE.
    # Constants uppercase are not documented.
    if name.isupper():
        return True
    # PreTrainedModels / Encoders / Decoders / Layers / Embeddings / Attention are not documented.
    if (
        name.endswith("PreTrainedModel")
        or name.endswith("Decoder")
        or name.endswith("Encoder")
        or name.endswith("Layer")
        or name.endswith("Embeddings")
        or name.endswith("Attention")
    ):
        return True
    # Submodules are not documented.
    if os.path.isdir(os.path.join(PATH_TO_TRANSFORMERS, name)) or os.path.isfile(
        os.path.join(PATH_TO_TRANSFORMERS, f"{name}.py")
    ):
        return True
    # All load functions are not documented.
    if name.startswith("load_tf") or name.startswith("load_pytorch"):
        return True
    # is_xxx_available functions are not documented.
    if name.startswith("is_") and name.endswith("_available"):
        return True
    # Deprecated objects are not documented.
    if name in DEPRECATED_OBJECTS or name in UNDOCUMENTED_OBJECTS:
        return True
    # MMBT model does not really work.
    if name.startswith("MMBT"):
        return True
    if name in SHOULD_HAVE_THEIR_OWN_PAGE:
        return True
    return False


def check_all_objects_are_documented():
    """Check all models are properly documented."""
    documented_objs, documented_methods_map = find_all_documented_objects()
    modules = transformers._modules
    objects = [c for c in dir(transformers) if c not in modules and not c.startswith("_")]
    undocumented_objs = [c for c in objects if c not in documented_objs and not ignore_undocumented(c)]
    if len(undocumented_objs) > 0:
        raise Exception(
            "The following objects are in the public init so should be documented:\n - "
            + "\n - ".join(undocumented_objs)
        )
    check_model_type_doc_match()
    check_public_method_exists(documented_methods_map)


def check_public_method_exists(documented_methods_map):
    """Check that all explicitly documented public methods are defined in the corresponding class."""
    failures = []
    for obj, methods in documented_methods_map.items():
        # Let's ensure there is no repetition
        if len(set(methods)) != len(methods):
            failures.append(f"Error in the documentation of {obj}: there are repeated documented methods.")

        # Navigates into the object, given the full import path
        nested_path = obj.split(".")
        submodule = transformers
        if len(nested_path) > 1:
            nested_submodules = nested_path[:-1]
            for submodule_name in nested_submodules:
                if submodule_name == "transformers":
                    continue
                submodule = getattr(submodule, submodule_name)
        class_name = nested_path[-1]
        obj_class = getattr(submodule, class_name)
        # Checks that all explicitly documented methods are defined in the class
        for method in methods:
            if method == "all":  # Special keyword to document all public methods
                continue
            if not hasattr(obj_class, method):
                failures.append(
                    "The following public method is explicitly documented but not defined in the corresponding "
                    f"class. class: {obj}, method: {method}"
                )

    if len(failures) > 0:
        raise Exception("\n".join(failures))


def check_model_type_doc_match():
    """Check all doc pages have a corresponding model type."""
    model_doc_folder = Path(PATH_TO_DOC) / "model_doc"
    model_docs = [m.stem for m in model_doc_folder.glob("*.md")]

    model_types = list(transformers.models.auto.configuration_auto.MODEL_NAMES_MAPPING.keys())
    model_types = [MODEL_TYPE_TO_DOC_MAPPING[m] if m in MODEL_TYPE_TO_DOC_MAPPING else m for m in model_types]

    errors = []
    for m in model_docs:
        if m not in model_types and m != "auto":
            close_matches = get_close_matches(m, model_types)
            error_message = f"{m} is not a proper model identifier."
            if len(close_matches) > 0:
                close_matches = "/".join(close_matches)
                error_message += f" Did you mean {close_matches}?"
            errors.append(error_message)

    if len(errors) > 0:
        raise ValueError(
            "Some model doc pages do not match any existing model type:\n"
            + "\n".join(errors)
            + "\nYou can add any missing model type to the `MODEL_NAMES_MAPPING` constant in "
            "models/auto/configuration_auto.py."
        )


def check_deprecated_constant_is_up_to_date():
    """
    Check if the constant `DEPRECATED_MODELS` in `models/auto/configuration_auto.py` is up to date.
    """
    deprecated_folder = os.path.join(PATH_TO_TRANSFORMERS, "models", "deprecated")
    deprecated_models = [m for m in os.listdir(deprecated_folder) if not m.startswith("_")]

    constant_to_check = transformers.models.auto.configuration_auto.DEPRECATED_MODELS
    message = []
    missing_models = sorted(set(deprecated_models) - set(constant_to_check))
    if len(missing_models) != 0:
        missing_models = ", ".join(missing_models)
        message.append(
            "The following models are in the deprecated folder, make sure to add them to `DEPRECATED_MODELS` in "
            f"`models/auto/configuration_auto.py`: {missing_models}."
        )

    extra_models = sorted(set(constant_to_check) - set(deprecated_models))
    if len(extra_models) != 0:
        extra_models = ", ".join(extra_models)
        message.append(
            "The following models are in the `DEPRECATED_MODELS` constant but not in the deprecated folder. Either "
            f"remove them from the constant or move to the deprecated folder: {extra_models}."
        )

    if len(message) > 0:
        raise Exception("\n".join(message))


def check_repo_quality():
    """Check all models are tested and documented."""
    print("Repository-wide checks:")
    print("    - checking all models are included.")
    check_model_list()
    print("    - checking all models are public.")
    check_models_are_in_init()
    print("    - checking all models have tests.")
    check_all_decorator_order()
    check_all_models_are_tested()
    print("    - checking all objects have documentation.")
    check_all_objects_are_documented()
    print("    - checking all models are in at least one auto class.")
    check_all_models_are_auto_configured()
    print("    - checking all names in auto name mappings are defined.")
    check_all_auto_object_names_being_defined()
    print("    - checking all keys in auto name mappings are defined in `CONFIG_MAPPING_NAMES`.")
    check_all_auto_mapping_names_in_config_mapping_names()
    print("    - checking all auto mappings could be imported.")
    check_all_auto_mappings_importable()
    print("    - checking all objects are equally (across frameworks) in the main __init__.")
    check_objects_being_equally_in_main_init()
    print("    - checking the DEPRECATED_MODELS constant is up to date.")
    check_deprecated_constant_is_up_to_date()


if __name__ == "__main__":
    check_repo_quality()<|MERGE_RESOLUTION|>--- conflicted
+++ resolved
@@ -82,12 +82,9 @@
     "SeamlessM4Tv2TextToUnitModel",
     "SeamlessM4Tv2CodeHifiGan",
     "SeamlessM4Tv2TextToUnitForConditionalGeneration",
-<<<<<<< HEAD
     "Idefics2PerceiverResampler",
     "Idefics2VisionTransformer",
-=======
     "Idefics3VisionTransformer",
->>>>>>> f1a5f812
 ]
 
 # Update this list for models that are not tested with a comment explaining the reason it should not be.
