--- conflicted
+++ resolved
@@ -144,9 +144,6 @@
         "initializer_range",
         "supported_aspect_ratios",
     ],
-<<<<<<< HEAD
-    "DabDetrConfig": ["dilation"],
-=======
     "ConditionalDetrConfig": [
         "bbox_cost",
         "bbox_loss_coefficient",
@@ -158,6 +155,7 @@
         "giou_loss_coefficient",
         "mask_loss_coefficient",
     ],
+    "DabDetrConfig": ["dilation"],
     "DetrConfig": [
         "bbox_cost",
         "bbox_loss_coefficient",
@@ -198,7 +196,6 @@
         "giou_cost",
         "giou_loss_coefficient",
     ],
->>>>>>> e2ac16b2
 }
 
 
