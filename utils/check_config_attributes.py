--- conflicted
+++ resolved
@@ -276,14 +276,11 @@
         "attention_chunk_size",
     ],
     "Llama4VisionConfig": ["multi_modal_projector_bias", "norm_eps"],
-<<<<<<< HEAD
     # position_embedding_type not used and deprecated. Should be deleted in v4.55
     "LayoutLMConfig": ["position_embedding_type"],
     "MarkupLMConfig": ["position_embedding_type"],
-=======
     "SmolLM3Config": ["no_rope_layer_interval"],
     "Gemma3nVisionConfig": ["architecture", "do_pooling", "model_args"],  # this is for use in `timm`
->>>>>>> dbc98328
 }
 
 
