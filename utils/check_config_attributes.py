--- conflicted
+++ resolved
@@ -276,7 +276,6 @@
         "attention_chunk_size",
     ],
     "Llama4VisionConfig": ["multi_modal_projector_bias", "norm_eps"],
-<<<<<<< HEAD
     "ModernBertDecoderConfig": [
         "embedding_dropout",
         "hidden_activation",
@@ -288,10 +287,8 @@
         "classifier_activation",
         "global_attn_every_n_layers",
     ],
-=======
     "SmolLM3Config": ["no_rope_layer_interval"],
     "Gemma3nVisionConfig": ["architecture", "do_pooling", "model_args"],  # this is for use in `timm`
->>>>>>> 02a769b0
 }
 
 
