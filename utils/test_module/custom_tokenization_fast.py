from transformers import BertTokenizer

from .custom_tokenization import CustomTokenizer


<<<<<<< HEAD
class CustomTokenizerFast(BertTokenizer):
    slow_tokenizer_class = CustomTokenizer
    pass
=======
class CustomTokenizerFast(BertTokenizerFast):
    slow_tokenizer_class = CustomTokenizer
>>>>>>> 6ccacf3a
<|MERGE_RESOLUTION|>--- conflicted
+++ resolved
@@ -3,11 +3,5 @@
 from .custom_tokenization import CustomTokenizer
 
 
-<<<<<<< HEAD
 class CustomTokenizerFast(BertTokenizer):
-    slow_tokenizer_class = CustomTokenizer
-    pass
-=======
-class CustomTokenizerFast(BertTokenizerFast):
-    slow_tokenizer_class = CustomTokenizer
->>>>>>> 6ccacf3a
+    slow_tokenizer_class = CustomTokenizer