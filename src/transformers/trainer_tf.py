--- conflicted
+++ resolved
@@ -55,18 +55,13 @@
         self.prediction_loss_only = prediction_loss_only
         self.optimizers = optimizers
         self.gradient_accumulator = GradientAccumulator()
-<<<<<<< HEAD
         if is_wandb_available():
             setup_wandb(self)
-        self._setup_training()
-        self.global_step = 0
-=======
-
         if tb_writer is not None:
             self.tb_writer = tb_writer
         else:
             self.tb_writer = tf.summary.create_file_writer(self.args.logging_dir)
->>>>>>> f9414f75
+        self.global_step = 0
 
     def get_train_tfdataset(self) -> tf.data.Dataset:
         if self.train_dataset is None:
@@ -74,35 +69,10 @@
 
         self.num_train_examples = self.train_dataset.reduce(tf.constant(0), lambda x, _: x + 1).numpy()
 
-<<<<<<< HEAD
-    def _set_loss_and_metric(self) -> None:
-        """
-        Create the training loss and metric with their name. Allowed names are those listed
-        in the Tensorflow documentation and those contained in the transformers library.
-        """
-        try:
-            self.loss = tf.keras.losses.get(
-                {
-                    "class_name": self.args.loss_name,
-                    "config": {"from_logits": True, "reduction": tf.keras.losses.Reduction.NONE},
-                }
-            )
-        except TypeError:
-            self.loss = tf.keras.losses.get(
-                {"class_name": self.args.loss_name, "config": {"reduction": tf.keras.losses.Reduction.NONE}}
-            )
-
-    def _create_summary_writer(self) -> None:
-        """
-        Create a summary writer to be able to read the logs in Tensorboard.
-        """
-        self.tb_writer = tf.summary.create_file_writer(self.args.logging_dir)
-=======
         if self.args.max_steps > 0:
             self.train_steps = self.args.max_steps
         else:
             self.train_steps: int = math.ceil(self.num_train_examples / self.args.train_batch_size)
->>>>>>> f9414f75
 
         ds = (
             self.train_dataset.cache()
@@ -318,8 +288,7 @@
         self.epoch = 0
 
         for epoch in range(start_epoch, int(epochs + 1)):
-<<<<<<< HEAD
-            for step, training_loss in enumerate(self._training_steps()):
+            for step, training_loss in enumerate(self._training_steps(train_ds, optimizer)):
                 self.global_step = iterations.numpy()
                 self.epoch = epoch - 1 + (step + 1) / self.train_steps
 
@@ -332,18 +301,6 @@
                         tf.summary.trace_export(
                             name="training", step=self.global_step, profiler_outdir=self.args.logging_dir
                         )
-=======
-            for training_loss in self._training_steps(train_ds, optimizer):
-                step = iterations.numpy()
-
-                if self.args.debug:
-                    with self.tb_writer.as_default():
-                        tf.summary.scalar("loss", training_loss, step=step)
-
-                if step == 1 and self.args.debug:
-                    with self.tb_writer.as_default():
-                        tf.summary.trace_export(name="training", step=step, profiler_outdir=self.args.logging_dir)
->>>>>>> f9414f75
 
                 if self.args.evaluate_during_training and self.global_step % self.args.eval_steps == 0:
                     self.evaluate()
@@ -353,27 +310,9 @@
                     logs = {}
                     logs["loss"] = training_loss.numpy()
 
-<<<<<<< HEAD
-                    if callable(self.optimizer.learning_rate):
-                        logs["learning_rate"] = self.optimizer.learning_rate(self.global_step).numpy()
-                    else:
-                        logs["learning_rate"] = self.optimizer.learning_rate.numpy()
+                    logs["learning_rate"] = lr_scheduler(self.global_step).numpy()
 
                     log_metrics(self, logs)
-=======
-                    logs["learning_rate"] = lr_scheduler(step).numpy()
-
-                    logger.info("Epoch {} Step {} Validation Metrics {}".format(epoch, step, logs))
-
-                    with self.tb_writer.as_default():
-                        for k, v in logs.items():
-                            tf.summary.scalar(k, v, step=step)
-
-                    self.tb_writer.flush()
-
-                if step % self.args.logging_steps == 0:
-                    logger.info("Epoch {} Step {} Train Loss {:.4f}".format(epoch, step, training_loss.numpy()))
->>>>>>> f9414f75
 
                 if self.global_step % self.args.save_steps == 0:
                     ckpt_save_path = self.model.ckpt_manager.save()
