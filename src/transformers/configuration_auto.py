# coding=utf-8
# Copyright 2018 The HuggingFace Inc. team.
#
# Licensed under the Apache License, Version 2.0 (the "License");
# you may not use this file except in compliance with the License.
# You may obtain a copy of the License at
#
#     http://www.apache.org/licenses/LICENSE-2.0
#
# Unless required by applicable law or agreed to in writing, software
# distributed under the License is distributed on an "AS IS" BASIS,
# WITHOUT WARRANTIES OR CONDITIONS OF ANY KIND, either express or implied.
# See the License for the specific language governing permissions and
# limitations under the License.
""" Auto Config class. """


from collections import OrderedDict

from .configuration_albert import ALBERT_PRETRAINED_CONFIG_ARCHIVE_MAP, AlbertConfig
from .configuration_bart import BART_PRETRAINED_CONFIG_ARCHIVE_MAP, BartConfig
from .configuration_bert import BERT_PRETRAINED_CONFIG_ARCHIVE_MAP, BertConfig
from .configuration_camembert import CAMEMBERT_PRETRAINED_CONFIG_ARCHIVE_MAP, CamembertConfig
from .configuration_ctrl import CTRL_PRETRAINED_CONFIG_ARCHIVE_MAP, CTRLConfig
from .configuration_distilbert import DISTILBERT_PRETRAINED_CONFIG_ARCHIVE_MAP, DistilBertConfig
from .configuration_electra import ELECTRA_PRETRAINED_CONFIG_ARCHIVE_MAP, ElectraConfig
from .configuration_encoder_decoder import EncoderDecoderConfig
from .configuration_flaubert import FLAUBERT_PRETRAINED_CONFIG_ARCHIVE_MAP, FlaubertConfig
from .configuration_gpt2 import GPT2_PRETRAINED_CONFIG_ARCHIVE_MAP, GPT2Config
from .configuration_longformer import LONGFORMER_PRETRAINED_CONFIG_ARCHIVE_MAP, LongformerConfig
from .configuration_lxmert import LXMERT_PRETRAINED_CONFIG_ARCHIVE_MAP, LxmertConfig
from .configuration_marian import MarianConfig
from .configuration_mbart import MBART_PRETRAINED_CONFIG_ARCHIVE_MAP, MBartConfig
from .configuration_mobilebert import MobileBertConfig
from .configuration_openai import OPENAI_GPT_PRETRAINED_CONFIG_ARCHIVE_MAP, OpenAIGPTConfig
from .configuration_pegasus import PegasusConfig
from .configuration_reformer import ReformerConfig
from .configuration_retribert import RETRIBERT_PRETRAINED_CONFIG_ARCHIVE_MAP, RetriBertConfig
from .configuration_roberta import ROBERTA_PRETRAINED_CONFIG_ARCHIVE_MAP, RobertaConfig
from .configuration_t5 import T5_PRETRAINED_CONFIG_ARCHIVE_MAP, T5Config
from .configuration_transfo_xl import TRANSFO_XL_PRETRAINED_CONFIG_ARCHIVE_MAP, TransfoXLConfig
from .configuration_utils import PretrainedConfig
from .configuration_xlm import XLM_PRETRAINED_CONFIG_ARCHIVE_MAP, XLMConfig
from .configuration_xlm_roberta import XLM_ROBERTA_PRETRAINED_CONFIG_ARCHIVE_MAP, XLMRobertaConfig
from .configuration_xlnet import XLNET_PRETRAINED_CONFIG_ARCHIVE_MAP, XLNetConfig


ALL_PRETRAINED_CONFIG_ARCHIVE_MAP = dict(
    (key, value)
    for pretrained_map in [
        BERT_PRETRAINED_CONFIG_ARCHIVE_MAP,
        BART_PRETRAINED_CONFIG_ARCHIVE_MAP,
        MBART_PRETRAINED_CONFIG_ARCHIVE_MAP,
        OPENAI_GPT_PRETRAINED_CONFIG_ARCHIVE_MAP,
        TRANSFO_XL_PRETRAINED_CONFIG_ARCHIVE_MAP,
        GPT2_PRETRAINED_CONFIG_ARCHIVE_MAP,
        CTRL_PRETRAINED_CONFIG_ARCHIVE_MAP,
        XLNET_PRETRAINED_CONFIG_ARCHIVE_MAP,
        XLM_PRETRAINED_CONFIG_ARCHIVE_MAP,
        ROBERTA_PRETRAINED_CONFIG_ARCHIVE_MAP,
        DISTILBERT_PRETRAINED_CONFIG_ARCHIVE_MAP,
        ALBERT_PRETRAINED_CONFIG_ARCHIVE_MAP,
        CAMEMBERT_PRETRAINED_CONFIG_ARCHIVE_MAP,
        T5_PRETRAINED_CONFIG_ARCHIVE_MAP,
        XLM_ROBERTA_PRETRAINED_CONFIG_ARCHIVE_MAP,
        FLAUBERT_PRETRAINED_CONFIG_ARCHIVE_MAP,
        ELECTRA_PRETRAINED_CONFIG_ARCHIVE_MAP,
        LONGFORMER_PRETRAINED_CONFIG_ARCHIVE_MAP,
        RETRIBERT_PRETRAINED_CONFIG_ARCHIVE_MAP,
        LXMERT_PRETRAINED_CONFIG_ARCHIVE_MAP,
    ]
    for key, value, in pretrained_map.items()
)


CONFIG_MAPPING = OrderedDict(
    [
<<<<<<< HEAD
        ("retribert", RetriBertConfig,),
        ("t5", T5Config,),
        ("mobilebert", MobileBertConfig,),
        ("distilbert", DistilBertConfig,),
        ("albert", AlbertConfig,),
        ("camembert", CamembertConfig,),
        ("xlm-roberta", XLMRobertaConfig,),
        ("marian", MarianConfig,),
        ("mbart", MBartConfig,),
        ("bart", BartConfig,),
        ("reformer", ReformerConfig,),
        ("longformer", LongformerConfig,),
        ("roberta", RobertaConfig,),
        ("flaubert", FlaubertConfig,),
        ("bert", BertConfig,),
        ("openai-gpt", OpenAIGPTConfig,),
        ("gpt2", GPT2Config,),
        ("transfo-xl", TransfoXLConfig,),
        ("xlnet", XLNetConfig,),
        ("xlm", XLMConfig,),
        ("ctrl", CTRLConfig,),
        ("electra", ElectraConfig,),
        ("encoder-decoder", EncoderDecoderConfig,),
        ("lxmert", LxmertConfig,),
=======
        (
            "retribert",
            RetriBertConfig,
        ),
        (
            "t5",
            T5Config,
        ),
        (
            "mobilebert",
            MobileBertConfig,
        ),
        (
            "distilbert",
            DistilBertConfig,
        ),
        (
            "albert",
            AlbertConfig,
        ),
        (
            "camembert",
            CamembertConfig,
        ),
        (
            "xlm-roberta",
            XLMRobertaConfig,
        ),
        ("pegasus", PegasusConfig),
        (
            "marian",
            MarianConfig,
        ),
        (
            "mbart",
            MBartConfig,
        ),
        (
            "bart",
            BartConfig,
        ),
        (
            "reformer",
            ReformerConfig,
        ),
        (
            "longformer",
            LongformerConfig,
        ),
        (
            "roberta",
            RobertaConfig,
        ),
        (
            "flaubert",
            FlaubertConfig,
        ),
        (
            "bert",
            BertConfig,
        ),
        (
            "openai-gpt",
            OpenAIGPTConfig,
        ),
        (
            "gpt2",
            GPT2Config,
        ),
        (
            "transfo-xl",
            TransfoXLConfig,
        ),
        (
            "xlnet",
            XLNetConfig,
        ),
        (
            "xlm",
            XLMConfig,
        ),
        (
            "ctrl",
            CTRLConfig,
        ),
        (
            "electra",
            ElectraConfig,
        ),
        (
            "encoder-decoder",
            EncoderDecoderConfig,
        ),
>>>>>>> 930153e7
    ]
)


class AutoConfig:
    r"""
    :class:`~transformers.AutoConfig` is a generic configuration class
    that will be instantiated as one of the configuration classes of the library
    when created with the :func:`~transformers.AutoConfig.from_pretrained` class method.

    The :func:`~transformers.AutoConfig.from_pretrained` method takes care of returning the correct model class instance
    based on the `model_type` property of the config object, or when it's missing,
    falling back to using pattern matching on the `pretrained_model_name_or_path` string.
    """

    def __init__(self):
        raise EnvironmentError(
            "AutoConfig is designed to be instantiated "
            "using the `AutoConfig.from_pretrained(pretrained_model_name_or_path)` method."
        )

    @classmethod
    def for_model(cls, model_type: str, *args, **kwargs):
        if model_type in CONFIG_MAPPING:
            config_class = CONFIG_MAPPING[model_type]
            return config_class(*args, **kwargs)
        raise ValueError(
            "Unrecognized model identifier: {}. Should contain one of {}".format(
                model_type, ", ".join(CONFIG_MAPPING.keys())
            )
        )

    @classmethod
    def from_pretrained(cls, pretrained_model_name_or_path, **kwargs):
        r""" Instantiates one of the configuration classes of the library
        from a pre-trained model configuration.

        The configuration class to instantiate is selected
        based on the `model_type` property of the config object, or when it's missing,
        falling back to using pattern matching on the `pretrained_model_name_or_path` string:

            - `t5`: :class:`~transformers.T5Config` (T5 model)
            - `distilbert`: :class:`~transformers.DistilBertConfig` (DistilBERT model)
            - `albert`: :class:`~transformers.AlbertConfig` (ALBERT model)
            - `camembert`: :class:`~transformers.CamembertConfig` (CamemBERT model)
            - `xlm-roberta`: :class:`~transformers.XLMRobertaConfig` (XLM-RoBERTa model)
            - `longformer`: :class:`~transformers.LongformerConfig` (Longformer model)
            - `roberta`: :class:`~transformers.RobertaConfig` (RoBERTa model)
            - `reformer`: :class:`~transformers.ReformerConfig` (Reformer model)
            - `bert`: :class:`~transformers.BertConfig` (Bert model)
            - `openai-gpt`: :class:`~transformers.OpenAIGPTConfig` (OpenAI GPT model)
            - `gpt2`: :class:`~transformers.GPT2Config` (OpenAI GPT-2 model)
            - `transfo-xl`: :class:`~transformers.TransfoXLConfig` (Transformer-XL model)
            - `xlnet`: :class:`~transformers.XLNetConfig` (XLNet model)
            - `xlm`: :class:`~transformers.XLMConfig` (XLM model)
            - `ctrl` : :class:`~transformers.CTRLConfig` (CTRL model)
            - `flaubert` : :class:`~transformers.FlaubertConfig` (Flaubert model)
            - `electra` : :class:`~transformers.ElectraConfig` (ELECTRA model)

        Args:
            pretrained_model_name_or_path (:obj:`string`):
                Is either: \
                    - a string with the `shortcut name` of a pre-trained model configuration to load from cache or download, e.g.: ``bert-base-uncased``.
                    - a string with the `identifier name` of a pre-trained model configuration that was user-uploaded to our S3, e.g.: ``dbmdz/bert-base-german-cased``.
                    - a path to a `directory` containing a configuration file saved using the :func:`~transformers.PretrainedConfig.save_pretrained` method, e.g.: ``./my_model_directory/``.
                    - a path or url to a saved configuration JSON `file`, e.g.: ``./my_model_directory/configuration.json``.

            cache_dir (:obj:`string`, optional, defaults to `None`):
                Path to a directory in which a downloaded pre-trained model
                configuration should be cached if the standard cache should not be used.

            force_download (:obj:`boolean`, optional, defaults to `False`):
                Force to (re-)download the model weights and configuration files and override the cached versions if they exist.

            resume_download (:obj:`boolean`, optional, defaults to `False`):
                Do not delete incompletely received file. Attempt to resume the download if such a file exists.

            proxies (:obj:`Dict[str, str]`, optional, defaults to `None`):
                A dictionary of proxy servers to use by protocol or endpoint, e.g.: :obj:`{'http': 'foo.bar:3128', 'http://hostname': 'foo.bar:4012'}`.
                The proxies are used on each request. See `the requests documentation <https://requests.readthedocs.io/en/master/user/advanced/#proxies>`__ for usage.

            return_unused_kwargs (:obj:`boolean`, optional, defaults to `False`):
                - If False, then this function returns just the final configuration object.
                - If True, then this functions returns a tuple `(config, unused_kwargs)` where `unused_kwargs` is a dictionary consisting of the key/value pairs whose keys are not configuration attributes: ie the part of kwargs which has not been used to update `config` and is otherwise ignored.

            kwargs (:obj:`Dict[str, any]`, optional, defaults to `{}`): key/value pairs with which to update the configuration object after loading.
                - The values in kwargs of any keys which are configuration attributes will be used to override the loaded values.
                - Behavior concerning key/value pairs whose keys are *not* configuration attributes is controlled by the `return_unused_kwargs` keyword parameter.


        Examples::

            config = AutoConfig.from_pretrained('bert-base-uncased')  # Download configuration from S3 and cache.
            config = AutoConfig.from_pretrained('./test/bert_saved_model/')  # E.g. config (or model) was saved using `save_pretrained('./test/saved_model/')`
            config = AutoConfig.from_pretrained('./test/bert_saved_model/my_configuration.json')
            config = AutoConfig.from_pretrained('bert-base-uncased', output_attention=True, foo=False)
            assert config.output_attention == True
            config, unused_kwargs = AutoConfig.from_pretrained('bert-base-uncased', output_attention=True,
                                                               foo=False, return_unused_kwargs=True)
            assert config.output_attention == True
            assert unused_kwargs == {'foo': False}

        """
        config_dict, _ = PretrainedConfig.get_config_dict(pretrained_model_name_or_path, **kwargs)

        if "model_type" in config_dict:
            config_class = CONFIG_MAPPING[config_dict["model_type"]]
            return config_class.from_dict(config_dict, **kwargs)
        else:
            # Fallback: use pattern matching on the string.
            for pattern, config_class in CONFIG_MAPPING.items():
                if pattern in pretrained_model_name_or_path:
                    return config_class.from_dict(config_dict, **kwargs)

        raise ValueError(
            "Unrecognized model in {}. "
            "Should have a `model_type` key in its config.json, or contain one of the following strings "
            "in its name: {}".format(pretrained_model_name_or_path, ", ".join(CONFIG_MAPPING.keys()))
        )<|MERGE_RESOLUTION|>--- conflicted
+++ resolved
@@ -75,32 +75,6 @@
 
 CONFIG_MAPPING = OrderedDict(
     [
-<<<<<<< HEAD
-        ("retribert", RetriBertConfig,),
-        ("t5", T5Config,),
-        ("mobilebert", MobileBertConfig,),
-        ("distilbert", DistilBertConfig,),
-        ("albert", AlbertConfig,),
-        ("camembert", CamembertConfig,),
-        ("xlm-roberta", XLMRobertaConfig,),
-        ("marian", MarianConfig,),
-        ("mbart", MBartConfig,),
-        ("bart", BartConfig,),
-        ("reformer", ReformerConfig,),
-        ("longformer", LongformerConfig,),
-        ("roberta", RobertaConfig,),
-        ("flaubert", FlaubertConfig,),
-        ("bert", BertConfig,),
-        ("openai-gpt", OpenAIGPTConfig,),
-        ("gpt2", GPT2Config,),
-        ("transfo-xl", TransfoXLConfig,),
-        ("xlnet", XLNetConfig,),
-        ("xlm", XLMConfig,),
-        ("ctrl", CTRLConfig,),
-        ("electra", ElectraConfig,),
-        ("encoder-decoder", EncoderDecoderConfig,),
-        ("lxmert", LxmertConfig,),
-=======
         (
             "retribert",
             RetriBertConfig,
@@ -194,7 +168,7 @@
             "encoder-decoder",
             EncoderDecoderConfig,
         ),
->>>>>>> 930153e7
+        ("lxmert", LxmertConfig,),
     ]
 )
 
