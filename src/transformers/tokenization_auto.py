# coding=utf-8
# Copyright 2018 The HuggingFace Inc. team.
#
# Licensed under the Apache License, Version 2.0 (the "License");
# you may not use this file except in compliance with the License.
# You may obtain a copy of the License at
#
#     http://www.apache.org/licenses/LICENSE-2.0
#
# Unless required by applicable law or agreed to in writing, software
# distributed under the License is distributed on an "AS IS" BASIS,
# WITHOUT WARRANTIES OR CONDITIONS OF ANY KIND, either express or implied.
# See the License for the specific language governing permissions and
# limitations under the License.
""" Auto Tokenizer class. """


from collections import OrderedDict

from .configuration_auto import (
    AlbertConfig,
    AutoConfig,
    BartConfig,
    BertConfig,
    BertGenerationConfig,
    CamembertConfig,
    CTRLConfig,
    DistilBertConfig,
    DPRConfig,
    ElectraConfig,
    EncoderDecoderConfig,
    FlaubertConfig,
    FSMTConfig,
    FunnelConfig,
    GPT2Config,
    LayoutLMConfig,
    LongformerConfig,
    LxmertConfig,
    MarianConfig,
    MBartConfig,
    MobileBertConfig,
    OpenAIGPTConfig,
    PegasusConfig,
    RagConfig,
    ReformerConfig,
    RetriBertConfig,
    RobertaConfig,
    T5Config,
    TransfoXLConfig,
    XLMConfig,
    XLMRobertaConfig,
    XLNetConfig,
    replace_list_option_in_docstrings,
)
from .configuration_utils import PretrainedConfig
from .tokenization_albert import AlbertTokenizer
from .tokenization_bart import BartTokenizer, BartTokenizerFast
from .tokenization_bert import BertTokenizer, BertTokenizerFast
from .tokenization_bert_generation import BertGenerationTokenizer
from .tokenization_bert_japanese import BertJapaneseTokenizer
from .tokenization_bertweet import BertweetTokenizer
from .tokenization_camembert import CamembertTokenizer
from .tokenization_ctrl import CTRLTokenizer
from .tokenization_distilbert import DistilBertTokenizer, DistilBertTokenizerFast
from .tokenization_dpr import DPRQuestionEncoderTokenizer, DPRQuestionEncoderTokenizerFast
from .tokenization_electra import ElectraTokenizer, ElectraTokenizerFast
from .tokenization_flaubert import FlaubertTokenizer
from .tokenization_fsmt import FSMTTokenizer
from .tokenization_funnel import FunnelTokenizer, FunnelTokenizerFast
from .tokenization_gpt2 import GPT2Tokenizer, GPT2TokenizerFast
from .tokenization_layoutlm import LayoutLMTokenizer, LayoutLMTokenizerFast
from .tokenization_longformer import LongformerTokenizer, LongformerTokenizerFast
from .tokenization_lxmert import LxmertTokenizer, LxmertTokenizerFast
from .tokenization_marian import MarianTokenizer
from .tokenization_mbart import MBartTokenizer
from .tokenization_mobilebert import MobileBertTokenizer, MobileBertTokenizerFast
from .tokenization_openai import OpenAIGPTTokenizer, OpenAIGPTTokenizerFast
from .tokenization_pegasus import PegasusTokenizer
from .tokenization_phobert import PhobertTokenizer
from .tokenization_rag import RagTokenizer
from .tokenization_reformer import ReformerTokenizer
from .tokenization_retribert import RetriBertTokenizer, RetriBertTokenizerFast
from .tokenization_roberta import RobertaTokenizer, RobertaTokenizerFast
from .tokenization_t5 import T5Tokenizer
from .tokenization_transfo_xl import TransfoXLTokenizer, TransfoXLTokenizerFast
from .tokenization_xlm import XLMTokenizer
from .tokenization_xlm_roberta import XLMRobertaTokenizer
from .tokenization_xlnet import XLNetTokenizer
from .utils import logging


logger = logging.get_logger(__name__)


TOKENIZER_MAPPING = OrderedDict(
    [
        (RetriBertConfig, (RetriBertTokenizer, RetriBertTokenizerFast)),
        (T5Config, (T5Tokenizer, None)),
        (MobileBertConfig, (MobileBertTokenizer, MobileBertTokenizerFast)),
        (DistilBertConfig, (DistilBertTokenizer, DistilBertTokenizerFast)),
        (AlbertConfig, (AlbertTokenizer, None)),
        (CamembertConfig, (CamembertTokenizer, None)),
        (PegasusConfig, (PegasusTokenizer, None)),
        (MBartConfig, (MBartTokenizer, None)),
        (XLMRobertaConfig, (XLMRobertaTokenizer, None)),
        (MarianConfig, (MarianTokenizer, None)),
        (BartConfig, (BartTokenizer, BartTokenizerFast)),
        (LongformerConfig, (LongformerTokenizer, LongformerTokenizerFast)),
        (RobertaConfig, (BertweetTokenizer, None)),
        (RobertaConfig, (PhobertTokenizer, None)),
        (RobertaConfig, (RobertaTokenizer, RobertaTokenizerFast)),
        (ReformerConfig, (ReformerTokenizer, None)),
        (ElectraConfig, (ElectraTokenizer, ElectraTokenizerFast)),
        (FunnelConfig, (FunnelTokenizer, FunnelTokenizerFast)),
        (LxmertConfig, (LxmertTokenizer, LxmertTokenizerFast)),
<<<<<<< HEAD
        (DPRConfig, (DPRQuestionEncoderTokenizer, DPRQuestionEncoderTokenizerFast)),
=======
        (LayoutLMConfig, (LayoutLMTokenizer, LayoutLMTokenizerFast)),
>>>>>>> 3ebb1b3a
        (BertConfig, (BertTokenizer, BertTokenizerFast)),
        (OpenAIGPTConfig, (OpenAIGPTTokenizer, OpenAIGPTTokenizerFast)),
        (GPT2Config, (GPT2Tokenizer, GPT2TokenizerFast)),
        (TransfoXLConfig, (TransfoXLTokenizer, TransfoXLTokenizerFast)),
        (XLNetConfig, (XLNetTokenizer, None)),
        (FlaubertConfig, (FlaubertTokenizer, None)),
        (XLMConfig, (XLMTokenizer, None)),
        (CTRLConfig, (CTRLTokenizer, None)),
        (FSMTConfig, (FSMTTokenizer, None)),
        (BertGenerationConfig, (BertGenerationTokenizer, None)),
<<<<<<< HEAD
        (RagConfig, (RagTokenizer, None)),
=======
        (LayoutLMConfig, (LayoutLMTokenizer, None)),
>>>>>>> 3ebb1b3a
    ]
)

SLOW_TOKENIZER_MAPPING = {k: v[0] for k, v in TOKENIZER_MAPPING.items()}


class AutoTokenizer:
    r"""
    This is a generic tokenizer class that will be instantiated as one of the tokenizer classes of the library
    when created with the :meth:`AutoTokenizer.from_pretrained` class method.

    This class cannot be instantiated directly using ``__init__()`` (throws an error).
    """

    def __init__(self):
        raise EnvironmentError(
            "AutoTokenizer is designed to be instantiated "
            "using the `AutoTokenizer.from_pretrained(pretrained_model_name_or_path)` method."
        )

    @classmethod
    @replace_list_option_in_docstrings(SLOW_TOKENIZER_MAPPING)
    def from_pretrained(cls, pretrained_model_name_or_path, *inputs, **kwargs):
        r"""
        Instantiate one of the tokenizer classes of the library from a pretrained model vocabulary.

        The tokenizer class to instantiate is selected based on the :obj:`model_type` property of the config object
        (either passed as an argument or loaded from :obj:`pretrained_model_name_or_path` if possible), or when it's
        missing, by falling back to using pattern matching on :obj:`pretrained_model_name_or_path`:

        List options

        Params:
            pretrained_model_name_or_path (:obj:`str`):
                Can be either:

                    - A string with the `shortcut name` of a predefined tokenizer to load from cache or download, e.g.,
                      ``bert-base-uncased``.
                    - A string with the `identifier name` of a predefined tokenizer that was user-uploaded to our S3,
                      e.g., ``dbmdz/bert-base-german-cased``.
                    - A path to a `directory` containing vocabulary files required by the tokenizer, for instance saved
                      using the :func:`~transformers.PreTrainedTokenizer.save_pretrained` method, e.g.,
                      ``./my_model_directory/``.
                    - A path or url to a single saved vocabulary file if and only if the tokenizer only requires a
                      single vocabulary file (like Bert or XLNet), e.g.: ``./my_model_directory/vocab.txt``.
                      (Not applicable to all derived classes)
            inputs (additional positional arguments, `optional`):
                Will be passed along to the Tokenizer ``__init__()`` method.
            config (:class:`~transformers.PreTrainedConfig`, `optional`)
                The configuration object used to dertermine the tokenizer class to instantiate.
            cache_dir (:obj:`str`, `optional`):
                Path to a directory in which a downloaded pretrained model configuration should be cached if the
                standard cache should not be used.
            force_download (:obj:`bool`, `optional`, defaults to :obj:`False`):
                Whether or not to force the (re-)download the model weights and configuration files and override the
                cached versions if they exist.
            resume_download (:obj:`bool`, `optional`, defaults to :obj:`False`):
                Whether or not to delete incompletely received files. Will attempt to resume the download if such a
                file exists.
            proxies (:obj:`Dict[str, str]`, `optional`):
                A dictionary of proxy servers to use by protocol or endpoint, e.g.,
                :obj:`{'http': 'foo.bar:3128', 'http://hostname': 'foo.bar:4012'}`. The proxies are used on each
                request.
            use_fast (:obj:`bool`, `optional`, defaults to :obj:`False`):
                Whether or not to try to load the fast version of the tokenizer.
            kwargs (additional keyword arguments, `optional`):
                Will be passed to the Tokenizer ``__init__()`` method. Can be used to set special tokens like
                ``bos_token``, ``eos_token``, ``unk_token``, ``sep_token``, ``pad_token``, ``cls_token``,
                ``mask_token``, ``additional_special_tokens``. See parameters in the ``__init__()`` for more details.

        Examples::

            >>> from transformers import AutoTokenizer

            >>> # Download vocabulary from S3 and cache.
            >>> tokenizer = AutoTokenizer.from_pretrained('bert-base-uncased')

            >>> # Download vocabulary from S3 (user-uploaded) and cache.
            >>> tokenizer = AutoTokenizer.from_pretrained('dbmdz/bert-base-german-cased')

            >>> # If vocabulary files are in a directory (e.g. tokenizer was saved using `save_pretrained('./test/saved_model/')`)
            >>> tokenizer = AutoTokenizer.from_pretrained('./test/bert_saved_model/')

        """
        config = kwargs.pop("config", None)
        if not isinstance(config, PretrainedConfig):
            config = AutoConfig.from_pretrained(pretrained_model_name_or_path, **kwargs)

        if "bert-base-japanese" in str(pretrained_model_name_or_path):
            return BertJapaneseTokenizer.from_pretrained(pretrained_model_name_or_path, *inputs, **kwargs)

        use_fast = kwargs.pop("use_fast", False)

        if config.tokenizer_class is not None:
            if use_fast and not config.tokenizer_class.endswith("Fast"):
                tokenizer_class_candidate = f"{config.tokenizer_class}Fast"
            else:
                tokenizer_class_candidate = config.tokenizer_class
            tokenizer_class = globals().get(tokenizer_class_candidate)
            if tokenizer_class is None:
                raise ValueError(
                    "Tokenizer class {} does not exist or is not currently imported.".format(tokenizer_class_candidate)
                )
            return tokenizer_class.from_pretrained(pretrained_model_name_or_path, *inputs, **kwargs)

        # if model is an encoder decoder, the encoder tokenizer class is used by default
        if isinstance(config, EncoderDecoderConfig):
            if type(config.decoder) is not type(config.encoder):  # noqa: E721
                logger.warn(
                    f"The encoder model config class: {config.encoder.__class__} is different from the decoder model "
                    f"config class: {config.decoder.__class}. It is not recommended to use the "
                    "`AutoTokenizer.from_pretrained()` method in this case. Please use the encoder and decoder "
                    "specific tokenizer classes."
                )
            config = config.encoder

        for config_class, (tokenizer_class_py, tokenizer_class_fast) in TOKENIZER_MAPPING.items():
            if isinstance(config, config_class):
                if tokenizer_class_fast and use_fast:
                    return tokenizer_class_fast.from_pretrained(pretrained_model_name_or_path, *inputs, **kwargs)
                else:
                    return tokenizer_class_py.from_pretrained(pretrained_model_name_or_path, *inputs, **kwargs)

        raise ValueError(
            "Unrecognized configuration class {} to build an AutoTokenizer.\n"
            "Model type should be one of {}.".format(
                config.__class__, ", ".join(c.__name__ for c in TOKENIZER_MAPPING.keys())
            )
        )<|MERGE_RESOLUTION|>--- conflicted
+++ resolved
@@ -113,11 +113,8 @@
         (ElectraConfig, (ElectraTokenizer, ElectraTokenizerFast)),
         (FunnelConfig, (FunnelTokenizer, FunnelTokenizerFast)),
         (LxmertConfig, (LxmertTokenizer, LxmertTokenizerFast)),
-<<<<<<< HEAD
+        (LayoutLMConfig, (LayoutLMTokenizer, LayoutLMTokenizerFast)),
         (DPRConfig, (DPRQuestionEncoderTokenizer, DPRQuestionEncoderTokenizerFast)),
-=======
-        (LayoutLMConfig, (LayoutLMTokenizer, LayoutLMTokenizerFast)),
->>>>>>> 3ebb1b3a
         (BertConfig, (BertTokenizer, BertTokenizerFast)),
         (OpenAIGPTConfig, (OpenAIGPTTokenizer, OpenAIGPTTokenizerFast)),
         (GPT2Config, (GPT2Tokenizer, GPT2TokenizerFast)),
@@ -128,11 +125,8 @@
         (CTRLConfig, (CTRLTokenizer, None)),
         (FSMTConfig, (FSMTTokenizer, None)),
         (BertGenerationConfig, (BertGenerationTokenizer, None)),
-<<<<<<< HEAD
+        (LayoutLMConfig, (LayoutLMTokenizer, None)),
         (RagConfig, (RagTokenizer, None)),
-=======
-        (LayoutLMConfig, (LayoutLMTokenizer, None)),
->>>>>>> 3ebb1b3a
     ]
 )
 
