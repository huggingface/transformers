# Copyright 2021 The HuggingFace Inc. team.
#
# Licensed under the Apache License, Version 2.0 (the "License");
# you may not use this file except in compliance with the License.
# You may obtain a copy of the License at
#
#     http://www.apache.org/licenses/LICENSE-2.0
#
# Unless required by applicable law or agreed to in writing, software
# distributed under the License is distributed on an "AS IS" BASIS,
# WITHOUT WARRANTIES OR CONDITIONS OF ANY KIND, either express or implied.
# See the License for the specific language governing permissions and
# limitations under the License.

import base64
import os
from collections.abc import Iterable
from dataclasses import dataclass
from io import BytesIO
from typing import Optional, Union

import numpy as np
import requests
from packaging import version

from .utils import (
    ExplicitEnum,
    is_jax_tensor,
    is_numpy_array,
    is_tf_tensor,
    is_torch_available,
    is_torch_tensor,
    is_torchvision_available,
    is_torchvision_v2_available,
    is_vision_available,
    logging,
    requires_backends,
    to_numpy,
)
from .utils.constants import (  # noqa: F401
    IMAGENET_DEFAULT_MEAN,
    IMAGENET_DEFAULT_STD,
    IMAGENET_STANDARD_MEAN,
    IMAGENET_STANDARD_STD,
    OPENAI_CLIP_MEAN,
    OPENAI_CLIP_STD,
)


if is_vision_available():
    import PIL.Image
    import PIL.ImageOps

    if version.parse(version.parse(PIL.__version__).base_version) >= version.parse("9.1.0"):
        PILImageResampling = PIL.Image.Resampling
    else:
        PILImageResampling = PIL.Image

    if is_torchvision_available():
        from torchvision.transforms import InterpolationMode

        pil_torch_interpolation_mapping = {
            PILImageResampling.NEAREST: InterpolationMode.NEAREST_EXACT
            if is_torchvision_v2_available()
            else InterpolationMode.NEAREST,
            PILImageResampling.BOX: InterpolationMode.BOX,
            PILImageResampling.BILINEAR: InterpolationMode.BILINEAR,
            PILImageResampling.HAMMING: InterpolationMode.HAMMING,
            PILImageResampling.BICUBIC: InterpolationMode.BICUBIC,
            PILImageResampling.LANCZOS: InterpolationMode.LANCZOS,
        }
    else:
        pil_torch_interpolation_mapping = {}


if is_torch_available():
    import torch


logger = logging.get_logger(__name__)


ImageInput = Union[
    "PIL.Image.Image", np.ndarray, "torch.Tensor", list["PIL.Image.Image"], list[np.ndarray], list["torch.Tensor"]
]  # noqa


class ChannelDimension(ExplicitEnum):
    FIRST = "channels_first"
    LAST = "channels_last"


class AnnotationFormat(ExplicitEnum):
    COCO_DETECTION = "coco_detection"
    COCO_PANOPTIC = "coco_panoptic"


class AnnotionFormat(ExplicitEnum):
    COCO_DETECTION = AnnotationFormat.COCO_DETECTION.value
    COCO_PANOPTIC = AnnotationFormat.COCO_PANOPTIC.value


AnnotationType = dict[str, Union[int, str, list[dict]]]


def is_pil_image(img):
    return is_vision_available() and isinstance(img, PIL.Image.Image)


class ImageType(ExplicitEnum):
    PIL = "pillow"
    TORCH = "torch"
    NUMPY = "numpy"
    TENSORFLOW = "tensorflow"
    JAX = "jax"


def get_image_type(image):
    if is_pil_image(image):
        return ImageType.PIL
    if is_torch_tensor(image):
        return ImageType.TORCH
    if is_numpy_array(image):
        return ImageType.NUMPY
    if is_tf_tensor(image):
        return ImageType.TENSORFLOW
    if is_jax_tensor(image):
        return ImageType.JAX
    raise ValueError(f"Unrecognized image type {type(image)}")


def is_valid_image(img):
    return is_pil_image(img) or is_numpy_array(img) or is_torch_tensor(img) or is_tf_tensor(img) or is_jax_tensor(img)


def is_valid_list_of_images(images: list):
    return images and all(is_valid_image(image) for image in images)


def concatenate_list(input_list):
    if isinstance(input_list[0], list):
        return [item for sublist in input_list for item in sublist]
    elif isinstance(input_list[0], np.ndarray):
        return np.concatenate(input_list, axis=0)
    elif isinstance(input_list[0], torch.Tensor):
        return torch.cat(input_list, dim=0)


def valid_images(imgs):
    # If we have an list of images, make sure every image is valid
    if isinstance(imgs, (list, tuple)):
        for img in imgs:
            if not valid_images(img):
                return False
    # If not a list of tuple, we have been given a single image or batched tensor of images
    elif not is_valid_image(imgs):
        return False
    return True


def is_batched(img):
    if isinstance(img, (list, tuple)):
        return is_valid_image(img[0])
    return False


def is_scaled_image(image: np.ndarray) -> bool:
    """
    Checks to see whether the pixel values have already been rescaled to [0, 1].
    """
    if image.dtype == np.uint8:
        return False

    # It's possible the image has pixel values in [0, 255] but is of floating type
    return np.min(image) >= 0 and np.max(image) <= 1


def make_list_of_images(images, expected_ndims: int = 3) -> list[ImageInput]:
    """
    Ensure that the output is a list of images. If the input is a single image, it is converted to a list of length 1.
    If the input is a batch of images, it is converted to a list of images.

    Args:
        images (`ImageInput`):
            Image of images to turn into a list of images.
        expected_ndims (`int`, *optional*, defaults to 3):
            Expected number of dimensions for a single input image. If the input image has a different number of
            dimensions, an error is raised.
    """
    if is_batched(images):
        return images

    # Either the input is a single image, in which case we create a list of length 1
    if is_pil_image(images):
        # PIL images are never batched
        return [images]

    if is_valid_image(images):
        if images.ndim == expected_ndims + 1:
            # Batch of images
            images = list(images)
        elif images.ndim == expected_ndims:
            # Single image
            images = [images]
        else:
            raise ValueError(
                f"Invalid image shape. Expected either {expected_ndims + 1} or {expected_ndims} dimensions, but got"
                f" {images.ndim} dimensions."
            )
        return images
    raise ValueError(
        "Invalid image type. Expected either PIL.Image.Image, numpy.ndarray, torch.Tensor, tf.Tensor or "
        f"jax.ndarray, but got {type(images)}."
    )


def make_flat_list_of_images(
    images: Union[list[ImageInput], ImageInput],
<<<<<<< HEAD
) -> list[ImageInput]:
=======
    expected_ndims: int = 3,
) -> ImageInput:
>>>>>>> 40299134
    """
    Ensure that the output is a flat list of images. If the input is a single image, it is converted to a list of length 1.
    If the input is a nested list of images, it is converted to a flat list of images.
    Args:
        images (`Union[list[ImageInput], ImageInput]`):
            The input image.
        expected_ndims (`int`, *optional*, defaults to 3):
            The expected number of dimensions for a single input image.
    Returns:
        list: A list of images or a 4d array of images.
    """
    # If the input is a nested list of images, we flatten it
    if (
        isinstance(images, (list, tuple))
        and all(isinstance(images_i, (list, tuple)) for images_i in images)
        and all(is_valid_list_of_images(images_i) or not images_i for images_i in images)
    ):
        return [img for img_list in images for img in img_list]

    if isinstance(images, (list, tuple)) and is_valid_list_of_images(images):
        if is_pil_image(images[0]) or images[0].ndim == expected_ndims:
            return images
        if images[0].ndim == expected_ndims + 1:
            return [img for img_list in images for img in img_list]

    if is_valid_image(images):
        if is_pil_image(images) or images.ndim == expected_ndims:
            return [images]
        if images.ndim == expected_ndims + 1:
            return list(images)

    raise ValueError(f"Could not make a flat list of images from {images}")


def make_nested_list_of_images(
    images: Union[list[ImageInput], ImageInput],
<<<<<<< HEAD
) -> list[list[ImageInput]]:
=======
    expected_ndims: int = 3,
) -> ImageInput:
>>>>>>> 40299134
    """
    Ensure that the output is a nested list of images.
    Args:
        images (`Union[list[ImageInput], ImageInput]`):
            The input image.
        expected_ndims (`int`, *optional*, defaults to 3):
            The expected number of dimensions for a single input image.
    Returns:
        list: A list of list of images or a list of 4d array of images.
    """
    # If it's a list of batches, it's already in the right format
    if (
        isinstance(images, (list, tuple))
        and all(isinstance(images_i, (list, tuple)) for images_i in images)
        and all(is_valid_list_of_images(images_i) or not images_i for images_i in images)
    ):
        return images

    # If it's a list of images, it's a single batch, so convert it to a list of lists
    if isinstance(images, (list, tuple)) and is_valid_list_of_images(images):
        if is_pil_image(images[0]) or images[0].ndim == expected_ndims:
            return [images]
        if images[0].ndim == expected_ndims + 1:
            return [list(image) for image in images]

    # If it's a single image, convert it to a list of lists
    if is_valid_image(images):
        if is_pil_image(images) or images.ndim == expected_ndims:
            return [[images]]
        if images.ndim == expected_ndims + 1:
            return [list(images)]

    raise ValueError("Invalid input type. Must be a single image, a list of images, or a list of batches of images.")


def to_numpy_array(img) -> np.ndarray:
    if not is_valid_image(img):
        raise ValueError(f"Invalid image type: {type(img)}")

    if is_vision_available() and isinstance(img, PIL.Image.Image):
        return np.array(img)
    return to_numpy(img)


def infer_channel_dimension_format(
    image: np.ndarray, num_channels: Optional[Union[int, tuple[int, ...]]] = None
) -> ChannelDimension:
    """
    Infers the channel dimension format of `image`.

    Args:
        image (`np.ndarray`):
            The image to infer the channel dimension of.
        num_channels (`int` or `tuple[int, ...]`, *optional*, defaults to `(1, 3)`):
            The number of channels of the image.

    Returns:
        The channel dimension of the image.
    """
    num_channels = num_channels if num_channels is not None else (1, 3)
    num_channels = (num_channels,) if isinstance(num_channels, int) else num_channels

    if image.ndim == 3:
        first_dim, last_dim = 0, 2
    elif image.ndim == 4:
        first_dim, last_dim = 1, 3
    elif image.ndim == 5:
        first_dim, last_dim = 2, 4
    else:
        raise ValueError(f"Unsupported number of image dimensions: {image.ndim}")

    if image.shape[first_dim] in num_channels and image.shape[last_dim] in num_channels:
        logger.warning(
            f"The channel dimension is ambiguous. Got image shape {image.shape}. Assuming channels are the first dimension. Use the [input_data_format](https://huggingface.co/docs/transformers/main/internal/image_processing_utils#transformers.image_transforms.rescale.input_data_format) parameter to assign the channel dimension."
        )
        return ChannelDimension.FIRST
    elif image.shape[first_dim] in num_channels:
        return ChannelDimension.FIRST
    elif image.shape[last_dim] in num_channels:
        return ChannelDimension.LAST
    raise ValueError("Unable to infer channel dimension format")


def get_channel_dimension_axis(
    image: np.ndarray, input_data_format: Optional[Union[ChannelDimension, str]] = None
) -> int:
    """
    Returns the channel dimension axis of the image.

    Args:
        image (`np.ndarray`):
            The image to get the channel dimension axis of.
        input_data_format (`ChannelDimension` or `str`, *optional*):
            The channel dimension format of the image. If `None`, will infer the channel dimension from the image.

    Returns:
        The channel dimension axis of the image.
    """
    if input_data_format is None:
        input_data_format = infer_channel_dimension_format(image)
    if input_data_format == ChannelDimension.FIRST:
        return image.ndim - 3
    elif input_data_format == ChannelDimension.LAST:
        return image.ndim - 1
    raise ValueError(f"Unsupported data format: {input_data_format}")


def get_image_size(image: np.ndarray, channel_dim: ChannelDimension = None) -> tuple[int, int]:
    """
    Returns the (height, width) dimensions of the image.

    Args:
        image (`np.ndarray`):
            The image to get the dimensions of.
        channel_dim (`ChannelDimension`, *optional*):
            Which dimension the channel dimension is in. If `None`, will infer the channel dimension from the image.

    Returns:
        A tuple of the image's height and width.
    """
    if channel_dim is None:
        channel_dim = infer_channel_dimension_format(image)

    if channel_dim == ChannelDimension.FIRST:
        return image.shape[-2], image.shape[-1]
    elif channel_dim == ChannelDimension.LAST:
        return image.shape[-3], image.shape[-2]
    else:
        raise ValueError(f"Unsupported data format: {channel_dim}")


def get_image_size_for_max_height_width(
    image_size: tuple[int, int],
    max_height: int,
    max_width: int,
) -> tuple[int, int]:
    """
    Computes the output image size given the input image and the maximum allowed height and width. Keep aspect ratio.
    Important, even if image_height < max_height and image_width < max_width, the image will be resized
    to at least one of the edges be equal to max_height or max_width.

    For example:
        - input_size: (100, 200), max_height: 50, max_width: 50 -> output_size: (25, 50)
        - input_size: (100, 200), max_height: 200, max_width: 500 -> output_size: (200, 400)

    Args:
        image_size (`tuple[int, int]`):
            The image to resize.
        max_height (`int`):
            The maximum allowed height.
        max_width (`int`):
            The maximum allowed width.
    """
    height, width = image_size
    height_scale = max_height / height
    width_scale = max_width / width
    min_scale = min(height_scale, width_scale)
    new_height = int(height * min_scale)
    new_width = int(width * min_scale)
    return new_height, new_width


def is_valid_annotation_coco_detection(annotation: dict[str, Union[list, tuple]]) -> bool:
    if (
        isinstance(annotation, dict)
        and "image_id" in annotation
        and "annotations" in annotation
        and isinstance(annotation["annotations"], (list, tuple))
        and (
            # an image can have no annotations
            len(annotation["annotations"]) == 0 or isinstance(annotation["annotations"][0], dict)
        )
    ):
        return True
    return False


def is_valid_annotation_coco_panoptic(annotation: dict[str, Union[list, tuple]]) -> bool:
    if (
        isinstance(annotation, dict)
        and "image_id" in annotation
        and "segments_info" in annotation
        and "file_name" in annotation
        and isinstance(annotation["segments_info"], (list, tuple))
        and (
            # an image can have no segments
            len(annotation["segments_info"]) == 0 or isinstance(annotation["segments_info"][0], dict)
        )
    ):
        return True
    return False


def valid_coco_detection_annotations(annotations: Iterable[dict[str, Union[list, tuple]]]) -> bool:
    return all(is_valid_annotation_coco_detection(ann) for ann in annotations)


def valid_coco_panoptic_annotations(annotations: Iterable[dict[str, Union[list, tuple]]]) -> bool:
    return all(is_valid_annotation_coco_panoptic(ann) for ann in annotations)


def load_image(image: Union[str, "PIL.Image.Image"], timeout: Optional[float] = None) -> "PIL.Image.Image":
    """
    Loads `image` to a PIL Image.

    Args:
        image (`str` or `PIL.Image.Image`):
            The image to convert to the PIL Image format.
        timeout (`float`, *optional*):
            The timeout value in seconds for the URL request.

    Returns:
        `PIL.Image.Image`: A PIL Image.
    """
    requires_backends(load_image, ["vision"])
    if isinstance(image, str):
        if image.startswith("http://") or image.startswith("https://"):
            # We need to actually check for a real protocol, otherwise it's impossible to use a local file
            # like http_huggingface_co.png
            image = PIL.Image.open(BytesIO(requests.get(image, timeout=timeout).content))
        elif os.path.isfile(image):
            image = PIL.Image.open(image)
        else:
            if image.startswith("data:image/"):
                image = image.split(",")[1]

            # Try to load as base64
            try:
                b64 = base64.decodebytes(image.encode())
                image = PIL.Image.open(BytesIO(b64))
            except Exception as e:
                raise ValueError(
                    f"Incorrect image source. Must be a valid URL starting with `http://` or `https://`, a valid path to an image file, or a base64 encoded string. Got {image}. Failed with {e}"
                )
    elif isinstance(image, PIL.Image.Image):
        image = image
    else:
        raise TypeError(
            "Incorrect format used for image. Should be an url linking to an image, a base64 string, a local path, or a PIL image."
        )
    image = PIL.ImageOps.exif_transpose(image)
    image = image.convert("RGB")
    return image


def load_images(
    images: Union[list, tuple, str, "PIL.Image.Image"], timeout: Optional[float] = None
) -> Union["PIL.Image.Image", list["PIL.Image.Image"], list[list["PIL.Image.Image"]]]:
    """Loads images, handling different levels of nesting.

    Args:
      images: A single image, a list of images, or a list of lists of images to load.
      timeout: Timeout for loading images.

    Returns:
      A single image, a list of images, a list of lists of images.
    """
    if isinstance(images, (list, tuple)):
        if len(images) and isinstance(images[0], (list, tuple)):
            return [[load_image(image, timeout=timeout) for image in image_group] for image_group in images]
        else:
            return [load_image(image, timeout=timeout) for image in images]
    else:
        return load_image(images, timeout=timeout)


def validate_preprocess_arguments(
    do_rescale: Optional[bool] = None,
    rescale_factor: Optional[float] = None,
    do_normalize: Optional[bool] = None,
    image_mean: Optional[Union[float, list[float]]] = None,
    image_std: Optional[Union[float, list[float]]] = None,
    do_pad: Optional[bool] = None,
    size_divisibility: Optional[int] = None,
    do_center_crop: Optional[bool] = None,
    crop_size: Optional[dict[str, int]] = None,
    do_resize: Optional[bool] = None,
    size: Optional[dict[str, int]] = None,
    resample: Optional["PILImageResampling"] = None,
):
    """
    Checks validity of typically used arguments in an `ImageProcessor` `preprocess` method.
    Raises `ValueError` if arguments incompatibility is caught.
    Many incompatibilities are model-specific. `do_pad` sometimes needs `size_divisor`,
    sometimes `size_divisibility`, and sometimes `size`. New models and processors added should follow
    existing arguments when possible.

    """
    if do_rescale and rescale_factor is None:
        raise ValueError("`rescale_factor` must be specified if `do_rescale` is `True`.")

    if do_pad and size_divisibility is None:
        # Here, size_divisor might be passed as the value of size
        raise ValueError(
            "Depending on the model, `size_divisibility`, `size_divisor`, `pad_size` or `size` must be specified if `do_pad` is `True`."
        )

    if do_normalize and (image_mean is None or image_std is None):
        raise ValueError("`image_mean` and `image_std` must both be specified if `do_normalize` is `True`.")

    if do_center_crop and crop_size is None:
        raise ValueError("`crop_size` must be specified if `do_center_crop` is `True`.")

    if do_resize and (size is None or resample is None):
        raise ValueError("`size` and `resample` must be specified if `do_resize` is `True`.")


# In the future we can add a TF implementation here when we have TF models.
class ImageFeatureExtractionMixin:
    """
    Mixin that contain utilities for preparing image features.
    """

    def _ensure_format_supported(self, image):
        if not isinstance(image, (PIL.Image.Image, np.ndarray)) and not is_torch_tensor(image):
            raise ValueError(
                f"Got type {type(image)} which is not supported, only `PIL.Image.Image`, `np.array` and "
                "`torch.Tensor` are."
            )

    def to_pil_image(self, image, rescale=None):
        """
        Converts `image` to a PIL Image. Optionally rescales it and puts the channel dimension back as the last axis if
        needed.

        Args:
            image (`PIL.Image.Image` or `numpy.ndarray` or `torch.Tensor`):
                The image to convert to the PIL Image format.
            rescale (`bool`, *optional*):
                Whether or not to apply the scaling factor (to make pixel values integers between 0 and 255). Will
                default to `True` if the image type is a floating type, `False` otherwise.
        """
        self._ensure_format_supported(image)

        if is_torch_tensor(image):
            image = image.numpy()

        if isinstance(image, np.ndarray):
            if rescale is None:
                # rescale default to the array being of floating type.
                rescale = isinstance(image.flat[0], np.floating)
            # If the channel as been moved to first dim, we put it back at the end.
            if image.ndim == 3 and image.shape[0] in [1, 3]:
                image = image.transpose(1, 2, 0)
            if rescale:
                image = image * 255
            image = image.astype(np.uint8)
            return PIL.Image.fromarray(image)
        return image

    def convert_rgb(self, image):
        """
        Converts `PIL.Image.Image` to RGB format.

        Args:
            image (`PIL.Image.Image`):
                The image to convert.
        """
        self._ensure_format_supported(image)
        if not isinstance(image, PIL.Image.Image):
            return image

        return image.convert("RGB")

    def rescale(self, image: np.ndarray, scale: Union[float, int]) -> np.ndarray:
        """
        Rescale a numpy image by scale amount
        """
        self._ensure_format_supported(image)
        return image * scale

    def to_numpy_array(self, image, rescale=None, channel_first=True):
        """
        Converts `image` to a numpy array. Optionally rescales it and puts the channel dimension as the first
        dimension.

        Args:
            image (`PIL.Image.Image` or `np.ndarray` or `torch.Tensor`):
                The image to convert to a NumPy array.
            rescale (`bool`, *optional*):
                Whether or not to apply the scaling factor (to make pixel values floats between 0. and 1.). Will
                default to `True` if the image is a PIL Image or an array/tensor of integers, `False` otherwise.
            channel_first (`bool`, *optional*, defaults to `True`):
                Whether or not to permute the dimensions of the image to put the channel dimension first.
        """
        self._ensure_format_supported(image)

        if isinstance(image, PIL.Image.Image):
            image = np.array(image)

        if is_torch_tensor(image):
            image = image.numpy()

        rescale = isinstance(image.flat[0], np.integer) if rescale is None else rescale

        if rescale:
            image = self.rescale(image.astype(np.float32), 1 / 255.0)

        if channel_first and image.ndim == 3:
            image = image.transpose(2, 0, 1)

        return image

    def expand_dims(self, image):
        """
        Expands 2-dimensional `image` to 3 dimensions.

        Args:
            image (`PIL.Image.Image` or `np.ndarray` or `torch.Tensor`):
                The image to expand.
        """
        self._ensure_format_supported(image)

        # Do nothing if PIL image
        if isinstance(image, PIL.Image.Image):
            return image

        if is_torch_tensor(image):
            image = image.unsqueeze(0)
        else:
            image = np.expand_dims(image, axis=0)
        return image

    def normalize(self, image, mean, std, rescale=False):
        """
        Normalizes `image` with `mean` and `std`. Note that this will trigger a conversion of `image` to a NumPy array
        if it's a PIL Image.

        Args:
            image (`PIL.Image.Image` or `np.ndarray` or `torch.Tensor`):
                The image to normalize.
            mean (`list[float]` or `np.ndarray` or `torch.Tensor`):
                The mean (per channel) to use for normalization.
            std (`list[float]` or `np.ndarray` or `torch.Tensor`):
                The standard deviation (per channel) to use for normalization.
            rescale (`bool`, *optional*, defaults to `False`):
                Whether or not to rescale the image to be between 0 and 1. If a PIL image is provided, scaling will
                happen automatically.
        """
        self._ensure_format_supported(image)

        if isinstance(image, PIL.Image.Image):
            image = self.to_numpy_array(image, rescale=True)
        # If the input image is a PIL image, it automatically gets rescaled. If it's another
        # type it may need rescaling.
        elif rescale:
            if isinstance(image, np.ndarray):
                image = self.rescale(image.astype(np.float32), 1 / 255.0)
            elif is_torch_tensor(image):
                image = self.rescale(image.float(), 1 / 255.0)

        if isinstance(image, np.ndarray):
            if not isinstance(mean, np.ndarray):
                mean = np.array(mean).astype(image.dtype)
            if not isinstance(std, np.ndarray):
                std = np.array(std).astype(image.dtype)
        elif is_torch_tensor(image):
            import torch

            if not isinstance(mean, torch.Tensor):
                if isinstance(mean, np.ndarray):
                    mean = torch.from_numpy(mean)
                else:
                    mean = torch.tensor(mean)
            if not isinstance(std, torch.Tensor):
                if isinstance(std, np.ndarray):
                    std = torch.from_numpy(std)
                else:
                    std = torch.tensor(std)

        if image.ndim == 3 and image.shape[0] in [1, 3]:
            return (image - mean[:, None, None]) / std[:, None, None]
        else:
            return (image - mean) / std

    def resize(self, image, size, resample=None, default_to_square=True, max_size=None):
        """
        Resizes `image`. Enforces conversion of input to PIL.Image.

        Args:
            image (`PIL.Image.Image` or `np.ndarray` or `torch.Tensor`):
                The image to resize.
            size (`int` or `tuple[int, int]`):
                The size to use for resizing the image. If `size` is a sequence like (h, w), output size will be
                matched to this.

                If `size` is an int and `default_to_square` is `True`, then image will be resized to (size, size). If
                `size` is an int and `default_to_square` is `False`, then smaller edge of the image will be matched to
                this number. i.e, if height > width, then image will be rescaled to (size * height / width, size).
            resample (`int`, *optional*, defaults to `PILImageResampling.BILINEAR`):
                The filter to user for resampling.
            default_to_square (`bool`, *optional*, defaults to `True`):
                How to convert `size` when it is a single int. If set to `True`, the `size` will be converted to a
                square (`size`,`size`). If set to `False`, will replicate
                [`torchvision.transforms.Resize`](https://pytorch.org/vision/stable/transforms.html#torchvision.transforms.Resize)
                with support for resizing only the smallest edge and providing an optional `max_size`.
            max_size (`int`, *optional*, defaults to `None`):
                The maximum allowed for the longer edge of the resized image: if the longer edge of the image is
                greater than `max_size` after being resized according to `size`, then the image is resized again so
                that the longer edge is equal to `max_size`. As a result, `size` might be overruled, i.e the smaller
                edge may be shorter than `size`. Only used if `default_to_square` is `False`.

        Returns:
            image: A resized `PIL.Image.Image`.
        """
        resample = resample if resample is not None else PILImageResampling.BILINEAR

        self._ensure_format_supported(image)

        if not isinstance(image, PIL.Image.Image):
            image = self.to_pil_image(image)

        if isinstance(size, list):
            size = tuple(size)

        if isinstance(size, int) or len(size) == 1:
            if default_to_square:
                size = (size, size) if isinstance(size, int) else (size[0], size[0])
            else:
                width, height = image.size
                # specified size only for the smallest edge
                short, long = (width, height) if width <= height else (height, width)
                requested_new_short = size if isinstance(size, int) else size[0]

                if short == requested_new_short:
                    return image

                new_short, new_long = requested_new_short, int(requested_new_short * long / short)

                if max_size is not None:
                    if max_size <= requested_new_short:
                        raise ValueError(
                            f"max_size = {max_size} must be strictly greater than the requested "
                            f"size for the smaller edge size = {size}"
                        )
                    if new_long > max_size:
                        new_short, new_long = int(max_size * new_short / new_long), max_size

                size = (new_short, new_long) if width <= height else (new_long, new_short)

        return image.resize(size, resample=resample)

    def center_crop(self, image, size):
        """
        Crops `image` to the given size using a center crop. Note that if the image is too small to be cropped to the
        size given, it will be padded (so the returned result has the size asked).

        Args:
            image (`PIL.Image.Image` or `np.ndarray` or `torch.Tensor` of shape (n_channels, height, width) or (height, width, n_channels)):
                The image to resize.
            size (`int` or `tuple[int, int]`):
                The size to which crop the image.

        Returns:
            new_image: A center cropped `PIL.Image.Image` or `np.ndarray` or `torch.Tensor` of shape: (n_channels,
            height, width).
        """
        self._ensure_format_supported(image)

        if not isinstance(size, tuple):
            size = (size, size)

        # PIL Image.size is (width, height) but NumPy array and torch Tensors have (height, width)
        if is_torch_tensor(image) or isinstance(image, np.ndarray):
            if image.ndim == 2:
                image = self.expand_dims(image)
            image_shape = image.shape[1:] if image.shape[0] in [1, 3] else image.shape[:2]
        else:
            image_shape = (image.size[1], image.size[0])

        top = (image_shape[0] - size[0]) // 2
        bottom = top + size[0]  # In case size is odd, (image_shape[0] + size[0]) // 2 won't give the proper result.
        left = (image_shape[1] - size[1]) // 2
        right = left + size[1]  # In case size is odd, (image_shape[1] + size[1]) // 2 won't give the proper result.

        # For PIL Images we have a method to crop directly.
        if isinstance(image, PIL.Image.Image):
            return image.crop((left, top, right, bottom))

        # Check if image is in (n_channels, height, width) or (height, width, n_channels) format
        channel_first = image.shape[0] in [1, 3]

        # Transpose (height, width, n_channels) format images
        if not channel_first:
            if isinstance(image, np.ndarray):
                image = image.transpose(2, 0, 1)
            if is_torch_tensor(image):
                image = image.permute(2, 0, 1)

        # Check if cropped area is within image boundaries
        if top >= 0 and bottom <= image_shape[0] and left >= 0 and right <= image_shape[1]:
            return image[..., top:bottom, left:right]

        # Otherwise, we may need to pad if the image is too small. Oh joy...
        new_shape = image.shape[:-2] + (max(size[0], image_shape[0]), max(size[1], image_shape[1]))
        if isinstance(image, np.ndarray):
            new_image = np.zeros_like(image, shape=new_shape)
        elif is_torch_tensor(image):
            new_image = image.new_zeros(new_shape)

        top_pad = (new_shape[-2] - image_shape[0]) // 2
        bottom_pad = top_pad + image_shape[0]
        left_pad = (new_shape[-1] - image_shape[1]) // 2
        right_pad = left_pad + image_shape[1]
        new_image[..., top_pad:bottom_pad, left_pad:right_pad] = image

        top += top_pad
        bottom += top_pad
        left += left_pad
        right += left_pad

        new_image = new_image[
            ..., max(0, top) : min(new_image.shape[-2], bottom), max(0, left) : min(new_image.shape[-1], right)
        ]

        return new_image

    def flip_channel_order(self, image):
        """
        Flips the channel order of `image` from RGB to BGR, or vice versa. Note that this will trigger a conversion of
        `image` to a NumPy array if it's a PIL Image.

        Args:
            image (`PIL.Image.Image` or `np.ndarray` or `torch.Tensor`):
                The image whose color channels to flip. If `np.ndarray` or `torch.Tensor`, the channel dimension should
                be first.
        """
        self._ensure_format_supported(image)

        if isinstance(image, PIL.Image.Image):
            image = self.to_numpy_array(image)

        return image[::-1, :, :]

    def rotate(self, image, angle, resample=None, expand=0, center=None, translate=None, fillcolor=None):
        """
        Returns a rotated copy of `image`. This method returns a copy of `image`, rotated the given number of degrees
        counter clockwise around its centre.

        Args:
            image (`PIL.Image.Image` or `np.ndarray` or `torch.Tensor`):
                The image to rotate. If `np.ndarray` or `torch.Tensor`, will be converted to `PIL.Image.Image` before
                rotating.

        Returns:
            image: A rotated `PIL.Image.Image`.
        """
        resample = resample if resample is not None else PIL.Image.NEAREST

        self._ensure_format_supported(image)

        if not isinstance(image, PIL.Image.Image):
            image = self.to_pil_image(image)

        return image.rotate(
            angle, resample=resample, expand=expand, center=center, translate=translate, fillcolor=fillcolor
        )


def validate_annotations(
    annotation_format: AnnotationFormat,
    supported_annotation_formats: tuple[AnnotationFormat, ...],
    annotations: list[dict],
) -> None:
    if annotation_format not in supported_annotation_formats:
        raise ValueError(f"Unsupported annotation format: {format} must be one of {supported_annotation_formats}")

    if annotation_format is AnnotationFormat.COCO_DETECTION:
        if not valid_coco_detection_annotations(annotations):
            raise ValueError(
                "Invalid COCO detection annotations. Annotations must a dict (single image) or list of dicts "
                "(batch of images) with the following keys: `image_id` and `annotations`, with the latter "
                "being a list of annotations in the COCO format."
            )

    if annotation_format is AnnotationFormat.COCO_PANOPTIC:
        if not valid_coco_panoptic_annotations(annotations):
            raise ValueError(
                "Invalid COCO panoptic annotations. Annotations must a dict (single image) or list of dicts "
                "(batch of images) with the following keys: `image_id`, `file_name` and `segments_info`, with "
                "the latter being a list of annotations in the COCO format."
            )


def validate_kwargs(valid_processor_keys: list[str], captured_kwargs: list[str]):
    unused_keys = set(captured_kwargs).difference(set(valid_processor_keys))
    if unused_keys:
        unused_key_str = ", ".join(unused_keys)
        # TODO raise a warning here instead of simply logging?
        logger.warning(f"Unused or unrecognized kwargs: {unused_key_str}.")


@dataclass(frozen=True)
class SizeDict:
    """
    Hashable dictionary to store image size information.
    """

    height: Optional[int] = None
    width: Optional[int] = None
    longest_edge: Optional[int] = None
    shortest_edge: Optional[int] = None
    max_height: Optional[int] = None
    max_width: Optional[int] = None

    def __getitem__(self, key):
        if hasattr(self, key):
            return getattr(self, key)
        raise KeyError(f"Key {key} not found in SizeDict.")<|MERGE_RESOLUTION|>--- conflicted
+++ resolved
@@ -216,12 +216,8 @@
 
 def make_flat_list_of_images(
     images: Union[list[ImageInput], ImageInput],
-<<<<<<< HEAD
-) -> list[ImageInput]:
-=======
     expected_ndims: int = 3,
 ) -> ImageInput:
->>>>>>> 40299134
     """
     Ensure that the output is a flat list of images. If the input is a single image, it is converted to a list of length 1.
     If the input is a nested list of images, it is converted to a flat list of images.
@@ -258,12 +254,8 @@
 
 def make_nested_list_of_images(
     images: Union[list[ImageInput], ImageInput],
-<<<<<<< HEAD
-) -> list[list[ImageInput]]:
-=======
     expected_ndims: int = 3,
-) -> ImageInput:
->>>>>>> 40299134
+) -> list[ImageInput]:
     """
     Ensure that the output is a nested list of images.
     Args:
