# coding=utf-8
# Copyright 2018 Google AI, Google Brain and Carnegie Mellon University Authors and the HuggingFace Inc. team.
# Copyright (c) 2018, NVIDIA CORPORATION.  All rights reserved.
#
# Licensed under the Apache License, Version 2.0 (the "License");
# you may not use this file except in compliance with the License.
# You may obtain a copy of the License at
#
#     http://www.apache.org/licenses/LICENSE-2.0
#
# Unless required by applicable law or agreed to in writing, software
# distributed under the License is distributed on an "AS IS" BASIS,
# WITHOUT WARRANTIES OR CONDITIONS OF ANY KIND, either express or implied.
# See the License for the specific language governing permissions and
# limitations under the License.
""" Tokenization classes for Transformer XL model.
    Adapted from https://github.com/kimiyoung/transformer-xl.
"""


import glob
import os
import pickle
import re
from collections import Counter, OrderedDict
from typing import List

import numpy as np

import sacremoses as sm

from .file_utils import cached_path, is_torch_available
from .tokenization_utils import PreTrainedTokenizer
from .utils import logging


if is_torch_available():
    import torch


logger = logging.get_logger(__name__)

VOCAB_FILES_NAMES = {"pretrained_vocab_file": "vocab.bin", "vocab_file": "vocab.txt"}

PRETRAINED_VOCAB_FILES_MAP = {
    "pretrained_vocab_file": {
        "transfo-xl-wt103": "https://s3.amazonaws.com/models.huggingface.co/bert/transfo-xl-wt103-vocab.bin",
    }
}

PRETRAINED_VOCAB_FILES_MAP_FAST = {
    "pretrained_vocab_file": {
        "transfo-xl-wt103": "https://s3.amazonaws.com/models.huggingface.co/bert/transfo-xl-wt103-vocab.json",
    }
}

PRETRAINED_POSITIONAL_EMBEDDINGS_SIZES = {
    "transfo-xl-wt103": None,
}

PRETRAINED_CORPUS_ARCHIVE_MAP = {
    "transfo-xl-wt103": "https://s3.amazonaws.com/models.huggingface.co/bert/transfo-xl-wt103-corpus.bin",
}
CORPUS_NAME = "corpus.bin"

MATCH_NUMBERS = r"(?<=\d)[,.](?=\d)", r" @\g<0>@ "
DETOKENIZE_NUMBERS = [(r" @\,@ ", r","), (r" @\.@ ", r".")]


def tokenize_numbers(text_array: List[str]) -> List[str]:
    """
    Splits large comma-separated numbers and floating point values.
    This is done by replacing commas with ' @,@ ' and dots with ' @.@ '.
    Args:
        text_array: An already tokenized text as list
    Returns:
        A list of strings with tokenized numbers
    Example::
        >>> tokenize_numbers(["$", "5,000", "1.73", "m"])
        ["$", "5", "@,@", "000", "1", "@.@", "73", "m"]
    """
    tokenized = []
    for i in range(len(text_array)):
        reg, sub = MATCH_NUMBERS
        replaced = re.sub(reg, sub, text_array[i]).split()
        tokenized.extend(replaced)

    return tokenized


def detokenize_numbers(text: str) -> str:
    """
    Inverts the operation of `tokenize_numbers`.
    This is replacing ' @,@ ' and ' @.@' by ',' and '.'.
    Args:
        text: A string where the number should be detokenized
    Returns:
        A detokenized string
    Example::
        >>> detokenize_numbers("$ 5 @,@ 000 1 @.@ 73 m")
        "$ 5,000 1.73 m"
    """
    for reg, sub in DETOKENIZE_NUMBERS:
        text = re.sub(reg, sub, text)
    return text


class TransfoXLTokenizer(PreTrainedTokenizer):
    """
    Construct a Transformer-XL tokenizer adapted from Vocab class in `the original code
    <https://github.com/kimiyoung/transformer-xl>`__. The Transformer-XL tokenizer is a word-level tokenizer (no sub-word tokenization).

    This tokenizer inherits from :class:`~transformers.PreTrainedTokenizer` which contains most of the main methods.
    Users should refer to this superclass for more information regarding those methods.

    Args:
        special (:obj:`List[str]`, `optional`):
            A list of special tokens (to be treated by the original implementation of this tokenizer).
        min_freq (:obj:`int`, `optional`, defaults to 0):
            The minimum number of times a token has to be present in order to be kept in the vocabulary (otherwise it
            will be mapped to :obj:`unk_token`).
        max_size (:obj:`int`, `optional`):
            The maximum size of the vocabulary. If left unset, it will default to the size of the vocabulary found
            after excluding the tokens according to the :obj:`min_freq` rule.
        lower_case (:obj:`bool`, `optional`, defaults to :obj:`False`):
            Whether or not to lowercase the input when tokenizing.
        delimiter (:obj:`str`, `optional`):
            The delimiter used btween tokens.
        vocab_file (:obj:`str`, `optional`):
            File containing the vocabulary (from the original implementation).
        pretrained_vocab_file (:obj:`str`, `optional`):
            File containing the vocabulary as saved with the :obj:`save_pretrained()` method.
        never_split (xxx, `optional`):
            Fill me with intesting stuff.
        unk_token (:obj:`str`, `optional`, defaults to :obj:`"<unk>"`):
            The unknown token. A token that is not in the vocabulary cannot be converted to an ID and is set to be this
            token instead.
        eos_token (:obj:`str`, `optional`, defaults to :obj:`"<eos>"`):
            The end of sequence token.
        additional_special_tokens (:obj:`List[str]`, `optional`, defaults to :obj:`["<formula>"]`):
            A list of additional special tokens (for the HuggingFace functionality).
        language (:obj:`str`, `optional`, defaults to :obj:`"en"`):
            The language of this tokenizer (used for mose preprocessing).
    """

    vocab_files_names = VOCAB_FILES_NAMES
    pretrained_vocab_files_map = PRETRAINED_VOCAB_FILES_MAP
    max_model_input_sizes = PRETRAINED_POSITIONAL_EMBEDDINGS_SIZES
    model_input_names = []

    def __init__(
        self,
        special=None,
        min_freq=0,
        max_size=None,
        lower_case=False,
        delimiter=None,
        vocab_file=None,
        pretrained_vocab_file=None,
        never_split=None,
        unk_token="<unk>",
        eos_token="<eos>",
        additional_special_tokens=["<formula>"],
        language="en",
        **kwargs
    ):
        super().__init__(
            unk_token=unk_token, eos_token=eos_token, additional_special_tokens=additional_special_tokens, **kwargs
        )

        if never_split is None:
            never_split = self.all_special_tokens
        if special is None:
            special = []
        self.counter = Counter()
        self.special = special
        self.min_freq = min_freq
        self.max_size = max_size
        self.lower_case = lower_case
        self.delimiter = delimiter
        self.vocab_file = vocab_file
        self.never_split = never_split
        self.punctuation_symbols = '!"#$%&()*+,-./\\:;<=>?@[\\]^_`{|}~'
        self.punction_without_space_before_pattern = re.compile(r"[^\s][{}]".format(self.punctuation_symbols))
        self.punctuation_with_space_around_pattern = self._compile_space_around_punctuation_pattern()
        self.language = language
        self.moses_punct_normalizer = sm.MosesPunctNormalizer(language)
        self.moses_tokenizer = sm.MosesTokenizer(language)
        self.moses_detokenizer = sm.MosesDetokenizer(language)

        try:
            if pretrained_vocab_file is not None:
                # Hack because, honestly this tokenizer was not made to be used
                # in a library like ours, at all.
                vocab_dict = torch.load(pretrained_vocab_file)
                for key, value in vocab_dict.items():
                    if key not in self.__dict__:
                        self.__dict__[key] = value

            if vocab_file is not None:
                self.build_vocab()
        except Exception:
            raise ValueError("Unable to parse file {}. Unknown format.")

        if vocab_file is not None:
            self.build_vocab()

    @property
    def do_lower_case(self):
        return self.lower_case

    def _compile_space_around_punctuation_pattern(self):
        look_ahead_for_special_token = "(?=[{}])".format(self.punctuation_symbols)
        look_ahead_to_match_all_except_space = r"(?=[^\s])"
        return re.compile(r"" + look_ahead_for_special_token + look_ahead_to_match_all_except_space)

    def count_file(self, path, verbose=False, add_eos=False):
        if verbose:
            logger.info("counting file {} ...".format(path))
        assert os.path.exists(path), f"Input file {path} not found"

        sents = []
        with open(path, "r", encoding="utf-8") as f:
            for idx, line in enumerate(f):
                if verbose and idx > 0 and idx % 500000 == 0:
                    logger.info("    line {}".format(idx))
                symbols = self.tokenize(line, add_eos=add_eos)
                self.counter.update(symbols)
                sents.append(symbols)

        return sents

    def count_sents(self, sents, verbose=False):
        """
        sents : a list of sentences, each a list of tokenized symbols
        """
        if verbose:
            logger.info("counting {} sents ...".format(len(sents)))
        for idx, symbols in enumerate(sents):
            if verbose and idx > 0 and idx % 500000 == 0:
                logger.info("    line {}".format(idx))
            self.counter.update(symbols)

    def _build_from_file(self, vocab_file):
        self.idx2sym = []
        self.sym2idx = OrderedDict()

        with open(vocab_file, "r", encoding="utf-8") as f:
            for line in f:
                symb = line.strip().split()[0]
                self.add_symbol(symb)
        if "<UNK>" in self.sym2idx:
            self.unk_idx = self.sym2idx["<UNK>"]
        elif "<unk>" in self.sym2idx:
            self.unk_idx = self.sym2idx["<unk>"]
        else:
            raise ValueError("No <unkown> token in vocabulary")

    def save_vocabulary(self, vocab_path):
        """
        Save the vocabulary and special tokens file to a directory.

        Args:
            vocab_path (:obj:`str`):
                The directory in which to save the vocabulary.

        Returns:
            :obj:`Tuple(str)`: Paths to the files saved.
        """

        if os.path.isdir(vocab_path):
            vocab_file = os.path.join(vocab_path, VOCAB_FILES_NAMES["pretrained_vocab_file"])
        else:
            vocab_file = vocab_path
        torch.save(self.__dict__, vocab_file)
        return (vocab_file,)

    def build_vocab(self):
        if self.vocab_file:
            logger.info("building vocab from {}".format(self.vocab_file))
            self._build_from_file(self.vocab_file)
            logger.info("final vocab size {}".format(len(self)))
        else:
            logger.info("building vocab with min_freq={}, max_size={}".format(self.min_freq, self.max_size))
            self.idx2sym = []
            self.sym2idx = OrderedDict()

            for sym in self.special:
                self.add_special(sym)

            for sym, cnt in self.counter.most_common(self.max_size):
                if cnt < self.min_freq:
                    break
                self.add_symbol(sym)

            logger.info("final vocab size {} from {} unique tokens".format(len(self), len(self.counter)))

    def encode_file(self, path, ordered=False, verbose=False, add_eos=True, add_double_eos=False):
        if verbose:
            logger.info("encoding file {} ...".format(path))
        assert os.path.exists(path), f"Output file {path} not found"
        encoded = []
        with open(path, "r", encoding="utf-8") as f:
            for idx, line in enumerate(f):
                if verbose and idx > 0 and idx % 500000 == 0:
                    logger.info("    line {}".format(idx))
                symbols = self.tokenize(line, add_eos=add_eos, add_double_eos=add_double_eos)
                encoded.append(self.convert_to_tensor(symbols))

        if ordered:
            encoded = torch.cat(encoded)

        return encoded

    def encode_sents(self, sents, ordered=False, verbose=False):
        if verbose:
            logger.info("encoding {} sents ...".format(len(sents)))
        encoded = []
        for idx, symbols in enumerate(sents):
            if verbose and idx > 0 and idx % 500000 == 0:
                logger.info("    line {}".format(idx))
            encoded.append(self.convert_to_tensor(symbols))

        if ordered:
            encoded = torch.cat(encoded)

        return encoded

    def add_special(self, sym):
        if sym not in self.sym2idx:
            self.idx2sym.append(sym)
            self.sym2idx[sym] = len(self.idx2sym) - 1
            setattr(self, "{}_idx".format(sym.strip("<>")), self.sym2idx[sym])

    def add_symbol(self, sym):
        if sym not in self.sym2idx:
            self.idx2sym.append(sym)
            self.sym2idx[sym] = len(self.idx2sym) - 1

    def move_added_token(self, token: str, target_idx: int):
        """
        Moves an added token to a specific position in the vocab.
        This method should be used when resizing an embedding layer other than the last one in the `AdaptiveEmbedding`
        in order to move the token in the tokenizer from the default position (at the very end) to the desired one.

        Args:
            token: The token to move to a specific position in the vocab.
            target_idx: The position where the token should be moved to.
        """
        assert token in self.added_tokens_encoder, "Token which should be moved has to be an added token"
        assert token not in self.idx2sym, "Token which should be moved is already in vocab"

        # Insert sym into vocab
        self.idx2sym.insert(target_idx, token)
        self.sym2idx[token] = target_idx

        # Shift following indices in sym2idx
        for idx in range(target_idx + 1, len(self.idx2sym)):
            current_sym = self.idx2sym[idx]
            self.sym2idx[current_sym] = idx

        # Delete token from added_tokens
        old_index = self.added_tokens_encoder[token]
        del self.added_tokens_decoder[old_index]
        del self.added_tokens_encoder[token]

    def moses_punct_norm(self, text):
        return self.moses_punct_normalizer.normalize(text)

    def moses_tokenize(self, text):
        return self.moses_tokenizer.tokenize(
            text, aggressive_dash_splits=True, return_str=False, escape=False, protected_patterns=self.never_split
        )

    def moses_pipeline(self, text: str) -> List[str]:
        """
        Does basic tokenization using :class:`sacremoses.MosesPunctNormalizer` and :class:`sacremoses.MosesTokenizer`
        with `aggressive_dash_splits=True` (see :func:`sacremoses.tokenize.MosesTokenizer.tokenize`).
        Additionally, large comma-separated numbers and floating point values are split.
        E.g. "23,000 people are 1.80m tall" -> "23 @,@ 000 people are 1 @.@ 80m tall".
        Args:
            text: Text to be tokenized
        Returns:
            A list of tokenized strings
        Example::
            >>> tokenizer = TransfoXLTokenizer.from_pretrained("transfo-xl-wt103")
            >>> tokenizer.moses_pipeline("23,000 people are 1.80 m tall")
            ['23', '@,@', '000', 'people', 'are', '1', '@.@', '80', 'm', 'tall']
        """
        text = self.moses_punct_norm(text)
        text = self.moses_tokenize(text)
        text = tokenize_numbers(text)
        return text

    def _convert_id_to_token(self, idx):
        """Converts an id in a token (BPE) using the vocab."""
        assert 0 <= idx < len(self), "Index {} out of vocabulary range".format(idx)
        return self.idx2sym[idx]

    def _convert_token_to_id(self, sym):
        """ Converts a token (str) in an id using the vocab. """
        if sym in self.sym2idx:
            return self.sym2idx[sym]
        else:
            # logger.info('encounter unk {}'.format(sym))
            # assert '<eos>' not in sym
            if hasattr(self, "unk_idx"):
                return self.sym2idx.get(sym, self.unk_idx)
            # Backward compatibility with pre-trained models
            elif "<unk>" in self.sym2idx:
                return self.sym2idx["<unk>"]
            elif "<UNK>" in self.sym2idx:
                return self.sym2idx["<UNK>"]
            else:
                raise ValueError("Token not in vocabulary and no <unk> token in vocabulary for replacement")

    def convert_tokens_to_string(self, tokens):
        """
        Converts a sequence of tokens (string) in a single string.
        Additionally, the split numbers are converted back into it's original form.
        """
        out_string = self.moses_detokenizer.detokenize(tokens)
        return detokenize_numbers(out_string).strip()

    def convert_to_tensor(self, symbols):
        return torch.LongTensor(self.convert_tokens_to_ids(symbols))

    @property
    def vocab_size(self):
        return len(self.idx2sym)

    def get_vocab(self):
        return dict(self.sym2idx, **self.added_tokens_encoder)

    def _tokenize(self, line, add_eos=False, add_double_eos=False):
        line = line.strip()
        # convert to lower case
        if self.lower_case:
            line = line.lower()

        # empty delimiter '' will evaluate False
        if self.delimiter == "":
            symbols = line
        else:
            symbols = self.moses_pipeline(line)

        if add_double_eos:  # lm1b
            return ["<S>"] + symbols + ["<S>"]
        elif add_eos:
            return symbols + ["<eos>"]
        else:
            return symbols


<<<<<<< HEAD
=======
class _TransfoXLDelimiterLookupTokenizer(BaseTokenizer):
    def __init__(
        self,
        vocab_file,
        delimiter,
        lowercase,
        unk_token,
        eos_token,
        add_eos=False,
        add_double_eos=False,
        normalization: Optional[str] = None,
    ):

        try:
            tokenizer = WordLevel(vocab_file, unk_token=unk_token)
            tokenizer = Tokenizer(tokenizer)
        except Exception:
            raise ValueError(
                "Unable to parse file {}. Unknown format. "
                "If you tried to load a model saved through TransfoXLTokenizer,"
                "please note they are not compatible.".format(vocab_file)
            )

        # Create the correct normalization path
        normalizer = []

        # Include unicode normalization
        if normalization:
            normalizer += [unicode_normalizer_from_str(normalization)]

        # Include case normalization
        if lowercase:
            normalizer += [Lowercase()]

        # Strip normalizer at the end
        normalizer += [Strip(left=True, right=True)]

        if len(normalizer) > 0:
            tokenizer.normalizer = Sequence(normalizer) if len(normalizer) > 1 else normalizer[0]

        # Setup the splitter
        tokenizer.pre_tokenizer = CharDelimiterSplit(delimiter) if delimiter else WhitespaceSplit()

        if add_double_eos:
            tokenizer.post_processor = BertProcessing(
                (eos_token, tokenizer.token_to_id(eos_token)), (eos_token, tokenizer.token_to_id(eos_token))
            )

        parameters = {
            "model": "TransfoXLModel",
            "add_eos": add_eos,
            "add_double_eos": add_double_eos,
            "unk_token": unk_token,
            "eos_token": eos_token,
            "delimiter": delimiter,
            "lowercase": lowercase,
        }

        super().__init__(tokenizer, parameters)


class TransfoXLTokenizerFast(PreTrainedTokenizerFast):
    """
    Construct a "fast" Transformer-XL tokenizer (backed by HuggingFace's `tokenizers` library) adapted from Vocab class
    in `the original code <https://github.com/kimiyoung/transformer-xl>`__. The Transformer-XL tokenizer is a
    word-level tokenizer (no sub-word tokenization).

    This tokenizer inherits from :class:`~transformers.PreTrainedTokenizerFast` which contains most of the main
    methods. Users should refer to this superclass for more information regarding those methods.

    Args:
        special (:obj:`List[str]`, `optional`):
            A list of special tokens (to be treated by the original implementation of this tokenizer).
        min_freq (:obj:`int`, `optional`, defaults to 0):
            The minimum number of times a token has to be present in order to be kept in the vocabulary (otherwise it
            will be mapped to :obj:`unk_token`).
        max_size (:obj:`int`, `optional`):
            The maximum size of the vocabulary. If left unset, it will default to the size of the vocabulary found
            after excluding the tokens according to the :obj:`min_freq` rule.
        lower_case (:obj:`bool`, `optional`, defaults to :obj:`False`):
            Whether or not to lowercase the input when tokenizing.
        delimiter (:obj:`str`, `optional`):
            The delimiter used btween tokens.
        vocab_file (:obj:`str`, `optional`):
            File containing the vocabulary (from the original implementation).
        pretrained_vocab_file (:obj:`str`, `optional`):
            File containing the vocabulary as saved with the :obj:`save_pretrained()` method.
        never_split (xxx, `optional`):
            Fill me with intesting stuff.
        unk_token (:obj:`str`, `optional`, defaults to :obj:`"<unk>"`):
            The unknown token. A token that is not in the vocabulary cannot be converted to an ID and is set to be this
            token instead.
        eos_token (:obj:`str`, `optional`, defaults to :obj:`"<eos>"`):
            The end of sequence token.
        additional_special_tokens (:obj:`List[str]`, `optional`, defaults to :obj:`["<formula>"]`):
            A list of additional special tokens (for the HuggingFace functionality).
        add_eos (:obj:`bool`, `optional`, defaults to :obj:`False`):
            Whether or not to add the end-of-sentence token.
        add_double_eos (:obj:`bool`, `optional`, defaults to :obj:`False`):
            Whether or not to add the end-of-sentence token.
        normalization (xxx, `optional`):
            Fill me with intesting stuff.
    """

    vocab_files_names = VOCAB_FILES_NAMES_FAST
    pretrained_vocab_files_map = PRETRAINED_VOCAB_FILES_MAP_FAST
    max_model_input_sizes = PRETRAINED_POSITIONAL_EMBEDDINGS_SIZES
    model_input_names = []

    def __init__(
        self,
        special=None,
        min_freq=0,
        max_size=None,
        lower_case=False,
        delimiter=None,
        vocab_file=None,
        pretrained_vocab_file=None,
        never_split=None,
        unk_token="<unk>",
        eos_token="<eos>",
        additional_special_tokens=["<formula>"],
        add_eos=False,
        add_double_eos=False,
        normalization=None,
        **kwargs
    ):

        super().__init__(
            _TransfoXLDelimiterLookupTokenizer(
                vocab_file=vocab_file or pretrained_vocab_file,
                delimiter=delimiter,
                lowercase=lower_case,
                unk_token=unk_token,
                eos_token=eos_token,
                add_eos=add_eos,
                add_double_eos=add_double_eos,
                normalization=normalization,
            ),
            unk_token=unk_token,
            eos_token=eos_token,
            additional_special_tokens=additional_special_tokens,
            **kwargs,
        )

        warnings.warn(
            "The class `TransfoXLTokenizerFast` is deprecated and will be removed in a future version. Please use `TransfoXLTokenizer` with it's enhanced tokenization instead.",
            FutureWarning,
        )

    def save_pretrained(self, save_directory):
        logger.warning(
            "Please note you will not be able to load the vocabulary in"
            " Python-based TransfoXLTokenizer as they don't share the same structure."
        )

        return super().save_pretrained(save_directory)


>>>>>>> 1fc4de69
class LMOrderedIterator(object):
    def __init__(self, data, bsz, bptt, device="cpu", ext_len=None):
        """
        data -- LongTensor -- the LongTensor is strictly ordered
        """
        self.bsz = bsz
        self.bptt = bptt
        self.ext_len = ext_len if ext_len is not None else 0

        self.device = device

        # Work out how cleanly we can divide the dataset into bsz parts.
        self.n_step = data.size(0) // bsz

        # Trim off any extra elements that wouldn't cleanly fit (remainders).
        data = data.narrow(0, 0, self.n_step * bsz)

        # Evenly divide the data across the bsz batches.
        self.data = data.view(bsz, -1).t().contiguous().to(device)

        # Number of mini-batches
        self.n_batch = (self.n_step + self.bptt - 1) // self.bptt

    def get_batch(self, i, bptt=None):
        if bptt is None:
            bptt = self.bptt
        seq_len = min(bptt, self.data.size(0) - 1 - i)

        end_idx = i + seq_len
        beg_idx = max(0, i - self.ext_len)

        data = self.data[beg_idx:end_idx]
        target = self.data[i + 1 : i + 1 + seq_len]

        data_out = data.transpose(0, 1).contiguous().to(self.device)
        target_out = target.transpose(0, 1).contiguous().to(self.device)

        return data_out, target_out, seq_len

    def get_fixlen_iter(self, start=0):
        for i in range(start, self.data.size(0) - 1, self.bptt):
            yield self.get_batch(i)

    def get_varlen_iter(self, start=0, std=5, min_len=5, max_deviation=3):
        max_len = self.bptt + max_deviation * std
        i = start
        while True:
            bptt = self.bptt if np.random.random() < 0.95 else self.bptt / 2.0
            bptt = min(max_len, max(min_len, int(np.random.normal(bptt, std))))
            data, target, seq_len = self.get_batch(i, bptt)
            i += seq_len
            yield data, target, seq_len
            if i >= self.data.size(0) - 2:
                break

    def __iter__(self):
        return self.get_fixlen_iter()


class LMShuffledIterator(object):
    def __init__(self, data, bsz, bptt, device="cpu", ext_len=None, shuffle=False):
        """
        data -- list[LongTensor] -- there is no order among the LongTensors
        """
        self.data = data

        self.bsz = bsz
        self.bptt = bptt
        self.ext_len = ext_len if ext_len is not None else 0

        self.device = device
        self.shuffle = shuffle

    def get_sent_stream(self):
        # index iterator
        epoch_indices = np.random.permutation(len(self.data)) if self.shuffle else np.array(range(len(self.data)))

        # sentence iterator
        for idx in epoch_indices:
            yield self.data[idx]

    def stream_iterator(self, sent_stream):
        # streams for each data in the batch
        streams = [None] * self.bsz

        data = torch.LongTensor(self.bptt, self.bsz)
        target = torch.LongTensor(self.bptt, self.bsz)

        n_retain = 0

        while True:
            # data   : [n_retain+bptt x bsz]
            # target : [bptt x bsz]
            data[n_retain:].fill_(-1)
            target.fill_(-1)

            valid_batch = True

            for i in range(self.bsz):
                n_filled = 0
                try:
                    while n_filled < self.bptt:
                        if streams[i] is None or len(streams[i]) <= 1:
                            streams[i] = next(sent_stream)
                        # number of new tokens to fill in
                        n_new = min(len(streams[i]) - 1, self.bptt - n_filled)
                        # first n_retain tokens are retained from last batch
                        data[n_retain + n_filled : n_retain + n_filled + n_new, i] = streams[i][:n_new]
                        target[n_filled : n_filled + n_new, i] = streams[i][1 : n_new + 1]
                        streams[i] = streams[i][n_new:]
                        n_filled += n_new
                except StopIteration:
                    valid_batch = False
                    break

            if not valid_batch:
                return

            data_out = data.transpose(0, 1).contiguous().to(self.device)
            target_out = target.transpose(0, 1).contiguous().to(self.device)

            yield data_out, target_out, self.bptt

            n_retain = min(data.size(0), self.ext_len)
            if n_retain > 0:
                data[:n_retain] = data[-n_retain:]
            data.resize_(n_retain + self.bptt, data.size(1))

    def __iter__(self):
        # sent_stream is an iterator
        sent_stream = self.get_sent_stream()

        for batch in self.stream_iterator(sent_stream):
            yield batch


class LMMultiFileIterator(LMShuffledIterator):
    def __init__(self, paths, vocab, bsz, bptt, device="cpu", ext_len=None, shuffle=False):

        self.paths = paths
        self.vocab = vocab

        self.bsz = bsz
        self.bptt = bptt
        self.ext_len = ext_len if ext_len is not None else 0

        self.device = device
        self.shuffle = shuffle

    def get_sent_stream(self, path):
        sents = self.vocab.encode_file(path, add_double_eos=True)
        if self.shuffle:
            np.random.shuffle(sents)
        sent_stream = iter(sents)

        return sent_stream

    def __iter__(self):
        if self.shuffle:
            np.random.shuffle(self.paths)

        for path in self.paths:
            # sent_stream is an iterator
            sent_stream = self.get_sent_stream(path)
            for batch in self.stream_iterator(sent_stream):
                yield batch


class TransfoXLCorpus(object):
    @classmethod
    def from_pretrained(cls, pretrained_model_name_or_path, cache_dir=None, *inputs, **kwargs):
        """
        Instantiate a pre-processed corpus.
        """
        vocab = TransfoXLTokenizer.from_pretrained(pretrained_model_name_or_path, *inputs, **kwargs)
        if pretrained_model_name_or_path in PRETRAINED_CORPUS_ARCHIVE_MAP:
            corpus_file = PRETRAINED_CORPUS_ARCHIVE_MAP[pretrained_model_name_or_path]
        else:
            corpus_file = os.path.join(pretrained_model_name_or_path, CORPUS_NAME)
        # redirect to the cache, if necessary
        try:
            resolved_corpus_file = cached_path(corpus_file, cache_dir=cache_dir)
        except EnvironmentError:
            logger.error(
                "Corpus '{}' was not found in corpus list ({}). "
                "We assumed '{}' was a path or url but couldn't find files {} "
                "at this path or url.".format(
                    pretrained_model_name_or_path,
                    ", ".join(PRETRAINED_CORPUS_ARCHIVE_MAP.keys()),
                    pretrained_model_name_or_path,
                    corpus_file,
                )
            )
            return None
        if resolved_corpus_file == corpus_file:
            logger.info("loading corpus file {}".format(corpus_file))
        else:
            logger.info("loading corpus file {} from cache at {}".format(corpus_file, resolved_corpus_file))

        # Instantiate tokenizer.
        corpus = cls(*inputs, **kwargs)
        corpus_dict = torch.load(resolved_corpus_file)
        for key, value in corpus_dict.items():
            corpus.__dict__[key] = value
        corpus.vocab = vocab
        if corpus.train is not None:
            corpus.train = torch.tensor(corpus.train, dtype=torch.long)
        if corpus.valid is not None:
            corpus.valid = torch.tensor(corpus.valid, dtype=torch.long)
        if corpus.test is not None:
            corpus.test = torch.tensor(corpus.test, dtype=torch.long)
        return corpus

    def __init__(self, *args, **kwargs):
        self.vocab = TransfoXLTokenizer(*args, **kwargs)
        self.dataset = None
        self.train = None
        self.valid = None
        self.test = None

    def build_corpus(self, path, dataset):
        self.dataset = dataset

        if self.dataset in ["ptb", "wt2", "enwik8", "text8"]:
            self.vocab.count_file(os.path.join(path, "train.txt"))
            self.vocab.count_file(os.path.join(path, "valid.txt"))
            self.vocab.count_file(os.path.join(path, "test.txt"))
        elif self.dataset == "wt103":
            self.vocab.count_file(os.path.join(path, "train.txt"))
        elif self.dataset == "lm1b":
            train_path_pattern = os.path.join(
                path,
                "1-billion-word-language-modeling-benchmark-r13output",
                "training-monolingual.tokenized.shuffled",
                "news.en-*",
            )
            train_paths = glob.glob(train_path_pattern)
            # the vocab will load from file when build_vocab() is called

        self.vocab.build_vocab()

        if self.dataset in ["ptb", "wt2", "wt103"]:
            self.train = self.vocab.encode_file(os.path.join(path, "train.txt"), ordered=True)
            self.valid = self.vocab.encode_file(os.path.join(path, "valid.txt"), ordered=True)
            self.test = self.vocab.encode_file(os.path.join(path, "test.txt"), ordered=True)
        elif self.dataset in ["enwik8", "text8"]:
            self.train = self.vocab.encode_file(os.path.join(path, "train.txt"), ordered=True, add_eos=False)
            self.valid = self.vocab.encode_file(os.path.join(path, "valid.txt"), ordered=True, add_eos=False)
            self.test = self.vocab.encode_file(os.path.join(path, "test.txt"), ordered=True, add_eos=False)
        elif self.dataset == "lm1b":
            self.train = train_paths
            self.valid = self.vocab.encode_file(os.path.join(path, "valid.txt"), ordered=False, add_double_eos=True)
            self.test = self.vocab.encode_file(os.path.join(path, "test.txt"), ordered=False, add_double_eos=True)

    def get_iterator(self, split, *args, **kwargs):
        if split == "train":
            if self.dataset in ["ptb", "wt2", "wt103", "enwik8", "text8"]:
                data_iter = LMOrderedIterator(self.train, *args, **kwargs)
            elif self.dataset == "lm1b":
                kwargs["shuffle"] = True
                data_iter = LMMultiFileIterator(self.train, self.vocab, *args, **kwargs)
        elif split in ["valid", "test"]:
            data = self.valid if split == "valid" else self.test
            if self.dataset in ["ptb", "wt2", "wt103", "enwik8", "text8"]:
                data_iter = LMOrderedIterator(data, *args, **kwargs)
            elif self.dataset == "lm1b":
                data_iter = LMShuffledIterator(data, *args, **kwargs)

        return data_iter


def get_lm_corpus(datadir, dataset):
    fn = os.path.join(datadir, "cache.pt")
    fn_pickle = os.path.join(datadir, "cache.pkl")
    if os.path.exists(fn):
        logger.info("Loading cached dataset...")
        corpus = torch.load(fn_pickle)
    elif os.path.exists(fn):
        logger.info("Loading cached dataset from pickle...")
        with open(fn, "rb") as fp:
            corpus = pickle.load(fp)
    else:
        logger.info("Producing dataset {}...".format(dataset))
        kwargs = {}
        if dataset in ["wt103", "wt2"]:
            kwargs["special"] = ["<eos>"]
            kwargs["lower_case"] = False
        elif dataset == "ptb":
            kwargs["special"] = ["<eos>"]
            kwargs["lower_case"] = True
        elif dataset == "lm1b":
            kwargs["special"] = []
            kwargs["lower_case"] = False
            kwargs["vocab_file"] = os.path.join(datadir, "1b_word_vocab.txt")
        elif dataset in ["enwik8", "text8"]:
            pass

        corpus = TransfoXLCorpus(datadir, dataset, **kwargs)
        torch.save(corpus, fn)

    return corpus<|MERGE_RESOLUTION|>--- conflicted
+++ resolved
@@ -452,168 +452,6 @@
             return symbols
 
 
-<<<<<<< HEAD
-=======
-class _TransfoXLDelimiterLookupTokenizer(BaseTokenizer):
-    def __init__(
-        self,
-        vocab_file,
-        delimiter,
-        lowercase,
-        unk_token,
-        eos_token,
-        add_eos=False,
-        add_double_eos=False,
-        normalization: Optional[str] = None,
-    ):
-
-        try:
-            tokenizer = WordLevel(vocab_file, unk_token=unk_token)
-            tokenizer = Tokenizer(tokenizer)
-        except Exception:
-            raise ValueError(
-                "Unable to parse file {}. Unknown format. "
-                "If you tried to load a model saved through TransfoXLTokenizer,"
-                "please note they are not compatible.".format(vocab_file)
-            )
-
-        # Create the correct normalization path
-        normalizer = []
-
-        # Include unicode normalization
-        if normalization:
-            normalizer += [unicode_normalizer_from_str(normalization)]
-
-        # Include case normalization
-        if lowercase:
-            normalizer += [Lowercase()]
-
-        # Strip normalizer at the end
-        normalizer += [Strip(left=True, right=True)]
-
-        if len(normalizer) > 0:
-            tokenizer.normalizer = Sequence(normalizer) if len(normalizer) > 1 else normalizer[0]
-
-        # Setup the splitter
-        tokenizer.pre_tokenizer = CharDelimiterSplit(delimiter) if delimiter else WhitespaceSplit()
-
-        if add_double_eos:
-            tokenizer.post_processor = BertProcessing(
-                (eos_token, tokenizer.token_to_id(eos_token)), (eos_token, tokenizer.token_to_id(eos_token))
-            )
-
-        parameters = {
-            "model": "TransfoXLModel",
-            "add_eos": add_eos,
-            "add_double_eos": add_double_eos,
-            "unk_token": unk_token,
-            "eos_token": eos_token,
-            "delimiter": delimiter,
-            "lowercase": lowercase,
-        }
-
-        super().__init__(tokenizer, parameters)
-
-
-class TransfoXLTokenizerFast(PreTrainedTokenizerFast):
-    """
-    Construct a "fast" Transformer-XL tokenizer (backed by HuggingFace's `tokenizers` library) adapted from Vocab class
-    in `the original code <https://github.com/kimiyoung/transformer-xl>`__. The Transformer-XL tokenizer is a
-    word-level tokenizer (no sub-word tokenization).
-
-    This tokenizer inherits from :class:`~transformers.PreTrainedTokenizerFast` which contains most of the main
-    methods. Users should refer to this superclass for more information regarding those methods.
-
-    Args:
-        special (:obj:`List[str]`, `optional`):
-            A list of special tokens (to be treated by the original implementation of this tokenizer).
-        min_freq (:obj:`int`, `optional`, defaults to 0):
-            The minimum number of times a token has to be present in order to be kept in the vocabulary (otherwise it
-            will be mapped to :obj:`unk_token`).
-        max_size (:obj:`int`, `optional`):
-            The maximum size of the vocabulary. If left unset, it will default to the size of the vocabulary found
-            after excluding the tokens according to the :obj:`min_freq` rule.
-        lower_case (:obj:`bool`, `optional`, defaults to :obj:`False`):
-            Whether or not to lowercase the input when tokenizing.
-        delimiter (:obj:`str`, `optional`):
-            The delimiter used btween tokens.
-        vocab_file (:obj:`str`, `optional`):
-            File containing the vocabulary (from the original implementation).
-        pretrained_vocab_file (:obj:`str`, `optional`):
-            File containing the vocabulary as saved with the :obj:`save_pretrained()` method.
-        never_split (xxx, `optional`):
-            Fill me with intesting stuff.
-        unk_token (:obj:`str`, `optional`, defaults to :obj:`"<unk>"`):
-            The unknown token. A token that is not in the vocabulary cannot be converted to an ID and is set to be this
-            token instead.
-        eos_token (:obj:`str`, `optional`, defaults to :obj:`"<eos>"`):
-            The end of sequence token.
-        additional_special_tokens (:obj:`List[str]`, `optional`, defaults to :obj:`["<formula>"]`):
-            A list of additional special tokens (for the HuggingFace functionality).
-        add_eos (:obj:`bool`, `optional`, defaults to :obj:`False`):
-            Whether or not to add the end-of-sentence token.
-        add_double_eos (:obj:`bool`, `optional`, defaults to :obj:`False`):
-            Whether or not to add the end-of-sentence token.
-        normalization (xxx, `optional`):
-            Fill me with intesting stuff.
-    """
-
-    vocab_files_names = VOCAB_FILES_NAMES_FAST
-    pretrained_vocab_files_map = PRETRAINED_VOCAB_FILES_MAP_FAST
-    max_model_input_sizes = PRETRAINED_POSITIONAL_EMBEDDINGS_SIZES
-    model_input_names = []
-
-    def __init__(
-        self,
-        special=None,
-        min_freq=0,
-        max_size=None,
-        lower_case=False,
-        delimiter=None,
-        vocab_file=None,
-        pretrained_vocab_file=None,
-        never_split=None,
-        unk_token="<unk>",
-        eos_token="<eos>",
-        additional_special_tokens=["<formula>"],
-        add_eos=False,
-        add_double_eos=False,
-        normalization=None,
-        **kwargs
-    ):
-
-        super().__init__(
-            _TransfoXLDelimiterLookupTokenizer(
-                vocab_file=vocab_file or pretrained_vocab_file,
-                delimiter=delimiter,
-                lowercase=lower_case,
-                unk_token=unk_token,
-                eos_token=eos_token,
-                add_eos=add_eos,
-                add_double_eos=add_double_eos,
-                normalization=normalization,
-            ),
-            unk_token=unk_token,
-            eos_token=eos_token,
-            additional_special_tokens=additional_special_tokens,
-            **kwargs,
-        )
-
-        warnings.warn(
-            "The class `TransfoXLTokenizerFast` is deprecated and will be removed in a future version. Please use `TransfoXLTokenizer` with it's enhanced tokenization instead.",
-            FutureWarning,
-        )
-
-    def save_pretrained(self, save_directory):
-        logger.warning(
-            "Please note you will not be able to load the vocabulary in"
-            " Python-based TransfoXLTokenizer as they don't share the same structure."
-        )
-
-        return super().save_pretrained(save_directory)
-
-
->>>>>>> 1fc4de69
 class LMOrderedIterator(object):
     def __init__(self, data, bsz, bptt, device="cpu", ext_len=None):
         """
