--- conflicted
+++ resolved
@@ -68,11 +68,8 @@
     "donut": "DonutSwinConfig",
     "esmfold": "EsmConfig",
     "parakeet": "ParakeetCTCConfig",
-<<<<<<< HEAD
     "s3tokenizer": "S3TokenizerConfig",
-=======
     "lasr": "LasrCTCConfig",
->>>>>>> a7f29523
 }
 
 _re_checkpoint = re.compile(r"\[(.+?)\]\((https://huggingface\.co/.+?)\)")
