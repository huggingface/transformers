#!/usr/bin/env python
# coding=utf-8

# Copyright 2021 The HuggingFace Inc. team. All rights reserved.
#
# Licensed under the Apache License, Version 2.0 (the "License");
# you may not use this file except in compliance with the License.
# You may obtain a copy of the License at
#
#     http://www.apache.org/licenses/LICENSE-2.0
#
# Unless required by applicable law or agreed to in writing, software
# distributed under the License is distributed on an "AS IS" BASIS,
# WITHOUT WARRANTIES OR CONDITIONS OF ANY KIND, either express or implied.
# See the License for the specific language governing permissions and
# limitations under the License.

from huggingface_hub import get_full_repo_name  # for backward compatibility
from huggingface_hub.constants import HF_HUB_DISABLE_TELEMETRY as DISABLE_TELEMETRY  # for backward compatibility
from packaging import version

from .. import __version__
from .backbone_utils import BackboneConfigMixin, BackboneMixin
from .constants import IMAGENET_DEFAULT_MEAN, IMAGENET_DEFAULT_STD, IMAGENET_STANDARD_MEAN, IMAGENET_STANDARD_STD
from .doc import (
    add_code_sample_docstrings,
    add_end_docstrings,
    add_start_docstrings,
    add_start_docstrings_to_model_forward,
    copy_func,
    replace_return_docstrings,
)
from .generic import (
    ContextManagers,
    ExplicitEnum,
    ModelOutput,
    PaddingStrategy,
    TensorType,
    add_model_info_to_auto_map,
    cached_property,
    can_return_loss,
    expand_dims,
    find_labels,
    flatten_dict,
    infer_framework,
    is_jax_tensor,
    is_numpy_array,
    is_tensor,
    is_tf_symbolic_tensor,
    is_tf_tensor,
    is_torch_device,
    is_torch_dtype,
    is_torch_tensor,
    reshape,
    squeeze,
    strtobool,
    tensor_size,
    to_numpy,
    to_py_obj,
    transpose,
    working_or_temp_dir,
)
from .hub import (
    CLOUDFRONT_DISTRIB_PREFIX,
    HF_MODULES_CACHE,
    HUGGINGFACE_CO_PREFIX,
    HUGGINGFACE_CO_RESOLVE_ENDPOINT,
    PYTORCH_PRETRAINED_BERT_CACHE,
    PYTORCH_TRANSFORMERS_CACHE,
    S3_BUCKET_PREFIX,
    TRANSFORMERS_CACHE,
    TRANSFORMERS_DYNAMIC_MODULE_NAME,
    EntryNotFoundError,
    PushInProgress,
    PushToHubMixin,
    RepositoryNotFoundError,
    RevisionNotFoundError,
    cached_file,
    default_cache_path,
    define_sagemaker_information,
    download_url,
    extract_commit_hash,
    get_cached_models,
    get_file_from_repo,
    has_file,
    http_user_agent,
    is_offline_mode,
    is_remote_url,
    move_cache,
    send_example_telemetry,
    try_to_load_from_cache,
)
from .import_utils import (
    ACCELERATE_MIN_VERSION,
    ENV_VARS_TRUE_AND_AUTO_VALUES,
    ENV_VARS_TRUE_VALUES,
    TORCH_FX_REQUIRED_VERSION,
    USE_JAX,
    USE_TF,
    USE_TORCH,
    XLA_FSDPV2_MIN_VERSION,
    DummyObject,
    OptionalDependencyNotAvailable,
    _LazyModule,
    ccl_version,
    direct_transformers_import,
    get_torch_version,
    is_accelerate_available,
    is_apex_available,
    is_aqlm_available,
    is_auto_awq_available,
    is_auto_gptq_available,
    is_av_available,
    is_bitsandbytes_available,
    is_bs4_available,
    is_coloredlogs_available,
    is_cv2_available,
    is_cython_available,
    is_datasets_available,
    is_decord_available,
    is_detectron2_available,
    is_eetq_available,
    is_essentia_available,
    is_faiss_available,
    is_flash_attn_2_available,
    is_flash_attn_greater_or_equal_2_10,
    is_flax_available,
    is_fsdp_available,
    is_ftfy_available,
    is_g2p_en_available,
    is_galore_torch_available,
<<<<<<< HEAD
    is_gguf_available,
=======
    is_hqq_available,
>>>>>>> f823fec5
    is_in_notebook,
    is_ipex_available,
    is_jieba_available,
    is_jinja_available,
    is_jumanpp_available,
    is_kenlm_available,
    is_keras_nlp_available,
    is_levenshtein_available,
    is_librosa_available,
    is_mlx_available,
    is_natten_available,
    is_ninja_available,
    is_nltk_available,
    is_onnx_available,
    is_openai_available,
    is_optimum_available,
    is_pandas_available,
    is_peft_available,
    is_phonemizer_available,
    is_pretty_midi_available,
    is_protobuf_available,
    is_psutil_available,
    is_py3nvml_available,
    is_pyctcdecode_available,
    is_pytesseract_available,
    is_pytest_available,
    is_pytorch_quantization_available,
    is_quanto_available,
    is_rjieba_available,
    is_sacremoses_available,
    is_safetensors_available,
    is_sagemaker_dp_enabled,
    is_sagemaker_mp_enabled,
    is_scipy_available,
    is_sentencepiece_available,
    is_seqio_available,
    is_sklearn_available,
    is_soundfile_availble,
    is_spacy_available,
    is_speech_available,
    is_sudachi_available,
    is_sudachi_projection_available,
    is_tensorflow_probability_available,
    is_tensorflow_text_available,
    is_tf2onnx_available,
    is_tf_available,
    is_timm_available,
    is_tokenizers_available,
    is_torch_available,
    is_torch_bf16_available,
    is_torch_bf16_available_on_device,
    is_torch_bf16_cpu_available,
    is_torch_bf16_gpu_available,
    is_torch_compile_available,
    is_torch_cuda_available,
    is_torch_fp16_available_on_device,
    is_torch_fx_available,
    is_torch_fx_proxy,
    is_torch_mlu_available,
    is_torch_mps_available,
    is_torch_neuroncore_available,
    is_torch_npu_available,
    is_torch_sdpa_available,
    is_torch_tensorrt_fx_available,
    is_torch_tf32_available,
    is_torch_tpu_available,
    is_torch_xla_available,
    is_torch_xpu_available,
    is_torchaudio_available,
    is_torchdistx_available,
    is_torchdynamo_available,
    is_torchdynamo_compiling,
    is_torchvision_available,
    is_training_run_on_sagemaker,
    is_vision_available,
    requires_backends,
    torch_only_method,
)
from .peft_utils import (
    ADAPTER_CONFIG_NAME,
    ADAPTER_SAFE_WEIGHTS_NAME,
    ADAPTER_WEIGHTS_NAME,
    check_peft_version,
    find_adapter_config_file,
)


WEIGHTS_NAME = "pytorch_model.bin"
WEIGHTS_INDEX_NAME = "pytorch_model.bin.index.json"
TF2_WEIGHTS_NAME = "tf_model.h5"
TF2_WEIGHTS_INDEX_NAME = "tf_model.h5.index.json"
TF_WEIGHTS_NAME = "model.ckpt"
FLAX_WEIGHTS_NAME = "flax_model.msgpack"
FLAX_WEIGHTS_INDEX_NAME = "flax_model.msgpack.index.json"
SAFE_WEIGHTS_NAME = "model.safetensors"
SAFE_WEIGHTS_INDEX_NAME = "model.safetensors.index.json"
CONFIG_NAME = "config.json"
FEATURE_EXTRACTOR_NAME = "preprocessor_config.json"
IMAGE_PROCESSOR_NAME = FEATURE_EXTRACTOR_NAME
PROCESSOR_NAME = "processor_config.json"
GENERATION_CONFIG_NAME = "generation_config.json"
MODEL_CARD_NAME = "modelcard.json"

SENTENCEPIECE_UNDERLINE = "▁"
SPIECE_UNDERLINE = SENTENCEPIECE_UNDERLINE  # Kept for backward compatibility

MULTIPLE_CHOICE_DUMMY_INPUTS = [
    [[0, 1, 0, 1], [1, 0, 0, 1]]
] * 2  # Needs to have 0s and 1s only since XLM uses it for langs too.
DUMMY_INPUTS = [[7, 6, 0, 0, 1], [1, 2, 3, 0, 0], [0, 0, 0, 4, 5]]
DUMMY_MASK = [[1, 1, 1, 1, 1], [1, 1, 1, 0, 0], [0, 0, 0, 1, 1]]


def check_min_version(min_version):
    if version.parse(__version__) < version.parse(min_version):
        if "dev" in min_version:
            error_message = (
                "This example requires a source install from HuggingFace Transformers (see "
                "`https://huggingface.co/docs/transformers/installation#install-from-source`),"
            )
        else:
            error_message = f"This example requires a minimum version of {min_version},"
        error_message += f" but the version found is {__version__}.\n"
        raise ImportError(
            error_message
            + "Check out https://github.com/huggingface/transformers/tree/main/examples#important-note for the examples corresponding to other "
            "versions of HuggingFace Transformers."
        )<|MERGE_RESOLUTION|>--- conflicted
+++ resolved
@@ -129,11 +129,8 @@
     is_ftfy_available,
     is_g2p_en_available,
     is_galore_torch_available,
-<<<<<<< HEAD
     is_gguf_available,
-=======
     is_hqq_available,
->>>>>>> f823fec5
     is_in_notebook,
     is_ipex_available,
     is_jieba_available,
