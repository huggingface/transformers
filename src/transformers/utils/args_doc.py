--- conflicted
+++ resolved
@@ -1145,11 +1145,7 @@
     return args
 
 
-<<<<<<< HEAD
-def get_args_doc_from_source(args_classes: Union[object, List[object]]) -> dict:
-=======
-def source_args_doc(args_classes: Union[object, list[object]]) -> dict:
->>>>>>> 508a7040
+def get_args_doc_from_source(args_classes: Union[object, list[object]]) -> dict:
     if isinstance(args_classes, (list, tuple)):
         args_classes_dict = {}
         for args_class in args_classes:
