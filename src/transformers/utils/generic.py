--- conflicted
+++ resolved
@@ -786,49 +786,6 @@
     Decorator to intercept specific layer outputs without using hooks.
     Compatible with torch.compile (Dynamo tracing).
 
-<<<<<<< HEAD
-    @wraps(func)
-    def wrapper(self, *args, **kwargs):
-        use_cache = (
-            kwargs["use_cache"] if kwargs.get("use_cache") is not None else getattr(self.config, "use_cache", None)
-        )
-        if use_cache is not None:
-            if getattr(self, "gradient_checkpointing", False) and self.training and use_cache:
-                logger.warning_once(
-                    "`use_cache=True` is incompatible with gradient checkpointing. Setting `use_cache=False`."
-                )
-                use_cache = False
-
-            if "use_cache" in func.__code__.co_varnames:
-                use_cache_index = func.__code__.co_varnames.index("use_cache") - 1  # -1 for self
-                if len(args) > use_cache_index:
-                    args = list(args)
-                    args[use_cache_index] = use_cache
-                    args = tuple(args)
-                else:
-                    kwargs["use_cache"] = use_cache
-
-        return_dict = kwargs.pop("return_dict", None)
-        if return_dict is None:
-            return_dict = getattr(self.config, "return_dict", True)
-
-        all_args = kwargs.copy()
-        if "kwargs" in all_args:
-            for k, v in all_args["kwargs"].items():
-                all_args[k] = v
-
-        # _can_record_outputs is None by default
-        capture_flags = _CAN_RECORD_REGISTRY.get(str(self.__class__)) or {}  # there is a weak ref for executorch
-
-        recordable_keys = {
-            f"output_{k}": all_args.get(
-                f"output_{k}",
-                getattr(
-                    self.config,
-                    f"output_{k}",
-                    all_args.get("output_attentions", getattr(self.config, "output_attentions", False)),
-                ),
-=======
     Args:
         tie_last_hidden_states (`bool`, *optional*, defaults to `True`):
             Whether to overwrite `out.hidden_states[-1]` with the `out.last_hidden_state`.
@@ -842,7 +799,6 @@
         def wrapper(self, *args, **kwargs):
             use_cache = (
                 kwargs["use_cache"] if kwargs.get("use_cache") is not None else getattr(self.config, "use_cache", None)
->>>>>>> ae60c776
             )
             if use_cache is not None:
                 if getattr(self, "gradient_checkpointing", False) and self.training and use_cache:
@@ -851,7 +807,14 @@
                     )
                     use_cache = False
 
-                kwargs["use_cache"] = use_cache
+                if "use_cache" in func.__code__.co_varnames:
+                    use_cache_index = func.__code__.co_varnames.index("use_cache") - 1  # -1 for self
+                    if len(args) > use_cache_index:
+                        args = list(args)
+                        args[use_cache_index] = use_cache
+                        args = tuple(args)
+                    else:
+                        kwargs["use_cache"] = use_cache
 
             return_dict = kwargs.pop("return_dict", None)
             if return_dict is None:
@@ -862,7 +825,10 @@
                 for k, v in all_args["kwargs"].items():
                     all_args[k] = v
 
-            capture_flags = _CAN_RECORD_REGISTRY.get(str(self.__class__), {})  # there is a weak ref for executorch
+            # _can_record_outputs is None by default
+            capture_flags = (
+                _CAN_RECORD_REGISTRY.get(str(self.__class__), {}) or {}
+            )  # there is a weak ref for executorch
             recordable_keys = {
                 f"output_{k}": all_args.get(
                     f"output_{k}",
