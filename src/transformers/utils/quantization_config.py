#!/usr/bin/env python
# coding=utf-8

# Copyright 2023 The HuggingFace Inc. team. All rights reserved.
#
# Licensed under the Apache License, Version 2.0 (the "License");
# you may not use this file except in compliance with the License.
# You may obtain a copy of the License at
#
#     http://www.apache.org/licenses/LICENSE-2.0
#
# Unless required by applicable law or agreed to in writing, software
# distributed under the License is distributed on an "AS IS" BASIS,
# WITHOUT WARRANTIES OR CONDITIONS OF ANY KIND, either express or implied.
# See the License for the specific language governing permissions and
# limitations under the License.
import copy
import importlib.metadata
import json
import os
from dataclasses import dataclass
from enum import Enum
from typing import Any, Dict, List, Optional, Union

from packaging import version

from ..utils import is_torch_available, logging


if is_torch_available():
    import torch


logger = logging.get_logger(__name__)


class QuantizationMethod(str, Enum):
    BITS_AND_BYTES = "bitsandbytes"
    GPTQ = "gptq"
    AWQ = "awq"


class AWQLinearVersion(str, Enum):
    GEMM = "gemm"
    GEMV = "gemv"


class AwqBackendPackingMethod(str, Enum):
    AUTOAWQ = "autoawq"
    LLMAWQ = "llm-awq"


@dataclass
class QuantizationConfigMixin:
    """
    Mixin class for quantization config
    """

    quant_method: QuantizationMethod

    @classmethod
    def from_dict(cls, config_dict, return_unused_kwargs=False, **kwargs):
        """
        Instantiates a [`QuantizationConfigMixin`] from a Python dictionary of parameters.

        Args:
            config_dict (`Dict[str, Any]`):
                Dictionary that will be used to instantiate the configuration object.
            return_unused_kwargs (`bool`,*optional*, defaults to `False`):
                Whether or not to return a list of unused keyword arguments. Used for `from_pretrained` method in
                `PreTrainedModel`.
            kwargs (`Dict[str, Any]`):
                Additional parameters from which to initialize the configuration object.

        Returns:
            [`QuantizationConfigMixin`]: The configuration object instantiated from those parameters.
        """

        config = cls(**config_dict)

        to_remove = []
        for key, value in kwargs.items():
            if hasattr(config, key):
                setattr(config, key, value)
                to_remove.append(key)
        for key in to_remove:
            kwargs.pop(key, None)

        if return_unused_kwargs:
            return config, kwargs
        else:
            return config

    def to_json_file(self, json_file_path: Union[str, os.PathLike]):
        """
        Save this instance to a JSON file.

        Args:
            json_file_path (`str` or `os.PathLike`):
                Path to the JSON file in which this configuration instance's parameters will be saved.
            use_diff (`bool`, *optional*, defaults to `True`):
                If set to `True`, only the difference between the config instance and the default
                `QuantizationConfig()` is serialized to JSON file.
        """
        with open(json_file_path, "w", encoding="utf-8") as writer:
            config_dict = self.to_dict()
            json_string = json.dumps(config_dict, indent=2, sort_keys=True) + "\n"

            writer.write(json_string)

    def to_dict(self) -> Dict[str, Any]:
        """
        Serializes this instance to a Python dictionary. Returns:
            `Dict[str, Any]`: Dictionary of all the attributes that make up this configuration instance.
        """
        return copy.deepcopy(self.__dict__)

    def __repr__(self):
        return f"{self.__class__.__name__} {self.to_json_string()}"

    def to_json_string(self, use_diff: bool = True) -> str:
        """
        Serializes this instance to a JSON string.

        Args:
            use_diff (`bool`, *optional*, defaults to `True`):
                If set to `True`, only the difference between the config instance and the default `PretrainedConfig()`
                is serialized to JSON string.

        Returns:
            `str`: String containing all the attributes that make up this configuration instance in JSON format.
        """
        if use_diff is True:
            config_dict = self.to_diff_dict()
        else:
            config_dict = self.to_dict()
        return json.dumps(config_dict, indent=2, sort_keys=True) + "\n"


@dataclass
class BitsAndBytesConfig(QuantizationConfigMixin):
    """
    This is a wrapper class about all possible attributes and features that you can play with a model that has been
    loaded using `bitsandbytes`.

    This replaces `load_in_8bit` or `load_in_4bit`therefore both options are mutually exclusive.

    Currently only supports `LLM.int8()`, `FP4`, and `NF4` quantization. If more methods are added to `bitsandbytes`,
    then more arguments will be added to this class.

    Args:
        load_in_8bit (`bool`, *optional*, defaults to `False`):
            This flag is used to enable 8-bit quantization with LLM.int8().
        load_in_4bit (`bool`, *optional*, defaults to `False`):
            This flag is used to enable 4-bit quantization by replacing the Linear layers with FP4/NF4 layers from
            `bitsandbytes`.
        llm_int8_threshold (`float`, *optional*, defaults to 6.0):
            This corresponds to the outlier threshold for outlier detection as described in `LLM.int8() : 8-bit Matrix
            Multiplication for Transformers at Scale` paper: https://arxiv.org/abs/2208.07339 Any hidden states value
            that is above this threshold will be considered an outlier and the operation on those values will be done
            in fp16. Values are usually normally distributed, that is, most values are in the range [-3.5, 3.5], but
            there are some exceptional systematic outliers that are very differently distributed for large models.
            These outliers are often in the interval [-60, -6] or [6, 60]. Int8 quantization works well for values of
            magnitude ~5, but beyond that, there is a significant performance penalty. A good default threshold is 6,
            but a lower threshold might be needed for more unstable models (small models, fine-tuning).
        llm_int8_skip_modules (`List[str]`, *optional*):
            An explicit list of the modules that we do not want to convert in 8-bit. This is useful for models such as
            Jukebox that has several heads in different places and not necessarily at the last position. For example
            for `CausalLM` models, the last `lm_head` is kept in its original `dtype`.
        llm_int8_enable_fp32_cpu_offload (`bool`, *optional*, defaults to `False`):
            This flag is used for advanced use cases and users that are aware of this feature. If you want to split
            your model in different parts and run some parts in int8 on GPU and some parts in fp32 on CPU, you can use
            this flag. This is useful for offloading large models such as `google/flan-t5-xxl`. Note that the int8
            operations will not be run on CPU.
        llm_int8_has_fp16_weight (`bool`, *optional*, defaults to `False`):
            This flag runs LLM.int8() with 16-bit main weights. This is useful for fine-tuning as the weights do not
            have to be converted back and forth for the backward pass.
        bnb_4bit_compute_dtype (`torch.dtype` or str, *optional*, defaults to `torch.float32`):
            This sets the computational type which might be different than the input time. For example, inputs might be
            fp32, but computation can be set to bf16 for speedups.
        bnb_4bit_quant_type (`str`,  *optional*, defaults to `"fp4"`):
            This sets the quantization data type in the bnb.nn.Linear4Bit layers. Options are FP4 and NF4 data types
            which are specified by `fp4` or `nf4`.
        bnb_4bit_use_double_quant (`bool`, *optional*, defaults to `False`):
            This flag is used for nested quantization where the quantization constants from the first quantization are
            quantized again.
        kwargs (`Dict[str, Any]`, *optional*):
            Additional parameters from which to initialize the configuration object.
    """

    def __init__(
        self,
        load_in_8bit=False,
        load_in_4bit=False,
        llm_int8_threshold=6.0,
        llm_int8_skip_modules=None,
        llm_int8_enable_fp32_cpu_offload=False,
        llm_int8_has_fp16_weight=False,
        bnb_4bit_compute_dtype=None,
        bnb_4bit_quant_type="fp4",
        bnb_4bit_use_double_quant=False,
        **kwargs,
    ):
        self.quant_method = QuantizationMethod.BITS_AND_BYTES
        self.load_in_8bit = load_in_8bit
        self.load_in_4bit = load_in_4bit
        self.llm_int8_threshold = llm_int8_threshold
        self.llm_int8_skip_modules = llm_int8_skip_modules
        self.llm_int8_enable_fp32_cpu_offload = llm_int8_enable_fp32_cpu_offload
        self.llm_int8_has_fp16_weight = llm_int8_has_fp16_weight
        self.bnb_4bit_quant_type = bnb_4bit_quant_type
        self.bnb_4bit_use_double_quant = bnb_4bit_use_double_quant

        if bnb_4bit_compute_dtype is None:
            self.bnb_4bit_compute_dtype = torch.float32
        elif isinstance(bnb_4bit_compute_dtype, str):
            self.bnb_4bit_compute_dtype = getattr(torch, bnb_4bit_compute_dtype)
        elif isinstance(bnb_4bit_compute_dtype, torch.dtype):
            self.bnb_4bit_compute_dtype = bnb_4bit_compute_dtype
        else:
            raise ValueError("bnb_4bit_compute_dtype must be a string or a torch.dtype")

        self.post_init()

    def post_init(self):
        r"""
        Safety checker that arguments are correct - also replaces some NoneType arguments with their default values.
        """
        if not isinstance(self.llm_int8_threshold, float):
            raise ValueError("llm_int8_threshold must be a float")

        if self.llm_int8_skip_modules is not None and not isinstance(self.llm_int8_skip_modules, list):
            raise ValueError("llm_int8_skip_modules must be a list of strings")
        if not isinstance(self.llm_int8_enable_fp32_cpu_offload, bool):
            raise ValueError("llm_int8_enable_fp32_cpu_offload must be a boolean")

        if not isinstance(self.llm_int8_has_fp16_weight, bool):
            raise ValueError("llm_int8_has_fp16_weight must be a boolean")

        if self.bnb_4bit_compute_dtype is not None and not isinstance(self.bnb_4bit_compute_dtype, torch.dtype):
            raise ValueError("bnb_4bit_compute_dtype must be torch.dtype")

        if not isinstance(self.bnb_4bit_quant_type, str):
            raise ValueError("bnb_4bit_quant_type must be a string")

        if not isinstance(self.bnb_4bit_use_double_quant, bool):
            raise ValueError("bnb_4bit_use_double_quant must be a boolean")

        if self.load_in_4bit and not version.parse(importlib.metadata.version("bitsandbytes")) >= version.parse(
            "0.39.0"
        ):
            raise ValueError(
                "4 bit quantization requires bitsandbytes>=0.39.0 - please upgrade your bitsandbytes version"
            )

    def is_quantizable(self):
        r"""
        Returns `True` if the model is quantizable, `False` otherwise.
        """
        return self.load_in_8bit or self.load_in_4bit

    def quantization_method(self):
        r"""
        This method returns the quantization method used for the model. If the model is not quantizable, it returns
        `None`.
        """
        if self.load_in_8bit:
            return "llm_int8"
        elif self.load_in_4bit and self.bnb_4bit_quant_type == "fp4":
            return "fp4"
        elif self.load_in_4bit and self.bnb_4bit_quant_type == "nf4":
            return "nf4"
        else:
            return None

    def to_dict(self) -> Dict[str, Any]:
        """
        Serializes this instance to a Python dictionary. Returns:
            `Dict[str, Any]`: Dictionary of all the attributes that make up this configuration instance.
        """
        output = copy.deepcopy(self.__dict__)
        output["bnb_4bit_compute_dtype"] = str(output["bnb_4bit_compute_dtype"]).split(".")[1]

        return output

    def __repr__(self):
        config_dict = self.to_dict()
        return f"{self.__class__.__name__} {json.dumps(config_dict, indent=2, sort_keys=True)}\n"

    def to_diff_dict(self) -> Dict[str, Any]:
        """
        Removes all attributes from config which correspond to the default config attributes for better readability and
        serializes to a Python dictionary.

        Returns:
            `Dict[str, Any]`: Dictionary of all the attributes that make up this configuration instance,
        """
        config_dict = self.to_dict()

        # get the default config dict
        default_config_dict = BitsAndBytesConfig().to_dict()

        serializable_config_dict = {}

        # only serialize values that differ from the default config
        for key, value in config_dict.items():
            if value != default_config_dict[key]:
                serializable_config_dict[key] = value

        return serializable_config_dict


class ExllamaVersion(int, Enum):
    ONE = 1
    TWO = 2


@dataclass
class GPTQConfig(QuantizationConfigMixin):
    """
    This is a wrapper class about all possible attributes and features that you can play with a model that has been
    loaded using `optimum` api for gptq quantization relying on auto_gptq backend.

    Args:
        bits (`int`):
            The number of bits to quantize to, supported numbers are (2, 3, 4, 8).
        tokenizer (`str` or `PreTrainedTokenizerBase`, *optional*):
            The tokenizer used to process the dataset. You can pass either:
                - A custom tokenizer object.
                - A string, the *model id* of a predefined tokenizer hosted inside a model repo on huggingface.co.
                    Valid model ids can be located at the root-level, like `bert-base-uncased`, or namespaced under a
                    user or organization name, like `dbmdz/bert-base-german-cased`.
                - A path to a *directory* containing vocabulary files required by the tokenizer, for instance saved
                    using the [`~PreTrainedTokenizer.save_pretrained`] method, e.g., `./my_model_directory/`.
        dataset (`Union[List[str]]`, *optional*):
            The dataset used for quantization. You can provide your own dataset in a list of string or just use the
            original datasets used in GPTQ paper ['wikitext2','c4','c4-new','ptb','ptb-new']
        group_size (`int`, *optional*, defaults to 128):
            The group size to use for quantization. Recommended value is 128 and -1 uses per-column quantization.
        damp_percent (`float`, *optional*, defaults to 0.1):
            The percent of the average Hessian diagonal to use for dampening. Recommended value is 0.1.
        desc_act (`bool`, *optional*, defaults to `False`):
            Whether to quantize columns in order of decreasing activation size. Setting it to False can significantly
            speed up inference but the perplexity may become slightly worse. Also known as act-order.
        sym (`bool`, *optional*, defaults to `True`):
            Whether to use symetric quantization.
        true_sequential (`bool`, *optional*, defaults to `True`):
            Whether to perform sequential quantization even within a single Transformer block. Instead of quantizing
            the entire block at once, we perform layer-wise quantization. As a result, each layer undergoes
            quantization using inputs that have passed through the previously quantized layers.
        use_cuda_fp16 (`bool`, *optional*, defaults to `False`):
            Whether or not to use optimized cuda kernel for fp16 model. Need to have model in fp16.
        model_seqlen (`int`, *optional*):
            The maximum sequence length that the model can take.
        block_name_to_quantize (`str`, *optional*):
            The transformers block name to quantize.
        module_name_preceding_first_block (`List[str]`, *optional*):
            The layers that are preceding the first Transformer block.
        batch_size (`int`, *optional*, defaults to 1):
            The batch size used when processing the dataset
        pad_token_id (`int`, *optional*):
            The pad token id. Needed to prepare the dataset when `batch_size` > 1.
        use_exllama (`bool`, *optional*):
            Whether to use exllama backend. Defaults to `True` if unset. Only works with `bits` = 4.
        max_input_length (`int`, *optional*):
            The maximum input length. This is needed to initialize a buffer that depends on the maximum expected input
            length. It is specific to the exllama backend with act-order.
<<<<<<< HEAD
        exllama_config (`Dict[str, Any]`, *optional*):
            The exllama config. You can specify the version of the exllama kernel through the `version` key. Defaults
            to `{"version": 1}` if unset.
=======
        cache_block_outputs (`bool`, *optional*, defaults to `True`):
                Whether to cache block outputs to reuse as inputs for the succeeding block.
>>>>>>> 21a2fbaf
    """

    def __init__(
        self,
        bits: int,
        tokenizer: Any = None,
        dataset: Optional[Union[List[str], str]] = None,
        group_size: int = 128,
        damp_percent: float = 0.1,
        desc_act: bool = False,
        sym: bool = True,
        true_sequential: bool = True,
        use_cuda_fp16: bool = False,
        model_seqlen: Optional[int] = None,
        block_name_to_quantize: Optional[str] = None,
        module_name_preceding_first_block: Optional[List[str]] = None,
        batch_size: int = 1,
        pad_token_id: Optional[int] = None,
        use_exllama: Optional[bool] = None,
        max_input_length: Optional[int] = None,
<<<<<<< HEAD
        exllama_config: Optional[Dict[str, Any]] = None,
=======
        cache_block_outputs: bool = True,
>>>>>>> 21a2fbaf
        **kwargs,
    ):
        self.quant_method = QuantizationMethod.GPTQ
        self.bits = bits
        self.tokenizer = tokenizer
        self.dataset = dataset
        self.group_size = group_size
        self.damp_percent = damp_percent
        self.desc_act = desc_act
        self.sym = sym
        self.true_sequential = true_sequential
        self.use_cuda_fp16 = use_cuda_fp16
        self.model_seqlen = model_seqlen
        self.block_name_to_quantize = block_name_to_quantize
        self.module_name_preceding_first_block = module_name_preceding_first_block
        self.batch_size = batch_size
        self.pad_token_id = pad_token_id
        self.use_exllama = use_exllama
        self.max_input_length = max_input_length
<<<<<<< HEAD
        self.exllama_config = exllama_config
        self.disable_exllama = kwargs.pop("disable_exllama", None)
=======
        self.cache_block_outputs = cache_block_outputs
>>>>>>> 21a2fbaf
        self.post_init()

    def get_loading_attributes(self):
        attibutes_dict = copy.deepcopy(self.__dict__)
        loading_attibutes = ["disable_exllama", "use_exllama", "exllama_version", "use_cuda_fp16", "max_input_length"]
        loading_attibutes_dict = {i: j for i, j in attibutes_dict.items() if i in loading_attibutes}
        return loading_attibutes_dict

    def post_init(self):
        r"""
        Safety checker that arguments are correct
        """
        if self.bits not in [2, 3, 4, 8]:
            raise ValueError(f"Only support quantization to [2,3,4,8] bits but found {self.bits}")
        if self.group_size != -1 and self.group_size <= 0:
            raise ValueError("group_size must be greater than 0 or equal to -1")
        if not (0 < self.damp_percent < 1):
            raise ValueError("damp_percent must between 0 and 1.")
        if self.dataset is not None:
            if isinstance(self.dataset, str):
                if self.dataset not in ["wikitext2", "c4", "c4-new", "ptb", "ptb-new"]:
                    raise ValueError(
                        f"""You have entered a string value for dataset. You can only choose between
                        ['wikitext2','c4','c4-new','ptb','ptb-new'], but we found {self.dataset}"""
                    )
            elif not isinstance(self.dataset, list):
                raise ValueError(
                    f"""dataset needs to be either a list of string or a value in
                    ['wikitext2','c4','c4-new','ptb','ptb-new'], but we found {self.dataset}"""
                )

<<<<<<< HEAD
        if self.disable_exllama is None and self.use_exllama is None:
            # New default behaviour
            self.use_exllama = True
        elif self.disable_exllama is not None and self.use_exllama is None:
            # Follow pattern of old config
            logger.warning(
                "Using `disable_exllama` is deprecated and will be removed in version 4.37. Use `use_exllama` instead and specify the version with `exllama_config`."
                "The value of `use_exllama` will be overwritten by `disable_exllama` passed in `GPTQConfig` or stored in your config file."
            )
            self.use_exllama = not self.disable_exllama
        elif self.disable_exllama is not None and self.use_exllama is not None:
            # Only happens if user explicitly passes in both arguments
            raise ValueError("Cannot specify both `disable_exllama` and `use_exllama`. Please use just `use_exllama`")

        if self.exllama_config is None:
            self.exllama_config = {"version": ExllamaVersion.ONE}
        else:
            if "version" not in self.exllama_config:
                raise ValueError("`exllama_config` needs to have a `version` key.")
            elif self.exllama_config["version"] not in [ExllamaVersion.ONE, ExllamaVersion.TWO]:
                exllama_version = self.exllama_config["version"]
                raise ValueError(
                    f"Only supported versions are in [ExllamaVersion.ONE, ExllamaVersion.TWO] - not recognized version {exllama_version}"
                )

        if self.bits == 4 and self.use_exllama:
            if self.exllama_config["version"] == ExllamaVersion.ONE:
                logger.info(
                    "You have activated exllama backend. Note that you can get better inference "
                    "speed using exllamav2 kernel by setting `exllama_config`."
                )
            elif self.exllama_config["version"] == ExllamaVersion.TWO:
                optimum_version = version.parse(importlib.metadata.version("optimum"))
                autogptq_version = version.parse(importlib.metadata.version("auto_gptq"))
                if optimum_version <= version.parse("1.13.2") or autogptq_version <= version.parse("0.4.2"):
                    raise ValueError(
                        f"You need optimum > 1.13.2 and auto-gptq > 0.4.2 . Make sure to have that version installed - detected version : optimum {optimum_version} and autogptq {autogptq_version}"
                    )

    def to_dict(self):
        config_dict = super().to_dict()
        config_dict.pop("disable_exllama", None)
        return config_dict

    def to_dict_optimum(self):
        """
        Get compatible dict for optimum gptq config
        """
        quant_dict = self.to_dict()
        # make it compatible with optimum config
        quant_dict["disable_exllama"] = not self.use_exllama
        return quant_dict

    @classmethod
    def from_dict_optimum(cls, config_dict):
        """
        Get compatible class with optimum gptq config dict
        """

        if "disable_exllama" in config_dict:
            config_dict["use_exllama"] = not config_dict["disable_exllama"]
            # switch to None to not trigger the warning
            config_dict["disable_exllama"] = None

        config = cls(**config_dict)
        return config
=======

@dataclass
class AwqConfig(QuantizationConfigMixin):
    """
    This is a wrapper class about all possible attributes and features that you can play with a model that has been
    loaded using `auto-awq` library awq quantization relying on auto_awq backend.

    Args:
        bits (`int`, *optional*, defaults to 4):
            The number of bits to quantize to.
        group_size (`int`, *optional*, defaults to 128):
            The group size to use for quantization. Recommended value is 128 and -1 uses per-column quantization.
        zero_point (`bool`, *optional*, defaults to `True`):
            Whether to use zero point quantization.
        version (`AWQLinearVersion`, *optional*, defaults to `AWQLinearVersion.GEMM`):
            The version of the quantization algorithm to use. GEMM is better for big batch_size (e.g. >= 8) otherwise,
            GEMV is better (e.g. < 8 )
        backend (`AwqBackendPackingMethod`, *optional*, defaults to `AwqBackendPackingMethod.AUTOAWQ`):
            The quantization backend. Some models might be quantized using `llm-awq` backend. This is useful for users
            that quantize their own models using `llm-awq` library.
    """

    def __init__(
        self,
        bits: int = 4,
        group_size: int = 128,
        zero_point: bool = True,
        version: AWQLinearVersion = AWQLinearVersion.GEMM,
        backend: AwqBackendPackingMethod = AwqBackendPackingMethod.AUTOAWQ,
        **kwargs,
    ):
        self.quant_method = QuantizationMethod.AWQ

        self.bits = bits
        self.group_size = group_size
        self.zero_point = zero_point
        self.version = version
        self.backend = backend

        self.post_init()

    def post_init(self):
        r"""
        Safety checker that arguments are correct
        """
        if not torch.cuda.is_available():
            raise ValueError("AWQ is only available on GPU")

        if self.backend not in [AwqBackendPackingMethod.AUTOAWQ, AwqBackendPackingMethod.LLMAWQ]:
            raise ValueError(
                f"Only supported quantization backends in {AwqBackendPackingMethod.AUTOAWQ} and {AwqBackendPackingMethod.LLMAWQ} - not recognized backend {self.backend}"
            )

        if self.version not in [AWQLinearVersion.GEMM, AWQLinearVersion.GEMV]:
            raise ValueError(
                f"Only supported versions are in [AWQLinearVersion.GEMM, AWQLinearVersion.GEMV] - not recognized version {self.version}"
            )

        if self.backend == AwqBackendPackingMethod.LLMAWQ:
            compute_capability = torch.cuda.get_device_capability()
            major, minor = compute_capability
            if major < 8:
                raise ValueError("LLM-AWQ backend is only supported on GPUs with compute capability >= 8.0")
>>>>>>> 21a2fbaf
<|MERGE_RESOLUTION|>--- conflicted
+++ resolved
@@ -365,14 +365,11 @@
         max_input_length (`int`, *optional*):
             The maximum input length. This is needed to initialize a buffer that depends on the maximum expected input
             length. It is specific to the exllama backend with act-order.
-<<<<<<< HEAD
         exllama_config (`Dict[str, Any]`, *optional*):
             The exllama config. You can specify the version of the exllama kernel through the `version` key. Defaults
             to `{"version": 1}` if unset.
-=======
         cache_block_outputs (`bool`, *optional*, defaults to `True`):
                 Whether to cache block outputs to reuse as inputs for the succeeding block.
->>>>>>> 21a2fbaf
     """
 
     def __init__(
@@ -393,11 +390,8 @@
         pad_token_id: Optional[int] = None,
         use_exllama: Optional[bool] = None,
         max_input_length: Optional[int] = None,
-<<<<<<< HEAD
         exllama_config: Optional[Dict[str, Any]] = None,
-=======
         cache_block_outputs: bool = True,
->>>>>>> 21a2fbaf
         **kwargs,
     ):
         self.quant_method = QuantizationMethod.GPTQ
@@ -417,12 +411,9 @@
         self.pad_token_id = pad_token_id
         self.use_exllama = use_exllama
         self.max_input_length = max_input_length
-<<<<<<< HEAD
         self.exllama_config = exllama_config
         self.disable_exllama = kwargs.pop("disable_exllama", None)
-=======
         self.cache_block_outputs = cache_block_outputs
->>>>>>> 21a2fbaf
         self.post_init()
 
     def get_loading_attributes(self):
@@ -454,7 +445,6 @@
                     ['wikitext2','c4','c4-new','ptb','ptb-new'], but we found {self.dataset}"""
                 )
 
-<<<<<<< HEAD
         if self.disable_exllama is None and self.use_exllama is None:
             # New default behaviour
             self.use_exllama = True
@@ -521,7 +511,6 @@
 
         config = cls(**config_dict)
         return config
-=======
 
 @dataclass
 class AwqConfig(QuantizationConfigMixin):
@@ -584,5 +573,4 @@
             compute_capability = torch.cuda.get_device_capability()
             major, minor = compute_capability
             if major < 8:
-                raise ValueError("LLM-AWQ backend is only supported on GPUs with compute capability >= 8.0")
->>>>>>> 21a2fbaf
+                raise ValueError("LLM-AWQ backend is only supported on GPUs with compute capability >= 8.0")