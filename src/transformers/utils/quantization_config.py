#!/usr/bin/env python
# coding=utf-8

# Copyright 2023 The HuggingFace Inc. team. All rights reserved.
#
# Licensed under the Apache License, Version 2.0 (the "License");
# you may not use this file except in compliance with the License.
# You may obtain a copy of the License at
#
#     http://www.apache.org/licenses/LICENSE-2.0
#
# Unless required by applicable law or agreed to in writing, software
# distributed under the License is distributed on an "AS IS" BASIS,
# WITHOUT WARRANTIES OR CONDITIONS OF ANY KIND, either express or implied.
# See the License for the specific language governing permissions and
# limitations under the License.
import copy
import importlib.metadata
import json
import os
from dataclasses import dataclass
from enum import Enum
from inspect import Parameter, signature
from typing import Any, Dict, List, Optional, Union

from packaging import version

from ..utils import is_auto_awq_available, is_hqq_available, is_torch_available, is_torchao_available, logging


if is_torch_available():
    import torch

logger = logging.get_logger(__name__)


class QuantizationMethod(str, Enum):
    BITS_AND_BYTES = "bitsandbytes"
    GPTQ = "gptq"
    AWQ = "awq"
    AQLM = "aqlm"
    QUANTO = "quanto"
    EETQ = "eetq"
    HQQ = "hqq"
    COMPRESSED_TENSORS = "compressed-tensors"
    FBGEMM_FP8 = "fbgemm_fp8"
    TORCHAO = "torchao"
    BITNET = "bitnet"


class AWQLinearVersion(str, Enum):
    GEMM = "gemm"
    GEMV = "gemv"
    EXLLAMA = "exllama"

    @staticmethod
    def from_str(version: str):
        version = version.lower()
        if version == "gemm":
            return AWQLinearVersion.GEMM
        elif version == "gemv":
            return AWQLinearVersion.GEMV
        elif version == "exllama":
            return AWQLinearVersion.EXLLAMA
        else:
            raise ValueError(f"Unknown AWQLinearVersion {version}")


class AwqBackendPackingMethod(str, Enum):
    AUTOAWQ = "autoawq"
    LLMAWQ = "llm-awq"


@dataclass
class QuantizationConfigMixin:
    """
    Mixin class for quantization config
    """

    quant_method: QuantizationMethod

    @classmethod
    def from_dict(cls, config_dict, return_unused_kwargs=False, **kwargs):
        """
        Instantiates a [`QuantizationConfigMixin`] from a Python dictionary of parameters.

        Args:
            config_dict (`Dict[str, Any]`):
                Dictionary that will be used to instantiate the configuration object.
            return_unused_kwargs (`bool`,*optional*, defaults to `False`):
                Whether or not to return a list of unused keyword arguments. Used for `from_pretrained` method in
                `PreTrainedModel`.
            kwargs (`Dict[str, Any]`):
                Additional parameters from which to initialize the configuration object.

        Returns:
            [`QuantizationConfigMixin`]: The configuration object instantiated from those parameters.
        """
        config = cls(**config_dict)

        to_remove = []
        for key, value in kwargs.items():
            if hasattr(config, key):
                setattr(config, key, value)
                to_remove.append(key)
        for key in to_remove:
            kwargs.pop(key, None)

        if return_unused_kwargs:
            return config, kwargs
        else:
            return config

    def to_json_file(self, json_file_path: Union[str, os.PathLike]):
        """
        Save this instance to a JSON file.

        Args:
            json_file_path (`str` or `os.PathLike`):
                Path to the JSON file in which this configuration instance's parameters will be saved.
            use_diff (`bool`, *optional*, defaults to `True`):
                If set to `True`, only the difference between the config instance and the default
                `QuantizationConfig()` is serialized to JSON file.
        """
        with open(json_file_path, "w", encoding="utf-8") as writer:
            config_dict = self.to_dict()
            json_string = json.dumps(config_dict, indent=2, sort_keys=True) + "\n"

            writer.write(json_string)

    def to_dict(self) -> Dict[str, Any]:
        """
        Serializes this instance to a Python dictionary. Returns:
            `Dict[str, Any]`: Dictionary of all the attributes that make up this configuration instance.
        """
        return copy.deepcopy(self.__dict__)

    def __iter__(self):
        """allows `dict(obj)` for situations where obj may be a dict or QuantizationConfigMixin"""
        for attr, value in copy.deepcopy(self.__dict__).items():
            yield attr, value

    def __repr__(self):
        return f"{self.__class__.__name__} {self.to_json_string()}"

    def to_json_string(self, use_diff: bool = True) -> str:
        """
        Serializes this instance to a JSON string.

        Args:
            use_diff (`bool`, *optional*, defaults to `True`):
                If set to `True`, only the difference between the config instance and the default `PretrainedConfig()`
                is serialized to JSON string.

        Returns:
            `str`: String containing all the attributes that make up this configuration instance in JSON format.
        """
        if use_diff is True:
            config_dict = self.to_diff_dict()
        else:
            config_dict = self.to_dict()
        return json.dumps(config_dict, indent=2, sort_keys=True) + "\n"

    def update(self, **kwargs):
        """
        Updates attributes of this class instance with attributes from `kwargs` if they match existing attributes,
        returning all the unused kwargs.

        Args:
            kwargs (`Dict[str, Any]`):
                Dictionary of attributes to tentatively update this class.

        Returns:
            `Dict[str, Any]`: Dictionary containing all the key-value pairs that were not used to update the instance.
        """
        to_remove = []
        for key, value in kwargs.items():
            if hasattr(self, key):
                setattr(self, key, value)
                to_remove.append(key)

        # Remove all the attributes that were updated, without modifying the input dict
        unused_kwargs = {key: value for key, value in kwargs.items() if key not in to_remove}
        return unused_kwargs


@dataclass
class HqqConfig(QuantizationConfigMixin):
    """
    This is wrapper around hqq's BaseQuantizeConfig.

    Args:
        nbits (`int`, *optional*, defaults to 4):
            Number of bits. Supported values are (8, 4, 3, 2, 1).
        group_size (`int`, *optional*, defaults to 64):
            Group-size value. Supported values are any value that is divisble by weight.shape[axis]).
        view_as_float (`bool`, *optional*, defaults to `False`):
            View the quantized weight as float (used in distributed training) if set to `True`.
        axis (`Optional[int]`, *optional*):
            Axis along which grouping is performed. Supported values are 0 or 1.
        dynamic_config (dict, *optional*):
            Parameters for dynamic configuration. The key is the name tag of the layer and the value is a quantization config.
            If set, each layer specified by its id will use its dedicated quantization configuration.
        skip_modules (`List[str]`, *optional*, defaults to `['lm_head']`):
            List of `nn.Linear` layers to skip.
        kwargs (`Dict[str, Any]`, *optional*):
            Additional parameters from which to initialize the configuration object.
    """

    def __init__(
        self,
        nbits: int = 4,
        group_size: int = 64,
        view_as_float: bool = False,
        axis: Optional[int] = None,
        dynamic_config: Optional[dict] = None,
        skip_modules: List[str] = ["lm_head"],
        **kwargs,
    ):
        if is_hqq_available():
            from hqq.core.quantize import BaseQuantizeConfig as HQQBaseQuantizeConfig

        for deprecated_key in ["quant_zero", "quant_scale", "offload_meta"]:
            if deprecated_key in kwargs:
                logger.info(
                    deprecated_key + " is deprecated. This parameter will be ignored in quantization settings."
                )

        if axis is None:
            axis = 1
            logger.info("Setting axis=1 as faster backends such as TorchAO or BitBlas are only compatible with it.")

        if axis not in [0, 1]:
            raise ValueError("Invalid axis value. Only 0 and 1 are allowed.")

        if dynamic_config is not None:
            self.quant_config = {}
            for key in dynamic_config:
                self.quant_config[key] = HQQBaseQuantizeConfig(**dynamic_config[key])
        else:
            self.quant_config = HQQBaseQuantizeConfig(
                **{
                    "nbits": nbits,
                    "group_size": group_size,
                    "view_as_float": view_as_float,
                    "axis": axis,
                }
            )

        self.quant_method = QuantizationMethod.HQQ
        self.skip_modules = skip_modules

        self.post_init()

    def post_init(self):
        r"""
        Safety checker that arguments are correct - also replaces some NoneType arguments with their default values.
        """
        pass

    @classmethod
    def from_dict(cls, config: Dict[str, Any]):
        """
        Override from_dict, used in AutoQuantizationConfig.from_dict in quantizers/auto.py
        """
        instance = cls()
        instance.quant_config = config["quant_config"]
        instance.skip_modules = config["skip_modules"]
        return instance

    def to_dict(self) -> Dict[str, Any]:
        """
        Serializes this instance to a Python dictionary. Returns:
            `Dict[str, Any]`: Dictionary of all the attributes that make up this configuration instance.
        """
        return {
            "quant_config": self.quant_config,
            "quant_method": self.quant_method,
            "skip_modules": self.skip_modules,
        }

    def __repr__(self):
        config_dict = self.to_dict()
        return f"{self.__class__.__name__} {json.dumps(config_dict, indent=2, sort_keys=True)}\n"

    def to_diff_dict(self) -> Dict[str, Any]:
        """
        Removes all attributes from config which correspond to the default config attributes for better readability and
        serializes to a Python dictionary.
        Returns:
            `Dict[str, Any]`: Dictionary of all the attributes that make up this configuration instance,
        """
        config_dict = self.to_dict()

        # get the default config dict
        default_config_dict = HqqConfig().to_dict()

        serializable_config_dict = {}

        # only serialize values that differ from the default config
        for key, value in config_dict.items():
            if value != default_config_dict[key]:
                serializable_config_dict[key] = value

        return serializable_config_dict


@dataclass
class BitsAndBytesConfig(QuantizationConfigMixin):
    """
    This is a wrapper class about all possible attributes and features that you can play with a model that has been
    loaded using `bitsandbytes`.

    This replaces `load_in_8bit` or `load_in_4bit`therefore both options are mutually exclusive.

    Currently only supports `LLM.int8()`, `FP4`, and `NF4` quantization. If more methods are added to `bitsandbytes`,
    then more arguments will be added to this class.

    Args:
        load_in_8bit (`bool`, *optional*, defaults to `False`):
            This flag is used to enable 8-bit quantization with LLM.int8().
        load_in_4bit (`bool`, *optional*, defaults to `False`):
            This flag is used to enable 4-bit quantization by replacing the Linear layers with FP4/NF4 layers from
            `bitsandbytes`.
        llm_int8_threshold (`float`, *optional*, defaults to 6.0):
            This corresponds to the outlier threshold for outlier detection as described in `LLM.int8() : 8-bit Matrix
            Multiplication for Transformers at Scale` paper: https://arxiv.org/abs/2208.07339 Any hidden states value
            that is above this threshold will be considered an outlier and the operation on those values will be done
            in fp16. Values are usually normally distributed, that is, most values are in the range [-3.5, 3.5], but
            there are some exceptional systematic outliers that are very differently distributed for large models.
            These outliers are often in the interval [-60, -6] or [6, 60]. Int8 quantization works well for values of
            magnitude ~5, but beyond that, there is a significant performance penalty. A good default threshold is 6,
            but a lower threshold might be needed for more unstable models (small models, fine-tuning).
        llm_int8_skip_modules (`List[str]`, *optional*):
            An explicit list of the modules that we do not want to convert in 8-bit. This is useful for models such as
            Jukebox that has several heads in different places and not necessarily at the last position. For example
            for `CausalLM` models, the last `lm_head` is kept in its original `dtype`.
        llm_int8_enable_fp32_cpu_offload (`bool`, *optional*, defaults to `False`):
            This flag is used for advanced use cases and users that are aware of this feature. If you want to split
            your model in different parts and run some parts in int8 on GPU and some parts in fp32 on CPU, you can use
            this flag. This is useful for offloading large models such as `google/flan-t5-xxl`. Note that the int8
            operations will not be run on CPU.
        llm_int8_has_fp16_weight (`bool`, *optional*, defaults to `False`):
            This flag runs LLM.int8() with 16-bit main weights. This is useful for fine-tuning as the weights do not
            have to be converted back and forth for the backward pass.
        bnb_4bit_compute_dtype (`torch.dtype` or str, *optional*, defaults to `torch.float32`):
            This sets the computational type which might be different than the input type. For example, inputs might be
            fp32, but computation can be set to bf16 for speedups.
        bnb_4bit_quant_type (`str`,  *optional*, defaults to `"fp4"`):
            This sets the quantization data type in the bnb.nn.Linear4Bit layers. Options are FP4 and NF4 data types
            which are specified by `fp4` or `nf4`.
        bnb_4bit_use_double_quant (`bool`, *optional*, defaults to `False`):
            This flag is used for nested quantization where the quantization constants from the first quantization are
            quantized again.
        bnb_4bit_quant_storage (`torch.dtype` or str, *optional*, defaults to `torch.uint8`):
            This sets the storage type to pack the quanitzed 4-bit prarams.
        kwargs (`Dict[str, Any]`, *optional*):
            Additional parameters from which to initialize the configuration object.
    """

    def __init__(
        self,
        load_in_8bit=False,
        load_in_4bit=False,
        llm_int8_threshold=6.0,
        llm_int8_skip_modules=None,
        llm_int8_enable_fp32_cpu_offload=False,
        llm_int8_has_fp16_weight=False,
        bnb_4bit_compute_dtype=None,
        bnb_4bit_quant_type="fp4",
        bnb_4bit_use_double_quant=False,
        bnb_4bit_quant_storage=None,
        **kwargs,
    ):
        self.quant_method = QuantizationMethod.BITS_AND_BYTES

        if load_in_4bit and load_in_8bit:
            raise ValueError("load_in_4bit and load_in_8bit are both True, but only one can be used at the same time")

        self._load_in_8bit = load_in_8bit
        self._load_in_4bit = load_in_4bit
        self.llm_int8_threshold = llm_int8_threshold
        self.llm_int8_skip_modules = llm_int8_skip_modules
        self.llm_int8_enable_fp32_cpu_offload = llm_int8_enable_fp32_cpu_offload
        self.llm_int8_has_fp16_weight = llm_int8_has_fp16_weight
        self.bnb_4bit_quant_type = bnb_4bit_quant_type
        self.bnb_4bit_use_double_quant = bnb_4bit_use_double_quant

        if bnb_4bit_compute_dtype is None:
            self.bnb_4bit_compute_dtype = torch.float32
        elif isinstance(bnb_4bit_compute_dtype, str):
            self.bnb_4bit_compute_dtype = getattr(torch, bnb_4bit_compute_dtype)
        elif isinstance(bnb_4bit_compute_dtype, torch.dtype):
            self.bnb_4bit_compute_dtype = bnb_4bit_compute_dtype
        else:
            raise ValueError("bnb_4bit_compute_dtype must be a string or a torch.dtype")

        if bnb_4bit_quant_storage is None:
            self.bnb_4bit_quant_storage = torch.uint8
        elif isinstance(bnb_4bit_quant_storage, str):
            if bnb_4bit_quant_storage not in ["float16", "float32", "int8", "uint8", "float64", "bfloat16"]:
                raise ValueError(
                    "`bnb_4bit_quant_storage` must be a valid string (one of 'float16', 'float32', 'int8', 'uint8', 'float64', 'bfloat16') "
                )
            self.bnb_4bit_quant_storage = getattr(torch, bnb_4bit_quant_storage)
        elif isinstance(bnb_4bit_quant_storage, torch.dtype):
            self.bnb_4bit_quant_storage = bnb_4bit_quant_storage
        else:
            raise ValueError("bnb_4bit_quant_storage must be a string or a torch.dtype")

        if kwargs:
            logger.warning(f"Unused kwargs: {list(kwargs.keys())}. These kwargs are not used in {self.__class__}.")

        self.post_init()

    @property
    def load_in_4bit(self):
        return self._load_in_4bit

    @load_in_4bit.setter
    def load_in_4bit(self, value: bool):
        if not isinstance(value, bool):
            raise TypeError("load_in_4bit must be a boolean")

        if self.load_in_8bit and value:
            raise ValueError("load_in_4bit and load_in_8bit are both True, but only one can be used at the same time")
        self._load_in_4bit = value

    @property
    def load_in_8bit(self):
        return self._load_in_8bit

    @load_in_8bit.setter
    def load_in_8bit(self, value: bool):
        if not isinstance(value, bool):
            raise TypeError("load_in_8bit must be a boolean")

        if self.load_in_4bit and value:
            raise ValueError("load_in_4bit and load_in_8bit are both True, but only one can be used at the same time")
        self._load_in_8bit = value

    def post_init(self):
        r"""
        Safety checker that arguments are correct - also replaces some NoneType arguments with their default values.
        """
        if not isinstance(self.load_in_4bit, bool):
            raise TypeError("load_in_4bit must be a boolean")

        if not isinstance(self.load_in_8bit, bool):
            raise TypeError("load_in_8bit must be a boolean")

        if not isinstance(self.llm_int8_threshold, float):
            raise TypeError("llm_int8_threshold must be a float")

        if self.llm_int8_skip_modules is not None and not isinstance(self.llm_int8_skip_modules, list):
            raise TypeError("llm_int8_skip_modules must be a list of strings")
        if not isinstance(self.llm_int8_enable_fp32_cpu_offload, bool):
            raise TypeError("llm_int8_enable_fp32_cpu_offload must be a boolean")

        if not isinstance(self.llm_int8_has_fp16_weight, bool):
            raise TypeError("llm_int8_has_fp16_weight must be a boolean")

        if self.bnb_4bit_compute_dtype is not None and not isinstance(self.bnb_4bit_compute_dtype, torch.dtype):
            raise TypeError("bnb_4bit_compute_dtype must be torch.dtype")

        if not isinstance(self.bnb_4bit_quant_type, str):
            raise TypeError("bnb_4bit_quant_type must be a string")

        if not isinstance(self.bnb_4bit_use_double_quant, bool):
            raise TypeError("bnb_4bit_use_double_quant must be a boolean")

        if self.load_in_4bit and not version.parse(importlib.metadata.version("bitsandbytes")) >= version.parse(
            "0.39.0"
        ):
            raise ValueError(
                "4 bit quantization requires bitsandbytes>=0.39.0 - please upgrade your bitsandbytes version"
            )

    def is_quantizable(self):
        r"""
        Returns `True` if the model is quantizable, `False` otherwise.
        """
        return self.load_in_8bit or self.load_in_4bit

    def quantization_method(self):
        r"""
        This method returns the quantization method used for the model. If the model is not quantizable, it returns
        `None`.
        """
        if self.load_in_8bit:
            return "llm_int8"
        elif self.load_in_4bit and self.bnb_4bit_quant_type == "fp4":
            return "fp4"
        elif self.load_in_4bit and self.bnb_4bit_quant_type == "nf4":
            return "nf4"
        else:
            return None

    def to_dict(self) -> Dict[str, Any]:
        """
        Serializes this instance to a Python dictionary. Returns:
            `Dict[str, Any]`: Dictionary of all the attributes that make up this configuration instance.
        """
        output = copy.deepcopy(self.__dict__)
        output["bnb_4bit_compute_dtype"] = str(output["bnb_4bit_compute_dtype"]).split(".")[1]
        output["bnb_4bit_quant_storage"] = str(output["bnb_4bit_quant_storage"]).split(".")[1]
        output["load_in_4bit"] = self.load_in_4bit
        output["load_in_8bit"] = self.load_in_8bit

        return output

    def __repr__(self):
        config_dict = self.to_dict()
        return f"{self.__class__.__name__} {json.dumps(config_dict, indent=2, sort_keys=True)}\n"

    def to_diff_dict(self) -> Dict[str, Any]:
        """
        Removes all attributes from config which correspond to the default config attributes for better readability and
        serializes to a Python dictionary.

        Returns:
            `Dict[str, Any]`: Dictionary of all the attributes that make up this configuration instance,
        """
        config_dict = self.to_dict()

        # get the default config dict
        default_config_dict = BitsAndBytesConfig().to_dict()

        serializable_config_dict = {}

        # only serialize values that differ from the default config
        for key, value in config_dict.items():
            if value != default_config_dict[key]:
                serializable_config_dict[key] = value

        return serializable_config_dict


class ExllamaVersion(int, Enum):
    ONE = 1
    TWO = 2


@dataclass
class GPTQConfig(QuantizationConfigMixin):
    """
    This is a wrapper class about all possible attributes and features that you can play with a model that has been
    loaded using `optimum` api for gptq quantization relying on auto_gptq backend.

    Args:
        bits (`int`):
            The number of bits to quantize to, supported numbers are (2, 3, 4, 8).
        tokenizer (`str` or `PreTrainedTokenizerBase`, *optional*):
            The tokenizer used to process the dataset. You can pass either:
                - A custom tokenizer object.
                - A string, the *model id* of a predefined tokenizer hosted inside a model repo on huggingface.co.
                - A path to a *directory* containing vocabulary files required by the tokenizer, for instance saved
                    using the [`~PreTrainedTokenizer.save_pretrained`] method, e.g., `./my_model_directory/`.
        dataset (`Union[List[str]]`, *optional*):
            The dataset used for quantization. You can provide your own dataset in a list of string or just use the
            original datasets used in GPTQ paper ['wikitext2','c4','c4-new']
        group_size (`int`, *optional*, defaults to 128):
            The group size to use for quantization. Recommended value is 128 and -1 uses per-column quantization.
        damp_percent (`float`, *optional*, defaults to 0.1):
            The percent of the average Hessian diagonal to use for dampening. Recommended value is 0.1.
        desc_act (`bool`, *optional*, defaults to `False`):
            Whether to quantize columns in order of decreasing activation size. Setting it to False can significantly
            speed up inference but the perplexity may become slightly worse. Also known as act-order.
        sym (`bool`, *optional*, defaults to `True`):
            Whether to use symetric quantization.
        true_sequential (`bool`, *optional*, defaults to `True`):
            Whether to perform sequential quantization even within a single Transformer block. Instead of quantizing
            the entire block at once, we perform layer-wise quantization. As a result, each layer undergoes
            quantization using inputs that have passed through the previously quantized layers.
        use_cuda_fp16 (`bool`, *optional*, defaults to `False`):
            Whether or not to use optimized cuda kernel for fp16 model. Need to have model in fp16.
        model_seqlen (`int`, *optional*):
            The maximum sequence length that the model can take.
        block_name_to_quantize (`str`, *optional*):
            The transformers block name to quantize. If None, we will infer the block name using common patterns (e.g. model.layers)
        module_name_preceding_first_block (`List[str]`, *optional*):
            The layers that are preceding the first Transformer block.
        batch_size (`int`, *optional*, defaults to 1):
            The batch size used when processing the dataset
        pad_token_id (`int`, *optional*):
            The pad token id. Needed to prepare the dataset when `batch_size` > 1.
        use_exllama (`bool`, *optional*):
            Whether to use exllama backend. Defaults to `True` if unset. Only works with `bits` = 4.
        max_input_length (`int`, *optional*):
            The maximum input length. This is needed to initialize a buffer that depends on the maximum expected input
            length. It is specific to the exllama backend with act-order.
        exllama_config (`Dict[str, Any]`, *optional*):
            The exllama config. You can specify the version of the exllama kernel through the `version` key. Defaults
            to `{"version": 1}` if unset.
        cache_block_outputs (`bool`, *optional*, defaults to `True`):
            Whether to cache block outputs to reuse as inputs for the succeeding block.
        modules_in_block_to_quantize (`List[List[str]]`, *optional*):
            List of list of module names to quantize in the specified block. This argument is useful to exclude certain linear modules from being quantized.
            The block to quantize can be specified by setting `block_name_to_quantize`. We will quantize each list sequentially. If not set, we will quantize all linear layers.
            Example: `modules_in_block_to_quantize =[["self_attn.k_proj", "self_attn.v_proj", "self_attn.q_proj"], ["self_attn.o_proj"]]`.
            In this example, we will first quantize the q,k,v layers simultaneously since they are independent.
            Then, we will quantize `self_attn.o_proj` layer with the q,k,v layers quantized. This way, we will get
            better results since it reflects the real input `self_attn.o_proj` will get when the model is quantized.
    """

    def __init__(
        self,
        bits: int,
        tokenizer: Any = None,
        dataset: Optional[Union[List[str], str]] = None,
        group_size: int = 128,
        damp_percent: float = 0.1,
        desc_act: bool = False,
        sym: bool = True,
        true_sequential: bool = True,
        use_cuda_fp16: bool = False,
        model_seqlen: Optional[int] = None,
        block_name_to_quantize: Optional[str] = None,
        module_name_preceding_first_block: Optional[List[str]] = None,
        batch_size: int = 1,
        pad_token_id: Optional[int] = None,
        use_exllama: Optional[bool] = None,
        max_input_length: Optional[int] = None,
        exllama_config: Optional[Dict[str, Any]] = None,
        cache_block_outputs: bool = True,
        modules_in_block_to_quantize: Optional[List[List[str]]] = None,
        **kwargs,
    ):
        self.quant_method = QuantizationMethod.GPTQ
        self.bits = bits
        self.tokenizer = tokenizer
        self.dataset = dataset
        self.group_size = group_size
        self.damp_percent = damp_percent
        self.desc_act = desc_act
        self.sym = sym
        self.true_sequential = true_sequential
        self.use_cuda_fp16 = use_cuda_fp16
        self.model_seqlen = model_seqlen
        self.block_name_to_quantize = block_name_to_quantize
        self.module_name_preceding_first_block = module_name_preceding_first_block
        self.batch_size = batch_size
        self.pad_token_id = pad_token_id
        self.use_exllama = use_exllama
        self.max_input_length = max_input_length
        self.exllama_config = exllama_config
        self.disable_exllama = kwargs.pop("disable_exllama", None)
        self.cache_block_outputs = cache_block_outputs
        self.modules_in_block_to_quantize = modules_in_block_to_quantize
        self.post_init()

    def get_loading_attributes(self):
        attibutes_dict = copy.deepcopy(self.__dict__)
        loading_attibutes = ["disable_exllama", "use_exllama", "exllama_config", "use_cuda_fp16", "max_input_length"]
        loading_attibutes_dict = {i: j for i, j in attibutes_dict.items() if i in loading_attibutes}
        return loading_attibutes_dict

    def post_init(self):
        r"""
        Safety checker that arguments are correct
        """
        if self.bits not in [2, 3, 4, 8]:
            raise ValueError(f"Only support quantization to [2,3,4,8] bits but found {self.bits}")
        if self.group_size != -1 and self.group_size <= 0:
            raise ValueError("group_size must be greater than 0 or equal to -1")
        if not (0 < self.damp_percent < 1):
            raise ValueError("damp_percent must between 0 and 1.")
        if self.dataset is not None:
            if isinstance(self.dataset, str):
                if self.dataset in ["ptb", "ptb-new"]:
                    raise ValueError(
                        f"""{self.dataset} dataset was deprecated. You can only choose between
                        ['wikitext2','c4','c4-new']"""
                    )
                if self.dataset not in ["wikitext2", "c4", "c4-new"]:
                    raise ValueError(
                        f"""You have entered a string value for dataset. You can only choose between
                        ['wikitext2','c4','c4-new'], but we found {self.dataset}"""
                    )
            elif not isinstance(self.dataset, list):
                raise ValueError(
                    f"""dataset needs to be either a list of string or a value in
                    ['wikitext2','c4','c4-new'], but we found {self.dataset}"""
                )

        if self.disable_exllama is None and self.use_exllama is None:
            # New default behaviour
            self.use_exllama = True
        elif self.disable_exllama is not None and self.use_exllama is None:
            # Follow pattern of old config
            logger.warning(
                "Using `disable_exllama` is deprecated and will be removed in version 4.37. Use `use_exllama` instead and specify the version with `exllama_config`."
                "The value of `use_exllama` will be overwritten by `disable_exllama` passed in `GPTQConfig` or stored in your config file."
            )
            self.use_exllama = not self.disable_exllama
            self.disable_exllama = None
        elif self.disable_exllama is not None and self.use_exllama is not None:
            # Only happens if user explicitly passes in both arguments
            raise ValueError("Cannot specify both `disable_exllama` and `use_exllama`. Please use just `use_exllama`")

        if self.exllama_config is None:
            self.exllama_config = {"version": ExllamaVersion.ONE}
        else:
            if "version" not in self.exllama_config:
                raise ValueError("`exllama_config` needs to have a `version` key.")
            elif self.exllama_config["version"] not in [ExllamaVersion.ONE, ExllamaVersion.TWO]:
                exllama_version = self.exllama_config["version"]
                raise ValueError(
                    f"Only supported versions are in [ExllamaVersion.ONE, ExllamaVersion.TWO] - not recognized version {exllama_version}"
                )

        if self.bits == 4 and self.use_exllama:
            if self.exllama_config["version"] == ExllamaVersion.ONE:
                logger.info(
                    "You have activated exllama backend. Note that you can get better inference "
                    "speed using exllamav2 kernel by setting `exllama_config`."
                )
            elif self.exllama_config["version"] == ExllamaVersion.TWO:
                optimum_version = version.parse(importlib.metadata.version("optimum"))
                autogptq_version = version.parse(importlib.metadata.version("auto_gptq"))
                if optimum_version <= version.parse("1.13.2") or autogptq_version <= version.parse("0.4.2"):
                    raise ValueError(
                        f"You need optimum > 1.13.2 and auto-gptq > 0.4.2 . Make sure to have that version installed - detected version : optimum {optimum_version} and autogptq {autogptq_version}"
                    )
        if self.modules_in_block_to_quantize is not None:
            optimum_version = version.parse(importlib.metadata.version("optimum"))
            if optimum_version < version.parse("1.15.0"):
                raise ValueError(
                    "You current version of `optimum` does not support `modules_in_block_to_quantize` quantization argument, please upgrade `optimum` package to a version superior than 1.15.0 ."
                )

    def to_dict(self):
        config_dict = super().to_dict()
        config_dict.pop("disable_exllama", None)
        return config_dict

    def to_dict_optimum(self):
        """
        Get compatible dict for optimum gptq config
        """
        quant_dict = self.to_dict()
        # make it compatible with optimum config
        quant_dict["disable_exllama"] = not self.use_exllama
        return quant_dict

    @classmethod
    def from_dict_optimum(cls, config_dict):
        """
        Get compatible class with optimum gptq config dict
        """

        if "disable_exllama" in config_dict:
            config_dict["use_exllama"] = not config_dict["disable_exllama"]
            # switch to None to not trigger the warning
            config_dict["disable_exllama"] = None

        config = cls(**config_dict)
        return config


@dataclass
class AwqConfig(QuantizationConfigMixin):
    """
    This is a wrapper class about all possible attributes and features that you can play with a model that has been
    loaded using `auto-awq` library awq quantization relying on auto_awq backend.

    Args:
        bits (`int`, *optional*, defaults to 4):
            The number of bits to quantize to.
        group_size (`int`, *optional*, defaults to 128):
            The group size to use for quantization. Recommended value is 128 and -1 uses per-column quantization.
        zero_point (`bool`, *optional*, defaults to `True`):
            Whether to use zero point quantization.
        version (`AWQLinearVersion`, *optional*, defaults to `AWQLinearVersion.GEMM`):
            The version of the quantization algorithm to use. GEMM is better for big batch_size (e.g. >= 8) otherwise,
            GEMV is better (e.g. < 8 ). GEMM models are compatible with Exllama kernels.
        backend (`AwqBackendPackingMethod`, *optional*, defaults to `AwqBackendPackingMethod.AUTOAWQ`):
            The quantization backend. Some models might be quantized using `llm-awq` backend. This is useful for users
            that quantize their own models using `llm-awq` library.
        do_fuse (`bool`, *optional*, defaults to `False`):
            Whether to fuse attention and mlp layers together for faster inference
        fuse_max_seq_len (`int`, *optional*):
            The Maximum sequence length to generate when using fusing.
        modules_to_fuse (`dict`, *optional*, default to `None`):
            Overwrite the natively supported fusing scheme with the one specified by the users.
        modules_to_not_convert (`list`, *optional*, default to `None`):
            The list of modules to not quantize, useful for quantizing models that explicitly require to have
            some modules left in their original precision (e.g. Whisper encoder, Llava encoder, Mixtral gate layers).
            Note you cannot quantize directly with transformers, please refer to `AutoAWQ` documentation for quantizing HF models.
        exllama_config (`Dict[str, Any]`, *optional*):
            You can specify the version of the exllama kernel through the `version` key, the maximum sequence
            length through the `max_input_len` key, and the maximum batch size through the `max_batch_size` key.
            Defaults to `{"version": 2, "max_input_len": 2048, "max_batch_size": 8}` if unset.
    """

    def __init__(
        self,
        bits: int = 4,
        group_size: int = 128,
        zero_point: bool = True,
        version: AWQLinearVersion = AWQLinearVersion.GEMM,
        backend: AwqBackendPackingMethod = AwqBackendPackingMethod.AUTOAWQ,
        do_fuse: Optional[bool] = None,
        fuse_max_seq_len: Optional[int] = None,
        modules_to_fuse: Optional[dict] = None,
        modules_to_not_convert: Optional[List] = None,
        exllama_config: Optional[Dict[str, int]] = None,
        **kwargs,
    ):
        self.quant_method = QuantizationMethod.AWQ

        self.bits = bits
        self.group_size = group_size
        self.zero_point = zero_point
        self.version = version
        self.backend = backend
        self.fuse_max_seq_len = fuse_max_seq_len
        self.modules_to_not_convert = modules_to_not_convert
        self.exllama_config = exllama_config

        self.modules_to_fuse = modules_to_fuse
        if do_fuse is None:
            self.do_fuse = modules_to_fuse is not None and len(modules_to_fuse) > 0
        else:
            self.do_fuse = do_fuse
        self.fuse_max_seq_len = fuse_max_seq_len

        self.post_init()

    def post_init(self):
        r"""
        Safety checker that arguments are correct
        """
        if not torch.cuda.is_available():
            raise ValueError("AWQ is only available on GPU")

        if self.backend not in [AwqBackendPackingMethod.AUTOAWQ, AwqBackendPackingMethod.LLMAWQ]:
            raise ValueError(
                f"Only supported quantization backends in {AwqBackendPackingMethod.AUTOAWQ} and {AwqBackendPackingMethod.LLMAWQ} - not recognized backend {self.backend}"
            )

        self.version = AWQLinearVersion.from_str(self.version)
        if self.version not in [AWQLinearVersion.GEMM, AWQLinearVersion.GEMV, AWQLinearVersion.EXLLAMA]:
            raise ValueError(
                f"Only supported versions are in [AWQLinearVersion.GEMM, AWQLinearVersion.GEMV, AWQLinearVersion.EXLLAMA] - not recognized version {self.version}"
            )

        if self.backend == AwqBackendPackingMethod.LLMAWQ:
            compute_capability = torch.cuda.get_device_capability()
            major, minor = compute_capability
            if major < 8:
                raise ValueError("LLM-AWQ backend is only supported on GPUs with compute capability >= 8.0")

        if self.do_fuse and self.fuse_max_seq_len is None:
            raise ValueError(
                "You cannot enable fused modules without specifying a `fuse_max_seq_len`, make sure to pass a valid `fuse_max_seq_len` for your usecase"
            )

        if self.do_fuse:
            awq_version_supports_fusing = False
            MIN_AWQ_VERSION = "0.1.7"
            if is_auto_awq_available():
                awq_version_supports_fusing = version.parse(importlib.metadata.version("autoawq")) >= version.parse(
                    MIN_AWQ_VERSION
                )

            if not awq_version_supports_fusing:
                raise ValueError(
                    f"You current version of `autoawq` does not support module fusing, please upgrade `autoawq` package to at least {MIN_AWQ_VERSION}."
                )

        if self.modules_to_not_convert is not None:
            awq_version_supports_non_conversion = False
            MIN_AWQ_VERSION = "0.1.8"
            if is_auto_awq_available():
                awq_version_supports_non_conversion = version.parse(
                    importlib.metadata.version("autoawq")
                ) >= version.parse(MIN_AWQ_VERSION)

            if not awq_version_supports_non_conversion:
                raise ValueError(
                    f"You current version of `autoawq` does not support module quantization skipping, please upgrade `autoawq` package to at least {MIN_AWQ_VERSION}."
                )

        if self.do_fuse and self.modules_to_fuse is not None:
            required_keys = [
                "hidden_size",
                "num_attention_heads",
                "num_key_value_heads",
                "mlp",
                "attention",
                "layernorm",
                "use_alibi",
            ]
            if not all(key in self.modules_to_fuse for key in required_keys):
                raise ValueError(
                    f"Required fields are missing in the fusing mapping, required fields are {required_keys}"
                )

        if self.version == AWQLinearVersion.EXLLAMA:
            awq_version_supports_exllama = False
            MIN_AWQ_VERSION = "0.2.0"
            if is_auto_awq_available():
                awq_version_supports_exllama = version.parse(importlib.metadata.version("autoawq")) >= version.parse(
                    MIN_AWQ_VERSION
                )

            if not awq_version_supports_exllama:
                raise ValueError(
                    f"You current version of `autoawq` does not support exllama backend, "
                    f"please upgrade `autoawq` package to at least {MIN_AWQ_VERSION}."
                )

            if self.exllama_config is None:
                self.exllama_config = {"version": ExllamaVersion.TWO, "max_input_len": 2048, "max_batch_size": 8}
            else:
                if "version" not in self.exllama_config:
                    raise ValueError("`exllama_config` needs to have a `version` key.")
                elif self.exllama_config["version"] not in [ExllamaVersion.ONE, ExllamaVersion.TWO]:
                    exllama_version = self.exllama_config["version"]
                    raise ValueError(
                        f"Only supported versions are in [ExllamaVersion.ONE, ExllamaVersion.TWO] - not recognized version {exllama_version}"
                    )

    def get_loading_attributes(self):
        attibutes_dict = copy.deepcopy(self.__dict__)
        loading_attibutes = ["version", "do_fuse", "modules_to_fuse", "fuse_max_seq_len", "exllama_config"]
        loading_attibutes_dict = {i: j for i, j in attibutes_dict.items() if i in loading_attibutes}
        return loading_attibutes_dict


@dataclass
class AqlmConfig(QuantizationConfigMixin):
    """
    This is a wrapper class about `aqlm` parameters.

    Args:
        in_group_size (`int`, *optional*, defaults to 8):
            The group size along the input dimension.
        out_group_size (`int`, *optional*, defaults to 1):
            The group size along the output dimension. It's recommended to always use 1.
        num_codebooks (`int`, *optional*, defaults to 1):
            Number of codebooks for the Additive Quantization procedure.
        nbits_per_codebook (`int`, *optional*, defaults to 16):
            Number of bits encoding a single codebook vector. Codebooks size is 2**nbits_per_codebook.
        linear_weights_not_to_quantize (`Optional[List[str]]`, *optional*):
            List of full paths of `nn.Linear` weight parameters that shall not be quantized.
        kwargs (`Dict[str, Any]`, *optional*):
            Additional parameters from which to initialize the configuration object.
    """

    def __init__(
        self,
        in_group_size: int = 8,
        out_group_size: int = 1,
        num_codebooks: int = 1,
        nbits_per_codebook: int = 16,
        linear_weights_not_to_quantize: Optional[List[str]] = None,
        **kwargs,
    ):
        self.quant_method = QuantizationMethod.AQLM
        self.in_group_size = in_group_size
        self.out_group_size = out_group_size
        self.num_codebooks = num_codebooks
        self.nbits_per_codebook = nbits_per_codebook
        self.linear_weights_not_to_quantize = linear_weights_not_to_quantize

        self.post_init()

    def post_init(self):
        r"""
        Safety checker that arguments are correct - also replaces some NoneType arguments with their default values.
        """
        if not isinstance(self.in_group_size, int):
            raise TypeError("in_group_size must be a float")
        if not isinstance(self.out_group_size, int):
            raise TypeError("out_group_size must be a float")
        if not isinstance(self.num_codebooks, int):
            raise TypeError("num_codebooks must be a float")
        if not isinstance(self.nbits_per_codebook, int):
            raise TypeError("nbits_per_codebook must be a float")

        if self.linear_weights_not_to_quantize is not None and not isinstance(
            self.linear_weights_not_to_quantize, list
        ):
            raise ValueError("linear_weights_not_to_quantize must be a list of strings")

        if self.linear_weights_not_to_quantize is None:
            self.linear_weights_not_to_quantize = []


@dataclass
class QuantoConfig(QuantizationConfigMixin):
    """
    This is a wrapper class about all possible attributes and features that you can play with a model that has been
    loaded using `quanto`.

    Args:
        weights (`str`, *optional*, defaults to `"int8"`):
            The target dtype for the weights after quantization. Supported values are ("float8","int8","int4","int2")
        activations (`str`, *optional*):
            The target dtype for the activations after quantization. Supported values are (None,"int8","float8")
        modules_to_not_convert (`list`, *optional*, default to `None`):
            The list of modules to not quantize, useful for quantizing models that explicitly require to have
            some modules left in their original precision (e.g. Whisper encoder, Llava encoder, Mixtral gate layers).
    """

    def __init__(
        self,
        weights="int8",
        activations=None,
        modules_to_not_convert: Optional[List] = None,
        **kwargs,
    ):
        self.quant_method = QuantizationMethod.QUANTO
        self.weights = weights
        self.activations = activations
        self.modules_to_not_convert = modules_to_not_convert
        self.post_init()

    def post_init(self):
        r"""
        Safety checker that arguments are correct
        """
        accepted_weights = ["float8", "int8", "int4", "int2"]
        accepted_activations = [None, "int8", "float8"]
        if self.weights not in accepted_weights:
            raise ValueError(f"Only support weights in {accepted_weights} but found {self.weights}")
        if self.activations not in accepted_activations:
            raise ValueError(f"Only support weights in {accepted_activations} but found {self.activations}")


@dataclass
class EetqConfig(QuantizationConfigMixin):
    """
    This is a wrapper class about all possible attributes and features that you can play with a model that has been
    loaded using `eetq`.

    Args:
        weights (`str`, *optional*, defaults to `"int8"`):
            The target dtype for the weights. Supported value is only "int8"
        modules_to_not_convert (`list`, *optional*, default to `None`):
            The list of modules to not quantize, useful for quantizing models that explicitly require to have
            some modules left in their original precision.
    """

    def __init__(
        self,
        weights: str = "int8",
        modules_to_not_convert: Optional[List] = None,
        **kwargs,
    ):
        self.quant_method = QuantizationMethod.EETQ
        self.weights = weights
        self.modules_to_not_convert = modules_to_not_convert
        self.post_init()

    def post_init(self):
        r"""
        Safety checker that arguments are correct
        """
        accepted_weights = ["int8"]
        if self.weights not in accepted_weights:
            raise ValueError(f"Only support weights in {accepted_weights} but found {self.weights}")


class CompressedTensorsConfig(QuantizationConfigMixin):
    """
    This is a wrapper class that handles compressed-tensors quantization config options.
    It is a wrapper around `compressed_tensors.QuantizationConfig`
    Args:
        config_groups (`typing.Dict[str, typing.Union[ForwardRef('QuantizationScheme'), typing.List[str]]]`, *optional*):
            dictionary mapping group name to a quantization scheme definition
        format (`str`, *optional*, defaults to `"dense"`):
            format the model is represented as
        quantization_status (`QuantizationStatus`, *optional*, defaults to `"initialized"`):
            status of model in the quantization lifecycle, ie 'initialized', 'calibration', 'frozen'
        kv_cache_scheme (`typing.Union[QuantizationArgs, NoneType]`, *optional*):
            specifies quantization of the kv cache. If None, kv cache is not quantized.
        global_compression_ratio (`typing.Union[float, NoneType]`, *optional*):
            0-1 float percentage of model compression
        ignore (`typing.Union[typing.List[str], NoneType]`, *optional*):
            layer names or types to not quantize, supports regex prefixed by 're:'
        sparsity_config (`typing.Dict[str, typing.Any]`, *optional*):
            configuration for sparsity compression
        quant_method (`str`, *optional*, defaults to `"compressed-tensors"`):
            do not override, should be compressed-tensors
    """

    def __init__(
        self,
        config_groups: Dict[str, Union["QuantizationScheme", List[str]]] = None,  # noqa: F821
        format: str = "dense",
        quantization_status: "QuantizationStatus" = "initialized",  # noqa: F821
        kv_cache_scheme: Optional["QuantizationArgs"] = None,  # noqa: F821
        global_compression_ratio: Optional[float] = None,
        ignore: Optional[List[str]] = None,
        sparsity_config: Dict[str, Any] = None,
        quant_method: str = "compressed-tensors",
        **kwargs,
    ):
        from compressed_tensors import QuantizationConfig
        from compressed_tensors.config import SparsityCompressionConfig

        self.quantization_config = None
        self.sparsity_config = None

        # parse from dict to load nested QuantizationScheme objects
        if config_groups:
            self.quantization_config = QuantizationConfig.parse_obj(
                {
                    "config_groups": config_groups,
                    "quant_method": quant_method,
                    "format": format,
                    "quantization_status": quantization_status,
                    "kv_cache_scheme": kv_cache_scheme,
                    "global_compression_ratio": global_compression_ratio,
                    "ignore": ignore,
                    **kwargs,
                }
            )

        if sparsity_config:
            self.sparsity_config = SparsityCompressionConfig.load_from_registry(
                sparsity_config.get("format"), **sparsity_config
            )

        super().__init__(quant_method=QuantizationMethod.COMPRESSED_TENSORS)

    @classmethod
    def from_dict(cls, config_dict, return_unused_kwargs=False, **kwargs):
        """
        Instantiates a [`CompressedTensorsConfig`] from a Python dictionary of parameters.
        Optionally unwraps any args from the nested quantization_config

        Args:
            config_dict (`Dict[str, Any]`):
                Dictionary that will be used to instantiate the configuration object.
            return_unused_kwargs (`bool`,*optional*, defaults to `False`):
                Whether or not to return a list of unused keyword arguments. Used for `from_pretrained` method in
                `PreTrainedModel`.
            kwargs (`Dict[str, Any]`):
                Additional parameters from which to initialize the configuration object.

        Returns:
            [`QuantizationConfigMixin`]: The configuration object instantiated from those parameters.
        """
        if "quantization_config" in config_dict:
            config_dict = dict(
                sparsity_config=config_dict.get("sparsity_config"),
                **config_dict["quantization_config"],
            )

        return super().from_dict(config_dict, return_unused_kwargs=return_unused_kwargs, **kwargs)

    def to_dict(self) -> Dict[str, Any]:
        """
        Serializes this instance to a Python dictionary. Returns:
            `Dict[str, Any]`: Dictionary of all the attributes that make up this configuration instance.
        """
        quantization_config = self.quantization_config.dict() if self.quantization_config is not None else None
        sparsity_config = self.sparsity_config.dict() if self.sparsity_config is not None else None

        return {
            "quantization_config": quantization_config,
            "sparsity_config": sparsity_config,
        }

    def to_diff_dict(self) -> Dict[str, Any]:
        """
        Removes all attributes from config which correspond to the default config attributes for better readability and
        serializes to a Python dictionary.
        Returns:
            `Dict[str, Any]`: Dictionary of all the attributes that make up this configuration instance,
        """
        config_dict = self.to_dict()

        # get the default config dict
        default_config_dict = CompressedTensorsConfig().to_dict()

        serializable_config_dict = {}

        # only serialize values that differ from the default config
        for key, value in config_dict.items():
            if value != default_config_dict[key]:
                serializable_config_dict[key] = value

        return serializable_config_dict


@dataclass
class FbgemmFp8Config(QuantizationConfigMixin):
    """
    This is a wrapper class about all possible attributes and features that you can play with a model that has been
    loaded using fbgemm fp8 quantization.

    Args:
        activation_scale_ub (`float`, *optional*, defaults to 1200.0):
            The activation scale upper bound. This is used when quantizing the input activation.
        modules_to_not_convert (`list`, *optional*, default to `None`):
            The list of modules to not quantize, useful for quantizing models that explicitly require to have
            some modules left in their original precision.
    """

    def __init__(
        self,
        activation_scale_ub: float = 1200.0,
        modules_to_not_convert: Optional[List] = None,
        **kwargs,
    ):
        self.quant_method = QuantizationMethod.FBGEMM_FP8
        self.activation_scale_ub = activation_scale_ub
        self.modules_to_not_convert = modules_to_not_convert

    def get_loading_attributes(self):
        attibutes_dict = copy.deepcopy(self.__dict__)
        loading_attibutes = ["activation_scale_ub"]
        loading_attibutes_dict = {i: j for i, j in attibutes_dict.items() if i in loading_attibutes}
        return loading_attibutes_dict


@dataclass
class TorchAoConfig(QuantizationConfigMixin):
    """This is a config class for torchao quantization/sparsity techniques.

    Args:
        quant_type (`str`):
            The type of quantization we want to use, currently supporting: `int4_weight_only`, `int8_weight_only` and `int8_dynamic_activation_int8_weight`.
        modules_to_not_convert (`list`, *optional*, default to `None`):
            The list of modules to not quantize, useful for quantizing models that explicitly require to have
            some modules left in their original precision.
        kwargs (`Dict[str, Any]`, *optional*):
            The keyword arguments for the chosen type of quantization, for example, int4_weight_only quantization supports two keyword arguments
            `group_size` and `inner_k_tiles` currently. More API examples and documentation of arguments can be found in
            https://github.com/pytorch/ao/tree/main/torchao/quantization#other-available-quantization-techniques

    Example:

    ```python
    quantization_config = TorchAoConfig("int4_weight_only", group_size=32)
    # int4_weight_only quant is only working with *torch.bfloat16* dtype right now
    model = AutoModelForCausalLM.from_pretrained(model_id, device_map="cuda", torch_dtype=torch.bfloat16, quantization_config=quantization_config)
    ```
    """

    def __init__(self, quant_type: str, modules_to_not_convert: Optional[List] = None, **kwargs):
        self.quant_method = QuantizationMethod.TORCHAO
        self.quant_type = quant_type
        self.modules_to_not_convert = modules_to_not_convert
        # when we load from serailized config, "quant_type_kwargs" will be the key
        if "quant_type_kwargs" in kwargs:
            self.quant_type_kwargs = kwargs["quant_type_kwargs"]
        else:
            self.quant_type_kwargs = kwargs

        self.post_init()

    def post_init(self):
        r"""
        Safety checker that arguments are correct - also replaces some NoneType arguments with their default values.
        """
        if not version.parse(importlib.metadata.version("torchao")) >= version.parse("0.4.0"):
            raise ValueError("Requires torchao 0.4.0 version and above")

        _STR_TO_METHOD = self._get_torchao_quant_type_to_method()
        if self.quant_type not in _STR_TO_METHOD.keys():
            raise ValueError(
                f"Requested quantization type: {self.quant_type} is not supported yet, please add support in TorchAoConfig and TorchAoHfQuantizer."
            )

        method = _STR_TO_METHOD[self.quant_type]
        sig = signature(method)
        all_kwargs = [
            param.name
            for param in sig.parameters.values()
            if param.kind in [Parameter.KEYWORD_ONLY, Parameter.POSITIONAL_OR_KEYWORD]
        ]
        for k in self.quant_type_kwargs:
            if k not in all_kwargs:
                raise ValueError(
                    f"Unexpected keyword arg: {k} for API: {method}, accepted keyword args are: {all_kwargs}"
                )

    def _get_torchao_quant_type_to_method(self):
        if is_torchao_available():
            from torchao.quantization import (
                int4_weight_only,
                int8_dynamic_activation_int8_weight,
                int8_weight_only,
            )

            return {
                "int4_weight_only": int4_weight_only,
                "int8_weight_only": int8_weight_only,
                "int8_dynamic_activation_int8_weight": int8_dynamic_activation_int8_weight,
            }
        else:
            raise ValueError(
                "TorchAoConfig requires torchao to be installed, please install with `pip install torchao`"
            )

    def get_apply_tensor_subclass(self):
        _STR_TO_METHOD = self._get_torchao_quant_type_to_method()
        return _STR_TO_METHOD[self.quant_type](**self.quant_type_kwargs)

    def __repr__(self):
<<<<<<< HEAD
        return f"{self.quant_type}({', '.join(str(k) + '=' + str(v) for k, v in self.kwargs.items())})"


@dataclass
class BitNetConfig(QuantizationConfigMixin):
    def __init__(
        self,
        modules_to_not_convert: Optional[List] = None,
        **kwargs,
    ):
        self.quant_method = QuantizationMethod.BITNET
        self.modules_to_not_convert = modules_to_not_convert
        self.post_init()

    def post_init(self):
        r"""
        Safety checker that arguments are correct
        """
        pass
=======
        return f"{self.quant_type}({', '.join(str(k) + '=' + str(v) for k, v in self.quant_type_kwargs.items())})"
>>>>>>> 570c8962
<|MERGE_RESOLUTION|>--- conflicted
+++ resolved
@@ -1304,9 +1304,7 @@
         return _STR_TO_METHOD[self.quant_type](**self.quant_type_kwargs)
 
     def __repr__(self):
-<<<<<<< HEAD
         return f"{self.quant_type}({', '.join(str(k) + '=' + str(v) for k, v in self.kwargs.items())})"
-
 
 @dataclass
 class BitNetConfig(QuantizationConfigMixin):
@@ -1323,7 +1321,4 @@
         r"""
         Safety checker that arguments are correct
         """
-        pass
-=======
-        return f"{self.quant_type}({', '.join(str(k) + '=' + str(v) for k, v in self.quant_type_kwargs.items())})"
->>>>>>> 570c8962
+        pass