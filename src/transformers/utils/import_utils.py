--- conflicted
+++ resolved
@@ -1293,21 +1293,12 @@
     return _quark_available
 
 
-<<<<<<< HEAD
 def is_fp_quant_available():
     return _fp_quant_available and version.parse(_fp_quant_version) >= version.parse("0.2.0")
 
 
 def is_qutlass_available():
     return _qutlass_available and version.parse(_qutlass_version) >= version.parse("0.1.0")
-=======
-def is_fp_quant_available() -> bool:
-    return _fp_quant_available and version.parse(_fp_quant_version) >= version.parse("0.1.6")
-
-
-def is_qutlass_available() -> Union[tuple[bool, str], bool]:
-    return _qutlass_available
->>>>>>> 1f1e93e0
 
 
 def is_compressed_tensors_available() -> bool:
