# Copyright 2022 The HuggingFace Team. All rights reserved.
#
# Licensed under the Apache License, Version 2.0 (the "License");
# you may not use this file except in compliance with the License.
# You may obtain a copy of the License at
#
#     http://www.apache.org/licenses/LICENSE-2.0
#
# Unless required by applicable law or agreed to in writing, software
# distributed under the License is distributed on an "AS IS" BASIS,
# WITHOUT WARRANTIES OR CONDITIONS OF ANY KIND, either express or implied.
# See the License for the specific language governing permissions and
# limitations under the License.
"""
Import utilities: Utilities related to imports and our lazy inits.
"""

import importlib.machinery
import importlib.metadata
import importlib.util
import json
import operator
import os
import re
import shutil
import subprocess
import sys
import warnings
from collections import OrderedDict
from enum import Enum
from functools import lru_cache
from itertools import chain
from types import ModuleType
from typing import Any, Callable, Optional, Union

from packaging import version

from . import logging


logger = logging.get_logger(__name__)  # pylint: disable=invalid-name


# TODO: This doesn't work for all packages (`bs4`, `faiss`, etc.) Talk to Sylvain to see how to do with it better.
def _is_package_available(pkg_name: str, return_version: bool = False) -> Union[tuple[bool, str], bool]:
    # Check if the package spec exists and grab its version to avoid importing a local directory
    package_exists = importlib.util.find_spec(pkg_name) is not None
    package_version = "N/A"
    if package_exists:
        try:
            # TODO: Once python 3.9 support is dropped, `importlib.metadata.packages_distributions()`
            # should be used here to map from package name to distribution names
            # e.g. PIL -> Pillow, Pillow-SIMD; quark -> amd-quark; onnxruntime -> onnxruntime-gpu.
            # `importlib.metadata.packages_distributions()` is not available in Python 3.9.

            # Primary method to get the package version
            package_version = importlib.metadata.version(pkg_name)
        except importlib.metadata.PackageNotFoundError:
            # Fallback method: Only for "torch" and versions containing "dev"
            if pkg_name == "torch":
                try:
                    package = importlib.import_module(pkg_name)
                    temp_version = getattr(package, "__version__", "N/A")
                    # Check if the version contains "dev"
                    if "dev" in temp_version:
                        package_version = temp_version
                        package_exists = True
                    else:
                        package_exists = False
                except ImportError:
                    # If the package can't be imported, it's not available
                    package_exists = False
            elif pkg_name == "quark":
                # TODO: remove once `importlib.metadata.packages_distributions()` is supported.
                try:
                    package_version = importlib.metadata.version("amd-quark")
                except Exception:
                    package_exists = False
            elif pkg_name == "triton":
                try:
                    # import triton works for both linux and windows
                    package = importlib.import_module(pkg_name)
                    package_version = getattr(package, "__version__", "N/A")
                except Exception:
                    try:
                        package_version = importlib.metadata.version("pytorch-triton")  # pytorch-triton
                    except Exception:
                        package_exists = False
            else:
                # For packages other than "torch", don't attempt the fallback and set as not available
                package_exists = False
        logger.debug(f"Detected {pkg_name} version: {package_version}")
    if return_version:
        return package_exists, package_version
    else:
        return package_exists


ENV_VARS_TRUE_VALUES = {"1", "ON", "YES", "TRUE"}
ENV_VARS_TRUE_AND_AUTO_VALUES = ENV_VARS_TRUE_VALUES.union({"AUTO"})

USE_TF = os.environ.get("USE_TF", "AUTO").upper()
USE_TORCH = os.environ.get("USE_TORCH", "AUTO").upper()
USE_JAX = os.environ.get("USE_FLAX", "AUTO").upper()

# Try to run a native pytorch job in an environment with TorchXLA installed by setting this value to 0.
USE_TORCH_XLA = os.environ.get("USE_TORCH_XLA", "1").upper()

FORCE_TF_AVAILABLE = os.environ.get("FORCE_TF_AVAILABLE", "AUTO").upper()

# `transformers` requires `torch>=1.11` but this variable is exposed publicly, and we can't simply remove it.
# This is the version of torch required to run torch.fx features and torch.onnx with dictionary inputs.
TORCH_FX_REQUIRED_VERSION = version.parse("1.10")

ACCELERATE_MIN_VERSION = "0.26.0"
SCHEDULEFREE_MIN_VERSION = "1.2.6"
FSDP_MIN_VERSION = "1.12.0"
GGUF_MIN_VERSION = "0.10.0"
XLA_FSDPV2_MIN_VERSION = "2.2.0"
HQQ_MIN_VERSION = "0.2.1"
VPTQ_MIN_VERSION = "0.0.4"
TORCHAO_MIN_VERSION = "0.4.0"
AUTOROUND_MIN_VERSION = "0.5.0"
TRITON_MIN_VERSION = "1.0.0"

_accelerate_available, _accelerate_version = _is_package_available("accelerate", return_version=True)
_apex_available = _is_package_available("apex")
_apollo_torch_available = _is_package_available("apollo_torch")
_aqlm_available = _is_package_available("aqlm")
_vptq_available, _vptq_version = _is_package_available("vptq", return_version=True)
_av_available = importlib.util.find_spec("av") is not None
_decord_available = importlib.util.find_spec("decord") is not None
_torchcodec_available = importlib.util.find_spec("torchcodec") is not None
_libcst_available = _is_package_available("libcst")
_bitsandbytes_available = _is_package_available("bitsandbytes")
_eetq_available = _is_package_available("eetq")
_fbgemm_gpu_available = _is_package_available("fbgemm_gpu")
_galore_torch_available = _is_package_available("galore_torch")
_lomo_available = _is_package_available("lomo_optim")
_grokadamw_available = _is_package_available("grokadamw")
_schedulefree_available, _schedulefree_version = _is_package_available("schedulefree", return_version=True)
_torch_optimi_available = importlib.util.find_spec("optimi") is not None
# `importlib.metadata.version` doesn't work with `bs4` but `beautifulsoup4`. For `importlib.util.find_spec`, reversed.
_bs4_available = importlib.util.find_spec("bs4") is not None
_coloredlogs_available = _is_package_available("coloredlogs")
# `importlib.metadata.util` doesn't work with `opencv-python-headless`.
_cv2_available = importlib.util.find_spec("cv2") is not None
_yt_dlp_available = importlib.util.find_spec("yt_dlp") is not None
_datasets_available = _is_package_available("datasets")
_detectron2_available = _is_package_available("detectron2")
# We need to check `faiss`, `faiss-cpu` and `faiss-gpu`.
_faiss_available = importlib.util.find_spec("faiss") is not None
try:
    _faiss_version = importlib.metadata.version("faiss")
    logger.debug(f"Successfully imported faiss version {_faiss_version}")
except importlib.metadata.PackageNotFoundError:
    try:
        _faiss_version = importlib.metadata.version("faiss-cpu")
        logger.debug(f"Successfully imported faiss version {_faiss_version}")
    except importlib.metadata.PackageNotFoundError:
        try:
            _faiss_version = importlib.metadata.version("faiss-gpu")
            logger.debug(f"Successfully imported faiss version {_faiss_version}")
        except importlib.metadata.PackageNotFoundError:
            _faiss_available = False
_ftfy_available = _is_package_available("ftfy")
_g2p_en_available = _is_package_available("g2p_en")
_hadamard_available = _is_package_available("fast_hadamard_transform")
_ipex_available, _ipex_version = _is_package_available("intel_extension_for_pytorch", return_version=True)
_jieba_available = _is_package_available("jieba")
_jinja_available = _is_package_available("jinja2")
_kenlm_available = _is_package_available("kenlm")
_keras_nlp_available = _is_package_available("keras_nlp")
_levenshtein_available = _is_package_available("Levenshtein")
_librosa_available = _is_package_available("librosa")
_natten_available = _is_package_available("natten")
_nltk_available = _is_package_available("nltk")
_onnx_available = _is_package_available("onnx")
_openai_available = _is_package_available("openai")
_optimum_available = _is_package_available("optimum")
_auto_gptq_available = _is_package_available("auto_gptq")
_gptqmodel_available = _is_package_available("gptqmodel")
_auto_round_available, _auto_round_version = _is_package_available("auto_round", return_version=True)
# `importlib.metadata.version` doesn't work with `awq`
_auto_awq_available = importlib.util.find_spec("awq") is not None
_quark_available = _is_package_available("quark")
_fp_quant_available, _fp_quant_version = _is_package_available("fp_quant", return_version=True)
_qutlass_available = _is_package_available("qutlass")
_is_optimum_quanto_available = False
try:
    importlib.metadata.version("optimum_quanto")
    _is_optimum_quanto_available = True
except importlib.metadata.PackageNotFoundError:
    _is_optimum_quanto_available = False
# For compressed_tensors, only check spec to allow compressed_tensors-nightly package
_compressed_tensors_available = importlib.util.find_spec("compressed_tensors") is not None
_pandas_available = _is_package_available("pandas")
_peft_available = _is_package_available("peft")
_phonemizer_available = _is_package_available("phonemizer")
_uroman_available = _is_package_available("uroman")
_psutil_available = _is_package_available("psutil")
_py3nvml_available = _is_package_available("py3nvml")
_pyctcdecode_available = _is_package_available("pyctcdecode")
_pygments_available = _is_package_available("pygments")
_pytesseract_available = _is_package_available("pytesseract")
_pytest_available = _is_package_available("pytest")
_pytorch_quantization_available = _is_package_available("pytorch_quantization")
_rjieba_available = _is_package_available("rjieba")
_sacremoses_available = _is_package_available("sacremoses")
_safetensors_available = _is_package_available("safetensors")
_scipy_available = _is_package_available("scipy")
_sentencepiece_available = _is_package_available("sentencepiece")
_is_seqio_available = _is_package_available("seqio")
_is_gguf_available, _gguf_version = _is_package_available("gguf", return_version=True)
_sklearn_available = importlib.util.find_spec("sklearn") is not None
if _sklearn_available:
    try:
        importlib.metadata.version("scikit-learn")
    except importlib.metadata.PackageNotFoundError:
        _sklearn_available = False
_smdistributed_available = importlib.util.find_spec("smdistributed") is not None
_soundfile_available = _is_package_available("soundfile")
_spacy_available = _is_package_available("spacy")
_sudachipy_available, _sudachipy_version = _is_package_available("sudachipy", return_version=True)
_tensorflow_probability_available = _is_package_available("tensorflow_probability")
_tensorflow_text_available = _is_package_available("tensorflow_text")
_tf2onnx_available = _is_package_available("tf2onnx")
_timm_available = _is_package_available("timm")
_tokenizers_available = _is_package_available("tokenizers")
_torchaudio_available = _is_package_available("torchaudio")
_torchao_available, _torchao_version = _is_package_available("torchao", return_version=True)
_torchdistx_available = _is_package_available("torchdistx")
_torchvision_available, _torchvision_version = _is_package_available("torchvision", return_version=True)
_mlx_available = _is_package_available("mlx")
_num2words_available = _is_package_available("num2words")
_hqq_available, _hqq_version = _is_package_available("hqq", return_version=True)
_tiktoken_available = _is_package_available("tiktoken")
_blobfile_available = _is_package_available("blobfile")
_liger_kernel_available = _is_package_available("liger_kernel")
_spqr_available = _is_package_available("spqr_quant")
_rich_available = _is_package_available("rich")
_kernels_available = _is_package_available("kernels")
_matplotlib_available = _is_package_available("matplotlib")
_mistral_common_available = _is_package_available("mistral_common")
_triton_available, _triton_version = _is_package_available("triton", return_version=True)

_torch_version = "N/A"
_torch_available = False
if USE_TORCH in ENV_VARS_TRUE_AND_AUTO_VALUES and USE_TF not in ENV_VARS_TRUE_VALUES:
    _torch_available, _torch_version = _is_package_available("torch", return_version=True)
    if _torch_available:
        _torch_available = version.parse(_torch_version) >= version.parse("2.1.0")
        if not _torch_available:
            logger.warning(f"Disabling PyTorch because PyTorch >= 2.1 is required but found {_torch_version}")
else:
    logger.info("Disabling PyTorch because USE_TF is set")
    _torch_available = False


_tf_version = "N/A"
_tf_available = False
if FORCE_TF_AVAILABLE in ENV_VARS_TRUE_VALUES:
    _tf_available = True
else:
    if USE_TF in ENV_VARS_TRUE_AND_AUTO_VALUES and USE_TORCH not in ENV_VARS_TRUE_VALUES:
        # Note: _is_package_available("tensorflow") fails for tensorflow-cpu. Please test any changes to the line below
        # with tensorflow-cpu to make sure it still works!
        _tf_available = importlib.util.find_spec("tensorflow") is not None
        if _tf_available:
            candidates = (
                "tensorflow",
                "tensorflow-cpu",
                "tensorflow-gpu",
                "tf-nightly",
                "tf-nightly-cpu",
                "tf-nightly-gpu",
                "tf-nightly-rocm",
                "intel-tensorflow",
                "intel-tensorflow-avx512",
                "tensorflow-rocm",
                "tensorflow-macos",
                "tensorflow-aarch64",
            )
            _tf_version = None
            # For the metadata, we have to look for both tensorflow and tensorflow-cpu
            for pkg in candidates:
                try:
                    _tf_version = importlib.metadata.version(pkg)
                    break
                except importlib.metadata.PackageNotFoundError:
                    pass
            _tf_available = _tf_version is not None
        if _tf_available:
            if version.parse(_tf_version) < version.parse("2"):
                logger.info(
                    f"TensorFlow found but with version {_tf_version}. Transformers requires version 2 minimum."
                )
                _tf_available = False
    else:
        logger.info("Disabling Tensorflow because USE_TORCH is set")


_essentia_available = importlib.util.find_spec("essentia") is not None
try:
    _essentia_version = importlib.metadata.version("essentia")
    logger.debug(f"Successfully imported essentia version {_essentia_version}")
except importlib.metadata.PackageNotFoundError:
    _essentia_version = False


_pydantic_available = importlib.util.find_spec("pydantic") is not None
try:
    _pydantic_version = importlib.metadata.version("pydantic")
    logger.debug(f"Successfully imported pydantic version {_pydantic_version}")
except importlib.metadata.PackageNotFoundError:
    _pydantic_available = False


_fastapi_available = importlib.util.find_spec("fastapi") is not None
try:
    _fastapi_version = importlib.metadata.version("fastapi")
    logger.debug(f"Successfully imported pydantic version {_fastapi_version}")
except importlib.metadata.PackageNotFoundError:
    _fastapi_available = False


_uvicorn_available = importlib.util.find_spec("uvicorn") is not None
try:
    _uvicorn_version = importlib.metadata.version("uvicorn")
    logger.debug(f"Successfully imported pydantic version {_uvicorn_version}")
except importlib.metadata.PackageNotFoundError:
    _uvicorn_available = False


_pretty_midi_available = importlib.util.find_spec("pretty_midi") is not None
try:
    _pretty_midi_version = importlib.metadata.version("pretty_midi")
    logger.debug(f"Successfully imported pretty_midi version {_pretty_midi_version}")
except importlib.metadata.PackageNotFoundError:
    _pretty_midi_available = False


ccl_version = "N/A"
_is_ccl_available = (
    importlib.util.find_spec("torch_ccl") is not None
    or importlib.util.find_spec("oneccl_bindings_for_pytorch") is not None
)
try:
    ccl_version = importlib.metadata.version("oneccl_bind_pt")
    logger.debug(f"Detected oneccl_bind_pt version {ccl_version}")
except importlib.metadata.PackageNotFoundError:
    _is_ccl_available = False


_flax_available = False
if USE_JAX in ENV_VARS_TRUE_AND_AUTO_VALUES:
    _flax_available, _flax_version = _is_package_available("flax", return_version=True)
    if _flax_available:
        _jax_available, _jax_version = _is_package_available("jax", return_version=True)
        if _jax_available:
            logger.info(f"JAX version {_jax_version}, Flax version {_flax_version} available.")
        else:
            _flax_available = _jax_available = False
            _jax_version = _flax_version = "N/A"


_torch_xla_available = False
if USE_TORCH_XLA in ENV_VARS_TRUE_VALUES:
    _torch_xla_available, _torch_xla_version = _is_package_available("torch_xla", return_version=True)
    if _torch_xla_available:
        logger.info(f"Torch XLA version {_torch_xla_version} available.")


def is_kenlm_available() -> Union[tuple[bool, str], bool]:
    return _kenlm_available


def is_kernels_available() -> Union[tuple[bool, str], bool]:
    return _kernels_available


def is_cv2_available() -> Union[tuple[bool, str], bool]:
    return _cv2_available


def is_yt_dlp_available() -> Union[tuple[bool, str], bool]:
    return _yt_dlp_available


def is_torch_available() -> Union[tuple[bool, str], bool]:
    return _torch_available


def is_libcst_available() -> Union[tuple[bool, str], bool]:
    return _libcst_available


def is_accelerate_available(min_version: str = ACCELERATE_MIN_VERSION) -> bool:
    return _accelerate_available and version.parse(_accelerate_version) >= version.parse(min_version)


def is_torch_accelerator_available() -> bool:
    if is_torch_available():
        import torch

        return hasattr(torch, "accelerator")

    return False


def is_torch_deterministic() -> bool:
    """
    Check whether pytorch uses deterministic algorithms by looking if torch.set_deterministic_debug_mode() is set to 1 or 2"
    """
    if is_torch_available():
        import torch

        if torch.get_deterministic_debug_mode() == 0:
            return False
        else:
            return True

    return False


def is_triton_available(min_version: str = TRITON_MIN_VERSION) -> bool:
    return _triton_available and version.parse(_triton_version) >= version.parse(min_version)


def is_hadamard_available() -> Union[tuple[bool, str], bool]:
    return _hadamard_available


def is_hqq_available(min_version: str = HQQ_MIN_VERSION) -> bool:
    return _hqq_available and version.parse(_hqq_version) >= version.parse(min_version)


def is_pygments_available() -> Union[tuple[bool, str], bool]:
    return _pygments_available


def get_torch_version() -> str:
    return _torch_version


def get_torch_major_and_minor_version() -> str:
    if _torch_version == "N/A":
        return "N/A"
    parsed_version = version.parse(_torch_version)
    return str(parsed_version.major) + "." + str(parsed_version.minor)


<<<<<<< HEAD
def is_torch_sdpa_available() -> bool:
    if not is_torch_available():
        return False
    elif _torch_version == "N/A":
=======
def is_torch_sdpa_available():
    if not is_torch_available() or _torch_version == "N/A":
>>>>>>> 060b86e2
        return False

    # NOTE: MLU is OK with non-contiguous inputs.
    if is_torch_mlu_available():
        return True
    # NOTE: NPU can use SDPA in Transformers with torch>=2.1.0.
    if is_torch_npu_available():
        return True
    # NOTE: We require torch>=2.1.1 to avoid a numerical issue in SDPA with non-contiguous inputs: https://github.com/pytorch/pytorch/issues/112577
    return version.parse(_torch_version) >= version.parse("2.1.1")


<<<<<<< HEAD
def is_torch_flex_attn_available() -> bool:
    if not is_torch_available():
        return False
    elif _torch_version == "N/A":
=======
def is_torch_flex_attn_available():
    if not is_torch_available() or _torch_version == "N/A":
>>>>>>> 060b86e2
        return False

    # TODO check if some bugs cause push backs on the exact version
    # NOTE: We require torch>=2.5.0 as it is the first release
    return version.parse(_torch_version) >= version.parse("2.5.0")


def is_torchvision_available() -> bool:
    return _torchvision_available


def is_torchvision_v2_available() -> bool:
    if not is_torchvision_available():
        return False

    # NOTE: We require torchvision>=0.15 as v2 transforms are available from this version: https://pytorch.org/vision/stable/transforms.html#v1-or-v2-which-one-should-i-use
    return version.parse(_torchvision_version) >= version.parse("0.15")


def is_galore_torch_available() -> Union[tuple[bool, str], bool]:
    return _galore_torch_available


def is_apollo_torch_available() -> Union[tuple[bool, str], bool]:
    return _apollo_torch_available


def is_torch_optimi_available() -> Union[tuple[bool, str], bool]:
    return _torch_optimi_available


def is_lomo_available() -> Union[tuple[bool, str], bool]:
    return _lomo_available


def is_grokadamw_available() -> Union[tuple[bool, str], bool]:
    return _grokadamw_available


def is_schedulefree_available(min_version: str = SCHEDULEFREE_MIN_VERSION) -> bool:
    return _schedulefree_available and version.parse(_schedulefree_version) >= version.parse(min_version)


def is_pyctcdecode_available() -> Union[tuple[bool, str], bool]:
    return _pyctcdecode_available


def is_librosa_available() -> Union[tuple[bool, str], bool]:
    return _librosa_available


def is_essentia_available() -> Union[tuple[bool, str], bool]:
    return _essentia_available


def is_pydantic_available() -> Union[tuple[bool, str], bool]:
    return _pydantic_available


def is_fastapi_available() -> Union[tuple[bool, str], bool]:
    return _fastapi_available


def is_uvicorn_available() -> Union[tuple[bool, str], bool]:
    return _uvicorn_available


def is_openai_available() -> Union[tuple[bool, str], bool]:
    return _openai_available


def is_pretty_midi_available() -> Union[tuple[bool, str], bool]:
    return _pretty_midi_available


def is_torch_cuda_available() -> bool:
    if is_torch_available():
        import torch

        return torch.cuda.is_available()
    else:
        return False


def is_cuda_platform() -> bool:
    if is_torch_available():
        import torch

        return torch.version.cuda is not None
    else:
        return False


def is_rocm_platform() -> bool:
    if is_torch_available():
        import torch

        return torch.version.hip is not None
    else:
        return False


def is_mamba_ssm_available() -> Union[tuple[bool, str], bool]:
    if is_torch_available():
        import torch

        if not torch.cuda.is_available():
            return False
        else:
            return _is_package_available("mamba_ssm")
    return False


def is_mamba_2_ssm_available() -> bool:
    if is_torch_available():
        import torch

        if not torch.cuda.is_available():
            return False
        else:
            if _is_package_available("mamba_ssm"):
                import mamba_ssm

                if version.parse(mamba_ssm.__version__) >= version.parse("2.0.4"):
                    return True
    return False


def is_causal_conv1d_available() -> Union[tuple[bool, str], bool]:
    if is_torch_available():
        import torch

        if not torch.cuda.is_available():
            return False
        return _is_package_available("causal_conv1d")
    return False


def is_xlstm_available() -> Union[tuple[bool, str], bool]:
    if is_torch_available():
        return _is_package_available("xlstm")
    return False


def is_mambapy_available() -> Union[tuple[bool, str], bool]:
    if is_torch_available():
        return _is_package_available("mambapy")
    return False


def is_torch_mps_available(min_version: Optional[str] = None) -> bool:
    if is_torch_available():
        import torch

        if hasattr(torch.backends, "mps"):
            backend_available = torch.backends.mps.is_available() and torch.backends.mps.is_built()
            if min_version is not None:
                flag = version.parse(_torch_version) >= version.parse(min_version)
                backend_available = backend_available and flag
            return backend_available
    return False


def is_torch_bf16_gpu_available() -> bool:
    if not is_torch_available():
        return False

    import torch

    if torch.cuda.is_available():
        return torch.cuda.is_bf16_supported()
    if is_torch_xpu_available():
        return torch.xpu.is_bf16_supported()
    if is_torch_hpu_available():
        return True
    if is_torch_npu_available():
        return torch.npu.is_bf16_supported()
    return False


def is_torch_bf16_cpu_available() -> Union[tuple[bool, str], bool]:
    return is_torch_available()


def is_torch_bf16_available() -> bool:
    # the original bf16 check was for gpu only, but later a cpu/bf16 combo has emerged so this util
    # has become ambiguous and therefore deprecated
    warnings.warn(
        "The util is_torch_bf16_available is deprecated, please use is_torch_bf16_gpu_available "
        "or is_torch_bf16_cpu_available instead according to whether it's used with cpu or gpu",
        FutureWarning,
    )
    return is_torch_bf16_gpu_available()


@lru_cache
def is_torch_fp16_available_on_device(device: str) -> bool:
    if not is_torch_available():
        return False

    if is_torch_hpu_available():
        if is_habana_gaudi1():
            return False
        else:
            return True

    import torch

    try:
        x = torch.zeros(2, 2, dtype=torch.float16, device=device)
        _ = x @ x

        # At this moment, let's be strict of the check: check if `LayerNorm` is also supported on device, because many
        # models use this layer.
        batch, sentence_length, embedding_dim = 3, 4, 5
        embedding = torch.randn(batch, sentence_length, embedding_dim, dtype=torch.float16, device=device)
        layer_norm = torch.nn.LayerNorm(embedding_dim, dtype=torch.float16, device=device)
        _ = layer_norm(embedding)

    except:  # noqa: E722
        # TODO: more precise exception matching, if possible.
        # most backends should return `RuntimeError` however this is not guaranteed.
        return False

    return True


@lru_cache
def is_torch_bf16_available_on_device(device: str) -> bool:
    if not is_torch_available():
        return False

    import torch

    if device == "cuda":
        return is_torch_bf16_gpu_available()

    if device == "hpu":
        return True

    try:
        x = torch.zeros(2, 2, dtype=torch.bfloat16, device=device)
        _ = x @ x
    except:  # noqa: E722
        # TODO: more precise exception matching, if possible.
        # most backends should return `RuntimeError` however this is not guaranteed.
        return False

    return True


def is_torch_tf32_available() -> bool:
    if not is_torch_available():
        return False

    import torch

    if not torch.cuda.is_available() or torch.version.cuda is None:
        return False
    if torch.cuda.get_device_properties(torch.cuda.current_device()).major < 8:
        return False
    return True


def is_torch_fx_available() -> Union[tuple[bool, str], bool]:
    return is_torch_available()


def is_peft_available() -> Union[tuple[bool, str], bool]:
    return _peft_available


def is_bs4_available() -> Union[tuple[bool, str], bool]:
    return _bs4_available


def is_tf_available() -> bool:
    return _tf_available


def is_coloredlogs_available() -> Union[tuple[bool, str], bool]:
    return _coloredlogs_available


def is_tf2onnx_available() -> Union[tuple[bool, str], bool]:
    return _tf2onnx_available


def is_onnx_available() -> Union[tuple[bool, str], bool]:
    return _onnx_available


def is_flax_available() -> bool:
    return _flax_available


def is_flute_available() -> bool:
    try:
        return importlib.util.find_spec("flute") is not None and importlib.metadata.version("flute-kernel") >= "0.4.1"
    except importlib.metadata.PackageNotFoundError:
        return False


def is_ftfy_available() -> Union[tuple[bool, str], bool]:
    return _ftfy_available


def is_g2p_en_available() -> Union[tuple[bool, str], bool]:
    return _g2p_en_available


@lru_cache
def is_torch_xla_available(check_is_tpu=False, check_is_gpu=False) -> bool:
    """
    Check if `torch_xla` is available. To train a native pytorch job in an environment with torch xla installed, set
    the USE_TORCH_XLA to false.
    """
    assert not (check_is_tpu and check_is_gpu), "The check_is_tpu and check_is_gpu cannot both be true."

    if not _torch_xla_available:
        return False

    import torch_xla

    if check_is_gpu:
        return torch_xla.runtime.device_type() in ["GPU", "CUDA"]
    elif check_is_tpu:
        return torch_xla.runtime.device_type() == "TPU"

    return True


@lru_cache
def is_torch_neuroncore_available(check_device=True) -> bool:
    if importlib.util.find_spec("torch_neuronx") is not None:
        return is_torch_xla_available()
    return False


@lru_cache
def is_torch_npu_available(check_device=False) -> bool:
    "Checks if `torch_npu` is installed and potentially if a NPU is in the environment"
    if not _torch_available or importlib.util.find_spec("torch_npu") is None:
        return False

    import torch
    import torch_npu  # noqa: F401

    if check_device:
        try:
            # Will raise a RuntimeError if no NPU is found
            _ = torch.npu.device_count()
            return torch.npu.is_available()
        except RuntimeError:
            return False
    return hasattr(torch, "npu") and torch.npu.is_available()


@lru_cache
def is_torch_mlu_available(check_device=False) -> bool:
    """
    Checks if `mlu` is available via an `cndev-based` check which won't trigger the drivers and leave mlu
    uninitialized.
    """
    if not _torch_available or importlib.util.find_spec("torch_mlu") is None:
        return False

    import torch
    import torch_mlu  # noqa: F401

    pytorch_cndev_based_mlu_check_previous_value = os.environ.get("PYTORCH_CNDEV_BASED_MLU_CHECK")
    try:
        os.environ["PYTORCH_CNDEV_BASED_MLU_CHECK"] = str(1)
        available = torch.mlu.is_available()
    finally:
        if pytorch_cndev_based_mlu_check_previous_value:
            os.environ["PYTORCH_CNDEV_BASED_MLU_CHECK"] = pytorch_cndev_based_mlu_check_previous_value
        else:
            os.environ.pop("PYTORCH_CNDEV_BASED_MLU_CHECK", None)

    return available


@lru_cache
def is_torch_musa_available(check_device=False) -> bool:
    "Checks if `torch_musa` is installed and potentially if a MUSA is in the environment"
    if not _torch_available or importlib.util.find_spec("torch_musa") is None:
        return False

    import torch
    import torch_musa  # noqa: F401

    torch_musa_min_version = "0.33.0"
    if _accelerate_available and version.parse(_accelerate_version) < version.parse(torch_musa_min_version):
        return False

    if check_device:
        try:
            # Will raise a RuntimeError if no MUSA is found
            _ = torch.musa.device_count()
            return torch.musa.is_available()
        except RuntimeError:
            return False
    return hasattr(torch, "musa") and torch.musa.is_available()


@lru_cache
def is_torch_hpu_available() -> bool:
    "Checks if `torch.hpu` is available and potentially if a HPU is in the environment"
    if (
        not _torch_available
        or importlib.util.find_spec("habana_frameworks") is None
        or importlib.util.find_spec("habana_frameworks.torch") is None
    ):
        return False

    torch_hpu_min_accelerate_version = "1.5.0"
    if _accelerate_available and version.parse(_accelerate_version) < version.parse(torch_hpu_min_accelerate_version):
        return False

    import torch

    if os.environ.get("PT_HPU_LAZY_MODE", "1") == "1":
        # import habana_frameworks.torch in case of lazy mode to patch torch with torch.hpu
        import habana_frameworks.torch  # noqa: F401

    if not hasattr(torch, "hpu") or not torch.hpu.is_available():
        return False

    # We patch torch.gather for int64 tensors to avoid a bug on Gaudi
    # Graph compile failed with synStatus 26 [Generic failure]
    # This can be removed once bug is fixed but for now we need it.
    original_gather = torch.gather

    def patched_gather(input: torch.Tensor, dim: int, index: torch.LongTensor) -> torch.Tensor:
        if input.dtype == torch.int64 and input.device.type == "hpu":
            return original_gather(input.to(torch.int32), dim, index).to(torch.int64)
        else:
            return original_gather(input, dim, index)

    torch.gather = patched_gather
    torch.Tensor.gather = patched_gather

    original_take_along_dim = torch.take_along_dim

    def patched_take_along_dim(
        input: torch.Tensor, indices: torch.LongTensor, dim: Optional[int] = None
    ) -> torch.Tensor:
        if input.dtype == torch.int64 and input.device.type == "hpu":
            return original_take_along_dim(input.to(torch.int32), indices, dim).to(torch.int64)
        else:
            return original_take_along_dim(input, indices, dim)

    torch.take_along_dim = patched_take_along_dim

    original_cholesky = torch.linalg.cholesky

    def safe_cholesky(A, *args, **kwargs):
        output = original_cholesky(A, *args, **kwargs)

        if torch.isnan(output).any():
            jitter_value = 1e-9
            diag_jitter = torch.eye(A.size(-1), dtype=A.dtype, device=A.device) * jitter_value
            output = original_cholesky(A + diag_jitter, *args, **kwargs)

        return output

    torch.linalg.cholesky = safe_cholesky

    original_scatter = torch.scatter

    def patched_scatter(
        input: torch.Tensor, dim: int, index: torch.Tensor, src: torch.Tensor, *args, **kwargs
    ) -> torch.Tensor:
        if input.device.type == "hpu" and input is src:
            return original_scatter(input, dim, index, src.clone(), *args, **kwargs)
        else:
            return original_scatter(input, dim, index, src, *args, **kwargs)

    torch.scatter = patched_scatter
    torch.Tensor.scatter = patched_scatter

    # IlyasMoutawwakil: we patch torch.compile to use the HPU backend by default
    # https://github.com/huggingface/transformers/pull/38790#discussion_r2157043944
    # This is necessary for cases where torch.compile is used as a decorator (defaulting to inductor)
    # https://github.com/huggingface/transformers/blob/af6120b3eb2470b994c21421bb6eaa76576128b0/src/transformers/models/modernbert/modeling_modernbert.py#L204
    original_compile = torch.compile

    def hpu_backend_compile(*args, **kwargs):
        if kwargs.get("backend") not in ["hpu_backend", "eager"]:
            logger.warning(
                f"Calling torch.compile with backend={kwargs.get('backend')} on a Gaudi device is not supported. "
                "We will override the backend with 'hpu_backend' to avoid errors."
            )
            kwargs["backend"] = "hpu_backend"

        return original_compile(*args, **kwargs)

    torch.compile = hpu_backend_compile

    return True


@lru_cache
def is_habana_gaudi1() -> bool:
    if not is_torch_hpu_available():
        return False

    import habana_frameworks.torch.utils.experimental as htexp  # noqa: F401

    # Check if the device is Gaudi1 (vs Gaudi2, Gaudi3)
    return htexp._get_device_type() == htexp.synDeviceType.synDeviceGaudi


def is_torchdynamo_available() -> Union[tuple[bool, str], bool]:
    return is_torch_available()


def is_torch_compile_available() -> Union[tuple[bool, str], bool]:
    return is_torch_available()


def is_torchdynamo_compiling() -> Union[tuple[bool, str], bool]:
    if not is_torch_available():
        return False

    # Importing torch._dynamo causes issues with PyTorch profiler (https://github.com/pytorch/pytorch/issues/130622)
    # hence rather relying on `torch.compiler.is_compiling()` when possible (torch>=2.3)
    try:
        import torch

        return torch.compiler.is_compiling()
    except Exception:
        try:
            import torch._dynamo as dynamo  # noqa: F401

            return dynamo.is_compiling()
        except Exception:
            return False


def is_torchdynamo_exporting() -> bool:
    if not is_torch_available():
        return False

    try:
        import torch

        return torch.compiler.is_exporting()
    except Exception:
        try:
            import torch._dynamo as dynamo  # noqa: F401

            return dynamo.is_exporting()
        except Exception:
            return False


def is_torch_tensorrt_fx_available() -> bool:
    if importlib.util.find_spec("torch_tensorrt") is None:
        return False
    return importlib.util.find_spec("torch_tensorrt.fx") is not None


def is_datasets_available() -> Union[tuple[bool, str], bool]:
    return _datasets_available


def is_detectron2_available() -> Union[tuple[bool, str], bool]:
    return _detectron2_available


def is_rjieba_available() -> Union[tuple[bool, str], bool]:
    return _rjieba_available


def is_psutil_available() -> Union[tuple[bool, str], bool]:
    return _psutil_available


def is_py3nvml_available() -> Union[tuple[bool, str], bool]:
    return _py3nvml_available


def is_sacremoses_available() -> Union[tuple[bool, str], bool]:
    return _sacremoses_available


def is_apex_available() -> Union[tuple[bool, str], bool]:
    return _apex_available


def is_aqlm_available() -> Union[tuple[bool, str], bool]:
    return _aqlm_available


def is_vptq_available(min_version: str = VPTQ_MIN_VERSION) -> bool:
    return _vptq_available and version.parse(_vptq_version) >= version.parse(min_version)


def is_av_available() -> bool:
    return _av_available


def is_decord_available() -> bool:
    return _decord_available


def is_torchcodec_available() -> bool:
    return _torchcodec_available


def is_ninja_available() -> bool:
    r"""
    Code comes from *torch.utils.cpp_extension.is_ninja_available()*. Returns `True` if the
    [ninja](https://ninja-build.org/) build system is available on the system, `False` otherwise.
    """
    try:
        subprocess.check_output(["ninja", "--version"])
    except Exception:
        return False
    else:
        return True


def is_ipex_available(min_version: str = "") -> bool:
    def get_major_and_minor_from_version(full_version):
        return str(version.parse(full_version).major) + "." + str(version.parse(full_version).minor)

    if not is_torch_available() or not _ipex_available:
        return False

    torch_major_and_minor = get_major_and_minor_from_version(_torch_version)
    ipex_major_and_minor = get_major_and_minor_from_version(_ipex_version)
    if torch_major_and_minor != ipex_major_and_minor:
        logger.warning(
            f"Intel Extension for PyTorch {ipex_major_and_minor} needs to work with PyTorch {ipex_major_and_minor}.*,"
            f" but PyTorch {_torch_version} is found. Please switch to the matching version and run again."
        )
        return False
    if min_version:
        return version.parse(_ipex_version) >= version.parse(min_version)
    return True


@lru_cache
def is_torch_xpu_available(check_device: bool = False) -> bool:
    """
    Checks if XPU acceleration is available either via native PyTorch (>=2.6),
    `intel_extension_for_pytorch` or via stock PyTorch (>=2.4) and potentially
    if a XPU is in the environment.
    """
    if not is_torch_available():
        return False

    torch_version = version.parse(_torch_version)
    if torch_version.major == 2 and torch_version.minor < 6:
        if is_ipex_available():
            import intel_extension_for_pytorch  # noqa: F401
        elif torch_version.major == 2 and torch_version.minor < 4:
            return False

    import torch

    if check_device:
        try:
            # Will raise a RuntimeError if no XPU  is found
            _ = torch.xpu.device_count()
            return torch.xpu.is_available()
        except RuntimeError:
            return False
    return hasattr(torch, "xpu") and torch.xpu.is_available()


@lru_cache
def is_bitsandbytes_available(check_library_only: bool = False) -> bool:
    if not _bitsandbytes_available:
        return False

    if check_library_only:
        return True

    if not is_torch_available():
        return False

    import torch

    # `bitsandbytes` versions older than 0.43.1 eagerly require CUDA at import time,
    # so those versions of the library are practically only available when CUDA is too.
    if version.parse(importlib.metadata.version("bitsandbytes")) < version.parse("0.43.1"):
        return torch.cuda.is_available()

    # Newer versions of `bitsandbytes` can be imported on systems without CUDA.
    return True


def is_bitsandbytes_multi_backend_available() -> bool:
    if not is_bitsandbytes_available():
        return False

    import bitsandbytes as bnb

    return "multi_backend" in getattr(bnb, "features", set())


def is_flash_attn_2_available() -> bool:
    if not is_torch_available():
        return False

    if not _is_package_available("flash_attn"):
        return False

    # Let's add an extra check to see if cuda is available
    import torch

    if not (torch.cuda.is_available() or is_torch_mlu_available()):
        return False

    if torch.version.cuda:
        return version.parse(importlib.metadata.version("flash_attn")) >= version.parse("2.1.0")
    elif torch.version.hip:
        # TODO: Bump the requirement to 2.1.0 once released in https://github.com/ROCmSoftwarePlatform/flash-attention
        return version.parse(importlib.metadata.version("flash_attn")) >= version.parse("2.0.4")
    elif is_torch_mlu_available():
        return version.parse(importlib.metadata.version("flash_attn")) >= version.parse("2.3.3")
    else:
        return False


@lru_cache
def is_flash_attn_3_available() -> bool:
    if not is_torch_available():
        return False

    if not _is_package_available("flash_attn_3"):
        return False

    import torch

    if not torch.cuda.is_available():
        return False

    # TODO: Check for a minimum version when FA3 is stable
    # return version.parse(importlib.metadata.version("flash_attn_3")) >= version.parse("3.0.0")

    return True


@lru_cache
def is_flash_attn_greater_or_equal_2_10() -> bool:
    if not _is_package_available("flash_attn"):
        return False

    return version.parse(importlib.metadata.version("flash_attn")) >= version.parse("2.1.0")


@lru_cache
def is_flash_attn_greater_or_equal(library_version: str) -> bool:
    if not _is_package_available("flash_attn"):
        return False

    return version.parse(importlib.metadata.version("flash_attn")) >= version.parse(library_version)


@lru_cache
def is_torch_greater_or_equal(library_version: str, accept_dev: bool = False) -> bool:
    """
    Accepts a library version and returns True if the current version of the library is greater than or equal to the
    given version. If `accept_dev` is True, it will also accept development versions (e.g. 2.7.0.dev20250320 matches
    2.7.0).
    """
    if not _is_package_available("torch"):
        return False

    if accept_dev:
        return version.parse(version.parse(importlib.metadata.version("torch")).base_version) >= version.parse(
            library_version
        )
    else:
        return version.parse(importlib.metadata.version("torch")) >= version.parse(library_version)


@lru_cache
def is_torch_less_or_equal(library_version: str, accept_dev: bool = False) -> bool:
    """
    Accepts a library version and returns True if the current version of the library is less than or equal to the
    given version. If `accept_dev` is True, it will also accept development versions (e.g. 2.7.0.dev20250320 matches
    2.7.0).
    """
    if not _is_package_available("torch"):
        return False

    if accept_dev:
        return version.parse(version.parse(importlib.metadata.version("torch")).base_version) <= version.parse(
            library_version
        )
    else:
        return version.parse(importlib.metadata.version("torch")) <= version.parse(library_version)


@lru_cache
def is_huggingface_hub_greater_or_equal(library_version: str, accept_dev: bool = False) -> bool:
    if not _is_package_available("huggingface_hub"):
        return False

    if accept_dev:
        return version.parse(
            version.parse(importlib.metadata.version("huggingface_hub")).base_version
        ) >= version.parse(library_version)
    else:
        return version.parse(importlib.metadata.version("huggingface_hub")) >= version.parse(library_version)


@lru_cache
def is_quanto_greater(library_version: str, accept_dev: bool = False) -> bool:
    """
    Accepts a library version and returns True if the current version of the library is greater than or equal to the
    given version. If `accept_dev` is True, it will also accept development versions (e.g. 2.7.0.dev20250320 matches
    2.7.0).
    """
    if not _is_package_available("optimum-quanto"):
        return False

    if accept_dev:
        return version.parse(version.parse(importlib.metadata.version("optimum-quanto")).base_version) > version.parse(
            library_version
        )
    else:
        return version.parse(importlib.metadata.version("optimum-quanto")) > version.parse(library_version)


def is_torchdistx_available():
    return _torchdistx_available


def is_faiss_available() -> bool:
    return _faiss_available


def is_scipy_available() -> Union[tuple[bool, str], bool]:
    return _scipy_available


def is_sklearn_available() -> Union[tuple[bool, str], bool]:
    return _sklearn_available


def is_sentencepiece_available() -> Union[tuple[bool, str], bool]:
    return _sentencepiece_available


def is_seqio_available() -> Union[tuple[bool, str], bool]:
    return _is_seqio_available


def is_gguf_available(min_version: str = GGUF_MIN_VERSION) -> bool:
    return _is_gguf_available and version.parse(_gguf_version) >= version.parse(min_version)


def is_protobuf_available() -> bool:
    if importlib.util.find_spec("google") is None:
        return False
    return importlib.util.find_spec("google.protobuf") is not None


def is_fsdp_available(min_version: str = FSDP_MIN_VERSION) -> bool:
    return is_torch_available() and version.parse(_torch_version) >= version.parse(min_version)


def is_optimum_available() -> Union[tuple[bool, str], bool]:
    return _optimum_available


def is_auto_awq_available() -> bool:
    return _auto_awq_available


def is_auto_round_available(min_version: str = AUTOROUND_MIN_VERSION) -> bool:
    return _auto_round_available and version.parse(_auto_round_version) >= version.parse(min_version)


def is_optimum_quanto_available():
    # `importlib.metadata.version` doesn't work with `optimum.quanto`, need to put `optimum_quanto`
    return _is_optimum_quanto_available


def is_quark_available() -> Union[tuple[bool, str], bool]:
    return _quark_available


def is_fp_quant_available() -> bool:
    return _fp_quant_available and version.parse(_fp_quant_version) >= version.parse("0.1.6")


def is_qutlass_available() -> Union[tuple[bool, str], bool]:
    return _qutlass_available


def is_compressed_tensors_available() -> bool:
    return _compressed_tensors_available


def is_auto_gptq_available() -> Union[tuple[bool, str], bool]:
    return _auto_gptq_available


def is_gptqmodel_available() -> Union[tuple[bool, str], bool]:
    return _gptqmodel_available


def is_eetq_available() -> Union[tuple[bool, str], bool]:
    return _eetq_available


def is_fbgemm_gpu_available() -> Union[tuple[bool, str], bool]:
    return _fbgemm_gpu_available


def is_levenshtein_available() -> Union[tuple[bool, str], bool]:
    return _levenshtein_available


def is_optimum_neuron_available() -> Union[tuple[bool, str], bool]:
    return _optimum_available and _is_package_available("optimum.neuron")


def is_safetensors_available() -> Union[tuple[bool, str], bool]:
    return _safetensors_available


def is_tokenizers_available() -> Union[tuple[bool, str], bool]:
    return _tokenizers_available


@lru_cache
def is_vision_available() -> bool:
    _pil_available = importlib.util.find_spec("PIL") is not None
    if _pil_available:
        try:
            package_version = importlib.metadata.version("Pillow")
        except importlib.metadata.PackageNotFoundError:
            try:
                package_version = importlib.metadata.version("Pillow-SIMD")
            except importlib.metadata.PackageNotFoundError:
                return False
        logger.debug(f"Detected PIL version {package_version}")
    return _pil_available


def is_pytesseract_available() -> Union[tuple[bool, str], bool]:
    return _pytesseract_available


def is_pytest_available() -> Union[tuple[bool, str], bool]:
    return _pytest_available


def is_spacy_available() -> Union[tuple[bool, str], bool]:
    return _spacy_available


def is_tensorflow_text_available() -> Union[tuple[bool, str], bool]:
    return is_tf_available() and _tensorflow_text_available


def is_keras_nlp_available() -> Union[tuple[bool, str], bool]:
    return is_tensorflow_text_available() and _keras_nlp_available


def is_in_notebook() -> bool:
    try:
        # Check if we are running inside Marimo
        if "marimo" in sys.modules:
            return True
        # Test adapted from tqdm.autonotebook: https://github.com/tqdm/tqdm/blob/master/tqdm/autonotebook.py
        get_ipython = sys.modules["IPython"].get_ipython
        if "IPKernelApp" not in get_ipython().config:
            raise ImportError("console")
        # Removed the lines to include VSCode
        if "DATABRICKS_RUNTIME_VERSION" in os.environ and os.environ["DATABRICKS_RUNTIME_VERSION"] < "11.0":
            # Databricks Runtime 11.0 and above uses IPython kernel by default so it should be compatible with Jupyter notebook
            # https://docs.microsoft.com/en-us/azure/databricks/notebooks/ipython-kernel
            raise ImportError("databricks")

        return importlib.util.find_spec("IPython") is not None
    except (AttributeError, ImportError, KeyError):
        return False


def is_pytorch_quantization_available() -> Union[tuple[bool, str], bool]:
    return _pytorch_quantization_available


def is_tensorflow_probability_available() -> Union[tuple[bool, str], bool]:
    return _tensorflow_probability_available


def is_pandas_available() -> Union[tuple[bool, str], bool]:
    return _pandas_available


def is_sagemaker_dp_enabled() -> bool:
    # Get the sagemaker specific env variable.
    sagemaker_params = os.getenv("SM_FRAMEWORK_PARAMS", "{}")
    try:
        # Parse it and check the field "sagemaker_distributed_dataparallel_enabled".
        sagemaker_params = json.loads(sagemaker_params)
        if not sagemaker_params.get("sagemaker_distributed_dataparallel_enabled", False):
            return False
    except json.JSONDecodeError:
        return False
    # Lastly, check if the `smdistributed` module is present.
    return _smdistributed_available


def is_sagemaker_mp_enabled() -> bool:
    # Get the sagemaker specific mp parameters from smp_options variable.
    smp_options = os.getenv("SM_HP_MP_PARAMETERS", "{}")
    try:
        # Parse it and check the field "partitions" is included, it is required for model parallel.
        smp_options = json.loads(smp_options)
        if "partitions" not in smp_options:
            return False
    except json.JSONDecodeError:
        return False

    # Get the sagemaker specific framework parameters from mpi_options variable.
    mpi_options = os.getenv("SM_FRAMEWORK_PARAMS", "{}")
    try:
        # Parse it and check the field "sagemaker_distributed_dataparallel_enabled".
        mpi_options = json.loads(mpi_options)
        if not mpi_options.get("sagemaker_mpi_enabled", False):
            return False
    except json.JSONDecodeError:
        return False
    # Lastly, check if the `smdistributed` module is present.
    return _smdistributed_available


def is_training_run_on_sagemaker() -> bool:
    return "SAGEMAKER_JOB_NAME" in os.environ


def is_soundfile_available() -> Union[tuple[bool, str], bool]:
    return _soundfile_available


def is_timm_available() -> Union[tuple[bool, str], bool]:
    return _timm_available


def is_natten_available() -> Union[tuple[bool, str], bool]:
    return _natten_available


def is_nltk_available() -> Union[tuple[bool, str], bool]:
    return _nltk_available


def is_torchaudio_available() -> Union[tuple[bool, str], bool]:
    return _torchaudio_available


def is_torchao_available(min_version: str = TORCHAO_MIN_VERSION) -> bool:
    return _torchao_available and version.parse(_torchao_version) >= version.parse(min_version)


def is_speech_available() -> Union[tuple[bool, str], bool]:
    # For now this depends on torchaudio but the exact dependency might evolve in the future.
    return _torchaudio_available


def is_spqr_available() -> Union[tuple[bool, str], bool]:
    return _spqr_available


def is_phonemizer_available() -> Union[tuple[bool, str], bool]:
    return _phonemizer_available


def is_uroman_available() -> Union[tuple[bool, str], bool]:
    return _uroman_available


def torch_only_method(fn: Callable) -> Callable:
    def wrapper(*args, **kwargs):
        if not _torch_available:
            raise ImportError(
                "You need to install pytorch to use this method or class, "
                "or activate it with environment variables USE_TORCH=1 and USE_TF=0."
            )
        else:
            return fn(*args, **kwargs)

    return wrapper


def is_ccl_available() -> bool:
    return _is_ccl_available


def is_sudachi_available() -> bool:
    return _sudachipy_available


def get_sudachi_version() -> bool:
    return _sudachipy_version


def is_sudachi_projection_available() -> bool:
    if not is_sudachi_available():
        return False

    # NOTE: We require sudachipy>=0.6.8 to use projection option in sudachi_kwargs for the constructor of BertJapaneseTokenizer.
    # - `projection` option is not supported in sudachipy<0.6.8, see https://github.com/WorksApplications/sudachi.rs/issues/230
    return version.parse(_sudachipy_version) >= version.parse("0.6.8")


def is_jumanpp_available() -> bool:
    return (importlib.util.find_spec("rhoknp") is not None) and (shutil.which("jumanpp") is not None)


def is_cython_available() -> bool:
    return importlib.util.find_spec("pyximport") is not None


def is_jieba_available() -> Union[tuple[bool, str], bool]:
    return _jieba_available


def is_jinja_available() -> Union[tuple[bool, str], bool]:
    return _jinja_available


def is_mlx_available() -> Union[tuple[bool, str], bool]:
    return _mlx_available


def is_num2words_available() -> Union[tuple[bool, str], bool]:
    return _num2words_available


def is_tiktoken_available() -> Union[tuple[bool, str], bool]:
    return _tiktoken_available and _blobfile_available


def is_liger_kernel_available() -> bool:
    if not _liger_kernel_available:
        return False

    return version.parse(importlib.metadata.version("liger_kernel")) >= version.parse("0.3.0")


def is_rich_available() -> Union[tuple[bool, str], bool]:
    return _rich_available


def is_matplotlib_available() -> Union[tuple[bool, str], bool]:
    return _matplotlib_available


def is_mistral_common_available() -> Union[tuple[bool, str], bool]:
    return _mistral_common_available


def check_torch_load_is_safe() -> None:
    if not is_torch_greater_or_equal("2.6"):
        raise ValueError(
            "Due to a serious vulnerability issue in `torch.load`, even with `weights_only=True`, we now require users "
            "to upgrade torch to at least v2.6 in order to use the function. This version restriction does not apply "
            "when loading files with safetensors."
            "\nSee the vulnerability report here https://nvd.nist.gov/vuln/detail/CVE-2025-32434"
        )


# docstyle-ignore
AV_IMPORT_ERROR = """
{0} requires the PyAv library but it was not found in your environment. You can install it with:
```
pip install av
```
Please note that you may need to restart your runtime after installation.
"""

# docstyle-ignore
YT_DLP_IMPORT_ERROR = """
{0} requires the YT-DLP library but it was not found in your environment. You can install it with:
```
pip install yt-dlp
```
Please note that you may need to restart your runtime after installation.
"""

DECORD_IMPORT_ERROR = """
{0} requires the PyAv library but it was not found in your environment. You can install it with:
```
pip install decord
```
Please note that you may need to restart your runtime after installation.
"""

TORCHCODEC_IMPORT_ERROR = """
{0} requires the TorchCodec (https://github.com/pytorch/torchcodec) library, but it was not found in your environment. You can install it with:
```
pip install torchcodec
```
Please note that you may need to restart your runtime after installation.
"""

# docstyle-ignore
CV2_IMPORT_ERROR = """
{0} requires the OpenCV library but it was not found in your environment. You can install it with:
```
pip install opencv-python
```
Please note that you may need to restart your runtime after installation.
"""


# docstyle-ignore
DATASETS_IMPORT_ERROR = """
{0} requires the 🤗 Datasets library but it was not found in your environment. You can install it with:
```
pip install datasets
```
In a notebook or a colab, you can install it by executing a cell with
```
!pip install datasets
```
then restarting your kernel.

Note that if you have a local folder named `datasets` or a local python file named `datasets.py` in your current
working directory, python may try to import this instead of the 🤗 Datasets library. You should rename this folder or
that python file if that's the case. Please note that you may need to restart your runtime after installation.
"""


# docstyle-ignore
TOKENIZERS_IMPORT_ERROR = """
{0} requires the 🤗 Tokenizers library but it was not found in your environment. You can install it with:
```
pip install tokenizers
```
In a notebook or a colab, you can install it by executing a cell with
```
!pip install tokenizers
```
Please note that you may need to restart your runtime after installation.
"""


# docstyle-ignore
SENTENCEPIECE_IMPORT_ERROR = """
{0} requires the SentencePiece library but it was not found in your environment. Check out the instructions on the
installation page of its repo: https://github.com/google/sentencepiece#installation and follow the ones
that match your environment. Please note that you may need to restart your runtime after installation.
"""


# docstyle-ignore
PROTOBUF_IMPORT_ERROR = """
{0} requires the protobuf library but it was not found in your environment. Check out the instructions on the
installation page of its repo: https://github.com/protocolbuffers/protobuf/tree/master/python#installation and follow the ones
that match your environment. Please note that you may need to restart your runtime after installation.
"""


# docstyle-ignore
FAISS_IMPORT_ERROR = """
{0} requires the faiss library but it was not found in your environment. Check out the instructions on the
installation page of its repo: https://github.com/facebookresearch/faiss/blob/master/INSTALL.md and follow the ones
that match your environment. Please note that you may need to restart your runtime after installation.
"""


# docstyle-ignore
PYTORCH_IMPORT_ERROR = """
{0} requires the PyTorch library but it was not found in your environment. Check out the instructions on the
installation page: https://pytorch.org/get-started/locally/ and follow the ones that match your environment.
Please note that you may need to restart your runtime after installation.
"""


# docstyle-ignore
TORCHVISION_IMPORT_ERROR = """
{0} requires the Torchvision library but it was not found in your environment. Check out the instructions on the
installation page: https://pytorch.org/get-started/locally/ and follow the ones that match your environment.
Please note that you may need to restart your runtime after installation.
"""

# docstyle-ignore
PYTORCH_IMPORT_ERROR_WITH_TF = """
{0} requires the PyTorch library but it was not found in your environment.
However, we were able to find a TensorFlow installation. TensorFlow classes begin
with "TF", but are otherwise identically named to our PyTorch classes. This
means that the TF equivalent of the class you tried to import would be "TF{0}".
If you want to use TensorFlow, please use TF classes instead!

If you really do want to use PyTorch please go to
https://pytorch.org/get-started/locally/ and follow the instructions that
match your environment.
"""

# docstyle-ignore
TF_IMPORT_ERROR_WITH_PYTORCH = """
{0} requires the TensorFlow library but it was not found in your environment.
However, we were able to find a PyTorch installation. PyTorch classes do not begin
with "TF", but are otherwise identically named to our TF classes.
If you want to use PyTorch, please use those classes instead!

If you really do want to use TensorFlow, please follow the instructions on the
installation page https://www.tensorflow.org/install that match your environment.
"""

# docstyle-ignore
BS4_IMPORT_ERROR = """
{0} requires the Beautiful Soup library but it was not found in your environment. You can install it with pip:
`pip install beautifulsoup4`. Please note that you may need to restart your runtime after installation.
"""


# docstyle-ignore
SKLEARN_IMPORT_ERROR = """
{0} requires the scikit-learn library but it was not found in your environment. You can install it with:
```
pip install -U scikit-learn
```
In a notebook or a colab, you can install it by executing a cell with
```
!pip install -U scikit-learn
```
Please note that you may need to restart your runtime after installation.
"""


# docstyle-ignore
TENSORFLOW_IMPORT_ERROR = """
{0} requires the TensorFlow library but it was not found in your environment. Check out the instructions on the
installation page: https://www.tensorflow.org/install and follow the ones that match your environment.
Please note that you may need to restart your runtime after installation.
"""


# docstyle-ignore
DETECTRON2_IMPORT_ERROR = """
{0} requires the detectron2 library but it was not found in your environment. Check out the instructions on the
installation page: https://github.com/facebookresearch/detectron2/blob/master/INSTALL.md and follow the ones
that match your environment. Please note that you may need to restart your runtime after installation.
"""


# docstyle-ignore
FLAX_IMPORT_ERROR = """
{0} requires the FLAX library but it was not found in your environment. Check out the instructions on the
installation page: https://github.com/google/flax and follow the ones that match your environment.
Please note that you may need to restart your runtime after installation.
"""

# docstyle-ignore
FTFY_IMPORT_ERROR = """
{0} requires the ftfy library but it was not found in your environment. Check out the instructions on the
installation section: https://github.com/rspeer/python-ftfy/tree/master#installing and follow the ones
that match your environment. Please note that you may need to restart your runtime after installation.
"""

LEVENSHTEIN_IMPORT_ERROR = """
{0} requires the python-Levenshtein library but it was not found in your environment. You can install it with pip: `pip
install python-Levenshtein`. Please note that you may need to restart your runtime after installation.
"""

# docstyle-ignore
G2P_EN_IMPORT_ERROR = """
{0} requires the g2p-en library but it was not found in your environment. You can install it with pip:
`pip install g2p-en`. Please note that you may need to restart your runtime after installation.
"""

# docstyle-ignore
PYTORCH_QUANTIZATION_IMPORT_ERROR = """
{0} requires the pytorch-quantization library but it was not found in your environment. You can install it with pip:
`pip install pytorch-quantization --extra-index-url https://pypi.ngc.nvidia.com`
Please note that you may need to restart your runtime after installation.
"""

# docstyle-ignore
TENSORFLOW_PROBABILITY_IMPORT_ERROR = """
{0} requires the tensorflow_probability library but it was not found in your environment. You can install it with pip as
explained here: https://github.com/tensorflow/probability. Please note that you may need to restart your runtime after installation.
"""

# docstyle-ignore
TENSORFLOW_TEXT_IMPORT_ERROR = """
{0} requires the tensorflow_text library but it was not found in your environment. You can install it with pip as
explained here: https://www.tensorflow.org/text/guide/tf_text_intro.
Please note that you may need to restart your runtime after installation.
"""

# docstyle-ignore
TORCHAUDIO_IMPORT_ERROR = """
{0} requires the torchaudio library but it was not found in your environment. Please install it and restart your
runtime.
"""

# docstyle-ignore
PANDAS_IMPORT_ERROR = """
{0} requires the pandas library but it was not found in your environment. You can install it with pip as
explained here: https://pandas.pydata.org/pandas-docs/stable/getting_started/install.html.
Please note that you may need to restart your runtime after installation.
"""


# docstyle-ignore
PHONEMIZER_IMPORT_ERROR = """
{0} requires the phonemizer library but it was not found in your environment. You can install it with pip:
`pip install phonemizer`. Please note that you may need to restart your runtime after installation.
"""
# docstyle-ignore
UROMAN_IMPORT_ERROR = """
{0} requires the uroman library but it was not found in your environment. You can install it with pip:
`pip install uroman`. Please note that you may need to restart your runtime after installation.
"""


# docstyle-ignore
SACREMOSES_IMPORT_ERROR = """
{0} requires the sacremoses library but it was not found in your environment. You can install it with pip:
`pip install sacremoses`. Please note that you may need to restart your runtime after installation.
"""

# docstyle-ignore
SCIPY_IMPORT_ERROR = """
{0} requires the scipy library but it was not found in your environment. You can install it with pip:
`pip install scipy`. Please note that you may need to restart your runtime after installation.
"""

# docstyle-ignore
KERAS_NLP_IMPORT_ERROR = """
{0} requires the keras_nlp library but it was not found in your environment. You can install it with pip.
Please note that you may need to restart your runtime after installation.
"""

# docstyle-ignore
SPEECH_IMPORT_ERROR = """
{0} requires the torchaudio library but it was not found in your environment. You can install it with pip:
`pip install torchaudio`. Please note that you may need to restart your runtime after installation.
"""

# docstyle-ignore
TIMM_IMPORT_ERROR = """
{0} requires the timm library but it was not found in your environment. You can install it with pip:
`pip install timm`. Please note that you may need to restart your runtime after installation.
"""

# docstyle-ignore
NATTEN_IMPORT_ERROR = """
{0} requires the natten library but it was not found in your environment. You can install it by referring to:
shi-labs.com/natten . You can also install it with pip (may take longer to build):
`pip install natten`. Please note that you may need to restart your runtime after installation.
"""

NUMEXPR_IMPORT_ERROR = """
{0} requires the numexpr library but it was not found in your environment. You can install it by referring to:
https://numexpr.readthedocs.io/en/latest/index.html.
"""


# docstyle-ignore
NLTK_IMPORT_ERROR = """
{0} requires the NLTK library but it was not found in your environment. You can install it by referring to:
https://www.nltk.org/install.html. Please note that you may need to restart your runtime after installation.
"""


# docstyle-ignore
VISION_IMPORT_ERROR = """
{0} requires the PIL library but it was not found in your environment. You can install it with pip:
`pip install pillow`. Please note that you may need to restart your runtime after installation.
"""

# docstyle-ignore
PYDANTIC_IMPORT_ERROR = """
{0} requires the pydantic library but it was not found in your environment. You can install it with pip:
`pip install pydantic`. Please note that you may need to restart your runtime after installation.
"""

# docstyle-ignore
FASTAPI_IMPORT_ERROR = """
{0} requires the fastapi library but it was not found in your environment. You can install it with pip:
`pip install fastapi`. Please note that you may need to restart your runtime after installation.
"""

# docstyle-ignore
UVICORN_IMPORT_ERROR = """
{0} requires the uvicorn library but it was not found in your environment. You can install it with pip:
`pip install uvicorn`. Please note that you may need to restart your runtime after installation.
"""

# docstyle-ignore
OPENAI_IMPORT_ERROR = """
{0} requires the openai library but it was not found in your environment. You can install it with pip:
`pip install openai`. Please note that you may need to restart your runtime after installation.
"""

# docstyle-ignore
PYTESSERACT_IMPORT_ERROR = """
{0} requires the PyTesseract library but it was not found in your environment. You can install it with pip:
`pip install pytesseract`. Please note that you may need to restart your runtime after installation.
"""

# docstyle-ignore
PYCTCDECODE_IMPORT_ERROR = """
{0} requires the pyctcdecode library but it was not found in your environment. You can install it with pip:
`pip install pyctcdecode`. Please note that you may need to restart your runtime after installation.
"""

# docstyle-ignore
ACCELERATE_IMPORT_ERROR = """
{0} requires the accelerate library >= {ACCELERATE_MIN_VERSION} it was not found in your environment.
You can install or update it with pip: `pip install --upgrade accelerate`. Please note that you may need to restart your
runtime after installation.
"""

# docstyle-ignore
CCL_IMPORT_ERROR = """
{0} requires the torch ccl library but it was not found in your environment. You can install it with pip:
`pip install oneccl_bind_pt -f https://developer.intel.com/ipex-whl-stable`
Please note that you may need to restart your runtime after installation.
"""

# docstyle-ignore
ESSENTIA_IMPORT_ERROR = """
{0} requires essentia library. But that was not found in your environment. You can install them with pip:
`pip install essentia==2.1b6.dev1034`
Please note that you may need to restart your runtime after installation.
"""

# docstyle-ignore
LIBROSA_IMPORT_ERROR = """
{0} requires the librosa library. But that was not found in your environment. You can install them with pip:
`pip install librosa`
Please note that you may need to restart your runtime after installation.
"""

# docstyle-ignore
PRETTY_MIDI_IMPORT_ERROR = """
{0} requires the pretty_midi library. But that was not found in your environment. You can install them with pip:
`pip install pretty_midi`
Please note that you may need to restart your runtime after installation.
"""


CYTHON_IMPORT_ERROR = """
{0} requires the Cython library but it was not found in your environment. You can install it with pip: `pip install
Cython`. Please note that you may need to restart your runtime after installation.
"""

JIEBA_IMPORT_ERROR = """
{0} requires the jieba library but it was not found in your environment. You can install it with pip: `pip install
jieba`. Please note that you may need to restart your runtime after installation.
"""

PEFT_IMPORT_ERROR = """
{0} requires the peft library but it was not found in your environment. You can install it with pip: `pip install
peft`. Please note that you may need to restart your runtime after installation.
"""

JINJA_IMPORT_ERROR = """
{0} requires the jinja library but it was not found in your environment. You can install it with pip: `pip install
jinja2`. Please note that you may need to restart your runtime after installation.
"""

RICH_IMPORT_ERROR = """
{0} requires the rich library but it was not found in your environment. You can install it with pip: `pip install
rich`. Please note that you may need to restart your runtime after installation.
"""

MISTRAL_COMMON_IMPORT_ERROR = """
{0} requires the mistral-common library but it was not found in your environment. You can install it with pip: `pip install mistral-common`. Please note that you may need to restart your runtime after installation.
"""


BACKENDS_MAPPING = OrderedDict(
    [
        ("av", (is_av_available, AV_IMPORT_ERROR)),
        ("bs4", (is_bs4_available, BS4_IMPORT_ERROR)),
        ("cv2", (is_cv2_available, CV2_IMPORT_ERROR)),
        ("datasets", (is_datasets_available, DATASETS_IMPORT_ERROR)),
        ("decord", (is_decord_available, DECORD_IMPORT_ERROR)),
        ("detectron2", (is_detectron2_available, DETECTRON2_IMPORT_ERROR)),
        ("essentia", (is_essentia_available, ESSENTIA_IMPORT_ERROR)),
        ("faiss", (is_faiss_available, FAISS_IMPORT_ERROR)),
        ("flax", (is_flax_available, FLAX_IMPORT_ERROR)),
        ("ftfy", (is_ftfy_available, FTFY_IMPORT_ERROR)),
        ("g2p_en", (is_g2p_en_available, G2P_EN_IMPORT_ERROR)),
        ("pandas", (is_pandas_available, PANDAS_IMPORT_ERROR)),
        ("phonemizer", (is_phonemizer_available, PHONEMIZER_IMPORT_ERROR)),
        ("uroman", (is_uroman_available, UROMAN_IMPORT_ERROR)),
        ("pretty_midi", (is_pretty_midi_available, PRETTY_MIDI_IMPORT_ERROR)),
        ("levenshtein", (is_levenshtein_available, LEVENSHTEIN_IMPORT_ERROR)),
        ("librosa", (is_librosa_available, LIBROSA_IMPORT_ERROR)),
        ("protobuf", (is_protobuf_available, PROTOBUF_IMPORT_ERROR)),
        ("pyctcdecode", (is_pyctcdecode_available, PYCTCDECODE_IMPORT_ERROR)),
        ("pytesseract", (is_pytesseract_available, PYTESSERACT_IMPORT_ERROR)),
        ("sacremoses", (is_sacremoses_available, SACREMOSES_IMPORT_ERROR)),
        ("pytorch_quantization", (is_pytorch_quantization_available, PYTORCH_QUANTIZATION_IMPORT_ERROR)),
        ("sentencepiece", (is_sentencepiece_available, SENTENCEPIECE_IMPORT_ERROR)),
        ("sklearn", (is_sklearn_available, SKLEARN_IMPORT_ERROR)),
        ("speech", (is_speech_available, SPEECH_IMPORT_ERROR)),
        ("tensorflow_probability", (is_tensorflow_probability_available, TENSORFLOW_PROBABILITY_IMPORT_ERROR)),
        ("tf", (is_tf_available, TENSORFLOW_IMPORT_ERROR)),
        ("tensorflow_text", (is_tensorflow_text_available, TENSORFLOW_TEXT_IMPORT_ERROR)),
        ("timm", (is_timm_available, TIMM_IMPORT_ERROR)),
        ("torchaudio", (is_torchaudio_available, TORCHAUDIO_IMPORT_ERROR)),
        ("natten", (is_natten_available, NATTEN_IMPORT_ERROR)),
        ("nltk", (is_nltk_available, NLTK_IMPORT_ERROR)),
        ("tokenizers", (is_tokenizers_available, TOKENIZERS_IMPORT_ERROR)),
        ("torch", (is_torch_available, PYTORCH_IMPORT_ERROR)),
        ("torchvision", (is_torchvision_available, TORCHVISION_IMPORT_ERROR)),
        ("torchcodec", (is_torchcodec_available, TORCHCODEC_IMPORT_ERROR)),
        ("vision", (is_vision_available, VISION_IMPORT_ERROR)),
        ("scipy", (is_scipy_available, SCIPY_IMPORT_ERROR)),
        ("accelerate", (is_accelerate_available, ACCELERATE_IMPORT_ERROR)),
        ("oneccl_bind_pt", (is_ccl_available, CCL_IMPORT_ERROR)),
        ("cython", (is_cython_available, CYTHON_IMPORT_ERROR)),
        ("jieba", (is_jieba_available, JIEBA_IMPORT_ERROR)),
        ("peft", (is_peft_available, PEFT_IMPORT_ERROR)),
        ("jinja", (is_jinja_available, JINJA_IMPORT_ERROR)),
        ("yt_dlp", (is_yt_dlp_available, YT_DLP_IMPORT_ERROR)),
        ("rich", (is_rich_available, RICH_IMPORT_ERROR)),
        ("keras_nlp", (is_keras_nlp_available, KERAS_NLP_IMPORT_ERROR)),
        ("pydantic", (is_pydantic_available, PYDANTIC_IMPORT_ERROR)),
        ("fastapi", (is_fastapi_available, FASTAPI_IMPORT_ERROR)),
        ("uvicorn", (is_uvicorn_available, UVICORN_IMPORT_ERROR)),
        ("openai", (is_openai_available, OPENAI_IMPORT_ERROR)),
        ("mistral-common", (is_mistral_common_available, MISTRAL_COMMON_IMPORT_ERROR)),
    ]
)


def requires_backends(obj, backends):
    if not isinstance(backends, (list, tuple)):
        backends = [backends]

    name = obj.__name__ if hasattr(obj, "__name__") else obj.__class__.__name__

    # Raise an error for users who might not realize that classes without "TF" are torch-only
    if "torch" in backends and "tf" not in backends and not is_torch_available() and is_tf_available():
        raise ImportError(PYTORCH_IMPORT_ERROR_WITH_TF.format(name))

    # Raise the inverse error for PyTorch users trying to load TF classes
    if "tf" in backends and "torch" not in backends and is_torch_available() and not is_tf_available():
        raise ImportError(TF_IMPORT_ERROR_WITH_PYTORCH.format(name))

    failed = []
    for backend in backends:
        if isinstance(backend, Backend):
            available, msg = backend.is_satisfied, backend.error_message
        else:
            available, msg = BACKENDS_MAPPING[backend]

        if not available():
            failed.append(msg.format(name))

    if failed:
        raise ImportError("".join(failed))


class DummyObject(type):
    """
    Metaclass for the dummy objects. Any class inheriting from it will return the ImportError generated by
    `requires_backend` each time a user tries to access any method of that class.
    """

    is_dummy = True

    def __getattribute__(cls, key):
        if (key.startswith("_") and key != "_from_config") or key == "is_dummy" or key == "mro" or key == "call":
            return super().__getattribute__(key)
        requires_backends(cls, cls._backends)


def is_torch_fx_proxy(x):
    if is_torch_fx_available():
        import torch.fx

        return isinstance(x, torch.fx.Proxy)
    return False


BACKENDS_T = frozenset[str]
IMPORT_STRUCTURE_T = dict[BACKENDS_T, dict[str, set[str]]]


class _LazyModule(ModuleType):
    """
    Module class that surfaces all objects but only performs associated imports when the objects are requested.
    """

    # Very heavily inspired by optuna.integration._IntegrationModule
    # https://github.com/optuna/optuna/blob/master/optuna/integration/__init__.py
    def __init__(
        self,
        name: str,
        module_file: str,
        import_structure: IMPORT_STRUCTURE_T,
        module_spec: Optional[importlib.machinery.ModuleSpec] = None,
        extra_objects: Optional[dict[str, object]] = None,
        explicit_import_shortcut: Optional[dict[str, list[str]]] = None,
    ):
        super().__init__(name)

        self._object_missing_backend = {}
        self._explicit_import_shortcut = explicit_import_shortcut if explicit_import_shortcut else {}

        if any(isinstance(key, frozenset) for key in import_structure):
            self._modules = set()
            self._class_to_module = {}
            self.__all__ = []

            _import_structure = {}

            for backends, module in import_structure.items():
                missing_backends = []

                # This ensures that if a module is importable, then all other keys of the module are importable.
                # As an example, in module.keys() we might have the following:
                #
                # dict_keys(['models.nllb_moe.configuration_nllb_moe', 'models.sew_d.configuration_sew_d'])
                #
                # with this, we don't only want to be able to import these explicitly, we want to be able to import
                # every intermediate module as well. Therefore, this is what is returned:
                #
                # {
                #     'models.nllb_moe.configuration_nllb_moe',
                #     'models.sew_d.configuration_sew_d',
                #     'models',
                #     'models.sew_d', 'models.nllb_moe'
                # }

                module_keys = set(
                    chain(*[[k.rsplit(".", i)[0] for i in range(k.count(".") + 1)] for k in list(module.keys())])
                )

                for backend in backends:
                    if backend in BACKENDS_MAPPING:
                        callable, _ = BACKENDS_MAPPING[backend]
                    else:
                        if any(key in backend for key in ["=", "<", ">"]):
                            backend = Backend(backend)
                            callable = backend.is_satisfied
                        else:
                            raise ValueError(
                                f"Backend should be defined in the BACKENDS_MAPPING. Offending backend: {backend}"
                            )

                    try:
                        if not callable():
                            missing_backends.append(backend)
                    except (importlib.metadata.PackageNotFoundError, ModuleNotFoundError, RuntimeError):
                        missing_backends.append(backend)

                self._modules = self._modules.union(module_keys)

                for key, values in module.items():
                    if missing_backends:
                        self._object_missing_backend[key] = missing_backends

                    for value in values:
                        self._class_to_module[value] = key
                        if missing_backends:
                            self._object_missing_backend[value] = missing_backends
                    _import_structure.setdefault(key, []).extend(values)

                # Needed for autocompletion in an IDE
                self.__all__.extend(module_keys | set(chain(*module.values())))

            self.__file__ = module_file
            self.__spec__ = module_spec
            self.__path__ = [os.path.dirname(module_file)]
            self._objects = {} if extra_objects is None else extra_objects
            self._name = name
            self._import_structure = _import_structure

        # This can be removed once every exportable object has a `require()` require.
        else:
            self._modules = set(import_structure.keys())
            self._class_to_module = {}
            for key, values in import_structure.items():
                for value in values:
                    self._class_to_module[value] = key
            # Needed for autocompletion in an IDE
            self.__all__ = list(import_structure.keys()) + list(chain(*import_structure.values()))
            self.__file__ = module_file
            self.__spec__ = module_spec
            self.__path__ = [os.path.dirname(module_file)]
            self._objects = {} if extra_objects is None else extra_objects
            self._name = name
            self._import_structure = import_structure

    # Needed for autocompletion in an IDE
    def __dir__(self):
        result = super().__dir__()
        # The elements of self.__all__ that are submodules may or may not be in the dir already, depending on whether
        # they have been accessed or not. So we only add the elements of self.__all__ that are not already in the dir.
        for attr in self.__all__:
            if attr not in result:
                result.append(attr)
        return result

    def __getattr__(self, name: str) -> Any:
        if name in self._objects:
            return self._objects[name]
        if name in self._object_missing_backend:
            missing_backends = self._object_missing_backend[name]

            class Placeholder(metaclass=DummyObject):
                _backends = missing_backends

                def __init__(self, *args, **kwargs):
                    requires_backends(self, missing_backends)

                def call(self, *args, **kwargs):
                    pass

            Placeholder.__name__ = name

            if name not in self._class_to_module:
                module_name = f"transformers.{name}"
            else:
                module_name = self._class_to_module[name]
                if not module_name.startswith("transformers."):
                    module_name = f"transformers.{module_name}"

            Placeholder.__module__ = module_name

            value = Placeholder
        elif name in self._class_to_module:
            try:
                module = self._get_module(self._class_to_module[name])
                value = getattr(module, name)
            except (ModuleNotFoundError, RuntimeError) as e:
                raise ModuleNotFoundError(
                    f"Could not import module '{name}'. Are this object's requirements defined correctly?"
                ) from e

        elif name in self._modules:
            try:
                value = self._get_module(name)
            except (ModuleNotFoundError, RuntimeError) as e:
                raise ModuleNotFoundError(
                    f"Could not import module '{name}'. Are this object's requirements defined correctly?"
                ) from e
        else:
            value = None
            for key, values in self._explicit_import_shortcut.items():
                if name in values:
                    value = self._get_module(key)

            if value is None:
                raise AttributeError(f"module {self.__name__} has no attribute {name}")

        setattr(self, name, value)
        return value

    def _get_module(self, module_name: str):
        try:
            return importlib.import_module("." + module_name, self.__name__)
        except Exception as e:
            raise e

    def __reduce__(self):
        return (self.__class__, (self._name, self.__file__, self._import_structure))


class OptionalDependencyNotAvailable(BaseException):
    """Internally used error class for signalling an optional dependency was not found."""


def direct_transformers_import(path: str, file="__init__.py") -> ModuleType:
    """Imports transformers directly

    Args:
        path (`str`): The path to the source file
        file (`str`, *optional*): The file to join with the path. Defaults to "__init__.py".

    Returns:
        `ModuleType`: The resulting imported module
    """
    name = "transformers"
    location = os.path.join(path, file)
    spec = importlib.util.spec_from_file_location(name, location, submodule_search_locations=[path])
    module = importlib.util.module_from_spec(spec)
    spec.loader.exec_module(module)
    module = sys.modules[name]
    return module


class VersionComparison(Enum):
    EQUAL = operator.eq
    NOT_EQUAL = operator.ne
    GREATER_THAN = operator.gt
    LESS_THAN = operator.lt
    GREATER_THAN_OR_EQUAL = operator.ge
    LESS_THAN_OR_EQUAL = operator.le

    @staticmethod
    def from_string(version_string: str) -> "VersionComparison":
        string_to_operator = {
            "=": VersionComparison.EQUAL.value,
            "==": VersionComparison.EQUAL.value,
            "!=": VersionComparison.NOT_EQUAL.value,
            ">": VersionComparison.GREATER_THAN.value,
            "<": VersionComparison.LESS_THAN.value,
            ">=": VersionComparison.GREATER_THAN_OR_EQUAL.value,
            "<=": VersionComparison.LESS_THAN_OR_EQUAL.value,
        }

        return string_to_operator[version_string]


@lru_cache
def split_package_version(package_version_str) -> tuple[str, str, str]:
    pattern = r"([a-zA-Z0-9_-]+)([!<>=~]+)([0-9.]+)"
    match = re.match(pattern, package_version_str)
    if match:
        return (match.group(1), match.group(2), match.group(3))
    else:
        raise ValueError(f"Invalid package version string: {package_version_str}")


class Backend:
    def __init__(self, backend_requirement: str):
        self.package_name, self.version_comparison, self.version = split_package_version(backend_requirement)

        if self.package_name not in BACKENDS_MAPPING:
            raise ValueError(
                f"Backends should be defined in the BACKENDS_MAPPING. Offending backend: {self.package_name}"
            )

    def is_satisfied(self) -> bool:
        return VersionComparison.from_string(self.version_comparison)(
            version.parse(importlib.metadata.version(self.package_name)), version.parse(self.version)
        )

    def __repr__(self) -> str:
        return f'Backend("{self.package_name}", {VersionComparison[self.version_comparison]}, "{self.version}")'

    @property
    def error_message(self):
        return (
            f"{{0}} requires the {self.package_name} library version {self.version_comparison}{self.version}. That"
            f" library was not found with this version in your environment."
        )


def requires(*, backends=()):
    """
    This decorator enables two things:
    - Attaching a `__backends` tuple to an object to see what are the necessary backends for it
      to execute correctly without instantiating it
    - The '@requires' string is used to dynamically import objects
    """

    if not isinstance(backends, tuple):
        raise TypeError("Backends should be a tuple.")

    applied_backends = []
    for backend in backends:
        if backend in BACKENDS_MAPPING:
            applied_backends.append(backend)
        else:
            if any(key in backend for key in ["=", "<", ">"]):
                applied_backends.append(Backend(backend))
            else:
                raise ValueError(f"Backend should be defined in the BACKENDS_MAPPING. Offending backend: {backend}")

    def inner_fn(fun):
        fun.__backends = applied_backends
        return fun

    return inner_fn


BASE_FILE_REQUIREMENTS = {
    lambda e: "modeling_tf_" in e: ("tf",),
    lambda e: "modeling_flax_" in e: ("flax",),
    lambda e: "modeling_" in e: ("torch",),
    lambda e: e.startswith("tokenization_") and e.endswith("_fast"): ("tokenizers",),
    lambda e: e.startswith("image_processing_") and e.endswith("_fast"): ("vision", "torch", "torchvision"),
    lambda e: e.startswith("image_processing_"): ("vision",),
}


def fetch__all__(file_content) -> list[str]:
    """
    Returns the content of the __all__ variable in the file content.
    Returns None if not defined, otherwise returns a list of strings.
    """

    if "__all__" not in file_content:
        return []

    start_index = None
    lines = file_content.splitlines()
    for index, line in enumerate(lines):
        if line.startswith("__all__"):
            start_index = index

    # There is no line starting with `__all__`
    if start_index is None:
        return []

    lines = lines[start_index:]

    if not lines[0].startswith("__all__"):
        raise ValueError(
            "fetch__all__ accepts a list of lines, with the first line being the __all__ variable declaration"
        )

    # __all__ is defined on a single line
    if lines[0].endswith("]"):
        return [obj.strip("\"' ") for obj in lines[0].split("=")[1].strip(" []").split(",")]

    # __all__ is defined on multiple lines
    else:
        _all: list[str] = []
        for __all__line_index in range(1, len(lines)):
            if lines[__all__line_index].strip() == "]":
                return _all
            else:
                _all.append(lines[__all__line_index].strip("\"', "))

        return _all


@lru_cache
def create_import_structure_from_path(module_path):
    """
    This method takes the path to a file/a folder and returns the import structure.
    If a file is given, it will return the import structure of the parent folder.

    Import structures are designed to be digestible by `_LazyModule` objects. They are
    created from the __all__ definitions in each files as well as the `@require` decorators
    above methods and objects.

    The import structure allows explicit display of the required backends for a given object.
    These backends are specified in two ways:

    1. Through their `@require`, if they are exported with that decorator. This `@require` decorator
       accepts a `backend` tuple kwarg mentioning which backends are required to run this object.

    2. If an object is defined in a file with "default" backends, it will have, at a minimum, this
       backend specified. The default backends are defined according to the filename:

       - If a file is named like `modeling_*.py`, it will have a `torch` backend
       - If a file is named like `modeling_tf_*.py`, it will have a `tf` backend
       - If a file is named like `modeling_flax_*.py`, it will have a `flax` backend
       - If a file is named like `tokenization_*_fast.py`, it will have a `tokenizers` backend
       - If a file is named like `image_processing*_fast.py`, it will have a `torchvision` + `torch` backend

    Backends serve the purpose of displaying a clear error message to the user in case the backends are not installed.
    Should an object be imported without its required backends being in the environment, any attempt to use the
    object will raise an error mentioning which backend(s) should be added to the environment in order to use
    that object.

    Here's an example of an input import structure at the src.transformers.models level:

    {
        'albert': {
            frozenset(): {
                'configuration_albert': {'AlbertConfig', 'AlbertOnnxConfig'}
            },
            frozenset({'tokenizers'}): {
                'tokenization_albert_fast': {'AlbertTokenizerFast'}
            },
        },
        'align': {
            frozenset(): {
                'configuration_align': {'AlignConfig', 'AlignTextConfig', 'AlignVisionConfig'},
                'processing_align': {'AlignProcessor'}
            },
        },
        'altclip': {
            frozenset(): {
                'configuration_altclip': {'AltCLIPConfig', 'AltCLIPTextConfig', 'AltCLIPVisionConfig'},
                'processing_altclip': {'AltCLIPProcessor'},
            }
        }
    }
    """
    import_structure = {}

    if os.path.isfile(module_path):
        module_path = os.path.dirname(module_path)

    directory = module_path
    adjacent_modules = []

    for f in os.listdir(module_path):
        if f != "__pycache__" and os.path.isdir(os.path.join(module_path, f)):
            import_structure[f] = create_import_structure_from_path(os.path.join(module_path, f))

        elif not os.path.isdir(os.path.join(directory, f)):
            adjacent_modules.append(f)

    # We're only taking a look at files different from __init__.py
    # We could theoretically require things directly from the __init__.py
    # files, but this is not supported at this time.
    if "__init__.py" in adjacent_modules:
        adjacent_modules.remove("__init__.py")

    # Modular files should not be imported
    def find_substring(substring, list_):
        return any(substring in x for x in list_)

    if find_substring("modular_", adjacent_modules) and find_substring("modeling_", adjacent_modules):
        adjacent_modules = [module for module in adjacent_modules if "modular_" not in module]

    module_requirements = {}
    for module_name in adjacent_modules:
        # Only modules ending in `.py` are accepted here.
        if not module_name.endswith(".py"):
            continue

        with open(os.path.join(directory, module_name), encoding="utf-8") as f:
            file_content = f.read()

        # Remove the .py suffix
        module_name = module_name[:-3]

        previous_line = ""
        previous_index = 0

        # Some files have some requirements by default.
        # For example, any file named `modeling_tf_xxx.py`
        # should have TensorFlow as a required backend.
        base_requirements = ()
        for string_check, requirements in BASE_FILE_REQUIREMENTS.items():
            if string_check(module_name):
                base_requirements = requirements
                break

        # Objects that have a `@require` assigned to them will get exported
        # with the backends specified in the decorator as well as the file backends.
        exported_objects = set()
        if "@requires" in file_content:
            lines = file_content.split("\n")
            for index, line in enumerate(lines):
                # This allows exporting items with other decorators. We'll take a look
                # at the line that follows at the same indentation level.
                if line.startswith((" ", "\t", "@", ")")) and not line.startswith("@requires"):
                    continue

                # Skipping line enables putting whatever we want between the
                # export() call and the actual class/method definition.
                # This is what enables having # Copied from statements, docs, etc.
                skip_line = False

                if "@requires" in previous_line:
                    skip_line = False

                    # Backends are defined on the same line as export
                    if "backends" in previous_line:
                        backends_string = previous_line.split("backends=")[1].split("(")[1].split(")")[0]
                        backends = tuple(sorted([b.strip("'\",") for b in backends_string.split(", ") if b]))

                    # Backends are defined in the lines following export, for example such as:
                    # @export(
                    #     backends=(
                    #             "sentencepiece",
                    #             "torch",
                    #             "tf",
                    #     )
                    # )
                    #
                    # or
                    #
                    # @export(
                    #     backends=(
                    #             "sentencepiece", "tf"
                    #     )
                    # )
                    elif "backends" in lines[previous_index + 1]:
                        backends = []
                        for backend_line in lines[previous_index:index]:
                            if "backends" in backend_line:
                                backend_line = backend_line.split("=")[1]
                            if '"' in backend_line or "'" in backend_line:
                                if ", " in backend_line:
                                    backends.extend(backend.strip("()\"', ") for backend in backend_line.split(", "))
                                else:
                                    backends.append(backend_line.strip("()\"', "))

                            # If the line is only a ')', then we reached the end of the backends and we break.
                            if backend_line.strip() == ")":
                                break
                        backends = tuple(backends)

                    # No backends are registered for export
                    else:
                        backends = ()

                    backends = frozenset(backends + base_requirements)
                    if backends not in module_requirements:
                        module_requirements[backends] = {}
                    if module_name not in module_requirements[backends]:
                        module_requirements[backends][module_name] = set()

                    if not line.startswith("class") and not line.startswith("def"):
                        skip_line = True
                    else:
                        start_index = 6 if line.startswith("class") else 4
                        object_name = line[start_index:].split("(")[0].strip(":")
                        module_requirements[backends][module_name].add(object_name)
                        exported_objects.add(object_name)

                if not skip_line:
                    previous_line = line
                    previous_index = index

        # All objects that are in __all__ should be exported by default.
        # These objects are exported with the file backends.
        if "__all__" in file_content:
            for _all_object in fetch__all__(file_content):
                if _all_object not in exported_objects:
                    backends = frozenset(base_requirements)
                    if backends not in module_requirements:
                        module_requirements[backends] = {}
                    if module_name not in module_requirements[backends]:
                        module_requirements[backends][module_name] = set()

                    module_requirements[backends][module_name].add(_all_object)

    import_structure = {**module_requirements, **import_structure}
    return import_structure


def spread_import_structure(nested_import_structure):
    """
    This method takes as input an unordered import structure and brings the required backends at the top-level,
    aggregating modules and objects under their required backends.

    Here's an example of an input import structure at the src.transformers.models level:

    {
        'albert': {
            frozenset(): {
                'configuration_albert': {'AlbertConfig', 'AlbertOnnxConfig'}
            },
            frozenset({'tokenizers'}): {
                'tokenization_albert_fast': {'AlbertTokenizerFast'}
            },
        },
        'align': {
            frozenset(): {
                'configuration_align': {'AlignConfig', 'AlignTextConfig', 'AlignVisionConfig'},
                'processing_align': {'AlignProcessor'}
            },
        },
        'altclip': {
            frozenset(): {
                'configuration_altclip': {'AltCLIPConfig', 'AltCLIPTextConfig', 'AltCLIPVisionConfig'},
                'processing_altclip': {'AltCLIPProcessor'},
            }
        }
    }

    Here's an example of an output import structure at the src.transformers.models level:

    {
        frozenset({'tokenizers'}): {
            'albert.tokenization_albert_fast': {'AlbertTokenizerFast'}
        },
        frozenset(): {
            'albert.configuration_albert': {'AlbertConfig', 'AlbertOnnxConfig'},
            'align.processing_align': {'AlignProcessor'},
            'align.configuration_align': {'AlignConfig', 'AlignTextConfig', 'AlignVisionConfig'},
            'altclip.configuration_altclip': {'AltCLIPConfig', 'AltCLIPTextConfig', 'AltCLIPVisionConfig'},
            'altclip.processing_altclip': {'AltCLIPProcessor'}
        }
    }

    """

    def propagate_frozenset(unordered_import_structure):
        frozenset_first_import_structure = {}
        for _key, _value in unordered_import_structure.items():
            # If the value is not a dict but a string, no need for custom manipulation
            if not isinstance(_value, dict):
                frozenset_first_import_structure[_key] = _value

            elif any(isinstance(v, frozenset) for v in _value):
                for k, v in _value.items():
                    if isinstance(k, frozenset):
                        # Here we want to switch around _key and k to propagate k upstream if it is a frozenset
                        if k not in frozenset_first_import_structure:
                            frozenset_first_import_structure[k] = {}
                        if _key not in frozenset_first_import_structure[k]:
                            frozenset_first_import_structure[k][_key] = {}

                        frozenset_first_import_structure[k][_key].update(v)

                    else:
                        # If k is not a frozenset, it means that the dictionary is not "level": some keys (top-level)
                        # are frozensets, whereas some are not -> frozenset keys are at an unkown depth-level of the
                        # dictionary.
                        #
                        # We recursively propagate the frozenset for this specific dictionary so that the frozensets
                        # are at the top-level when we handle them.
                        propagated_frozenset = propagate_frozenset({k: v})
                        for r_k, r_v in propagated_frozenset.items():
                            if isinstance(_key, frozenset):
                                if r_k not in frozenset_first_import_structure:
                                    frozenset_first_import_structure[r_k] = {}
                                if _key not in frozenset_first_import_structure[r_k]:
                                    frozenset_first_import_structure[r_k][_key] = {}

                                # _key is a frozenset -> we switch around the r_k and _key
                                frozenset_first_import_structure[r_k][_key].update(r_v)
                            else:
                                if _key not in frozenset_first_import_structure:
                                    frozenset_first_import_structure[_key] = {}
                                if r_k not in frozenset_first_import_structure[_key]:
                                    frozenset_first_import_structure[_key][r_k] = {}

                                # _key is not a frozenset -> we keep the order of r_k and _key
                                frozenset_first_import_structure[_key][r_k].update(r_v)

            else:
                frozenset_first_import_structure[_key] = propagate_frozenset(_value)

        return frozenset_first_import_structure

    def flatten_dict(_dict, previous_key=None):
        items = []
        for _key, _value in _dict.items():
            _key = f"{previous_key}.{_key}" if previous_key is not None else _key
            if isinstance(_value, dict):
                items.extend(flatten_dict(_value, _key).items())
            else:
                items.append((_key, _value))
        return dict(items)

    # The tuples contain the necessary backends. We want these first, so we propagate them up the
    # import structure.
    ordered_import_structure = nested_import_structure

    # 6 is a number that gives us sufficient depth to go through all files and foreseeable folder depths
    # while not taking too long to parse.
    for i in range(6):
        ordered_import_structure = propagate_frozenset(ordered_import_structure)

    # We then flatten the dict so that it references a module path.
    flattened_import_structure = {}
    for key, value in ordered_import_structure.copy().items():
        if isinstance(key, str):
            del ordered_import_structure[key]
        else:
            flattened_import_structure[key] = flatten_dict(value)

    return flattened_import_structure


@lru_cache
def define_import_structure(module_path: str, prefix: Optional[str] = None) -> IMPORT_STRUCTURE_T:
    """
    This method takes a module_path as input and creates an import structure digestible by a _LazyModule.

    Here's an example of an output import structure at the src.transformers.models level:

    {
        frozenset({'tokenizers'}): {
            'albert.tokenization_albert_fast': {'AlbertTokenizerFast'}
        },
        frozenset(): {
            'albert.configuration_albert': {'AlbertConfig', 'AlbertOnnxConfig'},
            'align.processing_align': {'AlignProcessor'},
            'align.configuration_align': {'AlignConfig', 'AlignTextConfig', 'AlignVisionConfig'},
            'altclip.configuration_altclip': {'AltCLIPConfig', 'AltCLIPTextConfig', 'AltCLIPVisionConfig'},
            'altclip.processing_altclip': {'AltCLIPProcessor'}
        }
    }

    The import structure is a dict defined with frozensets as keys, and dicts of strings to sets of objects.

    If `prefix` is not None, it will add that prefix to all keys in the returned dict.
    """
    import_structure = create_import_structure_from_path(module_path)
    spread_dict = spread_import_structure(import_structure)

    if prefix is None:
        return spread_dict
    else:
        spread_dict = {k: {f"{prefix}.{kk}": vv for kk, vv in v.items()} for k, v in spread_dict.items()}
        return spread_dict


def clear_import_cache() -> None:
    """
    Clear cached Transformers modules to allow reloading modified code.

    This is useful when actively developing/modifying Transformers code.
    """
    # Get all transformers modules
    transformers_modules = [mod_name for mod_name in sys.modules if mod_name.startswith("transformers.")]

    # Remove them from sys.modules
    for mod_name in transformers_modules:
        module = sys.modules[mod_name]
        # Clear _LazyModule caches if applicable
        if isinstance(module, _LazyModule):
            module._objects = {}  # Clear cached objects
        del sys.modules[mod_name]

    # Force reload main transformers module
    if "transformers" in sys.modules:
        main_module = sys.modules["transformers"]
        if isinstance(main_module, _LazyModule):
            main_module._objects = {}  # Clear cached objects
        importlib.reload(main_module)<|MERGE_RESOLUTION|>--- conflicted
+++ resolved
@@ -450,15 +450,8 @@
     return str(parsed_version.major) + "." + str(parsed_version.minor)
 
 
-<<<<<<< HEAD
 def is_torch_sdpa_available() -> bool:
-    if not is_torch_available():
-        return False
-    elif _torch_version == "N/A":
-=======
-def is_torch_sdpa_available():
     if not is_torch_available() or _torch_version == "N/A":
->>>>>>> 060b86e2
         return False
 
     # NOTE: MLU is OK with non-contiguous inputs.
@@ -471,15 +464,8 @@
     return version.parse(_torch_version) >= version.parse("2.1.1")
 
 
-<<<<<<< HEAD
 def is_torch_flex_attn_available() -> bool:
-    if not is_torch_available():
-        return False
-    elif _torch_version == "N/A":
-=======
-def is_torch_flex_attn_available():
     if not is_torch_available() or _torch_version == "N/A":
->>>>>>> 060b86e2
         return False
 
     # TODO check if some bugs cause push backs on the exact version
@@ -1098,7 +1084,7 @@
     [ninja](https://ninja-build.org/) build system is available on the system, `False` otherwise.
     """
     try:
-        subprocess.check_output(["ninja", "--version"])
+        subprocess.check_output("ninja --version".split())
     except Exception:
         return False
     else:
