--- conflicted
+++ resolved
@@ -71,12 +71,8 @@
 # Try to run a native pytorch job in an environment with TorchXLA installed by setting this value to 0.
 USE_TORCH_XLA = os.environ.get("USE_TORCH_XLA", "1").upper()
 
-<<<<<<< HEAD
-ACCELERATE_MIN_VERSION = "0.26.0"
+ACCELERATE_MIN_VERSION = "1.1.0"
 BITSANDBYTES_MIN_VERSION = "0.46.1"
-=======
-ACCELERATE_MIN_VERSION = "1.1.0"
->>>>>>> 50090c3f
 SCHEDULEFREE_MIN_VERSION = "1.2.6"
 FSDP_MIN_VERSION = "1.12.0"
 GGUF_MIN_VERSION = "0.10.0"
