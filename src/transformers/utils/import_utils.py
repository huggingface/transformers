# Copyright 2022 The HuggingFace Team. All rights reserved.
#
# Licensed under the Apache License, Version 2.0 (the "License");
# you may not use this file except in compliance with the License.
# You may obtain a copy of the License at
#
#     http://www.apache.org/licenses/LICENSE-2.0
#
# Unless required by applicable law or agreed to in writing, software
# distributed under the License is distributed on an "AS IS" BASIS,
# WITHOUT WARRANTIES OR CONDITIONS OF ANY KIND, either express or implied.
# See the License for the specific language governing permissions and
# limitations under the License.
"""
Import utilities: Utilities related to imports and our lazy inits.
"""

import importlib.machinery
import importlib.metadata
import importlib.util
import json
import operator
import os
import re
import shutil
import subprocess
import sys
import warnings
from collections import OrderedDict
from enum import Enum
from functools import lru_cache
from itertools import chain
from types import ModuleType
from typing import Any, Optional, Union

from packaging import version

from . import logging


logger = logging.get_logger(__name__)  # pylint: disable=invalid-name


# TODO: This doesn't work for all packages (`bs4`, `faiss`, etc.) Talk to Sylvain to see how to do with it better.
def _is_package_available(pkg_name: str, return_version: bool = False) -> Union[tuple[bool, str], bool]:
    # Check if the package spec exists and grab its version to avoid importing a local directory
    package_exists = importlib.util.find_spec(pkg_name) is not None
    package_version = "N/A"
    if package_exists:
        try:
            # TODO: Once python 3.9 support is dropped, `importlib.metadata.packages_distributions()`
            # should be used here to map from package name to distribution names
            # e.g. PIL -> Pillow, Pillow-SIMD; quark -> amd-quark; onnxruntime -> onnxruntime-gpu.
            # `importlib.metadata.packages_distributions()` is not available in Python 3.9.

            # Primary method to get the package version
            package_version = importlib.metadata.version(pkg_name)
        except importlib.metadata.PackageNotFoundError:
            # Fallback method: Only for "torch" and versions containing "dev"
            if pkg_name == "torch":
                try:
                    package = importlib.import_module(pkg_name)
                    temp_version = getattr(package, "__version__", "N/A")
                    # Check if the version contains "dev"
                    if "dev" in temp_version:
                        package_version = temp_version
                        package_exists = True
                    else:
                        package_exists = False
                except ImportError:
                    # If the package can't be imported, it's not available
                    package_exists = False
            elif pkg_name == "quark":
                # TODO: remove once `importlib.metadata.packages_distributions()` is supported.
                try:
                    package_version = importlib.metadata.version("amd-quark")
                except Exception:
                    package_exists = False
            else:
                # For packages other than "torch", don't attempt the fallback and set as not available
                package_exists = False
        logger.debug(f"Detected {pkg_name} version: {package_version}")
    if return_version:
        return package_exists, package_version
    else:
        return package_exists


ENV_VARS_TRUE_VALUES = {"1", "ON", "YES", "TRUE"}
ENV_VARS_TRUE_AND_AUTO_VALUES = ENV_VARS_TRUE_VALUES.union({"AUTO"})

USE_TF = os.environ.get("USE_TF", "AUTO").upper()
USE_TORCH = os.environ.get("USE_TORCH", "AUTO").upper()
USE_JAX = os.environ.get("USE_FLAX", "AUTO").upper()

# Try to run a native pytorch job in an environment with TorchXLA installed by setting this value to 0.
USE_TORCH_XLA = os.environ.get("USE_TORCH_XLA", "1").upper()

FORCE_TF_AVAILABLE = os.environ.get("FORCE_TF_AVAILABLE", "AUTO").upper()

# `transformers` requires `torch>=1.11` but this variable is exposed publicly, and we can't simply remove it.
# This is the version of torch required to run torch.fx features and torch.onnx with dictionary inputs.
TORCH_FX_REQUIRED_VERSION = version.parse("1.10")

ACCELERATE_MIN_VERSION = "0.26.0"
SCHEDULEFREE_MIN_VERSION = "1.2.6"
FSDP_MIN_VERSION = "1.12.0"
GGUF_MIN_VERSION = "0.10.0"
XLA_FSDPV2_MIN_VERSION = "2.2.0"
HQQ_MIN_VERSION = "0.2.1"
VPTQ_MIN_VERSION = "0.0.4"
TORCHAO_MIN_VERSION = "0.4.0"
AUTOROUND_MIN_VERSION = "0.5.0"

_accelerate_available, _accelerate_version = _is_package_available("accelerate", return_version=True)
_apex_available = _is_package_available("apex")
_apollo_torch_available = _is_package_available("apollo_torch")
_aqlm_available = _is_package_available("aqlm")
_vptq_available, _vptq_version = _is_package_available("vptq", return_version=True)
_av_available = importlib.util.find_spec("av") is not None
_decord_available = importlib.util.find_spec("decord") is not None
_torchcodec_available = importlib.util.find_spec("torchcodec") is not None
_bitsandbytes_available = _is_package_available("bitsandbytes")
_eetq_available = _is_package_available("eetq")
_fbgemm_gpu_available = _is_package_available("fbgemm_gpu")
_galore_torch_available = _is_package_available("galore_torch")
_lomo_available = _is_package_available("lomo_optim")
_grokadamw_available = _is_package_available("grokadamw")
_schedulefree_available, _schedulefree_version = _is_package_available("schedulefree", return_version=True)
# `importlib.metadata.version` doesn't work with `bs4` but `beautifulsoup4`. For `importlib.util.find_spec`, reversed.
_bs4_available = importlib.util.find_spec("bs4") is not None
_coloredlogs_available = _is_package_available("coloredlogs")
# `importlib.metadata.util` doesn't work with `opencv-python-headless`.
_cv2_available = importlib.util.find_spec("cv2") is not None
_yt_dlp_available = importlib.util.find_spec("yt_dlp") is not None
_datasets_available = _is_package_available("datasets")
_detectron2_available = _is_package_available("detectron2")
# We need to check `faiss`, `faiss-cpu` and `faiss-gpu`.
_faiss_available = importlib.util.find_spec("faiss") is not None
try:
    _faiss_version = importlib.metadata.version("faiss")
    logger.debug(f"Successfully imported faiss version {_faiss_version}")
except importlib.metadata.PackageNotFoundError:
    try:
        _faiss_version = importlib.metadata.version("faiss-cpu")
        logger.debug(f"Successfully imported faiss version {_faiss_version}")
    except importlib.metadata.PackageNotFoundError:
        try:
            _faiss_version = importlib.metadata.version("faiss-gpu")
            logger.debug(f"Successfully imported faiss version {_faiss_version}")
        except importlib.metadata.PackageNotFoundError:
            _faiss_available = False
_ftfy_available = _is_package_available("ftfy")
_g2p_en_available = _is_package_available("g2p_en")
_hadamard_available = _is_package_available("fast_hadamard_transform")
_ipex_available, _ipex_version = _is_package_available("intel_extension_for_pytorch", return_version=True)
_jieba_available = _is_package_available("jieba")
_jinja_available = _is_package_available("jinja2")
_kenlm_available = _is_package_available("kenlm")
_keras_nlp_available = _is_package_available("keras_nlp")
_levenshtein_available = _is_package_available("Levenshtein")
_librosa_available = _is_package_available("librosa")
_natten_available = _is_package_available("natten")
_nltk_available = _is_package_available("nltk")
_onnx_available = _is_package_available("onnx")
_openai_available = _is_package_available("openai")
_optimum_available = _is_package_available("optimum")
_auto_gptq_available = _is_package_available("auto_gptq")
_gptqmodel_available = _is_package_available("gptqmodel")
_auto_round_available, _auto_round_version = _is_package_available("auto_round", return_version=True)
# `importlib.metadata.version` doesn't work with `awq`
_auto_awq_available = importlib.util.find_spec("awq") is not None
_quark_available = _is_package_available("quark")
_is_optimum_quanto_available = False
try:
    importlib.metadata.version("optimum_quanto")
    _is_optimum_quanto_available = True
except importlib.metadata.PackageNotFoundError:
    _is_optimum_quanto_available = False
# For compressed_tensors, only check spec to allow compressed_tensors-nightly package
_compressed_tensors_available = importlib.util.find_spec("compressed_tensors") is not None
_pandas_available = _is_package_available("pandas")
_peft_available = _is_package_available("peft")
_phonemizer_available = _is_package_available("phonemizer")
_uroman_available = _is_package_available("uroman")
_psutil_available = _is_package_available("psutil")
_py3nvml_available = _is_package_available("py3nvml")
_pyctcdecode_available = _is_package_available("pyctcdecode")
_pygments_available = _is_package_available("pygments")
_pytesseract_available = _is_package_available("pytesseract")
_pytest_available = _is_package_available("pytest")
_pytorch_quantization_available = _is_package_available("pytorch_quantization")
_rjieba_available = _is_package_available("rjieba")
_sacremoses_available = _is_package_available("sacremoses")
_safetensors_available = _is_package_available("safetensors")
_scipy_available = _is_package_available("scipy")
_sentencepiece_available = _is_package_available("sentencepiece")
_is_seqio_available = _is_package_available("seqio")
_is_gguf_available, _gguf_version = _is_package_available("gguf", return_version=True)
_sklearn_available = importlib.util.find_spec("sklearn") is not None
if _sklearn_available:
    try:
        importlib.metadata.version("scikit-learn")
    except importlib.metadata.PackageNotFoundError:
        _sklearn_available = False
_smdistributed_available = importlib.util.find_spec("smdistributed") is not None
_soundfile_available = _is_package_available("soundfile")
_spacy_available = _is_package_available("spacy")
_sudachipy_available, _sudachipy_version = _is_package_available("sudachipy", return_version=True)
_tensorflow_probability_available = _is_package_available("tensorflow_probability")
_tensorflow_text_available = _is_package_available("tensorflow_text")
_tf2onnx_available = _is_package_available("tf2onnx")
_timm_available = _is_package_available("timm")
_tokenizers_available = _is_package_available("tokenizers")
_torchaudio_available = _is_package_available("torchaudio")
_torchao_available, _torchao_version = _is_package_available("torchao", return_version=True)
_torchdistx_available = _is_package_available("torchdistx")
_torchvision_available, _torchvision_version = _is_package_available("torchvision", return_version=True)
_mlx_available = _is_package_available("mlx")
_num2words_available = _is_package_available("num2words")
_hqq_available, _hqq_version = _is_package_available("hqq", return_version=True)
_tiktoken_available = _is_package_available("tiktoken")
_blobfile_available = _is_package_available("blobfile")
_liger_kernel_available = _is_package_available("liger_kernel")
_triton_available = _is_package_available("triton")
_spqr_available = _is_package_available("spqr_quant")
_rich_available = _is_package_available("rich")
_kernels_available = _is_package_available("kernels")
_matplotlib_available = _is_package_available("matplotlib")

_torch_version = "N/A"
_torch_available = False
if USE_TORCH in ENV_VARS_TRUE_AND_AUTO_VALUES and USE_TF not in ENV_VARS_TRUE_VALUES:
    _torch_available, _torch_version = _is_package_available("torch", return_version=True)
    if _torch_available:
        _torch_available = version.parse(_torch_version) >= version.parse("2.1.0")
        if not _torch_available:
            logger.warning(f"Disabling PyTorch because PyTorch >= 2.1 is required but found {_torch_version}")
else:
    logger.info("Disabling PyTorch because USE_TF is set")
    _torch_available = False


_tf_version = "N/A"
_tf_available = False
if FORCE_TF_AVAILABLE in ENV_VARS_TRUE_VALUES:
    _tf_available = True
else:
    if USE_TF in ENV_VARS_TRUE_AND_AUTO_VALUES and USE_TORCH not in ENV_VARS_TRUE_VALUES:
        # Note: _is_package_available("tensorflow") fails for tensorflow-cpu. Please test any changes to the line below
        # with tensorflow-cpu to make sure it still works!
        _tf_available = importlib.util.find_spec("tensorflow") is not None
        if _tf_available:
            candidates = (
                "tensorflow",
                "tensorflow-cpu",
                "tensorflow-gpu",
                "tf-nightly",
                "tf-nightly-cpu",
                "tf-nightly-gpu",
                "tf-nightly-rocm",
                "intel-tensorflow",
                "intel-tensorflow-avx512",
                "tensorflow-rocm",
                "tensorflow-macos",
                "tensorflow-aarch64",
            )
            _tf_version = None
            # For the metadata, we have to look for both tensorflow and tensorflow-cpu
            for pkg in candidates:
                try:
                    _tf_version = importlib.metadata.version(pkg)
                    break
                except importlib.metadata.PackageNotFoundError:
                    pass
            _tf_available = _tf_version is not None
        if _tf_available:
            if version.parse(_tf_version) < version.parse("2"):
                logger.info(
                    f"TensorFlow found but with version {_tf_version}. Transformers requires version 2 minimum."
                )
                _tf_available = False
    else:
        logger.info("Disabling Tensorflow because USE_TORCH is set")


_essentia_available = importlib.util.find_spec("essentia") is not None
try:
    _essentia_version = importlib.metadata.version("essentia")
    logger.debug(f"Successfully imported essentia version {_essentia_version}")
except importlib.metadata.PackageNotFoundError:
    _essentia_version = False


_pretty_midi_available = importlib.util.find_spec("pretty_midi") is not None
try:
    _pretty_midi_version = importlib.metadata.version("pretty_midi")
    logger.debug(f"Successfully imported pretty_midi version {_pretty_midi_version}")
except importlib.metadata.PackageNotFoundError:
    _pretty_midi_available = False


ccl_version = "N/A"
_is_ccl_available = (
    importlib.util.find_spec("torch_ccl") is not None
    or importlib.util.find_spec("oneccl_bindings_for_pytorch") is not None
)
try:
    ccl_version = importlib.metadata.version("oneccl_bind_pt")
    logger.debug(f"Detected oneccl_bind_pt version {ccl_version}")
except importlib.metadata.PackageNotFoundError:
    _is_ccl_available = False


_flax_available = False
if USE_JAX in ENV_VARS_TRUE_AND_AUTO_VALUES:
    _flax_available, _flax_version = _is_package_available("flax", return_version=True)
    if _flax_available:
        _jax_available, _jax_version = _is_package_available("jax", return_version=True)
        if _jax_available:
            logger.info(f"JAX version {_jax_version}, Flax version {_flax_version} available.")
        else:
            _flax_available = _jax_available = False
            _jax_version = _flax_version = "N/A"


_torch_xla_available = False
if USE_TORCH_XLA in ENV_VARS_TRUE_VALUES:
    _torch_xla_available, _torch_xla_version = _is_package_available("torch_xla", return_version=True)
    if _torch_xla_available:
        logger.info(f"Torch XLA version {_torch_xla_version} available.")


def is_kenlm_available():
    return _kenlm_available


def is_kernels_available():
    return _kernels_available


def is_cv2_available():
    return _cv2_available


def is_yt_dlp_available():
    return _yt_dlp_available


def is_torch_available():
    return _torch_available


def is_accelerate_available(min_version: str = ACCELERATE_MIN_VERSION):
    return _accelerate_available and version.parse(_accelerate_version) >= version.parse(min_version)


def is_torch_accelerator_available():
    if is_torch_available():
        import torch

        return hasattr(torch, "accelerator")

    return False


def is_torch_deterministic():
    """
    Check whether pytorch uses deterministic algorithms by looking if torch.set_deterministic_debug_mode() is set to 1 or 2"
    """
    if is_torch_available():
        import torch

        if torch.get_deterministic_debug_mode() == 0:
            return False
        else:
            return True

    return False


def is_hadamard_available():
    return _hadamard_available


def is_hqq_available(min_version: str = HQQ_MIN_VERSION):
    return _hqq_available and version.parse(_hqq_version) >= version.parse(min_version)


def is_pygments_available():
    return _pygments_available


def get_torch_version():
    return _torch_version


def get_torch_major_and_minor_version() -> str:
    if _torch_version == "N/A":
        return "N/A"
    parsed_version = version.parse(_torch_version)
    return str(parsed_version.major) + "." + str(parsed_version.minor)


def is_torch_sdpa_available():
    if not is_torch_available():
        return False
    elif _torch_version == "N/A":
        return False

    # NOTE: MLU is OK with non-contiguous inputs.
    if is_torch_mlu_available():
        return True
    # NOTE: NPU can use SDPA in Transformers with torch>=2.1.0.
    if is_torch_npu_available():
        return True
    # NOTE: We require torch>=2.1.1 to avoid a numerical issue in SDPA with non-contiguous inputs: https://github.com/pytorch/pytorch/issues/112577
    return version.parse(_torch_version) >= version.parse("2.1.1")


def is_torch_flex_attn_available():
    if not is_torch_available():
        return False
    elif _torch_version == "N/A":
        return False

    # TODO check if some bugs cause push backs on the exact version
    # NOTE: We require torch>=2.5.0 as it is the first release
    return version.parse(_torch_version) >= version.parse("2.5.0")


def is_torchvision_available():
    return _torchvision_available


def is_torchvision_v2_available():
    if not is_torchvision_available():
        return False

    # NOTE: We require torchvision>=0.15 as v2 transforms are available from this version: https://pytorch.org/vision/stable/transforms.html#v1-or-v2-which-one-should-i-use
    return version.parse(_torchvision_version) >= version.parse("0.15")


def is_galore_torch_available():
    return _galore_torch_available


def is_apollo_torch_available():
    return _apollo_torch_available


def is_lomo_available():
    return _lomo_available


def is_grokadamw_available():
    return _grokadamw_available


def is_schedulefree_available(min_version: str = SCHEDULEFREE_MIN_VERSION):
    return _schedulefree_available and version.parse(_schedulefree_version) >= version.parse(min_version)


def is_pyctcdecode_available():
    return _pyctcdecode_available


def is_librosa_available():
    return _librosa_available


def is_essentia_available():
    return _essentia_available


def is_pretty_midi_available():
    return _pretty_midi_available


def is_torch_cuda_available():
    if is_torch_available():
        import torch

        return torch.cuda.is_available()
    else:
        return False


def is_cuda_platform():
    if is_torch_available():
        import torch

        return torch.version.cuda is not None
    else:
        return False


def is_rocm_platform():
    if is_torch_available():
        import torch

        return torch.version.hip is not None
    else:
        return False


def is_mamba_ssm_available():
    if is_torch_available():
        import torch

        if not torch.cuda.is_available():
            return False
        else:
            return _is_package_available("mamba_ssm")
    return False


def is_mamba_2_ssm_available():
    if is_torch_available():
        import torch

        if not torch.cuda.is_available():
            return False
        else:
            if _is_package_available("mamba_ssm"):
                import mamba_ssm

                if version.parse(mamba_ssm.__version__) >= version.parse("2.0.4"):
                    return True
    return False


def is_causal_conv1d_available():
    if is_torch_available():
        import torch

        if not torch.cuda.is_available():
            return False
        return _is_package_available("causal_conv1d")
    return False


def is_mambapy_available():
    if is_torch_available():
        return _is_package_available("mambapy")
    return False


def is_torch_mps_available(min_version: Optional[str] = None):
    if is_torch_available():
        import torch

        if hasattr(torch.backends, "mps"):
            backend_available = torch.backends.mps.is_available() and torch.backends.mps.is_built()
            if min_version is not None:
                flag = version.parse(_torch_version) >= version.parse(min_version)
                backend_available = backend_available and flag
            return backend_available
    return False


def is_torch_bf16_gpu_available() -> bool:
    if not is_torch_available():
        return False

    import torch

    if torch.cuda.is_available():
        return torch.cuda.is_bf16_supported()
    if is_torch_xpu_available():
        return torch.xpu.is_bf16_supported()
    if is_torch_hpu_available():
        return True
    if is_torch_npu_available():
        return torch.npu.is_bf16_supported()
    return False


def is_torch_bf16_cpu_available() -> bool:
    return is_torch_available()


def is_torch_bf16_available():
    # the original bf16 check was for gpu only, but later a cpu/bf16 combo has emerged so this util
    # has become ambiguous and therefore deprecated
    warnings.warn(
        "The util is_torch_bf16_available is deprecated, please use is_torch_bf16_gpu_available "
        "or is_torch_bf16_cpu_available instead according to whether it's used with cpu or gpu",
        FutureWarning,
    )
    return is_torch_bf16_gpu_available()


@lru_cache
def is_torch_fp16_available_on_device(device):
    if not is_torch_available():
        return False

    if is_torch_hpu_available():
        if is_habana_gaudi1():
            return False
        else:
            return True

    import torch

    try:
        x = torch.zeros(2, 2, dtype=torch.float16, device=device)
        _ = x @ x

        # At this moment, let's be strict of the check: check if `LayerNorm` is also supported on device, because many
        # models use this layer.
        batch, sentence_length, embedding_dim = 3, 4, 5
        embedding = torch.randn(batch, sentence_length, embedding_dim, dtype=torch.float16, device=device)
        layer_norm = torch.nn.LayerNorm(embedding_dim, dtype=torch.float16, device=device)
        _ = layer_norm(embedding)

    except:  # noqa: E722
        # TODO: more precise exception matching, if possible.
        # most backends should return `RuntimeError` however this is not guaranteed.
        return False

    return True


@lru_cache
def is_torch_bf16_available_on_device(device):
    if not is_torch_available():
        return False

    import torch

    if device == "cuda":
        return is_torch_bf16_gpu_available()

    if device == "hpu":
        return True

    try:
        x = torch.zeros(2, 2, dtype=torch.bfloat16, device=device)
        _ = x @ x
    except:  # noqa: E722
        # TODO: more precise exception matching, if possible.
        # most backends should return `RuntimeError` however this is not guaranteed.
        return False

    return True


def is_torch_tf32_available():
    if not is_torch_available():
        return False

    import torch

    if not torch.cuda.is_available() or torch.version.cuda is None:
        return False
    if torch.cuda.get_device_properties(torch.cuda.current_device()).major < 8:
        return False
    return True


def is_torch_fx_available():
    return is_torch_available()


def is_peft_available():
    return _peft_available


def is_bs4_available():
    return _bs4_available


def is_tf_available():
    return _tf_available


def is_coloredlogs_available():
    return _coloredlogs_available


def is_tf2onnx_available():
    return _tf2onnx_available


def is_onnx_available():
    return _onnx_available


def is_openai_available():
    return _openai_available


def is_flax_available():
    return _flax_available


def is_flute_available():
    try:
        return importlib.util.find_spec("flute") is not None and importlib.metadata.version("flute-kernel") >= "0.4.1"
    except importlib.metadata.PackageNotFoundError:
        return False


def is_ftfy_available():
    return _ftfy_available


def is_g2p_en_available():
    return _g2p_en_available


@lru_cache
def is_torch_xla_available(check_is_tpu=False, check_is_gpu=False):
    """
    Check if `torch_xla` is available. To train a native pytorch job in an environment with torch xla installed, set
    the USE_TORCH_XLA to false.
    """
    assert not (check_is_tpu and check_is_gpu), "The check_is_tpu and check_is_gpu cannot both be true."

    if not _torch_xla_available:
        return False

    import torch_xla

    if check_is_gpu:
        return torch_xla.runtime.device_type() in ["GPU", "CUDA"]
    elif check_is_tpu:
        return torch_xla.runtime.device_type() == "TPU"

    return True


@lru_cache
def is_torch_neuroncore_available(check_device=True):
    if importlib.util.find_spec("torch_neuronx") is not None:
        return is_torch_xla_available()
    return False


@lru_cache
def is_torch_npu_available(check_device=False):
    "Checks if `torch_npu` is installed and potentially if a NPU is in the environment"
    if not _torch_available or importlib.util.find_spec("torch_npu") is None:
        return False

    import torch
    import torch_npu  # noqa: F401

    if check_device:
        try:
            # Will raise a RuntimeError if no NPU is found
            _ = torch.npu.device_count()
            return torch.npu.is_available()
        except RuntimeError:
            return False
    return hasattr(torch, "npu") and torch.npu.is_available()


@lru_cache
def is_torch_mlu_available(check_device=False):
    """
    Checks if `mlu` is available via an `cndev-based` check which won't trigger the drivers and leave mlu
    uninitialized.
    """
    if not _torch_available or importlib.util.find_spec("torch_mlu") is None:
        return False

    import torch
    import torch_mlu  # noqa: F401

    pytorch_cndev_based_mlu_check_previous_value = os.environ.get("PYTORCH_CNDEV_BASED_MLU_CHECK")
    try:
        os.environ["PYTORCH_CNDEV_BASED_MLU_CHECK"] = str(1)
        available = torch.mlu.is_available()
    finally:
        if pytorch_cndev_based_mlu_check_previous_value:
            os.environ["PYTORCH_CNDEV_BASED_MLU_CHECK"] = pytorch_cndev_based_mlu_check_previous_value
        else:
            os.environ.pop("PYTORCH_CNDEV_BASED_MLU_CHECK", None)

    return available


@lru_cache
def is_torch_musa_available(check_device=False):
    "Checks if `torch_musa` is installed and potentially if a MUSA is in the environment"
    if not _torch_available or importlib.util.find_spec("torch_musa") is None:
        return False

    import torch
    import torch_musa  # noqa: F401

    torch_musa_min_version = "0.33.0"
    if _accelerate_available and version.parse(_accelerate_version) < version.parse(torch_musa_min_version):
        return False

    if check_device:
        try:
            # Will raise a RuntimeError if no MUSA is found
            _ = torch.musa.device_count()
            return torch.musa.is_available()
        except RuntimeError:
            return False
    return hasattr(torch, "musa") and torch.musa.is_available()


@lru_cache
def is_torch_hpu_available():
    "Checks if `torch.hpu` is available and potentially if a HPU is in the environment"
    if (
        not _torch_available
        or importlib.util.find_spec("habana_frameworks") is None
        or importlib.util.find_spec("habana_frameworks.torch") is None
    ):
        return False

    torch_hpu_min_accelerate_version = "1.5.0"
    if _accelerate_available and version.parse(_accelerate_version) < version.parse(torch_hpu_min_accelerate_version):
        return False

    import torch

    if os.environ.get("PT_HPU_LAZY_MODE", "1") == "1":
        # import habana_frameworks.torch in case of lazy mode to patch torch with torch.hpu
        import habana_frameworks.torch  # noqa: F401

    if not hasattr(torch, "hpu") or not torch.hpu.is_available():
        return False

    import habana_frameworks.torch.utils.experimental as htexp  # noqa: F401

    # IlyasMoutawwakil: We patch masked_fill_ for int64 tensors to avoid a bug on Gaudi1
    # synNodeCreateWithId failed for node: masked_fill_fwd_i64 with synStatus 26 [Generic failure]
    # This can be removed once Gaudi1 support is discontinued but for now we need it to keep using
    # dl1.24xlarge Gaudi1 instances on AWS for testing.
    # check if the device is Gaudi1 (vs Gaudi2, Gaudi3).
    if htexp._get_device_type() == htexp.synDeviceType.synDeviceGaudi:
        original_masked_fill_ = torch.Tensor.masked_fill_

        def patched_masked_fill_(self, mask, value):
            if self.dtype == torch.int64:
                logger.warning_once(
                    "In-place tensor.masked_fill_(mask, value) is not supported for int64 tensors on Gaudi1. "
                    "This operation will be performed out-of-place using tensor[mask] = value."
                )
                self[mask] = value
            else:
                original_masked_fill_(self, mask, value)

        torch.Tensor.masked_fill_ = patched_masked_fill_

<<<<<<< HEAD
    # We patch torch.gather for int64 tensors to avoid a bug on Gaudi
    # Graph compile failed with synStatus 26 [Generic failure]
    # This can be removed once bug is fixed but for now we need it.
    original_gather = torch.Tensor.gather

    def patched_gather(input: torch.Tensor, dim: int, index: torch.LongTensor) -> torch.Tensor:
        if input.dtype == torch.int64 and input.device.type == "hpu":
            logger.warning_once(
                "torch.gather is not supported for int64 tensors on Gaudi. "
                "This operation will be performed patched_gather using indexing."
            )

            idx = [torch.arange(size, device=input.device, dtype=input.dtype) for size in input.shape]
            idx[dim] = index
            idx = tuple(idx)
            output = input[idx]
            return output
        else:
            return original_gather(input, dim, index)

    torch.Tensor.gather = patched_gather
=======
    # IlyasMoutawwakil: we patch torch.compile to use the HPU backend by default
    # https://github.com/huggingface/transformers/pull/38790#discussion_r2157043944
    # This is necessary for cases where torch.compile is used as a decorator (defaulting to inductor)
    # https://github.com/huggingface/transformers/blob/af6120b3eb2470b994c21421bb6eaa76576128b0/src/transformers/models/modernbert/modeling_modernbert.py#L204
    original_compile = torch.compile

    def hpu_backend_compile(*args, **kwargs):
        if kwargs.get("backend", None) not in ["hpu_backend", "eager"]:
            logger.warning(
                f"Calling torch.compile with backend={kwargs.get('backend', None)} on a Gaudi device is not supported. "
                "We will override the backend with 'hpu_backend' to avoid errors."
            )
            kwargs["backend"] = "hpu_backend"

        return original_compile(*args, **kwargs)

    torch.compile = hpu_backend_compile

>>>>>>> 3ef88969
    return True


@lru_cache
def is_habana_gaudi1():
    if not is_torch_hpu_available():
        return False

    import habana_frameworks.torch.utils.experimental as htexp  # noqa: F401

    # Check if the device is Gaudi1 (vs Gaudi2, Gaudi3)
    return htexp._get_device_type() == htexp.synDeviceType.synDeviceGaudi


def is_torchdynamo_available():
    return is_torch_available()


def is_torch_compile_available():
    return is_torch_available()


def is_torchdynamo_compiling():
    if not is_torch_available():
        return False

    # Importing torch._dynamo causes issues with PyTorch profiler (https://github.com/pytorch/pytorch/issues/130622)
    # hence rather relying on `torch.compiler.is_compiling()` when possible (torch>=2.3)
    try:
        import torch

        return torch.compiler.is_compiling()
    except Exception:
        try:
            import torch._dynamo as dynamo  # noqa: F401

            return dynamo.is_compiling()
        except Exception:
            return False


def is_torchdynamo_exporting():
    if not is_torch_available():
        return False

    try:
        import torch

        return torch.compiler.is_exporting()
    except Exception:
        try:
            import torch._dynamo as dynamo  # noqa: F401

            return dynamo.is_exporting()
        except Exception:
            return False


def is_torch_tensorrt_fx_available():
    if importlib.util.find_spec("torch_tensorrt") is None:
        return False
    return importlib.util.find_spec("torch_tensorrt.fx") is not None


def is_datasets_available():
    return _datasets_available


def is_detectron2_available():
    return _detectron2_available


def is_rjieba_available():
    return _rjieba_available


def is_psutil_available():
    return _psutil_available


def is_py3nvml_available():
    return _py3nvml_available


def is_sacremoses_available():
    return _sacremoses_available


def is_apex_available():
    return _apex_available


def is_aqlm_available():
    return _aqlm_available


def is_vptq_available(min_version: str = VPTQ_MIN_VERSION):
    return _vptq_available and version.parse(_vptq_version) >= version.parse(min_version)


def is_av_available():
    return _av_available


def is_decord_available():
    return _decord_available


def is_torchcodec_available():
    return _torchcodec_available


def is_ninja_available():
    r"""
    Code comes from *torch.utils.cpp_extension.is_ninja_available()*. Returns `True` if the
    [ninja](https://ninja-build.org/) build system is available on the system, `False` otherwise.
    """
    try:
        subprocess.check_output("ninja --version".split())
    except Exception:
        return False
    else:
        return True


def is_ipex_available(min_version: str = ""):
    def get_major_and_minor_from_version(full_version):
        return str(version.parse(full_version).major) + "." + str(version.parse(full_version).minor)

    if not is_torch_available() or not _ipex_available:
        return False

    torch_major_and_minor = get_major_and_minor_from_version(_torch_version)
    ipex_major_and_minor = get_major_and_minor_from_version(_ipex_version)
    if torch_major_and_minor != ipex_major_and_minor:
        logger.warning(
            f"Intel Extension for PyTorch {ipex_major_and_minor} needs to work with PyTorch {ipex_major_and_minor}.*,"
            f" but PyTorch {_torch_version} is found. Please switch to the matching version and run again."
        )
        return False
    if min_version:
        return version.parse(_ipex_version) >= version.parse(min_version)
    return True


@lru_cache
def is_torch_xpu_available(check_device=False):
    """
    Checks if XPU acceleration is available either via native PyTorch (>=2.6),
    `intel_extension_for_pytorch` or via stock PyTorch (>=2.4) and potentially
    if a XPU is in the environment.
    """
    if not is_torch_available():
        return False

    torch_version = version.parse(_torch_version)
    if torch_version.major == 2 and torch_version.minor < 6:
        if is_ipex_available():
            import intel_extension_for_pytorch  # noqa: F401
        elif torch_version.major == 2 and torch_version.minor < 4:
            return False

    import torch

    if check_device:
        try:
            # Will raise a RuntimeError if no XPU  is found
            _ = torch.xpu.device_count()
            return torch.xpu.is_available()
        except RuntimeError:
            return False
    return hasattr(torch, "xpu") and torch.xpu.is_available()


@lru_cache
def is_bitsandbytes_available(check_library_only=False) -> bool:
    if not _bitsandbytes_available:
        return False

    if check_library_only:
        return True

    if not is_torch_available():
        return False

    import torch

    # `bitsandbytes` versions older than 0.43.1 eagerly require CUDA at import time,
    # so those versions of the library are practically only available when CUDA is too.
    if version.parse(importlib.metadata.version("bitsandbytes")) < version.parse("0.43.1"):
        return torch.cuda.is_available()

    # Newer versions of `bitsandbytes` can be imported on systems without CUDA.
    return True


def is_bitsandbytes_multi_backend_available() -> bool:
    if not is_bitsandbytes_available():
        return False

    import bitsandbytes as bnb

    return "multi_backend" in getattr(bnb, "features", set())


def is_flash_attn_2_available():
    if not is_torch_available():
        return False

    if not _is_package_available("flash_attn"):
        return False

    # Let's add an extra check to see if cuda is available
    import torch

    if not (torch.cuda.is_available() or is_torch_mlu_available()):
        return False

    if torch.version.cuda:
        return version.parse(importlib.metadata.version("flash_attn")) >= version.parse("2.1.0")
    elif torch.version.hip:
        # TODO: Bump the requirement to 2.1.0 once released in https://github.com/ROCmSoftwarePlatform/flash-attention
        return version.parse(importlib.metadata.version("flash_attn")) >= version.parse("2.0.4")
    elif is_torch_mlu_available():
        return version.parse(importlib.metadata.version("flash_attn")) >= version.parse("2.3.3")
    else:
        return False


@lru_cache
def is_flash_attn_greater_or_equal_2_10():
    if not _is_package_available("flash_attn"):
        return False

    return version.parse(importlib.metadata.version("flash_attn")) >= version.parse("2.1.0")


@lru_cache
def is_flash_attn_greater_or_equal(library_version: str):
    if not _is_package_available("flash_attn"):
        return False

    return version.parse(importlib.metadata.version("flash_attn")) >= version.parse(library_version)


@lru_cache
def is_torch_greater_or_equal(library_version: str, accept_dev: bool = False):
    """
    Accepts a library version and returns True if the current version of the library is greater than or equal to the
    given version. If `accept_dev` is True, it will also accept development versions (e.g. 2.7.0.dev20250320 matches
    2.7.0).
    """
    if not _is_package_available("torch"):
        return False

    if accept_dev:
        return version.parse(version.parse(importlib.metadata.version("torch")).base_version) >= version.parse(
            library_version
        )
    else:
        return version.parse(importlib.metadata.version("torch")) >= version.parse(library_version)


@lru_cache
def is_huggingface_hub_greater_or_equal(library_version: str, accept_dev: bool = False):
    if not _is_package_available("huggingface_hub"):
        return False

    if accept_dev:
        return version.parse(
            version.parse(importlib.metadata.version("huggingface_hub")).base_version
        ) >= version.parse(library_version)
    else:
        return version.parse(importlib.metadata.version("huggingface_hub")) >= version.parse(library_version)


def is_torchdistx_available():
    return _torchdistx_available


def is_faiss_available():
    return _faiss_available


def is_scipy_available():
    return _scipy_available


def is_sklearn_available():
    return _sklearn_available


def is_sentencepiece_available():
    return _sentencepiece_available


def is_seqio_available():
    return _is_seqio_available


def is_gguf_available(min_version: str = GGUF_MIN_VERSION):
    return _is_gguf_available and version.parse(_gguf_version) >= version.parse(min_version)


def is_protobuf_available():
    if importlib.util.find_spec("google") is None:
        return False
    return importlib.util.find_spec("google.protobuf") is not None


def is_fsdp_available(min_version: str = FSDP_MIN_VERSION):
    return is_torch_available() and version.parse(_torch_version) >= version.parse(min_version)


def is_optimum_available():
    return _optimum_available


def is_auto_awq_available():
    return _auto_awq_available


def is_auto_round_available(min_version: str = AUTOROUND_MIN_VERSION):
    return _auto_round_available and version.parse(_auto_round_version) >= version.parse(min_version)


def is_optimum_quanto_available():
    # `importlib.metadata.version` doesn't work with `optimum.quanto`, need to put `optimum_quanto`
    return _is_optimum_quanto_available


def is_quark_available():
    return _quark_available


def is_compressed_tensors_available():
    return _compressed_tensors_available


def is_auto_gptq_available():
    return _auto_gptq_available


def is_gptqmodel_available():
    return _gptqmodel_available


def is_eetq_available():
    return _eetq_available


def is_fbgemm_gpu_available():
    return _fbgemm_gpu_available


def is_levenshtein_available():
    return _levenshtein_available


def is_optimum_neuron_available():
    return _optimum_available and _is_package_available("optimum.neuron")


def is_safetensors_available():
    return _safetensors_available


def is_tokenizers_available():
    return _tokenizers_available


@lru_cache
def is_vision_available():
    _pil_available = importlib.util.find_spec("PIL") is not None
    if _pil_available:
        try:
            package_version = importlib.metadata.version("Pillow")
        except importlib.metadata.PackageNotFoundError:
            try:
                package_version = importlib.metadata.version("Pillow-SIMD")
            except importlib.metadata.PackageNotFoundError:
                return False
        logger.debug(f"Detected PIL version {package_version}")
    return _pil_available


def is_pytesseract_available():
    return _pytesseract_available


def is_pytest_available():
    return _pytest_available


def is_spacy_available():
    return _spacy_available


def is_tensorflow_text_available():
    return is_tf_available() and _tensorflow_text_available


def is_keras_nlp_available():
    return is_tensorflow_text_available() and _keras_nlp_available


def is_in_notebook():
    try:
        # Check if we are running inside Marimo
        if "marimo" in sys.modules:
            return True
        # Test adapted from tqdm.autonotebook: https://github.com/tqdm/tqdm/blob/master/tqdm/autonotebook.py
        get_ipython = sys.modules["IPython"].get_ipython
        if "IPKernelApp" not in get_ipython().config:
            raise ImportError("console")
        # Removed the lines to include VSCode
        if "DATABRICKS_RUNTIME_VERSION" in os.environ and os.environ["DATABRICKS_RUNTIME_VERSION"] < "11.0":
            # Databricks Runtime 11.0 and above uses IPython kernel by default so it should be compatible with Jupyter notebook
            # https://docs.microsoft.com/en-us/azure/databricks/notebooks/ipython-kernel
            raise ImportError("databricks")

        return importlib.util.find_spec("IPython") is not None
    except (AttributeError, ImportError, KeyError):
        return False


def is_pytorch_quantization_available():
    return _pytorch_quantization_available


def is_tensorflow_probability_available():
    return _tensorflow_probability_available


def is_pandas_available():
    return _pandas_available


def is_sagemaker_dp_enabled():
    # Get the sagemaker specific env variable.
    sagemaker_params = os.getenv("SM_FRAMEWORK_PARAMS", "{}")
    try:
        # Parse it and check the field "sagemaker_distributed_dataparallel_enabled".
        sagemaker_params = json.loads(sagemaker_params)
        if not sagemaker_params.get("sagemaker_distributed_dataparallel_enabled", False):
            return False
    except json.JSONDecodeError:
        return False
    # Lastly, check if the `smdistributed` module is present.
    return _smdistributed_available


def is_sagemaker_mp_enabled():
    # Get the sagemaker specific mp parameters from smp_options variable.
    smp_options = os.getenv("SM_HP_MP_PARAMETERS", "{}")
    try:
        # Parse it and check the field "partitions" is included, it is required for model parallel.
        smp_options = json.loads(smp_options)
        if "partitions" not in smp_options:
            return False
    except json.JSONDecodeError:
        return False

    # Get the sagemaker specific framework parameters from mpi_options variable.
    mpi_options = os.getenv("SM_FRAMEWORK_PARAMS", "{}")
    try:
        # Parse it and check the field "sagemaker_distributed_dataparallel_enabled".
        mpi_options = json.loads(mpi_options)
        if not mpi_options.get("sagemaker_mpi_enabled", False):
            return False
    except json.JSONDecodeError:
        return False
    # Lastly, check if the `smdistributed` module is present.
    return _smdistributed_available


def is_training_run_on_sagemaker():
    return "SAGEMAKER_JOB_NAME" in os.environ


def is_soundfile_available():
    return _soundfile_available


def is_timm_available():
    return _timm_available


def is_natten_available():
    return _natten_available


def is_nltk_available():
    return _nltk_available


def is_torchaudio_available():
    return _torchaudio_available


def is_torchao_available(min_version: str = TORCHAO_MIN_VERSION):
    return _torchao_available and version.parse(_torchao_version) >= version.parse(min_version)


def is_speech_available():
    # For now this depends on torchaudio but the exact dependency might evolve in the future.
    return _torchaudio_available


def is_spqr_available():
    return _spqr_available


def is_phonemizer_available():
    return _phonemizer_available


def is_uroman_available():
    return _uroman_available


def torch_only_method(fn):
    def wrapper(*args, **kwargs):
        if not _torch_available:
            raise ImportError(
                "You need to install pytorch to use this method or class, "
                "or activate it with environment variables USE_TORCH=1 and USE_TF=0."
            )
        else:
            return fn(*args, **kwargs)

    return wrapper


def is_ccl_available():
    return _is_ccl_available


def is_sudachi_available():
    return _sudachipy_available


def get_sudachi_version():
    return _sudachipy_version


def is_sudachi_projection_available():
    if not is_sudachi_available():
        return False

    # NOTE: We require sudachipy>=0.6.8 to use projection option in sudachi_kwargs for the constructor of BertJapaneseTokenizer.
    # - `projection` option is not supported in sudachipy<0.6.8, see https://github.com/WorksApplications/sudachi.rs/issues/230
    return version.parse(_sudachipy_version) >= version.parse("0.6.8")


def is_jumanpp_available():
    return (importlib.util.find_spec("rhoknp") is not None) and (shutil.which("jumanpp") is not None)


def is_cython_available():
    return importlib.util.find_spec("pyximport") is not None


def is_jieba_available():
    return _jieba_available


def is_jinja_available():
    return _jinja_available


def is_mlx_available():
    return _mlx_available


def is_num2words_available():
    return _num2words_available


def is_tiktoken_available():
    return _tiktoken_available and _blobfile_available


def is_liger_kernel_available():
    if not _liger_kernel_available:
        return False

    return version.parse(importlib.metadata.version("liger_kernel")) >= version.parse("0.3.0")


def is_triton_available():
    return _triton_available


def is_rich_available():
    return _rich_available


def is_matplotlib_available():
    return _matplotlib_available


def check_torch_load_is_safe():
    if not is_torch_greater_or_equal("2.6"):
        raise ValueError(
            "Due to a serious vulnerability issue in `torch.load`, even with `weights_only=True`, we now require users "
            "to upgrade torch to at least v2.6 in order to use the function. This version restriction does not apply "
            "when loading files with safetensors."
            "\nSee the vulnerability report here https://nvd.nist.gov/vuln/detail/CVE-2025-32434"
        )


# docstyle-ignore
AV_IMPORT_ERROR = """
{0} requires the PyAv library but it was not found in your environment. You can install it with:
```
pip install av
```
Please note that you may need to restart your runtime after installation.
"""

# docstyle-ignore
YT_DLP_IMPORT_ERROR = """
{0} requires the YT-DLP library but it was not found in your environment. You can install it with:
```
pip install yt-dlp
```
Please note that you may need to restart your runtime after installation.
"""

DECORD_IMPORT_ERROR = """
{0} requires the PyAv library but it was not found in your environment. You can install it with:
```
pip install decord
```
Please note that you may need to restart your runtime after installation.
"""

TORCHCODEC_IMPORT_ERROR = """
{0} requires the TorchCodec (https://github.com/pytorch/torchcodec) library, but it was not found in your environment. You can install it with:
```
pip install torchcodec
```
Please note that you may need to restart your runtime after installation.
"""

# docstyle-ignore
CV2_IMPORT_ERROR = """
{0} requires the OpenCV library but it was not found in your environment. You can install it with:
```
pip install opencv-python
```
Please note that you may need to restart your runtime after installation.
"""


# docstyle-ignore
DATASETS_IMPORT_ERROR = """
{0} requires the 🤗 Datasets library but it was not found in your environment. You can install it with:
```
pip install datasets
```
In a notebook or a colab, you can install it by executing a cell with
```
!pip install datasets
```
then restarting your kernel.

Note that if you have a local folder named `datasets` or a local python file named `datasets.py` in your current
working directory, python may try to import this instead of the 🤗 Datasets library. You should rename this folder or
that python file if that's the case. Please note that you may need to restart your runtime after installation.
"""


# docstyle-ignore
TOKENIZERS_IMPORT_ERROR = """
{0} requires the 🤗 Tokenizers library but it was not found in your environment. You can install it with:
```
pip install tokenizers
```
In a notebook or a colab, you can install it by executing a cell with
```
!pip install tokenizers
```
Please note that you may need to restart your runtime after installation.
"""


# docstyle-ignore
SENTENCEPIECE_IMPORT_ERROR = """
{0} requires the SentencePiece library but it was not found in your environment. Check out the instructions on the
installation page of its repo: https://github.com/google/sentencepiece#installation and follow the ones
that match your environment. Please note that you may need to restart your runtime after installation.
"""


# docstyle-ignore
PROTOBUF_IMPORT_ERROR = """
{0} requires the protobuf library but it was not found in your environment. Check out the instructions on the
installation page of its repo: https://github.com/protocolbuffers/protobuf/tree/master/python#installation and follow the ones
that match your environment. Please note that you may need to restart your runtime after installation.
"""


# docstyle-ignore
FAISS_IMPORT_ERROR = """
{0} requires the faiss library but it was not found in your environment. Check out the instructions on the
installation page of its repo: https://github.com/facebookresearch/faiss/blob/master/INSTALL.md and follow the ones
that match your environment. Please note that you may need to restart your runtime after installation.
"""


# docstyle-ignore
PYTORCH_IMPORT_ERROR = """
{0} requires the PyTorch library but it was not found in your environment. Check out the instructions on the
installation page: https://pytorch.org/get-started/locally/ and follow the ones that match your environment.
Please note that you may need to restart your runtime after installation.
"""


# docstyle-ignore
TORCHVISION_IMPORT_ERROR = """
{0} requires the Torchvision library but it was not found in your environment. Check out the instructions on the
installation page: https://pytorch.org/get-started/locally/ and follow the ones that match your environment.
Please note that you may need to restart your runtime after installation.
"""

# docstyle-ignore
PYTORCH_IMPORT_ERROR_WITH_TF = """
{0} requires the PyTorch library but it was not found in your environment.
However, we were able to find a TensorFlow installation. TensorFlow classes begin
with "TF", but are otherwise identically named to our PyTorch classes. This
means that the TF equivalent of the class you tried to import would be "TF{0}".
If you want to use TensorFlow, please use TF classes instead!

If you really do want to use PyTorch please go to
https://pytorch.org/get-started/locally/ and follow the instructions that
match your environment.
"""

# docstyle-ignore
TF_IMPORT_ERROR_WITH_PYTORCH = """
{0} requires the TensorFlow library but it was not found in your environment.
However, we were able to find a PyTorch installation. PyTorch classes do not begin
with "TF", but are otherwise identically named to our TF classes.
If you want to use PyTorch, please use those classes instead!

If you really do want to use TensorFlow, please follow the instructions on the
installation page https://www.tensorflow.org/install that match your environment.
"""

# docstyle-ignore
BS4_IMPORT_ERROR = """
{0} requires the Beautiful Soup library but it was not found in your environment. You can install it with pip:
`pip install beautifulsoup4`. Please note that you may need to restart your runtime after installation.
"""


# docstyle-ignore
SKLEARN_IMPORT_ERROR = """
{0} requires the scikit-learn library but it was not found in your environment. You can install it with:
```
pip install -U scikit-learn
```
In a notebook or a colab, you can install it by executing a cell with
```
!pip install -U scikit-learn
```
Please note that you may need to restart your runtime after installation.
"""


# docstyle-ignore
TENSORFLOW_IMPORT_ERROR = """
{0} requires the TensorFlow library but it was not found in your environment. Check out the instructions on the
installation page: https://www.tensorflow.org/install and follow the ones that match your environment.
Please note that you may need to restart your runtime after installation.
"""


# docstyle-ignore
DETECTRON2_IMPORT_ERROR = """
{0} requires the detectron2 library but it was not found in your environment. Check out the instructions on the
installation page: https://github.com/facebookresearch/detectron2/blob/master/INSTALL.md and follow the ones
that match your environment. Please note that you may need to restart your runtime after installation.
"""


# docstyle-ignore
FLAX_IMPORT_ERROR = """
{0} requires the FLAX library but it was not found in your environment. Check out the instructions on the
installation page: https://github.com/google/flax and follow the ones that match your environment.
Please note that you may need to restart your runtime after installation.
"""

# docstyle-ignore
FTFY_IMPORT_ERROR = """
{0} requires the ftfy library but it was not found in your environment. Check out the instructions on the
installation section: https://github.com/rspeer/python-ftfy/tree/master#installing and follow the ones
that match your environment. Please note that you may need to restart your runtime after installation.
"""

LEVENSHTEIN_IMPORT_ERROR = """
{0} requires the python-Levenshtein library but it was not found in your environment. You can install it with pip: `pip
install python-Levenshtein`. Please note that you may need to restart your runtime after installation.
"""

# docstyle-ignore
G2P_EN_IMPORT_ERROR = """
{0} requires the g2p-en library but it was not found in your environment. You can install it with pip:
`pip install g2p-en`. Please note that you may need to restart your runtime after installation.
"""

# docstyle-ignore
PYTORCH_QUANTIZATION_IMPORT_ERROR = """
{0} requires the pytorch-quantization library but it was not found in your environment. You can install it with pip:
`pip install pytorch-quantization --extra-index-url https://pypi.ngc.nvidia.com`
Please note that you may need to restart your runtime after installation.
"""

# docstyle-ignore
TENSORFLOW_PROBABILITY_IMPORT_ERROR = """
{0} requires the tensorflow_probability library but it was not found in your environment. You can install it with pip as
explained here: https://github.com/tensorflow/probability. Please note that you may need to restart your runtime after installation.
"""

# docstyle-ignore
TENSORFLOW_TEXT_IMPORT_ERROR = """
{0} requires the tensorflow_text library but it was not found in your environment. You can install it with pip as
explained here: https://www.tensorflow.org/text/guide/tf_text_intro.
Please note that you may need to restart your runtime after installation.
"""

# docstyle-ignore
TORCHAUDIO_IMPORT_ERROR = """
{0} requires the torchaudio library but it was not found in your environment. Please install it and restart your
runtime.
"""

# docstyle-ignore
PANDAS_IMPORT_ERROR = """
{0} requires the pandas library but it was not found in your environment. You can install it with pip as
explained here: https://pandas.pydata.org/pandas-docs/stable/getting_started/install.html.
Please note that you may need to restart your runtime after installation.
"""


# docstyle-ignore
PHONEMIZER_IMPORT_ERROR = """
{0} requires the phonemizer library but it was not found in your environment. You can install it with pip:
`pip install phonemizer`. Please note that you may need to restart your runtime after installation.
"""
# docstyle-ignore
UROMAN_IMPORT_ERROR = """
{0} requires the uroman library but it was not found in your environment. You can install it with pip:
`pip install uroman`. Please note that you may need to restart your runtime after installation.
"""


# docstyle-ignore
SACREMOSES_IMPORT_ERROR = """
{0} requires the sacremoses library but it was not found in your environment. You can install it with pip:
`pip install sacremoses`. Please note that you may need to restart your runtime after installation.
"""

# docstyle-ignore
SCIPY_IMPORT_ERROR = """
{0} requires the scipy library but it was not found in your environment. You can install it with pip:
`pip install scipy`. Please note that you may need to restart your runtime after installation.
"""

# docstyle-ignore
KERAS_NLP_IMPORT_ERROR = """
{0} requires the keras_nlp library but it was not found in your environment. You can install it with pip.
Please note that you may need to restart your runtime after installation.
"""

# docstyle-ignore
SPEECH_IMPORT_ERROR = """
{0} requires the torchaudio library but it was not found in your environment. You can install it with pip:
`pip install torchaudio`. Please note that you may need to restart your runtime after installation.
"""

# docstyle-ignore
TIMM_IMPORT_ERROR = """
{0} requires the timm library but it was not found in your environment. You can install it with pip:
`pip install timm`. Please note that you may need to restart your runtime after installation.
"""

# docstyle-ignore
NATTEN_IMPORT_ERROR = """
{0} requires the natten library but it was not found in your environment. You can install it by referring to:
shi-labs.com/natten . You can also install it with pip (may take longer to build):
`pip install natten`. Please note that you may need to restart your runtime after installation.
"""

NUMEXPR_IMPORT_ERROR = """
{0} requires the numexpr library but it was not found in your environment. You can install it by referring to:
https://numexpr.readthedocs.io/en/latest/index.html.
"""


# docstyle-ignore
NLTK_IMPORT_ERROR = """
{0} requires the NLTK library but it was not found in your environment. You can install it by referring to:
https://www.nltk.org/install.html. Please note that you may need to restart your runtime after installation.
"""


# docstyle-ignore
VISION_IMPORT_ERROR = """
{0} requires the PIL library but it was not found in your environment. You can install it with pip:
`pip install pillow`. Please note that you may need to restart your runtime after installation.
"""


# docstyle-ignore
PYTESSERACT_IMPORT_ERROR = """
{0} requires the PyTesseract library but it was not found in your environment. You can install it with pip:
`pip install pytesseract`. Please note that you may need to restart your runtime after installation.
"""

# docstyle-ignore
PYCTCDECODE_IMPORT_ERROR = """
{0} requires the pyctcdecode library but it was not found in your environment. You can install it with pip:
`pip install pyctcdecode`. Please note that you may need to restart your runtime after installation.
"""

# docstyle-ignore
ACCELERATE_IMPORT_ERROR = """
{0} requires the accelerate library >= {ACCELERATE_MIN_VERSION} it was not found in your environment.
You can install or update it with pip: `pip install --upgrade accelerate`. Please note that you may need to restart your
runtime after installation.
"""

# docstyle-ignore
CCL_IMPORT_ERROR = """
{0} requires the torch ccl library but it was not found in your environment. You can install it with pip:
`pip install oneccl_bind_pt -f https://developer.intel.com/ipex-whl-stable`
Please note that you may need to restart your runtime after installation.
"""

# docstyle-ignore
ESSENTIA_IMPORT_ERROR = """
{0} requires essentia library. But that was not found in your environment. You can install them with pip:
`pip install essentia==2.1b6.dev1034`
Please note that you may need to restart your runtime after installation.
"""

# docstyle-ignore
LIBROSA_IMPORT_ERROR = """
{0} requires the librosa library. But that was not found in your environment. You can install them with pip:
`pip install librosa`
Please note that you may need to restart your runtime after installation.
"""

# docstyle-ignore
PRETTY_MIDI_IMPORT_ERROR = """
{0} requires the pretty_midi library. But that was not found in your environment. You can install them with pip:
`pip install pretty_midi`
Please note that you may need to restart your runtime after installation.
"""


CYTHON_IMPORT_ERROR = """
{0} requires the Cython library but it was not found in your environment. You can install it with pip: `pip install
Cython`. Please note that you may need to restart your runtime after installation.
"""

JIEBA_IMPORT_ERROR = """
{0} requires the jieba library but it was not found in your environment. You can install it with pip: `pip install
jieba`. Please note that you may need to restart your runtime after installation.
"""

PEFT_IMPORT_ERROR = """
{0} requires the peft library but it was not found in your environment. You can install it with pip: `pip install
peft`. Please note that you may need to restart your runtime after installation.
"""

JINJA_IMPORT_ERROR = """
{0} requires the jinja library but it was not found in your environment. You can install it with pip: `pip install
jinja2`. Please note that you may need to restart your runtime after installation.
"""

RICH_IMPORT_ERROR = """
{0} requires the rich library but it was not found in your environment. You can install it with pip: `pip install
rich`. Please note that you may need to restart your runtime after installation.
"""

BACKENDS_MAPPING = OrderedDict(
    [
        ("av", (is_av_available, AV_IMPORT_ERROR)),
        ("bs4", (is_bs4_available, BS4_IMPORT_ERROR)),
        ("cv2", (is_cv2_available, CV2_IMPORT_ERROR)),
        ("datasets", (is_datasets_available, DATASETS_IMPORT_ERROR)),
        ("decord", (is_decord_available, DECORD_IMPORT_ERROR)),
        ("detectron2", (is_detectron2_available, DETECTRON2_IMPORT_ERROR)),
        ("essentia", (is_essentia_available, ESSENTIA_IMPORT_ERROR)),
        ("faiss", (is_faiss_available, FAISS_IMPORT_ERROR)),
        ("flax", (is_flax_available, FLAX_IMPORT_ERROR)),
        ("ftfy", (is_ftfy_available, FTFY_IMPORT_ERROR)),
        ("g2p_en", (is_g2p_en_available, G2P_EN_IMPORT_ERROR)),
        ("pandas", (is_pandas_available, PANDAS_IMPORT_ERROR)),
        ("phonemizer", (is_phonemizer_available, PHONEMIZER_IMPORT_ERROR)),
        ("uroman", (is_uroman_available, UROMAN_IMPORT_ERROR)),
        ("pretty_midi", (is_pretty_midi_available, PRETTY_MIDI_IMPORT_ERROR)),
        ("levenshtein", (is_levenshtein_available, LEVENSHTEIN_IMPORT_ERROR)),
        ("librosa", (is_librosa_available, LIBROSA_IMPORT_ERROR)),
        ("protobuf", (is_protobuf_available, PROTOBUF_IMPORT_ERROR)),
        ("pyctcdecode", (is_pyctcdecode_available, PYCTCDECODE_IMPORT_ERROR)),
        ("pytesseract", (is_pytesseract_available, PYTESSERACT_IMPORT_ERROR)),
        ("sacremoses", (is_sacremoses_available, SACREMOSES_IMPORT_ERROR)),
        ("pytorch_quantization", (is_pytorch_quantization_available, PYTORCH_QUANTIZATION_IMPORT_ERROR)),
        ("sentencepiece", (is_sentencepiece_available, SENTENCEPIECE_IMPORT_ERROR)),
        ("sklearn", (is_sklearn_available, SKLEARN_IMPORT_ERROR)),
        ("speech", (is_speech_available, SPEECH_IMPORT_ERROR)),
        ("tensorflow_probability", (is_tensorflow_probability_available, TENSORFLOW_PROBABILITY_IMPORT_ERROR)),
        ("tf", (is_tf_available, TENSORFLOW_IMPORT_ERROR)),
        ("tensorflow_text", (is_tensorflow_text_available, TENSORFLOW_TEXT_IMPORT_ERROR)),
        ("timm", (is_timm_available, TIMM_IMPORT_ERROR)),
        ("torchaudio", (is_torchaudio_available, TORCHAUDIO_IMPORT_ERROR)),
        ("natten", (is_natten_available, NATTEN_IMPORT_ERROR)),
        ("nltk", (is_nltk_available, NLTK_IMPORT_ERROR)),
        ("tokenizers", (is_tokenizers_available, TOKENIZERS_IMPORT_ERROR)),
        ("torch", (is_torch_available, PYTORCH_IMPORT_ERROR)),
        ("torchvision", (is_torchvision_available, TORCHVISION_IMPORT_ERROR)),
        ("torchcodec", (is_torchcodec_available, TORCHCODEC_IMPORT_ERROR)),
        ("vision", (is_vision_available, VISION_IMPORT_ERROR)),
        ("scipy", (is_scipy_available, SCIPY_IMPORT_ERROR)),
        ("accelerate", (is_accelerate_available, ACCELERATE_IMPORT_ERROR)),
        ("oneccl_bind_pt", (is_ccl_available, CCL_IMPORT_ERROR)),
        ("cython", (is_cython_available, CYTHON_IMPORT_ERROR)),
        ("jieba", (is_jieba_available, JIEBA_IMPORT_ERROR)),
        ("peft", (is_peft_available, PEFT_IMPORT_ERROR)),
        ("jinja", (is_jinja_available, JINJA_IMPORT_ERROR)),
        ("yt_dlp", (is_yt_dlp_available, YT_DLP_IMPORT_ERROR)),
        ("rich", (is_rich_available, RICH_IMPORT_ERROR)),
        ("keras_nlp", (is_keras_nlp_available, KERAS_NLP_IMPORT_ERROR)),
    ]
)


def requires_backends(obj, backends):
    if not isinstance(backends, (list, tuple)):
        backends = [backends]

    name = obj.__name__ if hasattr(obj, "__name__") else obj.__class__.__name__

    # Raise an error for users who might not realize that classes without "TF" are torch-only
    if "torch" in backends and "tf" not in backends and not is_torch_available() and is_tf_available():
        raise ImportError(PYTORCH_IMPORT_ERROR_WITH_TF.format(name))

    # Raise the inverse error for PyTorch users trying to load TF classes
    if "tf" in backends and "torch" not in backends and is_torch_available() and not is_tf_available():
        raise ImportError(TF_IMPORT_ERROR_WITH_PYTORCH.format(name))

    failed = []
    for backend in backends:
        if isinstance(backend, Backend):
            available, msg = backend.is_satisfied, backend.error_message
        else:
            available, msg = BACKENDS_MAPPING[backend]

        if not available():
            failed.append(msg.format(name))

    if failed:
        raise ImportError("".join(failed))


class DummyObject(type):
    """
    Metaclass for the dummy objects. Any class inheriting from it will return the ImportError generated by
    `requires_backend` each time a user tries to access any method of that class.
    """

    is_dummy = True

    def __getattribute__(cls, key):
        if (key.startswith("_") and key != "_from_config") or key == "is_dummy" or key == "mro" or key == "call":
            return super().__getattribute__(key)
        requires_backends(cls, cls._backends)


def is_torch_fx_proxy(x):
    if is_torch_fx_available():
        import torch.fx

        return isinstance(x, torch.fx.Proxy)
    return False


BACKENDS_T = frozenset[str]
IMPORT_STRUCTURE_T = dict[BACKENDS_T, dict[str, set[str]]]


class _LazyModule(ModuleType):
    """
    Module class that surfaces all objects but only performs associated imports when the objects are requested.
    """

    # Very heavily inspired by optuna.integration._IntegrationModule
    # https://github.com/optuna/optuna/blob/master/optuna/integration/__init__.py
    def __init__(
        self,
        name: str,
        module_file: str,
        import_structure: IMPORT_STRUCTURE_T,
        module_spec: Optional[importlib.machinery.ModuleSpec] = None,
        extra_objects: Optional[dict[str, object]] = None,
        explicit_import_shortcut: Optional[dict[str, list[str]]] = None,
    ):
        super().__init__(name)

        self._object_missing_backend = {}
        self._explicit_import_shortcut = explicit_import_shortcut if explicit_import_shortcut else {}

        if any(isinstance(key, frozenset) for key in import_structure.keys()):
            self._modules = set()
            self._class_to_module = {}
            self.__all__ = []

            _import_structure = {}

            for backends, module in import_structure.items():
                missing_backends = []

                # This ensures that if a module is importable, then all other keys of the module are importable.
                # As an example, in module.keys() we might have the following:
                #
                # dict_keys(['models.nllb_moe.configuration_nllb_moe', 'models.sew_d.configuration_sew_d'])
                #
                # with this, we don't only want to be able to import these explicitly, we want to be able to import
                # every intermediate module as well. Therefore, this is what is returned:
                #
                # {
                #     'models.nllb_moe.configuration_nllb_moe',
                #     'models.sew_d.configuration_sew_d',
                #     'models',
                #     'models.sew_d', 'models.nllb_moe'
                # }

                module_keys = set(
                    chain(*[[k.rsplit(".", i)[0] for i in range(k.count(".") + 1)] for k in list(module.keys())])
                )

                for backend in backends:
                    if backend in BACKENDS_MAPPING:
                        callable, _ = BACKENDS_MAPPING[backend]
                    else:
                        if any(key in backend for key in ["=", "<", ">"]):
                            backend = Backend(backend)
                            callable = backend.is_satisfied
                        else:
                            raise ValueError(
                                f"Backend should be defined in the BACKENDS_MAPPING. Offending backend: {backend}"
                            )

                    try:
                        if not callable():
                            missing_backends.append(backend)
                    except (importlib.metadata.PackageNotFoundError, ModuleNotFoundError, RuntimeError):
                        missing_backends.append(backend)

                self._modules = self._modules.union(module_keys)

                for key, values in module.items():
                    if len(missing_backends):
                        self._object_missing_backend[key] = missing_backends

                    for value in values:
                        self._class_to_module[value] = key
                        if len(missing_backends):
                            self._object_missing_backend[value] = missing_backends
                    _import_structure.setdefault(key, []).extend(values)

                # Needed for autocompletion in an IDE
                self.__all__.extend(module_keys | set(chain(*module.values())))

            self.__file__ = module_file
            self.__spec__ = module_spec
            self.__path__ = [os.path.dirname(module_file)]
            self._objects = {} if extra_objects is None else extra_objects
            self._name = name
            self._import_structure = _import_structure

        # This can be removed once every exportable object has a `require()` require.
        else:
            self._modules = set(import_structure.keys())
            self._class_to_module = {}
            for key, values in import_structure.items():
                for value in values:
                    self._class_to_module[value] = key
            # Needed for autocompletion in an IDE
            self.__all__ = list(import_structure.keys()) + list(chain(*import_structure.values()))
            self.__file__ = module_file
            self.__spec__ = module_spec
            self.__path__ = [os.path.dirname(module_file)]
            self._objects = {} if extra_objects is None else extra_objects
            self._name = name
            self._import_structure = import_structure

    # Needed for autocompletion in an IDE
    def __dir__(self):
        result = super().__dir__()
        # The elements of self.__all__ that are submodules may or may not be in the dir already, depending on whether
        # they have been accessed or not. So we only add the elements of self.__all__ that are not already in the dir.
        for attr in self.__all__:
            if attr not in result:
                result.append(attr)
        return result

    def __getattr__(self, name: str) -> Any:
        if name in self._objects:
            return self._objects[name]
        if name in self._object_missing_backend.keys():
            missing_backends = self._object_missing_backend[name]

            class Placeholder(metaclass=DummyObject):
                _backends = missing_backends

                def __init__(self, *args, **kwargs):
                    requires_backends(self, missing_backends)

                def call(self, *args, **kwargs):
                    pass

            Placeholder.__name__ = name

            if name not in self._class_to_module:
                module_name = f"transformers.{name}"
            else:
                module_name = self._class_to_module[name]
                if not module_name.startswith("transformers."):
                    module_name = f"transformers.{module_name}"

            Placeholder.__module__ = module_name

            value = Placeholder
        elif name in self._class_to_module.keys():
            try:
                module = self._get_module(self._class_to_module[name])
                value = getattr(module, name)
            except (ModuleNotFoundError, RuntimeError) as e:
                raise ModuleNotFoundError(
                    f"Could not import module '{name}'. Are this object's requirements defined correctly?"
                ) from e

        elif name in self._modules:
            try:
                value = self._get_module(name)
            except (ModuleNotFoundError, RuntimeError) as e:
                raise ModuleNotFoundError(
                    f"Could not import module '{name}'. Are this object's requirements defined correctly?"
                ) from e
        else:
            value = None
            for key, values in self._explicit_import_shortcut.items():
                if name in values:
                    value = self._get_module(key)

            if value is None:
                raise AttributeError(f"module {self.__name__} has no attribute {name}")

        setattr(self, name, value)
        return value

    def _get_module(self, module_name: str):
        try:
            return importlib.import_module("." + module_name, self.__name__)
        except Exception as e:
            raise e

    def __reduce__(self):
        return (self.__class__, (self._name, self.__file__, self._import_structure))


class OptionalDependencyNotAvailable(BaseException):
    """Internally used error class for signalling an optional dependency was not found."""


def direct_transformers_import(path: str, file="__init__.py") -> ModuleType:
    """Imports transformers directly

    Args:
        path (`str`): The path to the source file
        file (`str`, *optional*): The file to join with the path. Defaults to "__init__.py".

    Returns:
        `ModuleType`: The resulting imported module
    """
    name = "transformers"
    location = os.path.join(path, file)
    spec = importlib.util.spec_from_file_location(name, location, submodule_search_locations=[path])
    module = importlib.util.module_from_spec(spec)
    spec.loader.exec_module(module)
    module = sys.modules[name]
    return module


class VersionComparison(Enum):
    EQUAL = operator.eq
    NOT_EQUAL = operator.ne
    GREATER_THAN = operator.gt
    LESS_THAN = operator.lt
    GREATER_THAN_OR_EQUAL = operator.ge
    LESS_THAN_OR_EQUAL = operator.le

    @staticmethod
    def from_string(version_string: str) -> "VersionComparison":
        string_to_operator = {
            "=": VersionComparison.EQUAL.value,
            "==": VersionComparison.EQUAL.value,
            "!=": VersionComparison.NOT_EQUAL.value,
            ">": VersionComparison.GREATER_THAN.value,
            "<": VersionComparison.LESS_THAN.value,
            ">=": VersionComparison.GREATER_THAN_OR_EQUAL.value,
            "<=": VersionComparison.LESS_THAN_OR_EQUAL.value,
        }

        return string_to_operator[version_string]


@lru_cache
def split_package_version(package_version_str) -> tuple[str, str, str]:
    pattern = r"([a-zA-Z0-9_-]+)([!<>=~]+)([0-9.]+)"
    match = re.match(pattern, package_version_str)
    if match:
        return (match.group(1), match.group(2), match.group(3))
    else:
        raise ValueError(f"Invalid package version string: {package_version_str}")


class Backend:
    def __init__(self, backend_requirement: str):
        self.package_name, self.version_comparison, self.version = split_package_version(backend_requirement)

        if self.package_name not in BACKENDS_MAPPING:
            raise ValueError(
                f"Backends should be defined in the BACKENDS_MAPPING. Offending backend: {self.package_name}"
            )

    def is_satisfied(self) -> bool:
        return VersionComparison.from_string(self.version_comparison)(
            version.parse(importlib.metadata.version(self.package_name)), version.parse(self.version)
        )

    def __repr__(self) -> str:
        return f'Backend("{self.package_name}", {VersionComparison[self.version_comparison]}, "{self.version}")'

    @property
    def error_message(self):
        return (
            f"{{0}} requires the {self.package_name} library version {self.version_comparison}{self.version}. That"
            f" library was not found with this version in your environment."
        )


def requires(*, backends=()):
    """
    This decorator enables two things:
    - Attaching a `__backends` tuple to an object to see what are the necessary backends for it
      to execute correctly without instantiating it
    - The '@requires' string is used to dynamically import objects
    """

    if not isinstance(backends, tuple):
        raise ValueError("Backends should be a tuple.")

    applied_backends = []
    for backend in backends:
        if backend in BACKENDS_MAPPING:
            applied_backends.append(backend)
        else:
            if any(key in backend for key in ["=", "<", ">"]):
                applied_backends.append(Backend(backend))
            else:
                raise ValueError(f"Backend should be defined in the BACKENDS_MAPPING. Offending backend: {backend}")

    def inner_fn(fun):
        fun.__backends = applied_backends
        return fun

    return inner_fn


BASE_FILE_REQUIREMENTS = {
    lambda e: "modeling_tf_" in e: ("tf",),
    lambda e: "modeling_flax_" in e: ("flax",),
    lambda e: "modeling_" in e: ("torch",),
    lambda e: e.startswith("tokenization_") and e.endswith("_fast"): ("tokenizers",),
    lambda e: e.startswith("image_processing_") and e.endswith("_fast"): ("vision", "torch", "torchvision"),
    lambda e: e.startswith("image_processing_"): ("vision",),
}


def fetch__all__(file_content):
    """
    Returns the content of the __all__ variable in the file content.
    Returns None if not defined, otherwise returns a list of strings.
    """

    if "__all__" not in file_content:
        return []

    start_index = None
    lines = file_content.splitlines()
    for index, line in enumerate(lines):
        if line.startswith("__all__"):
            start_index = index

    # There is no line starting with `__all__`
    if start_index is None:
        return []

    lines = lines[start_index:]

    if not lines[0].startswith("__all__"):
        raise ValueError(
            "fetch__all__ accepts a list of lines, with the first line being the __all__ variable declaration"
        )

    # __all__ is defined on a single line
    if lines[0].endswith("]"):
        return [obj.strip("\"' ") for obj in lines[0].split("=")[1].strip(" []").split(",")]

    # __all__ is defined on multiple lines
    else:
        _all = []
        for __all__line_index in range(1, len(lines)):
            if lines[__all__line_index].strip() == "]":
                return _all
            else:
                _all.append(lines[__all__line_index].strip("\"', "))

        return _all


@lru_cache
def create_import_structure_from_path(module_path):
    """
    This method takes the path to a file/a folder and returns the import structure.
    If a file is given, it will return the import structure of the parent folder.

    Import structures are designed to be digestible by `_LazyModule` objects. They are
    created from the __all__ definitions in each files as well as the `@require` decorators
    above methods and objects.

    The import structure allows explicit display of the required backends for a given object.
    These backends are specified in two ways:

    1. Through their `@require`, if they are exported with that decorator. This `@require` decorator
       accepts a `backend` tuple kwarg mentioning which backends are required to run this object.

    2. If an object is defined in a file with "default" backends, it will have, at a minimum, this
       backend specified. The default backends are defined according to the filename:

       - If a file is named like `modeling_*.py`, it will have a `torch` backend
       - If a file is named like `modeling_tf_*.py`, it will have a `tf` backend
       - If a file is named like `modeling_flax_*.py`, it will have a `flax` backend
       - If a file is named like `tokenization_*_fast.py`, it will have a `tokenizers` backend
       - If a file is named like `image_processing*_fast.py`, it will have a `torchvision` + `torch` backend

    Backends serve the purpose of displaying a clear error message to the user in case the backends are not installed.
    Should an object be imported without its required backends being in the environment, any attempt to use the
    object will raise an error mentioning which backend(s) should be added to the environment in order to use
    that object.

    Here's an example of an input import structure at the src.transformers.models level:

    {
        'albert': {
            frozenset(): {
                'configuration_albert': {'AlbertConfig', 'AlbertOnnxConfig'}
            },
            frozenset({'tokenizers'}): {
                'tokenization_albert_fast': {'AlbertTokenizerFast'}
            },
        },
        'align': {
            frozenset(): {
                'configuration_align': {'AlignConfig', 'AlignTextConfig', 'AlignVisionConfig'},
                'processing_align': {'AlignProcessor'}
            },
        },
        'altclip': {
            frozenset(): {
                'configuration_altclip': {'AltCLIPConfig', 'AltCLIPTextConfig', 'AltCLIPVisionConfig'},
                'processing_altclip': {'AltCLIPProcessor'},
            }
        }
    }
    """
    import_structure = {}

    if os.path.isfile(module_path):
        module_path = os.path.dirname(module_path)

    directory = module_path
    adjacent_modules = []

    for f in os.listdir(module_path):
        if f != "__pycache__" and os.path.isdir(os.path.join(module_path, f)):
            import_structure[f] = create_import_structure_from_path(os.path.join(module_path, f))

        elif not os.path.isdir(os.path.join(directory, f)):
            adjacent_modules.append(f)

    # We're only taking a look at files different from __init__.py
    # We could theoretically require things directly from the __init__.py
    # files, but this is not supported at this time.
    if "__init__.py" in adjacent_modules:
        adjacent_modules.remove("__init__.py")

    # Modular files should not be imported
    def find_substring(substring, list_):
        return any(substring in x for x in list_)

    if find_substring("modular_", adjacent_modules) and find_substring("modeling_", adjacent_modules):
        adjacent_modules = [module for module in adjacent_modules if "modular_" not in module]

    module_requirements = {}
    for module_name in adjacent_modules:
        # Only modules ending in `.py` are accepted here.
        if not module_name.endswith(".py"):
            continue

        with open(os.path.join(directory, module_name), encoding="utf-8") as f:
            file_content = f.read()

        # Remove the .py suffix
        module_name = module_name[:-3]

        previous_line = ""
        previous_index = 0

        # Some files have some requirements by default.
        # For example, any file named `modeling_tf_xxx.py`
        # should have TensorFlow as a required backend.
        base_requirements = ()
        for string_check, requirements in BASE_FILE_REQUIREMENTS.items():
            if string_check(module_name):
                base_requirements = requirements
                break

        # Objects that have a `@require` assigned to them will get exported
        # with the backends specified in the decorator as well as the file backends.
        exported_objects = set()
        if "@requires" in file_content:
            lines = file_content.split("\n")
            for index, line in enumerate(lines):
                # This allows exporting items with other decorators. We'll take a look
                # at the line that follows at the same indentation level.
                if line.startswith((" ", "\t", "@", ")")) and not line.startswith("@requires"):
                    continue

                # Skipping line enables putting whatever we want between the
                # export() call and the actual class/method definition.
                # This is what enables having # Copied from statements, docs, etc.
                skip_line = False

                if "@requires" in previous_line:
                    skip_line = False

                    # Backends are defined on the same line as export
                    if "backends" in previous_line:
                        backends_string = previous_line.split("backends=")[1].split("(")[1].split(")")[0]
                        backends = tuple(sorted([b.strip("'\",") for b in backends_string.split(", ") if b]))

                    # Backends are defined in the lines following export, for example such as:
                    # @export(
                    #     backends=(
                    #             "sentencepiece",
                    #             "torch",
                    #             "tf",
                    #     )
                    # )
                    #
                    # or
                    #
                    # @export(
                    #     backends=(
                    #             "sentencepiece", "tf"
                    #     )
                    # )
                    elif "backends" in lines[previous_index + 1]:
                        backends = []
                        for backend_line in lines[previous_index:index]:
                            if "backends" in backend_line:
                                backend_line = backend_line.split("=")[1]
                            if '"' in backend_line or "'" in backend_line:
                                if ", " in backend_line:
                                    backends.extend(backend.strip("()\"', ") for backend in backend_line.split(", "))
                                else:
                                    backends.append(backend_line.strip("()\"', "))

                            # If the line is only a ')', then we reached the end of the backends and we break.
                            if backend_line.strip() == ")":
                                break
                        backends = tuple(backends)

                    # No backends are registered for export
                    else:
                        backends = ()

                    backends = frozenset(backends + base_requirements)
                    if backends not in module_requirements:
                        module_requirements[backends] = {}
                    if module_name not in module_requirements[backends]:
                        module_requirements[backends][module_name] = set()

                    if not line.startswith("class") and not line.startswith("def"):
                        skip_line = True
                    else:
                        start_index = 6 if line.startswith("class") else 4
                        object_name = line[start_index:].split("(")[0].strip(":")
                        module_requirements[backends][module_name].add(object_name)
                        exported_objects.add(object_name)

                if not skip_line:
                    previous_line = line
                    previous_index = index

        # All objects that are in __all__ should be exported by default.
        # These objects are exported with the file backends.
        if "__all__" in file_content:
            for _all_object in fetch__all__(file_content):
                if _all_object not in exported_objects:
                    backends = frozenset(base_requirements)
                    if backends not in module_requirements:
                        module_requirements[backends] = {}
                    if module_name not in module_requirements[backends]:
                        module_requirements[backends][module_name] = set()

                    module_requirements[backends][module_name].add(_all_object)

    import_structure = {**module_requirements, **import_structure}
    return import_structure


def spread_import_structure(nested_import_structure):
    """
    This method takes as input an unordered import structure and brings the required backends at the top-level,
    aggregating modules and objects under their required backends.

    Here's an example of an input import structure at the src.transformers.models level:

    {
        'albert': {
            frozenset(): {
                'configuration_albert': {'AlbertConfig', 'AlbertOnnxConfig'}
            },
            frozenset({'tokenizers'}): {
                'tokenization_albert_fast': {'AlbertTokenizerFast'}
            },
        },
        'align': {
            frozenset(): {
                'configuration_align': {'AlignConfig', 'AlignTextConfig', 'AlignVisionConfig'},
                'processing_align': {'AlignProcessor'}
            },
        },
        'altclip': {
            frozenset(): {
                'configuration_altclip': {'AltCLIPConfig', 'AltCLIPTextConfig', 'AltCLIPVisionConfig'},
                'processing_altclip': {'AltCLIPProcessor'},
            }
        }
    }

    Here's an example of an output import structure at the src.transformers.models level:

    {
        frozenset({'tokenizers'}): {
            'albert.tokenization_albert_fast': {'AlbertTokenizerFast'}
        },
        frozenset(): {
            'albert.configuration_albert': {'AlbertConfig', 'AlbertOnnxConfig'},
            'align.processing_align': {'AlignProcessor'},
            'align.configuration_align': {'AlignConfig', 'AlignTextConfig', 'AlignVisionConfig'},
            'altclip.configuration_altclip': {'AltCLIPConfig', 'AltCLIPTextConfig', 'AltCLIPVisionConfig'},
            'altclip.processing_altclip': {'AltCLIPProcessor'}
        }
    }

    """

    def propagate_frozenset(unordered_import_structure):
        frozenset_first_import_structure = {}
        for _key, _value in unordered_import_structure.items():
            # If the value is not a dict but a string, no need for custom manipulation
            if not isinstance(_value, dict):
                frozenset_first_import_structure[_key] = _value

            elif any(isinstance(v, frozenset) for v in _value.keys()):
                for k, v in _value.items():
                    if isinstance(k, frozenset):
                        # Here we want to switch around _key and k to propagate k upstream if it is a frozenset
                        if k not in frozenset_first_import_structure:
                            frozenset_first_import_structure[k] = {}
                        if _key not in frozenset_first_import_structure[k]:
                            frozenset_first_import_structure[k][_key] = {}

                        frozenset_first_import_structure[k][_key].update(v)

                    else:
                        # If k is not a frozenset, it means that the dictionary is not "level": some keys (top-level)
                        # are frozensets, whereas some are not -> frozenset keys are at an unkown depth-level of the
                        # dictionary.
                        #
                        # We recursively propagate the frozenset for this specific dictionary so that the frozensets
                        # are at the top-level when we handle them.
                        propagated_frozenset = propagate_frozenset({k: v})
                        for r_k, r_v in propagated_frozenset.items():
                            if isinstance(_key, frozenset):
                                if r_k not in frozenset_first_import_structure:
                                    frozenset_first_import_structure[r_k] = {}
                                if _key not in frozenset_first_import_structure[r_k]:
                                    frozenset_first_import_structure[r_k][_key] = {}

                                # _key is a frozenset -> we switch around the r_k and _key
                                frozenset_first_import_structure[r_k][_key].update(r_v)
                            else:
                                if _key not in frozenset_first_import_structure:
                                    frozenset_first_import_structure[_key] = {}
                                if r_k not in frozenset_first_import_structure[_key]:
                                    frozenset_first_import_structure[_key][r_k] = {}

                                # _key is not a frozenset -> we keep the order of r_k and _key
                                frozenset_first_import_structure[_key][r_k].update(r_v)

            else:
                frozenset_first_import_structure[_key] = propagate_frozenset(_value)

        return frozenset_first_import_structure

    def flatten_dict(_dict, previous_key=None):
        items = []
        for _key, _value in _dict.items():
            _key = f"{previous_key}.{_key}" if previous_key is not None else _key
            if isinstance(_value, dict):
                items.extend(flatten_dict(_value, _key).items())
            else:
                items.append((_key, _value))
        return dict(items)

    # The tuples contain the necessary backends. We want these first, so we propagate them up the
    # import structure.
    ordered_import_structure = nested_import_structure

    # 6 is a number that gives us sufficient depth to go through all files and foreseeable folder depths
    # while not taking too long to parse.
    for i in range(6):
        ordered_import_structure = propagate_frozenset(ordered_import_structure)

    # We then flatten the dict so that it references a module path.
    flattened_import_structure = {}
    for key, value in ordered_import_structure.copy().items():
        if isinstance(key, str):
            del ordered_import_structure[key]
        else:
            flattened_import_structure[key] = flatten_dict(value)

    return flattened_import_structure


@lru_cache
def define_import_structure(module_path: str, prefix: Optional[str] = None) -> IMPORT_STRUCTURE_T:
    """
    This method takes a module_path as input and creates an import structure digestible by a _LazyModule.

    Here's an example of an output import structure at the src.transformers.models level:

    {
        frozenset({'tokenizers'}): {
            'albert.tokenization_albert_fast': {'AlbertTokenizerFast'}
        },
        frozenset(): {
            'albert.configuration_albert': {'AlbertConfig', 'AlbertOnnxConfig'},
            'align.processing_align': {'AlignProcessor'},
            'align.configuration_align': {'AlignConfig', 'AlignTextConfig', 'AlignVisionConfig'},
            'altclip.configuration_altclip': {'AltCLIPConfig', 'AltCLIPTextConfig', 'AltCLIPVisionConfig'},
            'altclip.processing_altclip': {'AltCLIPProcessor'}
        }
    }

    The import structure is a dict defined with frozensets as keys, and dicts of strings to sets of objects.

    If `prefix` is not None, it will add that prefix to all keys in the returned dict.
    """
    import_structure = create_import_structure_from_path(module_path)
    spread_dict = spread_import_structure(import_structure)

    if prefix is None:
        return spread_dict
    else:
        spread_dict = {k: {f"{prefix}.{kk}": vv for kk, vv in v.items()} for k, v in spread_dict.items()}
        return spread_dict


def clear_import_cache():
    """
    Clear cached Transformers modules to allow reloading modified code.

    This is useful when actively developing/modifying Transformers code.
    """
    # Get all transformers modules
    transformers_modules = [mod_name for mod_name in sys.modules if mod_name.startswith("transformers.")]

    # Remove them from sys.modules
    for mod_name in transformers_modules:
        module = sys.modules[mod_name]
        # Clear _LazyModule caches if applicable
        if isinstance(module, _LazyModule):
            module._objects = {}  # Clear cached objects
        del sys.modules[mod_name]

    # Force reload main transformers module
    if "transformers" in sys.modules:
        main_module = sys.modules["transformers"]
        if isinstance(main_module, _LazyModule):
            main_module._objects = {}  # Clear cached objects
        importlib.reload(main_module)<|MERGE_RESOLUTION|>--- conflicted
+++ resolved
@@ -851,7 +851,6 @@
 
         torch.Tensor.masked_fill_ = patched_masked_fill_
 
-<<<<<<< HEAD
     # We patch torch.gather for int64 tensors to avoid a bug on Gaudi
     # Graph compile failed with synStatus 26 [Generic failure]
     # This can be removed once bug is fixed but for now we need it.
@@ -873,7 +872,7 @@
             return original_gather(input, dim, index)
 
     torch.Tensor.gather = patched_gather
-=======
+
     # IlyasMoutawwakil: we patch torch.compile to use the HPU backend by default
     # https://github.com/huggingface/transformers/pull/38790#discussion_r2157043944
     # This is necessary for cases where torch.compile is used as a decorator (defaulting to inductor)
@@ -892,7 +891,6 @@
 
     torch.compile = hpu_backend_compile
 
->>>>>>> 3ef88969
     return True
 
 
