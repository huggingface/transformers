# Copyright 2022 The HuggingFace Team. All rights reserved.
#
# Licensed under the Apache License, Version 2.0 (the "License");
# you may not use this file except in compliance with the License.
# You may obtain a copy of the License at
#
#     http://www.apache.org/licenses/LICENSE-2.0
#
# Unless required by applicable law or agreed to in writing, software
# distributed under the License is distributed on an "AS IS" BASIS,
# WITHOUT WARRANTIES OR CONDITIONS OF ANY KIND, either express or implied.
# See the License for the specific language governing permissions and
# limitations under the License.
"""
Import utilities: Utilities related to imports and our lazy inits.
"""

import importlib.machinery
import importlib.metadata
import importlib.util
import json
import operator
import os
import re
import shutil
import subprocess
import sys
import warnings
from collections import OrderedDict
from enum import Enum
from functools import lru_cache
from itertools import chain
from types import ModuleType
from typing import Any, Callable, Optional, Union

from packaging import version

from . import logging


logger = logging.get_logger(__name__)  # pylint: disable=invalid-name


# TODO: This doesn't work for all packages (`bs4`, `faiss`, etc.) Talk to Sylvain to see how to do with it better.
def _is_package_available(pkg_name: str, return_version: bool = False) -> Union[tuple[bool, str], bool]:
    # Check if the package spec exists and grab its version to avoid importing a local directory
    package_exists = importlib.util.find_spec(pkg_name) is not None
    package_version = "N/A"
    if package_exists:
        try:
            # TODO: Once python 3.9 support is dropped, `importlib.metadata.packages_distributions()`
            # should be used here to map from package name to distribution names
            # e.g. PIL -> Pillow, Pillow-SIMD; quark -> amd-quark; onnxruntime -> onnxruntime-gpu.
            # `importlib.metadata.packages_distributions()` is not available in Python 3.9.

            # Primary method to get the package version
            package_version = importlib.metadata.version(pkg_name)
        except importlib.metadata.PackageNotFoundError:
            # Fallback method: Only for "torch" and versions containing "dev"
            if pkg_name == "torch":
                try:
                    package = importlib.import_module(pkg_name)
                    temp_version = getattr(package, "__version__", "N/A")
                    # Check if the version contains "dev"
                    if "dev" in temp_version:
                        package_version = temp_version
                        package_exists = True
                    else:
                        package_exists = False
                except ImportError:
                    # If the package can't be imported, it's not available
                    package_exists = False
            elif pkg_name == "quark":
                # TODO: remove once `importlib.metadata.packages_distributions()` is supported.
                try:
                    package_version = importlib.metadata.version("amd-quark")
                except Exception:
                    package_exists = False
            elif pkg_name == "triton":
                try:
                    # import triton works for both linux and windows
                    package = importlib.import_module(pkg_name)
                    package_version = getattr(package, "__version__", "N/A")
                except Exception:
                    try:
                        package_version = importlib.metadata.version("pytorch-triton")  # pytorch-triton
                    except Exception:
                        package_exists = False
            else:
                # For packages other than "torch", don't attempt the fallback and set as not available
                package_exists = False
        logger.debug(f"Detected {pkg_name} version: {package_version}")
    if return_version:
        return package_exists, package_version
    else:
        return package_exists


ENV_VARS_TRUE_VALUES = {"1", "ON", "YES", "TRUE"}
ENV_VARS_TRUE_AND_AUTO_VALUES = ENV_VARS_TRUE_VALUES.union({"AUTO"})

USE_TF = os.environ.get("USE_TF", "AUTO").upper()
USE_TORCH = os.environ.get("USE_TORCH", "AUTO").upper()
USE_JAX = os.environ.get("USE_FLAX", "AUTO").upper()

# Try to run a native pytorch job in an environment with TorchXLA installed by setting this value to 0.
USE_TORCH_XLA = os.environ.get("USE_TORCH_XLA", "1").upper()

FORCE_TF_AVAILABLE = os.environ.get("FORCE_TF_AVAILABLE", "AUTO").upper()

# `transformers` requires `torch>=1.11` but this variable is exposed publicly, and we can't simply remove it.
# This is the version of torch required to run torch.fx features and torch.onnx with dictionary inputs.
TORCH_FX_REQUIRED_VERSION = version.parse("1.10")

ACCELERATE_MIN_VERSION = "0.26.0"
SCHEDULEFREE_MIN_VERSION = "1.2.6"
FSDP_MIN_VERSION = "1.12.0"
GGUF_MIN_VERSION = "0.10.0"
XLA_FSDPV2_MIN_VERSION = "2.2.0"
HQQ_MIN_VERSION = "0.2.1"
VPTQ_MIN_VERSION = "0.0.4"
TORCHAO_MIN_VERSION = "0.4.0"
AUTOROUND_MIN_VERSION = "0.5.0"
TRITON_MIN_VERSION = "1.0.0"

_accelerate_available, _accelerate_version = _is_package_available("accelerate", return_version=True)
_apex_available = _is_package_available("apex")
_apollo_torch_available = _is_package_available("apollo_torch")
_aqlm_available = _is_package_available("aqlm")
_vptq_available, _vptq_version = _is_package_available("vptq", return_version=True)
_av_available = importlib.util.find_spec("av") is not None
_decord_available = importlib.util.find_spec("decord") is not None
_torchcodec_available = importlib.util.find_spec("torchcodec") is not None
_libcst_available = _is_package_available("libcst")
_bitsandbytes_available = _is_package_available("bitsandbytes")
_eetq_available = _is_package_available("eetq")
_fbgemm_gpu_available = _is_package_available("fbgemm_gpu")
_galore_torch_available = _is_package_available("galore_torch")
_lomo_available = _is_package_available("lomo_optim")
_grokadamw_available = _is_package_available("grokadamw")
_schedulefree_available, _schedulefree_version = _is_package_available("schedulefree", return_version=True)
_torch_optimi_available = importlib.util.find_spec("optimi") is not None
# `importlib.metadata.version` doesn't work with `bs4` but `beautifulsoup4`. For `importlib.util.find_spec`, reversed.
_bs4_available = importlib.util.find_spec("bs4") is not None
_coloredlogs_available = _is_package_available("coloredlogs")
# `importlib.metadata.util` doesn't work with `opencv-python-headless`.
_cv2_available = importlib.util.find_spec("cv2") is not None
_yt_dlp_available = importlib.util.find_spec("yt_dlp") is not None
_datasets_available = _is_package_available("datasets")
_detectron2_available = _is_package_available("detectron2")
# We need to check `faiss`, `faiss-cpu` and `faiss-gpu`.
_faiss_available = importlib.util.find_spec("faiss") is not None
try:
    _faiss_version = importlib.metadata.version("faiss")
    logger.debug(f"Successfully imported faiss version {_faiss_version}")
except importlib.metadata.PackageNotFoundError:
    try:
        _faiss_version = importlib.metadata.version("faiss-cpu")
        logger.debug(f"Successfully imported faiss version {_faiss_version}")
    except importlib.metadata.PackageNotFoundError:
        try:
            _faiss_version = importlib.metadata.version("faiss-gpu")
            logger.debug(f"Successfully imported faiss version {_faiss_version}")
        except importlib.metadata.PackageNotFoundError:
            _faiss_available = False
_ftfy_available = _is_package_available("ftfy")
_g2p_en_available = _is_package_available("g2p_en")
_hadamard_available = _is_package_available("fast_hadamard_transform")
_ipex_available, _ipex_version = _is_package_available("intel_extension_for_pytorch", return_version=True)
_jieba_available = _is_package_available("jieba")
_jinja_available = _is_package_available("jinja2")
_kenlm_available = _is_package_available("kenlm")
_keras_nlp_available = _is_package_available("keras_nlp")
_levenshtein_available = _is_package_available("Levenshtein")
_librosa_available = _is_package_available("librosa")
_natten_available = _is_package_available("natten")
_nltk_available = _is_package_available("nltk")
_onnx_available = _is_package_available("onnx")
_openai_available = _is_package_available("openai")
_optimum_available = _is_package_available("optimum")
_auto_gptq_available = _is_package_available("auto_gptq")
_gptqmodel_available = _is_package_available("gptqmodel")
_auto_round_available, _auto_round_version = _is_package_available("auto_round", return_version=True)
# `importlib.metadata.version` doesn't work with `awq`
_auto_awq_available = importlib.util.find_spec("awq") is not None
_quark_available = _is_package_available("quark")
_fp_quant_available, _fp_quant_version = _is_package_available("fp_quant", return_version=True)
_qutlass_available = _is_package_available("qutlass")
_is_optimum_quanto_available = False
try:
    importlib.metadata.version("optimum_quanto")
    _is_optimum_quanto_available = True
except importlib.metadata.PackageNotFoundError:
    _is_optimum_quanto_available = False
# For compressed_tensors, only check spec to allow compressed_tensors-nightly package
_compressed_tensors_available = importlib.util.find_spec("compressed_tensors") is not None
_pandas_available = _is_package_available("pandas")
_peft_available = _is_package_available("peft")
_phonemizer_available = _is_package_available("phonemizer")
_uroman_available = _is_package_available("uroman")
_psutil_available = _is_package_available("psutil")
_py3nvml_available = _is_package_available("py3nvml")
_pyctcdecode_available = _is_package_available("pyctcdecode")
_pygments_available = _is_package_available("pygments")
_pytesseract_available = _is_package_available("pytesseract")
_pytest_available = _is_package_available("pytest")
_pytorch_quantization_available = _is_package_available("pytorch_quantization")
_rjieba_available = _is_package_available("rjieba")
_sacremoses_available = _is_package_available("sacremoses")
_safetensors_available = _is_package_available("safetensors")
_scipy_available = _is_package_available("scipy")
_sentencepiece_available = _is_package_available("sentencepiece")
_is_seqio_available = _is_package_available("seqio")
_is_gguf_available, _gguf_version = _is_package_available("gguf", return_version=True)
_sklearn_available = importlib.util.find_spec("sklearn") is not None
if _sklearn_available:
    try:
        importlib.metadata.version("scikit-learn")
    except importlib.metadata.PackageNotFoundError:
        _sklearn_available = False
_smdistributed_available = importlib.util.find_spec("smdistributed") is not None
_soundfile_available = _is_package_available("soundfile")
_spacy_available = _is_package_available("spacy")
_sudachipy_available, _sudachipy_version = _is_package_available("sudachipy", return_version=True)
_tensorflow_probability_available = _is_package_available("tensorflow_probability")
_tensorflow_text_available = _is_package_available("tensorflow_text")
_tf2onnx_available = _is_package_available("tf2onnx")
_timm_available = _is_package_available("timm")
_tokenizers_available = _is_package_available("tokenizers")
_torchaudio_available = _is_package_available("torchaudio")
_torchao_available, _torchao_version = _is_package_available("torchao", return_version=True)
_torchdistx_available = _is_package_available("torchdistx")
_torchvision_available, _torchvision_version = _is_package_available("torchvision", return_version=True)
_mlx_available = _is_package_available("mlx")
_num2words_available = _is_package_available("num2words")
_hqq_available, _hqq_version = _is_package_available("hqq", return_version=True)
_tiktoken_available = _is_package_available("tiktoken")
_blobfile_available = _is_package_available("blobfile")
_liger_kernel_available = _is_package_available("liger_kernel")
_spqr_available = _is_package_available("spqr_quant")
_rich_available = _is_package_available("rich")
_kernels_available = _is_package_available("kernels")
_matplotlib_available = _is_package_available("matplotlib")
_mistral_common_available = _is_package_available("mistral_common")
_triton_available, _triton_version = _is_package_available("triton", return_version=True)

_torch_version = "N/A"
_torch_available = False
if USE_TORCH in ENV_VARS_TRUE_AND_AUTO_VALUES and USE_TF not in ENV_VARS_TRUE_VALUES:
    _torch_available, _torch_version = _is_package_available("torch", return_version=True)
    if _torch_available:
        _torch_available = version.parse(_torch_version) >= version.parse("2.1.0")
        if not _torch_available:
            logger.warning(f"Disabling PyTorch because PyTorch >= 2.1 is required but found {_torch_version}")
else:
    logger.info("Disabling PyTorch because USE_TF is set")
    _torch_available = False


_tf_version = "N/A"
_tf_available = False
if FORCE_TF_AVAILABLE in ENV_VARS_TRUE_VALUES:
    _tf_available = True
else:
    if USE_TF in ENV_VARS_TRUE_AND_AUTO_VALUES and USE_TORCH not in ENV_VARS_TRUE_VALUES:
        # Note: _is_package_available("tensorflow") fails for tensorflow-cpu. Please test any changes to the line below
        # with tensorflow-cpu to make sure it still works!
        _tf_available = importlib.util.find_spec("tensorflow") is not None
        if _tf_available:
            candidates = (
                "tensorflow",
                "tensorflow-cpu",
                "tensorflow-gpu",
                "tf-nightly",
                "tf-nightly-cpu",
                "tf-nightly-gpu",
                "tf-nightly-rocm",
                "intel-tensorflow",
                "intel-tensorflow-avx512",
                "tensorflow-rocm",
                "tensorflow-macos",
                "tensorflow-aarch64",
            )
            _tf_version = None
            # For the metadata, we have to look for both tensorflow and tensorflow-cpu
            for pkg in candidates:
                try:
                    _tf_version = importlib.metadata.version(pkg)
                    break
                except importlib.metadata.PackageNotFoundError:
                    pass
            _tf_available = _tf_version is not None
        if _tf_available:
            if version.parse(_tf_version) < version.parse("2"):
                logger.info(
                    f"TensorFlow found but with version {_tf_version}. Transformers requires version 2 minimum."
                )
                _tf_available = False
    else:
        logger.info("Disabling Tensorflow because USE_TORCH is set")


_essentia_available = importlib.util.find_spec("essentia") is not None
try:
    _essentia_version = importlib.metadata.version("essentia")
    logger.debug(f"Successfully imported essentia version {_essentia_version}")
except importlib.metadata.PackageNotFoundError:
    _essentia_version = False


_pydantic_available = importlib.util.find_spec("pydantic") is not None
try:
    _pydantic_version = importlib.metadata.version("pydantic")
    logger.debug(f"Successfully imported pydantic version {_pydantic_version}")
except importlib.metadata.PackageNotFoundError:
    _pydantic_available = False


_fastapi_available = importlib.util.find_spec("fastapi") is not None
try:
    _fastapi_version = importlib.metadata.version("fastapi")
    logger.debug(f"Successfully imported pydantic version {_fastapi_version}")
except importlib.metadata.PackageNotFoundError:
    _fastapi_available = False


_uvicorn_available = importlib.util.find_spec("uvicorn") is not None
try:
    _uvicorn_version = importlib.metadata.version("uvicorn")
    logger.debug(f"Successfully imported pydantic version {_uvicorn_version}")
except importlib.metadata.PackageNotFoundError:
    _uvicorn_available = False


_pretty_midi_available = importlib.util.find_spec("pretty_midi") is not None
try:
    _pretty_midi_version = importlib.metadata.version("pretty_midi")
    logger.debug(f"Successfully imported pretty_midi version {_pretty_midi_version}")
except importlib.metadata.PackageNotFoundError:
    _pretty_midi_available = False


ccl_version = "N/A"
_is_ccl_available = (
    importlib.util.find_spec("torch_ccl") is not None
    or importlib.util.find_spec("oneccl_bindings_for_pytorch") is not None
)
try:
    ccl_version = importlib.metadata.version("oneccl_bind_pt")
    logger.debug(f"Detected oneccl_bind_pt version {ccl_version}")
except importlib.metadata.PackageNotFoundError:
    _is_ccl_available = False


_flax_available = False
if USE_JAX in ENV_VARS_TRUE_AND_AUTO_VALUES:
    _flax_available, _flax_version = _is_package_available("flax", return_version=True)
    if _flax_available:
        _jax_available, _jax_version = _is_package_available("jax", return_version=True)
        if _jax_available:
            logger.info(f"JAX version {_jax_version}, Flax version {_flax_version} available.")
        else:
            _flax_available = _jax_available = False
            _jax_version = _flax_version = "N/A"


_torch_xla_available = False
if USE_TORCH_XLA in ENV_VARS_TRUE_VALUES:
    _torch_xla_available, _torch_xla_version = _is_package_available("torch_xla", return_version=True)
    if _torch_xla_available:
        logger.info(f"Torch XLA version {_torch_xla_version} available.")


def is_kenlm_available() -> Union[tuple[bool, str], bool]:
    return _kenlm_available


def is_kernels_available() -> Union[tuple[bool, str], bool]:
    return _kernels_available


def is_cv2_available() -> Union[tuple[bool, str], bool]:
    return _cv2_available


def is_yt_dlp_available() -> Union[tuple[bool, str], bool]:
    return _yt_dlp_available


def is_torch_available() -> Union[tuple[bool, str], bool]:
    return _torch_available


def is_libcst_available() -> Union[tuple[bool, str], bool]:
    return _libcst_available


def is_accelerate_available(min_version: str = ACCELERATE_MIN_VERSION) -> bool:
    return _accelerate_available and version.parse(_accelerate_version) >= version.parse(min_version)


def is_torch_accelerator_available() -> bool:
    if is_torch_available():
        import torch

        return hasattr(torch, "accelerator")

    return False


def is_torch_deterministic() -> bool:
    """
    Check whether pytorch uses deterministic algorithms by looking if torch.set_deterministic_debug_mode() is set to 1 or 2"
    """
    if is_torch_available():
        import torch

        if torch.get_deterministic_debug_mode() == 0:
            return False
        else:
            return True

    return False


def is_triton_available(min_version: str = TRITON_MIN_VERSION) -> bool:
    return _triton_available and version.parse(_triton_version) >= version.parse(min_version)


def is_hadamard_available() -> Union[tuple[bool, str], bool]:
    return _hadamard_available


def is_hqq_available(min_version: str = HQQ_MIN_VERSION) -> bool:
    return _hqq_available and version.parse(_hqq_version) >= version.parse(min_version)


def is_pygments_available() -> Union[tuple[bool, str], bool]:
    return _pygments_available


def get_torch_version() -> str:
    return _torch_version


def get_torch_major_and_minor_version() -> str:
    if _torch_version == "N/A":
        return "N/A"
    parsed_version = version.parse(_torch_version)
    return str(parsed_version.major) + "." + str(parsed_version.minor)


<<<<<<< HEAD
def is_torch_sdpa_available() -> bool:
=======
def is_torch_sdpa_available():
    # Mostly retained for backward compatibility in remote code, since sdpa works correctly on all torch versions >= 2.2
>>>>>>> 3b723012
    if not is_torch_available() or _torch_version == "N/A":
        return False
    return True


def is_torch_flex_attn_available() -> bool:
    if not is_torch_available() or _torch_version == "N/A":
        return False

    # TODO check if some bugs cause push backs on the exact version
    # NOTE: We require torch>=2.5.0 as it is the first release
    return version.parse(_torch_version) >= version.parse("2.5.0")


def is_torchvision_available() -> bool:
    return _torchvision_available


def is_torchvision_v2_available() -> bool:
    if not is_torchvision_available():
        return False

    # NOTE: We require torchvision>=0.15 as v2 transforms are available from this version: https://pytorch.org/vision/stable/transforms.html#v1-or-v2-which-one-should-i-use
    return version.parse(_torchvision_version) >= version.parse("0.15")


def is_galore_torch_available() -> Union[tuple[bool, str], bool]:
    return _galore_torch_available


def is_apollo_torch_available() -> Union[tuple[bool, str], bool]:
    return _apollo_torch_available


def is_torch_optimi_available() -> Union[tuple[bool, str], bool]:
    return _torch_optimi_available


def is_lomo_available() -> Union[tuple[bool, str], bool]:
    return _lomo_available


def is_grokadamw_available() -> Union[tuple[bool, str], bool]:
    return _grokadamw_available


def is_schedulefree_available(min_version: str = SCHEDULEFREE_MIN_VERSION) -> bool:
    return _schedulefree_available and version.parse(_schedulefree_version) >= version.parse(min_version)


def is_pyctcdecode_available() -> Union[tuple[bool, str], bool]:
    return _pyctcdecode_available


def is_librosa_available() -> Union[tuple[bool, str], bool]:
    return _librosa_available


def is_essentia_available() -> Union[tuple[bool, str], bool]:
    return _essentia_available


def is_pydantic_available() -> Union[tuple[bool, str], bool]:
    return _pydantic_available


def is_fastapi_available() -> Union[tuple[bool, str], bool]:
    return _fastapi_available


def is_uvicorn_available() -> Union[tuple[bool, str], bool]:
    return _uvicorn_available


def is_openai_available() -> Union[tuple[bool, str], bool]:
    return _openai_available


def is_pretty_midi_available() -> Union[tuple[bool, str], bool]:
    return _pretty_midi_available


def is_torch_cuda_available() -> bool:
    if is_torch_available():
        import torch

        return torch.cuda.is_available()
    else:
        return False


def is_cuda_platform() -> bool:
    if is_torch_available():
        import torch

        return torch.version.cuda is not None
    else:
        return False


def is_rocm_platform() -> bool:
    if is_torch_available():
        import torch

        return torch.version.hip is not None
    else:
        return False


def is_mamba_ssm_available() -> Union[tuple[bool, str], bool]:
    if is_torch_available():
        import torch

        if not torch.cuda.is_available():
            return False
        else:
            return _is_package_available("mamba_ssm")
    return False


def is_mamba_2_ssm_available() -> bool:
    if is_torch_available():
        import torch

        if not torch.cuda.is_available():
            return False
        else:
            if _is_package_available("mamba_ssm"):
                import mamba_ssm

                if version.parse(mamba_ssm.__version__) >= version.parse("2.0.4"):
                    return True
    return False


def is_causal_conv1d_available() -> Union[tuple[bool, str], bool]:
    if is_torch_available():
        import torch

        if not torch.cuda.is_available():
            return False
        return _is_package_available("causal_conv1d")
    return False


def is_xlstm_available() -> Union[tuple[bool, str], bool]:
    if is_torch_available():
        return _is_package_available("xlstm")
    return False


def is_mambapy_available() -> Union[tuple[bool, str], bool]:
    if is_torch_available():
        return _is_package_available("mambapy")
    return False


def is_torch_mps_available(min_version: Optional[str] = None) -> bool:
    if is_torch_available():
        import torch

        if hasattr(torch.backends, "mps"):
            backend_available = torch.backends.mps.is_available() and torch.backends.mps.is_built()
            if min_version is not None:
                flag = version.parse(_torch_version) >= version.parse(min_version)
                backend_available = backend_available and flag
            return backend_available
    return False


def is_torch_bf16_gpu_available() -> bool:
    if not is_torch_available():
        return False

    import torch

    if torch.cuda.is_available():
        return torch.cuda.is_bf16_supported()
    if is_torch_xpu_available():
        return torch.xpu.is_bf16_supported()
    if is_torch_hpu_available():
        return True
    if is_torch_npu_available():
        return torch.npu.is_bf16_supported()
    return False


def is_torch_bf16_cpu_available() -> Union[tuple[bool, str], bool]:
    return is_torch_available()


def is_torch_bf16_available() -> bool:
    # the original bf16 check was for gpu only, but later a cpu/bf16 combo has emerged so this util
    # has become ambiguous and therefore deprecated
    warnings.warn(
        "The util is_torch_bf16_available is deprecated, please use is_torch_bf16_gpu_available "
        "or is_torch_bf16_cpu_available instead according to whether it's used with cpu or gpu",
        FutureWarning,
    )
    return is_torch_bf16_gpu_available()


@lru_cache
def is_torch_fp16_available_on_device(device: str) -> bool:
    if not is_torch_available():
        return False

    if is_torch_hpu_available():
        if is_habana_gaudi1():
            return False
        else:
            return True

    import torch

    try:
        x = torch.zeros(2, 2, dtype=torch.float16, device=device)
        _ = x @ x

        # At this moment, let's be strict of the check: check if `LayerNorm` is also supported on device, because many
        # models use this layer.
        batch, sentence_length, embedding_dim = 3, 4, 5
        embedding = torch.randn(batch, sentence_length, embedding_dim, dtype=torch.float16, device=device)
        layer_norm = torch.nn.LayerNorm(embedding_dim, dtype=torch.float16, device=device)
        _ = layer_norm(embedding)

    except:  # noqa: E722
        # TODO: more precise exception matching, if possible.
        # most backends should return `RuntimeError` however this is not guaranteed.
        return False

    return True


@lru_cache
def is_torch_bf16_available_on_device(device: str) -> bool:
    if not is_torch_available():
        return False

    import torch

    if device == "cuda":
        return is_torch_bf16_gpu_available()

    if device == "hpu":
        return True

    try:
        x = torch.zeros(2, 2, dtype=torch.bfloat16, device=device)
        _ = x @ x
    except:  # noqa: E722
        # TODO: more precise exception matching, if possible.
        # most backends should return `RuntimeError` however this is not guaranteed.
        return False

    return True


def is_torch_tf32_available() -> bool:
    if not is_torch_available():
        return False

    import torch

    if not torch.cuda.is_available() or torch.version.cuda is None:
        return False
    if torch.cuda.get_device_properties(torch.cuda.current_device()).major < 8:
        return False
    return True


def is_torch_fx_available() -> Union[tuple[bool, str], bool]:
    return is_torch_available()


def is_peft_available() -> Union[tuple[bool, str], bool]:
    return _peft_available


def is_bs4_available() -> Union[tuple[bool, str], bool]:
    return _bs4_available


def is_tf_available() -> bool:
    return _tf_available


def is_coloredlogs_available() -> Union[tuple[bool, str], bool]:
    return _coloredlogs_available


def is_tf2onnx_available() -> Union[tuple[bool, str], bool]:
    return _tf2onnx_available


def is_onnx_available() -> Union[tuple[bool, str], bool]:
    return _onnx_available


def is_flax_available() -> bool:
    return _flax_available


def is_flute_available() -> bool:
    try:
        return importlib.util.find_spec("flute") is not None and importlib.metadata.version("flute-kernel") >= "0.4.1"
    except importlib.metadata.PackageNotFoundError:
        return False


def is_ftfy_available() -> Union[tuple[bool, str], bool]:
    return _ftfy_available


def is_g2p_en_available() -> Union[tuple[bool, str], bool]:
    return _g2p_en_available


@lru_cache
def is_torch_xla_available(check_is_tpu=False, check_is_gpu=False) -> bool:
    """
    Check if `torch_xla` is available. To train a native pytorch job in an environment with torch xla installed, set
    the USE_TORCH_XLA to false.
    """
    assert not (check_is_tpu and check_is_gpu), "The check_is_tpu and check_is_gpu cannot both be true."

    if not _torch_xla_available:
        return False

    import torch_xla

    if check_is_gpu:
        return torch_xla.runtime.device_type() in ["GPU", "CUDA"]
    elif check_is_tpu:
        return torch_xla.runtime.device_type() == "TPU"

    return True


@lru_cache
def is_torch_neuroncore_available(check_device=True) -> bool:
    if importlib.util.find_spec("torch_neuronx") is not None:
        return is_torch_xla_available()
    return False


@lru_cache
def is_torch_npu_available(check_device=False) -> bool:
    "Checks if `torch_npu` is installed and potentially if a NPU is in the environment"
    if not _torch_available or importlib.util.find_spec("torch_npu") is None:
        return False

    import torch
    import torch_npu  # noqa: F401

    if check_device:
        try:
            # Will raise a RuntimeError if no NPU is found
            _ = torch.npu.device_count()
            return torch.npu.is_available()
        except RuntimeError:
            return False
    return hasattr(torch, "npu") and torch.npu.is_available()


@lru_cache
def is_torch_mlu_available(check_device=False) -> bool:
    """
    Checks if `mlu` is available via an `cndev-based` check which won't trigger the drivers and leave mlu
    uninitialized.
    """
    if not _torch_available or importlib.util.find_spec("torch_mlu") is None:
        return False

    import torch
    import torch_mlu  # noqa: F401

    pytorch_cndev_based_mlu_check_previous_value = os.environ.get("PYTORCH_CNDEV_BASED_MLU_CHECK")
    try:
        os.environ["PYTORCH_CNDEV_BASED_MLU_CHECK"] = str(1)
        available = torch.mlu.is_available()
    finally:
        if pytorch_cndev_based_mlu_check_previous_value:
            os.environ["PYTORCH_CNDEV_BASED_MLU_CHECK"] = pytorch_cndev_based_mlu_check_previous_value
        else:
            os.environ.pop("PYTORCH_CNDEV_BASED_MLU_CHECK", None)

    return available


@lru_cache
def is_torch_musa_available(check_device=False) -> bool:
    "Checks if `torch_musa` is installed and potentially if a MUSA is in the environment"
    if not _torch_available or importlib.util.find_spec("torch_musa") is None:
        return False

    import torch
    import torch_musa  # noqa: F401

    torch_musa_min_version = "0.33.0"
    if _accelerate_available and version.parse(_accelerate_version) < version.parse(torch_musa_min_version):
        return False

    if check_device:
        try:
            # Will raise a RuntimeError if no MUSA is found
            _ = torch.musa.device_count()
            return torch.musa.is_available()
        except RuntimeError:
            return False
    return hasattr(torch, "musa") and torch.musa.is_available()


@lru_cache
def is_torch_hpu_available() -> bool:
    "Checks if `torch.hpu` is available and potentially if a HPU is in the environment"
    if (
        not _torch_available
        or importlib.util.find_spec("habana_frameworks") is None
        or importlib.util.find_spec("habana_frameworks.torch") is None
    ):
        return False

    torch_hpu_min_accelerate_version = "1.5.0"
    if _accelerate_available and version.parse(_accelerate_version) < version.parse(torch_hpu_min_accelerate_version):
        return False

    import torch

    if os.environ.get("PT_HPU_LAZY_MODE", "1") == "1":
        # import habana_frameworks.torch in case of lazy mode to patch torch with torch.hpu
        import habana_frameworks.torch  # noqa: F401

    if not hasattr(torch, "hpu") or not torch.hpu.is_available():
        return False

    # We patch torch.gather for int64 tensors to avoid a bug on Gaudi
    # Graph compile failed with synStatus 26 [Generic failure]
    # This can be removed once bug is fixed but for now we need it.
    original_gather = torch.gather

    def patched_gather(input: torch.Tensor, dim: int, index: torch.LongTensor) -> torch.Tensor:
        if input.dtype == torch.int64 and input.device.type == "hpu":
            return original_gather(input.to(torch.int32), dim, index).to(torch.int64)
        else:
            return original_gather(input, dim, index)

    torch.gather = patched_gather
    torch.Tensor.gather = patched_gather

    original_take_along_dim = torch.take_along_dim

    def patched_take_along_dim(
        input: torch.Tensor, indices: torch.LongTensor, dim: Optional[int] = None
    ) -> torch.Tensor:
        if input.dtype == torch.int64 and input.device.type == "hpu":
            return original_take_along_dim(input.to(torch.int32), indices, dim).to(torch.int64)
        else:
            return original_take_along_dim(input, indices, dim)

    torch.take_along_dim = patched_take_along_dim

    original_cholesky = torch.linalg.cholesky

    def safe_cholesky(A, *args, **kwargs):
        output = original_cholesky(A, *args, **kwargs)

        if torch.isnan(output).any():
            jitter_value = 1e-9
            diag_jitter = torch.eye(A.size(-1), dtype=A.dtype, device=A.device) * jitter_value
            output = original_cholesky(A + diag_jitter, *args, **kwargs)

        return output

    torch.linalg.cholesky = safe_cholesky

    original_scatter = torch.scatter

    def patched_scatter(
        input: torch.Tensor, dim: int, index: torch.Tensor, src: torch.Tensor, *args, **kwargs
    ) -> torch.Tensor:
        if input.device.type == "hpu" and input is src:
            return original_scatter(input, dim, index, src.clone(), *args, **kwargs)
        else:
            return original_scatter(input, dim, index, src, *args, **kwargs)

    torch.scatter = patched_scatter
    torch.Tensor.scatter = patched_scatter

    # IlyasMoutawwakil: we patch torch.compile to use the HPU backend by default
    # https://github.com/huggingface/transformers/pull/38790#discussion_r2157043944
    # This is necessary for cases where torch.compile is used as a decorator (defaulting to inductor)
    # https://github.com/huggingface/transformers/blob/af6120b3eb2470b994c21421bb6eaa76576128b0/src/transformers/models/modernbert/modeling_modernbert.py#L204
    original_compile = torch.compile

    def hpu_backend_compile(*args, **kwargs):
        if kwargs.get("backend") not in ["hpu_backend", "eager"]:
            logger.warning(
                f"Calling torch.compile with backend={kwargs.get('backend')} on a Gaudi device is not supported. "
                "We will override the backend with 'hpu_backend' to avoid errors."
            )
            kwargs["backend"] = "hpu_backend"

        return original_compile(*args, **kwargs)

    torch.compile = hpu_backend_compile

    return True


@lru_cache
def is_habana_gaudi1() -> bool:
    if not is_torch_hpu_available():
        return False

    import habana_frameworks.torch.utils.experimental as htexp  # noqa: F401

    # Check if the device is Gaudi1 (vs Gaudi2, Gaudi3)
    return htexp._get_device_type() == htexp.synDeviceType.synDeviceGaudi


def is_torchdynamo_available() -> Union[tuple[bool, str], bool]:
    return is_torch_available()


def is_torch_compile_available() -> Union[tuple[bool, str], bool]:
    return is_torch_available()


def is_torchdynamo_compiling() -> Union[tuple[bool, str], bool]:
    if not is_torch_available():
        return False

    # Importing torch._dynamo causes issues with PyTorch profiler (https://github.com/pytorch/pytorch/issues/130622)
    # hence rather relying on `torch.compiler.is_compiling()` when possible (torch>=2.3)
    try:
        import torch

        return torch.compiler.is_compiling()
    except Exception:
        try:
            import torch._dynamo as dynamo  # noqa: F401

            return dynamo.is_compiling()
        except Exception:
            return False


def is_torchdynamo_exporting() -> bool:
    if not is_torch_available():
        return False

    try:
        import torch

        return torch.compiler.is_exporting()
    except Exception:
        try:
            import torch._dynamo as dynamo  # noqa: F401

            return dynamo.is_exporting()
        except Exception:
            return False


def is_torch_tensorrt_fx_available() -> bool:
    if importlib.util.find_spec("torch_tensorrt") is None:
        return False
    return importlib.util.find_spec("torch_tensorrt.fx") is not None


def is_datasets_available() -> Union[tuple[bool, str], bool]:
    return _datasets_available


def is_detectron2_available() -> Union[tuple[bool, str], bool]:
    return _detectron2_available


def is_rjieba_available() -> Union[tuple[bool, str], bool]:
    return _rjieba_available


def is_psutil_available() -> Union[tuple[bool, str], bool]:
    return _psutil_available


def is_py3nvml_available() -> Union[tuple[bool, str], bool]:
    return _py3nvml_available


def is_sacremoses_available() -> Union[tuple[bool, str], bool]:
    return _sacremoses_available


def is_apex_available() -> Union[tuple[bool, str], bool]:
    return _apex_available


def is_aqlm_available() -> Union[tuple[bool, str], bool]:
    return _aqlm_available


def is_vptq_available(min_version: str = VPTQ_MIN_VERSION) -> bool:
    return _vptq_available and version.parse(_vptq_version) >= version.parse(min_version)


def is_av_available() -> bool:
    return _av_available


def is_decord_available() -> bool:
    return _decord_available


def is_torchcodec_available() -> bool:
    return _torchcodec_available


def is_ninja_available() -> bool:
    r"""
    Code comes from *torch.utils.cpp_extension.is_ninja_available()*. Returns `True` if the
    [ninja](https://ninja-build.org/) build system is available on the system, `False` otherwise.
    """
    try:
        subprocess.check_output("ninja --version".split())
    except Exception:
        return False
    else:
        return True


def is_ipex_available(min_version: str = "") -> bool:
    def get_major_and_minor_from_version(full_version):
        return str(version.parse(full_version).major) + "." + str(version.parse(full_version).minor)

    if not is_torch_available() or not _ipex_available:
        return False

    torch_major_and_minor = get_major_and_minor_from_version(_torch_version)
    ipex_major_and_minor = get_major_and_minor_from_version(_ipex_version)
    if torch_major_and_minor != ipex_major_and_minor:
        logger.warning(
            f"Intel Extension for PyTorch {ipex_major_and_minor} needs to work with PyTorch {ipex_major_and_minor}.*,"
            f" but PyTorch {_torch_version} is found. Please switch to the matching version and run again."
        )
        return False
    if min_version:
        return version.parse(_ipex_version) >= version.parse(min_version)
    return True


@lru_cache
def is_torch_xpu_available(check_device: bool = False) -> bool:
    """
    Checks if XPU acceleration is available either via native PyTorch (>=2.6),
    `intel_extension_for_pytorch` or via stock PyTorch (>=2.4) and potentially
    if a XPU is in the environment.
    """
    if not is_torch_available():
        return False

    torch_version = version.parse(_torch_version)
    if torch_version.major == 2 and torch_version.minor < 6:
        if is_ipex_available():
            import intel_extension_for_pytorch  # noqa: F401
        elif torch_version.major == 2 and torch_version.minor < 4:
            return False

    import torch

    if check_device:
        try:
            # Will raise a RuntimeError if no XPU  is found
            _ = torch.xpu.device_count()
            return torch.xpu.is_available()
        except RuntimeError:
            return False
    return hasattr(torch, "xpu") and torch.xpu.is_available()


@lru_cache
def is_bitsandbytes_available(check_library_only: bool = False) -> bool:
    if not _bitsandbytes_available:
        return False

    if check_library_only:
        return True

    if not is_torch_available():
        return False

    import torch

    # `bitsandbytes` versions older than 0.43.1 eagerly require CUDA at import time,
    # so those versions of the library are practically only available when CUDA is too.
    if version.parse(importlib.metadata.version("bitsandbytes")) < version.parse("0.43.1"):
        return torch.cuda.is_available()

    # Newer versions of `bitsandbytes` can be imported on systems without CUDA.
    return True


def is_bitsandbytes_multi_backend_available() -> bool:
    if not is_bitsandbytes_available():
        return False

    import bitsandbytes as bnb

    return "multi_backend" in getattr(bnb, "features", set())


def is_flash_attn_2_available() -> bool:
    if not is_torch_available():
        return False

    if not _is_package_available("flash_attn"):
        return False

    # Let's add an extra check to see if cuda is available
    import torch

    if not (torch.cuda.is_available() or is_torch_mlu_available()):
        return False

    if torch.version.cuda:
        return version.parse(importlib.metadata.version("flash_attn")) >= version.parse("2.1.0")
    elif torch.version.hip:
        # TODO: Bump the requirement to 2.1.0 once released in https://github.com/ROCmSoftwarePlatform/flash-attention
        return version.parse(importlib.metadata.version("flash_attn")) >= version.parse("2.0.4")
    elif is_torch_mlu_available():
        return version.parse(importlib.metadata.version("flash_attn")) >= version.parse("2.3.3")
    else:
        return False


@lru_cache
def is_flash_attn_3_available() -> bool:
    if not is_torch_available():
        return False

    if not _is_package_available("flash_attn_3"):
        return False

    import torch

    if not torch.cuda.is_available():
        return False

    # TODO: Check for a minimum version when FA3 is stable
    # return version.parse(importlib.metadata.version("flash_attn_3")) >= version.parse("3.0.0")

    return True


@lru_cache
def is_flash_attn_greater_or_equal_2_10() -> bool:
    if not _is_package_available("flash_attn"):
        return False

    return version.parse(importlib.metadata.version("flash_attn")) >= version.parse("2.1.0")


@lru_cache
def is_flash_attn_greater_or_equal(library_version: str) -> bool:
    if not _is_package_available("flash_attn"):
        return False

    return version.parse(importlib.metadata.version("flash_attn")) >= version.parse(library_version)


@lru_cache
def is_torch_greater_or_equal(library_version: str, accept_dev: bool = False) -> bool:
    """
    Accepts a library version and returns True if the current version of the library is greater than or equal to the
    given version. If `accept_dev` is True, it will also accept development versions (e.g. 2.7.0.dev20250320 matches
    2.7.0).
    """
    if not _is_package_available("torch"):
        return False

    if accept_dev:
        return version.parse(version.parse(importlib.metadata.version("torch")).base_version) >= version.parse(
            library_version
        )
    else:
        return version.parse(importlib.metadata.version("torch")) >= version.parse(library_version)


@lru_cache
def is_torch_less_or_equal(library_version: str, accept_dev: bool = False) -> bool:
    """
    Accepts a library version and returns True if the current version of the library is less than or equal to the
    given version. If `accept_dev` is True, it will also accept development versions (e.g. 2.7.0.dev20250320 matches
    2.7.0).
    """
    if not _is_package_available("torch"):
        return False

    if accept_dev:
        return version.parse(version.parse(importlib.metadata.version("torch")).base_version) <= version.parse(
            library_version
        )
    else:
        return version.parse(importlib.metadata.version("torch")) <= version.parse(library_version)


@lru_cache
def is_huggingface_hub_greater_or_equal(library_version: str, accept_dev: bool = False) -> bool:
    if not _is_package_available("huggingface_hub"):
        return False

    if accept_dev:
        return version.parse(
            version.parse(importlib.metadata.version("huggingface_hub")).base_version
        ) >= version.parse(library_version)
    else:
        return version.parse(importlib.metadata.version("huggingface_hub")) >= version.parse(library_version)


@lru_cache
def is_quanto_greater(library_version: str, accept_dev: bool = False) -> bool:
    """
    Accepts a library version and returns True if the current version of the library is greater than or equal to the
    given version. If `accept_dev` is True, it will also accept development versions (e.g. 2.7.0.dev20250320 matches
    2.7.0).
    """
    if not _is_package_available("optimum.quanto"):
        return False

    if accept_dev:
        return version.parse(version.parse(importlib.metadata.version("optimum-quanto")).base_version) > version.parse(
            library_version
        )
    else:
        return version.parse(importlib.metadata.version("optimum-quanto")) > version.parse(library_version)


def is_torchdistx_available():
    return _torchdistx_available


def is_faiss_available() -> bool:
    return _faiss_available


def is_scipy_available() -> Union[tuple[bool, str], bool]:
    return _scipy_available


def is_sklearn_available() -> Union[tuple[bool, str], bool]:
    return _sklearn_available


def is_sentencepiece_available() -> Union[tuple[bool, str], bool]:
    return _sentencepiece_available


def is_seqio_available() -> Union[tuple[bool, str], bool]:
    return _is_seqio_available


def is_gguf_available(min_version: str = GGUF_MIN_VERSION) -> bool:
    return _is_gguf_available and version.parse(_gguf_version) >= version.parse(min_version)


def is_protobuf_available() -> bool:
    if importlib.util.find_spec("google") is None:
        return False
    return importlib.util.find_spec("google.protobuf") is not None


def is_fsdp_available(min_version: str = FSDP_MIN_VERSION) -> bool:
    return is_torch_available() and version.parse(_torch_version) >= version.parse(min_version)


def is_optimum_available() -> Union[tuple[bool, str], bool]:
    return _optimum_available


def is_auto_awq_available() -> bool:
    return _auto_awq_available


def is_auto_round_available(min_version: str = AUTOROUND_MIN_VERSION) -> bool:
    return _auto_round_available and version.parse(_auto_round_version) >= version.parse(min_version)


def is_optimum_quanto_available():
    # `importlib.metadata.version` doesn't work with `optimum.quanto`, need to put `optimum_quanto`
    return _is_optimum_quanto_available


def is_quark_available() -> Union[tuple[bool, str], bool]:
    return _quark_available


def is_fp_quant_available() -> bool:
    return _fp_quant_available and version.parse(_fp_quant_version) >= version.parse("0.1.6")


def is_qutlass_available() -> Union[tuple[bool, str], bool]:
    return _qutlass_available


def is_compressed_tensors_available() -> bool:
    return _compressed_tensors_available


def is_auto_gptq_available() -> Union[tuple[bool, str], bool]:
    return _auto_gptq_available


def is_gptqmodel_available() -> Union[tuple[bool, str], bool]:
    return _gptqmodel_available


def is_eetq_available() -> Union[tuple[bool, str], bool]:
    return _eetq_available


def is_fbgemm_gpu_available() -> Union[tuple[bool, str], bool]:
    return _fbgemm_gpu_available


def is_levenshtein_available() -> Union[tuple[bool, str], bool]:
    return _levenshtein_available


def is_optimum_neuron_available() -> Union[tuple[bool, str], bool]:
    return _optimum_available and _is_package_available("optimum.neuron")


def is_safetensors_available() -> Union[tuple[bool, str], bool]:
    return _safetensors_available


def is_tokenizers_available() -> Union[tuple[bool, str], bool]:
    return _tokenizers_available


@lru_cache
def is_vision_available() -> bool:
    _pil_available = importlib.util.find_spec("PIL") is not None
    if _pil_available:
        try:
            package_version = importlib.metadata.version("Pillow")
        except importlib.metadata.PackageNotFoundError:
            try:
                package_version = importlib.metadata.version("Pillow-SIMD")
            except importlib.metadata.PackageNotFoundError:
                return False
        logger.debug(f"Detected PIL version {package_version}")
    return _pil_available


def is_pytesseract_available() -> Union[tuple[bool, str], bool]:
    return _pytesseract_available


def is_pytest_available() -> Union[tuple[bool, str], bool]:
    return _pytest_available


def is_spacy_available() -> Union[tuple[bool, str], bool]:
    return _spacy_available


def is_tensorflow_text_available() -> Union[tuple[bool, str], bool]:
    return is_tf_available() and _tensorflow_text_available


def is_keras_nlp_available() -> Union[tuple[bool, str], bool]:
    return is_tensorflow_text_available() and _keras_nlp_available


def is_in_notebook() -> bool:
    try:
        # Check if we are running inside Marimo
        if "marimo" in sys.modules:
            return True
        # Test adapted from tqdm.autonotebook: https://github.com/tqdm/tqdm/blob/master/tqdm/autonotebook.py
        get_ipython = sys.modules["IPython"].get_ipython
        if "IPKernelApp" not in get_ipython().config:
            raise ImportError("console")
        # Removed the lines to include VSCode
        if "DATABRICKS_RUNTIME_VERSION" in os.environ and os.environ["DATABRICKS_RUNTIME_VERSION"] < "11.0":
            # Databricks Runtime 11.0 and above uses IPython kernel by default so it should be compatible with Jupyter notebook
            # https://docs.microsoft.com/en-us/azure/databricks/notebooks/ipython-kernel
            raise ImportError("databricks")

        return importlib.util.find_spec("IPython") is not None
    except (AttributeError, ImportError, KeyError):
        return False


def is_pytorch_quantization_available() -> Union[tuple[bool, str], bool]:
    return _pytorch_quantization_available


def is_tensorflow_probability_available() -> Union[tuple[bool, str], bool]:
    return _tensorflow_probability_available


def is_pandas_available() -> Union[tuple[bool, str], bool]:
    return _pandas_available


def is_sagemaker_dp_enabled() -> bool:
    # Get the sagemaker specific env variable.
    sagemaker_params = os.getenv("SM_FRAMEWORK_PARAMS", "{}")
    try:
        # Parse it and check the field "sagemaker_distributed_dataparallel_enabled".
        sagemaker_params = json.loads(sagemaker_params)
        if not sagemaker_params.get("sagemaker_distributed_dataparallel_enabled", False):
            return False
    except json.JSONDecodeError:
        return False
    # Lastly, check if the `smdistributed` module is present.
    return _smdistributed_available


def is_sagemaker_mp_enabled() -> bool:
    # Get the sagemaker specific mp parameters from smp_options variable.
    smp_options = os.getenv("SM_HP_MP_PARAMETERS", "{}")
    try:
        # Parse it and check the field "partitions" is included, it is required for model parallel.
        smp_options = json.loads(smp_options)
        if "partitions" not in smp_options:
            return False
    except json.JSONDecodeError:
        return False

    # Get the sagemaker specific framework parameters from mpi_options variable.
    mpi_options = os.getenv("SM_FRAMEWORK_PARAMS", "{}")
    try:
        # Parse it and check the field "sagemaker_distributed_dataparallel_enabled".
        mpi_options = json.loads(mpi_options)
        if not mpi_options.get("sagemaker_mpi_enabled", False):
            return False
    except json.JSONDecodeError:
        return False
    # Lastly, check if the `smdistributed` module is present.
    return _smdistributed_available


def is_training_run_on_sagemaker() -> bool:
    return "SAGEMAKER_JOB_NAME" in os.environ


def is_soundfile_available() -> Union[tuple[bool, str], bool]:
    return _soundfile_available


def is_timm_available() -> Union[tuple[bool, str], bool]:
    return _timm_available


def is_natten_available() -> Union[tuple[bool, str], bool]:
    return _natten_available


def is_nltk_available() -> Union[tuple[bool, str], bool]:
    return _nltk_available


def is_torchaudio_available() -> Union[tuple[bool, str], bool]:
    return _torchaudio_available


def is_torchao_available(min_version: str = TORCHAO_MIN_VERSION) -> bool:
    return _torchao_available and version.parse(_torchao_version) >= version.parse(min_version)


def is_speech_available() -> Union[tuple[bool, str], bool]:
    # For now this depends on torchaudio but the exact dependency might evolve in the future.
    return _torchaudio_available


def is_spqr_available() -> Union[tuple[bool, str], bool]:
    return _spqr_available


def is_phonemizer_available() -> Union[tuple[bool, str], bool]:
    return _phonemizer_available


def is_uroman_available() -> Union[tuple[bool, str], bool]:
    return _uroman_available


def torch_only_method(fn: Callable) -> Callable:
    def wrapper(*args, **kwargs):
        if not _torch_available:
            raise ImportError(
                "You need to install pytorch to use this method or class, "
                "or activate it with environment variables USE_TORCH=1 and USE_TF=0."
            )
        else:
            return fn(*args, **kwargs)

    return wrapper


def is_ccl_available() -> bool:
    return _is_ccl_available


def is_sudachi_available() -> bool:
    return _sudachipy_available


def get_sudachi_version() -> bool:
    return _sudachipy_version


def is_sudachi_projection_available() -> bool:
    if not is_sudachi_available():
        return False

    # NOTE: We require sudachipy>=0.6.8 to use projection option in sudachi_kwargs for the constructor of BertJapaneseTokenizer.
    # - `projection` option is not supported in sudachipy<0.6.8, see https://github.com/WorksApplications/sudachi.rs/issues/230
    return version.parse(_sudachipy_version) >= version.parse("0.6.8")


def is_jumanpp_available() -> bool:
    return (importlib.util.find_spec("rhoknp") is not None) and (shutil.which("jumanpp") is not None)


def is_cython_available() -> bool:
    return importlib.util.find_spec("pyximport") is not None


def is_jieba_available() -> Union[tuple[bool, str], bool]:
    return _jieba_available


def is_jinja_available() -> Union[tuple[bool, str], bool]:
    return _jinja_available


def is_mlx_available() -> Union[tuple[bool, str], bool]:
    return _mlx_available


def is_num2words_available() -> Union[tuple[bool, str], bool]:
    return _num2words_available


def is_tiktoken_available() -> Union[tuple[bool, str], bool]:
    return _tiktoken_available and _blobfile_available


def is_liger_kernel_available() -> bool:
    if not _liger_kernel_available:
        return False

    return version.parse(importlib.metadata.version("liger_kernel")) >= version.parse("0.3.0")


def is_rich_available() -> Union[tuple[bool, str], bool]:
    return _rich_available


def is_matplotlib_available() -> Union[tuple[bool, str], bool]:
    return _matplotlib_available


def is_mistral_common_available() -> Union[tuple[bool, str], bool]:
    return _mistral_common_available


def check_torch_load_is_safe() -> None:
    if not is_torch_greater_or_equal("2.6"):
        raise ValueError(
            "Due to a serious vulnerability issue in `torch.load`, even with `weights_only=True`, we now require users "
            "to upgrade torch to at least v2.6 in order to use the function. This version restriction does not apply "
            "when loading files with safetensors."
            "\nSee the vulnerability report here https://nvd.nist.gov/vuln/detail/CVE-2025-32434"
        )


# docstyle-ignore
AV_IMPORT_ERROR = """
{0} requires the PyAv library but it was not found in your environment. You can install it with:
```
pip install av
```
Please note that you may need to restart your runtime after installation.
"""

# docstyle-ignore
YT_DLP_IMPORT_ERROR = """
{0} requires the YT-DLP library but it was not found in your environment. You can install it with:
```
pip install yt-dlp
```
Please note that you may need to restart your runtime after installation.
"""

DECORD_IMPORT_ERROR = """
{0} requires the PyAv library but it was not found in your environment. You can install it with:
```
pip install decord
```
Please note that you may need to restart your runtime after installation.
"""

TORCHCODEC_IMPORT_ERROR = """
{0} requires the TorchCodec (https://github.com/pytorch/torchcodec) library, but it was not found in your environment. You can install it with:
```
pip install torchcodec
```
Please note that you may need to restart your runtime after installation.
"""

# docstyle-ignore
CV2_IMPORT_ERROR = """
{0} requires the OpenCV library but it was not found in your environment. You can install it with:
```
pip install opencv-python
```
Please note that you may need to restart your runtime after installation.
"""


# docstyle-ignore
DATASETS_IMPORT_ERROR = """
{0} requires the 🤗 Datasets library but it was not found in your environment. You can install it with:
```
pip install datasets
```
In a notebook or a colab, you can install it by executing a cell with
```
!pip install datasets
```
then restarting your kernel.

Note that if you have a local folder named `datasets` or a local python file named `datasets.py` in your current
working directory, python may try to import this instead of the 🤗 Datasets library. You should rename this folder or
that python file if that's the case. Please note that you may need to restart your runtime after installation.
"""


# docstyle-ignore
TOKENIZERS_IMPORT_ERROR = """
{0} requires the 🤗 Tokenizers library but it was not found in your environment. You can install it with:
```
pip install tokenizers
```
In a notebook or a colab, you can install it by executing a cell with
```
!pip install tokenizers
```
Please note that you may need to restart your runtime after installation.
"""


# docstyle-ignore
SENTENCEPIECE_IMPORT_ERROR = """
{0} requires the SentencePiece library but it was not found in your environment. Check out the instructions on the
installation page of its repo: https://github.com/google/sentencepiece#installation and follow the ones
that match your environment. Please note that you may need to restart your runtime after installation.
"""


# docstyle-ignore
PROTOBUF_IMPORT_ERROR = """
{0} requires the protobuf library but it was not found in your environment. Check out the instructions on the
installation page of its repo: https://github.com/protocolbuffers/protobuf/tree/master/python#installation and follow the ones
that match your environment. Please note that you may need to restart your runtime after installation.
"""


# docstyle-ignore
FAISS_IMPORT_ERROR = """
{0} requires the faiss library but it was not found in your environment. Check out the instructions on the
installation page of its repo: https://github.com/facebookresearch/faiss/blob/master/INSTALL.md and follow the ones
that match your environment. Please note that you may need to restart your runtime after installation.
"""


# docstyle-ignore
PYTORCH_IMPORT_ERROR = """
{0} requires the PyTorch library but it was not found in your environment. Check out the instructions on the
installation page: https://pytorch.org/get-started/locally/ and follow the ones that match your environment.
Please note that you may need to restart your runtime after installation.
"""


# docstyle-ignore
TORCHVISION_IMPORT_ERROR = """
{0} requires the Torchvision library but it was not found in your environment. Check out the instructions on the
installation page: https://pytorch.org/get-started/locally/ and follow the ones that match your environment.
Please note that you may need to restart your runtime after installation.
"""

# docstyle-ignore
PYTORCH_IMPORT_ERROR_WITH_TF = """
{0} requires the PyTorch library but it was not found in your environment.
However, we were able to find a TensorFlow installation. TensorFlow classes begin
with "TF", but are otherwise identically named to our PyTorch classes. This
means that the TF equivalent of the class you tried to import would be "TF{0}".
If you want to use TensorFlow, please use TF classes instead!

If you really do want to use PyTorch please go to
https://pytorch.org/get-started/locally/ and follow the instructions that
match your environment.
"""

# docstyle-ignore
TF_IMPORT_ERROR_WITH_PYTORCH = """
{0} requires the TensorFlow library but it was not found in your environment.
However, we were able to find a PyTorch installation. PyTorch classes do not begin
with "TF", but are otherwise identically named to our TF classes.
If you want to use PyTorch, please use those classes instead!

If you really do want to use TensorFlow, please follow the instructions on the
installation page https://www.tensorflow.org/install that match your environment.
"""

# docstyle-ignore
BS4_IMPORT_ERROR = """
{0} requires the Beautiful Soup library but it was not found in your environment. You can install it with pip:
`pip install beautifulsoup4`. Please note that you may need to restart your runtime after installation.
"""


# docstyle-ignore
SKLEARN_IMPORT_ERROR = """
{0} requires the scikit-learn library but it was not found in your environment. You can install it with:
```
pip install -U scikit-learn
```
In a notebook or a colab, you can install it by executing a cell with
```
!pip install -U scikit-learn
```
Please note that you may need to restart your runtime after installation.
"""


# docstyle-ignore
TENSORFLOW_IMPORT_ERROR = """
{0} requires the TensorFlow library but it was not found in your environment. Check out the instructions on the
installation page: https://www.tensorflow.org/install and follow the ones that match your environment.
Please note that you may need to restart your runtime after installation.
"""


# docstyle-ignore
DETECTRON2_IMPORT_ERROR = """
{0} requires the detectron2 library but it was not found in your environment. Check out the instructions on the
installation page: https://github.com/facebookresearch/detectron2/blob/master/INSTALL.md and follow the ones
that match your environment. Please note that you may need to restart your runtime after installation.
"""


# docstyle-ignore
FLAX_IMPORT_ERROR = """
{0} requires the FLAX library but it was not found in your environment. Check out the instructions on the
installation page: https://github.com/google/flax and follow the ones that match your environment.
Please note that you may need to restart your runtime after installation.
"""

# docstyle-ignore
FTFY_IMPORT_ERROR = """
{0} requires the ftfy library but it was not found in your environment. Check out the instructions on the
installation section: https://github.com/rspeer/python-ftfy/tree/master#installing and follow the ones
that match your environment. Please note that you may need to restart your runtime after installation.
"""

LEVENSHTEIN_IMPORT_ERROR = """
{0} requires the python-Levenshtein library but it was not found in your environment. You can install it with pip: `pip
install python-Levenshtein`. Please note that you may need to restart your runtime after installation.
"""

# docstyle-ignore
G2P_EN_IMPORT_ERROR = """
{0} requires the g2p-en library but it was not found in your environment. You can install it with pip:
`pip install g2p-en`. Please note that you may need to restart your runtime after installation.
"""

# docstyle-ignore
PYTORCH_QUANTIZATION_IMPORT_ERROR = """
{0} requires the pytorch-quantization library but it was not found in your environment. You can install it with pip:
`pip install pytorch-quantization --extra-index-url https://pypi.ngc.nvidia.com`
Please note that you may need to restart your runtime after installation.
"""

# docstyle-ignore
TENSORFLOW_PROBABILITY_IMPORT_ERROR = """
{0} requires the tensorflow_probability library but it was not found in your environment. You can install it with pip as
explained here: https://github.com/tensorflow/probability. Please note that you may need to restart your runtime after installation.
"""

# docstyle-ignore
TENSORFLOW_TEXT_IMPORT_ERROR = """
{0} requires the tensorflow_text library but it was not found in your environment. You can install it with pip as
explained here: https://www.tensorflow.org/text/guide/tf_text_intro.
Please note that you may need to restart your runtime after installation.
"""

# docstyle-ignore
TORCHAUDIO_IMPORT_ERROR = """
{0} requires the torchaudio library but it was not found in your environment. Please install it and restart your
runtime.
"""

# docstyle-ignore
PANDAS_IMPORT_ERROR = """
{0} requires the pandas library but it was not found in your environment. You can install it with pip as
explained here: https://pandas.pydata.org/pandas-docs/stable/getting_started/install.html.
Please note that you may need to restart your runtime after installation.
"""


# docstyle-ignore
PHONEMIZER_IMPORT_ERROR = """
{0} requires the phonemizer library but it was not found in your environment. You can install it with pip:
`pip install phonemizer`. Please note that you may need to restart your runtime after installation.
"""
# docstyle-ignore
UROMAN_IMPORT_ERROR = """
{0} requires the uroman library but it was not found in your environment. You can install it with pip:
`pip install uroman`. Please note that you may need to restart your runtime after installation.
"""


# docstyle-ignore
SACREMOSES_IMPORT_ERROR = """
{0} requires the sacremoses library but it was not found in your environment. You can install it with pip:
`pip install sacremoses`. Please note that you may need to restart your runtime after installation.
"""

# docstyle-ignore
SCIPY_IMPORT_ERROR = """
{0} requires the scipy library but it was not found in your environment. You can install it with pip:
`pip install scipy`. Please note that you may need to restart your runtime after installation.
"""

# docstyle-ignore
KERAS_NLP_IMPORT_ERROR = """
{0} requires the keras_nlp library but it was not found in your environment. You can install it with pip.
Please note that you may need to restart your runtime after installation.
"""

# docstyle-ignore
SPEECH_IMPORT_ERROR = """
{0} requires the torchaudio library but it was not found in your environment. You can install it with pip:
`pip install torchaudio`. Please note that you may need to restart your runtime after installation.
"""

# docstyle-ignore
TIMM_IMPORT_ERROR = """
{0} requires the timm library but it was not found in your environment. You can install it with pip:
`pip install timm`. Please note that you may need to restart your runtime after installation.
"""

# docstyle-ignore
NATTEN_IMPORT_ERROR = """
{0} requires the natten library but it was not found in your environment. You can install it by referring to:
shi-labs.com/natten . You can also install it with pip (may take longer to build):
`pip install natten`. Please note that you may need to restart your runtime after installation.
"""

NUMEXPR_IMPORT_ERROR = """
{0} requires the numexpr library but it was not found in your environment. You can install it by referring to:
https://numexpr.readthedocs.io/en/latest/index.html.
"""


# docstyle-ignore
NLTK_IMPORT_ERROR = """
{0} requires the NLTK library but it was not found in your environment. You can install it by referring to:
https://www.nltk.org/install.html. Please note that you may need to restart your runtime after installation.
"""


# docstyle-ignore
VISION_IMPORT_ERROR = """
{0} requires the PIL library but it was not found in your environment. You can install it with pip:
`pip install pillow`. Please note that you may need to restart your runtime after installation.
"""

# docstyle-ignore
PYDANTIC_IMPORT_ERROR = """
{0} requires the pydantic library but it was not found in your environment. You can install it with pip:
`pip install pydantic`. Please note that you may need to restart your runtime after installation.
"""

# docstyle-ignore
FASTAPI_IMPORT_ERROR = """
{0} requires the fastapi library but it was not found in your environment. You can install it with pip:
`pip install fastapi`. Please note that you may need to restart your runtime after installation.
"""

# docstyle-ignore
UVICORN_IMPORT_ERROR = """
{0} requires the uvicorn library but it was not found in your environment. You can install it with pip:
`pip install uvicorn`. Please note that you may need to restart your runtime after installation.
"""

# docstyle-ignore
OPENAI_IMPORT_ERROR = """
{0} requires the openai library but it was not found in your environment. You can install it with pip:
`pip install openai`. Please note that you may need to restart your runtime after installation.
"""

# docstyle-ignore
PYTESSERACT_IMPORT_ERROR = """
{0} requires the PyTesseract library but it was not found in your environment. You can install it with pip:
`pip install pytesseract`. Please note that you may need to restart your runtime after installation.
"""

# docstyle-ignore
PYCTCDECODE_IMPORT_ERROR = """
{0} requires the pyctcdecode library but it was not found in your environment. You can install it with pip:
`pip install pyctcdecode`. Please note that you may need to restart your runtime after installation.
"""

# docstyle-ignore
ACCELERATE_IMPORT_ERROR = """
{0} requires the accelerate library >= {ACCELERATE_MIN_VERSION} it was not found in your environment.
You can install or update it with pip: `pip install --upgrade accelerate`. Please note that you may need to restart your
runtime after installation.
"""

# docstyle-ignore
CCL_IMPORT_ERROR = """
{0} requires the torch ccl library but it was not found in your environment. You can install it with pip:
`pip install oneccl_bind_pt -f https://developer.intel.com/ipex-whl-stable`
Please note that you may need to restart your runtime after installation.
"""

# docstyle-ignore
ESSENTIA_IMPORT_ERROR = """
{0} requires essentia library. But that was not found in your environment. You can install them with pip:
`pip install essentia==2.1b6.dev1034`
Please note that you may need to restart your runtime after installation.
"""

# docstyle-ignore
LIBROSA_IMPORT_ERROR = """
{0} requires the librosa library. But that was not found in your environment. You can install them with pip:
`pip install librosa`
Please note that you may need to restart your runtime after installation.
"""

# docstyle-ignore
PRETTY_MIDI_IMPORT_ERROR = """
{0} requires the pretty_midi library. But that was not found in your environment. You can install them with pip:
`pip install pretty_midi`
Please note that you may need to restart your runtime after installation.
"""


CYTHON_IMPORT_ERROR = """
{0} requires the Cython library but it was not found in your environment. You can install it with pip: `pip install
Cython`. Please note that you may need to restart your runtime after installation.
"""

JIEBA_IMPORT_ERROR = """
{0} requires the jieba library but it was not found in your environment. You can install it with pip: `pip install
jieba`. Please note that you may need to restart your runtime after installation.
"""

PEFT_IMPORT_ERROR = """
{0} requires the peft library but it was not found in your environment. You can install it with pip: `pip install
peft`. Please note that you may need to restart your runtime after installation.
"""

JINJA_IMPORT_ERROR = """
{0} requires the jinja library but it was not found in your environment. You can install it with pip: `pip install
jinja2`. Please note that you may need to restart your runtime after installation.
"""

RICH_IMPORT_ERROR = """
{0} requires the rich library but it was not found in your environment. You can install it with pip: `pip install
rich`. Please note that you may need to restart your runtime after installation.
"""

MISTRAL_COMMON_IMPORT_ERROR = """
{0} requires the mistral-common library but it was not found in your environment. You can install it with pip: `pip install mistral-common`. Please note that you may need to restart your runtime after installation.
"""


BACKENDS_MAPPING = OrderedDict(
    [
        ("av", (is_av_available, AV_IMPORT_ERROR)),
        ("bs4", (is_bs4_available, BS4_IMPORT_ERROR)),
        ("cv2", (is_cv2_available, CV2_IMPORT_ERROR)),
        ("datasets", (is_datasets_available, DATASETS_IMPORT_ERROR)),
        ("decord", (is_decord_available, DECORD_IMPORT_ERROR)),
        ("detectron2", (is_detectron2_available, DETECTRON2_IMPORT_ERROR)),
        ("essentia", (is_essentia_available, ESSENTIA_IMPORT_ERROR)),
        ("faiss", (is_faiss_available, FAISS_IMPORT_ERROR)),
        ("flax", (is_flax_available, FLAX_IMPORT_ERROR)),
        ("ftfy", (is_ftfy_available, FTFY_IMPORT_ERROR)),
        ("g2p_en", (is_g2p_en_available, G2P_EN_IMPORT_ERROR)),
        ("pandas", (is_pandas_available, PANDAS_IMPORT_ERROR)),
        ("phonemizer", (is_phonemizer_available, PHONEMIZER_IMPORT_ERROR)),
        ("uroman", (is_uroman_available, UROMAN_IMPORT_ERROR)),
        ("pretty_midi", (is_pretty_midi_available, PRETTY_MIDI_IMPORT_ERROR)),
        ("levenshtein", (is_levenshtein_available, LEVENSHTEIN_IMPORT_ERROR)),
        ("librosa", (is_librosa_available, LIBROSA_IMPORT_ERROR)),
        ("protobuf", (is_protobuf_available, PROTOBUF_IMPORT_ERROR)),
        ("pyctcdecode", (is_pyctcdecode_available, PYCTCDECODE_IMPORT_ERROR)),
        ("pytesseract", (is_pytesseract_available, PYTESSERACT_IMPORT_ERROR)),
        ("sacremoses", (is_sacremoses_available, SACREMOSES_IMPORT_ERROR)),
        ("pytorch_quantization", (is_pytorch_quantization_available, PYTORCH_QUANTIZATION_IMPORT_ERROR)),
        ("sentencepiece", (is_sentencepiece_available, SENTENCEPIECE_IMPORT_ERROR)),
        ("sklearn", (is_sklearn_available, SKLEARN_IMPORT_ERROR)),
        ("speech", (is_speech_available, SPEECH_IMPORT_ERROR)),
        ("tensorflow_probability", (is_tensorflow_probability_available, TENSORFLOW_PROBABILITY_IMPORT_ERROR)),
        ("tf", (is_tf_available, TENSORFLOW_IMPORT_ERROR)),
        ("tensorflow_text", (is_tensorflow_text_available, TENSORFLOW_TEXT_IMPORT_ERROR)),
        ("timm", (is_timm_available, TIMM_IMPORT_ERROR)),
        ("torchaudio", (is_torchaudio_available, TORCHAUDIO_IMPORT_ERROR)),
        ("natten", (is_natten_available, NATTEN_IMPORT_ERROR)),
        ("nltk", (is_nltk_available, NLTK_IMPORT_ERROR)),
        ("tokenizers", (is_tokenizers_available, TOKENIZERS_IMPORT_ERROR)),
        ("torch", (is_torch_available, PYTORCH_IMPORT_ERROR)),
        ("torchvision", (is_torchvision_available, TORCHVISION_IMPORT_ERROR)),
        ("torchcodec", (is_torchcodec_available, TORCHCODEC_IMPORT_ERROR)),
        ("vision", (is_vision_available, VISION_IMPORT_ERROR)),
        ("scipy", (is_scipy_available, SCIPY_IMPORT_ERROR)),
        ("accelerate", (is_accelerate_available, ACCELERATE_IMPORT_ERROR)),
        ("oneccl_bind_pt", (is_ccl_available, CCL_IMPORT_ERROR)),
        ("cython", (is_cython_available, CYTHON_IMPORT_ERROR)),
        ("jieba", (is_jieba_available, JIEBA_IMPORT_ERROR)),
        ("peft", (is_peft_available, PEFT_IMPORT_ERROR)),
        ("jinja", (is_jinja_available, JINJA_IMPORT_ERROR)),
        ("yt_dlp", (is_yt_dlp_available, YT_DLP_IMPORT_ERROR)),
        ("rich", (is_rich_available, RICH_IMPORT_ERROR)),
        ("keras_nlp", (is_keras_nlp_available, KERAS_NLP_IMPORT_ERROR)),
        ("pydantic", (is_pydantic_available, PYDANTIC_IMPORT_ERROR)),
        ("fastapi", (is_fastapi_available, FASTAPI_IMPORT_ERROR)),
        ("uvicorn", (is_uvicorn_available, UVICORN_IMPORT_ERROR)),
        ("openai", (is_openai_available, OPENAI_IMPORT_ERROR)),
        ("mistral-common", (is_mistral_common_available, MISTRAL_COMMON_IMPORT_ERROR)),
    ]
)


def requires_backends(obj, backends):
    if not isinstance(backends, (list, tuple)):
        backends = [backends]

    name = obj.__name__ if hasattr(obj, "__name__") else obj.__class__.__name__

    # Raise an error for users who might not realize that classes without "TF" are torch-only
    if "torch" in backends and "tf" not in backends and not is_torch_available() and is_tf_available():
        raise ImportError(PYTORCH_IMPORT_ERROR_WITH_TF.format(name))

    # Raise the inverse error for PyTorch users trying to load TF classes
    if "tf" in backends and "torch" not in backends and is_torch_available() and not is_tf_available():
        raise ImportError(TF_IMPORT_ERROR_WITH_PYTORCH.format(name))

    failed = []
    for backend in backends:
        if isinstance(backend, Backend):
            available, msg = backend.is_satisfied, backend.error_message
        else:
            available, msg = BACKENDS_MAPPING[backend]

        if not available():
            failed.append(msg.format(name))

    if failed:
        raise ImportError("".join(failed))


class DummyObject(type):
    """
    Metaclass for the dummy objects. Any class inheriting from it will return the ImportError generated by
    `requires_backend` each time a user tries to access any method of that class.
    """

    is_dummy = True

    def __getattribute__(cls, key):
        if (key.startswith("_") and key != "_from_config") or key == "is_dummy" or key == "mro" or key == "call":
            return super().__getattribute__(key)
        requires_backends(cls, cls._backends)


def is_torch_fx_proxy(x):
    if is_torch_fx_available():
        import torch.fx

        return isinstance(x, torch.fx.Proxy)
    return False


BACKENDS_T = frozenset[str]
IMPORT_STRUCTURE_T = dict[BACKENDS_T, dict[str, set[str]]]


class _LazyModule(ModuleType):
    """
    Module class that surfaces all objects but only performs associated imports when the objects are requested.
    """

    # Very heavily inspired by optuna.integration._IntegrationModule
    # https://github.com/optuna/optuna/blob/master/optuna/integration/__init__.py
    def __init__(
        self,
        name: str,
        module_file: str,
        import_structure: IMPORT_STRUCTURE_T,
        module_spec: Optional[importlib.machinery.ModuleSpec] = None,
        extra_objects: Optional[dict[str, object]] = None,
        explicit_import_shortcut: Optional[dict[str, list[str]]] = None,
    ):
        super().__init__(name)

        self._object_missing_backend = {}
        self._explicit_import_shortcut = explicit_import_shortcut if explicit_import_shortcut else {}

        if any(isinstance(key, frozenset) for key in import_structure):
            self._modules = set()
            self._class_to_module = {}
            self.__all__ = []

            _import_structure = {}

            for backends, module in import_structure.items():
                missing_backends = []

                # This ensures that if a module is importable, then all other keys of the module are importable.
                # As an example, in module.keys() we might have the following:
                #
                # dict_keys(['models.nllb_moe.configuration_nllb_moe', 'models.sew_d.configuration_sew_d'])
                #
                # with this, we don't only want to be able to import these explicitly, we want to be able to import
                # every intermediate module as well. Therefore, this is what is returned:
                #
                # {
                #     'models.nllb_moe.configuration_nllb_moe',
                #     'models.sew_d.configuration_sew_d',
                #     'models',
                #     'models.sew_d', 'models.nllb_moe'
                # }

                module_keys = set(
                    chain(*[[k.rsplit(".", i)[0] for i in range(k.count(".") + 1)] for k in list(module.keys())])
                )

                for backend in backends:
                    if backend in BACKENDS_MAPPING:
                        callable, _ = BACKENDS_MAPPING[backend]
                    else:
                        if any(key in backend for key in ["=", "<", ">"]):
                            backend = Backend(backend)
                            callable = backend.is_satisfied
                        else:
                            raise ValueError(
                                f"Backend should be defined in the BACKENDS_MAPPING. Offending backend: {backend}"
                            )

                    try:
                        if not callable():
                            missing_backends.append(backend)
                    except (importlib.metadata.PackageNotFoundError, ModuleNotFoundError, RuntimeError):
                        missing_backends.append(backend)

                self._modules = self._modules.union(module_keys)

                for key, values in module.items():
                    if missing_backends:
                        self._object_missing_backend[key] = missing_backends

                    for value in values:
                        self._class_to_module[value] = key
                        if missing_backends:
                            self._object_missing_backend[value] = missing_backends
                    _import_structure.setdefault(key, []).extend(values)

                # Needed for autocompletion in an IDE
                self.__all__.extend(module_keys | set(chain(*module.values())))

            self.__file__ = module_file
            self.__spec__ = module_spec
            self.__path__ = [os.path.dirname(module_file)]
            self._objects = {} if extra_objects is None else extra_objects
            self._name = name
            self._import_structure = _import_structure

        # This can be removed once every exportable object has a `require()` require.
        else:
            self._modules = set(import_structure.keys())
            self._class_to_module = {}
            for key, values in import_structure.items():
                for value in values:
                    self._class_to_module[value] = key
            # Needed for autocompletion in an IDE
            self.__all__ = list(import_structure.keys()) + list(chain(*import_structure.values()))
            self.__file__ = module_file
            self.__spec__ = module_spec
            self.__path__ = [os.path.dirname(module_file)]
            self._objects = {} if extra_objects is None else extra_objects
            self._name = name
            self._import_structure = import_structure

    # Needed for autocompletion in an IDE
    def __dir__(self):
        result = super().__dir__()
        # The elements of self.__all__ that are submodules may or may not be in the dir already, depending on whether
        # they have been accessed or not. So we only add the elements of self.__all__ that are not already in the dir.
        for attr in self.__all__:
            if attr not in result:
                result.append(attr)
        return result

    def __getattr__(self, name: str) -> Any:
        if name in self._objects:
            return self._objects[name]
        if name in self._object_missing_backend:
            missing_backends = self._object_missing_backend[name]

            class Placeholder(metaclass=DummyObject):
                _backends = missing_backends

                def __init__(self, *args, **kwargs):
                    requires_backends(self, missing_backends)

                def call(self, *args, **kwargs):
                    pass

            Placeholder.__name__ = name

            if name not in self._class_to_module:
                module_name = f"transformers.{name}"
            else:
                module_name = self._class_to_module[name]
                if not module_name.startswith("transformers."):
                    module_name = f"transformers.{module_name}"

            Placeholder.__module__ = module_name

            value = Placeholder
        elif name in self._class_to_module:
            try:
                module = self._get_module(self._class_to_module[name])
                value = getattr(module, name)
            except (ModuleNotFoundError, RuntimeError) as e:
                raise ModuleNotFoundError(
                    f"Could not import module '{name}'. Are this object's requirements defined correctly?"
                ) from e

        elif name in self._modules:
            try:
                value = self._get_module(name)
            except (ModuleNotFoundError, RuntimeError) as e:
                raise ModuleNotFoundError(
                    f"Could not import module '{name}'. Are this object's requirements defined correctly?"
                ) from e
        else:
            value = None
            for key, values in self._explicit_import_shortcut.items():
                if name in values:
                    value = self._get_module(key)

            if value is None:
                raise AttributeError(f"module {self.__name__} has no attribute {name}")

        setattr(self, name, value)
        return value

    def _get_module(self, module_name: str):
        try:
            return importlib.import_module("." + module_name, self.__name__)
        except Exception as e:
            raise e

    def __reduce__(self):
        return (self.__class__, (self._name, self.__file__, self._import_structure))


class OptionalDependencyNotAvailable(BaseException):
    """Internally used error class for signalling an optional dependency was not found."""


def direct_transformers_import(path: str, file="__init__.py") -> ModuleType:
    """Imports transformers directly

    Args:
        path (`str`): The path to the source file
        file (`str`, *optional*): The file to join with the path. Defaults to "__init__.py".

    Returns:
        `ModuleType`: The resulting imported module
    """
    name = "transformers"
    location = os.path.join(path, file)
    spec = importlib.util.spec_from_file_location(name, location, submodule_search_locations=[path])
    module = importlib.util.module_from_spec(spec)
    spec.loader.exec_module(module)
    module = sys.modules[name]
    return module


class VersionComparison(Enum):
    EQUAL = operator.eq
    NOT_EQUAL = operator.ne
    GREATER_THAN = operator.gt
    LESS_THAN = operator.lt
    GREATER_THAN_OR_EQUAL = operator.ge
    LESS_THAN_OR_EQUAL = operator.le

    @staticmethod
    def from_string(version_string: str) -> "VersionComparison":
        string_to_operator = {
            "=": VersionComparison.EQUAL.value,
            "==": VersionComparison.EQUAL.value,
            "!=": VersionComparison.NOT_EQUAL.value,
            ">": VersionComparison.GREATER_THAN.value,
            "<": VersionComparison.LESS_THAN.value,
            ">=": VersionComparison.GREATER_THAN_OR_EQUAL.value,
            "<=": VersionComparison.LESS_THAN_OR_EQUAL.value,
        }

        return string_to_operator[version_string]


@lru_cache
def split_package_version(package_version_str) -> tuple[str, str, str]:
    pattern = r"([a-zA-Z0-9_-]+)([!<>=~]+)([0-9.]+)"
    match = re.match(pattern, package_version_str)
    if match:
        return (match.group(1), match.group(2), match.group(3))
    else:
        raise ValueError(f"Invalid package version string: {package_version_str}")


class Backend:
    def __init__(self, backend_requirement: str):
        self.package_name, self.version_comparison, self.version = split_package_version(backend_requirement)

        if self.package_name not in BACKENDS_MAPPING:
            raise ValueError(
                f"Backends should be defined in the BACKENDS_MAPPING. Offending backend: {self.package_name}"
            )

    def is_satisfied(self) -> bool:
        return VersionComparison.from_string(self.version_comparison)(
            version.parse(importlib.metadata.version(self.package_name)), version.parse(self.version)
        )

    def __repr__(self) -> str:
        return f'Backend("{self.package_name}", {VersionComparison[self.version_comparison]}, "{self.version}")'

    @property
    def error_message(self):
        return (
            f"{{0}} requires the {self.package_name} library version {self.version_comparison}{self.version}. That"
            f" library was not found with this version in your environment."
        )


def requires(*, backends=()):
    """
    This decorator enables two things:
    - Attaching a `__backends` tuple to an object to see what are the necessary backends for it
      to execute correctly without instantiating it
    - The '@requires' string is used to dynamically import objects
    """

    if not isinstance(backends, tuple):
        raise TypeError("Backends should be a tuple.")

    applied_backends = []
    for backend in backends:
        if backend in BACKENDS_MAPPING:
            applied_backends.append(backend)
        else:
            if any(key in backend for key in ["=", "<", ">"]):
                applied_backends.append(Backend(backend))
            else:
                raise ValueError(f"Backend should be defined in the BACKENDS_MAPPING. Offending backend: {backend}")

    def inner_fn(fun):
        fun.__backends = applied_backends
        return fun

    return inner_fn


BASE_FILE_REQUIREMENTS = {
    lambda e: "modeling_tf_" in e: ("tf",),
    lambda e: "modeling_flax_" in e: ("flax",),
    lambda e: "modeling_" in e: ("torch",),
    lambda e: e.startswith("tokenization_") and e.endswith("_fast"): ("tokenizers",),
    lambda e: e.startswith("image_processing_") and e.endswith("_fast"): ("vision", "torch", "torchvision"),
    lambda e: e.startswith("image_processing_"): ("vision",),
}


def fetch__all__(file_content) -> list[str]:
    """
    Returns the content of the __all__ variable in the file content.
    Returns None if not defined, otherwise returns a list of strings.
    """

    if "__all__" not in file_content:
        return []

    start_index = None
    lines = file_content.splitlines()
    for index, line in enumerate(lines):
        if line.startswith("__all__"):
            start_index = index

    # There is no line starting with `__all__`
    if start_index is None:
        return []

    lines = lines[start_index:]

    if not lines[0].startswith("__all__"):
        raise ValueError(
            "fetch__all__ accepts a list of lines, with the first line being the __all__ variable declaration"
        )

    # __all__ is defined on a single line
    if lines[0].endswith("]"):
        return [obj.strip("\"' ") for obj in lines[0].split("=")[1].strip(" []").split(",")]

    # __all__ is defined on multiple lines
    else:
        _all: list[str] = []
        for __all__line_index in range(1, len(lines)):
            if lines[__all__line_index].strip() == "]":
                return _all
            else:
                _all.append(lines[__all__line_index].strip("\"', "))

        return _all


@lru_cache
def create_import_structure_from_path(module_path):
    """
    This method takes the path to a file/a folder and returns the import structure.
    If a file is given, it will return the import structure of the parent folder.

    Import structures are designed to be digestible by `_LazyModule` objects. They are
    created from the __all__ definitions in each files as well as the `@require` decorators
    above methods and objects.

    The import structure allows explicit display of the required backends for a given object.
    These backends are specified in two ways:

    1. Through their `@require`, if they are exported with that decorator. This `@require` decorator
       accepts a `backend` tuple kwarg mentioning which backends are required to run this object.

    2. If an object is defined in a file with "default" backends, it will have, at a minimum, this
       backend specified. The default backends are defined according to the filename:

       - If a file is named like `modeling_*.py`, it will have a `torch` backend
       - If a file is named like `modeling_tf_*.py`, it will have a `tf` backend
       - If a file is named like `modeling_flax_*.py`, it will have a `flax` backend
       - If a file is named like `tokenization_*_fast.py`, it will have a `tokenizers` backend
       - If a file is named like `image_processing*_fast.py`, it will have a `torchvision` + `torch` backend

    Backends serve the purpose of displaying a clear error message to the user in case the backends are not installed.
    Should an object be imported without its required backends being in the environment, any attempt to use the
    object will raise an error mentioning which backend(s) should be added to the environment in order to use
    that object.

    Here's an example of an input import structure at the src.transformers.models level:

    {
        'albert': {
            frozenset(): {
                'configuration_albert': {'AlbertConfig', 'AlbertOnnxConfig'}
            },
            frozenset({'tokenizers'}): {
                'tokenization_albert_fast': {'AlbertTokenizerFast'}
            },
        },
        'align': {
            frozenset(): {
                'configuration_align': {'AlignConfig', 'AlignTextConfig', 'AlignVisionConfig'},
                'processing_align': {'AlignProcessor'}
            },
        },
        'altclip': {
            frozenset(): {
                'configuration_altclip': {'AltCLIPConfig', 'AltCLIPTextConfig', 'AltCLIPVisionConfig'},
                'processing_altclip': {'AltCLIPProcessor'},
            }
        }
    }
    """
    import_structure = {}

    if os.path.isfile(module_path):
        module_path = os.path.dirname(module_path)

    directory = module_path
    adjacent_modules = []

    for f in os.listdir(module_path):
        if f != "__pycache__" and os.path.isdir(os.path.join(module_path, f)):
            import_structure[f] = create_import_structure_from_path(os.path.join(module_path, f))

        elif not os.path.isdir(os.path.join(directory, f)):
            adjacent_modules.append(f)

    # We're only taking a look at files different from __init__.py
    # We could theoretically require things directly from the __init__.py
    # files, but this is not supported at this time.
    if "__init__.py" in adjacent_modules:
        adjacent_modules.remove("__init__.py")

    # Modular files should not be imported
    def find_substring(substring, list_):
        return any(substring in x for x in list_)

    if find_substring("modular_", adjacent_modules) and find_substring("modeling_", adjacent_modules):
        adjacent_modules = [module for module in adjacent_modules if "modular_" not in module]

    module_requirements = {}
    for module_name in adjacent_modules:
        # Only modules ending in `.py` are accepted here.
        if not module_name.endswith(".py"):
            continue

        with open(os.path.join(directory, module_name), encoding="utf-8") as f:
            file_content = f.read()

        # Remove the .py suffix
        module_name = module_name[:-3]

        previous_line = ""
        previous_index = 0

        # Some files have some requirements by default.
        # For example, any file named `modeling_tf_xxx.py`
        # should have TensorFlow as a required backend.
        base_requirements = ()
        for string_check, requirements in BASE_FILE_REQUIREMENTS.items():
            if string_check(module_name):
                base_requirements = requirements
                break

        # Objects that have a `@require` assigned to them will get exported
        # with the backends specified in the decorator as well as the file backends.
        exported_objects = set()
        if "@requires" in file_content:
            lines = file_content.split("\n")
            for index, line in enumerate(lines):
                # This allows exporting items with other decorators. We'll take a look
                # at the line that follows at the same indentation level.
                if line.startswith((" ", "\t", "@", ")")) and not line.startswith("@requires"):
                    continue

                # Skipping line enables putting whatever we want between the
                # export() call and the actual class/method definition.
                # This is what enables having # Copied from statements, docs, etc.
                skip_line = False

                if "@requires" in previous_line:
                    skip_line = False

                    # Backends are defined on the same line as export
                    if "backends" in previous_line:
                        backends_string = previous_line.split("backends=")[1].split("(")[1].split(")")[0]
                        backends = tuple(sorted([b.strip("'\",") for b in backends_string.split(", ") if b]))

                    # Backends are defined in the lines following export, for example such as:
                    # @export(
                    #     backends=(
                    #             "sentencepiece",
                    #             "torch",
                    #             "tf",
                    #     )
                    # )
                    #
                    # or
                    #
                    # @export(
                    #     backends=(
                    #             "sentencepiece", "tf"
                    #     )
                    # )
                    elif "backends" in lines[previous_index + 1]:
                        backends = []
                        for backend_line in lines[previous_index:index]:
                            if "backends" in backend_line:
                                backend_line = backend_line.split("=")[1]
                            if '"' in backend_line or "'" in backend_line:
                                if ", " in backend_line:
                                    backends.extend(backend.strip("()\"', ") for backend in backend_line.split(", "))
                                else:
                                    backends.append(backend_line.strip("()\"', "))

                            # If the line is only a ')', then we reached the end of the backends and we break.
                            if backend_line.strip() == ")":
                                break
                        backends = tuple(backends)

                    # No backends are registered for export
                    else:
                        backends = ()

                    backends = frozenset(backends + base_requirements)
                    if backends not in module_requirements:
                        module_requirements[backends] = {}
                    if module_name not in module_requirements[backends]:
                        module_requirements[backends][module_name] = set()

                    if not line.startswith("class") and not line.startswith("def"):
                        skip_line = True
                    else:
                        start_index = 6 if line.startswith("class") else 4
                        object_name = line[start_index:].split("(")[0].strip(":")
                        module_requirements[backends][module_name].add(object_name)
                        exported_objects.add(object_name)

                if not skip_line:
                    previous_line = line
                    previous_index = index

        # All objects that are in __all__ should be exported by default.
        # These objects are exported with the file backends.
        if "__all__" in file_content:
            for _all_object in fetch__all__(file_content):
                if _all_object not in exported_objects:
                    backends = frozenset(base_requirements)
                    if backends not in module_requirements:
                        module_requirements[backends] = {}
                    if module_name not in module_requirements[backends]:
                        module_requirements[backends][module_name] = set()

                    module_requirements[backends][module_name].add(_all_object)

    import_structure = {**module_requirements, **import_structure}
    return import_structure


def spread_import_structure(nested_import_structure):
    """
    This method takes as input an unordered import structure and brings the required backends at the top-level,
    aggregating modules and objects under their required backends.

    Here's an example of an input import structure at the src.transformers.models level:

    {
        'albert': {
            frozenset(): {
                'configuration_albert': {'AlbertConfig', 'AlbertOnnxConfig'}
            },
            frozenset({'tokenizers'}): {
                'tokenization_albert_fast': {'AlbertTokenizerFast'}
            },
        },
        'align': {
            frozenset(): {
                'configuration_align': {'AlignConfig', 'AlignTextConfig', 'AlignVisionConfig'},
                'processing_align': {'AlignProcessor'}
            },
        },
        'altclip': {
            frozenset(): {
                'configuration_altclip': {'AltCLIPConfig', 'AltCLIPTextConfig', 'AltCLIPVisionConfig'},
                'processing_altclip': {'AltCLIPProcessor'},
            }
        }
    }

    Here's an example of an output import structure at the src.transformers.models level:

    {
        frozenset({'tokenizers'}): {
            'albert.tokenization_albert_fast': {'AlbertTokenizerFast'}
        },
        frozenset(): {
            'albert.configuration_albert': {'AlbertConfig', 'AlbertOnnxConfig'},
            'align.processing_align': {'AlignProcessor'},
            'align.configuration_align': {'AlignConfig', 'AlignTextConfig', 'AlignVisionConfig'},
            'altclip.configuration_altclip': {'AltCLIPConfig', 'AltCLIPTextConfig', 'AltCLIPVisionConfig'},
            'altclip.processing_altclip': {'AltCLIPProcessor'}
        }
    }

    """

    def propagate_frozenset(unordered_import_structure):
        frozenset_first_import_structure = {}
        for _key, _value in unordered_import_structure.items():
            # If the value is not a dict but a string, no need for custom manipulation
            if not isinstance(_value, dict):
                frozenset_first_import_structure[_key] = _value

            elif any(isinstance(v, frozenset) for v in _value):
                for k, v in _value.items():
                    if isinstance(k, frozenset):
                        # Here we want to switch around _key and k to propagate k upstream if it is a frozenset
                        if k not in frozenset_first_import_structure:
                            frozenset_first_import_structure[k] = {}
                        if _key not in frozenset_first_import_structure[k]:
                            frozenset_first_import_structure[k][_key] = {}

                        frozenset_first_import_structure[k][_key].update(v)

                    else:
                        # If k is not a frozenset, it means that the dictionary is not "level": some keys (top-level)
                        # are frozensets, whereas some are not -> frozenset keys are at an unknown depth-level of the
                        # dictionary.
                        #
                        # We recursively propagate the frozenset for this specific dictionary so that the frozensets
                        # are at the top-level when we handle them.
                        propagated_frozenset = propagate_frozenset({k: v})
                        for r_k, r_v in propagated_frozenset.items():
                            if isinstance(_key, frozenset):
                                if r_k not in frozenset_first_import_structure:
                                    frozenset_first_import_structure[r_k] = {}
                                if _key not in frozenset_first_import_structure[r_k]:
                                    frozenset_first_import_structure[r_k][_key] = {}

                                # _key is a frozenset -> we switch around the r_k and _key
                                frozenset_first_import_structure[r_k][_key].update(r_v)
                            else:
                                if _key not in frozenset_first_import_structure:
                                    frozenset_first_import_structure[_key] = {}
                                if r_k not in frozenset_first_import_structure[_key]:
                                    frozenset_first_import_structure[_key][r_k] = {}

                                # _key is not a frozenset -> we keep the order of r_k and _key
                                frozenset_first_import_structure[_key][r_k].update(r_v)

            else:
                frozenset_first_import_structure[_key] = propagate_frozenset(_value)

        return frozenset_first_import_structure

    def flatten_dict(_dict, previous_key=None):
        items = []
        for _key, _value in _dict.items():
            _key = f"{previous_key}.{_key}" if previous_key is not None else _key
            if isinstance(_value, dict):
                items.extend(flatten_dict(_value, _key).items())
            else:
                items.append((_key, _value))
        return dict(items)

    # The tuples contain the necessary backends. We want these first, so we propagate them up the
    # import structure.
    ordered_import_structure = nested_import_structure

    # 6 is a number that gives us sufficient depth to go through all files and foreseeable folder depths
    # while not taking too long to parse.
    for i in range(6):
        ordered_import_structure = propagate_frozenset(ordered_import_structure)

    # We then flatten the dict so that it references a module path.
    flattened_import_structure = {}
    for key, value in ordered_import_structure.copy().items():
        if isinstance(key, str):
            del ordered_import_structure[key]
        else:
            flattened_import_structure[key] = flatten_dict(value)

    return flattened_import_structure


@lru_cache
def define_import_structure(module_path: str, prefix: Optional[str] = None) -> IMPORT_STRUCTURE_T:
    """
    This method takes a module_path as input and creates an import structure digestible by a _LazyModule.

    Here's an example of an output import structure at the src.transformers.models level:

    {
        frozenset({'tokenizers'}): {
            'albert.tokenization_albert_fast': {'AlbertTokenizerFast'}
        },
        frozenset(): {
            'albert.configuration_albert': {'AlbertConfig', 'AlbertOnnxConfig'},
            'align.processing_align': {'AlignProcessor'},
            'align.configuration_align': {'AlignConfig', 'AlignTextConfig', 'AlignVisionConfig'},
            'altclip.configuration_altclip': {'AltCLIPConfig', 'AltCLIPTextConfig', 'AltCLIPVisionConfig'},
            'altclip.processing_altclip': {'AltCLIPProcessor'}
        }
    }

    The import structure is a dict defined with frozensets as keys, and dicts of strings to sets of objects.

    If `prefix` is not None, it will add that prefix to all keys in the returned dict.
    """
    import_structure = create_import_structure_from_path(module_path)
    spread_dict = spread_import_structure(import_structure)

    if prefix is None:
        return spread_dict
    else:
        spread_dict = {k: {f"{prefix}.{kk}": vv for kk, vv in v.items()} for k, v in spread_dict.items()}
        return spread_dict


def clear_import_cache() -> None:
    """
    Clear cached Transformers modules to allow reloading modified code.

    This is useful when actively developing/modifying Transformers code.
    """
    # Get all transformers modules
    transformers_modules = [mod_name for mod_name in sys.modules if mod_name.startswith("transformers.")]

    # Remove them from sys.modules
    for mod_name in transformers_modules:
        module = sys.modules[mod_name]
        # Clear _LazyModule caches if applicable
        if isinstance(module, _LazyModule):
            module._objects = {}  # Clear cached objects
        del sys.modules[mod_name]

    # Force reload main transformers module
    if "transformers" in sys.modules:
        main_module = sys.modules["transformers"]
        if isinstance(main_module, _LazyModule):
            main_module._objects = {}  # Clear cached objects
        importlib.reload(main_module)<|MERGE_RESOLUTION|>--- conflicted
+++ resolved
@@ -450,15 +450,12 @@
     return str(parsed_version.major) + "." + str(parsed_version.minor)
 
 
-<<<<<<< HEAD
-def is_torch_sdpa_available() -> bool:
-=======
 def is_torch_sdpa_available():
     # Mostly retained for backward compatibility in remote code, since sdpa works correctly on all torch versions >= 2.2
->>>>>>> 3b723012
     if not is_torch_available() or _torch_version == "N/A":
         return False
     return True
+
 
 
 def is_torch_flex_attn_available() -> bool:
