# Copyright 2022 The HuggingFace Team. All rights reserved.
#
# Licensed under the Apache License, Version 2.0 (the "License");
# you may not use this file except in compliance with the License.
# You may obtain a copy of the License at
#
#     http://www.apache.org/licenses/LICENSE-2.0
#
# Unless required by applicable law or agreed to in writing, software
# distributed under the License is distributed on an "AS IS" BASIS,
# WITHOUT WARRANTIES OR CONDITIONS OF ANY KIND, either express or implied.
# See the License for the specific language governing permissions and
# limitations under the License.
"""
Hub utilities: utilities related to download and cache models
"""

import json
import os
import re
import sys
import tempfile
import warnings
from concurrent import futures
from pathlib import Path
from typing import Optional, Union
from urllib.parse import urlparse
from uuid import uuid4

import huggingface_hub
import requests
from huggingface_hub import (
    _CACHED_NO_EXIST,
    CommitOperationAdd,
    ModelCard,
    ModelCardData,
    constants,
    create_branch,
    create_commit,
    create_repo,
    hf_hub_download,
    hf_hub_url,
    list_repo_tree,
    snapshot_download,
    try_to_load_from_cache,
)
from huggingface_hub.file_download import REGEX_COMMIT_HASH, http_get
from huggingface_hub.utils import (
    EntryNotFoundError,
    GatedRepoError,
    HfHubHTTPError,
    LocalEntryNotFoundError,
    OfflineModeIsEnabled,
    RepositoryNotFoundError,
    RevisionNotFoundError,
    build_hf_headers,
    get_session,
    hf_raise_for_status,
    send_telemetry,
)
from requests.exceptions import HTTPError

from . import __version__, logging
from .generic import working_or_temp_dir
from .import_utils import (
    ENV_VARS_TRUE_VALUES,
    _tf_version,
    _torch_version,
    is_tf_available,
    is_torch_available,
    is_training_run_on_sagemaker,
)


LEGACY_PROCESSOR_CHAT_TEMPLATE_FILE = "chat_template.json"
CHAT_TEMPLATE_FILE = "chat_template.jinja"
CHAT_TEMPLATE_DIR = "additional_chat_templates"


logger = logging.get_logger(__name__)  # pylint: disable=invalid-name

_is_offline_mode = huggingface_hub.constants.HF_HUB_OFFLINE


def is_offline_mode():
    return _is_offline_mode


torch_cache_home = os.getenv("TORCH_HOME", os.path.join(os.getenv("XDG_CACHE_HOME", "~/.cache"), "torch"))
default_cache_path = constants.default_cache_path

# Determine default cache directory. Lots of legacy environment variables to ensure backward compatibility.
# The best way to set the cache path is with the environment variable HF_HOME. For more details, check out this
# documentation page: https://huggingface.co/docs/huggingface_hub/package_reference/environment_variables.
#
# In code, use `HF_HUB_CACHE` as the default cache path. This variable is set by the library and is guaranteed
# to be set to the right value.
#
# TODO: clean this for v5?
PYTORCH_PRETRAINED_BERT_CACHE = os.getenv("PYTORCH_PRETRAINED_BERT_CACHE", constants.HF_HUB_CACHE)
PYTORCH_TRANSFORMERS_CACHE = os.getenv("PYTORCH_TRANSFORMERS_CACHE", PYTORCH_PRETRAINED_BERT_CACHE)
TRANSFORMERS_CACHE = os.getenv("TRANSFORMERS_CACHE", PYTORCH_TRANSFORMERS_CACHE)

HF_MODULES_CACHE = os.getenv("HF_MODULES_CACHE", os.path.join(constants.HF_HOME, "modules"))
TRANSFORMERS_DYNAMIC_MODULE_NAME = "transformers_modules"
SESSION_ID = uuid4().hex

# Add deprecation warning for old environment variables.
for key in ("PYTORCH_PRETRAINED_BERT_CACHE", "PYTORCH_TRANSFORMERS_CACHE", "TRANSFORMERS_CACHE"):
    if os.getenv(key) is not None:
        warnings.warn(
            f"Using `{key}` is deprecated and will be removed in v5 of Transformers. Use `HF_HOME` instead.",
            FutureWarning,
        )


S3_BUCKET_PREFIX = "https://s3.amazonaws.com/models.huggingface.co/bert"
CLOUDFRONT_DISTRIB_PREFIX = "https://cdn.huggingface.co"

_staging_mode = os.environ.get("HUGGINGFACE_CO_STAGING", "NO").upper() in ENV_VARS_TRUE_VALUES
_default_endpoint = "https://hub-ci.huggingface.co" if _staging_mode else "https://huggingface.co"

HUGGINGFACE_CO_RESOLVE_ENDPOINT = _default_endpoint
if os.environ.get("HUGGINGFACE_CO_RESOLVE_ENDPOINT", None) is not None:
    warnings.warn(
        "Using the environment variable `HUGGINGFACE_CO_RESOLVE_ENDPOINT` is deprecated and will be removed in "
        "Transformers v5. Use `HF_ENDPOINT` instead.",
        FutureWarning,
    )
    HUGGINGFACE_CO_RESOLVE_ENDPOINT = os.environ.get("HUGGINGFACE_CO_RESOLVE_ENDPOINT", None)
HUGGINGFACE_CO_RESOLVE_ENDPOINT = os.environ.get("HF_ENDPOINT", HUGGINGFACE_CO_RESOLVE_ENDPOINT)
HUGGINGFACE_CO_PREFIX = HUGGINGFACE_CO_RESOLVE_ENDPOINT + "/{model_id}/resolve/{revision}/{filename}"
HUGGINGFACE_CO_EXAMPLES_TELEMETRY = HUGGINGFACE_CO_RESOLVE_ENDPOINT + "/api/telemetry/examples"


def _get_cache_file_to_return(
    path_or_repo_id: str,
    full_filename: str,
    cache_dir: Union[str, Path, None] = None,
    revision: Optional[str] = None,
    repo_type: Optional[str] = None,
):
    # We try to see if we have a cached version (not up to date):
    resolved_file = try_to_load_from_cache(
        path_or_repo_id, full_filename, cache_dir=cache_dir, revision=revision, repo_type=repo_type
    )
    if resolved_file is not None and resolved_file != _CACHED_NO_EXIST:
        return resolved_file
    return None


def list_repo_templates(
    repo_id: str,
    *,
    local_files_only: bool,
    revision: Optional[str] = None,
    cache_dir: Optional[str] = None,
    token: Optional[str] = None,
) -> list[str]:
    """List template files from a repo.

    A template is a jinja file located under the `additional_chat_templates/` folder.
    If working in offline mode or if internet is down, the method will list jinja template from the local cache - if any.
    """

    if not local_files_only:
        try:
            return [
                entry.path.removeprefix(f"{CHAT_TEMPLATE_DIR}/").removesuffix(".jinja")
                for entry in list_repo_tree(
                    repo_id=repo_id,
                    revision=revision,
                    path_in_repo=CHAT_TEMPLATE_DIR,
                    recursive=False,
<<<<<<< HEAD
                    token=token,
=======
>>>>>>> cd225506
                )
                if entry.path.endswith(".jinja")
            ]
        except (GatedRepoError, RepositoryNotFoundError, RevisionNotFoundError):
            raise  # valid errors => do not catch
        except (ConnectionError, HTTPError):
            pass  # offline mode, internet down, etc. => try local files

    # check local files
    try:
        snapshot_dir = snapshot_download(
            repo_id=repo_id, revision=revision, cache_dir=cache_dir, local_files_only=True
        )
    except LocalEntryNotFoundError:  # No local repo means no local files
        return []
    templates_dir = Path(snapshot_dir, CHAT_TEMPLATE_DIR)
    if not templates_dir.is_dir():
        return []
    return [entry.stem for entry in templates_dir.iterdir() if entry.is_file() and entry.name.endswith(".jinja")]


def is_remote_url(url_or_filename):
    parsed = urlparse(url_or_filename)
    return parsed.scheme in ("http", "https")


def define_sagemaker_information():
    try:
        instance_data = requests.get(os.environ["ECS_CONTAINER_METADATA_URI"]).json()
        dlc_container_used = instance_data["Image"]
        dlc_tag = instance_data["Image"].split(":")[1]
    except Exception:
        dlc_container_used = None
        dlc_tag = None

    sagemaker_params = json.loads(os.getenv("SM_FRAMEWORK_PARAMS", "{}"))
    runs_distributed_training = "sagemaker_distributed_dataparallel_enabled" in sagemaker_params
    account_id = os.getenv("TRAINING_JOB_ARN").split(":")[4] if "TRAINING_JOB_ARN" in os.environ else None

    sagemaker_object = {
        "sm_framework": os.getenv("SM_FRAMEWORK_MODULE", None),
        "sm_region": os.getenv("AWS_REGION", None),
        "sm_number_gpu": os.getenv("SM_NUM_GPUS", "0"),
        "sm_number_cpu": os.getenv("SM_NUM_CPUS", "0"),
        "sm_distributed_training": runs_distributed_training,
        "sm_deep_learning_container": dlc_container_used,
        "sm_deep_learning_container_tag": dlc_tag,
        "sm_account_id": account_id,
    }
    return sagemaker_object


def http_user_agent(user_agent: Union[dict, str, None] = None) -> str:
    """
    Formats a user-agent string with basic info about a request.
    """
    ua = f"transformers/{__version__}; python/{sys.version.split()[0]}; session_id/{SESSION_ID}"
    if is_torch_available():
        ua += f"; torch/{_torch_version}"
    if is_tf_available():
        ua += f"; tensorflow/{_tf_version}"
    if constants.HF_HUB_DISABLE_TELEMETRY:
        return ua + "; telemetry/off"
    if is_training_run_on_sagemaker():
        ua += "; " + "; ".join(f"{k}/{v}" for k, v in define_sagemaker_information().items())
    # CI will set this value to True
    if os.environ.get("TRANSFORMERS_IS_CI", "").upper() in ENV_VARS_TRUE_VALUES:
        ua += "; is_ci/true"
    if isinstance(user_agent, dict):
        ua += "; " + "; ".join(f"{k}/{v}" for k, v in user_agent.items())
    elif isinstance(user_agent, str):
        ua += "; " + user_agent
    return ua


def extract_commit_hash(resolved_file: Optional[str], commit_hash: Optional[str]) -> Optional[str]:
    """
    Extracts the commit hash from a resolved filename toward a cache file.
    """
    if resolved_file is None or commit_hash is not None:
        return commit_hash
    resolved_file = str(Path(resolved_file).as_posix())
    search = re.search(r"snapshots/([^/]+)/", resolved_file)
    if search is None:
        return None
    commit_hash = search.groups()[0]
    return commit_hash if REGEX_COMMIT_HASH.match(commit_hash) else None


def cached_file(
    path_or_repo_id: Union[str, os.PathLike],
    filename: str,
    **kwargs,
) -> Optional[str]:
    """
    Tries to locate a file in a local folder and repo, downloads and cache it if necessary.

    Args:
        path_or_repo_id (`str` or `os.PathLike`):
            This can be either:
            - a string, the *model id* of a model repo on huggingface.co.
            - a path to a *directory* potentially containing the file.
        filename (`str`):
            The name of the file to locate in `path_or_repo`.
        cache_dir (`str` or `os.PathLike`, *optional*):
            Path to a directory in which a downloaded pretrained model configuration should be cached if the standard
            cache should not be used.
        force_download (`bool`, *optional*, defaults to `False`):
            Whether or not to force to (re-)download the configuration files and override the cached versions if they
            exist.
        resume_download:
            Deprecated and ignored. All downloads are now resumed by default when possible.
            Will be removed in v5 of Transformers.
        proxies (`dict[str, str]`, *optional*):
            A dictionary of proxy servers to use by protocol or endpoint, e.g., `{'http': 'foo.bar:3128',
            'http://hostname': 'foo.bar:4012'}.` The proxies are used on each request.
        token (`str` or *bool*, *optional*):
            The token to use as HTTP bearer authorization for remote files. If `True`, will use the token generated
            when running `hf auth login` (stored in `~/.huggingface`).
        revision (`str`, *optional*, defaults to `"main"`):
            The specific model version to use. It can be a branch name, a tag name, or a commit id, since we use a
            git-based system for storing models and other artifacts on huggingface.co, so `revision` can be any
            identifier allowed by git.
        local_files_only (`bool`, *optional*, defaults to `False`):
            If `True`, will only try to load the tokenizer configuration from local files.
        subfolder (`str`, *optional*, defaults to `""`):
            In case the relevant files are located inside a subfolder of the model repo on huggingface.co, you can
            specify the folder name here.
        repo_type (`str`, *optional*):
            Specify the repo type (useful when downloading from a space for instance).

    <Tip>

    Passing `token=True` is required when you want to use a private model.

    </Tip>

    Returns:
        `Optional[str]`: Returns the resolved file (to the cache folder if downloaded from a repo).

    Examples:

    ```python
    # Download a model weight from the Hub and cache it.
    model_weights_file = cached_file("google-bert/bert-base-uncased", "pytorch_model.bin")
    ```
    """
    file = cached_files(path_or_repo_id=path_or_repo_id, filenames=[filename], **kwargs)
    file = file[0] if file is not None else file
    return file


def cached_files(
    path_or_repo_id: Union[str, os.PathLike],
    filenames: list[str],
    cache_dir: Optional[Union[str, os.PathLike]] = None,
    force_download: bool = False,
    resume_download: Optional[bool] = None,
    proxies: Optional[dict[str, str]] = None,
    token: Optional[Union[bool, str]] = None,
    revision: Optional[str] = None,
    local_files_only: bool = False,
    subfolder: str = "",
    repo_type: Optional[str] = None,
    user_agent: Optional[Union[str, dict[str, str]]] = None,
    _raise_exceptions_for_gated_repo: bool = True,
    _raise_exceptions_for_missing_entries: bool = True,
    _raise_exceptions_for_connection_errors: bool = True,
    _commit_hash: Optional[str] = None,
    **deprecated_kwargs,
) -> Optional[str]:
    """
    Tries to locate several files in a local folder and repo, downloads and cache them if necessary.

    Args:
        path_or_repo_id (`str` or `os.PathLike`):
            This can be either:
            - a string, the *model id* of a model repo on huggingface.co.
            - a path to a *directory* potentially containing the file.
        filenames (`list[str]`):
            The name of all the files to locate in `path_or_repo`.
        cache_dir (`str` or `os.PathLike`, *optional*):
            Path to a directory in which a downloaded pretrained model configuration should be cached if the standard
            cache should not be used.
        force_download (`bool`, *optional*, defaults to `False`):
            Whether or not to force to (re-)download the configuration files and override the cached versions if they
            exist.
        resume_download:
            Deprecated and ignored. All downloads are now resumed by default when possible.
            Will be removed in v5 of Transformers.
        proxies (`dict[str, str]`, *optional*):
            A dictionary of proxy servers to use by protocol or endpoint, e.g., `{'http': 'foo.bar:3128',
            'http://hostname': 'foo.bar:4012'}.` The proxies are used on each request.
        token (`str` or *bool*, *optional*):
            The token to use as HTTP bearer authorization for remote files. If `True`, will use the token generated
            when running `hf auth login` (stored in `~/.huggingface`).
        revision (`str`, *optional*, defaults to `"main"`):
            The specific model version to use. It can be a branch name, a tag name, or a commit id, since we use a
            git-based system for storing models and other artifacts on huggingface.co, so `revision` can be any
            identifier allowed by git.
        local_files_only (`bool`, *optional*, defaults to `False`):
            If `True`, will only try to load the tokenizer configuration from local files.
        subfolder (`str`, *optional*, defaults to `""`):
            In case the relevant files are located inside a subfolder of the model repo on huggingface.co, you can
            specify the folder name here.
        repo_type (`str`, *optional*):
            Specify the repo type (useful when downloading from a space for instance).

    Private args:
        _raise_exceptions_for_gated_repo (`bool`):
            if False, do not raise an exception for gated repo error but return None.
        _raise_exceptions_for_missing_entries (`bool`):
            if False, do not raise an exception for missing entries but return None.
        _raise_exceptions_for_connection_errors (`bool`):
            if False, do not raise an exception for connection errors but return None.
        _commit_hash (`str`, *optional*):
            passed when we are chaining several calls to various files (e.g. when loading a tokenizer or
            a pipeline). If files are cached for this commit hash, avoid calls to head and get from the cache.

    <Tip>

    Passing `token=True` is required when you want to use a private model.

    </Tip>

    Returns:
        `Optional[str]`: Returns the resolved file (to the cache folder if downloaded from a repo).

    Examples:

    ```python
    # Download a model weight from the Hub and cache it.
    model_weights_file = cached_file("google-bert/bert-base-uncased", "pytorch_model.bin")
    ```
    """
    use_auth_token = deprecated_kwargs.pop("use_auth_token", None)
    if use_auth_token is not None:
        warnings.warn(
            "The `use_auth_token` argument is deprecated and will be removed in v5 of Transformers. Please use `token` instead.",
            FutureWarning,
        )
        if token is not None:
            raise ValueError("`token` and `use_auth_token` are both specified. Please set only the argument `token`.")
        token = use_auth_token

    if is_offline_mode() and not local_files_only:
        logger.info("Offline mode: forcing local_files_only=True")
        local_files_only = True
    if subfolder is None:
        subfolder = ""

    # Add folder to filenames
    full_filenames = [os.path.join(subfolder, file) for file in filenames]

    path_or_repo_id = str(path_or_repo_id)
    existing_files = []
    for filename in full_filenames:
        if os.path.isdir(path_or_repo_id):
            resolved_file = os.path.join(path_or_repo_id, filename)
            if not os.path.isfile(resolved_file):
                if _raise_exceptions_for_missing_entries and filename != os.path.join(subfolder, "config.json"):
                    revision_ = "main" if revision is None else revision
                    raise OSError(
                        f"{path_or_repo_id} does not appear to have a file named {filename}. Checkout "
                        f"'https://huggingface.co/{path_or_repo_id}/tree/{revision_}' for available files."
                    )
                else:
                    return None
            existing_files.append(resolved_file)

    # All files exist
    if len(existing_files) == len(full_filenames):
        return existing_files

    if cache_dir is None:
        cache_dir = TRANSFORMERS_CACHE
    if isinstance(cache_dir, Path):
        cache_dir = str(cache_dir)

    existing_files = []
    file_counter = 0
    if _commit_hash is not None and not force_download:
        for filename in full_filenames:
            # If the file is cached under that commit hash, we return it directly.
            resolved_file = try_to_load_from_cache(
                path_or_repo_id, filename, cache_dir=cache_dir, revision=_commit_hash, repo_type=repo_type
            )
            if resolved_file is not None:
                if resolved_file is not _CACHED_NO_EXIST:
                    file_counter += 1
                    existing_files.append(resolved_file)
                elif not _raise_exceptions_for_missing_entries:
                    file_counter += 1
                else:
                    raise OSError(f"Could not locate {filename} inside {path_or_repo_id}.")

    # Either all the files were found, or some were _CACHED_NO_EXIST but we do not raise for missing entries
    if file_counter == len(full_filenames):
        return existing_files if len(existing_files) > 0 else None

    user_agent = http_user_agent(user_agent)
    # download the files if needed
    try:
        if len(full_filenames) == 1:
            # This is slightly better for only 1 file
            hf_hub_download(
                path_or_repo_id,
                filenames[0],
                subfolder=None if len(subfolder) == 0 else subfolder,
                repo_type=repo_type,
                revision=revision,
                cache_dir=cache_dir,
                user_agent=user_agent,
                force_download=force_download,
                proxies=proxies,
                resume_download=resume_download,
                token=token,
                local_files_only=local_files_only,
            )
        else:
            snapshot_download(
                path_or_repo_id,
                allow_patterns=full_filenames,
                repo_type=repo_type,
                revision=revision,
                cache_dir=cache_dir,
                user_agent=user_agent,
                force_download=force_download,
                proxies=proxies,
                resume_download=resume_download,
                token=token,
                local_files_only=local_files_only,
            )

    except Exception as e:
        # We cannot recover from them
        if isinstance(e, RepositoryNotFoundError) and not isinstance(e, GatedRepoError):
            raise OSError(
                f"{path_or_repo_id} is not a local folder and is not a valid model identifier "
                "listed on 'https://huggingface.co/models'\nIf this is a private repository, make sure to pass a token "
                "having permission to this repo either by logging in with `hf auth login` or by passing "
                "`token=<your_token>`"
            ) from e
        elif isinstance(e, RevisionNotFoundError):
            raise OSError(
                f"{revision} is not a valid git identifier (branch name, tag name or commit id) that exists "
                "for this model name. Check the model page at "
                f"'https://huggingface.co/{path_or_repo_id}' for available revisions."
            ) from e
        elif isinstance(e, PermissionError):
            raise OSError(
                f"PermissionError at {e.filename} when downloading {path_or_repo_id}. "
                "Check cache directory permissions. Common causes: 1) another user is downloading the same model (please wait); "
                "2) a previous download was canceled and the lock file needs manual removal."
            ) from e

        # Now we try to recover if we can find all files correctly in the cache
        resolved_files = [
            _get_cache_file_to_return(path_or_repo_id, filename, cache_dir, revision, repo_type)
            for filename in full_filenames
        ]
        if all(file is not None for file in resolved_files):
            return resolved_files

        # Raise based on the flags. Note that we will raise for missing entries at the very end, even when
        # not entering this Except block, as it may also happen when `snapshot_download` does not raise
        if isinstance(e, GatedRepoError):
            if not _raise_exceptions_for_gated_repo:
                return None
            raise OSError(
                "You are trying to access a gated repo.\nMake sure to have access to it at "
                f"https://huggingface.co/{path_or_repo_id}.\n{str(e)}"
            ) from e
        elif isinstance(e, LocalEntryNotFoundError):
            if not _raise_exceptions_for_connection_errors:
                return None
            # Here we only raise if both flags for missing entry and connection errors are True (because it can be raised
            # even when `local_files_only` is True, in which case raising for connections errors only would not make sense)
            elif _raise_exceptions_for_missing_entries:
                raise OSError(
                    f"We couldn't connect to '{HUGGINGFACE_CO_RESOLVE_ENDPOINT}' to load the files, and couldn't find them in the"
                    f" cached files.\nCheck your internet connection or see how to run the library in offline mode at"
                    " 'https://huggingface.co/docs/transformers/installation#offline-mode'."
                ) from e
        # snapshot_download will not raise EntryNotFoundError, but hf_hub_download can. If this is the case, it will be treated
        # later on anyway and re-raised if needed
        elif isinstance(e, HTTPError) and not isinstance(e, EntryNotFoundError):
            if not _raise_exceptions_for_connection_errors:
                return None
            raise OSError(f"There was a specific connection error when trying to load {path_or_repo_id}:\n{e}") from e
        # Any other Exception type should now be re-raised, in order to provide helpful error messages and break the execution flow
        # (EntryNotFoundError will be treated outside this block and correctly re-raised if needed)
        elif not isinstance(e, EntryNotFoundError):
            raise e

    resolved_files = [
        _get_cache_file_to_return(path_or_repo_id, filename, cache_dir, revision) for filename in full_filenames
    ]
    # If there are any missing file and the flag is active, raise
    if any(file is None for file in resolved_files) and _raise_exceptions_for_missing_entries:
        missing_entries = [original for original, resolved in zip(full_filenames, resolved_files) if resolved is None]
        # Last escape
        if len(resolved_files) == 1 and missing_entries[0] == os.path.join(subfolder, "config.json"):
            return None
        # Now we raise for missing entries
        revision_ = "main" if revision is None else revision
        msg = (
            f"a file named {missing_entries[0]}" if len(missing_entries) == 1 else f"files named {(*missing_entries,)}"
        )
        raise OSError(
            f"{path_or_repo_id} does not appear to have {msg}. Checkout 'https://huggingface.co/{path_or_repo_id}/tree/{revision_}'"
            " for available files."
        )

    # Remove potential missing entries (we can silently remove them at this point based on the flags)
    resolved_files = [file for file in resolved_files if file is not None]
    # Return `None` if the list is empty, coherent with other Exception when the flag is not active
    resolved_files = None if len(resolved_files) == 0 else resolved_files

    return resolved_files


def download_url(url, proxies=None):
    """
    Downloads a given url in a temporary file. This function is not safe to use in multiple processes. Its only use is
    for deprecated behavior allowing to download config/models with a single url instead of using the Hub.

    Args:
        url (`str`): The url of the file to download.
        proxies (`dict[str, str]`, *optional*):
            A dictionary of proxy servers to use by protocol or endpoint, e.g., `{'http': 'foo.bar:3128',
            'http://hostname': 'foo.bar:4012'}.` The proxies are used on each request.

    Returns:
        `str`: The location of the temporary file where the url was downloaded.
    """
    warnings.warn(
        f"Using `from_pretrained` with the url of a file (here {url}) is deprecated and won't be possible anymore in"
        " v5 of Transformers. You should host your file on the Hub (hf.co) instead and use the repository ID. Note"
        " that this is not compatible with the caching system (your file will be downloaded at each execution) or"
        " multiple processes (each process will download the file in a different temporary file).",
        FutureWarning,
    )
    tmp_fd, tmp_file = tempfile.mkstemp()
    with os.fdopen(tmp_fd, "wb") as f:
        http_get(url, f, proxies=proxies)
    return tmp_file


def has_file(
    path_or_repo: Union[str, os.PathLike],
    filename: str,
    revision: Optional[str] = None,
    proxies: Optional[dict[str, str]] = None,
    token: Optional[Union[bool, str]] = None,
    *,
    local_files_only: bool = False,
    cache_dir: Union[str, Path, None] = None,
    repo_type: Optional[str] = None,
    **deprecated_kwargs,
):
    """
    Checks if a repo contains a given file without downloading it. Works for remote repos and local folders.

    If offline mode is enabled, checks if the file exists in the cache.

    <Tip warning={false}>

    This function will raise an error if the repository `path_or_repo` is not valid or if `revision` does not exist for
    this repo, but will return False for regular connection errors.

    </Tip>
    """
    use_auth_token = deprecated_kwargs.pop("use_auth_token", None)
    if use_auth_token is not None:
        warnings.warn(
            "The `use_auth_token` argument is deprecated and will be removed in v5 of Transformers. Please use `token` instead.",
            FutureWarning,
        )
        if token is not None:
            raise ValueError("`token` and `use_auth_token` are both specified. Please set only the argument `token`.")
        token = use_auth_token

    # If path to local directory, check if the file exists
    if os.path.isdir(path_or_repo):
        return os.path.isfile(os.path.join(path_or_repo, filename))

    # Else it's a repo => let's check if the file exists in local cache or on the Hub

    # Check if file exists in cache
    # This information might be outdated so it's best to also make a HEAD call (if allowed).
    cached_path = try_to_load_from_cache(
        repo_id=path_or_repo,
        filename=filename,
        revision=revision,
        repo_type=repo_type,
        cache_dir=cache_dir,
    )
    has_file_in_cache = isinstance(cached_path, str)

    # If local_files_only, don't try the HEAD call
    if local_files_only:
        return has_file_in_cache

    # Check if the file exists
    try:
        response = get_session().head(
            hf_hub_url(path_or_repo, filename=filename, revision=revision, repo_type=repo_type),
            headers=build_hf_headers(token=token, user_agent=http_user_agent()),
            allow_redirects=False,
            proxies=proxies,
            timeout=10,
        )
    except (requests.exceptions.SSLError, requests.exceptions.ProxyError):
        # Actually raise for those subclasses of ConnectionError
        raise
    except (
        requests.exceptions.ConnectionError,
        requests.exceptions.Timeout,
        OfflineModeIsEnabled,
    ):
        return has_file_in_cache

    try:
        hf_raise_for_status(response)
        return True
    except GatedRepoError as e:
        logger.error(e)
        raise OSError(
            f"{path_or_repo} is a gated repository. Make sure to request access at "
            f"https://huggingface.co/{path_or_repo} and pass a token having permission to this repo either by "
            "logging in with `hf auth login` or by passing `token=<your_token>`."
        ) from e
    except RepositoryNotFoundError as e:
        logger.error(e)
        raise OSError(f"{path_or_repo} is not a local folder or a valid repository name on 'https://hf.co'.") from e
    except RevisionNotFoundError as e:
        logger.error(e)
        raise OSError(
            f"{revision} is not a valid git identifier (branch name, tag name or commit id) that exists for this "
            f"model name. Check the model page at 'https://huggingface.co/{path_or_repo}' for available revisions."
        ) from e
    except EntryNotFoundError:
        return False  # File does not exist
    except requests.HTTPError:
        # Any authentication/authorization error will be caught here => default to cache
        return has_file_in_cache


class PushToHubMixin:
    """
    A Mixin containing the functionality to push a model or tokenizer to the hub.
    """

    def _create_repo(
        self,
        repo_id: str,
        private: Optional[bool] = None,
        token: Optional[Union[bool, str]] = None,
        repo_url: Optional[str] = None,
        organization: Optional[str] = None,
    ) -> str:
        """
        Create the repo if needed, cleans up repo_id with deprecated kwargs `repo_url` and `organization`, retrieves
        the token.
        """
        if repo_url is not None:
            warnings.warn(
                "The `repo_url` argument is deprecated and will be removed in v5 of Transformers. Use `repo_id` "
                "instead."
            )
            if repo_id is not None:
                raise ValueError(
                    "`repo_id` and `repo_url` are both specified. Please set only the argument `repo_id`."
                )
            repo_id = repo_url.replace(f"{HUGGINGFACE_CO_RESOLVE_ENDPOINT}/", "")
        if organization is not None:
            warnings.warn(
                "The `organization` argument is deprecated and will be removed in v5 of Transformers. Set your "
                "organization directly in the `repo_id` passed instead (`repo_id={organization}/{model_id}`)."
            )
            if not repo_id.startswith(organization):
                if "/" in repo_id:
                    repo_id = repo_id.split("/")[-1]
                repo_id = f"{organization}/{repo_id}"

        url = create_repo(repo_id=repo_id, token=token, private=private, exist_ok=True)
        return url.repo_id

    def _get_files_timestamps(self, working_dir: Union[str, os.PathLike]):
        """
        Returns the list of files with their last modification timestamp.
        """
        return {f: os.path.getmtime(os.path.join(working_dir, f)) for f in os.listdir(working_dir)}

    def _upload_modified_files(
        self,
        working_dir: Union[str, os.PathLike],
        repo_id: str,
        files_timestamps: dict[str, float],
        commit_message: Optional[str] = None,
        token: Optional[Union[bool, str]] = None,
        create_pr: bool = False,
        revision: Optional[str] = None,
        commit_description: Optional[str] = None,
    ):
        """
        Uploads all modified files in `working_dir` to `repo_id`, based on `files_timestamps`.
        """
        if commit_message is None:
            if "Model" in self.__class__.__name__:
                commit_message = "Upload model"
            elif "Config" in self.__class__.__name__:
                commit_message = "Upload config"
            elif "Tokenizer" in self.__class__.__name__:
                commit_message = "Upload tokenizer"
            elif "FeatureExtractor" in self.__class__.__name__:
                commit_message = "Upload feature extractor"
            elif "Processor" in self.__class__.__name__:
                commit_message = "Upload processor"
            else:
                commit_message = f"Upload {self.__class__.__name__}"
        modified_files = [
            f
            for f in os.listdir(working_dir)
            if f not in files_timestamps or os.path.getmtime(os.path.join(working_dir, f)) > files_timestamps[f]
        ]

        # filter for actual files + folders at the root level
        modified_files = [
            f
            for f in modified_files
            if os.path.isfile(os.path.join(working_dir, f)) or os.path.isdir(os.path.join(working_dir, f))
        ]

        operations = []
        # upload standalone files
        for file in modified_files:
            if os.path.isdir(os.path.join(working_dir, file)):
                # go over individual files of folder
                for f in os.listdir(os.path.join(working_dir, file)):
                    operations.append(
                        CommitOperationAdd(
                            path_or_fileobj=os.path.join(working_dir, file, f), path_in_repo=os.path.join(file, f)
                        )
                    )
            else:
                operations.append(
                    CommitOperationAdd(path_or_fileobj=os.path.join(working_dir, file), path_in_repo=file)
                )

        if revision is not None and not revision.startswith("refs/pr"):
            try:
                create_branch(repo_id=repo_id, branch=revision, token=token, exist_ok=True)
            except HfHubHTTPError as e:
                if e.response.status_code == 403 and create_pr:
                    # If we are creating a PR on a repo we don't have access to, we can't create the branch.
                    # so let's assume the branch already exists. If it's not the case, an error will be raised when
                    # calling `create_commit` below.
                    pass
                else:
                    raise

        logger.info(f"Uploading the following files to {repo_id}: {','.join(modified_files)}")
        return create_commit(
            repo_id=repo_id,
            operations=operations,
            commit_message=commit_message,
            commit_description=commit_description,
            token=token,
            create_pr=create_pr,
            revision=revision,
        )

    def push_to_hub(
        self,
        repo_id: str,
        use_temp_dir: Optional[bool] = None,
        commit_message: Optional[str] = None,
        private: Optional[bool] = None,
        token: Optional[Union[bool, str]] = None,
        max_shard_size: Optional[Union[int, str]] = "5GB",
        create_pr: bool = False,
        safe_serialization: bool = True,
        revision: Optional[str] = None,
        commit_description: Optional[str] = None,
        tags: Optional[list[str]] = None,
        **deprecated_kwargs,
    ) -> str:
        """
        Upload the {object_files} to the 🤗 Model Hub.

        Parameters:
            repo_id (`str`):
                The name of the repository you want to push your {object} to. It should contain your organization name
                when pushing to a given organization.
            use_temp_dir (`bool`, *optional*):
                Whether or not to use a temporary directory to store the files saved before they are pushed to the Hub.
                Will default to `True` if there is no directory named like `repo_id`, `False` otherwise.
            commit_message (`str`, *optional*):
                Message to commit while pushing. Will default to `"Upload {object}"`.
            private (`bool`, *optional*):
                Whether to make the repo private. If `None` (default), the repo will be public unless the organization's default is private. This value is ignored if the repo already exists.
            token (`bool` or `str`, *optional*):
                The token to use as HTTP bearer authorization for remote files. If `True`, will use the token generated
                when running `hf auth login` (stored in `~/.huggingface`). Will default to `True` if `repo_url`
                is not specified.
            max_shard_size (`int` or `str`, *optional*, defaults to `"5GB"`):
                Only applicable for models. The maximum size for a checkpoint before being sharded. Checkpoints shard
                will then be each of size lower than this size. If expressed as a string, needs to be digits followed
                by a unit (like `"5MB"`). We default it to `"5GB"` so that users can easily load models on free-tier
                Google Colab instances without any CPU OOM issues.
            create_pr (`bool`, *optional*, defaults to `False`):
                Whether or not to create a PR with the uploaded files or directly commit.
            safe_serialization (`bool`, *optional*, defaults to `True`):
                Whether or not to convert the model weights in safetensors format for safer serialization.
            revision (`str`, *optional*):
                Branch to push the uploaded files to.
            commit_description (`str`, *optional*):
                The description of the commit that will be created
            tags (`list[str]`, *optional*):
                List of tags to push on the Hub.

        Examples:

        ```python
        from transformers import {object_class}

        {object} = {object_class}.from_pretrained("google-bert/bert-base-cased")

        # Push the {object} to your namespace with the name "my-finetuned-bert".
        {object}.push_to_hub("my-finetuned-bert")

        # Push the {object} to an organization with the name "my-finetuned-bert".
        {object}.push_to_hub("huggingface/my-finetuned-bert")
        ```
        """
        use_auth_token = deprecated_kwargs.pop("use_auth_token", None)
        ignore_metadata_errors = deprecated_kwargs.pop("ignore_metadata_errors", False)
        save_jinja_files = deprecated_kwargs.pop(
            "save_jinja_files", None
        )  # TODO: This is only used for testing and should be removed once save_jinja_files becomes the default
        if use_auth_token is not None:
            warnings.warn(
                "The `use_auth_token` argument is deprecated and will be removed in v5 of Transformers. Please use `token` instead.",
                FutureWarning,
            )
            if token is not None:
                raise ValueError(
                    "`token` and `use_auth_token` are both specified. Please set only the argument `token`."
                )
            token = use_auth_token

        repo_path_or_name = deprecated_kwargs.pop("repo_path_or_name", None)
        if repo_path_or_name is not None:
            # Should use `repo_id` instead of `repo_path_or_name`. When using `repo_path_or_name`, we try to infer
            # repo_id from the folder path, if it exists.
            warnings.warn(
                "The `repo_path_or_name` argument is deprecated and will be removed in v5 of Transformers. Use "
                "`repo_id` instead.",
                FutureWarning,
            )
            if repo_id is not None:
                raise ValueError(
                    "`repo_id` and `repo_path_or_name` are both specified. Please set only the argument `repo_id`."
                )
            if os.path.isdir(repo_path_or_name):
                # repo_path: infer repo_id from the path
                repo_id = repo_path_or_name.split(os.path.sep)[-1]
                working_dir = repo_id
            else:
                # repo_name: use it as repo_id
                repo_id = repo_path_or_name
                working_dir = repo_id.split("/")[-1]
        else:
            # Repo_id is passed correctly: infer working_dir from it
            working_dir = repo_id.split("/")[-1]

        # Deprecation warning will be sent after for repo_url and organization
        repo_url = deprecated_kwargs.pop("repo_url", None)
        organization = deprecated_kwargs.pop("organization", None)

        repo_id = self._create_repo(
            repo_id, private=private, token=token, repo_url=repo_url, organization=organization
        )

        # Create a new empty model card and eventually tag it
        model_card = create_and_tag_model_card(
            repo_id, tags, token=token, ignore_metadata_errors=ignore_metadata_errors
        )

        if use_temp_dir is None:
            use_temp_dir = not os.path.isdir(working_dir)

        with working_or_temp_dir(working_dir=working_dir, use_temp_dir=use_temp_dir) as work_dir:
            files_timestamps = self._get_files_timestamps(work_dir)

            # Save all files.
            if save_jinja_files:
                self.save_pretrained(
                    work_dir,
                    max_shard_size=max_shard_size,
                    safe_serialization=safe_serialization,
                    save_jinja_files=True,
                )
            else:
                self.save_pretrained(work_dir, max_shard_size=max_shard_size, safe_serialization=safe_serialization)

            # Update model card if needed:
            model_card.save(os.path.join(work_dir, "README.md"))

            return self._upload_modified_files(
                work_dir,
                repo_id,
                files_timestamps,
                commit_message=commit_message,
                token=token,
                create_pr=create_pr,
                revision=revision,
                commit_description=commit_description,
            )


def send_example_telemetry(example_name, *example_args, framework="pytorch"):
    """
    Sends telemetry that helps tracking the examples use.

    Args:
        example_name (`str`): The name of the example.
        *example_args (dataclasses or `argparse.ArgumentParser`): The arguments to the script. This function will only
            try to extract the model and dataset name from those. Nothing else is tracked.
        framework (`str`, *optional*, defaults to `"pytorch"`): The framework for the example.
    """
    if is_offline_mode():
        return

    data = {"example": example_name, "framework": framework}
    for args in example_args:
        args_as_dict = {k: v for k, v in args.__dict__.items() if not k.startswith("_") and v is not None}
        if "model_name_or_path" in args_as_dict:
            model_name = args_as_dict["model_name_or_path"]
            # Filter out local paths
            if not os.path.isdir(model_name):
                data["model_name"] = args_as_dict["model_name_or_path"]
        if "dataset_name" in args_as_dict:
            data["dataset_name"] = args_as_dict["dataset_name"]
        elif "task_name" in args_as_dict:
            # Extract script name from the example_name
            script_name = example_name.replace("tf_", "").replace("flax_", "").replace("run_", "")
            script_name = script_name.replace("_no_trainer", "")
            data["dataset_name"] = f"{script_name}-{args_as_dict['task_name']}"

    # Send telemetry in the background
    send_telemetry(
        topic="examples", library_name="transformers", library_version=__version__, user_agent=http_user_agent(data)
    )


def convert_file_size_to_int(size: Union[int, str]):
    """
    Converts a size expressed as a string with digits an unit (like `"5MB"`) to an integer (in bytes).

    Args:
        size (`int` or `str`): The size to convert. Will be directly returned if an `int`.

    Example:
    ```py
    >>> convert_file_size_to_int("1MiB")
    1048576
    ```
    """
    if isinstance(size, int):
        return size
    if size.upper().endswith("GIB"):
        return int(size[:-3]) * (2**30)
    if size.upper().endswith("MIB"):
        return int(size[:-3]) * (2**20)
    if size.upper().endswith("KIB"):
        return int(size[:-3]) * (2**10)
    if size.upper().endswith("GB"):
        int_size = int(size[:-2]) * (10**9)
        return int_size // 8 if size.endswith("b") else int_size
    if size.upper().endswith("MB"):
        int_size = int(size[:-2]) * (10**6)
        return int_size // 8 if size.endswith("b") else int_size
    if size.upper().endswith("KB"):
        int_size = int(size[:-2]) * (10**3)
        return int_size // 8 if size.endswith("b") else int_size
    raise ValueError("`size` is not in a valid format. Use an integer followed by the unit, e.g., '5GB'.")


def get_checkpoint_shard_files(
    pretrained_model_name_or_path,
    index_filename,
    cache_dir=None,
    force_download=False,
    proxies=None,
    resume_download=None,
    local_files_only=False,
    token=None,
    user_agent=None,
    revision=None,
    subfolder="",
    _commit_hash=None,
    **deprecated_kwargs,
):
    """
    For a given model:

    - download and cache all the shards of a sharded checkpoint if `pretrained_model_name_or_path` is a model ID on the
      Hub
    - returns the list of paths to all the shards, as well as some metadata.

    For the description of each arg, see [`PreTrainedModel.from_pretrained`]. `index_filename` is the full path to the
    index (downloaded and cached if `pretrained_model_name_or_path` is a model ID on the Hub).
    """
    import json

    use_auth_token = deprecated_kwargs.pop("use_auth_token", None)
    if use_auth_token is not None:
        warnings.warn(
            "The `use_auth_token` argument is deprecated and will be removed in v5 of Transformers. Please use `token` instead.",
            FutureWarning,
        )
        if token is not None:
            raise ValueError("`token` and `use_auth_token` are both specified. Please set only the argument `token`.")
        token = use_auth_token

    if not os.path.isfile(index_filename):
        raise ValueError(f"Can't find a checkpoint index ({index_filename}) in {pretrained_model_name_or_path}.")

    with open(index_filename) as f:
        index = json.loads(f.read())

    shard_filenames = sorted(set(index["weight_map"].values()))
    sharded_metadata = index["metadata"]
    sharded_metadata["all_checkpoint_keys"] = list(index["weight_map"].keys())
    sharded_metadata["weight_map"] = index["weight_map"].copy()

    # First, let's deal with local folder.
    if os.path.isdir(pretrained_model_name_or_path):
        shard_filenames = [os.path.join(pretrained_model_name_or_path, subfolder, f) for f in shard_filenames]
        return shard_filenames, sharded_metadata

    # At this stage pretrained_model_name_or_path is a model identifier on the Hub. Try to get everything from cache,
    # or download the files
    cached_filenames = cached_files(
        pretrained_model_name_or_path,
        shard_filenames,
        cache_dir=cache_dir,
        force_download=force_download,
        proxies=proxies,
        resume_download=resume_download,
        local_files_only=local_files_only,
        token=token,
        user_agent=user_agent,
        revision=revision,
        subfolder=subfolder,
        _commit_hash=_commit_hash,
    )

    return cached_filenames, sharded_metadata


def create_and_tag_model_card(
    repo_id: str,
    tags: Optional[list[str]] = None,
    token: Optional[str] = None,
    ignore_metadata_errors: bool = False,
):
    """
    Creates or loads an existing model card and tags it.

    Args:
        repo_id (`str`):
            The repo_id where to look for the model card.
        tags (`list[str]`, *optional*):
            The list of tags to add in the model card
        token (`str`, *optional*):
            Authentication token, obtained with `huggingface_hub.HfApi.login` method. Will default to the stored token.
        ignore_metadata_errors (`bool`, *optional*, defaults to `False`):
            If True, errors while parsing the metadata section will be ignored. Some information might be lost during
            the process. Use it at your own risk.
    """
    try:
        # Check if the model card is present on the remote repo
        model_card = ModelCard.load(repo_id, token=token, ignore_metadata_errors=ignore_metadata_errors)
    except EntryNotFoundError:
        # Otherwise create a simple model card from template
        model_description = "This is the model card of a 🤗 transformers model that has been pushed on the Hub. This model card has been automatically generated."
        card_data = ModelCardData(tags=[] if tags is None else tags, library_name="transformers")
        model_card = ModelCard.from_template(card_data, model_description=model_description)

    if tags is not None:
        # Ensure model_card.data.tags is a list and not None
        if model_card.data.tags is None:
            model_card.data.tags = []
        for model_tag in tags:
            if model_tag not in model_card.data.tags:
                model_card.data.tags.append(model_tag)

    return model_card


class PushInProgress:
    """
    Internal class to keep track of a push in progress (which might contain multiple `Future` jobs).
    """

    def __init__(self, jobs: Optional[futures.Future] = None) -> None:
        self.jobs = [] if jobs is None else jobs

    def is_done(self):
        return all(job.done() for job in self.jobs)

    def wait_until_done(self):
        futures.wait(self.jobs)

    def cancel(self) -> None:
        self.jobs = [
            job
            for job in self.jobs
            # Cancel the job if it wasn't started yet and remove cancelled/done jobs from the list
            if not (job.cancel() or job.done())
        ]<|MERGE_RESOLUTION|>--- conflicted
+++ resolved
@@ -172,10 +172,7 @@
                     revision=revision,
                     path_in_repo=CHAT_TEMPLATE_DIR,
                     recursive=False,
-<<<<<<< HEAD
                     token=token,
-=======
->>>>>>> cd225506
                 )
                 if entry.path.endswith(".jinja")
             ]
