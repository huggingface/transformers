--- conflicted
+++ resolved
@@ -19,7 +19,7 @@
 import os
 import re
 import sys
-import warnings
+import tempfile
 from concurrent import futures
 from pathlib import Path
 from typing import TypedDict
@@ -56,17 +56,12 @@
 )
 
 from . import __version__, logging
-<<<<<<< HEAD
 from .import_utils import (
     ENV_VARS_TRUE_VALUES,
     get_torch_version,
     is_torch_available,
     is_training_run_on_sagemaker,
 )
-=======
-from .generic import working_or_temp_dir
-from .import_utils import ENV_VARS_TRUE_VALUES, get_torch_version, is_torch_available, is_training_run_on_sagemaker
->>>>>>> 8d9923aa
 
 
 LEGACY_PROCESSOR_CHAT_TEMPLATE_FILE = "chat_template.json"
