--- conflicted
+++ resolved
@@ -24,7 +24,7 @@
 
 from ...models.bert.tokenization_bert import whitespace_tokenize
 from ...tokenization_utils_base import BatchEncoding, PreTrainedTokenizerBase, TruncationStrategy
-from ...utils import is_tf_available, is_torch_available, is_torch_hpu_available, logging
+from ...utils import is_tf_available, is_torch_available, logging
 from .utils import DataProcessor
 
 
@@ -362,33 +362,8 @@
     )
     ```"""
 
-<<<<<<< HEAD
     threads = min(threads, cpu_count())
     with ThreadPool(threads, initializer=squad_convert_example_to_features_init, initargs=(tokenizer,)) as p:
-=======
-    if not is_torch_hpu_available():
-        threads = min(threads, cpu_count())
-        with Pool(threads, initializer=squad_convert_example_to_features_init, initargs=(tokenizer,)) as p:
-            annotate_ = partial(
-                squad_convert_example_to_features,
-                max_seq_length=max_seq_length,
-                doc_stride=doc_stride,
-                max_query_length=max_query_length,
-                padding_strategy=padding_strategy,
-                is_training=is_training,
-            )
-            features = list(
-                tqdm(
-                    p.imap(annotate_, examples, chunksize=32),
-                    total=len(examples),
-                    desc="convert squad examples to features",
-                    disable=not tqdm_enabled,
-                )
-            )
-    else:
-        # Non-parallel version for hpu https://github.com/huggingface/transformers/pull/38790#discussion_r2156470902
-        squad_convert_example_to_features_init(tokenizer_for_convert=tokenizer)
->>>>>>> 9f42c1f1
         annotate_ = partial(
             squad_convert_example_to_features,
             max_seq_length=max_seq_length,
@@ -399,7 +374,7 @@
         )
         features = list(
             tqdm(
-                map(annotate_, examples),
+                p.imap(annotate_, examples, chunksize=32),
                 total=len(examples),
                 desc="convert squad examples to features",
                 disable=not tqdm_enabled,
