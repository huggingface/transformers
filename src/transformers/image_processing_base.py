# Copyright 2020 The HuggingFace Inc. team.
#
# Licensed under the Apache License, Version 2.0 (the "License");
# you may not use this file except in compliance with the License.
# You may obtain a copy of the License at
#
#     http://www.apache.org/licenses/LICENSE-2.0
#
# Unless required by applicable law or agreed to in writing, software
# distributed under the License is distributed on an "AS IS" BASIS,
# WITHOUT WARRANTIES OR CONDITIONS OF ANY KIND, either express or implied.
# See the License for the specific language governing permissions and
# limitations under the License.


import copy
import json
import os
import warnings
from io import BytesIO
from typing import Any, Optional, TypeVar, Union

import numpy as np
import requests

from .dynamic_module_utils import custom_object_save
from .feature_extraction_utils import BatchFeature as BaseBatchFeature
from .utils import (
    IMAGE_PROCESSOR_NAME,
    PushToHubMixin,
    add_model_info_to_auto_map,
    add_model_info_to_custom_pipelines,
    cached_file,
    copy_func,
    download_url,
    is_offline_mode,
    is_remote_url,
    is_vision_available,
    logging,
)


if is_vision_available():
    from PIL import Image


ImageProcessorType = TypeVar("ImageProcessorType", bound="ImageProcessingMixin")


logger = logging.get_logger(__name__)


# TODO: Move BatchFeature to be imported by both image_processing_utils and image_processing_utils
# We override the class string here, but logic is the same.
class BatchFeature(BaseBatchFeature):
    r"""
    Holds the output of the image processor specific `__call__` methods.

    This class is derived from a python dictionary and can be used as a dictionary.

    Args:
        data (`dict`):
            Dictionary of lists/arrays/tensors returned by the __call__ method ('pixel_values', etc.).
        tensor_type (`Union[None, str, TensorType]`, *optional*):
            You can give a tensor_type here to convert the lists of integers in PyTorch/TensorFlow/Numpy Tensors at
            initialization.
    """


# TODO: (Amy) - factor out the common parts of this and the feature extractor
class ImageProcessingMixin(PushToHubMixin):
    """
    This is an image processor mixin used to provide saving/loading functionality for sequential and image feature
    extractors.
    """

    _auto_class = None

    def __init__(self, **kwargs):
        """Set elements of `kwargs` as attributes."""
        # This key was saved while we still used `XXXFeatureExtractor` for image processing. Now we use
        # `XXXImageProcessor`, this attribute and its value are misleading.
        kwargs.pop("feature_extractor_type", None)
        # Pop "processor_class" as it should be saved as private attribute
        self._processor_class = kwargs.pop("processor_class", None)
        # Additional attributes without default values
        for key, value in kwargs.items():
            try:
                setattr(self, key, value)
            except AttributeError as err:
                logger.error(f"Can't set {key} with value {value} for {self}")
                raise err

    def _set_processor_class(self, processor_class: str):
        """Sets processor class as an attribute."""
        self._processor_class = processor_class

    @classmethod
    def from_pretrained(
        cls: type[ImageProcessorType],
        pretrained_model_name_or_path: Union[str, os.PathLike],
        cache_dir: Optional[Union[str, os.PathLike]] = None,
        force_download: bool = False,
        local_files_only: bool = False,
        token: Optional[Union[str, bool]] = None,
        revision: str = "main",
        **kwargs,
    ) -> ImageProcessorType:
        r"""
        Instantiate a type of [`~image_processing_utils.ImageProcessingMixin`] from an image processor.

        Args:
            pretrained_model_name_or_path (`str` or `os.PathLike`):
                This can be either:

                - a string, the *model id* of a pretrained image_processor hosted inside a model repo on
                  huggingface.co.
                - a path to a *directory* containing a image processor file saved using the
                  [`~image_processing_utils.ImageProcessingMixin.save_pretrained`] method, e.g.,
                  `./my_model_directory/`.
                - a path or url to a saved image processor JSON *file*, e.g.,
                  `./my_model_directory/preprocessor_config.json`.
            cache_dir (`str` or `os.PathLike`, *optional*):
                Path to a directory in which a downloaded pretrained model image processor should be cached if the
                standard cache should not be used.
            force_download (`bool`, *optional*, defaults to `False`):
                Whether or not to force to (re-)download the image processor files and override the cached versions if
                they exist.
            resume_download:
                Deprecated and ignored. All downloads are now resumed by default when possible.
                Will be removed in v5 of Transformers.
            proxies (`Dict[str, str]`, *optional*):
                A dictionary of proxy servers to use by protocol or endpoint, e.g., `{'http': 'foo.bar:3128',
                'http://hostname': 'foo.bar:4012'}.` The proxies are used on each request.
            token (`str` or `bool`, *optional*):
                The token to use as HTTP bearer authorization for remote files. If `True`, or not specified, will use
                the token generated when running `huggingface-cli login` (stored in `~/.huggingface`).
            revision (`str`, *optional*, defaults to `"main"`):
                The specific model version to use. It can be a branch name, a tag name, or a commit id, since we use a
                git-based system for storing models and other artifacts on huggingface.co, so `revision` can be any
                identifier allowed by git.


                <Tip>

                To test a pull request you made on the Hub, you can pass `revision="refs/pr/<pr_number>"`.

                </Tip>

            return_unused_kwargs (`bool`, *optional*, defaults to `False`):
                If `False`, then this function returns just the final image processor object. If `True`, then this
                functions returns a `Tuple(image_processor, unused_kwargs)` where *unused_kwargs* is a dictionary
                consisting of the key/value pairs whose keys are not image processor attributes: i.e., the part of
                `kwargs` which has not been used to update `image_processor` and is otherwise ignored.
            subfolder (`str`, *optional*, defaults to `""`):
                In case the relevant files are located inside a subfolder of the model repo on huggingface.co, you can
                specify the folder name here.
            kwargs (`Dict[str, Any]`, *optional*):
                The values in kwargs of any keys which are image processor attributes will be used to override the
                loaded values. Behavior concerning key/value pairs whose keys are *not* image processor attributes is
                controlled by the `return_unused_kwargs` keyword parameter.

        Returns:
            A image processor of type [`~image_processing_utils.ImageProcessingMixin`].

        Examples:

        ```python
        # We can't instantiate directly the base class *ImageProcessingMixin* so let's show the examples on a
        # derived class: *CLIPImageProcessor*
        image_processor = CLIPImageProcessor.from_pretrained(
            "openai/clip-vit-base-patch32"
        )  # Download image_processing_config from huggingface.co and cache.
        image_processor = CLIPImageProcessor.from_pretrained(
            "./test/saved_model/"
        )  # E.g. image processor (or model) was saved using *save_pretrained('./test/saved_model/')*
        image_processor = CLIPImageProcessor.from_pretrained("./test/saved_model/preprocessor_config.json")
        image_processor = CLIPImageProcessor.from_pretrained(
            "openai/clip-vit-base-patch32", do_normalize=False, foo=False
        )
        assert image_processor.do_normalize is False
        image_processor, unused_kwargs = CLIPImageProcessor.from_pretrained(
            "openai/clip-vit-base-patch32", do_normalize=False, foo=False, return_unused_kwargs=True
        )
        assert image_processor.do_normalize is False
        assert unused_kwargs == {"foo": False}
        ```"""
        kwargs["cache_dir"] = cache_dir
        kwargs["force_download"] = force_download
        kwargs["local_files_only"] = local_files_only
        kwargs["revision"] = revision

        use_auth_token = kwargs.pop("use_auth_token", None)
        if use_auth_token is not None:
            warnings.warn(
                "The `use_auth_token` argument is deprecated and will be removed in v5 of Transformers. Please use `token` instead.",
                FutureWarning,
            )
            if token is not None:
                raise ValueError(
                    "`token` and `use_auth_token` are both specified. Please set only the argument `token`."
                )
            token = use_auth_token

        if token is not None:
            kwargs["token"] = token

        image_processor_dict, kwargs = cls.get_image_processor_dict(pretrained_model_name_or_path, **kwargs)

        return cls.from_dict(image_processor_dict, **kwargs)

    def save_pretrained(self, save_directory: Union[str, os.PathLike], push_to_hub: bool = False, **kwargs):
        """
        Save an image processor object to the directory `save_directory`, so that it can be re-loaded using the
        [`~image_processing_utils.ImageProcessingMixin.from_pretrained`] class method.

        Args:
            save_directory (`str` or `os.PathLike`):
                Directory where the image processor JSON file will be saved (will be created if it does not exist).
            push_to_hub (`bool`, *optional*, defaults to `False`):
                Whether or not to push your model to the Hugging Face model hub after saving it. You can specify the
                repository you want to push to with `repo_id` (will default to the name of `save_directory` in your
                namespace).
            kwargs (`Dict[str, Any]`, *optional*):
                Additional key word arguments passed along to the [`~utils.PushToHubMixin.push_to_hub`] method.
        """
        use_auth_token = kwargs.pop("use_auth_token", None)

        if use_auth_token is not None:
            warnings.warn(
                "The `use_auth_token` argument is deprecated and will be removed in v5 of Transformers. Please use `token` instead.",
                FutureWarning,
            )
            if kwargs.get("token", None) is not None:
                raise ValueError(
                    "`token` and `use_auth_token` are both specified. Please set only the argument `token`."
                )
            kwargs["token"] = use_auth_token

        if os.path.isfile(save_directory):
            raise AssertionError(f"Provided path ({save_directory}) should be a directory, not a file")

        os.makedirs(save_directory, exist_ok=True)

        if push_to_hub:
            commit_message = kwargs.pop("commit_message", None)
            repo_id = kwargs.pop("repo_id", save_directory.split(os.path.sep)[-1])
            repo_id = self._create_repo(repo_id, **kwargs)
            files_timestamps = self._get_files_timestamps(save_directory)

        # If we have a custom config, we copy the file defining it in the folder and set the attributes so it can be
        # loaded from the Hub.
        if self._auto_class is not None:
            custom_object_save(self, save_directory, config=self)

        # If we save using the predefined names, we can load using `from_pretrained`
        # NOTE: save with the new naming by default with "image_" prefix
        output_image_processor_file = os.path.join(save_directory, IMAGE_PROCESSOR_NAME)

        self.to_json_file(output_image_processor_file)
        logger.info(f"Image processor saved in {output_image_processor_file}")

        if push_to_hub:
            self._upload_modified_files(
                save_directory,
                repo_id,
                files_timestamps,
                commit_message=commit_message,
                token=kwargs.get("token"),
            )

        return [output_image_processor_file]

    @classmethod
    def get_image_processor_dict(
        cls, pretrained_model_name_or_path: Union[str, os.PathLike], **kwargs
    ) -> tuple[dict[str, Any], dict[str, Any]]:
        """
        From a `pretrained_model_name_or_path`, resolve to a dictionary of parameters, to be used for instantiating a
        image processor of type [`~image_processor_utils.ImageProcessingMixin`] using `from_dict`.

        Parameters:
            pretrained_model_name_or_path (`str` or `os.PathLike`):
                The identifier of the pre-trained checkpoint from which we want the dictionary of parameters.
            subfolder (`str`, *optional*, defaults to `""`):
                In case the relevant files are located inside a subfolder of the model repo on huggingface.co, you can
                specify the folder name here.
            image_processor_filename (`str`, *optional*, defaults to `"config.json"`):
                The name of the file in the model directory to use for the image processor config.

        Returns:
            `Tuple[Dict, Dict]`: The dictionary(ies) that will be used to instantiate the image processor object.
        """
        cache_dir = kwargs.pop("cache_dir", None)
        force_download = kwargs.pop("force_download", False)
        resume_download = kwargs.pop("resume_download", None)
        proxies = kwargs.pop("proxies", None)
        token = kwargs.pop("token", None)
        use_auth_token = kwargs.pop("use_auth_token", None)
        local_files_only = kwargs.pop("local_files_only", False)
        revision = kwargs.pop("revision", None)
        subfolder = kwargs.pop("subfolder", "")
        image_processor_filename = kwargs.pop("image_processor_filename", IMAGE_PROCESSOR_NAME)

        from_pipeline = kwargs.pop("_from_pipeline", None)
        from_auto_class = kwargs.pop("_from_auto", False)

        if use_auth_token is not None:
            warnings.warn(
                "The `use_auth_token` argument is deprecated and will be removed in v5 of Transformers. Please use `token` instead.",
                FutureWarning,
            )
            if token is not None:
                raise ValueError(
                    "`token` and `use_auth_token` are both specified. Please set only the argument `token`."
                )
            token = use_auth_token

        user_agent = {"file_type": "image processor", "from_auto_class": from_auto_class}
        if from_pipeline is not None:
            user_agent["using_pipeline"] = from_pipeline

        if is_offline_mode() and not local_files_only:
            logger.info("Offline mode: forcing local_files_only=True")
            local_files_only = True

        pretrained_model_name_or_path = str(pretrained_model_name_or_path)
        is_local = os.path.isdir(pretrained_model_name_or_path)

        if os.path.isfile(pretrained_model_name_or_path):
            resolved_image_processor_file = pretrained_model_name_or_path
            is_local = True
        elif is_remote_url(pretrained_model_name_or_path):
            image_processor_file = pretrained_model_name_or_path
            resolved_image_processor_file = download_url(pretrained_model_name_or_path)
        else:
            try:
                # Try to load with an new config name first and if not successfull try with
                # the old file name. In case we can load only with old name, raise warning.
                # Deprecated until v5.0
                image_processor_file = image_processor_filename
                resolved_image_processor_file = cached_file(
                    pretrained_model_name_or_path,
                    image_processor_file,
                    cache_dir=cache_dir,
                    force_download=force_download,
                    proxies=proxies,
                    resume_download=resume_download,
                    local_files_only=local_files_only,
                    token=token,
                    user_agent=user_agent,
                    revision=revision,
                    subfolder=subfolder,
                )
            except EnvironmentError:
                image_processor_file = "preprocessor_config.json"
                resolved_image_processor_file = cached_file(
                    pretrained_model_name_or_path,
                    image_processor_file,
                    cache_dir=cache_dir,
                    force_download=force_download,
                    proxies=proxies,
                    resume_download=resume_download,
                    local_files_only=local_files_only,
                    token=token,
                    user_agent=user_agent,
                    revision=revision,
                    subfolder=subfolder,
                )
<<<<<<< HEAD
                logger.warning_once(
                    "You have image processor config saved in `preprocessor.json` file which is deprecated. "
                    "Image processor configs should be saved in their own `image_preprocessor.json` file. You can rename "
                    "the file or load and save the processor back which renames it automatically. "
                    "Loading from `preprocessor.json` will be removed in the future."
                )
            except EnvironmentError:
=======
            except OSError:
>>>>>>> 6cc9c8d7
                # Raise any environment error raise by `cached_file`. It will have a helpful error message adapted to
                # the original exception.
                raise
            except Exception:
                # For any other exception, we throw a generic error.
                raise OSError(
                    f"Can't load image processor for '{pretrained_model_name_or_path}'. If you were trying to load"
                    " it from 'https://huggingface.co/models', make sure you don't have a local directory with the"
                    f" same name. Otherwise, make sure '{pretrained_model_name_or_path}' is the correct path to a"
                    f" directory containing a {image_processor_filename} file"
                )

        try:
            # Load image_processor dict
            with open(resolved_image_processor_file, encoding="utf-8") as reader:
                text = reader.read()
            image_processor_dict = json.loads(text)

        except json.JSONDecodeError:
            raise OSError(
                f"It looks like the config file at '{resolved_image_processor_file}' is not a valid JSON file."
            )

        if is_local:
            logger.info(f"loading configuration file {resolved_image_processor_file}")
        else:
            logger.info(
                f"loading configuration file {image_processor_file} from cache at {resolved_image_processor_file}"
            )
            if "auto_map" in image_processor_dict:
                image_processor_dict["auto_map"] = add_model_info_to_auto_map(
                    image_processor_dict["auto_map"], pretrained_model_name_or_path
                )
            if "custom_pipelines" in image_processor_dict:
                image_processor_dict["custom_pipelines"] = add_model_info_to_custom_pipelines(
                    image_processor_dict["custom_pipelines"], pretrained_model_name_or_path
                )

        return image_processor_dict, kwargs

    @classmethod
    def from_dict(cls, image_processor_dict: dict[str, Any], **kwargs):
        """
        Instantiates a type of [`~image_processing_utils.ImageProcessingMixin`] from a Python dictionary of parameters.

        Args:
            image_processor_dict (`Dict[str, Any]`):
                Dictionary that will be used to instantiate the image processor object. Such a dictionary can be
                retrieved from a pretrained checkpoint by leveraging the
                [`~image_processing_utils.ImageProcessingMixin.to_dict`] method.
            kwargs (`Dict[str, Any]`):
                Additional parameters from which to initialize the image processor object.

        Returns:
            [`~image_processing_utils.ImageProcessingMixin`]: The image processor object instantiated from those
            parameters.
        """
        image_processor_dict = image_processor_dict.copy()
        return_unused_kwargs = kwargs.pop("return_unused_kwargs", False)

        # The `size` parameter is a dict and was previously an int or tuple in feature extractors.
        # We set `size` here directly to the `image_processor_dict` so that it is converted to the appropriate
        # dict within the image processor and isn't overwritten if `size` is passed in as a kwarg.
        if "size" in kwargs and "size" in image_processor_dict:
            image_processor_dict["size"] = kwargs.pop("size")
        if "crop_size" in kwargs and "crop_size" in image_processor_dict:
            image_processor_dict["crop_size"] = kwargs.pop("crop_size")

        image_processor = cls(**image_processor_dict)

        # Update image_processor with kwargs if needed
        to_remove = []
        for key, value in kwargs.items():
            if hasattr(image_processor, key):
                setattr(image_processor, key, value)
                to_remove.append(key)
        for key in to_remove:
            kwargs.pop(key, None)

        logger.info(f"Image processor {image_processor}")
        if return_unused_kwargs:
            return image_processor, kwargs
        else:
            return image_processor

    def to_dict(self) -> dict[str, Any]:
        """
        Serializes this instance to a Python dictionary.

        Returns:
            `Dict[str, Any]`: Dictionary of all the attributes that make up this image processor instance.
        """
        output = copy.deepcopy(self.__dict__)
        output["image_processor_type"] = self.__class__.__name__

        return output

    @classmethod
    def from_json_file(cls, json_file: Union[str, os.PathLike]):
        """
        Instantiates a image processor of type [`~image_processing_utils.ImageProcessingMixin`] from the path to a JSON
        file of parameters.

        Args:
            json_file (`str` or `os.PathLike`):
                Path to the JSON file containing the parameters.

        Returns:
            A image processor of type [`~image_processing_utils.ImageProcessingMixin`]: The image_processor object
            instantiated from that JSON file.
        """
        with open(json_file, encoding="utf-8") as reader:
            text = reader.read()
        image_processor_dict = json.loads(text)
        return cls(**image_processor_dict)

    def to_json_string(self) -> str:
        """
        Serializes this instance to a JSON string.

        Returns:
            `str`: String containing all the attributes that make up this feature_extractor instance in JSON format.
        """
        dictionary = self.to_dict()

        for key, value in dictionary.items():
            if isinstance(value, np.ndarray):
                dictionary[key] = value.tolist()

        # make sure private name "_processor_class" is correctly
        # saved as "processor_class"
        _processor_class = dictionary.pop("_processor_class", None)
        if _processor_class is not None:
            dictionary["processor_class"] = _processor_class

        return json.dumps(dictionary, indent=2, sort_keys=True) + "\n"

    def to_json_file(self, json_file_path: Union[str, os.PathLike]):
        """
        Save this instance to a JSON file.

        Args:
            json_file_path (`str` or `os.PathLike`):
                Path to the JSON file in which this image_processor instance's parameters will be saved.
        """
        with open(json_file_path, "w", encoding="utf-8") as writer:
            writer.write(self.to_json_string())

    def __repr__(self):
        return f"{self.__class__.__name__} {self.to_json_string()}"

    @classmethod
    def register_for_auto_class(cls, auto_class="AutoImageProcessor"):
        """
        Register this class with a given auto class. This should only be used for custom image processors as the ones
        in the library are already mapped with `AutoImageProcessor `.

        <Tip warning={true}>

        This API is experimental and may have some slight breaking changes in the next releases.

        </Tip>

        Args:
            auto_class (`str` or `type`, *optional*, defaults to `"AutoImageProcessor "`):
                The auto class to register this new image processor with.
        """
        if not isinstance(auto_class, str):
            auto_class = auto_class.__name__

        import transformers.models.auto as auto_module

        if not hasattr(auto_module, auto_class):
            raise ValueError(f"{auto_class} is not a valid auto class.")

        cls._auto_class = auto_class

    def fetch_images(self, image_url_or_urls: Union[str, list[str]]):
        """
        Convert a single or a list of urls into the corresponding `PIL.Image` objects.

        If a single url is passed, the return value will be a single object. If a list is passed a list of objects is
        returned.
        """
        headers = {
            "User-Agent": (
                "Mozilla/5.0 (Macintosh; Intel Mac OS X 10_15_7) AppleWebKit/537.36 (KHTML, like Gecko) Chrome/114.0.0.0"
                " Safari/537.36"
            )
        }
        if isinstance(image_url_or_urls, list):
            return [self.fetch_images(x) for x in image_url_or_urls]
        elif isinstance(image_url_or_urls, str):
            response = requests.get(image_url_or_urls, stream=True, headers=headers)
            response.raise_for_status()
            return Image.open(BytesIO(response.content))
        else:
            raise TypeError(f"only a single or a list of entries is supported but got type={type(image_url_or_urls)}")


ImageProcessingMixin.push_to_hub = copy_func(ImageProcessingMixin.push_to_hub)
if ImageProcessingMixin.push_to_hub.__doc__ is not None:
    ImageProcessingMixin.push_to_hub.__doc__ = ImageProcessingMixin.push_to_hub.__doc__.format(
        object="image processor", object_class="AutoImageProcessor", object_files="image processor file"
    )<|MERGE_RESOLUTION|>--- conflicted
+++ resolved
@@ -367,7 +367,6 @@
                     revision=revision,
                     subfolder=subfolder,
                 )
-<<<<<<< HEAD
                 logger.warning_once(
                     "You have image processor config saved in `preprocessor.json` file which is deprecated. "
                     "Image processor configs should be saved in their own `image_preprocessor.json` file. You can rename "
@@ -375,9 +374,6 @@
                     "Loading from `preprocessor.json` will be removed in the future."
                 )
             except EnvironmentError:
-=======
-            except OSError:
->>>>>>> 6cc9c8d7
                 # Raise any environment error raise by `cached_file`. It will have a helpful error message adapted to
                 # the original exception.
                 raise
