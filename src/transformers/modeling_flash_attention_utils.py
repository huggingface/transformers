# Copyright 2024 The Fairseq Authors and the HuggingFace Inc. team. All rights reserved.
#
# Licensed under the Apache License, Version 2.0 (the "License");
# you may not use this file except in compliance with the License.
# You may obtain a copy of the License at
#
#     http://www.apache.org/licenses/LICENSE-2.0
#
# Unless required by applicable law or agreed to in writing, software
# distributed under the License is distributed on an "AS IS" BASIS,
# WITHOUT WARRANTIES OR CONDITIONS OF ANY KIND, either express or implied.
# See the License for the specific language governing permissions and
# limitations under the License.
import inspect
import os
import warnings
from typing import Optional, TypedDict

import torch
import torch.nn.functional as F

from transformers.utils.import_utils import is_kernels_available

from .utils import (
    is_flash_attn_2_available,
    is_flash_attn_3_available,
    is_flash_attn_greater_or_equal,
    is_flash_attn_greater_or_equal_2_10,
    is_torch_npu_available,
    is_kernels_available,
    logging,
)


if is_kernels_available():
    from kernels import get_kernel


logger = logging.get_logger(__name__)


def _index_first_axis(tensor: torch.Tensor, indices: torch.Tensor) -> torch.Tensor:
    reshaped = tensor.contiguous().reshape(-1, *tensor.shape[2:])
    return reshaped[indices]


def _fa3_unpad_input(hidden_states, attention_mask, unused_mask=None):
    """
    FA3-compatible unpad_input function.
    Arguments:
        hidden_states: (batch, seqlen, ...)
        attention_mask: (batch, seqlen), bool / int, 1 means valid and 0 means not valid.
        unused_mask: (batch, seqlen), bool / int, 1 means the element is allocated but unused.
    Return:
        hidden_states: (total_nnz, ...), where total_nnz = number of tokens selected in attention_mask + unused_mask.
        indices: (total_nnz), the indices of masked tokens from the flattened input sequence.
        cu_seqlens: (batch + 1), the cumulative sequence lengths, used to index into hidden_states.
        max_seqlen_in_batch: int
        seqused: (batch), returns the number of tokens selected in attention_mask + unused_mask.
    """
    all_masks = (attention_mask + unused_mask) if unused_mask is not None else attention_mask
    seqlens_in_batch = all_masks.sum(dim=-1, dtype=torch.int32)
    used_seqlens_in_batch = attention_mask.sum(dim=-1, dtype=torch.int32)
    indices = torch.nonzero(all_masks.flatten(), as_tuple=False).flatten()
    max_seqlen_in_batch = seqlens_in_batch.max().item()
    cu_seqlens = F.pad(torch.cumsum(seqlens_in_batch, dim=0, dtype=torch.int32), (1, 0))

    return (
        _index_first_axis(hidden_states, indices),
        indices,
        cu_seqlens,
        max_seqlen_in_batch,
        used_seqlens_in_batch,
    )


def _fa3_pad_input(hidden_states, indices, batch, seqlen):
    """
    FA3-compatible pad_input function.
    Arguments:
        hidden_states: (total_nnz, ...), where total_nnz = number of tokens in selected in attention_mask.
        indices: (total_nnz), the indices that represent the non-masked tokens of the original padded input sequence.
        batch: int, batch size for the padded sequence.
        seqlen: int, maximum sequence length for the padded sequence.
    Return:
        hidden_states: (batch, seqlen, ...)
    """
    dim = hidden_states.shape[1:]
    output = torch.zeros((batch * seqlen), *dim, device=hidden_states.device, dtype=hidden_states.dtype)
    output[indices] = hidden_states
    return output.view(batch, seqlen, *dim)


def _get_unpad_data(attention_mask: torch.Tensor) -> tuple[torch.Tensor, torch.Tensor, int]:
    """
    Retrieves indexing data required to repad unpadded (ragged) tensors.
    Arguments:
        attention_mask (`torch.Tensor`):
            Boolean or int tensor of shape (batch_size, sequence_length), 1 means valid and 0 means not valid.
    Return:
        indices (`torch.Tensor`):
            The indices of non-masked tokens from the flattened input sequence.
        cu_seqlens (`torch.Tensor`):
            The cumulative sequence lengths, used to index into ragged (unpadded) tensors. `cu_seqlens` shape is (batch_size + 1,).
        max_seqlen_in_batch (`int`):
            Maximum sequence length in batch.
    """
    seqlens_in_batch = attention_mask.sum(dim=-1, dtype=torch.int32)
    indices = torch.nonzero(attention_mask.flatten(), as_tuple=False).flatten()
    # NOTE: Similar to the `.item()` in prepare_fa2_from_position_ids, with torch compile,
    # this might cause a graph break
    max_seqlen_in_batch = seqlens_in_batch.max().item()
    cu_seqlens = F.pad(torch.cumsum(seqlens_in_batch, dim=0, dtype=torch.int32), (1, 0))
    return (
        indices,
        cu_seqlens,
        max_seqlen_in_batch,
    )


def _upad_input(
    query_layer: torch.Tensor,
    key_layer: torch.Tensor,
    value_layer: torch.Tensor,
    attention_mask: torch.Tensor,
    query_length: int,
    unpad_input_func,
):
    """
    Unpads query, key, and values tensors, using a single dimension for all tokens even though they belong to different batches.
    This function is used instead of `flash_attn.bert_padding.unpad_input` in order to avoid the recomputation of the same intermediary
    tensors for query, key, value tensors.
    Arguments:
        query_layer (`torch.Tensor`):
            Query state with padding. Shape: (batch_size, query_length, num_heads, head_dim).
        key_layer (`torch.Tensor`):
            Key state with padding. Shape: (batch_size, kv_seq_len, num_key_value_heads, head_dim).
        value_layer (`torch.Tensor`):
            Value state with padding. Shape: (batch_size, kv_seq_len, num_key_value_heads, head_dim).
        attention_mask (`torch.Tensor`):
            Boolean or int tensor of shape (batch_size, sequence_length), 1 means valid and 0 means not valid.
        query_length (`int`):
            Target length.
        unpad_input_func:
            The function to use for unpadding the input tensors.
    Return:
        query_layer (`torch.Tensor`):
            Query state without padding. Shape: (total_target_length, num_heads, head_dim).
        key_layer (`torch.Tensor`):
            Key state with padding. Shape: (total_source_length, num_key_value_heads, head_dim).
        value_layer (`torch.Tensor`):
            Value state with padding. Shape: (total_source_length, num_key_value_heads, head_dim).
        indices_q (`torch.Tensor`):
            The indices of non-masked tokens from the flattened input target sequence.
        (cu_seqlens_q, cu_seqlens_k) (`tuple[int]`):
            The cumulative sequence lengths for the target (query) and source (key, value), used to index into ragged (unpadded) tensors. `cu_seqlens` shape is (batch_size + 1,).
        (max_seqlen_in_batch_q, max_seqlen_in_batch_k) (`tuple[int]`):
            Maximum sequence length in batch (`max_seqlen_in_batch_q` for the target sequence i.e. query, `max_seqlen_in_batch_k` for the source sequence i.e. key/value).
    """
    indices_k, cu_seqlens_k, max_seqlen_in_batch_k = _get_unpad_data(attention_mask)

    # With static caches, the k/v states may be larger than the mask -> we need to slice them to avoid generating garbage
    # It's a bit of an anti-pattern, but otherwise we silently compute wrong attentions scores
    if key_layer.shape[1] > (seq_len := attention_mask.shape[-1]):
        key_layer, value_layer = key_layer[:, :seq_len, :, :], value_layer[:, :seq_len, :, :]

    batch_size, kv_seq_len, num_key_value_heads, head_dim = key_layer.shape

    key_layer = _index_first_axis(key_layer, indices_k)
    value_layer = _index_first_axis(value_layer, indices_k)
    if query_length == kv_seq_len:
        query_layer = _index_first_axis(query_layer, indices_k)
        cu_seqlens_q = cu_seqlens_k
        max_seqlen_in_batch_q = max_seqlen_in_batch_k
        indices_q = indices_k
    elif query_length == 1:
        max_seqlen_in_batch_q = 1
        cu_seqlens_q = torch.arange(
            batch_size + 1, dtype=torch.int32, device=query_layer.device
        )  # There is a memcpy here, that is very bad.
        indices_q = cu_seqlens_q[:-1]
        query_layer = query_layer.squeeze(1)
    else:
        # The -q_len: slice assumes left padding.
        attention_mask = attention_mask[:, -query_length:]
        query_layer, indices_q, cu_seqlens_q, max_seqlen_in_batch_q, *_ = unpad_input_func(query_layer, attention_mask)

    return (
        query_layer,
        key_layer,
        value_layer,
        indices_q,
        (cu_seqlens_q, cu_seqlens_k),
        (max_seqlen_in_batch_q, max_seqlen_in_batch_k),
    )


def _prepare_from_posids(query, key, value, position_ids):
    """
    This function returns necessary arguments to call `flash_attn_varlen_func`.
    All three query, key, value states will be flattened.
    Cumulative lengths of each examples in the batch will be extracted from position_ids.
    NOTE: ideally cumulative lengths should be prepared at the data collator stage
    Arguments:
        query (`torch.Tensor`):
            Query state with padding. Shape: (batch_size, query_length, num_heads, head_dim).
        key (`torch.Tensor`):
            Key state with padding. Shape: (batch_size, kv_seq_len, num_key_value_heads, head_dim).
        value (`torch.Tensor`):
            Value state with padding. Shape: (batch_size, kv_seq_len, num_key_value_heads, head_dim).
        position_ids (`torch.Tensor`):
            Boolean or int tensor of shape (batch_size, sequence_length), 1 means valid and 0 means not valid.
    Return:
        query (`torch.Tensor`):
            Query state without padding. Shape: (total_target_length, num_heads, head_dim).
        key (`torch.Tensor`):
            Key state with padding. Shape: (total_source_length, num_key_value_heads, head_dim).
        value (`torch.Tensor`):
            Value state with padding. Shape: (total_source_length, num_key_value_heads, head_dim).
        indices_q (`torch.Tensor`):
            The indices of non-masked tokens from the flattened input target sequence.
        (cu_seqlens_q, cu_seqlens_k) (`tuple[int]`):
            The cumulative sequence lengths for the target (query) and source (key, value), used to index into ragged (unpadded) tensors. `cu_seqlens` shape is (batch_size + 1,).
        (max_seqlen_in_batch_q, max_seqlen_in_batch_k) (`tuple[int]`):
            Maximum sequence length in batch (`max_seqlen_in_batch_q` for the target sequence i.e. query, `max_seqlen_in_batch_k` for the source sequence i.e. key/value).
    """
    query = query.contiguous().view(-1, query.size(-2), query.size(-1))
    key = key.contiguous().view(-1, key.size(-2), key.size(-1))
    value = value.contiguous().view(-1, value.size(-2), value.size(-1))

    position_ids = position_ids.flatten()
    indices_q = torch.arange(position_ids.size(0), device=position_ids.device, dtype=torch.int32)

    cu_seq_lens = torch.cat(
        (
            indices_q[position_ids == 0],
            torch.tensor(position_ids.size(), device=position_ids.device, dtype=torch.int32),
        )
    )
    # NOTE: With torch compile, this will cause a graph break if you don't set
    # `TORCHDYNAMO_CAPTURE_SCALAR_OUTPUTS=1` in the environment or call
    # `torch._dynamo.config.capture_scalar_outputs = True` before doing the forward pass.
    # This is a limitation of flash attention API, as the function `flash_attn_varlen_func`
    # requires `max_length_q`, `max_length_k` to be passed as `int` and not `torch.Tensor`.
    # https://github.com/Dao-AILab/flash-attention/blob/2dd8078adc1d9b74e315ee99718c0dea0de8eeb6/flash_attn/flash_attn_interface.py#L1423-L1424
    # We should use cu_seq_lens instead of position_ids to get the max length since position_ids is not always increasing
    # for some models (e.g. qwen2-vl).
    max_length = cu_seq_lens.diff().max().item()
    return (query, key, value, indices_q, (cu_seq_lens, cu_seq_lens), (max_length, max_length))


def _prepare_flash_attention_from_position_ids(query, key, value, position_ids):
    warnings.warn(
        "prepare_fa2_from_position_ids is deprecated, use _prepare_from_posids",
        FutureWarning,
    )
    return _prepare_from_posids(query, key, value, position_ids)


def fa_peft_integration_check(q, k, v, target_dtype: Optional[torch.dtype] = None):
    if target_dtype and q.dtype == torch.float32:
        logger.warning_once(f"Casting fp32 inputs back to {target_dtype} for flash-attn compatibility.")
        q, k, v = q.to(target_dtype), k.to(target_dtype), v.to(target_dtype)
    return q, k, v


def _lazy_imports(impl: Optional[str]):
    # returns funcs and pad/unpad based on impl
    is_fa2 = is_flash_attn_2_available() or is_torch_npu_available()
    is_fa3 = is_flash_attn_3_available()
    if impl == "flash_attention_2" or (impl is None and is_fa2 and not is_fa3):
        try:
            from flash_attn import flash_attn_func, flash_attn_varlen_func
            from flash_attn.bert_padding import pad_input, unpad_input

            return flash_attn_func, flash_attn_varlen_func, pad_input, unpad_input, False

        except ImportError as e:
            if not globals().get("use_remote_fa2", None):
                use_remote_fa2 = (
                    input(
                        "Unable to import the official flash attention, do you want to try to use `kernels-community/flash-attn` (trust remote code) Yes or No? "
                    )
                    .strip()
                    .lower()
                )
                globals()["use_remote_fa2"] = use_remote_fa2 in {"yes", "y", "1"}
            if globals()["use_remote_fa2"]:
                if not is_kernels_available():
                    raise ImportError("You need to install kernels: `pip install kernels`")
                from kernels import get_kernel

                impl = get_kernel("kernels-community/flash-attn")
                pad_input, unpad_input = _fa3_pad_input, _fa3_unpad_input
                return (
                    getattr(impl, "flash_attn_func", None),
                    getattr(impl, "flash_attn_varlen_func"),
                    pad_input,
                    unpad_input,
                    True,
                )

            else:
                raise ImportError(
                    "Failed to import flash attention 2, please install it or use another implementation."
                ) from e
    if impl == "flash_attention_3" or (impl is None and is_fa3):
        from flash_attn_interface import flash_attn_func, flash_attn_varlen_func

        pad_input, unpad_input = _fa3_pad_input, _fa3_unpad_input
        return flash_attn_func, flash_attn_varlen_func, pad_input, unpad_input, True
    else:
        pad_input, unpad_input = _fa3_pad_input, _fa3_unpad_input
        return (
            getattr(impl, "flash_attn_func", None),
            getattr(impl, "flash_attn_varlen_func"),
            pad_input,
            unpad_input,
            True,
        )


_flash_supports_window = None


def is_flash_attn_available():
    return is_flash_attn_3_available() or is_flash_attn_2_available() or is_torch_npu_available()


def flash_attn_supports_top_left_mask():
    if is_flash_attn_3_available():
        return False
    if is_flash_attn_2_available():
        return not is_flash_attn_greater_or_equal_2_10()

    from .integrations.npu_flash_attention import is_npu_fa2_top_left_aligned_causal_mask

    return is_npu_fa2_top_left_aligned_causal_mask()

<<<<<<< HEAD
flash_241 = is_flash_attn_greater_or_equal("2.4.1")
deterministic_g = None
kernel = None
=======

class FlashAttentionKwargs(TypedDict, total=False):
    cumulative_seqlens_q: Optional[torch.LongTensor]
    cumulative_seqlens_k: Optional[torch.LongTensor]

>>>>>>> cbede296

def _flash_attention_forward(
    query_states: torch.Tensor,
    key_states: torch.Tensor,
    value_states: torch.Tensor,
    attention_mask: Optional[torch.Tensor],
    query_length: int,
    is_causal: bool,
    dropout: float = 0.0,
    position_ids: Optional[torch.Tensor] = None,
    softmax_scale: Optional[float] = None,
    sliding_window: Optional[int] = None,
    use_top_left_mask: bool = False,
    softcap: Optional[float] = None,
    deterministic: Optional[bool] = None,
    cu_seq_lens_q: Optional[torch.LongTensor] = None,
    cu_seq_lens_k: Optional[torch.LongTensor] = None,
    max_length_q: Optional[int] = None,
    max_length_k: Optional[int] = None,
    target_dtype: Optional[torch.dtype] = None,
    implementation: Optional[str] = None,
    **kwargs,
):
<<<<<<< HEAD
    """
    Calls the forward method of Flash Attention - if the input hidden states contain at least one padding token
    first unpad the input, then computes the attention scores and pad the final attention scores.

    Args:
        query_states (`torch.Tensor`):
            Input query states to be passed to Flash Attention API
        key_states (`torch.Tensor`):
            Input key states to be passed to Flash Attention API
        value_states (`torch.Tensor`):
            Input value states to be passed to Flash Attention API
        attention_mask (`torch.Tensor`, *optional*):
            The padding mask - corresponds to a tensor of size `(batch_size, seq_len)` where 0 stands for the
            position of padding tokens and 1 for the position of non-padding tokens.
        dropout (`float`):
            Attention dropout
        softmax_scale (`float`, *optional*):
            The scaling of QK^T before applying softmax. Default to 1 / sqrt(head_dim)
        use_top_left_mask (`bool`, defaults to `False`):
            flash_attn<2.1 generates top-left aligned causal mask, while what is needed here is bottom-right alignment, that was made default for flash_attn>=2.1. This attribute is used to handle this difference.
        softcap (`float`, *optional*):
            Softcap for the attention logits, used e.g. in gemma2.
        deterministic (`bool`, *optional*):
            Determines if the deterministic option introduced in flash_attn>=2.4.1 is enabled.
        attn_implementation (`str`, *optional*):
            The attention implementation to use. If None, will default to the one based on the environment.
    """
    if attn_implementation is None:
        _flash_attn_varlen_func = flash_attn_varlen_func
        _flash_attn_func = flash_attn_func
        _pad_input = pad_input
        _unpad_input = unpad_input
        _is_fa3 = HAS_FA3
    elif attn_implementation == "flash_attention_3":
        _flash_attn_varlen_func = flash_attn_3_varlen_func
        _flash_attn_func = flash_attn_3_func
        _pad_input = pad_input_fa3
        _unpad_input = unpad_input_fa3
        _is_fa3 = True
    elif attn_implementation == "flash_attention_2":
        _flash_attn_varlen_func = flash_attn_2_varlen_func
        _flash_attn_func = flash_attn_2_func
        _pad_input = pad_input_fa2
        _unpad_input = unpad_input_fa2
        _is_fa3 = False
    elif "kernel" in attn_implementation:
        repo_id = attn_implementation.replace("kernel_", "").replace("_", "/")
        global kernel
        if kernel is None:
            kernel = get_kernel(repo_id)
        _flash_attn_varlen_func = getattr(kernel, "flash_attn_varlen_func")
        _flash_attn_func = getattr(kernel, "flash_attn_func")
        _pad_input = pad_input_fa2
        _unpad_input = unpad_input_fa2
        _is_fa3 = True 

    if not use_top_left_mask:
        causal = is_causal
=======
    if not all(k in globals() for k in ("_flash_fn", "_flash_varlen_fn", "_pad_fn", "_unpad_fn", "_is_fa3")):
        flash_fn, flash_varlen_fn, pad_fn, unpad_fn, is_fa3 = _lazy_imports(implementation)
        globals()["_flash_fn"] = flash_fn
        globals()["_flash_varlen_fn"] = flash_varlen_fn
        globals()["_pad_fn"] = pad_fn
        globals()["_unpad_fn"] = unpad_fn
        globals()["_is_fa3"] = is_fa3
        flash_supports_window = "window_size" in inspect.signature(flash_varlen_fn).parameters
        globals()["_flash_supports_window"] = flash_supports_window
>>>>>>> cbede296
    else:
        flash_fn = globals()["_flash_fn"]
        flash_varlen_fn = globals()["_flash_varlen_fn"]
        pad_fn = globals()["_pad_fn"]
        unpad_fn = globals()["_unpad_fn"]
        is_fa3 = globals()["_is_fa3"]
        flash_supports_window = globals()["_flash_supports_window"]

    causal = is_causal and not (use_top_left_mask and query_length == 1)
    use_sw = (
        (_flash_supports_window or flash_supports_window) and sliding_window and key_states.shape[1] > sliding_window
    )
<<<<<<< HEAD
    flash_kwargs = {"window_size": (sliding_window, sliding_window)} if use_sliding_windows else {}
    flash_kwargs["s_aux"] = kwargs["s_aux"]
    if _is_fa3:
        if dropout > 0.0:
            logger.warning_once("Flash Attention 3 does not support dropout. Setting dropout to 0.0.")
    else:
=======
    flash_kwargs = {"window_size": (sliding_window, sliding_window)} if use_sw else {}
    if not is_fa3:
>>>>>>> cbede296
        flash_kwargs["dropout_p"] = dropout
    if is_flash_attn_greater_or_equal("2.4.1"):
        det = deterministic if deterministic is not None else os.getenv("FLASH_ATTENTION_DETERMINISTIC", "0") == "1"
        flash_kwargs["deterministic"] = det
    if softcap is not None:
        flash_kwargs["softcap"] = softcap

    query_states, key_states, value_states = fa_peft_integration_check(
        query_states, key_states, value_states, target_dtype
    )
    use_mask = position_ids is not None or all(
        k is not None for k in [cu_seq_lens_q, cu_seq_lens_k, max_length_q, max_length_k]
    )
    if attention_mask is not None:
        q, k, v, idx, (cu_q, cu_k), (mq, mk) = _upad_input(
            query_states, key_states, value_states, attention_mask, query_length, unpad_fn
        )
        # TODO for now this is required to work with https://huggingface.co/kernels-community/metal-flash-sdpa/blob/main/torch-ext/metal_flash_sdpa/__init__.p
        if "mps" in str(q.device):
            cu_k = cu_k.clone()
        out_unpad = flash_varlen_fn(
            q,
            k,
            v,
            cu_seqlens_q=cu_q.to(torch.int32),
            cu_seqlens_k=cu_k.to(torch.int32),
            max_seqlen_q=mq,
            max_seqlen_k=mk,
            softmax_scale=softmax_scale,
            causal=causal,
            **flash_kwargs,
        )
        if isinstance(out_unpad, tuple):
            out_unpad = out_unpad[0]
        out = pad_fn(out_unpad, idx, query_states.shape[0], query_length)
    elif use_mask:
        if cu_seq_lens_q is None or cu_seq_lens_k is None:
            if position_ids is None:
                raise ValueError(
                    "Position ids should be passed if the attention mask is not passed and the cu_seq-lens are not passed."
                )
            q, k, v, idx, (cu_q, cu_k), (mq, mk) = _prepare_from_posids(
                query_states, key_states, value_states, position_ids
            )
        else:
            q = query_states.reshape(-1, query_states.size(-2), query_states.size(-1))
            k = key_states.reshape(-1, key_states.size(-2), key_states.size(-1))
            v = value_states.reshape(-1, value_states.size(-2), value_states.size(-1))
            mq, mk = max_length_q, max_length_k
            cu_q, cu_k = cu_seq_lens_q, cu_seq_lens_k
        if "mps" in str(q.device):
            cu_k = cu_k.clone()
        out = flash_varlen_fn(
            q,
            k,
            v,
            cu_seqlens_q=cu_q.to(torch.int32),
            cu_seqlens_k=cu_k.to(torch.int32),
            max_seqlen_q=mq,
            max_seqlen_k=mk,
            softmax_scale=softmax_scale,
            causal=causal,
            **flash_kwargs,
        )
        if isinstance(out, tuple):
            out = out[0]
        out = out.view(query_states.shape[0], -1, out.size(-2), out.size(-1))
    else:
        out = flash_fn(
            query_states, key_states, value_states, softmax_scale=softmax_scale, causal=causal, **flash_kwargs
        )

    return out[0] if isinstance(out, tuple) else out<|MERGE_RESOLUTION|>--- conflicted
+++ resolved
@@ -337,17 +337,11 @@
 
     return is_npu_fa2_top_left_aligned_causal_mask()
 
-<<<<<<< HEAD
-flash_241 = is_flash_attn_greater_or_equal("2.4.1")
-deterministic_g = None
-kernel = None
-=======
 
 class FlashAttentionKwargs(TypedDict, total=False):
     cumulative_seqlens_q: Optional[torch.LongTensor]
     cumulative_seqlens_k: Optional[torch.LongTensor]
 
->>>>>>> cbede296
 
 def _flash_attention_forward(
     query_states: torch.Tensor,
@@ -371,66 +365,6 @@
     implementation: Optional[str] = None,
     **kwargs,
 ):
-<<<<<<< HEAD
-    """
-    Calls the forward method of Flash Attention - if the input hidden states contain at least one padding token
-    first unpad the input, then computes the attention scores and pad the final attention scores.
-
-    Args:
-        query_states (`torch.Tensor`):
-            Input query states to be passed to Flash Attention API
-        key_states (`torch.Tensor`):
-            Input key states to be passed to Flash Attention API
-        value_states (`torch.Tensor`):
-            Input value states to be passed to Flash Attention API
-        attention_mask (`torch.Tensor`, *optional*):
-            The padding mask - corresponds to a tensor of size `(batch_size, seq_len)` where 0 stands for the
-            position of padding tokens and 1 for the position of non-padding tokens.
-        dropout (`float`):
-            Attention dropout
-        softmax_scale (`float`, *optional*):
-            The scaling of QK^T before applying softmax. Default to 1 / sqrt(head_dim)
-        use_top_left_mask (`bool`, defaults to `False`):
-            flash_attn<2.1 generates top-left aligned causal mask, while what is needed here is bottom-right alignment, that was made default for flash_attn>=2.1. This attribute is used to handle this difference.
-        softcap (`float`, *optional*):
-            Softcap for the attention logits, used e.g. in gemma2.
-        deterministic (`bool`, *optional*):
-            Determines if the deterministic option introduced in flash_attn>=2.4.1 is enabled.
-        attn_implementation (`str`, *optional*):
-            The attention implementation to use. If None, will default to the one based on the environment.
-    """
-    if attn_implementation is None:
-        _flash_attn_varlen_func = flash_attn_varlen_func
-        _flash_attn_func = flash_attn_func
-        _pad_input = pad_input
-        _unpad_input = unpad_input
-        _is_fa3 = HAS_FA3
-    elif attn_implementation == "flash_attention_3":
-        _flash_attn_varlen_func = flash_attn_3_varlen_func
-        _flash_attn_func = flash_attn_3_func
-        _pad_input = pad_input_fa3
-        _unpad_input = unpad_input_fa3
-        _is_fa3 = True
-    elif attn_implementation == "flash_attention_2":
-        _flash_attn_varlen_func = flash_attn_2_varlen_func
-        _flash_attn_func = flash_attn_2_func
-        _pad_input = pad_input_fa2
-        _unpad_input = unpad_input_fa2
-        _is_fa3 = False
-    elif "kernel" in attn_implementation:
-        repo_id = attn_implementation.replace("kernel_", "").replace("_", "/")
-        global kernel
-        if kernel is None:
-            kernel = get_kernel(repo_id)
-        _flash_attn_varlen_func = getattr(kernel, "flash_attn_varlen_func")
-        _flash_attn_func = getattr(kernel, "flash_attn_func")
-        _pad_input = pad_input_fa2
-        _unpad_input = unpad_input_fa2
-        _is_fa3 = True 
-
-    if not use_top_left_mask:
-        causal = is_causal
-=======
     if not all(k in globals() for k in ("_flash_fn", "_flash_varlen_fn", "_pad_fn", "_unpad_fn", "_is_fa3")):
         flash_fn, flash_varlen_fn, pad_fn, unpad_fn, is_fa3 = _lazy_imports(implementation)
         globals()["_flash_fn"] = flash_fn
@@ -440,7 +374,6 @@
         globals()["_is_fa3"] = is_fa3
         flash_supports_window = "window_size" in inspect.signature(flash_varlen_fn).parameters
         globals()["_flash_supports_window"] = flash_supports_window
->>>>>>> cbede296
     else:
         flash_fn = globals()["_flash_fn"]
         flash_varlen_fn = globals()["_flash_varlen_fn"]
@@ -453,17 +386,8 @@
     use_sw = (
         (_flash_supports_window or flash_supports_window) and sliding_window and key_states.shape[1] > sliding_window
     )
-<<<<<<< HEAD
-    flash_kwargs = {"window_size": (sliding_window, sliding_window)} if use_sliding_windows else {}
-    flash_kwargs["s_aux"] = kwargs["s_aux"]
-    if _is_fa3:
-        if dropout > 0.0:
-            logger.warning_once("Flash Attention 3 does not support dropout. Setting dropout to 0.0.")
-    else:
-=======
     flash_kwargs = {"window_size": (sliding_window, sliding_window)} if use_sw else {}
     if not is_fa3:
->>>>>>> cbede296
         flash_kwargs["dropout_p"] = dropout
     if is_flash_attn_greater_or_equal("2.4.1"):
         det = deterministic if deterministic is not None else os.getenv("FLASH_ATTENTION_DETERMINISTIC", "0") == "1"
