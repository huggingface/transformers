# coding=utf-8
# Copyright 2024 The Fairseq Authors and the HuggingFace Inc. team. All rights reserved.
#
# Licensed under the Apache License, Version 2.0 (the "License");
# you may not use this file except in compliance with the License.
# You may obtain a copy of the License at
#
#     http://www.apache.org/licenses/LICENSE-2.0
#
# Unless required by applicable law or agreed to in writing, software
# distributed under the License is distributed on an "AS IS" BASIS,
# WITHOUT WARRANTIES OR CONDITIONS OF ANY KIND, either express or implied.
# See the License for the specific language governing permissions and
# limitations under the License.

import inspect
import os
from typing import Optional, Tuple

import torch
import torch.nn.functional as F

from .utils import is_flash_attn_2_available, is_flash_attn_greater_or_equal


if is_flash_attn_2_available():
    from flash_attn.bert_padding import index_first_axis, pad_input, unpad_input  # noqa
    from flash_attn import flash_attn_func, flash_attn_varlen_func

    _flash_supports_window_size = "window_size" in list(inspect.signature(flash_attn_func).parameters)


def _get_unpad_data(attention_mask: torch.Tensor) -> Tuple[torch.Tensor, torch.Tensor, int]:
    """
    Retrieves indexing data required to repad unpadded (ragged) tensors.

    Arguments:
        attention_mask (`torch.Tensor`):
            Boolean or int tensor of shape (batch_size, sequence_length), 1 means valid and 0 means not valid.

    Return:
        indices (`torch.Tensor`):
            The indices of non-masked tokens from the flattened input sequence.
        cu_seqlens (`torch.Tensor`):
            The cumulative sequence lengths, used to index into ragged (unpadded) tensors. `cu_seqlens` shape is (batch_size + 1,).
        max_seqlen_in_batch (`int`):
            Maximum sequence length in batch.
    """
    seqlens_in_batch = attention_mask.sum(dim=-1, dtype=torch.int32)
    indices = torch.nonzero(attention_mask.flatten(), as_tuple=False).flatten()
    max_seqlen_in_batch = seqlens_in_batch.max().item()
    cu_seqlens = F.pad(torch.cumsum(seqlens_in_batch, dim=0, dtype=torch.int32), (1, 0))
    return (
        indices,
        cu_seqlens,
        max_seqlen_in_batch,
    )


def _upad_input(
    query_layer: torch.Tensor,
    key_layer: torch.Tensor,
    value_layer: torch.Tensor,
    attention_mask: torch.Tensor,
    query_length: int,
):
    """
    Unpads query, key, and values tensors, using a single dimension for all tokens even though they belong to different batches.

    This function is used instead of `flash_attn.bert_padding.unpad_input` in order to avoid the recomputation of the same intermediary
    tensors for query, key, value tensors.

    Arguments:
        query_layer (`torch.Tensor`):
            Query state with padding. Shape: (batch_size, query_length, num_heads, head_dim).
        key_layer (`torch.Tensor`):
            Key state with padding. Shape: (batch_size, kv_seq_len, num_key_value_heads, head_dim).
        value_layer (`torch.Tensor`):
            Value state with padding. Shape: (batch_size, kv_seq_len, num_key_value_heads, head_dim).
        attention_mask (`torch.Tensor`):
            Boolean or int tensor of shape (batch_size, sequence_length), 1 means valid and 0 means not valid.
        query_length (`int`):
            Target length.

    Return:
        query_layer (`torch.Tensor`):
            Query state without padding. Shape: (total_target_length, num_heads, head_dim).
        key_layer (`torch.Tensor`):
            Key state with padding. Shape: (total_source_length, num_key_value_heads, head_dim).
        value_layer (`torch.Tensor`):
            Value state with padding. Shape: (total_source_length, num_key_value_heads, head_dim).
        indices_q (`torch.Tensor`):
            The indices of non-masked tokens from the flattened input target sequence.
        (cu_seqlens_q, cu_seqlens_k) (`Tuple[int]`):
            The cumulative sequence lengths for the target (query) and source (key, value), used to index into ragged (unpadded) tensors. `cu_seqlens` shape is (batch_size + 1,).
        (max_seqlen_in_batch_q, max_seqlen_in_batch_k) (`Tuple[int]`):
            Maximum sequence length in batch (`max_seqlen_in_batch_q` for the target sequence i.e. query, `max_seqlen_in_batch_k` for the source sequence i.e. key/value).
    """
    indices_k, cu_seqlens_k, max_seqlen_in_batch_k = _get_unpad_data(attention_mask)
    batch_size, kv_seq_len, num_key_value_heads, head_dim = key_layer.shape

    key_layer = index_first_axis(key_layer.reshape(batch_size * kv_seq_len, num_key_value_heads, head_dim), indices_k)
    value_layer = index_first_axis(
        value_layer.reshape(batch_size * kv_seq_len, num_key_value_heads, head_dim), indices_k
    )
    if query_length == kv_seq_len:
        query_layer = index_first_axis(query_layer.reshape(batch_size * kv_seq_len, -1, head_dim), indices_k)
        cu_seqlens_q = cu_seqlens_k
        max_seqlen_in_batch_q = max_seqlen_in_batch_k
        indices_q = indices_k
    elif query_length == 1:
        max_seqlen_in_batch_q = 1
        cu_seqlens_q = torch.arange(
            batch_size + 1, dtype=torch.int32, device=query_layer.device
        )  # There is a memcpy here, that is very bad.
        indices_q = cu_seqlens_q[:-1]
        query_layer = query_layer.squeeze(1)
    else:
        # The -q_len: slice assumes left padding.
        attention_mask = attention_mask[:, -query_length:]
        query_layer, indices_q, cu_seqlens_q, max_seqlen_in_batch_q = unpad_input(query_layer, attention_mask)

    return (
        query_layer,
        key_layer,
        value_layer,
        indices_q,
        (cu_seqlens_q, cu_seqlens_k),
        (max_seqlen_in_batch_q, max_seqlen_in_batch_k),
    )


def prepare_fa2_from_position_ids(query, key, value, position_ids):
    """
    This function returns necessary arguments to call `flash_attn_varlen_func`.
    All three query, key, value states will be flattened.
    Cummulative lengths of each examples in the batch will be extracted from position_ids.

    NOTE: ideally cummulative lengths should be prepared at the data collator stage

    Arguments:
        query (`torch.Tensor`):
            Query state with padding. Shape: (batch_size, query_length, num_heads, head_dim).
        key (`torch.Tensor`):
            Key state with padding. Shape: (batch_size, kv_seq_len, num_key_value_heads, head_dim).
        value (`torch.Tensor`):
            Value state with padding. Shape: (batch_size, kv_seq_len, num_key_value_heads, head_dim).
        position_ids (`torch.Tensor`):
            Boolean or int tensor of shape (batch_size, sequence_length), 1 means valid and 0 means not valid.

    Return:
        query (`torch.Tensor`):
            Query state without padding. Shape: (total_target_length, num_heads, head_dim).
        key (`torch.Tensor`):
            Key state with padding. Shape: (total_source_length, num_key_value_heads, head_dim).
        value (`torch.Tensor`):
            Value state with padding. Shape: (total_source_length, num_key_value_heads, head_dim).
        indices_q (`torch.Tensor`):
            The indices of non-masked tokens from the flattened input target sequence.
        (cu_seqlens_q, cu_seqlens_k) (`Tuple[int]`):
            The cumulative sequence lengths for the target (query) and source (key, value), used to index into ragged (unpadded) tensors. `cu_seqlens` shape is (batch_size + 1,).
        (max_seqlen_in_batch_q, max_seqlen_in_batch_k) (`Tuple[int]`):
            Maximum sequence length in batch (`max_seqlen_in_batch_q` for the target sequence i.e. query, `max_seqlen_in_batch_k` for the source sequence i.e. key/value).
    """
    query = query.view(-1, query.size(-2), query.size(-1))
    key = key.view(-1, key.size(-2), key.size(-1))
    value = value.view(-1, value.size(-2), value.size(-1))
    position_ids = position_ids.flatten()
    indices_q = torch.arange(position_ids.size(0), device=position_ids.device, dtype=torch.int32)

    cu_seq_lens = torch.cat(
        (
            indices_q[position_ids == 0],
            torch.tensor(position_ids.size(), device=position_ids.device, dtype=torch.int32),
        )
    )

    max_length = position_ids.max() + 1

    return (query, key, value, indices_q, (cu_seq_lens, cu_seq_lens), (max_length, max_length))


flash_241 = is_flash_attn_greater_or_equal("2.4.1")
deterministic_g = os.environ.get("FLASH_ATTENTION_DETERMINISTIC", "0") == "1"


def _flash_attention_forward(
    query_states: torch.Tensor,
    key_states: torch.Tensor,
    value_states: torch.Tensor,
    attention_mask: torch.Tensor,
    query_length: int,
    is_causal: bool,
    dropout: float = 0.0,
    position_ids: Optional[torch.Tensor] = None,
    softmax_scale: Optional[float] = None,
    sliding_window: Optional[int] = None,
    use_top_left_mask: bool = False,
    softcap: Optional[float] = None,
    deterministic: bool = None,
    cu_seq_lens_q: Optional[torch.LongTensor] = None,
    cu_seq_lens_k: Optional[torch.LongTensor] = None,
    max_length_q: int = 0,
    max_length_k: int = 0,
    batch_size: int = 2,
):
    """
    Calls the forward method of Flash Attention - if the input hidden states contain at least one padding token
    first unpad the input, then computes the attention scores and pad the final attention scores.

    Args:
        query_states (`torch.Tensor`):
            Input query states to be passed to Flash Attention API
        key_states (`torch.Tensor`):
            Input key states to be passed to Flash Attention API
        value_states (`torch.Tensor`):
            Input value states to be passed to Flash Attention API
        attention_mask (`torch.Tensor`):
            The padding mask - corresponds to a tensor of size `(batch_size, seq_len)` where 0 stands for the
            position of padding tokens and 1 for the position of non-padding tokens.
        dropout (`float`):
            Attention dropout
        softmax_scale (`float`, *optional*):
            The scaling of QK^T before applying softmax. Default to 1 / sqrt(head_dim)
        use_top_left_mask (`bool`, defaults to `False`):
            flash_attn<2.1 generates top-left aligned causal mask, while what is needed here is bottom-right alignement, that was made default for flash_attn>=2.1. This attribute is used to handle this difference.
        softcap (`float`, *optional*):
            Softcap for the attention logits, used e.g. in gemma2.
        deterministic (`bool`, *optional*):
            Determines if the deterministic option introduced in flash_attn>=2.4.1 is enabled.
    """
    if not use_top_left_mask:
        causal = is_causal
    else:
        # TODO: Remove the `query_length != 1` check once Flash Attention for RoCm is bumped to 2.1. For details, please see the comment in transformers.models.llama.modeling_llama.LlamaFlashAttention2.__init__.
        causal = is_causal and query_length != 1

    # Assuming 4D tensors, key_states.shape[1] is the key/value sequence length (source length).
    use_sliding_windows = (
        _flash_supports_window_size and sliding_window is not None and key_states.shape[1] > sliding_window
    )
    flash_kwargs = {"window_size": (sliding_window, sliding_window)} if use_sliding_windows else {}

    if flash_241:
        if deterministic is None:
            deterministic = deterministic_g
        flash_kwargs["deterministic"] = deterministic

    if softcap is not None:
        flash_kwargs["softcap"] = softcap

    # Contains at least one padding token in the sequence
    if attention_mask is not None:
        batch_size = query_states.shape[0]
        query_states, key_states, value_states, indices_q, cu_seq_lens, max_seq_lens = _upad_input(
            query_states, key_states, value_states, attention_mask, query_length
        )
        cu_seqlens_q, cu_seqlens_k = cu_seq_lens
        max_seqlen_in_batch_q, max_seqlen_in_batch_k = max_seq_lens

        attn_output_unpad = flash_attn_varlen_func(
            query_states,
            key_states,
            value_states,
            cu_seqlens_q=cu_seqlens_q,
            cu_seqlens_k=cu_seqlens_k,
            max_seqlen_q=max_seqlen_in_batch_q,
            max_seqlen_k=max_seqlen_in_batch_k,
            dropout_p=dropout,
            softmax_scale=softmax_scale,
            causal=causal,
            **flash_kwargs,
        )
        attn_output = pad_input(attn_output_unpad, indices_q, batch_size, query_length)

    # If position_ids is provided and check all examples do not contain only 1 sequence, If tensor in increasing
    # then we probably have one sequence, otherwise it is packed. Additionally check we are in pre-fill/training stage.
    # Use `flash_attn_varlen_func` to prevent cross-example attention and also allow padding free approach
<<<<<<< HEAD
    elif position_ids is not None and max_seqlen_in_batch_q is not None:
=======
    # Note: the `torch.diff(...)` condition is last to use short-circuit and avoid the cuda synchronization it incurs during inference (query_length == 1 always)
    elif position_ids is not None and query_length != 1 and not (torch.diff(position_ids, dim=-1) >= 0).all():
        batch_size = query_states.size(0)
        query_states, key_states, value_states, indices_q, cu_seq_lens, max_seq_lens = prepare_fa2_from_position_ids(
            query_states, key_states, value_states, position_ids
        )

        cu_seqlens_q, cu_seqlens_k = cu_seq_lens
        max_seqlen_in_batch_q, max_seqlen_in_batch_k = max_seq_lens

>>>>>>> 04b4e441
        attn_output = flash_attn_varlen_func(
            query_states,
            key_states,
            value_states,
            cu_seqlens_q=cu_seq_lens_q,
            cu_seqlens_k=cu_seq_lens_k,
            max_seqlen_q=max_length_q,
            max_seqlen_k=max_length_k,
            dropout_p=dropout,
            softmax_scale=softmax_scale,
            causal=causal,
            **flash_kwargs,
        )

        attn_output = attn_output.view(batch_size, -1, attn_output.size(-2), attn_output.size(-1))

    else:
        attn_output = flash_attn_func(
            query_states, key_states, value_states, dropout, softmax_scale=softmax_scale, causal=causal, **flash_kwargs
        )

    return attn_output<|MERGE_RESOLUTION|>--- conflicted
+++ resolved
@@ -276,20 +276,7 @@
     # If position_ids is provided and check all examples do not contain only 1 sequence, If tensor in increasing
     # then we probably have one sequence, otherwise it is packed. Additionally check we are in pre-fill/training stage.
     # Use `flash_attn_varlen_func` to prevent cross-example attention and also allow padding free approach
-<<<<<<< HEAD
-    elif position_ids is not None and max_seqlen_in_batch_q is not None:
-=======
-    # Note: the `torch.diff(...)` condition is last to use short-circuit and avoid the cuda synchronization it incurs during inference (query_length == 1 always)
-    elif position_ids is not None and query_length != 1 and not (torch.diff(position_ids, dim=-1) >= 0).all():
-        batch_size = query_states.size(0)
-        query_states, key_states, value_states, indices_q, cu_seq_lens, max_seq_lens = prepare_fa2_from_position_ids(
-            query_states, key_states, value_states, position_ids
-        )
-
-        cu_seqlens_q, cu_seqlens_k = cu_seq_lens
-        max_seqlen_in_batch_q, max_seqlen_in_batch_k = max_seq_lens
-
->>>>>>> 04b4e441
+    elif position_ids is not None and max_length_q is not None:
         attn_output = flash_attn_varlen_func(
             query_states,
             key_states,
