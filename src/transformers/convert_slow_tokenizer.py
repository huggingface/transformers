# coding=utf-8
# Copyright 2018 The HuggingFace Inc. team.
#
# Licensed under the Apache License, Version 2.0 (the "License");
# you may not use this file except in compliance with the License.
# You may obtain a copy of the License at
#
#     http://www.apache.org/licenses/LICENSE-2.0
#
# Unless required by applicable law or agreed to in writing, software
# distributed under the License is distributed on an "AS IS" BASIS,
# WITHOUT WARRANTIES OR CONDITIONS OF ANY KIND, either express or implied.
# See the License for the specific language governing permissions and
# limitations under the License.
"""
Utilities to convert slow tokenizers in their fast tokenizers counterparts.

All the conversions are grouped here to gather SentencePiece dependencies outside of the fast tokenizers files and
allow to make our dependency on SentencePiece optional.
"""

import warnings
from typing import Dict, List, Tuple

from packaging import version
from tokenizers import AddedToken, Regex, Tokenizer, decoders, normalizers, pre_tokenizers, processors
from tokenizers.models import BPE, Unigram, WordPiece

from .utils import is_protobuf_available, requires_backends
from .utils.import_utils import PROTOBUF_IMPORT_ERROR


def import_protobuf(error_message=""):
    if is_protobuf_available():
        import google.protobuf

        if version.parse(google.protobuf.__version__) < version.parse("4.0.0"):
            from transformers.utils import sentencepiece_model_pb2
        else:
            from transformers.utils import sentencepiece_model_pb2_new as sentencepiece_model_pb2
        return sentencepiece_model_pb2
    else:
        raise ImportError(PROTOBUF_IMPORT_ERROR.format(error_message))


def _get_prepend_scheme(add_prefix_space: bool, original_tokenizer) -> str:
    if add_prefix_space:
        prepend_scheme = "always"
        if not getattr(original_tokenizer, "legacy", True):
            prepend_scheme = "first"
    else:
        prepend_scheme = "never"
    return prepend_scheme


class SentencePieceExtractor:
    """
    Extractor implementation for SentencePiece trained models. https://github.com/google/sentencepiece
    """

    def __init__(self, model: str):
        requires_backends(self, "sentencepiece")
        from sentencepiece import SentencePieceProcessor

        self.sp = SentencePieceProcessor()
        self.sp.Load(model)

    def extract(self, vocab_scores=None) -> Tuple[Dict[str, int], List[Tuple]]:
        """
        By default will return vocab and merges with respect to their order, by sending `vocab_scores` we're going to
        order the merges with respect to the piece scores instead.
        """
        sp = self.sp
        vocab = {sp.id_to_piece(index): index for index in range(sp.GetPieceSize())}

        if vocab_scores is not None:
            vocab_scores, reverse = dict(vocab_scores), True
        else:
            vocab_scores, reverse = vocab, False

        # Merges
        merges = []
        for merge, piece_score in vocab_scores.items():
            local = []
            for index in range(1, len(merge)):
                piece_l, piece_r = merge[:index], merge[index:]
                if piece_l in vocab and piece_r in vocab:
                    local.append((piece_l, piece_r, piece_score))
            local = sorted(local, key=lambda x: (vocab[x[0]], vocab[x[1]]))
            merges.extend(local)

        merges = sorted(merges, key=lambda val: val[2], reverse=reverse)
        merges = [(val[0], val[1]) for val in merges]
        return vocab, merges


class GemmaSentencePieceExtractor(SentencePieceExtractor):
    def extract(self, vocab_scores=None) -> Tuple[Dict[str, int], List[Tuple]]:
        """
        By default will return vocab and merges with respect to their order, by sending `vocab_scores` we're going to
        order the merges with respect to the piece scores instead.
        """
        sp = self.sp
        vocab = {sp.id_to_piece(index): index for index in range(sp.GetPieceSize())}

        # there is a missing token in the vocab. We have to do this to support merges
        # "<0x09>" is the bytefallback for `\t`
        vocab["\t"] = vocab.get("<0x09>")

        if vocab_scores is not None:
            vocab_scores, reverse = dict(vocab_scores), True
        else:
            vocab_scores, reverse = vocab, False

        # Merges
        merges = []
        for merge, piece_score in vocab_scores.items():
            local = []
            for index in range(1, len(merge)):
                piece_l, piece_r = merge[:index], merge[index:]
                if piece_l in vocab and piece_r in vocab:
                    local.append((piece_l, piece_r, piece_score))
            local = sorted(local, key=lambda x: (vocab[x[0]], vocab[x[1]]))
            merges.extend(local)

        merges = sorted(merges, key=lambda val: val[2], reverse=reverse)
        merges = [(val[0], val[1]) for val in merges]
        return vocab, merges


def check_number_comma(piece: str) -> bool:
    return len(piece) < 2 or piece[-1] != "," or not piece[-2].isdigit()


class Converter:
    def __init__(self, original_tokenizer):
        self.original_tokenizer = original_tokenizer

    def converted(self) -> Tokenizer:
        raise NotImplementedError()


class BertConverter(Converter):
    def converted(self) -> Tokenizer:
        vocab = self.original_tokenizer.vocab
        tokenizer = Tokenizer(WordPiece(vocab, unk_token=str(self.original_tokenizer.unk_token)))

        tokenize_chinese_chars = False
        strip_accents = False
        do_lower_case = False
        if hasattr(self.original_tokenizer, "basic_tokenizer"):
            tokenize_chinese_chars = self.original_tokenizer.basic_tokenizer.tokenize_chinese_chars
            strip_accents = self.original_tokenizer.basic_tokenizer.strip_accents
            do_lower_case = self.original_tokenizer.basic_tokenizer.do_lower_case

        tokenizer.normalizer = normalizers.BertNormalizer(
            clean_text=True,
            handle_chinese_chars=tokenize_chinese_chars,
            strip_accents=strip_accents,
            lowercase=do_lower_case,
        )
        tokenizer.pre_tokenizer = pre_tokenizers.BertPreTokenizer()

        cls = str(self.original_tokenizer.cls_token)
        sep = str(self.original_tokenizer.sep_token)
        cls_token_id = self.original_tokenizer.cls_token_id
        sep_token_id = self.original_tokenizer.sep_token_id

        tokenizer.post_processor = processors.TemplateProcessing(
            single=f"{cls}:0 $A:0 {sep}:0",
            pair=f"{cls}:0 $A:0 {sep}:0 $B:1 {sep}:1",
            special_tokens=[
                (cls, cls_token_id),
                (sep, sep_token_id),
            ],
        )
        tokenizer.decoder = decoders.WordPiece(prefix="##")

        return tokenizer


class SplinterConverter(Converter):
    def converted(self) -> Tokenizer:
        vocab = self.original_tokenizer.vocab
        tokenizer = Tokenizer(WordPiece(vocab, unk_token=str(self.original_tokenizer.unk_token)))

        tokenize_chinese_chars = False
        strip_accents = False
        do_lower_case = False
        if hasattr(self.original_tokenizer, "basic_tokenizer"):
            tokenize_chinese_chars = self.original_tokenizer.basic_tokenizer.tokenize_chinese_chars
            strip_accents = self.original_tokenizer.basic_tokenizer.strip_accents
            do_lower_case = self.original_tokenizer.basic_tokenizer.do_lower_case

        tokenizer.normalizer = normalizers.BertNormalizer(
            clean_text=True,
            handle_chinese_chars=tokenize_chinese_chars,
            strip_accents=strip_accents,
            lowercase=do_lower_case,
        )
        tokenizer.pre_tokenizer = pre_tokenizers.BertPreTokenizer()

        cls = str(self.original_tokenizer.cls_token)
        sep = str(self.original_tokenizer.sep_token)
        question = str(self.original_tokenizer.question_token)
        dot = "."
        cls_token_id = self.original_tokenizer.cls_token_id
        sep_token_id = self.original_tokenizer.sep_token_id
        question_token_id = self.original_tokenizer.question_token_id
        dot_token_id = self.original_tokenizer.convert_tokens_to_ids(".")

        if self.original_tokenizer.padding_side == "right":
            pair = f"{cls}:0 $A:0 {question} {dot} {sep}:0 $B:1 {sep}:1"
        else:
            pair = f"{cls}:0 $A:0 {sep}:0 $B:1 {question} {dot} {sep}:1"

        tokenizer.post_processor = processors.TemplateProcessing(
            single=f"{cls}:0 $A:0 {sep}:0",
            pair=pair,
            special_tokens=[
                (cls, cls_token_id),
                (sep, sep_token_id),
                (question, question_token_id),
                (dot, dot_token_id),
            ],
        )
        tokenizer.decoder = decoders.WordPiece(prefix="##")

        return tokenizer


class FunnelConverter(Converter):
    def converted(self) -> Tokenizer:
        vocab = self.original_tokenizer.vocab
        tokenizer = Tokenizer(WordPiece(vocab, unk_token=str(self.original_tokenizer.unk_token)))

        tokenize_chinese_chars = False
        strip_accents = False
        do_lower_case = False
        if hasattr(self.original_tokenizer, "basic_tokenizer"):
            tokenize_chinese_chars = self.original_tokenizer.basic_tokenizer.tokenize_chinese_chars
            strip_accents = self.original_tokenizer.basic_tokenizer.strip_accents
            do_lower_case = self.original_tokenizer.basic_tokenizer.do_lower_case

        tokenizer.normalizer = normalizers.BertNormalizer(
            clean_text=True,
            handle_chinese_chars=tokenize_chinese_chars,
            strip_accents=strip_accents,
            lowercase=do_lower_case,
        )
        tokenizer.pre_tokenizer = pre_tokenizers.BertPreTokenizer()

        cls = str(self.original_tokenizer.cls_token)
        sep = str(self.original_tokenizer.sep_token)
        cls_token_id = self.original_tokenizer.cls_token_id
        sep_token_id = self.original_tokenizer.sep_token_id

        tokenizer.post_processor = processors.TemplateProcessing(
            single=f"{cls}:2 $A:0 {sep}:0",  # token_type_id is 2 for Funnel transformer
            pair=f"{cls}:2 $A:0 {sep}:0 $B:1 {sep}:1",
            special_tokens=[
                (cls, cls_token_id),
                (sep, sep_token_id),
            ],
        )
        tokenizer.decoder = decoders.WordPiece(prefix="##")

        return tokenizer


class MPNetConverter(Converter):
    def converted(self) -> Tokenizer:
        vocab = self.original_tokenizer.vocab
        tokenizer = Tokenizer(WordPiece(vocab, unk_token=str(self.original_tokenizer.unk_token)))

        tokenize_chinese_chars = False
        strip_accents = False
        do_lower_case = False
        if hasattr(self.original_tokenizer, "basic_tokenizer"):
            tokenize_chinese_chars = self.original_tokenizer.basic_tokenizer.tokenize_chinese_chars
            strip_accents = self.original_tokenizer.basic_tokenizer.strip_accents
            do_lower_case = self.original_tokenizer.basic_tokenizer.do_lower_case

        tokenizer.normalizer = normalizers.BertNormalizer(
            clean_text=True,
            handle_chinese_chars=tokenize_chinese_chars,
            strip_accents=strip_accents,
            lowercase=do_lower_case,
        )
        tokenizer.pre_tokenizer = pre_tokenizers.BertPreTokenizer()

        cls = str(self.original_tokenizer.cls_token)
        sep = str(self.original_tokenizer.sep_token)
        cls_token_id = self.original_tokenizer.cls_token_id
        sep_token_id = self.original_tokenizer.sep_token_id

        tokenizer.post_processor = processors.TemplateProcessing(
            single=f"{cls}:0 $A:0 {sep}:0",
            pair=f"{cls}:0 $A:0 {sep}:0 {sep}:0 $B:1 {sep}:1",  # MPNet uses two [SEP] tokens
            special_tokens=[
                (cls, cls_token_id),
                (sep, sep_token_id),
            ],
        )
        tokenizer.decoder = decoders.WordPiece(prefix="##")

        return tokenizer


class OpenAIGPTConverter(Converter):
    def converted(self) -> Tokenizer:
        vocab = self.original_tokenizer.encoder
        merges = list(self.original_tokenizer.bpe_ranks.keys())
        unk_token = self.original_tokenizer.unk_token

        tokenizer = Tokenizer(
            BPE(
                vocab=vocab,
                merges=merges,
                dropout=None,
                unk_token=str(unk_token),
                end_of_word_suffix="</w>",
                fuse_unk=False,
            )
        )

        if tokenizer.token_to_id(str(unk_token)) is not None:
            tokenizer.add_special_tokens([str(unk_token)])

        tokenizer.normalizer = normalizers.BertNormalizer(lowercase=True)
        tokenizer.pre_tokenizer = pre_tokenizers.BertPreTokenizer()
        tokenizer.decoder = decoders.BPEDecoder(suffix="</w>")

        return tokenizer


class GPT2Converter(Converter):
    def converted(self) -> Tokenizer:
        vocab = self.original_tokenizer.encoder
        merges = list(self.original_tokenizer.bpe_ranks.keys())

        tokenizer = Tokenizer(
            BPE(
                vocab=vocab,
                merges=merges,
                dropout=None,
                continuing_subword_prefix="",
                end_of_word_suffix="",
                fuse_unk=False,
            )
        )

        tokenizer.pre_tokenizer = pre_tokenizers.ByteLevel(add_prefix_space=self.original_tokenizer.add_prefix_space)
        tokenizer.decoder = decoders.ByteLevel()
        if self.original_tokenizer.add_bos_token:
            bos = self.original_tokenizer.bos_token
            bos_token_id = self.original_tokenizer.bos_token_id
            tokenizer.post_processor = processors.TemplateProcessing(
                single=f"{bos}:0 $A:0",
                pair=f"{bos}:0 $A:0 $B:1",
                special_tokens=[
                    (bos, bos_token_id),
                ],
            )
        else:
            # XXX trim_offsets=False actually means this post_processor doesn't
            # really do anything.
            tokenizer.post_processor = processors.ByteLevel(trim_offsets=False)
        return tokenizer


class HerbertConverter(Converter):
    def converted(self) -> Tokenizer:
        tokenizer_info_str = "#version:"
        token_suffix = "</w>"

        vocab = self.original_tokenizer.encoder
        merges = list(self.original_tokenizer.bpe_ranks.keys())
        if tokenizer_info_str in merges[0][0]:
            merges = merges[1:]

        tokenizer = Tokenizer(
            BPE(
                vocab,
                merges,
                dropout=None,
                unk_token=self.original_tokenizer.unk_token,
                end_of_word_suffix=token_suffix,
            )
        )

        tokenizer.normalizer = normalizers.BertNormalizer(lowercase=False, strip_accents=False)
        tokenizer.pre_tokenizer = pre_tokenizers.BertPreTokenizer()
        tokenizer.decoder = decoders.BPEDecoder(suffix=token_suffix)
        tokenizer.post_processor = processors.BertProcessing(
            sep=(self.original_tokenizer.sep_token, self.original_tokenizer.sep_token_id),
            cls=(self.original_tokenizer.cls_token, self.original_tokenizer.cls_token_id),
        )

        return tokenizer


class Qwen2Converter(Converter):
    def converted(self) -> Tokenizer:
        vocab = self.original_tokenizer.encoder
        merges = list(self.original_tokenizer.bpe_ranks.keys())

        tokenizer = Tokenizer(
            BPE(
                vocab=vocab,
                merges=merges,
                dropout=None,
                unk_token=None,
                continuing_subword_prefix="",
                end_of_word_suffix="",
                fuse_unk=False,
                byte_fallback=False,
            )
        )

        tokenizer.normalizer = normalizers.NFC()

        tokenizer.pre_tokenizer = pre_tokenizers.Sequence(
            [
                pre_tokenizers.Split(
                    Regex(
                        r"""(?i:'s|'t|'re|'ve|'m|'ll|'d)|[^\r\n\p{L}\p{N}]?\p{L}+|\p{N}| ?[^\s\p{L}\p{N}]+[\r\n]*|\s*[\r\n]+|\s+(?!\S)|\s+"""
                    ),
                    behavior="isolated",
                    invert=False,
                ),
                pre_tokenizers.ByteLevel(
                    add_prefix_space=getattr(self.original_tokenizer, "add_prefix_space", False),
                    use_regex=False,
                ),
            ]
        )

        tokenizer.decoder = decoders.ByteLevel()
        tokenizer.post_processor = processors.ByteLevel(trim_offsets=False)

        return tokenizer


class RobertaConverter(Converter):
    def converted(self) -> Tokenizer:
        ot = self.original_tokenizer
        vocab = ot.encoder
        merges = list(ot.bpe_ranks.keys())

        tokenizer = Tokenizer(
            BPE(
                vocab=vocab,
                merges=merges,
                dropout=None,
                continuing_subword_prefix="",
                end_of_word_suffix="",
                fuse_unk=False,
            )
        )

        tokenizer.pre_tokenizer = pre_tokenizers.ByteLevel(add_prefix_space=ot.add_prefix_space)
        tokenizer.decoder = decoders.ByteLevel()
        tokenizer.post_processor = processors.RobertaProcessing(
            sep=(ot.sep_token, ot.sep_token_id),
            cls=(ot.cls_token, ot.cls_token_id),
            add_prefix_space=ot.add_prefix_space,
            trim_offsets=True,  # True by default on Roberta (historical)
        )

        return tokenizer


class RoFormerConverter(Converter):
    def converted(self) -> Tokenizer:
        from .models.roformer.tokenization_utils import JiebaPreTokenizer

        vocab = self.original_tokenizer.vocab
        tokenizer = Tokenizer(WordPiece(vocab, unk_token=str(self.original_tokenizer.unk_token)))

        strip_accents = False
        do_lower_case = False
        if hasattr(self.original_tokenizer, "basic_tokenizer"):
            strip_accents = self.original_tokenizer.basic_tokenizer.strip_accents
            do_lower_case = self.original_tokenizer.basic_tokenizer.do_lower_case

        tokenizer.normalizer = normalizers.BertNormalizer(
            clean_text=True,
            handle_chinese_chars=False,
            strip_accents=strip_accents,
            lowercase=do_lower_case,
        )
        tokenizer.pre_tokenizer = pre_tokenizers.PreTokenizer.custom(JiebaPreTokenizer(vocab))

        cls = str(self.original_tokenizer.cls_token)
        sep = str(self.original_tokenizer.sep_token)
        cls_token_id = self.original_tokenizer.cls_token_id
        sep_token_id = self.original_tokenizer.sep_token_id

        tokenizer.post_processor = processors.TemplateProcessing(
            single=f"{cls}:0 $A:0 {sep}:0",
            pair=f"{cls}:0 $A:0 {sep}:0 $B:1 {sep}:1",
            special_tokens=[
                (cls, cls_token_id),
                (sep, sep_token_id),
            ],
        )
        tokenizer.decoder = decoders.WordPiece(prefix="##")

        return tokenizer


class DebertaConverter(Converter):
    def converted(self) -> Tokenizer:
        ot = self.original_tokenizer
        vocab = ot.encoder
        merges = list(ot.bpe_ranks.keys())

        tokenizer = Tokenizer(
            BPE(
                vocab=vocab,
                merges=merges,
                dropout=None,
                continuing_subword_prefix="",
                end_of_word_suffix="",
                fuse_unk=False,
            )
        )

        tokenizer.pre_tokenizer = pre_tokenizers.ByteLevel(add_prefix_space=ot.add_prefix_space)
        tokenizer.decoder = decoders.ByteLevel()
        tokenizer.post_processor = processors.TemplateProcessing(
            single="[CLS]:0 $A:0 [SEP]:0",
            pair="[CLS]:0 $A:0 [SEP]:0 $B:1 [SEP]:1",
            special_tokens=[
                ("[CLS]", self.original_tokenizer.convert_tokens_to_ids("[CLS]")),
                ("[SEP]", self.original_tokenizer.convert_tokens_to_ids("[SEP]")),
            ],
        )

        return tokenizer


class SpmConverter(Converter):
    def __init__(self, *args):
        requires_backends(self, "protobuf")

        super().__init__(*args)

        # from .utils import sentencepiece_model_pb2 as model_pb2
        model_pb2 = import_protobuf()

        m = model_pb2.ModelProto()
        with open(self.original_tokenizer.vocab_file, "rb") as f:
            m.ParseFromString(f.read())
        self.proto = m

        if self.proto.trainer_spec.byte_fallback:
            if not getattr(self, "handle_byte_fallback", None):
                warnings.warn(
                    "The sentencepiece tokenizer that you are converting to a fast tokenizer uses the byte fallback option"
                    " which is not implemented in the fast tokenizers. In practice this means that the fast version of the"
                    " tokenizer can produce unknown tokens whereas the sentencepiece version would have converted these "
                    "unknown tokens into a sequence of byte tokens matching the original piece of text."
                )

    def vocab(self, proto):
        return [(piece.piece, piece.score) for piece in proto.pieces]

    def unk_id(self, proto):
        return proto.trainer_spec.unk_id

    def tokenizer(self, proto):
        model_type = proto.trainer_spec.model_type
        vocab_scores = self.vocab(proto)
        unk_id = self.unk_id(proto)

        if model_type == 1:
            tokenizer = Tokenizer(Unigram(vocab_scores, unk_id))
        elif model_type == 2:
            _, merges = SentencePieceExtractor(self.original_tokenizer.vocab_file).extract()
            bpe_vocab = {word: i for i, (word, score) in enumerate(vocab_scores)}
            tokenizer = Tokenizer(
                BPE(
                    bpe_vocab,
                    merges,
                    unk_token=proto.trainer_spec.unk_piece,
                    fuse_unk=True,
                )
            )
        else:
            raise Exception(
                "You're trying to run a `Unigram` model but you're file was trained with a different algorithm"
            )

        return tokenizer

    def normalizer(self, proto):
        precompiled_charsmap = proto.normalizer_spec.precompiled_charsmap
        _normalizers = [
            normalizers.Strip(left=False, right=True),  # stripping is important
            normalizers.Replace(Regex(" {2,}"), "▁"),
        ]
        if not precompiled_charsmap:
            return normalizers.Sequence(_normalizers)
        else:
            return normalizers.Sequence([normalizers.Precompiled(precompiled_charsmap)] + _normalizers)

    def pre_tokenizer(self, replacement, add_prefix_space):
        prepend_scheme = _get_prepend_scheme(add_prefix_space, self.original_tokenizer)
        return pre_tokenizers.Metaspace(replacement=replacement, prepend_scheme=prepend_scheme)

    def post_processor(self):
        return None

    def decoder(self, replacement, add_prefix_space):
        prepend_scheme = _get_prepend_scheme(add_prefix_space, self.original_tokenizer)
        return decoders.Metaspace(replacement=replacement, prepend_scheme=prepend_scheme)

    def converted(self) -> Tokenizer:
        tokenizer = self.tokenizer(self.proto)

        # Tokenizer assemble
        normalizer = self.normalizer(self.proto)
        if normalizer is not None:
            tokenizer.normalizer = normalizer

        replacement = "▁"
        add_prefix_space = True
        if hasattr(self.original_tokenizer, "add_prefix_space"):
            add_prefix_space = self.original_tokenizer.add_prefix_space

        pre_tokenizer = self.pre_tokenizer(replacement, add_prefix_space)
        if pre_tokenizer is not None:
            tokenizer.pre_tokenizer = pre_tokenizer

        tokenizer.decoder = self.decoder(replacement, add_prefix_space)
        post_processor = self.post_processor()
        if post_processor:
            tokenizer.post_processor = post_processor

        return tokenizer


class AlbertConverter(SpmConverter):
    def vocab(self, proto):
        return [
            (piece.piece, piece.score) if check_number_comma(piece.piece) else (piece.piece, piece.score - 100)
            for piece in proto.pieces
        ]

    def normalizer(self, proto):
        list_normalizers = [
            normalizers.Replace("``", '"'),
            normalizers.Replace("''", '"'),
        ]
        if not self.original_tokenizer.keep_accents:
            list_normalizers.append(normalizers.NFKD())
            list_normalizers.append(normalizers.StripAccents())
        if self.original_tokenizer.do_lower_case:
            list_normalizers.append(normalizers.Lowercase())

        precompiled_charsmap = proto.normalizer_spec.precompiled_charsmap

        if precompiled_charsmap:
            list_normalizers.append(normalizers.Precompiled(precompiled_charsmap))

        list_normalizers.append(normalizers.Replace(Regex(" {2,}"), " "))
        return normalizers.Sequence(list_normalizers)

    def post_processor(self):
        return processors.TemplateProcessing(
            single="[CLS]:0 $A:0 [SEP]:0",
            pair="[CLS]:0 $A:0 [SEP]:0 $B:1 [SEP]:1",
            special_tokens=[
                ("[CLS]", self.original_tokenizer.convert_tokens_to_ids("[CLS]")),
                ("[SEP]", self.original_tokenizer.convert_tokens_to_ids("[SEP]")),
            ],
        )


class BarthezConverter(SpmConverter):
    def unk_id(self, proto):
        unk_id = 3
        return unk_id

    def post_processor(self):
        return processors.TemplateProcessing(
            single="<s> $A </s>",
            pair="<s> $A </s> </s> $B </s>",
            special_tokens=[
                ("<s>", self.original_tokenizer.convert_tokens_to_ids("<s>")),
                ("</s>", self.original_tokenizer.convert_tokens_to_ids("</s>")),
            ],
        )


class CamembertConverter(SpmConverter):
    def vocab(self, proto):
        vocab = [
            ("<s>NOTUSED", 0.0),
            ("<pad>", 0.0),
            ("</s>NOTUSED", 0.0),
            ("<unk>", 0.0),
            ("<unk>NOTUSED", -100),
        ]
        # We down-grade the original SentencePiece by -100 to avoid using it and use our added token instead
        vocab += [(piece.piece, piece.score) for piece in proto.pieces[1:]]
        vocab += [("<mask>", 0.0)]
        return vocab

    def unk_id(self, proto):
        # See vocab unk position
        return 3

    def post_processor(self):
        return processors.TemplateProcessing(
            single="<s> $A </s>",
            pair="<s> $A </s> </s> $B </s>",
            special_tokens=[
                ("<s>", self.original_tokenizer.convert_tokens_to_ids("<s>")),
                ("</s>", self.original_tokenizer.convert_tokens_to_ids("</s>")),
            ],
        )


class DebertaV2Converter(SpmConverter):
    def pre_tokenizer(self, replacement, add_prefix_space):
        list_pretokenizers = []
        if self.original_tokenizer.split_by_punct:
            list_pretokenizers.append(pre_tokenizers.Punctuation(behavior="isolated"))
        prepend_scheme = _get_prepend_scheme(add_prefix_space, self.original_tokenizer)
        list_pretokenizers.append(pre_tokenizers.Metaspace(replacement=replacement, prepend_scheme=prepend_scheme))
        return pre_tokenizers.Sequence(list_pretokenizers)

    def normalizer(self, proto):
        list_normalizers = []
        if self.original_tokenizer.do_lower_case:
            list_normalizers.append(normalizers.Lowercase())
        list_normalizers.append(normalizers.Strip())

        precompiled_charsmap = proto.normalizer_spec.precompiled_charsmap
        if precompiled_charsmap:
            list_normalizers.append(normalizers.Precompiled(precompiled_charsmap))
        list_normalizers.append(normalizers.Replace(Regex(" {2,}"), " "))

        return normalizers.Sequence(list_normalizers)

    def post_processor(self):
        return processors.TemplateProcessing(
            single="[CLS]:0 $A:0 [SEP]:0",
            pair="[CLS]:0 $A:0 [SEP]:0 $B:1 [SEP]:1",
            special_tokens=[
                ("[CLS]", self.original_tokenizer.convert_tokens_to_ids("[CLS]")),
                ("[SEP]", self.original_tokenizer.convert_tokens_to_ids("[SEP]")),
            ],
        )


class MBartConverter(SpmConverter):
    def vocab(self, proto):
        vocab = [
            ("<s>", 0.0),
            ("<pad>", 0.0),
            ("</s>", 0.0),
            ("<unk>", 0.0),
        ]
        vocab += [(piece.piece, piece.score) for piece in proto.pieces[3:]]
        vocab += [
            ("ar_AR", 0.0),
            ("cs_CZ", 0.0),
            ("de_DE", 0.0),
            ("en_XX", 0.0),
            ("es_XX", 0.0),
            ("et_EE", 0.0),
            ("fi_FI", 0.0),
            ("fr_XX", 0.0),
            ("gu_IN", 0.0),
            ("hi_IN", 0.0),
            ("it_IT", 0.0),
            ("ja_XX", 0.0),
            ("kk_KZ", 0.0),
            ("ko_KR", 0.0),
            ("lt_LT", 0.0),
            ("lv_LV", 0.0),
            ("my_MM", 0.0),
            ("ne_NP", 0.0),
            ("nl_XX", 0.0),
            ("ro_RO", 0.0),
            ("ru_RU", 0.0),
            ("si_LK", 0.0),
            ("tr_TR", 0.0),
            ("vi_VN", 0.0),
            ("zh_CN", 0.0),
        ]
        vocab += [("<mask>", 0.0)]
        return vocab

    def unk_id(self, proto):
        return 3

    def post_processor(self):
        return processors.TemplateProcessing(
            single="$A </s> en_XX",
            pair="$A $B </s> en_XX",
            special_tokens=[
                ("en_XX", self.original_tokenizer.convert_tokens_to_ids("en_XX")),
                ("</s>", self.original_tokenizer.convert_tokens_to_ids("</s>")),
            ],
        )


class MBart50Converter(SpmConverter):
    def vocab(self, proto):
        vocab = [
            ("<s>", 0.0),
            ("<pad>", 0.0),
            ("</s>", 0.0),
            ("<unk>", 0.0),
        ]
        vocab += [(piece.piece, piece.score) for piece in proto.pieces[3:]]
        vocab += [("ar_AR", 0.0), ("cs_CZ", 0.0), ("de_DE", 0.0), ("en_XX", 0.0), ("es_XX", 0.0), ("et_EE", 0.0), ("fi_FI", 0.0), ("fr_XX", 0.0), ("gu_IN", 0.0), ("hi_IN", 0.0), ("it_IT", 0.0), ("ja_XX", 0.0), ("kk_KZ", 0.0), ("ko_KR", 0.0), ("lt_LT", 0.0), ("lv_LV", 0.0), ("my_MM", 0.0), ("ne_NP", 0.0), ("nl_XX", 0.0), ("ro_RO", 0.0), ("ru_RU", 0.0), ("si_LK", 0.0), ("tr_TR", 0.0), ("vi_VN", 0.0), ("zh_CN", 0.0), ("af_ZA", 0.0), ("az_AZ", 0.0), ("bn_IN", 0.0), ("fa_IR", 0.0), ("he_IL", 0.0), ("hr_HR", 0.0), ("id_ID", 0.0), ("ka_GE", 0.0), ("km_KH", 0.0), ("mk_MK", 0.0), ("ml_IN", 0.0), ("mn_MN", 0.0), ("mr_IN", 0.0), ("pl_PL", 0.0), ("ps_AF", 0.0), ("pt_XX", 0.0), ("sv_SE", 0.0), ("sw_KE", 0.0), ("ta_IN", 0.0), ("te_IN", 0.0), ("th_TH", 0.0), ("tl_XX", 0.0), ("uk_UA", 0.0), ("ur_PK", 0.0), ("xh_ZA", 0.0), ("gl_ES", 0.0), ("sl_SI", 0.0)]  # fmt: skip
        vocab += [("<mask>", 0.0)]
        return vocab

    def unk_id(self, proto):
        return 3

    def post_processor(self):
        return processors.TemplateProcessing(
            single="en_XX $A </s>",
            pair="en_XX $A $B </s>",
            special_tokens=[
                ("en_XX", self.original_tokenizer.convert_tokens_to_ids("en_XX")),
                ("</s>", self.original_tokenizer.convert_tokens_to_ids("</s>")),
            ],
        )


class NllbConverter(SpmConverter):
    def vocab(self, proto):
        vocab = [
            ("<s>", 0.0),
            ("<pad>", 0.0),
            ("</s>", 0.0),
            ("<unk>", 0.0),
        ]
        vocab += [(piece.piece, piece.score) for piece in proto.pieces[3:]]
        return vocab

    def unk_id(self, proto):
        return 3

    def post_processor(self):
        return processors.TemplateProcessing(
            single="eng_Latn $A </s>",
            pair="eng_Latn $A $B </s>",
            special_tokens=[
                ("eng_Latn", self.original_tokenizer.convert_tokens_to_ids("eng_Latn")),
                ("</s>", self.original_tokenizer.convert_tokens_to_ids("</s>")),
            ],
        )


class SeamlessM4TConverter(SpmConverter):
    def vocab(self, proto):
        vocab = [
            ("<pad>", 0.0),
            ("<unk>", 0.0),
            ("<s>", 0.0),
            ("</s>", 0.0),
        ]
        vocab += [(piece.piece, piece.score) for piece in proto.pieces[3:]]
        return vocab

    def unk_id(self, proto):
        return self.original_tokenizer.unk_token_id

    def post_processor(self):
        return processors.TemplateProcessing(
            single="__eng__ $A </s>",
            pair="__eng__ $A $B </s>",
            special_tokens=[
                ("__eng__", self.original_tokenizer.convert_tokens_to_ids("__eng__")),
                ("</s>", self.original_tokenizer.convert_tokens_to_ids("</s>")),
            ],
        )


class XLMRobertaConverter(SpmConverter):
    def vocab(self, proto):
        vocab = [
            ("<s>", 0.0),
            ("<pad>", 0.0),
            ("</s>", 0.0),
            ("<unk>", 0.0),
        ]
        vocab += [(piece.piece, piece.score) for piece in proto.pieces[3:]]
        vocab += [("<mask>", 0.0)]
        return vocab

    def unk_id(self, proto):
        unk_id = 3
        return unk_id

    def post_processor(self):
        return processors.TemplateProcessing(
            single="<s> $A </s>",
            pair="<s> $A </s> </s> $B </s>",
            special_tokens=[
                ("<s>", self.original_tokenizer.convert_tokens_to_ids("<s>")),
                ("</s>", self.original_tokenizer.convert_tokens_to_ids("</s>")),
            ],
        )


class XLNetConverter(SpmConverter):
    def vocab(self, proto):
        return [
            (piece.piece, piece.score) if check_number_comma(piece.piece) else (piece.piece, piece.score - 100)
            for piece in proto.pieces
        ]

    def normalizer(self, proto):
        list_normalizers = [
            normalizers.Replace("``", '"'),
            normalizers.Replace("''", '"'),
        ]
        if not self.original_tokenizer.keep_accents:
            list_normalizers.append(normalizers.NFKD())
            list_normalizers.append(normalizers.StripAccents())
        if self.original_tokenizer.do_lower_case:
            list_normalizers.append(normalizers.Lowercase())

        precompiled_charsmap = proto.normalizer_spec.precompiled_charsmap

        if precompiled_charsmap:
            list_normalizers.append(normalizers.Precompiled(precompiled_charsmap))

        list_normalizers.append(normalizers.Replace(Regex(" {2,}"), " "))
        return normalizers.Sequence(list_normalizers)

    def post_processor(self):
        return processors.TemplateProcessing(
            single="$A:0 <sep>:0 <cls>:2",
            pair="$A:0 <sep>:0 $B:1 <sep>:1 <cls>:2",
            special_tokens=[
                ("<sep>", self.original_tokenizer.convert_tokens_to_ids("<sep>")),
                ("<cls>", self.original_tokenizer.convert_tokens_to_ids("<cls>")),
            ],
        )


class ReformerConverter(SpmConverter):
    pass


class RemBertConverter(SpmConverter):
    # Inspired from AlbertConverter
    def normalizer(self, proto):
        list_normalizers = [
            normalizers.Replace("``", '"'),
            normalizers.Replace("''", '"'),
            normalizers.Replace(Regex(" {2,}"), " "),
        ]
        if not self.original_tokenizer.keep_accents:
            list_normalizers.append(normalizers.NFKD())
            list_normalizers.append(normalizers.StripAccents())
        if self.original_tokenizer.do_lower_case:
            list_normalizers.append(normalizers.Lowercase())

        precompiled_charsmap = proto.normalizer_spec.precompiled_charsmap

        if precompiled_charsmap:
            list_normalizers.append(normalizers.Precompiled(precompiled_charsmap))

        return normalizers.Sequence(list_normalizers)

    def post_processor(self):
        return processors.TemplateProcessing(
            single="[CLS]:0 $A:0 [SEP]:0",
            pair="[CLS]:0 $A:0 [SEP]:0 $B:1 [SEP]:1",
            special_tokens=[
                ("[CLS]", self.original_tokenizer.convert_tokens_to_ids("[CLS]")),
                ("[SEP]", self.original_tokenizer.convert_tokens_to_ids("[SEP]")),
            ],
        )


class BertGenerationConverter(SpmConverter):
    pass


class PegasusConverter(SpmConverter):
    def vocab(self, proto):
        vocab = [
            (self.original_tokenizer.pad_token, 0.0),
            (self.original_tokenizer.eos_token, 0.0),
        ]

        if self.original_tokenizer.mask_token_sent is not None:
            vocab += [(self.original_tokenizer.mask_token_sent, 0.0)]

        if (
            self.original_tokenizer.mask_token is not None
            and self.original_tokenizer.mask_token_id < self.original_tokenizer.offset
        ):
            vocab += [(self.original_tokenizer.mask_token, 0.0)]

        vocab += [(f"<unk_{i}>", -100.0) for i in range(2, self.original_tokenizer.offset)]
        vocab += [(piece.piece, piece.score) for piece in proto.pieces[2:]]
        return vocab

    def unk_id(self, proto):
        return proto.trainer_spec.unk_id + self.original_tokenizer.offset

    def pre_tokenizer(self, replacement, add_prefix_space):
        prepend_scheme = _get_prepend_scheme(add_prefix_space, self.original_tokenizer)
        return pre_tokenizers.Sequence(
            [
                pre_tokenizers.WhitespaceSplit(),
                pre_tokenizers.Metaspace(replacement=replacement, prepend_scheme=prepend_scheme),
            ]
        )

    def post_processor(self):
        eos = self.original_tokenizer.eos_token
        special_tokens = [
            (eos, self.original_tokenizer.eos_token_id),
        ]
        return processors.TemplateProcessing(single=["$A", eos], pair=["$A", "$B", eos], special_tokens=special_tokens)


class T5Converter(SpmConverter):
    def vocab(self, proto):
        num_extra_ids = self.original_tokenizer._extra_ids
        vocab = [(piece.piece, piece.score) for piece in proto.pieces]
        vocab += [(f"<extra_id_{i}>", 0.0) for i in range(num_extra_ids - 1, -1, -1)]
        return vocab

    def post_processor(self):
        return processors.TemplateProcessing(
            single=["$A", "</s>"],
            pair=["$A", "</s>", "$B", "</s>"],
            special_tokens=[
                ("</s>", self.original_tokenizer.convert_tokens_to_ids("</s>")),
            ],
        )


class UdopConverter(SpmConverter):
    def post_processor(self):
        return processors.TemplateProcessing(
            single=["$A", "</s>"],
            pair=["$A", "</s>", "$B", "</s>"],
            special_tokens=[
                ("</s>", self.original_tokenizer.convert_tokens_to_ids("</s>")),
            ],
        )


class WhisperConverter(Converter):
    def converted(self) -> Tokenizer:
        vocab = self.original_tokenizer.encoder
        merges = list(self.original_tokenizer.bpe_ranks.keys())

        tokenizer = Tokenizer(
            BPE(
                vocab=vocab,
                merges=merges,
                dropout=None,
                continuing_subword_prefix="",
                end_of_word_suffix="",
                fuse_unk=False,
            )
        )

        tokenizer.pre_tokenizer = pre_tokenizers.ByteLevel(add_prefix_space=self.original_tokenizer.add_prefix_space)
        tokenizer.decoder = decoders.ByteLevel()

        prefix_token_ids = self.original_tokenizer.prefix_tokens
        prefixes = self.original_tokenizer.convert_ids_to_tokens(prefix_token_ids)
        eos = self.original_tokenizer.eos_token
        eos_token_id = self.original_tokenizer.eos_token_id
        prefix_template = " ".join([f"{token}:0" for token in prefixes])
        tokenizer.post_processor = processors.TemplateProcessing(
            single=f"{prefix_template} $A:0 {eos}:0",
            pair=f"{prefix_template} $A:0 $B:1 {eos}:1",
            special_tokens=[
                (eos, eos_token_id),
                *zip(prefixes, prefix_token_ids),
            ],
        )

        return tokenizer


class BigBirdConverter(SpmConverter):
    def post_processor(self):
        return processors.TemplateProcessing(
            single="[CLS]:0 $A:0 [SEP]:0",
            pair="[CLS]:0 $A:0 [SEP]:0 $B:1 [SEP]:1",
            special_tokens=[
                ("[CLS]", self.original_tokenizer.convert_tokens_to_ids("[CLS]")),
                ("[SEP]", self.original_tokenizer.convert_tokens_to_ids("[SEP]")),
            ],
        )


class CLIPConverter(Converter):
    def converted(self) -> Tokenizer:
        vocab = self.original_tokenizer.encoder
        merges = list(self.original_tokenizer.bpe_ranks.keys())
        unk_token = self.original_tokenizer.unk_token

        tokenizer = Tokenizer(
            BPE(
                vocab=vocab,
                merges=merges,
                dropout=None,
                continuing_subword_prefix="",
                end_of_word_suffix="</w>",
                fuse_unk=False,
                unk_token=str(unk_token),
            )
        )

        tokenizer.normalizer = normalizers.Sequence(
            [normalizers.NFC(), normalizers.Replace(Regex(r"\s+"), " "), normalizers.Lowercase()]
        )
        tokenizer.pre_tokenizer = pre_tokenizers.Sequence(
            [
                pre_tokenizers.Split(
                    Regex(r"""'s|'t|'re|'ve|'m|'ll|'d|[\p{L}]+|[\p{N}]|[^\s\p{L}\p{N}]+"""),
                    behavior="removed",
                    invert=True,
                ),
                pre_tokenizers.ByteLevel(add_prefix_space=False),
            ]
        )
        tokenizer.decoder = decoders.ByteLevel()

        # Hack to have a ByteLevel and TemplaceProcessor
        tokenizer.post_processor = processors.RobertaProcessing(
            sep=(self.original_tokenizer.eos_token, self.original_tokenizer.eos_token_id),
            cls=(self.original_tokenizer.bos_token, self.original_tokenizer.bos_token_id),
            add_prefix_space=False,
            trim_offsets=False,
        )
        return tokenizer


class LayoutLMv2Converter(Converter):
    def converted(self) -> Tokenizer:
        vocab = self.original_tokenizer.vocab
        tokenizer = Tokenizer(WordPiece(vocab, unk_token=str(self.original_tokenizer.unk_token)))

        tokenize_chinese_chars = False
        strip_accents = False
        do_lower_case = True
        if hasattr(self.original_tokenizer, "basic_tokenizer"):
            tokenize_chinese_chars = self.original_tokenizer.basic_tokenizer.tokenize_chinese_chars
            strip_accents = self.original_tokenizer.basic_tokenizer.strip_accents
            do_lower_case = self.original_tokenizer.basic_tokenizer.do_lower_case

        tokenizer.normalizer = normalizers.BertNormalizer(
            clean_text=True,
            handle_chinese_chars=tokenize_chinese_chars,
            strip_accents=strip_accents,
            lowercase=do_lower_case,
        )
        tokenizer.pre_tokenizer = pre_tokenizers.BertPreTokenizer()

        cls = str(self.original_tokenizer.cls_token)
        sep = str(self.original_tokenizer.sep_token)
        cls_token_id = self.original_tokenizer.cls_token_id
        sep_token_id = self.original_tokenizer.sep_token_id

        tokenizer.post_processor = processors.TemplateProcessing(
            single=f"{cls}:0 $A:0 {sep}:0",
            pair=f"{cls}:0 $A:0 {sep}:0 $B:1 {sep}:1",
            special_tokens=[
                (cls, cls_token_id),
                (sep, sep_token_id),
            ],
        )
        tokenizer.decoder = decoders.WordPiece(prefix="##")

        return tokenizer


class BlenderbotConverter(Converter):
    def converted(self) -> Tokenizer:
        ot = self.original_tokenizer
        vocab = ot.encoder
        merges = list(ot.bpe_ranks.keys())

        tokenizer = Tokenizer(
            BPE(
                vocab=vocab,
                merges=merges,
                dropout=None,
                continuing_subword_prefix="",
                end_of_word_suffix="",
                fuse_unk=False,
            )
        )

        tokenizer.pre_tokenizer = pre_tokenizers.ByteLevel(add_prefix_space=ot.add_prefix_space)
        tokenizer.decoder = decoders.ByteLevel()
        tokenizer.post_processor = processors.TemplateProcessing(
            single=f"$A:0 {ot.eos_token}:0",
            special_tokens=[
                (ot.eos_token, ot.eos_token_id),
            ],
        )

        return tokenizer


class XGLMConverter(SpmConverter):
    def vocab(self, proto):
        vocab = [
            ("<s>", 0.0),
            ("<pad>", 0.0),
            ("</s>", 0.0),
            ("<unk>", 0.0),
        ]
        vocab += [(piece.piece, piece.score) for piece in proto.pieces[3:]]
        vocab += [("<madeupword0>", 0.0), ("<madeupword1>", 0.0), ("<madeupword2>", 0.0), ("<madeupword3>", 0.0), ("<madeupword4>", 0.0), ("<madeupword5>", 0.0), ("<madeupword6>", 0.0)]  # fmt: skip
        return vocab

    def unk_id(self, proto):
        unk_id = 3
        return unk_id

    def post_processor(self):
        return processors.TemplateProcessing(
            single="</s> $A",
            pair="</s> $A </s> </s> $B",
            special_tokens=[
                ("<s>", self.original_tokenizer.convert_tokens_to_ids("<s>")),
                ("</s>", self.original_tokenizer.convert_tokens_to_ids("</s>")),
            ],
        )


class GemmaConvert(SpmConverter):
    handle_byte_fallback = True

    """"
    split_by_unicode_script: true
    split_by_number: true
    split_by_whitespace: true
    treat_whitespace_as_suffix: false
    allow_whitespace_only_pieces: true
    split_digits: true
    byte_fallback: true
    """

    def normalizer(self, proto):
        return normalizers.Replace(" ", "▁")

    def vocab(self, proto):
        vocab = [
            (self.original_tokenizer.pad_token, 0.0),
            (self.original_tokenizer.eos_token, 0.0),
            (self.original_tokenizer.bos_token, 0.0),
        ]
        for piece in proto.pieces[3:]:
            if piece.piece == "<0x09>":
                vocab += [("\t", piece.score)]
            else:
                vocab += [(piece.piece, piece.score)]
        # vocab += [(piece.piece, piece.score) for piece in proto.pieces[3:]]
        return vocab

    def pre_tokenizer(self, replacement, add_prefix_space):
        return pre_tokenizers.Split(" ", "merged_with_previous")

    def unk_id(self, proto):
        unk_id = 3
        return unk_id

    def decoder(self, replacement, add_prefix_space):
        return decoders.Sequence(
            [
                decoders.Replace("▁", " "),
                decoders.ByteFallback(),
                decoders.Fuse(),
            ]
        )

    def tokenizer(self, proto):
        model_type = proto.trainer_spec.model_type
        vocab_scores = self.vocab(proto)
        if model_type == 1:
            import tokenizers

            if version.parse(tokenizers.__version__) < version.parse("0.14.0"):
                tokenizer = Tokenizer(Unigram(vocab_scores, 0))
            else:
                tokenizer = Tokenizer(Unigram(vocab_scores, 0, byte_fallback=True))

        elif model_type == 2:
            _, merges = GemmaSentencePieceExtractor(self.original_tokenizer.vocab_file).extract(vocab_scores)
            bpe_vocab = {word: i for i, (word, _score) in enumerate(vocab_scores)}

            tokenizer = Tokenizer(
                BPE(
                    bpe_vocab,
                    merges,
                    unk_token=proto.trainer_spec.unk_piece,
                    fuse_unk=True,
                    byte_fallback=True,
                    dropout=None,
                )
            )
            tokenizer.add_special_tokens(
                [
                    AddedToken("<pad>", normalized=False, special=True),
                    AddedToken("<eos>", normalized=False, special=True),
                    AddedToken("<bos>", normalized=False, special=True),
                    AddedToken("<unk>", normalized=False, special=True),
                ]
            )
        else:
            raise Exception(
                "You're trying to run a `Unigram` model but you're file was trained with a different algorithm"
            )
        user_defined_symbols = [
            AddedToken(token, normalized=True, special=False) for token in proto.trainer_spec.user_defined_symbols
        ]
        tokenizer.add_tokens(user_defined_symbols)
        return tokenizer


class LlamaConverter(SpmConverter):
    handle_byte_fallback = True

    def vocab(self, proto):
        vocab = [
            (self.original_tokenizer.convert_ids_to_tokens(0), 0.0),
            (self.original_tokenizer.convert_ids_to_tokens(1), 0.0),
            (self.original_tokenizer.convert_ids_to_tokens(2), 0.0),
        ]
        vocab += [(piece.piece, piece.score) for piece in proto.pieces[3:]]
        return vocab

    def unk_id(self, proto):
        unk_id = 0
        return unk_id

    def decoder(self, replacement, add_prefix_space):
        sequence = [
            decoders.Replace("▁", " "),
            decoders.ByteFallback(),
            decoders.Fuse(),
        ]
        if add_prefix_space:
            sequence += [decoders.Strip(content=" ", left=1)]
        return decoders.Sequence(sequence)

    def tokenizer(self, proto):
        model_type = proto.trainer_spec.model_type
        vocab_scores = self.vocab(proto)
        if model_type == 1:
            import tokenizers

            if version.parse(tokenizers.__version__) < version.parse("0.14.0"):
                tokenizer = Tokenizer(Unigram(vocab_scores, 0))
            else:
                tokenizer = Tokenizer(Unigram(vocab_scores, 0, byte_fallback=True))

        elif model_type == 2:
            _, merges = SentencePieceExtractor(self.original_tokenizer.vocab_file).extract(vocab_scores)
            bpe_vocab = {word: i for i, (word, _score) in enumerate(vocab_scores)}
            tokenizer = Tokenizer(
                BPE(bpe_vocab, merges, unk_token=proto.trainer_spec.unk_piece, fuse_unk=True, byte_fallback=True)
            )
            tokenizer.add_special_tokens(
                [
                    AddedToken(self.original_tokenizer.convert_ids_to_tokens(0), normalized=False, special=True),
                    AddedToken(self.original_tokenizer.convert_ids_to_tokens(1), normalized=False, special=True),
                    AddedToken(self.original_tokenizer.convert_ids_to_tokens(2), normalized=False, special=True),
                ]
            )
        else:
            raise Exception(
                "You're trying to run a `Unigram` model but you're file was trained with a different algorithm"
            )

        return tokenizer

    def normalizer(self, proto):
        if getattr(self.original_tokenizer, "legacy", True):
<<<<<<< HEAD
            if getattr(self.original_tokenizer, "add_prefix_space"):
=======
            sequence = []
            if getattr(self.original_tokenizer, "add_prefix_space", True):
>>>>>>> 30ee508c
                sequence += [normalizers.Prepend(prepend="▁")]
            sequence += [normalizers.Replace(pattern=" ", content="▁")]
            return normalizers.Sequence(sequence)
        return None  # non-legacy, no normalizer

    def pre_tokenizer(self, replacement, add_prefix_space):
        if not getattr(self.original_tokenizer, "legacy", True):  # non-legacy, we need a replace
            prepend_scheme = _get_prepend_scheme(add_prefix_space, self.original_tokenizer)
            return pre_tokenizers.Metaspace(replacement=replacement, prepend_scheme=prepend_scheme, split=False)
        return None

    def post_processor(self):
        # the processor is defined in the LlamaTokenizerFast class.
        return None


class MarkupLMConverter(Converter):
    def converted(self) -> Tokenizer:
        ot = self.original_tokenizer
        vocab = ot.encoder
        merges = list(ot.bpe_ranks.keys())

        tokenizer = Tokenizer(
            BPE(
                vocab=vocab,
                merges=merges,
                dropout=None,
                continuing_subword_prefix="",
                end_of_word_suffix="",
                fuse_unk=False,
                unk_token=self.original_tokenizer.unk_token,
            )
        )

        tokenizer.pre_tokenizer = pre_tokenizers.ByteLevel(add_prefix_space=ot.add_prefix_space)
        tokenizer.decoder = decoders.ByteLevel()

        cls = str(self.original_tokenizer.cls_token)
        sep = str(self.original_tokenizer.sep_token)
        cls_token_id = self.original_tokenizer.cls_token_id
        sep_token_id = self.original_tokenizer.sep_token_id

        tokenizer.post_processor = processors.TemplateProcessing(
            single=f"{cls} $A {sep}",
            pair=f"{cls} $A {sep} $B {sep}",
            special_tokens=[
                (cls, cls_token_id),
                (sep, sep_token_id),
            ],
        )

        return tokenizer


# Copied from transformers.models.gpt2.tokenization_gpt2.bytes_to_unicode
def bytes_to_unicode():
    """
    Returns list of utf-8 byte and a mapping to unicode strings. We specifically avoids mapping to whitespace/control
    characters the bpe code barfs on.

    The reversible bpe codes work on unicode strings. This means you need a large # of unicode characters in your vocab
    if you want to avoid UNKs. When you're at something like a 10B token dataset you end up needing around 5K for
    decent coverage. This is a significant percentage of your normal, say, 32K bpe vocab. To avoid that, we want lookup
    tables between utf-8 bytes and unicode strings.
    """
    bs = (
        list(range(ord("!"), ord("~") + 1)) + list(range(ord("¡"), ord("¬") + 1)) + list(range(ord("®"), ord("ÿ") + 1))
    )
    cs = bs[:]
    n = 0
    for b in range(2**8):
        if b not in bs:
            bs.append(b)
            cs.append(2**8 + n)
            n += 1
    cs = [chr(n) for n in cs]
    return dict(zip(bs, cs))


class TikTokenConverter:
    """
    A general tiktoken converter.
    """

    def __init__(
        self,
        vocab_file=None,
        pattern=r"""(?i:'s|'t|'re|'ve|'m|'ll|'d)|[^\r\n\p{L}\p{N}]?\p{L}+|\p{N}{1,3}| ?[^\s\p{L}\p{N}]+[\r\n]*|\s*[\r\n]+|\s+(?!\S)|\s+""",
        add_prefix_space=False,
        *args,
    ):
        super().__init__(*args)
        self.vocab_file = vocab_file
        self.pattern = pattern
        self.add_prefix_space = add_prefix_space

    def extract_vocab_merges_from_model(self, tiktoken_url: str):
        try:
            from tiktoken.load import load_tiktoken_bpe
        except Exception:
            raise ValueError(
                "`tiktoken` is required to read a `tiktoken` file. Install it with " "`pip install tiktoken`."
            )

        bpe_ranks = load_tiktoken_bpe(tiktoken_url)
        byte_encoder = bytes_to_unicode()

        def token_bytes_to_string(b):
            return "".join([byte_encoder[ord(char)] for char in b.decode("latin-1")])

        merges = []
        vocab = {}
        for token, rank in bpe_ranks.items():
            vocab[token_bytes_to_string(token)] = rank
            if len(token) == 1:
                continue
            local = []
            for index in range(1, len(token)):
                piece_l, piece_r = token[:index], token[index:]
                if piece_l in bpe_ranks and piece_r in bpe_ranks and (piece_l + piece_r) in bpe_ranks:
                    local.append((piece_l, piece_r, rank))
            local = sorted(local, key=lambda x: (bpe_ranks[x[0]], bpe_ranks[x[1]]), reverse=False)
            merges.extend(local)
        merges = sorted(merges, key=lambda val: val[2], reverse=False)
        merges = [(token_bytes_to_string(val[0]), token_bytes_to_string(val[1])) for val in merges]
        return vocab, merges

    def tokenizer(self):
        vocab_scores, merges = self.extract_vocab_merges_from_model(self.vocab_file)
        tokenizer = Tokenizer(BPE(vocab_scores, merges, fuse_unk=False))
        if hasattr(tokenizer.model, "ignore_merges"):
            tokenizer.model.ignore_merges = True
        return tokenizer

    def converted(self) -> Tokenizer:
        tokenizer = self.tokenizer()
        tokenizer.pre_tokenizer = pre_tokenizers.Sequence(
            [
                pre_tokenizers.Split(Regex(self.pattern), behavior="isolated", invert=False),
                pre_tokenizers.ByteLevel(add_prefix_space=self.add_prefix_space, use_regex=False),
            ]
        )
        tokenizer.decoder = decoders.ByteLevel()
        tokenizer.post_processor = processors.ByteLevel(trim_offsets=False)
        return tokenizer


SLOW_TO_FAST_CONVERTERS = {
    "AlbertTokenizer": AlbertConverter,
    "BartTokenizer": RobertaConverter,
    "BarthezTokenizer": BarthezConverter,
    "BertTokenizer": BertConverter,
    "BigBirdTokenizer": BigBirdConverter,
    "BlenderbotTokenizer": BlenderbotConverter,
    "CamembertTokenizer": CamembertConverter,
    "CLIPTokenizer": CLIPConverter,
    "CodeGenTokenizer": GPT2Converter,
    "ConvBertTokenizer": BertConverter,
    "DebertaTokenizer": DebertaConverter,
    "DebertaV2Tokenizer": DebertaV2Converter,
    "DistilBertTokenizer": BertConverter,
    "DPRReaderTokenizer": BertConverter,
    "DPRQuestionEncoderTokenizer": BertConverter,
    "DPRContextEncoderTokenizer": BertConverter,
    "ElectraTokenizer": BertConverter,
    "FNetTokenizer": AlbertConverter,
    "FunnelTokenizer": FunnelConverter,
    "GPT2Tokenizer": GPT2Converter,
    "HerbertTokenizer": HerbertConverter,
    "LayoutLMTokenizer": BertConverter,
    "LayoutLMv2Tokenizer": BertConverter,
    "LayoutLMv3Tokenizer": RobertaConverter,
    "LayoutXLMTokenizer": XLMRobertaConverter,
    "LongformerTokenizer": RobertaConverter,
    "LEDTokenizer": RobertaConverter,
    "LxmertTokenizer": BertConverter,
    "MarkupLMTokenizer": MarkupLMConverter,
    "MBartTokenizer": MBartConverter,
    "MBart50Tokenizer": MBart50Converter,
    "MPNetTokenizer": MPNetConverter,
    "MobileBertTokenizer": BertConverter,
    "MvpTokenizer": RobertaConverter,
    "NllbTokenizer": NllbConverter,
    "OpenAIGPTTokenizer": OpenAIGPTConverter,
    "PegasusTokenizer": PegasusConverter,
    "Qwen2Tokenizer": Qwen2Converter,
    "RealmTokenizer": BertConverter,
    "ReformerTokenizer": ReformerConverter,
    "RemBertTokenizer": RemBertConverter,
    "RetriBertTokenizer": BertConverter,
    "RobertaTokenizer": RobertaConverter,
    "RoFormerTokenizer": RoFormerConverter,
    "SeamlessM4TTokenizer": SeamlessM4TConverter,
    "SqueezeBertTokenizer": BertConverter,
    "T5Tokenizer": T5Converter,
    "UdopTokenizer": UdopConverter,
    "WhisperTokenizer": WhisperConverter,
    "XLMRobertaTokenizer": XLMRobertaConverter,
    "XLNetTokenizer": XLNetConverter,
    "SplinterTokenizer": SplinterConverter,
    "XGLMTokenizer": XGLMConverter,
    "LlamaTokenizer": LlamaConverter,
    "CodeLlamaTokenizer": LlamaConverter,
    "GemmaTokenizer": GemmaConvert,
}


def convert_slow_tokenizer(transformer_tokenizer) -> Tokenizer:
    """
    Utilities to convert a slow tokenizer instance in a fast tokenizer instance.

    Args:
        transformer_tokenizer ([`~tokenization_utils_base.PreTrainedTokenizer`]):
            Instance of a slow tokenizer to convert in the backend tokenizer for
            [`~tokenization_utils_base.PreTrainedTokenizerFast`].

    Return:
        A instance of [`~tokenizers.Tokenizer`] to be used as the backend tokenizer of a
        [`~tokenization_utils_base.PreTrainedTokenizerFast`]
    """

    tokenizer_class_name = transformer_tokenizer.__class__.__name__

    if tokenizer_class_name not in SLOW_TO_FAST_CONVERTERS:
        raise ValueError(
            f"An instance of tokenizer class {tokenizer_class_name} cannot be converted in a Fast tokenizer instance."
            " No converter was found. Currently available slow->fast convertors:"
            f" {list(SLOW_TO_FAST_CONVERTERS.keys())}"
        )

    converter_class = SLOW_TO_FAST_CONVERTERS[tokenizer_class_name]

    return converter_class(transformer_tokenizer).converted()<|MERGE_RESOLUTION|>--- conflicted
+++ resolved
@@ -1394,12 +1394,8 @@
 
     def normalizer(self, proto):
         if getattr(self.original_tokenizer, "legacy", True):
-<<<<<<< HEAD
-            if getattr(self.original_tokenizer, "add_prefix_space"):
-=======
             sequence = []
             if getattr(self.original_tokenizer, "add_prefix_space", True):
->>>>>>> 30ee508c
                 sequence += [normalizers.Prepend(prepend="▁")]
             sequence += [normalizers.Replace(pattern=" ", content="▁")]
             return normalizers.Sequence(sequence)
