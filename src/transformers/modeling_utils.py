# coding=utf-8
# Copyright 2018 The Google AI Language Team Authors, Facebook AI Research authors and The HuggingFace Inc. team.
# Copyright (c) 2018, NVIDIA CORPORATION.  All rights reserved.
#
# Licensed under the Apache License, Version 2.0 (the "License");
# you may not use this file except in compliance with the License.
# You may obtain a copy of the License at
#
#     http://www.apache.org/licenses/LICENSE-2.0
#
# Unless required by applicable law or agreed to in writing, software
# distributed under the License is distributed on an "AS IS" BASIS,
# WITHOUT WARRANTIES OR CONDITIONS OF ANY KIND, either express or implied.
# See the License for the specific language governing permissions and
# limitations under the License.
import collections
import copy
import functools
import gc
import importlib.metadata
import inspect
import itertools
import json
import os
import re
import shutil
import tempfile
import warnings
from contextlib import contextmanager
from dataclasses import dataclass
from enum import Enum
from functools import partial, wraps
from threading import Thread
from typing import Any, Callable, Dict, List, Optional, Set, Tuple, Type, TypeVar, Union
from zipfile import is_zipfile

import torch
from huggingface_hub import split_torch_state_dict_into_shards
from packaging import version
from torch import Tensor, nn
import torch.distributed.tensor
from torch.distributions import constraints
from torch.nn import CrossEntropyLoss, Identity
from torch.utils.checkpoint import checkpoint

from .activations import get_activation
from .configuration_utils import PretrainedConfig
from .dynamic_module_utils import custom_object_save
from .generation import CompileConfig, GenerationConfig, GenerationMixin
from .integrations import PeftAdapterMixin, deepspeed_config, is_deepspeed_zero3_enabled
from .integrations.flash_attention import flash_attention_forward
from .integrations.flex_attention import flex_attention_forward
from .integrations.sdpa_attention import sdpa_attention_forward
from .loss.loss_utils import LOSS_MAPPING
from .pytorch_utils import (  # noqa: F401
    Conv1D,
    apply_chunking_to_forward,
    find_pruneable_heads_and_indices,
    id_tensor_storage,
    prune_conv1d_layer,
    prune_layer,
    prune_linear_layer,
    translate_to_torch_parallel_style,
)
from .quantizers import AutoHfQuantizer, HfQuantizer
from .quantizers.quantizers_utils import get_module_from_name
from .safetensors_conversion import auto_conversion
from .utils import (
    ACCELERATE_MIN_VERSION,
    ADAPTER_SAFE_WEIGHTS_NAME,
    ADAPTER_WEIGHTS_NAME,
    CONFIG_NAME,
    DUMMY_INPUTS,
    FLAX_WEIGHTS_NAME,
    SAFE_WEIGHTS_INDEX_NAME,
    SAFE_WEIGHTS_NAME,
    TF2_WEIGHTS_NAME,
    TF_WEIGHTS_NAME,
    WEIGHTS_INDEX_NAME,
    WEIGHTS_NAME,
    ContextManagers,
    ModelOutput,
    PushToHubMixin,
    cached_file,
    copy_func,
    download_url,
    extract_commit_hash,
    has_file,
    is_accelerate_available,
    is_bitsandbytes_available,
    is_flash_attn_2_available,
    is_offline_mode,
    is_optimum_available,
    is_peft_available,
    is_remote_url,
    is_safetensors_available,
    is_torch_flex_attn_available,
    is_torch_greater_or_equal,
    is_torch_sdpa_available,
    is_torch_xla_available,
    logging,
    replace_return_docstrings,
    strtobool,
)
from .utils.hub import create_and_tag_model_card, get_checkpoint_shard_files
from .utils.import_utils import (
    ENV_VARS_TRUE_VALUES,
    is_sagemaker_mp_enabled,
    is_torch_fx_proxy,
    is_torchdynamo_compiling,
)
from .utils.quantization_config import BitsAndBytesConfig, QuantizationMethod


XLA_USE_BF16 = os.environ.get("XLA_USE_BF16", "0").upper()
XLA_DOWNCAST_BF16 = os.environ.get("XLA_DOWNCAST_BF16", "0").upper()


if is_accelerate_available():
    from accelerate import dispatch_model, infer_auto_device_map, init_empty_weights
    from accelerate.hooks import add_hook_to_module
    from accelerate.utils import (
        check_tied_parameters_on_same_device,
        extract_model_from_parallel,
        find_tied_parameters,
        get_balanced_memory,
        get_max_memory,
        load_offloaded_weights,
        offload_weight,
        save_offload_index,
        set_module_tensor_to_device,
    )

    accelerate_version = version.parse(importlib.metadata.version("accelerate"))
    if accelerate_version >= version.parse("0.31"):
        from accelerate.utils.modeling import get_state_dict_from_offload

if is_safetensors_available():
    from safetensors import safe_open
    from safetensors.torch import load_file as safe_load_file
    from safetensors.torch import save_file as safe_save_file

logger = logging.get_logger(__name__)


_init_weights = True
_is_quantized = False
_is_ds_init_called = False


def is_fsdp_enabled():
    return (
        torch.distributed.is_available()
        and torch.distributed.is_initialized()
        and strtobool(os.environ.get("ACCELERATE_USE_FSDP", "False")) == 1
        and strtobool(os.environ.get("FSDP_CPU_RAM_EFFICIENT_LOADING", "False")) == 1
    )


def is_local_dist_rank_0():
    return (
        torch.distributed.is_available()
        and torch.distributed.is_initialized()
        and int(os.environ.get("LOCAL_RANK", -1)) == 0
    )


if is_sagemaker_mp_enabled():
    import smdistributed.modelparallel.torch as smp
    from smdistributed.modelparallel import __version__ as SMP_VERSION

    IS_SAGEMAKER_MP_POST_1_10 = version.parse(SMP_VERSION) >= version.parse("1.10")
else:
    IS_SAGEMAKER_MP_POST_1_10 = False

if is_peft_available():
    from .utils import find_adapter_config_file

SpecificPreTrainedModelType = TypeVar("SpecificPreTrainedModelType", bound="PreTrainedModel")

TORCH_INIT_FUNCTIONS = {
    "uniform_": nn.init.uniform_,
    "normal_": nn.init.normal_,
    "trunc_normal_": nn.init.trunc_normal_,
    "constant_": nn.init.constant_,
    "xavier_uniform_": nn.init.xavier_uniform_,
    "xavier_normal_": nn.init.xavier_normal_,
    "kaiming_uniform_": nn.init.kaiming_uniform_,
    "kaiming_normal_": nn.init.kaiming_normal_,
    "uniform": nn.init.uniform,
    "normal": nn.init.normal,
    "xavier_uniform": nn.init.xavier_uniform,
    "xavier_normal": nn.init.xavier_normal,
    "kaiming_uniform": nn.init.kaiming_uniform,
    "kaiming_normal": nn.init.kaiming_normal,
}


@contextmanager
def no_init_weights(_enable=True):
    """
    Context manager to globally disable weight initialization to speed up loading large models.

    TODO(Patrick): Delete safety argument `_enable=True` at next major version. .
    """
    global _init_weights
    old_init_weights = _init_weights

    if _enable:
        _init_weights = False

        def _skip_init(*args, **kwargs):
            pass

        # # Save the original initialization functions
        for name, init_func in TORCH_INIT_FUNCTIONS.items():
            setattr(torch.nn.init, name, _skip_init)
    try:
        yield
    finally:
        _init_weights = old_init_weights
        if _enable:
            # # Restore the original initialization functions
            for name, init_func in TORCH_INIT_FUNCTIONS.items():
                setattr(torch.nn.init, name, init_func)


@contextmanager
def set_quantized_state():
    global _is_quantized
    _is_quantized = True
    try:
        yield
    finally:
        _is_quantized = False


# Skip recursive calls to deepspeed.zero.Init to avoid pinning errors.
# This issue occurs with ZeRO stage 3 when using NVMe offloading.
# For more details, refer to issue #34429.
@contextmanager
def set_zero3_state():
    global _is_ds_init_called
    _is_ds_init_called = True
    try:
        yield
    finally:
        _is_ds_init_called = False


def restore_default_torch_dtype(func):
    """
    Decorator to restore the default torch dtype
    at the end of the function. Serves
    as a backup in case calling the function raises
    an error after the function has changed the default dtype but before it could restore it.
    """

    @wraps(func)
    def _wrapper(*args, **kwargs):
        old_dtype = torch.get_default_dtype()
        try:
            return func(*args, **kwargs)
        finally:
            torch.set_default_dtype(old_dtype)

    return _wrapper


def get_parameter_device(parameter: Union[nn.Module, "ModuleUtilsMixin"]):
    try:
        return next(parameter.parameters()).device
    except StopIteration:
        # For nn.DataParallel compatibility in PyTorch 1.5

        def find_tensor_attributes(module: nn.Module) -> List[Tuple[str, Tensor]]:
            tuples = [(k, v) for k, v in module.__dict__.items() if torch.is_tensor(v)]
            return tuples

        gen = parameter._named_members(get_members_fn=find_tensor_attributes)
        first_tuple = next(gen)
        return first_tuple[1].device


def get_first_parameter_dtype(parameter: Union[nn.Module, "ModuleUtilsMixin"]):
    """
    Returns the first parameter dtype (can be non-floating) or asserts if none were found.
    """
    try:
        return next(parameter.parameters()).dtype
    except StopIteration:
        # For nn.DataParallel compatibility in PyTorch > 1.5

        def find_tensor_attributes(module: nn.Module) -> List[Tuple[str, Tensor]]:
            tuples = [(k, v) for k, v in module.__dict__.items() if torch.is_tensor(v)]
            return tuples

        gen = parameter._named_members(get_members_fn=find_tensor_attributes)
        first_tuple = next(gen)
        return first_tuple[1].dtype


def get_parameter_dtype(parameter: Union[nn.Module, "ModuleUtilsMixin"]):
    """
    Returns the first found floating dtype in parameters if there is one, otherwise returns the last dtype it found.
    """
    last_dtype = None
    for t in parameter.parameters():
        last_dtype = t.dtype
        if t.is_floating_point():
            # Adding fix for https://github.com/pytorch/xla/issues/4152
            # Fixes issue where the model code passes a value that is out of range for XLA_USE_BF16=1
            # and XLA_DOWNCAST_BF16=1 so the conversion would cast it to -inf
            # NOTE: `is_torch_xla_available()` is checked last as it induces a graph break in torch dynamo
            if XLA_USE_BF16 in ENV_VARS_TRUE_VALUES and is_torch_xla_available():
                return torch.bfloat16
            if XLA_DOWNCAST_BF16 in ENV_VARS_TRUE_VALUES and is_torch_xla_available():
                if t.dtype == torch.float:
                    return torch.bfloat16
                if t.dtype == torch.double:
                    return torch.float32
            return t.dtype

    if last_dtype is not None:
        # if no floating dtype was found return whatever the first dtype is
        return last_dtype

    # For nn.DataParallel compatibility in PyTorch > 1.5
    def find_tensor_attributes(module: nn.Module) -> List[Tuple[str, Tensor]]:
        tuples = [(k, v) for k, v in module.__dict__.items() if torch.is_tensor(v)]
        return tuples

    gen = parameter._named_members(get_members_fn=find_tensor_attributes)
    last_tuple = None
    for tuple in gen:
        last_tuple = tuple
        if tuple[1].is_floating_point():
            return tuple[1].dtype

    if last_tuple is not None:
        # fallback to the last dtype
        return last_tuple[1].dtype

    # fallback to buffer dtype
    for t in parameter.buffers():
        last_dtype = t.dtype
        if t.is_floating_point():
            return t.dtype
    return last_dtype


def get_state_dict_float_dtype(state_dict):
    """
    Returns the first found floating dtype in `state_dict` or asserts if none were found.
    """
    for t in state_dict.values():
        if t.is_floating_point():
            return t.dtype

    raise ValueError("couldn't find any floating point dtypes in state_dict")


def get_state_dict_dtype(state_dict):
    """
    Returns the first found floating dtype in `state_dict` if there is one, otherwise returns the first dtype.
    """
    for t in state_dict.values():
        if t.is_floating_point():
            return t.dtype

    # if no floating dtype was found return whatever the first dtype is
    else:
        return next(state_dict.values()).dtype


def dtype_byte_size(dtype):
    """
    Returns the size (in bytes) occupied by one parameter of type `dtype`.

    Example:

    ```py
    >>> dtype_byte_size(torch.float32)
    4
    ```
    """
    if dtype == torch.bool:
        return 1 / 8
    bit_search = re.search(r"[^\d](\d+)_?", str(dtype))
    if bit_search is None:
        raise ValueError(f"`dtype` is not a valid dtype: {dtype}.")
    bit_size = int(bit_search.groups()[0])
    return bit_size // 8


def check_support_param_buffer_assignment(model_to_load, state_dict, start_prefix=""):
    """
    Checks if `model_to_load` supports param buffer assignment (such
    as when loading in empty weights) by first checking
    if the model explicitly disables it, then by ensuring that the state dict keys
    are a subset of the model's parameters.

    Note: We fully disable this if we are using `deepspeed`
    """
    if model_to_load.device.type == "meta":
        return False

    if len([key for key in state_dict if key.startswith(start_prefix)]) == 0:
        return False

    if is_deepspeed_zero3_enabled():
        return False

    # Some models explicitly do not support param buffer assignment
    if not getattr(model_to_load, "_supports_param_buffer_assignment", True):
        logger.debug(
            f"{model_to_load.__class__.__name__} does not support param buffer assignment, loading will be slower"
        )
        return False

    # If the model does, the incoming `state_dict` and the `model_to_load` must be the same dtype
    first_key = next(iter(model_to_load.state_dict().keys()))
    if start_prefix + first_key in state_dict:
        return state_dict[start_prefix + first_key].dtype == model_to_load.state_dict()[first_key].dtype

    # For cases when the `state_dict` doesn't contain real weights to the model (`test_model_weights_reload_no_missing_tied_weights`)
    return False


def load_sharded_checkpoint(model, folder, strict=True, prefer_safe=True):
    """
    This is the same as
    [`torch.nn.Module.load_state_dict`](https://pytorch.org/docs/stable/generated/torch.nn.Module.html?highlight=load_state_dict#torch.nn.Module.load_state_dict)
    but for a sharded checkpoint.

    This load is performed efficiently: each checkpoint shard is loaded one by one in RAM and deleted after being
    loaded in the model.

    Args:
        model (`torch.nn.Module`): The model in which to load the checkpoint.
        folder (`str` or `os.PathLike`): A path to a folder containing the sharded checkpoint.
        strict (`bool`, *optional`, defaults to `True`):
            Whether to strictly enforce that the keys in the model state dict match the keys in the sharded checkpoint.
        prefer_safe (`bool`, *optional*, defaults to `False`)
            If both safetensors and PyTorch save files are present in checkpoint and `prefer_safe` is True, the
            safetensors files will be loaded. Otherwise, PyTorch files are always loaded when possible.

    Returns:
        `NamedTuple`: A named tuple with `missing_keys` and `unexpected_keys` fields
            - `missing_keys` is a list of str containing the missing keys
            - `unexpected_keys` is a list of str containing the unexpected keys
    """
    # Load the index
    index_file = os.path.join(folder, WEIGHTS_INDEX_NAME)
    safe_index_file = os.path.join(folder, SAFE_WEIGHTS_INDEX_NAME)

    index_present = os.path.isfile(index_file)
    safe_index_present = os.path.isfile(safe_index_file)

    if not index_present and not (safe_index_present and is_safetensors_available()):
        filenames = (
            (WEIGHTS_INDEX_NAME, SAFE_WEIGHTS_INDEX_NAME) if is_safetensors_available() else (WEIGHTS_INDEX_NAME,)
        )
        raise ValueError(f"Can't find a checkpoint index ({' or '.join(filenames)}) in {folder}.")

    load_safe = False
    if safe_index_present:
        if prefer_safe:
            if is_safetensors_available():
                load_safe = True  # load safe due to preference
            else:
                logger.warning(
                    f"Cannot load sharded checkpoint at {folder} safely since safetensors is not installed!"
                )
        elif not index_present:
            load_safe = True  # load safe since we have no other choice

    load_index = safe_index_file if load_safe else index_file

    with open(load_index, "r", encoding="utf-8") as f:
        index = json.load(f)

    shard_files = list(set(index["weight_map"].values()))

    # If strict=True, error before loading any of the state dicts.
    loaded_keys = index["weight_map"].keys()
    model_keys = model.state_dict().keys()
    missing_keys = [key for key in model_keys if key not in loaded_keys]
    unexpected_keys = [key for key in loaded_keys if key not in model_keys]
    if strict and (len(missing_keys) > 0 or len(unexpected_keys) > 0):
        error_message = f"Error(s) in loading state_dict for {model.__class__.__name__}"
        if len(missing_keys) > 0:
            str_missing_keys = ",".join([f'"{k}"' for k in missing_keys])
            error_message += f"\nMissing key(s): {str_missing_keys}."
        if len(unexpected_keys) > 0:
            str_unexpected_keys = ",".join([f'"{k}"' for k in unexpected_keys])
            error_message += f"\nMissing key(s): {str_unexpected_keys}."
        raise RuntimeError(error_message)

    weights_only_kwarg = {"weights_only": True}
    loader = safe_load_file if load_safe else partial(torch.load, map_location="cpu", **weights_only_kwarg)

    for shard_file in shard_files:
        state_dict = loader(os.path.join(folder, shard_file))
        model.load_state_dict(state_dict, strict=False)

        # Make sure memory is freed before we load the next state dict.
        del state_dict
        gc.collect()

    # Return the same thing as PyTorch load_state_dict function.
    return torch.nn.modules.module._IncompatibleKeys(missing_keys, unexpected_keys)


def load_state_dict(
    checkpoint_file: Union[str, os.PathLike],
    is_quantized: bool = False,
    map_location: Optional[Union[str, torch.device]] = None,
    weights_only: bool = True,
):
    """
    Reads a PyTorch checkpoint file, returning properly formatted errors if they arise.
    """
    if checkpoint_file.endswith(".safetensors") and is_safetensors_available():
        # Check format of the archive
        with safe_open(checkpoint_file, framework="pt") as f:
            metadata = f.metadata()
        
            if metadata is not None and metadata.get("format") not in ["pt", "tf", "flax", "mlx"]:
                raise OSError(
                    f"The safetensors archive passed at {checkpoint_file} does not contain the valid metadata. Make sure "
                    "you save your model with the `save_pretrained` method."
                )
            state_dict ={}
            for k in f.keys():
                state_dict[k] = f.get_slice(k).get_shape()
            return state_dict
    try:
        if map_location is None:
            if (
                (
                    is_deepspeed_zero3_enabled()
                    and torch.distributed.is_initialized()
                    and torch.distributed.get_rank() > 0
                )
                or (is_fsdp_enabled() and not is_local_dist_rank_0())
            ) and not is_quantized:
                map_location = "meta"
            else:
                map_location = "cpu"
        extra_args = {}
        # mmap can only be used with files serialized with zipfile-based format.
        if (
            isinstance(checkpoint_file, str)
            and map_location != "meta"
            and version.parse(torch.__version__) >= version.parse("2.1.0")
            and is_zipfile(checkpoint_file)
        ):
            extra_args = {"mmap": True}
        weights_only_kwarg = {"weights_only": weights_only}
        return torch.load(
            checkpoint_file,
            map_location=map_location,
            **weights_only_kwarg,
            **extra_args,
        )
    except Exception as e:
        try:
            with open(checkpoint_file) as f:
                if f.read(7) == "version":
                    raise OSError(
                        "You seem to have cloned a repository without having git-lfs installed. Please install "
                        "git-lfs and run `git lfs install` followed by `git lfs pull` in the folder "
                        "you cloned."
                    )
                else:
                    raise ValueError(
                        f"Unable to locate the file {checkpoint_file} which is necessary to load this pretrained "
                        "model. Make sure you have saved the model properly."
                    ) from e
        except (UnicodeDecodeError, ValueError):
            raise OSError(
                f"Unable to load weights from pytorch checkpoint file for '{checkpoint_file}' "
                f"at '{checkpoint_file}'. "
                "If you tried to load a PyTorch model from a TF 2.0 checkpoint, please set from_tf=True."
            )


def set_initialized_submodules(model, state_dict_keys):
    """
    Sets the `_is_hf_initialized` flag in all submodules of a given model when all its weights are in the loaded state
    dict.
    """
    state_dict_keys = set(state_dict_keys)
    not_initialized_submodules = {}
    for module_name, module in model.named_modules():
        if module_name == "":
            # When checking if the root module is loaded there's no need to prepend module_name.
            module_keys = set(module.state_dict())
        else:
            module_keys = {f"{module_name}.{k}" for k in module.state_dict()}
        if module_keys.issubset(state_dict_keys):
            module._is_hf_initialized = True
        else:
            not_initialized_submodules[module_name] = module
    return not_initialized_submodules


def _end_ptr(tensor: torch.Tensor) -> int:
    # extract the end of the pointer if the tensor is a slice of a bigger tensor
    if tensor.nelement():
        stop = tensor.view(-1)[-1].data_ptr() + tensor.element_size()
    else:
        stop = tensor.data_ptr()
    return stop


def _get_tied_weight_keys(module: nn.Module, prefix=""):
    tied_weight_keys = []
    if getattr(module, "_tied_weights_keys", None) is not None:
        names = [f"{prefix}.{k}" if prefix else k for k in module._tied_weights_keys]
        tied_weight_keys.extend(names)
    if getattr(module, "_dynamic_tied_weights_keys", None) is not None:
        names = [f"{prefix}.{k}" if prefix else k for k in module._dynamic_tied_weights_keys]
        tied_weight_keys.extend(names)
    for name, submodule in module.named_children():
        local_prefix = f"{prefix}.{name}" if prefix else name
        tied_weight_keys.extend(_get_tied_weight_keys(submodule, prefix=local_prefix))
    return tied_weight_keys


def _find_disjoint(tensors: List[Set[str]], state_dict: Dict[str, torch.Tensor]) -> Tuple[List[Set[str]], List[str]]:
    filtered_tensors = []
    for shared in tensors:
        if len(shared) < 2:
            filtered_tensors.append(shared)
            continue

        areas = []
        for name in shared:
            tensor = state_dict[name]
            areas.append((tensor.data_ptr(), _end_ptr(tensor), name))
        areas.sort()

        _, last_stop, last_name = areas[0]
        filtered_tensors.append({last_name})
        for start, stop, name in areas[1:]:
            if start >= last_stop:
                filtered_tensors.append({name})
            else:
                filtered_tensors[-1].add(name)
            last_stop = stop
    disjoint_tensors = []
    shared_tensors = []
    for tensors in filtered_tensors:
        if len(tensors) == 1:
            disjoint_tensors.append(tensors.pop())
        else:
            shared_tensors.append(tensors)
    return shared_tensors, disjoint_tensors


def _find_identical(tensors: List[Set[str]], state_dict: Dict[str, torch.Tensor]) -> Tuple[List[Set[str]], Set[str]]:
    shared_tensors = []
    identical = []
    for shared in tensors:
        if len(shared) < 2:
            continue

        areas = collections.defaultdict(set)
        for name in shared:
            tensor = state_dict[name]
            area = (tensor.device, tensor.data_ptr(), _end_ptr(tensor))
            areas[area].add(name)
        if len(areas) == 1:
            identical.append(shared)
        else:
            shared_tensors.append(shared)
    return shared_tensors, identical


def _load_state_dict_into_model(model_to_load, state_dict, start_prefix, assign_to_params_buffers=False):
    # copy state_dict so _load_from_state_dict can modify it
    metadata = getattr(state_dict, "_metadata", None)
    state_dict = state_dict.copy()
    if metadata is not None:
        state_dict._metadata = metadata

    error_msgs = []

    # PyTorch's `_load_from_state_dict` does not copy parameters in a module's descendants
    # so we need to apply the function recursively.
    def load(module: nn.Module, state_dict, prefix="", assign_to_params_buffers=False):
        local_metadata = {} if metadata is None else metadata.get(prefix[:-1], {})
        local_metadata["assign_to_params_buffers"] = assign_to_params_buffers

        args = (state_dict, prefix, local_metadata, True, [], [], error_msgs)
        # Parameters of module and children will start with prefix. We can exit early if there are none in this
        # state_dict
        if len([key for key in state_dict if key.startswith(prefix)]) > 0:
            if is_deepspeed_zero3_enabled():
                import deepspeed

                # In sharded models, each shard has only part of the full state_dict, so only gather
                # parameters that are in the current state_dict.
                named_parameters = dict(module.named_parameters(prefix=prefix[:-1], recurse=False))
                params_to_gather = [named_parameters[k] for k in state_dict.keys() if k in named_parameters]
                if len(params_to_gather) > 0:
                    # because zero3 puts placeholders in model params, this context
                    # manager gathers (unpartitions) the params of the current layer, then loads from
                    # the state dict and then re-partitions them again
                    with deepspeed.zero.GatheredParameters(params_to_gather, modifier_rank=0):
                        if torch.distributed.get_rank() == 0:
                            module._load_from_state_dict(*args)
            else:
                module._load_from_state_dict(*args)

        for name, child in module._modules.items():
            if child is not None:
                load(child, state_dict, prefix + name + ".", assign_to_params_buffers)

    load(model_to_load, state_dict, prefix=start_prefix, assign_to_params_buffers=assign_to_params_buffers)
    # Delete `state_dict` so it could be collected by GC earlier. Note that `state_dict` is a copy of the argument, so
    # it's safe to delete it.
    del state_dict

    return error_msgs


def find_submodule_and_param_name(model, long_key, start_prefix):
    """
    A helper util to find the last sub-module and the param/buffer name. If `start_prefix` is supplied it'll be removed
    from the start of the key
    """

    if len(start_prefix) > 0 and long_key.startswith(start_prefix):
        long_key = ".".join(long_key.split(".")[1:])

    split_key = long_key.split(".")
    submodule = model
    while len(split_key) > 1:
        if hasattr(submodule, split_key[0]):
            submodule = getattr(submodule, split_key[0])
            del split_key[0]
        else:
            submodule = None
            break
    if submodule == model:
        submodule = None
    return submodule, split_key[0]


def _move_model_to_meta(model, loaded_state_dict_keys, start_prefix):
    """
    Moves `loaded_state_dict_keys` in model to meta device which frees up the memory taken by those params.

    `start_prefix` is used for models which insert their name into model keys, e.g. `bert` in
    `bert.pooler.dense.weight`

    """

    # dematerialize param storage for keys that are going to be replaced by state_dict, by
    # putting those on the meta device
    for k in loaded_state_dict_keys:
        submodule, param_name = find_submodule_and_param_name(model, k, start_prefix)
        if submodule is not None:
            # selectively switch to the meta device only those params/buffers that will
            # be next replaced from state_dict. This a complex way to do p.to_("meta")
            # since we have no in-place to_ for tensors.
            new_val = getattr(submodule, param_name)
            if isinstance(new_val, torch.nn.Parameter):
                # isinstance returns False for Params on meta device, so switch after the check
                new_val = torch.nn.Parameter(new_val.to("meta"))
            else:
                new_val = new_val.to("meta")
            setattr(submodule, param_name, new_val)

def _load_state_dict_into_meta_model(
    model,
    state_dict,
    start_prefix,
    expected_keys,
    device_map=None,
    offload_folder=None,
    offload_index=None,
    state_dict_folder=None,
    state_dict_index=None,
    dtype=None,
    hf_quantizer=None,
    is_safetensors=False,
    keep_in_fp32_modules=None,
    unexpected_keys=None,  # passing `unexpected` for cleanup from quantization items
    pretrained_model_name_or_path=None,  # for flagging the user when the model contains renamed keys
    device_mesh=None,
<<<<<<< HEAD
    prefix=None, 
    shard_file=None
=======
>>>>>>> 92c5ca9d
):
    """
    This is somewhat similar to `_load_state_dict_into_model`, but deals with a model that has some or all of its
    params on a `meta` device. It replaces the model params with the data from the `state_dict`, while moving the
    params back to the normal device, but only for `loaded_state_dict_keys`.

    `start_prefix` is used for models which insert their name into model keys, e.g. `bert` in
    `bert.pooler.dense.weight`

    It also initialize tensor parallelism for each module if needed.

    """

    # XXX: remaining features to implement to be fully compatible with _load_state_dict_into_model
    # - deepspeed zero 3 support
    # - need to copy metadata if any - see _load_state_dict_into_model
    # - handling error_msgs - mimicking the error handling in module._load_from_state_dict()
    file_pointers = safe_open(shard_file, framework="pt")
    error_msgs = []

    is_quantized = hf_quantizer is not None

    is_torch_e4m3fn_available = hasattr(torch, "float8_e4m3fn")

    # we need this later to initialize tensor parallelism
    if device_mesh is not None:
        full_tp_plan = model.config.base_model_tp_plan
        for submodule in model.modules():
            full_tp_plan.update(getattr(submodule, "_tp_plan", {}))

<<<<<<< HEAD
    for param_name, param_shape in state_dict.items():
=======
    for param_name, param in state_dict.items():
>>>>>>> 92c5ca9d
        if param_name not in expected_keys:
            continue

        if param_name.startswith(start_prefix):
            param_name = param_name[len(start_prefix) :]

        module_name = param_name
        set_module_kwargs = {}
        param =file_pointers.get_slice(param_name)
        # We convert floating dtypes to the `dtype` passed except for float8_e4m3fn type. We also want to keep the buffers/params
        # in int/uint/bool and not cast them.
        is_param_float8_e4m3fn = is_torch_e4m3fn_available and param.get_dtype()== torch.float8_e4m3fn
        if dtype is not None and "F" in param.get_dtype() and not is_param_float8_e4m3fn:
            if (
                keep_in_fp32_modules is not None
                and any(
                    module_to_keep_in_fp32 in param_name.split(".") for module_to_keep_in_fp32 in keep_in_fp32_modules
                )
                and dtype == torch.float16
            ):
                param_casting_dtype = torch.float32
            else:
                param_casting_dtype = dtype

        # For compatibility with PyTorch load_state_dict which converts state dict dtype to existing dtype in model, and which
        # uses `param.copy_(input_param)` that preserves the contiguity of the parameter in the model.
        # Reference: https://github.com/pytorch/pytorch/blob/db79ceb110f6646523019a59bbd7b838f43d4a86/torch/nn/modules/module.py#L2040C29-L2040C29
        old_param = model
        splits = param_name.split(".")
        for split in splits:
            # We shouldn't hit the default value unless for quant methods like hqq that modifies expected_keys.
            old_param = getattr(old_param, split, None)
            if old_param is None:
                break

        if not isinstance(old_param, (torch.nn.Parameter, torch.Tensor)):
            old_param = None

        if old_param is not None:
            if param_casting_dtype is None:
                param_casting_dtype = old_param.dtype

            if old_param.is_contiguous():
                param_to_contiguous = True

        

        # In this case, let's parallelize the modules!
        if device_mesh is not None:
            layer = param_name.rsplit('.', 1)[0]
            try:
                module_to_tp: torch.nn.Module = model.get_submodule(layer)
            except Exception as e:
                raise ValueError("The config tp plan is wrong because the layer is not a liner layer, nor an embedding")

            prefix = "model"
            if prefix is not None:
                param_name_ = param_name.replace(f"{prefix}.","")

            current_module_plan = None
            full_tp_plan_ = "|".join(full_tp_plan.keys()).replace("*", "[0-9]+")
            if plan:= re.search(full_tp_plan_, param_name_):
                match = re.sub("[0-9]+","*", plan[0])
                current_module_plan = full_tp_plan[match]
            if current_module_plan is not None:
                set_module_kwargs["value"] = param[:]
                if current_module_plan is not None:
                    rank = device_map[''].index
                    translate_to_torch_parallel_style(current_module_plan)._apply(module_to_tp, device_mesh)
                    layer = model.get_submodule(param_name.rsplit('.', 1)[0])
                    if "row" in current_module_plan or "down" in param_name:
                        _, col = param.shape
                        param =  param[:, rank * (col//device_mesh.max()) : (rank +1)* (col//device_mesh.max()) ]
                    else:
                        row, _ = param.shape
                        param =  param[rank * (row//device_mesh.max()) : (rank +1)* (row//device_mesh.max()), :]
                    with torch.no_grad():
                        layer.weight._local_tensor = param.to(device_map[''], non_blocking=False)
                else:
                    set_module_tensor_to_device(model, param_name,  device_map[''], **set_module_kwargs)
        else:
            set_module_kwargs["param"] = param[:]
            if device_map is None:
                param_device = "cpu"
            else:
                # find next higher level module that is defined in device_map:
                # bert.lm_head.weight -> bert.lm_head -> bert -> ''
                while len(module_name) > 0 and module_name not in device_map:
                    module_name = ".".join(module_name.split(".")[:-1])
                if module_name == "" and "" not in device_map:
                    # TODO: group all errors and raise at the end.
                    raise ValueError(f"{param_name} doesn't have any device set.")
                param_device = device_map[module_name]

            if param_device == "disk":
                if not is_safetensors:
                    offload_index = offload_weight(param, param_name, offload_folder, offload_index)
            elif param_device == "cpu" and state_dict_index is not None:
                state_dict_index = offload_weight(param, param_name, state_dict_folder, state_dict_index)
            elif (
                not is_quantized
                or (not hf_quantizer.requires_parameters_quantization)
                or (
                    not hf_quantizer.check_quantized_param(
                        model, param, param_name, state_dict, param_device=param_device, device_map=device_map
                    )
                )
            ):
                if is_fsdp_enabled():
                    param_device = "cpu" if is_local_dist_rank_0() else "meta"

                # For backward compatibility with older versions of `accelerate` and for non-quantized params
                set_module_tensor_to_device(model, param_name, param_device, param[:])
            else:
                hf_quantizer.create_quantized_param(model, param, param_name, param_device, state_dict, unexpected_keys)
                # For quantized modules with FSDP/DeepSpeed Stage 3, we need to quantize the parameter on the GPU
                # and then cast it to CPU to avoid excessive memory usage on each GPU
                # in comparison to the sharded model across GPUs.
                if is_fsdp_enabled() or is_deepspeed_zero3_enabled():
                    module, tensor_name = get_module_from_name(model, param_name)
                    value = getattr(module, tensor_name)
                    param_to = "cpu"
                    if is_fsdp_enabled() and not is_local_dist_rank_0():
                        param_to = "meta"
                    val_kwargs = {}
                    if hasattr(module, "weight") and module.weight.__class__.__name__ == "Int8Params":
                        val_kwargs["requires_grad"] = False
                    value = type(value)(value.data.to(param_to), **val_kwargs, **value.__dict__)
                    setattr(module, tensor_name, value)
                # TODO: consider removing used param_parts from state_dict before return

        # In this case, let's parallelize the modules!
        if device_mesh is not None:
            # Immediate parent
            split_parent_module_name = param_name.split(".")[:-1]
            parent_module_name = ".".join(split_parent_module_name)
            parent_module = model
            for name in split_parent_module_name:
                parent_module = getattr(parent_module, name)

            # Check if we are part of the tp_plan
            current_module_plan = None
            for param, plan in full_tp_plan.items():
                # "*" are a placeholder for layer indices, so we replace them by "[0-9]+" in the regex pattern
                pattern = param.replace("*", "[0-9]+")
                if re.search(pattern, parent_module_name):
                    current_module_plan = plan
                    break

            # We can only apply the tp_plan after all parameters of the current module have been correctly initialized (e.g.
            # if we have bias, we need both `weights` and `bias` of a nn.Linear to be initialized)
            process_device = list(device_map.values())[0]
            all_module_parameters_initialized = all(
                m.device == process_device for m in parent_module.parameters(recurse=False)
            ) and all(m.device == process_device for m in parent_module.buffers(recurse=False))
            if current_module_plan is not None and all_module_parameters_initialized:
                torch.distributed.tensor.parallel.parallelize_module(
                    parent_module,
                    device_mesh=device_mesh,
                    parallelize_plan=translate_to_torch_parallel_style(current_module_plan),
                )

    return error_msgs, offload_index, state_dict_index


def _add_variant(weights_name: str, variant: Optional[str] = None) -> str:
    if variant is not None:
        splits = weights_name.split(".")
        splits = splits[:-1] + [variant] + splits[-1:]
        weights_name = ".".join(splits)

    return weights_name


class PipelineParallel(Enum):
    inputs: 0
    outputs: 1


class ModuleUtilsMixin:
    """
    A few utilities for `torch.nn.Modules`, to be used as a mixin.
    """

    @staticmethod
    def _hook_rss_memory_pre_forward(module, *args, **kwargs):
        try:
            import psutil
        except ImportError:
            raise ImportError("You need to install psutil (pip install psutil) to use memory tracing.")

        process = psutil.Process(os.getpid())
        mem = process.memory_info()
        module.mem_rss_pre_forward = mem.rss
        return None

    @staticmethod
    def _hook_rss_memory_post_forward(module, *args, **kwargs):
        try:
            import psutil
        except ImportError:
            raise ImportError("You need to install psutil (pip install psutil) to use memory tracing.")

        process = psutil.Process(os.getpid())
        mem = process.memory_info()
        module.mem_rss_post_forward = mem.rss
        mem_rss_diff = module.mem_rss_post_forward - module.mem_rss_pre_forward
        module.mem_rss_diff = mem_rss_diff + (module.mem_rss_diff if hasattr(module, "mem_rss_diff") else 0)
        return None

    def add_memory_hooks(self):
        """
        Add a memory hook before and after each sub-module forward pass to record increase in memory consumption.

        Increase in memory consumption is stored in a `mem_rss_diff` attribute for each module and can be reset to zero
        with `model.reset_memory_hooks_state()`.
        """
        for module in self.modules():
            module.register_forward_pre_hook(self._hook_rss_memory_pre_forward)
            module.register_forward_hook(self._hook_rss_memory_post_forward)
        self.reset_memory_hooks_state()

    def reset_memory_hooks_state(self):
        """
        Reset the `mem_rss_diff` attribute of each module (see [`~modeling_utils.ModuleUtilsMixin.add_memory_hooks`]).
        """
        for module in self.modules():
            module.mem_rss_diff = 0
            module.mem_rss_post_forward = 0
            module.mem_rss_pre_forward = 0

    @property
    def device(self) -> torch.device:
        """
        `torch.device`: The device on which the module is (assuming that all the module parameters are on the same
        device).
        """
        return get_parameter_device(self)

    @property
    def dtype(self) -> torch.dtype:
        """
        `torch.dtype`: The dtype of the module (assuming that all the module parameters have the same dtype).
        """
        return get_parameter_dtype(self)

    def invert_attention_mask(self, encoder_attention_mask: Tensor) -> Tensor:
        """
        Invert an attention mask (e.g., switches 0. and 1.).

        Args:
            encoder_attention_mask (`torch.Tensor`): An attention mask.

        Returns:
            `torch.Tensor`: The inverted attention mask.
        """
        if encoder_attention_mask.dim() == 3:
            encoder_extended_attention_mask = encoder_attention_mask[:, None, :, :]
        if encoder_attention_mask.dim() == 2:
            encoder_extended_attention_mask = encoder_attention_mask[:, None, None, :]
        # T5 has a mask that can compare sequence ids, we can simulate this here with this transposition
        # Cf. https://github.com/tensorflow/mesh/blob/8d2465e9bc93129b913b5ccc6a59aa97abd96ec6/mesh_tensorflow
        # /transformer/transformer_layers.py#L270
        # encoder_extended_attention_mask = (encoder_extended_attention_mask ==
        # encoder_extended_attention_mask.transpose(-1, -2))
        encoder_extended_attention_mask = encoder_extended_attention_mask.to(dtype=self.dtype)  # fp16 compatibility
        encoder_extended_attention_mask = (1.0 - encoder_extended_attention_mask) * torch.finfo(self.dtype).min

        return encoder_extended_attention_mask

    @staticmethod
    def create_extended_attention_mask_for_decoder(input_shape, attention_mask, device=None):
        if device is not None:
            warnings.warn(
                "The `device` argument is deprecated and will be removed in v5 of Transformers.", FutureWarning
            )
        else:
            device = attention_mask.device
        batch_size, seq_length = input_shape
        seq_ids = torch.arange(seq_length, device=device)
        causal_mask = seq_ids[None, None, :].repeat(batch_size, seq_length, 1) <= seq_ids[None, :, None]
        # in case past_key_values are used we need to add a prefix ones mask to the causal mask
        # causal and attention masks must have same type with pytorch version < 1.3
        causal_mask = causal_mask.to(attention_mask.dtype)

        if causal_mask.shape[1] < attention_mask.shape[1]:
            prefix_seq_len = attention_mask.shape[1] - causal_mask.shape[1]
            causal_mask = torch.cat(
                [
                    torch.ones((batch_size, seq_length, prefix_seq_len), device=device, dtype=causal_mask.dtype),
                    causal_mask,
                ],
                axis=-1,
            )

        extended_attention_mask = causal_mask[:, None, :, :] * attention_mask[:, None, None, :]
        return extended_attention_mask

    def get_extended_attention_mask(
        self, attention_mask: Tensor, input_shape: Tuple[int], device: torch.device = None, dtype: torch.float = None
    ) -> Tensor:
        """
        Makes broadcastable attention and causal masks so that future and masked tokens are ignored.

        Arguments:
            attention_mask (`torch.Tensor`):
                Mask with ones indicating tokens to attend to, zeros for tokens to ignore.
            input_shape (`Tuple[int]`):
                The shape of the input to the model.

        Returns:
            `torch.Tensor` The extended attention mask, with a the same dtype as `attention_mask.dtype`.
        """
        if dtype is None:
            dtype = self.dtype

        if not (attention_mask.dim() == 2 and self.config.is_decoder):
            # show warning only if it won't be shown in `create_extended_attention_mask_for_decoder`
            if device is not None:
                warnings.warn(
                    "The `device` argument is deprecated and will be removed in v5 of Transformers.", FutureWarning
                )
        # We can provide a self-attention mask of dimensions [batch_size, from_seq_length, to_seq_length]
        # ourselves in which case we just need to make it broadcastable to all heads.
        if attention_mask.dim() == 3:
            extended_attention_mask = attention_mask[:, None, :, :]
        elif attention_mask.dim() == 2:
            # Provided a padding mask of dimensions [batch_size, seq_length]
            # - if the model is a decoder, apply a causal mask in addition to the padding mask
            # - if the model is an encoder, make the mask broadcastable to [batch_size, num_heads, seq_length, seq_length]
            if self.config.is_decoder:
                extended_attention_mask = ModuleUtilsMixin.create_extended_attention_mask_for_decoder(
                    input_shape, attention_mask, device
                )
            else:
                extended_attention_mask = attention_mask[:, None, None, :]
        else:
            raise ValueError(
                f"Wrong shape for input_ids (shape {input_shape}) or attention_mask (shape {attention_mask.shape})"
            )

        # Since attention_mask is 1.0 for positions we want to attend and 0.0 for
        # masked positions, this operation will create a tensor which is 0.0 for
        # positions we want to attend and the dtype's smallest value for masked positions.
        # Since we are adding it to the raw scores before the softmax, this is
        # effectively the same as removing these entirely.
        extended_attention_mask = extended_attention_mask.to(dtype=dtype)  # fp16 compatibility
        extended_attention_mask = (1.0 - extended_attention_mask) * torch.finfo(dtype).min
        return extended_attention_mask

    def get_head_mask(
        self, head_mask: Optional[Tensor], num_hidden_layers: int, is_attention_chunked: bool = False
    ) -> Tensor:
        """
        Prepare the head mask if needed.

        Args:
            head_mask (`torch.Tensor` with shape `[num_heads]` or `[num_hidden_layers x num_heads]`, *optional*):
                The mask indicating if we should keep the heads or not (1.0 for keep, 0.0 for discard).
            num_hidden_layers (`int`):
                The number of hidden layers in the model.
            is_attention_chunked (`bool`, *optional*, defaults to `False`):
                Whether or not the attentions scores are computed by chunks or not.

        Returns:
            `torch.Tensor` with shape `[num_hidden_layers x batch x num_heads x seq_length x seq_length]` or list with
            `[None]` for each layer.
        """
        if head_mask is not None:
            head_mask = self._convert_head_mask_to_5d(head_mask, num_hidden_layers)
            if is_attention_chunked is True:
                head_mask = head_mask.unsqueeze(-1)
        else:
            head_mask = [None] * num_hidden_layers

        return head_mask

    def _convert_head_mask_to_5d(self, head_mask, num_hidden_layers):
        """-> [num_hidden_layers x batch x num_heads x seq_length x seq_length]"""
        if head_mask.dim() == 1:
            head_mask = head_mask.unsqueeze(0).unsqueeze(0).unsqueeze(-1).unsqueeze(-1)
            head_mask = head_mask.expand(num_hidden_layers, -1, -1, -1, -1)
        elif head_mask.dim() == 2:
            head_mask = head_mask.unsqueeze(1).unsqueeze(-1).unsqueeze(-1)  # We can specify head_mask for each layer
        assert head_mask.dim() == 5, f"head_mask.dim != 5, instead {head_mask.dim()}"
        head_mask = head_mask.to(dtype=self.dtype)  # switch to float if need + fp16 compatibility
        return head_mask

    def num_parameters(self, only_trainable: bool = False, exclude_embeddings: bool = False) -> int:
        """
        Get number of (optionally, trainable or non-embeddings) parameters in the module.

        Args:
            only_trainable (`bool`, *optional*, defaults to `False`):
                Whether or not to return only the number of trainable parameters

            exclude_embeddings (`bool`, *optional*, defaults to `False`):
                Whether or not to return only the number of non-embeddings parameters

        Returns:
            `int`: The number of parameters.
        """

        if exclude_embeddings:
            embedding_param_names = [
                f"{name}.weight" for name, module_type in self.named_modules() if isinstance(module_type, nn.Embedding)
            ]
            total_parameters = [
                parameter for name, parameter in self.named_parameters() if name not in embedding_param_names
            ]
        else:
            total_parameters = list(self.parameters())

        total_numel = []
        is_loaded_in_4bit = getattr(self, "is_loaded_in_4bit", False)

        if is_loaded_in_4bit:
            if is_bitsandbytes_available():
                import bitsandbytes as bnb
            else:
                raise ValueError(
                    "bitsandbytes is not installed but it seems that the model has been loaded in 4bit precision, something went wrong"
                    " make sure to install bitsandbytes with `pip install bitsandbytes`. You also need a GPU. "
                )

        for param in total_parameters:
            if param.requires_grad or not only_trainable:
                # For 4bit models, we need to multiply the number of parameters by 2 as half of the parameters are
                # used for the 4bit quantization (uint8 tensors are stored)
                if is_loaded_in_4bit and isinstance(param, bnb.nn.Params4bit):
                    if hasattr(param, "element_size"):
                        num_bytes = param.element_size()
                    elif hasattr(param, "quant_storage"):
                        num_bytes = param.quant_storage.itemsize
                    else:
                        num_bytes = 1
                    total_numel.append(param.numel() * 2 * num_bytes)
                else:
                    total_numel.append(param.numel())

        return sum(total_numel)

    def estimate_tokens(self, input_dict: Dict[str, Union[torch.Tensor, Any]]) -> int:
        """
        Helper function to estimate the total number of tokens from the model inputs.

        Args:
            inputs (`dict`): The model inputs.

        Returns:
            `int`: The total number of tokens.
        """
        if not hasattr(self, "warnings_issued"):
            self.warnings_issued = {}
        if self.main_input_name in input_dict:
            return input_dict[self.main_input_name].numel()
        elif "estimate_tokens" not in self.warnings_issued:
            logger.warning(
                "Could not estimate the number of tokens of the input, floating-point operations will not be computed"
            )
            self.warnings_issued["estimate_tokens"] = True
        return 0

    def floating_point_ops(
        self, input_dict: Dict[str, Union[torch.Tensor, Any]], exclude_embeddings: bool = True
    ) -> int:
        """
        Get number of (optionally, non-embeddings) floating-point operations for the forward and backward passes of a
        batch with this transformer model. Default approximation neglects the quadratic dependency on the number of
        tokens (valid if `12 * d_model << sequence_length`) as laid out in [this
        paper](https://arxiv.org/pdf/2001.08361.pdf) section 2.1. Should be overridden for transformers with parameter
        re-use e.g. Albert or Universal Transformers, or if doing long-range modeling with very high sequence lengths.

        Args:
            batch_size (`int`):
                The batch size for the forward pass.

            sequence_length (`int`):
                The number of tokens in each line of the batch.

            exclude_embeddings (`bool`, *optional*, defaults to `True`):
                Whether or not to count embedding and softmax operations.

        Returns:
            `int`: The number of floating-point operations.
        """

        return 6 * self.estimate_tokens(input_dict) * self.num_parameters(exclude_embeddings=exclude_embeddings)


# TODO (joao): remove `GenerationMixin` inheritance in v4.50
class PreTrainedModel(nn.Module, ModuleUtilsMixin, GenerationMixin, PushToHubMixin, PeftAdapterMixin):
    r"""
    Base class for all models.

    [`PreTrainedModel`] takes care of storing the configuration of the models and handles methods for loading,
    downloading and saving models as well as a few methods common to all models to:

        - resize the input embeddings,
        - prune heads in the self-attention heads.

    Class attributes (overridden by derived classes):

        - **config_class** ([`PretrainedConfig`]) -- A subclass of [`PretrainedConfig`] to use as configuration class
          for this model architecture.
        - **load_tf_weights** (`Callable`) -- A python *method* for loading a TensorFlow checkpoint in a PyTorch model,
          taking as arguments:

            - **model** ([`PreTrainedModel`]) -- An instance of the model on which to load the TensorFlow checkpoint.
            - **config** ([`PreTrainedConfig`]) -- An instance of the configuration associated to the model.
            - **path** (`str`) -- A path to the TensorFlow checkpoint.

        - **base_model_prefix** (`str`) -- A string indicating the attribute associated to the base model in derived
          classes of the same architecture adding modules on top of the base model.
        - **is_parallelizable** (`bool`) -- A flag indicating whether this model supports model parallelization.
        - **main_input_name** (`str`) -- The name of the principal input to the model (often `input_ids` for NLP
          models, `pixel_values` for vision models and `input_values` for speech models).
    """

    config_class = None
    base_model_prefix = ""
    main_input_name = "input_ids"
    model_tags = None

    _auto_class = None
    _no_split_modules = None
    _skip_keys_device_placement = None
    _keep_in_fp32_modules = None

    # a list of `re` patterns of `state_dict` keys that should be removed from the list of missing
    # keys we find (keys inside the model but not in the checkpoint) and avoid unnecessary warnings.
    _keys_to_ignore_on_load_missing = None
    # a list of `re` patterns of `state_dict` keys that should be removed from the list of
    # unexpected keys we find (keys inside the checkpoint but not the model) and avoid unnecessary
    # warnings.
    _keys_to_ignore_on_load_unexpected = None
    # a list of `state_dict` keys to ignore when saving the model (useful for keys that aren't
    # trained, but which are either deterministic or tied variables)
    _keys_to_ignore_on_save = None
    # a list of `state_dict` keys that are potentially tied to another key in the state_dict.
    _tied_weights_keys = None

    is_parallelizable = False
    supports_gradient_checkpointing = False
    _is_stateful = False

    # Flash Attention 2 support
    _supports_flash_attn_2 = False

    # SDPA support
    _supports_sdpa = False

    # Flex Attention support
    _supports_flex_attn = False

    # Has support for a `Cache` instance as `past_key_values`? Does it support a `StaticCache`?
    _supports_cache_class = False
    _supports_static_cache = False

    # Has support for a `QuantoQuantizedCache` instance as `past_key_values`
    _supports_quantized_cache = False

    # A tensor parallel plan to be applied to the model when TP is enabled. For
    # top-level models, this attribute is currently defined in respective model
    # code. For base models, this attribute comes from
    # `config.base_model_tp_plan` during `post_init`.
    _tp_plan = None

    # A pipeline parallel plan specifying the layers which may not be present
    # on all ranks when PP is enabled. For top-level models, this attribute is
    # currently defined in respective model code. For base models, this
    # attribute comes from `config.base_model_pp_plan` during `post_init`.
    #
    # The variable names for the inputs and outputs of the specified layers can
    # be indexed using the `PipelineParallel` enum as follows:
    # - `_pp_plan["layers"][PipelineParallel.inputs]`
    # - `_pp_plan["layers"][PipelineParallel.outputs]`
    _pp_plan = None

    # This flag signal that the model can be used as an efficient backend in TGI and vLLM
    # In practice, it means that they support attention interface functions, fully pass the kwargs
    # through all modules up to the Attention layer, can slice logits with Tensor, and have a default TP plan
    _supports_attention_backend = False

    @property
    def dummy_inputs(self) -> Dict[str, torch.Tensor]:
        """
        `Dict[str, torch.Tensor]`: Dummy inputs to do a forward pass in the network.
        """
        return {"input_ids": torch.tensor(DUMMY_INPUTS)}

    @property
    def framework(self) -> str:
        """
        :str: Identifies that this is a PyTorch model.
        """
        return "pt"

    def __init__(self, config: PretrainedConfig, *inputs, **kwargs):
        super().__init__()
        if not isinstance(config, PretrainedConfig):
            raise ValueError(
                f"Parameter config in `{self.__class__.__name__}(config)` should be an instance of class "
                "`PretrainedConfig`. To create a model from a pretrained model use "
                f"`model = {self.__class__.__name__}.from_pretrained(PRETRAINED_MODEL_NAME)`"
            )
        if not getattr(config, "_attn_implementation_autoset", False):
            # config usually has a `torch_dtype` but we need the next line for the `no_super_init` tests
            dtype = config.torch_dtype if hasattr(config, "torch_dtype") else torch.get_default_dtype()
            config = self._autoset_attn_implementation(config, torch_dtype=dtype, check_device_map=False)
        self.config = config

        # for initialization of the loss
        loss_type = self.__class__.__name__
        if loss_type not in LOSS_MAPPING:
            loss_groups = f"({'|'.join(LOSS_MAPPING)})"
            loss_type = re.findall(loss_groups, self.__class__.__name__)
            if len(loss_type) > 0:
                loss_type = loss_type[0]
            else:
                loss_type = None
        self.loss_type = loss_type

        self.name_or_path = config.name_or_path
        self.warnings_issued = {}
        self.generation_config = GenerationConfig.from_model_config(config) if self.can_generate() else None
        # Overwrite the class attribute to make it an instance attribute, so models like
        # `InstructBlipForConditionalGeneration` can dynamically update it without modifying the class attribute
        # when a different component (e.g. language_model) is used.
        self._keep_in_fp32_modules = copy.copy(self.__class__._keep_in_fp32_modules)

    def post_init(self):
        """
        A method executed at the end of each Transformer model initialization, to execute code that needs the model's
        modules properly initialized (such as weight initialization).
        """
        self.init_weights()
        self._backward_compatibility_gradient_checkpointing()
        # If current model is a base model, attach `base_model_tp_plan` from config
        if self.base_model is self:
            self._tp_plan = self.config.base_model_tp_plan
        # If current model is a base model, attach `base_model_pp_plan` from config
        if self.base_model is self:
            self._pp_plan = self.config.base_model_pp_plan

    def dequantize(self):
        """
        Potentially dequantize the model in case it has been quantized by a quantization method that support
        dequantization.
        """
        hf_quantizer = getattr(self, "hf_quantizer", None)

        if hf_quantizer is None:
            raise ValueError("You need to first quantize your model in order to dequantize it")

        return hf_quantizer.dequantize(self)

    def _backward_compatibility_gradient_checkpointing(self):
        if self.supports_gradient_checkpointing and getattr(self.config, "gradient_checkpointing", False):
            self.gradient_checkpointing_enable()
            # Remove the attribute now that is has been consumed, so it's no saved in the config.
            delattr(self.config, "gradient_checkpointing")

    def add_model_tags(self, tags: Union[List[str], str]) -> None:
        r"""
        Add custom tags into the model that gets pushed to the Hugging Face Hub. Will
        not overwrite existing tags in the model.

        Args:
            tags (`Union[List[str], str]`):
                The desired tags to inject in the model

        Examples:

        ```python
        from transformers import AutoModel

        model = AutoModel.from_pretrained("google-bert/bert-base-cased")

        model.add_model_tags(["custom", "custom-bert"])

        # Push the model to your namespace with the name "my-custom-bert".
        model.push_to_hub("my-custom-bert")
        ```
        """
        if isinstance(tags, str):
            tags = [tags]

        if self.model_tags is None:
            self.model_tags = []

        for tag in tags:
            if tag not in self.model_tags:
                self.model_tags.append(tag)

    @classmethod
    @restore_default_torch_dtype
    def _from_config(cls, config, **kwargs):
        """
        All context managers that the model should be initialized under go here.

        Args:
            torch_dtype (`torch.dtype`, *optional*):
                Override the default `torch.dtype` and load the model under this dtype.
        """
        # when we init a model from within another model (e.g. VLMs) and dispatch on FA2
        # a warning is raised that dtype should be fp16. Since we never pass dtype from within
        # modeling code, we can try to infer it here same way as done in `from_pretrained`
        torch_dtype = kwargs.pop("torch_dtype", config.torch_dtype)
        if isinstance(torch_dtype, str):
            torch_dtype = getattr(torch, torch_dtype)

        use_flash_attention_2 = kwargs.pop("use_flash_attention_2", False)

        # override default dtype if needed
        dtype_orig = None
        if torch_dtype is not None:
            dtype_orig = cls._set_default_torch_dtype(torch_dtype)

        config = copy.deepcopy(config)  # We do not want to modify the config inplace in _from_config.

        if config._attn_implementation_internal is not None:
            # In this case, the config has been created with the attn_implementation set by the user, which we
            # should respect.
            attn_implementation = config._attn_implementation_internal
        else:
            attn_implementation = None

        config._attn_implementation = kwargs.pop("attn_implementation", attn_implementation)
        if not getattr(config, "_attn_implementation_autoset", False):
            config = cls._autoset_attn_implementation(
                config,
                use_flash_attention_2=use_flash_attention_2,
                check_device_map=False,
                torch_dtype=torch_dtype,
            )

        if is_deepspeed_zero3_enabled() and not _is_quantized and not _is_ds_init_called:
            import deepspeed

            logger.info("Detected DeepSpeed ZeRO-3: activating zero.init() for this model")
            # this immediately partitions the model across all gpus, to avoid the overhead in time
            # and memory copying it on CPU or each GPU first
            init_contexts = [deepspeed.zero.Init(config_dict_or_path=deepspeed_config()), set_zero3_state()]
            with ContextManagers(init_contexts):
                model = cls(config, **kwargs)

        else:
            model = cls(config, **kwargs)

        # restore default dtype if it was modified
        if dtype_orig is not None:
            torch.set_default_dtype(dtype_orig)

        return model

    @classmethod
    def _autoset_attn_implementation(
        cls,
        config,
        use_flash_attention_2: bool = False,
        torch_dtype: Optional[torch.dtype] = None,
        device_map: Optional[Union[str, Dict[str, int]]] = None,
        check_device_map: bool = True,
    ):
        """
        Automatically checks and dispatches to a default attention implementation. In order of priority:
            1. An implementation specified in `config._attn_implementation` (due for example to the argument attn_implementation="sdpa" in from_pretrained).
            2. DEPRECATED: if use_flash_attention_2 is set to `True` and `flash_attn` is available, flash attention. (`LlamaFlashAttention` for example)
            3. SDPA implementation, if available and supported by the model type. (`LlamaSdpaAttention` for example)
            4. The default model's implementation otherwise (`LlamaAttention` for example) .
        """
        # Here we use config._attn_implementation_internal to check whether the attention implementation was explicitely set by the user.
        # The property `PretrainedConfig._attn_implementation` is never `None`, for backward compatibility (always fall back on "eager").
        # The `hasattr` here is used as some Transformers tests for some reason do not call PretrainedConfig __init__ (e.g. test_no_super_init_config_and_model)
        requested_attn_implementation = None
        if hasattr(config, "_attn_implementation_internal") and config._attn_implementation_internal is not None:
            if config._attn_implementation != "flash_attention_2" and use_flash_attention_2:
                raise ValueError(
                    f'Both attn_implementation="{config._attn_implementation}" and `use_flash_attention_2=True` were used when loading the model, which are not compatible.'
                    ' We recommend to just use `attn_implementation="flash_attention_2"` when loading the model.'
                )

            if not isinstance(config._attn_implementation, dict) and config._attn_implementation not in [
                "eager"
            ] + list(ALL_ATTENTION_FUNCTIONS.keys()):
                message = f'Specified `attn_implementation="{config._attn_implementation}"` is not supported. The only possible arguments are `attn_implementation="eager"` (manual attention implementation)'
                if cls._supports_flash_attn_2:
                    message += ', `"attn_implementation=flash_attention_2"` (implementation using flash attention 2)'
                if cls._supports_sdpa:
                    message += ', `"attn_implementation=sdpa"` (implementation using torch.nn.functional.scaled_dot_product_attention)'
                if cls._supports_flex_attn:
                    message += (
                        ', `"attn_implementation=flex_attention"` (implementation using torch\'s flex_attention)'
                    )
                raise ValueError(message + ".")

            # If a config is passed with a preset attn_implementation, we skip the automatic dispatch and use the user-provided config, with hard checks that the requested attention implementation is available.
            requested_attn_implementation = config._attn_implementation_internal

        # Composite models consisting of several PretrainedModels have to specify attention impl as a dict
        # where keys are sub-config names. But most people will specify one `str` which means that should dispatch it
        # for all sub-models.
        # Below we check if a config is composite and manually prepare a dict of attn impl if not already passed as a dict.
        # Later each sub-module will dispatch with its own attn impl, by calling `XXXModel._from_config(config.text_config)`
        # If any of sub-modules doesn't support requested attn, an error will be raised. See https://github.com/huggingface/transformers/pull/32238
        for key in config.sub_configs.keys():
            sub_config = getattr(config, key)
            curr_attn_implementation = (
                requested_attn_implementation
                if not isinstance(requested_attn_implementation, dict)
                else requested_attn_implementation.get(key, None)
            )
            sub_config._attn_implementation_internal = curr_attn_implementation

        if use_flash_attention_2:
            logger.warning_once(
                'The model was loaded with use_flash_attention_2=True, which is deprecated and may be removed in a future release. Please use `attn_implementation="flash_attention_2"` instead.'
            )
            config._attn_implementation = "flash_attention_2"

        if config._attn_implementation == "flash_attention_2":
            cls._check_and_enable_flash_attn_2(
                config,
                torch_dtype=torch_dtype,
                device_map=device_map,
                hard_check_only=False,
                check_device_map=check_device_map,
            )
        elif requested_attn_implementation == "flex_attention":
            config = cls._check_and_enable_flex_attn(config, hard_check_only=True)
        elif requested_attn_implementation in [None, "sdpa"] and not is_torch_xla_available():
            # use_flash_attention_2 takes priority over SDPA, hence SDPA treated in this elif.
            config = cls._check_and_enable_sdpa(
                config,
                hard_check_only=False if requested_attn_implementation is None else True,
            )

            if (
                torch.version.hip is not None
                and config._attn_implementation == "sdpa"
                and torch.cuda.device_count() > 1
                and version.parse(torch.__version__) < version.parse("2.4.1")
            ):
                logger.warning_once(
                    "Using the `SDPA` attention implementation on multi-gpu setup with ROCM may lead to performance issues due to the FA backend. Disabling it to use alternative backends."
                )
                torch.backends.cuda.enable_flash_sdp(False)
        elif requested_attn_implementation in list(ALL_ATTENTION_FUNCTIONS.keys()):
            config._attn_implementation = requested_attn_implementation
        elif isinstance(requested_attn_implementation, dict):
            config._attn_implementation = None
        else:
            config._attn_implementation = "eager"

        config._attn_implementation_autoset = True
        return config

    @classmethod
    def _set_default_torch_dtype(cls, dtype: torch.dtype) -> torch.dtype:
        """
        Change the default dtype and return the previous one. This is needed when wanting to instantiate the model
        under specific dtype.

        Args:
            dtype (`torch.dtype`):
                a floating dtype to set to.

        Returns:
            `torch.dtype`: the original `dtype` that can be used to restore `torch.set_default_dtype(dtype)` if it was
            modified. If it wasn't, returns `None`.

        Note `set_default_dtype` currently only works with floating-point types and asserts if for example,
        `torch.int64` is passed. So if a non-float `dtype` is passed this functions will throw an exception.
        """
        if not dtype.is_floating_point:
            raise ValueError(
                f"Can't instantiate {cls.__name__} model under dtype={dtype} since it is not a floating point dtype"
            )

        logger.info(f"Instantiating {cls.__name__} model under default dtype {dtype}.")
        dtype_orig = torch.get_default_dtype()
        torch.set_default_dtype(dtype)
        return dtype_orig

    @property
    def base_model(self) -> nn.Module:
        """
        `torch.nn.Module`: The main body of the model.
        """
        return getattr(self, self.base_model_prefix, self)

    @classmethod
    def can_generate(cls) -> bool:
        """
        Returns whether this model can generate sequences with `.generate()` from the `GenerationMixin`.

        Returns:
            `bool`: Whether this model can generate sequences with `.generate()`.
        """
        # Directly inherits `GenerationMixin` -> can generate
        if "GenerationMixin" in str(cls.__bases__):
            return True
        # The class inherits from a class that can generate (recursive check) -> can generate
        for base in cls.__bases__:
            if not hasattr(base, "can_generate"):
                continue
            if "PreTrainedModel" not in str(base) and base.can_generate():
                return True
        # BC: Detects whether `prepare_inputs_for_generation` has been overwritten in the model. Prior to v4.45, this
        # was how we detected whether a model could generate.
        if "GenerationMixin" not in str(cls.prepare_inputs_for_generation):
            logger.warning_once(
                f"{cls.__name__} has generative capabilities, as `prepare_inputs_for_generation` is explicitly "
                "overwritten. However, it doesn't directly inherit from `GenerationMixin`. From 👉v4.50👈 onwards, "
                "`PreTrainedModel` will NOT inherit from `GenerationMixin`, and this model will lose the ability "
                "to call `generate` and other related functions."
                "\n  - If you're using `trust_remote_code=True`, you can get rid of this warning by loading the "
                "model with an auto class. See https://huggingface.co/docs/transformers/en/model_doc/auto#auto-classes"
                "\n  - If you are the owner of the model architecture code, please modify your model class such that "
                "it inherits from `GenerationMixin` (after `PreTrainedModel`, otherwise you'll get an exception)."
                "\n  - If you are not the owner of the model architecture class, please contact the model code owner "
                "to update it."
            )
            return True
        # Otherwise, can't generate
        return False

    @classmethod
    def _check_and_enable_flash_attn_2(
        cls,
        config,
        torch_dtype: Optional[torch.dtype] = None,
        device_map: Optional[Union[str, Dict[str, int]]] = None,
        check_device_map: bool = True,
        hard_check_only: bool = False,
    ) -> PretrainedConfig:
        """
        Checks the availability of Flash Attention 2 and compatibility with the current model.

        If all checks pass and `hard_check_only` is False, the method will set the config attribute `attn_implementation` to "flash_attention_2" so that the model can initialize the correct attention module.
        """
        if not cls._supports_flash_attn_2:
            raise ValueError(
                f"{cls.__name__} does not support Flash Attention 2.0 yet. Please request to add support where"
                f" the model is hosted, on its model hub page: https://huggingface.co/{config._name_or_path}/discussions/new"
                " or in the Transformers GitHub repo: https://github.com/huggingface/transformers/issues/new"
            )

        if not is_flash_attn_2_available():
            preface = "FlashAttention2 has been toggled on, but it cannot be used due to the following error:"
            install_message = "Please refer to the documentation of https://huggingface.co/docs/transformers/perf_infer_gpu_one#flashattention-2 to install Flash Attention 2."

            if importlib.util.find_spec("flash_attn") is None:
                raise ImportError(f"{preface} the package flash_attn seems to be not installed. {install_message}")

            flash_attention_version = version.parse(importlib.metadata.version("flash_attn"))
            if torch.version.cuda:
                if flash_attention_version < version.parse("2.1.0"):
                    raise ImportError(
                        f"{preface} you need flash_attn package version to be greater or equal than 2.1.0. Detected version {flash_attention_version}. {install_message}"
                    )
                elif not torch.cuda.is_available():
                    raise ValueError(
                        f"{preface} Flash Attention 2 is not available on CPU. Please make sure torch can access a CUDA device."
                    )
                else:
                    raise ImportError(f"{preface} Flash Attention 2 is not available. {install_message}")
            elif torch.version.hip:
                if flash_attention_version < version.parse("2.0.4"):
                    raise ImportError(
                        f"{preface} you need flash_attn package version to be greater or equal than 2.0.4. Make sure to have that version installed - detected version {flash_attention_version}. {install_message}"
                    )
                else:
                    raise ImportError(f"{preface} Flash Attention 2 is not available. {install_message}")

        _is_bettertransformer = getattr(cls, "use_bettertransformer", False)

        if _is_bettertransformer:
            raise ValueError(
                "Flash Attention 2 and BetterTransformer API are not compatible. Please make sure to disable BetterTransformers by doing model.reverse_bettertransformer()"
            )

        if torch_dtype is None:
            logger.warning_once(
                "You are attempting to use Flash Attention 2.0 without specifying a torch dtype. This might lead to unexpected behaviour"
            )
        elif torch_dtype is not None and torch_dtype not in [torch.float16, torch.bfloat16]:
            logger.warning_once(
                "Flash Attention 2.0 only supports torch.float16 and torch.bfloat16 dtypes, but"
                f" the current dype in {cls.__name__} is {torch_dtype}. You should run training or inference using Automatic Mixed-Precision via the `with torch.autocast(device_type='torch_device'):` decorator,"
                ' or load the model with the `torch_dtype` argument. Example: `model = AutoModel.from_pretrained("openai/whisper-tiny", attn_implementation="flash_attention_2", torch_dtype=torch.float16)`'
            )

        # The check `torch.empty(0).device.type != "cuda"` is needed as the model may be initialized after `torch.set_default_device` has been called,
        # or the model may be initialized under the context manager `with torch.device("cuda"):`.
        if check_device_map and device_map is None and torch.empty(0).device.type != "cuda":
            if torch.cuda.is_available():
                logger.warning_once(
                    "You are attempting to use Flash Attention 2.0 with a model not initialized on GPU. Make sure to move the model to GPU"
                    " after initializing it on CPU with `model.to('cuda')`."
                )
            else:
                raise ValueError(
                    "You are attempting to use Flash Attention 2.0 with a model not initialized on GPU and with no GPU available. "
                    "This is not supported yet. Please make sure to have access to a GPU and either initialise the model on a GPU by passing a device_map "
                    "or initialising the model on CPU and then moving it to GPU."
                )
        elif (
            check_device_map
            and device_map is not None
            and isinstance(device_map, dict)
            and ("cpu" in device_map.values() or "disk" in device_map.values())
        ):
            raise ValueError(
                "You are attempting to use Flash Attention 2.0 with a model dispatched on CPU or disk. This is not supported. Please make sure to "
                "initialise the model on a GPU by passing a device_map that contains only GPU devices as keys."
            )
        if not hard_check_only:
            config._attn_implementation = "flash_attention_2"
        return config

    @classmethod
    def _check_and_enable_sdpa(cls, config, hard_check_only: bool = False) -> PretrainedConfig:
        """
        Checks the availability of SDPA for a given model.

        If all checks pass and `hard_check_only` is False, the method will set the config attribute `_attn_implementation` to "sdpa" so that the model can initialize the correct attention module.
        """
        if hard_check_only:
            if not cls._supports_sdpa:
                raise ValueError(
                    f"{cls.__name__} does not support an attention implementation through torch.nn.functional.scaled_dot_product_attention yet."
                    " Please request the support for this architecture: https://github.com/huggingface/transformers/issues/28005. If you believe"
                    ' this error is a bug, please open an issue in Transformers GitHub repository and load your model with the argument `attn_implementation="eager"` meanwhile. Example: `model = AutoModel.from_pretrained("openai/whisper-tiny", attn_implementation="eager")`'
                )
            if not is_torch_sdpa_available():
                raise ImportError(
                    "PyTorch SDPA requirements in Transformers are not met. Please install torch>=2.1.1."
                )

        if not is_torch_sdpa_available() or not cls._supports_sdpa:
            return config

        _is_bettertransformer = getattr(cls, "use_bettertransformer", False)
        if _is_bettertransformer:
            return config

        if not hard_check_only:
            config._attn_implementation = "sdpa"
        return config

    @classmethod
    def _check_and_enable_flex_attn(cls, config, hard_check_only: bool = False) -> PretrainedConfig:
        """
        Checks the availability of Flex Attention for a given model.

        If all checks pass and `hard_check_only` is False, the method will set the config attribute `_attn_implementation` to "flex_attention" so that the model can initialize the correct attention module.
        """
        if hard_check_only:
            if not cls._supports_flex_attn:
                raise ValueError(
                    f"{cls.__name__} does not support an attention implementation through torch's flex_attention."
                    " Please request the support for this architecture: https://github.com/huggingface/transformers/issues/34809."
                    " If you believe this error is a bug, please open an issue in Transformers GitHub repository"
                    ' and load your model with the argument `attn_implementation="eager"` meanwhile.'
                    ' Example: `model = AutoModel.from_pretrained("openai/whisper-tiny", attn_implementation="eager")`'
                )
            if not is_torch_flex_attn_available():
                raise ImportError(
                    "PyTorch Flex Attention requirements in Transformers are not met. Please install torch>=2.5.0."
                )

        if not is_torch_flex_attn_available() or not cls._supports_flex_attn:
            return config

        if not hard_check_only:
            config._attn_implementation = "flex_attention"

        return config

    def enable_input_require_grads(self):
        """
        Enables the gradients for the input embeddings. This is useful for fine-tuning adapter weights while keeping
        the model weights fixed.
        """

        def make_inputs_require_grads(module, input, output):
            output.requires_grad_(True)

        self._require_grads_hook = self.get_input_embeddings().register_forward_hook(make_inputs_require_grads)

    def disable_input_require_grads(self):
        """
        Removes the `_require_grads_hook`.
        """
        self._require_grads_hook.remove()

    def get_input_embeddings(self) -> nn.Module:
        """
        Returns the model's input embeddings.

        Returns:
            `nn.Module`: A torch module mapping vocabulary to hidden states.
        """
        base_model = getattr(self, self.base_model_prefix, self)
        if base_model is not self:
            return base_model.get_input_embeddings()
        else:
            raise NotImplementedError

    def set_input_embeddings(self, value: nn.Module):
        """
        Set model's input embeddings.

        Args:
            value (`nn.Module`): A module mapping vocabulary to hidden states.
        """
        base_model = getattr(self, self.base_model_prefix, self)
        if base_model is not self:
            base_model.set_input_embeddings(value)
        else:
            raise NotImplementedError

    def get_output_embeddings(self) -> nn.Module:
        """
        Returns the model's output embeddings.

        Returns:
            `nn.Module`: A torch module mapping hidden states to vocabulary.
        """
        return None  # Overwrite for models with output embeddings

    def _init_weights(self, module):
        """
        Initialize the weights. This method should be overridden by derived class and is
        the only initialization method that will be called when loading a checkpoint
        using `from_pretrained`. Any attempt to initialize outside of this function
        will be useless as the torch.nn.init function are all replaced with skip.
        """
        pass

    def _initialize_weights(self, module):
        """
        Initialize the weights if they are not already initialized.
        """
        if getattr(module, "_is_hf_initialized", False):
            return
        self._init_weights(module)
        module._is_hf_initialized = True

    def tie_weights(self):
        """
        Tie the weights between the input embeddings and the output embeddings.

        If the `torchscript` flag is set in the configuration, can't handle parameter sharing so we are cloning the
        weights instead.
        """
        if getattr(self.config.get_text_config(decoder=True), "tie_word_embeddings", True):
            output_embeddings = self.get_output_embeddings()
            if output_embeddings is not None:
                self._tie_or_clone_weights(output_embeddings, self.get_input_embeddings())

        if getattr(self.config, "is_encoder_decoder", False) and getattr(self.config, "tie_encoder_decoder", False):
            if hasattr(self, self.base_model_prefix):
                self = getattr(self, self.base_model_prefix)
            tied_weights = self._tie_encoder_decoder_weights(
                self.encoder, self.decoder, self.base_model_prefix, "encoder"
            )
            # Setting a dynamic variable instead of `_tied_weights_keys` because it's a class
            # attributed not an instance member, therefore modifying it will modify the entire class
            # Leading to issues on subsequent calls by different tests or subsequent calls.
            self._dynamic_tied_weights_keys = tied_weights

        for module in self.modules():
            if hasattr(module, "_tie_weights"):
                module._tie_weights()

    @staticmethod
    def _tie_encoder_decoder_weights(
        encoder: nn.Module, decoder: nn.Module, base_model_prefix: str, base_encoder_name: str
    ):
        uninitialized_encoder_weights: List[str] = []
        tied_weights: List[str] = []
        if decoder.__class__ != encoder.__class__:
            logger.info(
                f"{decoder.__class__} and {encoder.__class__} are not equal. In this case make sure that all encoder"
                " weights are correctly initialized."
            )

        def tie_encoder_to_decoder_recursively(
            decoder_pointer: nn.Module,
            encoder_pointer: nn.Module,
            module_name: str,
            base_encoder_name: str,
            uninitialized_encoder_weights: List[str],
            depth=0,
            total_decoder_name="",
            total_encoder_name="",
        ):
            assert isinstance(decoder_pointer, nn.Module) and isinstance(
                encoder_pointer, nn.Module
            ), f"{decoder_pointer} and {encoder_pointer} have to be of type nn.Module"
            if hasattr(decoder_pointer, "weight"):
                assert hasattr(encoder_pointer, "weight")
                encoder_pointer.weight = decoder_pointer.weight
                tied_weights.append(f"{base_encoder_name}{total_encoder_name}.weight")
                if hasattr(decoder_pointer, "bias"):
                    assert hasattr(encoder_pointer, "bias")
                    tied_weights.append(f"{base_encoder_name}{total_encoder_name}.bias")
                    encoder_pointer.bias = decoder_pointer.bias
                return

            encoder_modules = encoder_pointer._modules
            decoder_modules = decoder_pointer._modules
            if len(decoder_modules) > 0:
                assert (
                    len(encoder_modules) > 0
                ), f"Encoder module {encoder_pointer} does not match decoder module {decoder_pointer}"

                all_encoder_weights = {module_name + "/" + sub_name for sub_name in encoder_modules.keys()}
                encoder_layer_pos = 0
                for name, module in decoder_modules.items():
                    if name.isdigit():
                        encoder_name = str(int(name) + encoder_layer_pos)
                        decoder_name = name
                        if not isinstance(decoder_modules[decoder_name], type(encoder_modules[encoder_name])) and len(
                            encoder_modules
                        ) != len(decoder_modules):
                            # this can happen if the name corresponds to the position in a list module list of layers
                            # in this case the decoder has added a cross-attention that the encoder does not have
                            # thus skip this step and subtract one layer pos from encoder
                            encoder_layer_pos -= 1
                            continue
                    elif name not in encoder_modules:
                        continue
                    elif depth > 500:
                        raise ValueError(
                            "Max depth of recursive function `tie_encoder_to_decoder` reached. It seems that there is"
                            " a circular dependency between two or more `nn.Modules` of your model."
                        )
                    else:
                        decoder_name = encoder_name = name
                    tie_encoder_to_decoder_recursively(
                        decoder_modules[decoder_name],
                        encoder_modules[encoder_name],
                        module_name + "/" + name,
                        base_encoder_name,
                        uninitialized_encoder_weights,
                        depth=depth + 1,
                        total_encoder_name=f"{total_encoder_name}.{encoder_name}",
                        total_decoder_name=f"{total_decoder_name}.{decoder_name}",
                    )
                    all_encoder_weights.remove(module_name + "/" + encoder_name)

                uninitialized_encoder_weights += list(all_encoder_weights)

        # tie weights recursively
        tie_encoder_to_decoder_recursively(
            decoder, encoder, base_model_prefix, base_encoder_name, uninitialized_encoder_weights
        )

        if len(uninitialized_encoder_weights) > 0:
            logger.warning(
                f"The following encoder weights were not tied to the decoder {uninitialized_encoder_weights}"
            )
        return tied_weights

    def _tie_or_clone_weights(self, output_embeddings, input_embeddings):
        """Tie or clone module weights depending of whether we are using TorchScript or not"""
        if self.config.torchscript:
            output_embeddings.weight = nn.Parameter(input_embeddings.weight.clone())
        else:
            output_embeddings.weight = input_embeddings.weight

        if getattr(output_embeddings, "bias", None) is not None:
            output_embeddings.bias.data = nn.functional.pad(
                output_embeddings.bias.data,
                (
                    0,
                    output_embeddings.weight.shape[0] - output_embeddings.bias.shape[0],
                ),
                "constant",
                0,
            )
        if hasattr(output_embeddings, "out_features") and hasattr(input_embeddings, "num_embeddings"):
            output_embeddings.out_features = input_embeddings.num_embeddings

    def _get_no_split_modules(self, device_map: str):
        """
        Get the modules of the model that should not be spit when using device_map. We iterate through the modules to
        get the underlying `_no_split_modules`.

        Args:
            device_map (`str`):
                The device map value. Options are ["auto", "balanced", "balanced_low_0", "sequential"]

        Returns:
            `List[str]`: List of modules that should not be split
        """
        _no_split_modules = set()
        modules_to_check = [self]
        while len(modules_to_check) > 0:
            module = modules_to_check.pop(-1)
            # if the module does not appear in _no_split_modules, we also check the children
            if module.__class__.__name__ not in _no_split_modules:
                if isinstance(module, PreTrainedModel):
                    if module._no_split_modules is None:
                        raise ValueError(
                            f"{module.__class__.__name__} does not support `device_map='{device_map}'`. To implement support, the model "
                            "class needs to implement the `_no_split_modules` attribute."
                        )
                    else:
                        _no_split_modules = _no_split_modules | set(module._no_split_modules)
                modules_to_check += list(module.children())
        return list(_no_split_modules)

    def resize_token_embeddings(
        self,
        new_num_tokens: Optional[int] = None,
        pad_to_multiple_of: Optional[int] = None,
        mean_resizing: bool = True,
    ) -> nn.Embedding:
        """
        Resizes input token embeddings matrix of the model if `new_num_tokens != config.vocab_size`.

        Takes care of tying weights embeddings afterwards if the model class has a `tie_weights()` method.

        Arguments:
            new_num_tokens (`int`, *optional*):
                The new number of tokens in the embedding matrix. Increasing the size will add newly initialized
                vectors at the end. Reducing the size will remove vectors from the end. If not provided or `None`, just
                returns a pointer to the input tokens `torch.nn.Embedding` module of the model without doing anything.
            pad_to_multiple_of (`int`, *optional*):
                If set will pad the embedding matrix to a multiple of the provided value.If `new_num_tokens` is set to
                `None` will just pad the embedding to a multiple of `pad_to_multiple_of`.

                This is especially useful to enable the use of Tensor Cores on NVIDIA hardware with compute capability
                `>= 7.5` (Volta), or on TPUs which benefit from having sequence lengths be a multiple of 128. For more
                details about this, or help on choosing the correct value for resizing, refer to this guide:
                https://docs.nvidia.com/deeplearning/performance/dl-performance-matrix-multiplication/index.html#requirements-tc
            mean_resizing (`bool`):
                Whether to initialize the added embeddings from a multivariate normal distribution that has old embeddings' mean and
                covariance or to initialize them with a normal distribution that has a mean of zero and std equals `config.initializer_range`.

                Setting `mean_resizing` to `True` is useful when increasing the size of the embeddings of causal language models,
                where the generated tokens' probabilities won't be affected by the added embeddings because initializing the new embeddings with the
                old embeddings' mean will reduce the kl-divergence between the next token probability before and after adding the new embeddings.
                Refer to this article for more information: https://nlp.stanford.edu/~johnhew/vocab-expansion.html

        Return:
            `torch.nn.Embedding`: Pointer to the input tokens Embeddings Module of the model.
        """
        model_embeds = self._resize_token_embeddings(new_num_tokens, pad_to_multiple_of, mean_resizing)
        if new_num_tokens is None and pad_to_multiple_of is None:
            return model_embeds

        # Since we are basically resuing the same old embeddings with new weight values, gathering is required
        is_quantized = hasattr(self, "hf_quantizer") and self.hf_quantizer is not None
        if is_deepspeed_zero3_enabled() and not is_quantized:
            import deepspeed

            with deepspeed.zero.GatheredParameters(model_embeds.weight, modifier_rank=None):
                vocab_size = model_embeds.weight.shape[0]
        else:
            vocab_size = model_embeds.weight.shape[0]

        # Update base model and current model config.
        self.config.get_text_config().vocab_size = vocab_size
        self.vocab_size = vocab_size

        # Tie weights again if needed
        self.tie_weights()

        return model_embeds

    def _resize_token_embeddings(self, new_num_tokens, pad_to_multiple_of=None, mean_resizing=True):
        old_embeddings = self.get_input_embeddings()
        new_embeddings = self._get_resized_embeddings(
            old_embeddings, new_num_tokens, pad_to_multiple_of, mean_resizing
        )
        if hasattr(old_embeddings, "_hf_hook"):
            hook = old_embeddings._hf_hook
            add_hook_to_module(new_embeddings, hook)
        old_embeddings_requires_grad = old_embeddings.weight.requires_grad
        new_embeddings.requires_grad_(old_embeddings_requires_grad)
        self.set_input_embeddings(new_embeddings)
        is_quantized = hasattr(self, "hf_quantizer") and self.hf_quantizer is not None

        # Update new_num_tokens with the actual size of new_embeddings
        if pad_to_multiple_of is not None:
            if is_deepspeed_zero3_enabled() and not is_quantized:
                import deepspeed

                with deepspeed.zero.GatheredParameters(new_embeddings.weight, modifier_rank=None):
                    new_num_tokens = new_embeddings.weight.shape[0]
            else:
                new_num_tokens = new_embeddings.weight.shape[0]

        # if word embeddings are not tied, make sure that lm head is resized as well
        if (
            self.get_output_embeddings() is not None
            and not self.config.get_text_config(decoder=True).tie_word_embeddings
        ):
            old_lm_head = self.get_output_embeddings()
            if isinstance(old_lm_head, torch.nn.Embedding):
                new_lm_head = self._get_resized_embeddings(old_lm_head, new_num_tokens, mean_resizing=mean_resizing)
            else:
                new_lm_head = self._get_resized_lm_head(old_lm_head, new_num_tokens, mean_resizing=mean_resizing)
            if hasattr(old_lm_head, "_hf_hook"):
                hook = old_lm_head._hf_hook
                add_hook_to_module(new_lm_head, hook)
            old_lm_head_requires_grad = old_lm_head.weight.requires_grad
            new_lm_head.requires_grad_(old_lm_head_requires_grad)
            self.set_output_embeddings(new_lm_head)

        return self.get_input_embeddings()

    def _get_resized_embeddings(
        self,
        old_embeddings: nn.Embedding,
        new_num_tokens: Optional[int] = None,
        pad_to_multiple_of: Optional[int] = None,
        mean_resizing: bool = True,
    ) -> nn.Embedding:
        """
        Build a resized Embedding Module from a provided token Embedding Module. Increasing the size will add newly
        initialized vectors at the end. Reducing the size will remove vectors from the end

        Args:
            old_embeddings (`torch.nn.Embedding`):
                Old embeddings to be resized.
            new_num_tokens (`int`, *optional*):
                New number of tokens in the embedding matrix.

                Increasing the size will add newly initialized vectors at the end. Reducing the size will remove
                vectors from the end. If not provided or `None`, just returns a pointer to the input tokens
                `torch.nn.Embedding` module of the model without doing anything.
            pad_to_multiple_of (`int`, *optional*):
                If set will pad the embedding matrix to a multiple of the provided value. If `new_num_tokens` is set to
                `None` will just pad the embedding to a multiple of `pad_to_multiple_of`.

                This is especially useful to enable the use of Tensor Cores on NVIDIA hardware with compute capability
                `>= 7.5` (Volta), or on TPUs which benefit from having sequence lengths be a multiple of 128. For more
                details about this, or help on choosing the correct value for resizing, refer to this guide:
                https://docs.nvidia.com/deeplearning/performance/dl-performance-matrix-multiplication/index.html#requirements-tc
            mean_resizing (`bool`):
                Whether to initialize the added embeddings from a multivariate normal distribution that has old embeddings' mean and
                covariance or to initialize them with a normal distribution that has a mean of zero and std equals `config.initializer_range`.

                Setting `mean_resizing` to `True` is useful when increasing the size of the embeddings of causal language models,
                where the generated tokens' probabilities will not be affected by the added embeddings because initializing the new embeddings with the
                old embeddings' mean will reduce the kl-divergence between the next token probability before and after adding the new embeddings.
                Refer to this article for more information: https://nlp.stanford.edu/~johnhew/vocab-expansion.html


        Return:
            `torch.nn.Embedding`: Pointer to the resized Embedding Module or the old Embedding Module if
            `new_num_tokens` is `None`
        """

        if pad_to_multiple_of is not None:
            if not isinstance(pad_to_multiple_of, int):
                raise ValueError(
                    f"Asking to pad the embedding matrix to a multiple of `{pad_to_multiple_of}`, which is not and integer. Please make sure to pass an integer"
                )
            if new_num_tokens is None:
                new_num_tokens = old_embeddings.weight.shape[0]
            new_num_tokens = ((new_num_tokens + pad_to_multiple_of - 1) // pad_to_multiple_of) * pad_to_multiple_of
        else:
            logger.info(
                "You are resizing the embedding layer without providing a `pad_to_multiple_of` parameter. This means that the new embedding"
                f" dimension will be {new_num_tokens}. This might induce some performance reduction as *Tensor Cores* will not be available."
                " For more details about this, or help on choosing the correct value for resizing, refer to this guide:"
                " https://docs.nvidia.com/deeplearning/performance/dl-performance-matrix-multiplication/index.html#requirements-tc"
            )

        if new_num_tokens is None:
            return old_embeddings

        is_quantized = hasattr(self, "hf_quantizer") and self.hf_quantizer is not None
        if is_deepspeed_zero3_enabled() and not is_quantized:
            import deepspeed

            with deepspeed.zero.GatheredParameters(old_embeddings.weight, modifier_rank=None):
                old_num_tokens, old_embedding_dim = old_embeddings.weight.size()
        else:
            old_num_tokens, old_embedding_dim = old_embeddings.weight.size()

        if old_num_tokens == new_num_tokens and not is_deepspeed_zero3_enabled():
            return old_embeddings

        if not isinstance(old_embeddings, nn.Embedding):
            raise TypeError(
                f"Old embeddings are of type {type(old_embeddings)}, which is not an instance of {nn.Embedding}. You"
                " should either use a different resize function or make sure that `old_embeddings` are an instance of"
                f" {nn.Embedding}."
            )

        # Build new embeddings

        # When using DeepSpeed ZeRO-3, we shouldn't create new embeddings with DeepSpeed init
        # because the shape of the new embedding layer is used across various modeling files
        # as well as to update config vocab size. Shape will be 0 when using DeepSpeed init leading
        # to errors when training.
        new_embeddings = nn.Embedding(
            new_num_tokens,
            old_embedding_dim,
            device=old_embeddings.weight.device,
            dtype=old_embeddings.weight.dtype,
        )

        if new_num_tokens > old_num_tokens and not mean_resizing:
            # initialize new embeddings (in particular added tokens) with a mean of 0 and std equals `config.initializer_range`.
            self._init_weights(new_embeddings)

        elif new_num_tokens > old_num_tokens and mean_resizing:
            # initialize new embeddings  (in particular added tokens). The new embeddings will be initialized
            # from a multivariate normal distribution that has old embeddings' mean and covariance.
            # as described in this article: https://nlp.stanford.edu/~johnhew/vocab-expansion.html
            logger.warning_once(
                "The new embeddings will be initialized from a multivariate normal distribution that has old embeddings' mean and covariance. "
                "As described in this article: https://nlp.stanford.edu/~johnhew/vocab-expansion.html. "
                "To disable this, use `mean_resizing=False`"
            )

            added_num_tokens = new_num_tokens - old_num_tokens
            if is_deepspeed_zero3_enabled() and not is_quantized:
                import deepspeed

                with deepspeed.zero.GatheredParameters([old_embeddings.weight], modifier_rank=None):
                    self._init_added_embeddings_weights_with_mean(
                        old_embeddings, new_embeddings, old_embedding_dim, old_num_tokens, added_num_tokens
                    )
            else:
                self._init_added_embeddings_weights_with_mean(
                    old_embeddings, new_embeddings, old_embedding_dim, old_num_tokens, added_num_tokens
                )

        # Copy token embeddings from the previous weights

        # numbers of tokens to copy
        n = min(old_num_tokens, new_num_tokens)

        if is_deepspeed_zero3_enabled() and not is_quantized:
            import deepspeed

            params = [old_embeddings.weight, new_embeddings.weight]
            with deepspeed.zero.GatheredParameters(params, modifier_rank=0):
                new_embeddings.weight.data[:n, :] = old_embeddings.weight.data[:n, :]
        else:
            new_embeddings.weight.data[:n, :] = old_embeddings.weight.data[:n, :]

        # Replace weights in old_embeddings and return to maintain the same embedding type.
        # This ensures correct functionality when a Custom Embedding class is passed as input.
        # The input and output embedding types remain consistent. (c.f. https://github.com/huggingface/transformers/pull/31979)
        if is_deepspeed_zero3_enabled() and not is_quantized:
            import deepspeed

            params = [old_embeddings.weight, new_embeddings.weight]
            with deepspeed.zero.GatheredParameters(params, modifier_rank=0):
                old_embeddings.weight = new_embeddings.weight
                old_embeddings.num_embeddings = new_embeddings.weight.data.shape[0]

                # If the new number of tokens is smaller than the original `padding_idx`, the `padding_idx`
                # will be set to `None` in the resized embeddings.
                if old_embeddings.padding_idx is not None and (new_num_tokens - 1) < old_embeddings.padding_idx:
                    old_embeddings.padding_idx = None
        else:
            old_embeddings.weight.data = new_embeddings.weight.data
            old_embeddings.num_embeddings = new_embeddings.weight.data.shape[0]
            if old_embeddings.padding_idx is not None and (new_num_tokens - 1) < old_embeddings.padding_idx:
                old_embeddings.padding_idx = None

        return old_embeddings

    def _get_resized_lm_head(
        self,
        old_lm_head: nn.Linear,
        new_num_tokens: Optional[int] = None,
        transposed: Optional[bool] = False,
        mean_resizing: bool = True,
    ) -> nn.Linear:
        """
        Build a resized Linear Module from a provided old Linear Module. Increasing the size will add newly initialized
        vectors at the end. Reducing the size will remove vectors from the end

        Args:
            old_lm_head (`torch.nn.Linear`):
                Old lm head liner layer to be resized.
            new_num_tokens (`int`, *optional*):
                New number of tokens in the linear matrix.

                Increasing the size will add newly initialized vectors at the end. Reducing the size will remove
                vectors from the end. If not provided or `None`, just returns a pointer to the input tokens
                `torch.nn.Linear` module of the model without doing anything. transposed (`bool`, *optional*, defaults
                to `False`): Whether `old_lm_head` is transposed or not. If True `old_lm_head.size()` is `lm_head_dim,
                vocab_size` else `vocab_size, lm_head_dim`.
            mean_resizing (`bool`):
                Whether to initialize the added embeddings from a multivariate normal distribution that has old embeddings' mean and
                covariance or to initialize them with a normal distribution that has a mean of zero and std equals `config.initializer_range`.

                Setting `mean_resizing` to `True` is useful when increasing the size of the embeddings of causal language models,
                where the generated tokens' probabilities will not be affected by the added embeddings because initializing the new embeddings with the
                old embeddings' mean will reduce the kl-divergence between the next token probability before and after adding the new embeddings.
                Refer to this article for more information: https://nlp.stanford.edu/~johnhew/vocab-expansion.html

        Return:
            `torch.nn.Linear`: Pointer to the resized Linear Module or the old Linear Module if `new_num_tokens` is
            `None`
        """
        if new_num_tokens is None:
            return old_lm_head

        is_quantized = hasattr(self, "hf_quantizer") and self.hf_quantizer is not None
        if is_deepspeed_zero3_enabled() and not is_quantized:
            import deepspeed

            with deepspeed.zero.GatheredParameters(old_lm_head.weight, modifier_rank=None):
                old_num_tokens, old_lm_head_dim = (
                    old_lm_head.weight.size() if not transposed else old_lm_head.weight.t().size()
                )
        else:
            old_num_tokens, old_lm_head_dim = (
                old_lm_head.weight.size() if not transposed else old_lm_head.weight.t().size()
            )

        if old_num_tokens == new_num_tokens and not is_deepspeed_zero3_enabled():
            return old_lm_head

        if not isinstance(old_lm_head, nn.Linear):
            raise TypeError(
                f"Old language model head is of type {type(old_lm_head)}, which is not an instance of {nn.Linear}. You"
                " should either use a different resize function or make sure that `old_lm_head` are an instance of"
                f" {nn.Linear}."
            )

        # Build new lm head
        new_lm_head_shape = (old_lm_head_dim, new_num_tokens) if not transposed else (new_num_tokens, old_lm_head_dim)
        has_new_lm_head_bias = old_lm_head.bias is not None

        # When using DeepSpeed ZeRO-3, we shouldn't create new embeddings with DeepSpeed init
        # because the shape of the new embedding layer is used across various modeling files
        # as well as to update config vocab size. Shape will be 0 when using DeepSpeed init leading
        # to errors when training.
        new_lm_head = nn.Linear(
            *new_lm_head_shape,
            bias=has_new_lm_head_bias,
            device=old_lm_head.weight.device,
            dtype=old_lm_head.weight.dtype,
        )

        if new_num_tokens > old_num_tokens and not mean_resizing:
            # initialize new embeddings (in particular added tokens) with a mean of 0 and std equals `config.initializer_range`.
            self._init_weights(new_lm_head)

        elif new_num_tokens > old_num_tokens and mean_resizing:
            # initialize new lm_head weights (in particular added tokens). The new lm_head weights
            # will be initialized from a multivariate normal distribution that has old embeddings' mean and covariance.
            # as described in this article: https://nlp.stanford.edu/~johnhew/vocab-expansion.html
            logger.warning_once(
                "The new lm_head weights will be initialized from a multivariate normal distribution that has old embeddings' mean and covariance. "
                "As described in this article: https://nlp.stanford.edu/~johnhew/vocab-expansion.html. "
                "To disable this, use `mean_resizing=False`"
            )

            added_num_tokens = new_num_tokens - old_num_tokens
            if is_deepspeed_zero3_enabled() and not is_quantized:
                import deepspeed

                params = [old_lm_head.weight]
                if has_new_lm_head_bias:
                    params += [old_lm_head.bias]
                with deepspeed.zero.GatheredParameters(params, modifier_rank=None):
                    self._init_added_lm_head_weights_with_mean(
                        old_lm_head, new_lm_head, old_lm_head_dim, old_num_tokens, added_num_tokens, transposed
                    )
                    if has_new_lm_head_bias:
                        self._init_added_lm_head_bias_with_mean(old_lm_head, new_lm_head, added_num_tokens)

            else:
                self._init_added_lm_head_weights_with_mean(
                    old_lm_head, new_lm_head, old_lm_head_dim, old_num_tokens, added_num_tokens, transposed
                )
                if has_new_lm_head_bias:
                    self._init_added_lm_head_bias_with_mean(old_lm_head, new_lm_head, added_num_tokens)

        num_tokens_to_copy = min(old_num_tokens, new_num_tokens)

        if is_deepspeed_zero3_enabled() and not is_quantized:
            import deepspeed

            params = [old_lm_head.weight, old_lm_head.bias, new_lm_head.weight, new_lm_head.bias]
            with deepspeed.zero.GatheredParameters(params, modifier_rank=0):
                self._copy_lm_head_original_to_resized(
                    new_lm_head, old_lm_head, num_tokens_to_copy, transposed, has_new_lm_head_bias
                )
        else:
            self._copy_lm_head_original_to_resized(
                new_lm_head, old_lm_head, num_tokens_to_copy, transposed, has_new_lm_head_bias
            )

        return new_lm_head

    def _init_added_embeddings_weights_with_mean(
        self, old_embeddings, new_embeddings, old_embedding_dim, old_num_tokens, added_num_tokens
    ):
        old_embeddings_weight = old_embeddings.weight.data.to(torch.float32)
        mean_embeddings = torch.mean(old_embeddings_weight, axis=0)
        old_centered_embeddings = old_embeddings_weight - mean_embeddings
        covariance = old_centered_embeddings.T @ old_centered_embeddings / old_num_tokens

        # Check if the covariance is positive definite.
        epsilon = 1e-9
        is_covariance_psd = constraints.positive_definite.check(epsilon * covariance).all()
        if is_covariance_psd:
            # If covariances is positive definite, a distribution can be created. and we can sample new weights from it.
            distribution = torch.distributions.multivariate_normal.MultivariateNormal(
                mean_embeddings, covariance_matrix=epsilon * covariance
            )
            new_embeddings.weight.data[-1 * added_num_tokens :, :] = distribution.sample(
                sample_shape=(added_num_tokens,)
            ).to(old_embeddings.weight.dtype)
        else:
            # Otherwise, just initialize with the mean. because distribtion will not be created.
            new_embeddings.weight.data[-1 * added_num_tokens :, :] = (
                mean_embeddings[None, :].repeat(added_num_tokens, 1).to(old_embeddings.weight.dtype)
            )

    def _init_added_lm_head_weights_with_mean(
        self,
        old_lm_head,
        new_lm_head,
        old_lm_head_dim,
        old_num_tokens,
        added_num_tokens,
        transposed=False,
    ):
        if transposed:
            # Transpose to the desired shape for the function.
            new_lm_head.weight.data = new_lm_head.weight.data.T
            old_lm_head.weight.data = old_lm_head.weight.data.T

        # The same initilization logic as Embeddings.
        self._init_added_embeddings_weights_with_mean(
            old_lm_head, new_lm_head, old_lm_head_dim, old_num_tokens, added_num_tokens
        )

        if transposed:
            # Transpose again to the correct shape.
            new_lm_head.weight.data = new_lm_head.weight.data.T
            old_lm_head.weight.data = old_lm_head.weight.data.T

    def _init_added_lm_head_bias_with_mean(self, old_lm_head, new_lm_head, added_num_tokens):
        bias_mean = torch.mean(old_lm_head.bias.data, axis=0, dtype=torch.float32)
        bias_std = torch.std(old_lm_head.bias.data, axis=0).to(torch.float32)
        new_lm_head.bias.data[-1 * added_num_tokens :].normal_(mean=bias_mean, std=1e-9 * bias_std)

    def _copy_lm_head_original_to_resized(
        self, new_lm_head, old_lm_head, num_tokens_to_copy, transposed, has_new_lm_head_bias
    ):
        # Copy old lm head weights to new lm head
        if not transposed:
            new_lm_head.weight.data[:num_tokens_to_copy, :] = old_lm_head.weight.data[:num_tokens_to_copy, :]
        else:
            new_lm_head.weight.data[:, :num_tokens_to_copy] = old_lm_head.weight.data[:, :num_tokens_to_copy]

        # Copy bias weights to new lm head
        if has_new_lm_head_bias:
            new_lm_head.bias.data[:num_tokens_to_copy] = old_lm_head.bias.data[:num_tokens_to_copy]

    def resize_position_embeddings(self, new_num_position_embeddings: int):
        raise NotImplementedError(
            f"`resize_position_embeddings` is not implemented for {self.__class__}`. To implement it, you should "
            f"overwrite this method in the class {self.__class__} in `modeling_{self.__class__.__module__}.py`"
        )

    def get_position_embeddings(self) -> Union[nn.Embedding, Tuple[nn.Embedding]]:
        raise NotImplementedError(
            f"`get_position_embeddings` is not implemented for {self.__class__}`. To implement it, you should "
            f"overwrite this method in the class {self.__class__} in `modeling_{self.__class__.__module__}.py`"
        )

    def init_weights(self):
        """
        If needed prunes and maybe initializes weights. If using a custom `PreTrainedModel`, you need to implement any
        initialization logic in `_init_weights`.
        """
        # Prune heads if needed
        if self.config.pruned_heads:
            self.prune_heads(self.config.pruned_heads)

        if _init_weights:
            # Initialize weights
            self.apply(self._initialize_weights)

            # Tie weights should be skipped when not initializing all weights
            # since from_pretrained(...) calls tie weights anyways
            self.tie_weights()

    def prune_heads(self, heads_to_prune: Dict[int, List[int]]):
        """
        Prunes heads of the base model.

        Arguments:
            heads_to_prune (`Dict[int, List[int]]`):
                Dictionary with keys being selected layer indices (`int`) and associated values being the list of heads
                to prune in said layer (list of `int`). For instance {1: [0, 2], 2: [2, 3]} will prune heads 0 and 2 on
                layer 1 and heads 2 and 3 on layer 2.
        """
        # save new sets of pruned heads as union of previously stored pruned heads and newly pruned heads
        for layer, heads in heads_to_prune.items():
            union_heads = set(self.config.pruned_heads.get(layer, [])) | set(heads)
            self.config.pruned_heads[layer] = list(union_heads)  # Unfortunately we have to store it as list for JSON

        self.base_model._prune_heads(heads_to_prune)

    def gradient_checkpointing_enable(self, gradient_checkpointing_kwargs=None):
        """
        Activates gradient checkpointing for the current model.

        Note that in other frameworks this feature can be referred to as "activation checkpointing" or "checkpoint
        activations".

        We pass the `__call__` method of the modules instead of `forward` because `__call__` attaches all the hooks of
        the module. https://discuss.pytorch.org/t/any-different-between-model-input-and-model-forward-input/3690/2

        Args:
            gradient_checkpointing_kwargs (dict, *optional*):
                Additional keyword arguments passed along to the `torch.utils.checkpoint.checkpoint` function.
        """
        if not self.supports_gradient_checkpointing:
            raise ValueError(f"{self.__class__.__name__} does not support gradient checkpointing.")

        if gradient_checkpointing_kwargs is None:
            gradient_checkpointing_kwargs = {"use_reentrant": True}

        gradient_checkpointing_func = functools.partial(checkpoint, **gradient_checkpointing_kwargs)

        # For old GC format (transformers < 4.35.0) for models that live on the Hub
        # we will fall back to the overwritten `_set_gradient_checkpointing` method
        _is_using_old_format = "value" in inspect.signature(self._set_gradient_checkpointing).parameters

        if not _is_using_old_format:
            self._set_gradient_checkpointing(enable=True, gradient_checkpointing_func=gradient_checkpointing_func)
        else:
            self.apply(partial(self._set_gradient_checkpointing, value=True))
            logger.warning(
                "You are using an old version of the checkpointing format that is deprecated (We will also silently ignore `gradient_checkpointing_kwargs` in case you passed it)."
                "Please update to the new format on your modeling file. To use the new format, you need to completely remove the definition of the method `_set_gradient_checkpointing` in your model."
            )

        if getattr(self, "_hf_peft_config_loaded", False):
            # When using PEFT + gradient checkpointing + Trainer we need to make sure the input has requires_grad=True
            # we do it also on PEFT: https://github.com/huggingface/peft/blob/85013987aa82aa1af3da1236b6902556ce3e483e/src/peft/peft_model.py#L334
            # When training with PEFT, only LoRA layers will have requires grad set to True, but the output of frozen layers need to propagate
            # the gradients to make sure the gradient flows.
            self.enable_input_require_grads()

    def _set_gradient_checkpointing(self, enable: bool = True, gradient_checkpointing_func: Callable = checkpoint):
        is_gradient_checkpointing_set = False

        # Apply it on the top-level module in case the top-level modules supports it
        # for example, LongT5Stack inherits from `PreTrainedModel`.
        if hasattr(self, "gradient_checkpointing"):
            self._gradient_checkpointing_func = gradient_checkpointing_func
            self.gradient_checkpointing = enable
            is_gradient_checkpointing_set = True

        for module in self.modules():
            if hasattr(module, "gradient_checkpointing"):
                module._gradient_checkpointing_func = gradient_checkpointing_func
                module.gradient_checkpointing = enable
                is_gradient_checkpointing_set = True

        if not is_gradient_checkpointing_set:
            raise ValueError(
                f"{self.__class__.__name__} is not compatible with gradient checkpointing. Make sure all the architecture support it by setting a boolean attribute"
                " `gradient_checkpointing` to modules of the model that uses checkpointing."
            )

    def gradient_checkpointing_disable(self):
        """
        Deactivates gradient checkpointing for the current model.

        Note that in other frameworks this feature can be referred to as "activation checkpointing" or "checkpoint
        activations".
        """
        if self.supports_gradient_checkpointing:
            # For old GC format (transformers < 4.35.0) for models that live on the Hub
            # we will fall back to the overwritten `_set_gradient_checkpointing` methid
            _is_using_old_format = "value" in inspect.signature(self._set_gradient_checkpointing).parameters
            if not _is_using_old_format:
                self._set_gradient_checkpointing(enable=False)
            else:
                logger.warning(
                    "You are using an old version of the checkpointing format that is deprecated (We will also silently ignore `gradient_checkpointing_kwargs` in case you passed it)."
                    "Please update to the new format on your modeling file. To use the new format, you need to completely remove the definition of the method `_set_gradient_checkpointing` in your model."
                )
                self.apply(partial(self._set_gradient_checkpointing, value=False))

        if getattr(self, "_hf_peft_config_loaded", False):
            self.disable_input_require_grads()

    @property
    def is_gradient_checkpointing(self) -> bool:
        """
        Whether gradient checkpointing is activated for this model or not.

        Note that in other frameworks this feature can be referred to as "activation checkpointing" or "checkpoint
        activations".
        """
        return any(hasattr(m, "gradient_checkpointing") and m.gradient_checkpointing for m in self.modules())

    def save_pretrained(
        self,
        save_directory: Union[str, os.PathLike],
        is_main_process: bool = True,
        state_dict: Optional[dict] = None,
        save_function: Callable = torch.save,
        push_to_hub: bool = False,
        max_shard_size: Union[int, str] = "5GB",
        safe_serialization: bool = True,
        variant: Optional[str] = None,
        token: Optional[Union[str, bool]] = None,
        save_peft_format: bool = True,
        **kwargs,
    ):
        """
        Save a model and its configuration file to a directory, so that it can be re-loaded using the
        [`~PreTrainedModel.from_pretrained`] class method.

        Arguments:
            save_directory (`str` or `os.PathLike`):
                Directory to which to save. Will be created if it doesn't exist.
            is_main_process (`bool`, *optional*, defaults to `True`):
                Whether the process calling this is the main process or not. Useful when in distributed training like
                TPUs and need to call this function on all processes. In this case, set `is_main_process=True` only on
                the main process to avoid race conditions.
            state_dict (nested dictionary of `torch.Tensor`):
                The state dictionary of the model to save. Will default to `self.state_dict()`, but can be used to only
                save parts of the model or if special precautions need to be taken when recovering the state dictionary
                of a model (like when using model parallelism).
            save_function (`Callable`):
                The function to use to save the state dictionary. Useful on distributed training like TPUs when one
                need to replace `torch.save` by another method.
            push_to_hub (`bool`, *optional*, defaults to `False`):
                Whether or not to push your model to the Hugging Face model hub after saving it. You can specify the
                repository you want to push to with `repo_id` (will default to the name of `save_directory` in your
                namespace).
            max_shard_size (`int` or `str`, *optional*, defaults to `"5GB"`):
                The maximum size for a checkpoint before being sharded. Checkpoints shard will then be each of size
                lower than this size. If expressed as a string, needs to be digits followed by a unit (like `"5MB"`).
                We default it to 5GB in order for models to be able to run easily on free-tier google colab instances
                without CPU OOM issues.

                <Tip warning={true}>

                If a single weight of the model is bigger than `max_shard_size`, it will be in its own checkpoint shard
                which will be bigger than `max_shard_size`.

                </Tip>

            safe_serialization (`bool`, *optional*, defaults to `True`):
                Whether to save the model using `safetensors` or the traditional PyTorch way (that uses `pickle`).
            variant (`str`, *optional*):
                If specified, weights are saved in the format pytorch_model.<variant>.bin.
            token (`str` or `bool`, *optional*):
                The token to use as HTTP bearer authorization for remote files. If `True`, or not specified, will use
                the token generated when running `huggingface-cli login` (stored in `~/.huggingface`).
            save_peft_format (`bool`, *optional*, defaults to `True`):
                For backward compatibility with PEFT library, in case adapter weights are attached to the model, all
                keys of the state dict of adapters needs to be pre-pended with `base_model.model`. Advanced users can
                disable this behaviours by setting `save_peft_format` to `False`.
            kwargs (`Dict[str, Any]`, *optional*):
                Additional key word arguments passed along to the [`~utils.PushToHubMixin.push_to_hub`] method.
        """
        use_auth_token = kwargs.pop("use_auth_token", None)
        ignore_metadata_errors = kwargs.pop("ignore_metadata_errors", False)

        if use_auth_token is not None:
            warnings.warn(
                "The `use_auth_token` argument is deprecated and will be removed in v5 of Transformers. Please use `token` instead.",
                FutureWarning,
            )
            if token is not None:
                raise ValueError(
                    "`token` and `use_auth_token` are both specified. Please set only the argument `token`."
                )
            token = use_auth_token

        if token is not None:
            kwargs["token"] = token

        _hf_peft_config_loaded = getattr(self, "_hf_peft_config_loaded", False)

        hf_quantizer = getattr(self, "hf_quantizer", None)
        quantization_serializable = (
            hf_quantizer is not None
            and isinstance(hf_quantizer, HfQuantizer)
            and hf_quantizer.is_serializable(safe_serialization=safe_serialization)
        )

        if hf_quantizer is not None and not _hf_peft_config_loaded and not quantization_serializable:
            raise ValueError(
                f"The model is quantized with {hf_quantizer.quantization_config.quant_method} and is not serializable - check out the warnings from"
                " the logger on the traceback to understand the reason why the quantized model is not serializable."
            )

        if "save_config" in kwargs:
            warnings.warn(
                "`save_config` is deprecated and will be removed in v5 of Transformers. Use `is_main_process` instead."
            )
            is_main_process = kwargs.pop("save_config")
        if safe_serialization and not is_safetensors_available():
            raise ImportError("`safe_serialization` requires the `safetensors library: `pip install safetensors`.")

        if os.path.isfile(save_directory):
            logger.error(f"Provided path ({save_directory}) should be a directory, not a file")
            return

        os.makedirs(save_directory, exist_ok=True)

        if push_to_hub:
            commit_message = kwargs.pop("commit_message", None)
            repo_id = kwargs.pop("repo_id", save_directory.split(os.path.sep)[-1])
            repo_id = self._create_repo(repo_id, **kwargs)
            files_timestamps = self._get_files_timestamps(save_directory)

        # Only save the model itself if we are using distributed training
        model_to_save = unwrap_model(self)

        # save the string version of dtype to the config, e.g. convert torch.float32 => "float32"
        # we currently don't use this setting automatically, but may start to use with v5
        dtype = get_parameter_dtype(model_to_save)
        model_to_save.config.torch_dtype = str(dtype).split(".")[1]

        # Attach architecture to the config
        model_to_save.config.architectures = [model_to_save.__class__.__name__]

        # Unset attn implementation so it can be set to another one when loading back
        model_to_save.config._attn_implementation_autoset = False

        # If we have a custom model, we copy the file defining it in the folder and set the attributes so it can be
        # loaded from the Hub.
        if self._auto_class is not None:
            custom_object_save(self, save_directory, config=self.config)

        # Save the config
        if is_main_process:
            if not _hf_peft_config_loaded:
                # If the model config has set attributes that should be in the generation config, move them there.
                misplaced_generation_parameters = model_to_save.config._get_non_default_generation_parameters()
                if self.can_generate() and len(misplaced_generation_parameters) > 0:
                    warnings.warn(
                        "Moving the following attributes in the config to the generation config: "
                        f"{misplaced_generation_parameters}. You are seeing this warning because you've set "
                        "generation parameters in the model config, as opposed to in the generation config.",
                        UserWarning,
                    )
                    for param_name, param_value in misplaced_generation_parameters.items():
                        setattr(model_to_save.generation_config, param_name, param_value)
                        setattr(model_to_save.config, param_name, None)

                model_to_save.config.save_pretrained(save_directory)
            if self.can_generate():
                model_to_save.generation_config.save_pretrained(save_directory)

            if _hf_peft_config_loaded:
                logger.info(
                    "Detected adapters on the model, saving the model in the PEFT format, only adapter weights will be saved."
                )
                state_dict = model_to_save.get_adapter_state_dict()

                if save_peft_format:
                    logger.info(
                        "To match the expected format of the PEFT library, all keys of the state dict of adapters will be pre-pended with `base_model.model`."
                    )
                    peft_state_dict = {}
                    for key, value in state_dict.items():
                        peft_state_dict[f"base_model.model.{key}"] = value
                    state_dict = peft_state_dict

                active_adapter = self.active_adapters()

                if len(active_adapter) > 1:
                    raise ValueError(
                        "Multiple active adapters detected, saving multiple active adapters is not supported yet. You can save adapters separately one by one "
                        "by iteratively calling `model.set_adapter(adapter_name)` then `model.save_pretrained(...)`"
                    )
                active_adapter = active_adapter[0]

                current_peft_config = self.peft_config[active_adapter]
                current_peft_config.save_pretrained(save_directory)

        # for offloaded modules
        module_map = {}

        # Save the model
        if state_dict is None:
            # if any model parameters are offloaded, make module map
            if (
                hasattr(self, "hf_device_map")
                and len(set(self.hf_device_map.values())) > 1
                and ("cpu" in self.hf_device_map.values() or "disk" in self.hf_device_map.values())
            ):
                warnings.warn(
                    "Attempting to save a model with offloaded modules. Ensure that unallocated cpu memory exceeds the `shard_size` (5GB default)"
                )
                for name, module in model_to_save.named_modules():
                    if name == "":
                        continue
                    module_state_dict = module.state_dict()

                    for key in module_state_dict:
                        module_map[name + f".{key}"] = module
            state_dict = model_to_save.state_dict()

        # Translate state_dict from smp to hf if saving with smp >= 1.10
        if IS_SAGEMAKER_MP_POST_1_10:
            for smp_to_hf, _ in smp.state.module_manager.translate_functions:
                state_dict = smp_to_hf(state_dict)

        # Handle the case where some state_dict keys shouldn't be saved
        if self._keys_to_ignore_on_save is not None:
            for ignore_key in self._keys_to_ignore_on_save:
                if ignore_key in state_dict.keys():
                    del state_dict[ignore_key]

        # Rename state_dict keys before saving to file. Do nothing unless overriden in a particular model.
        # (initially introduced with TimmWrapperModel to remove prefix and make checkpoints compatible with timm)
        state_dict = self._fix_state_dict_keys_on_save(state_dict)

        if safe_serialization:
            # Safetensors does not allow tensor aliasing.
            # We're going to remove aliases before saving
            ptrs = collections.defaultdict(list)
            for name, tensor in state_dict.items():
                # Sometimes in the state_dict we have non-tensor objects.
                # e.g. in bitsandbytes we have some `str` objects in the state_dict
                if isinstance(tensor, torch.Tensor):
                    ptrs[id_tensor_storage(tensor)].append(name)
                else:
                    # In the non-tensor case, fall back to the pointer of the object itself
                    ptrs[id(tensor)].append(name)

            # These are all the pointers of shared tensors
            if hasattr(self, "hf_device_map"):
                # if the model has offloaded parameters, we must check using find_tied_parameters()
                tied_params = find_tied_parameters(self)
                if tied_params:
                    tied_names = tied_params[0]
                    shared_ptrs = {
                        ptr: names for ptr, names in ptrs.items() if any(name in tied_names for name in names)
                    }
                else:
                    shared_ptrs = {}
            else:
                shared_ptrs = {ptr: names for ptr, names in ptrs.items() if len(names) > 1}

            # Recursively descend to find tied weight keys
            _tied_weights_keys = _get_tied_weight_keys(self)
            error_names = []
            to_delete_names = set()
            for names in shared_ptrs.values():
                # Removing the keys which are declared as known duplicates on
                # load. This allows to make sure the name which is kept is consistent.
                if _tied_weights_keys is not None:
                    found = 0
                    for name in sorted(names):
                        matches_pattern = any(re.search(pat, name) for pat in _tied_weights_keys)
                        if matches_pattern and name in state_dict:
                            found += 1
                            if found < len(names):
                                to_delete_names.add(name)
            # We are entering a place where the weights and the transformers configuration do NOT match.
            shared_names, disjoint_names = _find_disjoint(shared_ptrs.values(), state_dict)
            # Those are actually tensor sharing but disjoint from each other, we can safely clone them
            # Reloaded won't have the same property, but it shouldn't matter in any meaningful way.
            for name in disjoint_names:
                state_dict[name] = state_dict[name].clone()

            # When not all duplicates have been cleaned, still remove those keys, but put a clear warning.
            # If the link between tensors was done at runtime then `from_pretrained` will not get
            # the key back leading to random tensor. A proper warning will be shown
            # during reload (if applicable), but since the file is not necessarily compatible with
            # the config, better show a proper warning.
            shared_names, identical_names = _find_identical(shared_names, state_dict)
            # delete tensors that have identical storage
            for inames in identical_names:
                known = inames.intersection(to_delete_names)
                for name in known:
                    del state_dict[name]
                unknown = inames.difference(to_delete_names)
                if len(unknown) > 1:
                    error_names.append(unknown)

            if shared_names:
                error_names.append(set(shared_names))

            if len(error_names) > 0:
                raise RuntimeError(
                    f"The weights trying to be saved contained shared tensors {error_names} that are mismatching the transformers base configuration. Try saving using `safe_serialization=False` or remove this tensor sharing.",
                )

        # Shard the model if it is too big.
        if not _hf_peft_config_loaded:
            weights_name = SAFE_WEIGHTS_NAME if safe_serialization else WEIGHTS_NAME
            weights_name = _add_variant(weights_name, variant)
        else:
            weights_name = ADAPTER_SAFE_WEIGHTS_NAME if safe_serialization else ADAPTER_WEIGHTS_NAME

        filename_pattern = weights_name.replace(".bin", "{suffix}.bin").replace(".safetensors", "{suffix}.safetensors")
        state_dict_split = split_torch_state_dict_into_shards(
            state_dict, filename_pattern=filename_pattern, max_shard_size=max_shard_size
        )
        # Save index if sharded
        index = None
        if state_dict_split.is_sharded:
            index = {
                "metadata": state_dict_split.metadata,
                "weight_map": state_dict_split.tensor_to_filename,
            }

        # Clean the folder from a previous save
        for filename in os.listdir(save_directory):
            full_filename = os.path.join(save_directory, filename)
            # If we have a shard file that is not going to be replaced, we delete it, but only from the main process
            # in distributed settings to avoid race conditions.
            weights_no_suffix = weights_name.replace(".bin", "").replace(".safetensors", "")

            # make sure that file to be deleted matches format of sharded file, e.g. pytorch_model-00001-of-00005
            filename_no_suffix = filename.replace(".bin", "").replace(".safetensors", "")
            reg = re.compile(r"(.*?)-\d{5}-of-\d{5}")

            if (
                filename.startswith(weights_no_suffix)
                and os.path.isfile(full_filename)
                and filename not in state_dict_split.filename_to_tensors.keys()
                and is_main_process
                and reg.fullmatch(filename_no_suffix) is not None
            ):
                os.remove(full_filename)
        # Save the model
        filename_to_tensors = state_dict_split.filename_to_tensors.items()
        if module_map:
            filename_to_tensors = logging.tqdm(filename_to_tensors, desc="Saving checkpoint shards")
        for shard_file, tensors in filename_to_tensors:
            shard = {}
            for tensor in tensors:
                shard[tensor] = state_dict[tensor].contiguous()
                # delete reference, see https://github.com/huggingface/transformers/pull/34890
                del state_dict[tensor]

            # remake shard with onloaded parameters if necessary
            if module_map:
                if accelerate_version < version.parse("0.31"):
                    raise ImportError(
                        f"You need accelerate version to be greater or equal than 0.31 to save models with offloaded parameters. Detected version {accelerate_version}. "
                        f"Please upgrade accelerate with `pip install -U accelerate`"
                    )
                # init state_dict for this shard
                shard_state_dict = {name: "" for name in shard}
                for module_name in shard:
                    module = module_map[module_name]
                    # update state dict with onloaded parameters
                    shard_state_dict = get_state_dict_from_offload(module, module_name, shard_state_dict)

                # assign shard to be the completed state dict
                shard = shard_state_dict
                del shard_state_dict
                gc.collect()

            if safe_serialization:
                # At some point we will need to deal better with save_function (used for TPU and other distributed
                # joyfulness), but for now this enough.
                safe_save_file(shard, os.path.join(save_directory, shard_file), metadata={"format": "pt"})
            else:
                save_function(shard, os.path.join(save_directory, shard_file))

        del state_dict

        if index is None:
            path_to_weights = os.path.join(save_directory, weights_name)
            logger.info(f"Model weights saved in {path_to_weights}")
        else:
            save_index_file = SAFE_WEIGHTS_INDEX_NAME if safe_serialization else WEIGHTS_INDEX_NAME
            save_index_file = os.path.join(save_directory, _add_variant(save_index_file, variant))
            # Save the index as well
            with open(save_index_file, "w", encoding="utf-8") as f:
                content = json.dumps(index, indent=2, sort_keys=True) + "\n"
                f.write(content)
            logger.info(
                f"The model is bigger than the maximum size per checkpoint ({max_shard_size}) and is going to be "
                f"split in {len(state_dict_split.filename_to_tensors)} checkpoint shards. You can find where each parameters has been saved in the "
                f"index located at {save_index_file}."
            )

        if push_to_hub:
            # Eventually create an empty model card
            model_card = create_and_tag_model_card(
                repo_id, self.model_tags, token=token, ignore_metadata_errors=ignore_metadata_errors
            )

            # Update model card if needed:
            model_card.save(os.path.join(save_directory, "README.md"))

            self._upload_modified_files(
                save_directory,
                repo_id,
                files_timestamps,
                commit_message=commit_message,
                token=token,
            )

    @wraps(PushToHubMixin.push_to_hub)
    def push_to_hub(self, *args, **kwargs):
        tags = self.model_tags if self.model_tags is not None else []

        tags_kwargs = kwargs.get("tags", [])
        if isinstance(tags_kwargs, str):
            tags_kwargs = [tags_kwargs]

        for tag in tags_kwargs:
            if tag not in tags:
                tags.append(tag)

        if tags:
            kwargs["tags"] = tags
        return super().push_to_hub(*args, **kwargs)

    def get_memory_footprint(self, return_buffers=True):
        r"""
        Get the memory footprint of a model. This will return the memory footprint of the current model in bytes.
        Useful to benchmark the memory footprint of the current model and design some tests. Solution inspired from the
        PyTorch discussions: https://discuss.pytorch.org/t/gpu-memory-that-model-uses/56822/2

        Arguments:
            return_buffers (`bool`, *optional*, defaults to `True`):
                Whether to return the size of the buffer tensors in the computation of the memory footprint. Buffers
                are tensors that do not require gradients and not registered as parameters. E.g. mean and std in batch
                norm layers. Please see: https://discuss.pytorch.org/t/what-pytorch-means-by-buffers/120266/2
        """
        mem = sum([param.nelement() * param.element_size() for param in self.parameters()])
        if return_buffers:
            mem_bufs = sum([buf.nelement() * buf.element_size() for buf in self.buffers()])
            mem = mem + mem_bufs
        return mem

    @wraps(torch.nn.Module.cuda)
    def cuda(self, *args, **kwargs):
        if getattr(self, "quantization_method", None) == QuantizationMethod.HQQ:
            raise ValueError("`.cuda` is not supported for HQQ-quantized models.")
        # Checks if the model has been loaded in 4-bit or 8-bit with BNB
        if getattr(self, "quantization_method", None) == QuantizationMethod.BITS_AND_BYTES:
            if getattr(self, "is_loaded_in_8bit", False):
                raise ValueError(
                    "Calling `cuda()` is not supported for `8-bit` quantized models. "
                    " Please use the model as it is, since the model has already been set to the correct devices."
                )
            elif version.parse(importlib.metadata.version("bitsandbytes")) < version.parse("0.43.2"):
                raise ValueError(
                    "Calling `cuda()` is not supported for `4-bit` quantized models with the installed version of bitsandbytes. "
                    f"The current device is `{self.device}`. If you intended to move the model, please install bitsandbytes >= 0.43.2."
                )
        else:
            return super().cuda(*args, **kwargs)

    @wraps(torch.nn.Module.to)
    def to(self, *args, **kwargs):
        # For BNB/GPTQ models, we prevent users from casting the model to another dtype to restrict unwanted behaviours.
        # the correct API should be to load the model with the desired dtype directly through `from_pretrained`.
        dtype_present_in_args = "dtype" in kwargs

        if not dtype_present_in_args:
            for arg in args:
                if isinstance(arg, torch.dtype):
                    dtype_present_in_args = True
                    break

        if getattr(self, "quantization_method", None) == QuantizationMethod.HQQ:
            raise ValueError("`.to` is not supported for HQQ-quantized models.")
        # Checks if the model has been loaded in 4-bit or 8-bit with BNB
        if getattr(self, "quantization_method", None) == QuantizationMethod.BITS_AND_BYTES:
            if dtype_present_in_args:
                raise ValueError(
                    "You cannot cast a bitsandbytes model in a new `dtype`. Make sure to load the model using `from_pretrained` using the"
                    " desired `dtype` by passing the correct `torch_dtype` argument."
                )

            if getattr(self, "is_loaded_in_8bit", False):
                raise ValueError(
                    "`.to` is not supported for `8-bit` bitsandbytes models. Please use the model as it is, since the"
                    " model has already been set to the correct devices and casted to the correct `dtype`."
                )
            elif version.parse(importlib.metadata.version("bitsandbytes")) < version.parse("0.43.2"):
                raise ValueError(
                    "Calling `to()` is not supported for `4-bit` quantized models with the installed version of bitsandbytes. "
                    f"The current device is `{self.device}`. If you intended to move the model, please install bitsandbytes >= 0.43.2."
                )
        elif getattr(self, "quantization_method", None) == QuantizationMethod.GPTQ:
            if dtype_present_in_args:
                raise ValueError(
                    "You cannot cast a GPTQ model in a new `dtype`. Make sure to load the model using `from_pretrained` using the desired"
                    " `dtype` by passing the correct `torch_dtype` argument."
                )
        return super().to(*args, **kwargs)

    def half(self, *args):
        # Checks if the model is quantized
        if getattr(self, "is_quantized", False):
            raise ValueError(
                "`.half()` is not supported for quantized model. Please use the model as it is, since the"
                " model has already been casted to the correct `dtype`."
            )
        else:
            return super().half(*args)

    def float(self, *args):
        # Checks if the model is quantized
        if getattr(self, "is_quantized", False):
            raise ValueError(
                "`.float()` is not supported for quantized model. Please use the model as it is, since the"
                " model has already been casted to the correct `dtype`."
            )
        else:
            return super().float(*args)

    @classmethod
    @restore_default_torch_dtype
    def from_pretrained(
        cls: Type[SpecificPreTrainedModelType],
        pretrained_model_name_or_path: Optional[Union[str, os.PathLike]],
        *model_args,
        config: Optional[Union[PretrainedConfig, str, os.PathLike]] = None,
        cache_dir: Optional[Union[str, os.PathLike]] = None,
        ignore_mismatched_sizes: bool = False,
        force_download: bool = False,
        local_files_only: bool = False,
        token: Optional[Union[str, bool]] = None,
        revision: str = "main",
        use_safetensors: Optional[bool] = None,
        weights_only: bool = True,
        **kwargs,
    ) -> SpecificPreTrainedModelType:
        r"""
        Instantiate a pretrained pytorch model from a pre-trained model configuration.

        The model is set in evaluation mode by default using `model.eval()` (Dropout modules are deactivated). To train
        the model, you should first set it back in training mode with `model.train()`.

        The warning *Weights from XXX not initialized from pretrained model* means that the weights of XXX do not come
        pretrained with the rest of the model. It is up to you to train those weights with a downstream fine-tuning
        task.

        The warning *Weights from XXX not used in YYY* means that the layer XXX is not used by YYY, therefore those
        weights are discarded.

        If model weights are the same precision as the base model (and is a supported model), weights will be lazily loaded
        in using the `meta` device and brought into memory once an input is passed through that layer regardless of
        `low_cpu_mem_usage`.

        Parameters:
            pretrained_model_name_or_path (`str` or `os.PathLike`, *optional*):
                Can be either:

                    - A string, the *model id* of a pretrained model hosted inside a model repo on huggingface.co.
                    - A path to a *directory* containing model weights saved using
                      [`~PreTrainedModel.save_pretrained`], e.g., `./my_model_directory/`.
                    - A path or url to a *tensorflow index checkpoint file* (e.g, `./tf_model/model.ckpt.index`). In
                      this case, `from_tf` should be set to `True` and a configuration object should be provided as
                      `config` argument. This loading path is slower than converting the TensorFlow checkpoint in a
                      PyTorch model using the provided conversion scripts and loading the PyTorch model afterwards.
                    - A path or url to a model folder containing a *flax checkpoint file* in *.msgpack* format (e.g,
                      `./flax_model/` containing `flax_model.msgpack`). In this case, `from_flax` should be set to
                      `True`.
                    - `None` if you are both providing the configuration and state dictionary (resp. with keyword
                      arguments `config` and `state_dict`).
            model_args (sequence of positional arguments, *optional*):
                All remaining positional arguments will be passed to the underlying model's `__init__` method.
            config (`Union[PretrainedConfig, str, os.PathLike]`, *optional*):
                Can be either:

                    - an instance of a class derived from [`PretrainedConfig`],
                    - a string or path valid as input to [`~PretrainedConfig.from_pretrained`].

                Configuration for the model to use instead of an automatically loaded configuration. Configuration can
                be automatically loaded when:

                    - The model is a model provided by the library (loaded with the *model id* string of a pretrained
                      model).
                    - The model was saved using [`~PreTrainedModel.save_pretrained`] and is reloaded by supplying the
                      save directory.
                    - The model is loaded by supplying a local directory as `pretrained_model_name_or_path` and a
                      configuration JSON file named *config.json* is found in the directory.
            state_dict (`Dict[str, torch.Tensor]`, *optional*):
                A state dictionary to use instead of a state dictionary loaded from saved weights file.

                This option can be used if you want to create a model from a pretrained configuration but load your own
                weights. In this case though, you should check if using [`~PreTrainedModel.save_pretrained`] and
                [`~PreTrainedModel.from_pretrained`] is not a simpler option.
            cache_dir (`Union[str, os.PathLike]`, *optional*):
                Path to a directory in which a downloaded pretrained model configuration should be cached if the
                standard cache should not be used.
            from_tf (`bool`, *optional*, defaults to `False`):
                Load the model weights from a TensorFlow checkpoint save file (see docstring of
                `pretrained_model_name_or_path` argument).
            from_flax (`bool`, *optional*, defaults to `False`):
                Load the model weights from a Flax checkpoint save file (see docstring of
                `pretrained_model_name_or_path` argument).
            ignore_mismatched_sizes (`bool`, *optional*, defaults to `False`):
                Whether or not to raise an error if some of the weights from the checkpoint do not have the same size
                as the weights of the model (if for instance, you are instantiating a model with 10 labels from a
                checkpoint with 3 labels).
            force_download (`bool`, *optional*, defaults to `False`):
                Whether or not to force the (re-)download of the model weights and configuration files, overriding the
                cached versions if they exist.
            resume_download:
                Deprecated and ignored. All downloads are now resumed by default when possible.
                Will be removed in v5 of Transformers.
            proxies (`Dict[str, str]`, *optional*):
                A dictionary of proxy servers to use by protocol or endpoint, e.g., `{'http': 'foo.bar:3128',
                'http://hostname': 'foo.bar:4012'}`. The proxies are used on each request.
            output_loading_info(`bool`, *optional*, defaults to `False`):
                Whether ot not to also return a dictionary containing missing keys, unexpected keys and error messages.
            local_files_only(`bool`, *optional*, defaults to `False`):
                Whether or not to only look at local files (i.e., do not try to download the model).
            token (`str` or `bool`, *optional*):
                The token to use as HTTP bearer authorization for remote files. If `True`, or not specified, will use
                the token generated when running `huggingface-cli login` (stored in `~/.huggingface`).
            revision (`str`, *optional*, defaults to `"main"`):
                The specific model version to use. It can be a branch name, a tag name, or a commit id, since we use a
                git-based system for storing models and other artifacts on huggingface.co, so `revision` can be any
                identifier allowed by git.

                <Tip>

                To test a pull request you made on the Hub, you can pass `revision="refs/pr/<pr_number>"`.

                </Tip>

            mirror (`str`, *optional*):
                Mirror source to accelerate downloads in China. If you are from China and have an accessibility
                problem, you can set this option to resolve it. Note that we do not guarantee the timeliness or safety.
                Please refer to the mirror site for more information.
            _fast_init(`bool`, *optional*, defaults to `True`):
                Whether or not to disable fast initialization.

                <Tip warning={true}>

                One should only disable *_fast_init* to ensure backwards compatibility with `transformers.__version__ <
                4.6.0` for seeded model initialization. This argument will be removed at the next major version. See
                [pull request 11471](https://github.com/huggingface/transformers/pull/11471) for more information.

                </Tip>
            attn_implementation (`str`, *optional*):
                The attention implementation to use in the model (if relevant). Can be any of `"eager"` (manual implementation of the attention), `"sdpa"` (using [`F.scaled_dot_product_attention`](https://pytorch.org/docs/master/generated/torch.nn.functional.scaled_dot_product_attention.html)), or `"flash_attention_2"` (using [Dao-AILab/flash-attention](https://github.com/Dao-AILab/flash-attention)). By default, if available, SDPA will be used for torch>=2.1.1. The default is otherwise the manual `"eager"` implementation.

            > Parameters for big model inference

            low_cpu_mem_usage(`bool`, *optional*):
                Tries not to use more than 1x model size in CPU memory (including peak memory) while loading the model.
                Generally should be combined with a `device_map` (such as `"auto"`) for best results.
                This is an experimental feature and a subject to change at any moment.
                </Tip>
                    If the model weights are in the same precision as the model loaded in, `low_cpu_mem_usage` (without
                    `device_map`) is redundant and will not provide any benefit in regards to CPU memory usage. However,
                    this should still be enabled if you are passing in a `device_map`.
                </Tip>
            torch_dtype (`str` or `torch.dtype`, *optional*):
                Override the default `torch.dtype` and load the model under a specific `dtype`. The different options
                are:

                1. `torch.float16` or `torch.bfloat16` or `torch.float`: load in a specified
                  `dtype`, ignoring the model's `config.torch_dtype` if one exists. If not specified
                  - the model will get loaded in `torch.float` (fp32).

                2. `"auto"` - A `torch_dtype` entry in the `config.json` file of the model will be
                  attempted to be used. If this entry isn't found then next check the `dtype` of the first weight in
                  the checkpoint that's of a floating point type and use that as `dtype`. This will load the model
                  using the `dtype` it was saved in at the end of the training. It can't be used as an indicator of how
                  the model was trained. Since it could be trained in one of half precision dtypes, but saved in fp32.

                3. A string that is a valid `torch.dtype`. E.g. "float32" loads the model in `torch.float32`, "float16" loads in `torch.float16` etc.

                <Tip>

                For some models the `dtype` they were trained in is unknown - you may try to check the model's paper or
                reach out to the authors and ask them to add this information to the model's card and to insert the
                `torch_dtype` entry in `config.json` on the hub.

                </Tip>

            device_map (`str` or `Dict[str, Union[int, str, torch.device]]` or `int` or `torch.device`, *optional*):
                A map that specifies where each submodule should go. It doesn't need to be refined to each
                parameter/buffer name, once a given module name is inside, every submodule of it will be sent to the
                same device. If we only pass the device (*e.g.*, `"cpu"`, `"cuda:1"`, `"mps"`, or a GPU ordinal rank
                like `1`) on which the model will be allocated, the device map will map the entire model to this
                device. Passing `device_map = 0` means put the whole model on GPU 0.

                To have Accelerate compute the most optimized `device_map` automatically, set `device_map="auto"`. For
                more information about each option see [designing a device
                map](https://hf.co/docs/accelerate/main/en/usage_guides/big_modeling#designing-a-device-map).
            max_memory (`Dict`, *optional*):
                A dictionary device identifier to maximum memory. Will default to the maximum memory available for each
                GPU and the available CPU RAM if unset.
            offload_folder (`str` or `os.PathLike`, *optional*):
                If the `device_map` contains any value `"disk"`, the folder where we will offload weights.
            offload_state_dict (`bool`, *optional*):
                If `True`, will temporarily offload the CPU state dict to the hard drive to avoid getting out of CPU
                RAM if the weight of the CPU state dict + the biggest shard of the checkpoint does not fit. Defaults to
                `True` when there is some disk offload.
            offload_buffers (`bool`, *optional*):
                Whether or not to offload the buffers with the model parameters.
            quantization_config (`Union[QuantizationConfigMixin,Dict]`, *optional*):
                A dictionary of configuration parameters or a QuantizationConfigMixin object for quantization (e.g
                bitsandbytes, gptq). There may be other quantization-related kwargs, including `load_in_4bit` and
                `load_in_8bit`, which are parsed by QuantizationConfigParser. Supported only for bitsandbytes
                quantizations and not preferred. consider inserting all such arguments into quantization_config
                instead.
            subfolder (`str`, *optional*, defaults to `""`):
                In case the relevant files are located inside a subfolder of the model repo on huggingface.co, you can
                specify the folder name here.
            variant (`str`, *optional*):
                If specified load weights from `variant` filename, *e.g.* pytorch_model.<variant>.bin. `variant` is
                ignored when using `from_tf` or `from_flax`.
            use_safetensors (`bool`, *optional*, defaults to `None`):
                Whether or not to use `safetensors` checkpoints. Defaults to `None`. If not specified and `safetensors`
                is not installed, it will be set to `False`.

            weights_only (`bool`, *optional*, defaults to `True`):
                Indicates whether unpickler should be restricted to loading only tensors, primitive types,
                dictionaries and any types added via torch.serialization.add_safe_globals().
                When set to False, we can load wrapper tensor subclass weights.

            kwargs (remaining dictionary of keyword arguments, *optional*):
                Can be used to update the configuration object (after it being loaded) and initiate the model (e.g.,
                `output_attentions=True`). Behaves differently depending on whether a `config` is provided or
                automatically loaded:

                    - If a configuration is provided with `config`, `**kwargs` will be directly passed to the
                      underlying model's `__init__` method (we assume all relevant updates to the configuration have
                      already been done)
                    - If a configuration is not provided, `kwargs` will be first passed to the configuration class
                      initialization function ([`~PretrainedConfig.from_pretrained`]). Each key of `kwargs` that
                      corresponds to a configuration attribute will be used to override said attribute with the
                      supplied `kwargs` value. Remaining keys that do not correspond to any configuration attribute
                      will be passed to the underlying model's `__init__` function.

        <Tip>

        Activate the special ["offline-mode"](https://huggingface.co/transformers/installation.html#offline-mode) to
        use this method in a firewalled environment.

        </Tip>

        Examples:

        ```python
        >>> from transformers import BertConfig, BertModel

        >>> # Download model and configuration from huggingface.co and cache.
        >>> model = BertModel.from_pretrained("google-bert/bert-base-uncased")
        >>> # Model was saved using *save_pretrained('./test/saved_model/')* (for example purposes, not runnable).
        >>> model = BertModel.from_pretrained("./test/saved_model/")
        >>> # Update configuration during loading.
        >>> model = BertModel.from_pretrained("google-bert/bert-base-uncased", output_attentions=True)
        >>> assert model.config.output_attentions == True
        >>> # Loading from a TF checkpoint file instead of a PyTorch model (slower, for example purposes, not runnable).
        >>> config = BertConfig.from_json_file("./tf_model/my_tf_model_config.json")
        >>> model = BertModel.from_pretrained("./tf_model/my_tf_checkpoint.ckpt.index", from_tf=True, config=config)
        >>> # Loading from a Flax checkpoint file instead of a PyTorch model (slower)
        >>> model = BertModel.from_pretrained("google-bert/bert-base-uncased", from_flax=True)
        ```

        * `low_cpu_mem_usage` algorithm:

        This is an experimental function that loads the model using ~1x model size CPU memory

        Here is how it works:

        1. save which state_dict keys we have
        2. drop state_dict before the model is created, since the latter takes 1x model size CPU memory
        3. after the model has been instantiated switch to the meta device all params/buffers that
        are going to be replaced from the loaded state_dict
        4. load state_dict 2nd time
        5. replace the params/buffers from the state_dict

        Currently, it can't handle deepspeed ZeRO stage 3 and ignores loading errors

        """
        state_dict = kwargs.pop("state_dict", None)
        from_tf = kwargs.pop("from_tf", False)
        from_flax = kwargs.pop("from_flax", False)
        resume_download = kwargs.pop("resume_download", None)
        proxies = kwargs.pop("proxies", None)
        output_loading_info = kwargs.pop("output_loading_info", False)
        use_auth_token = kwargs.pop("use_auth_token", None)
        trust_remote_code = kwargs.pop("trust_remote_code", None)
        _ = kwargs.pop("mirror", None)
        from_pipeline = kwargs.pop("_from_pipeline", None)
        from_auto_class = kwargs.pop("_from_auto", False)
        _fast_init = kwargs.pop("_fast_init", True)
        torch_dtype = kwargs.pop("torch_dtype", None)
        low_cpu_mem_usage = kwargs.pop("low_cpu_mem_usage", None)
        device_map = kwargs.pop("device_map", None)
        max_memory = kwargs.pop("max_memory", None)
        offload_folder = kwargs.pop("offload_folder", None)
        offload_state_dict = kwargs.pop("offload_state_dict", False)
        offload_buffers = kwargs.pop("offload_buffers", False)
        load_in_8bit = kwargs.pop("load_in_8bit", False)
        load_in_4bit = kwargs.pop("load_in_4bit", False)
        quantization_config = kwargs.pop("quantization_config", None)
        subfolder = kwargs.pop("subfolder", "")
        commit_hash = kwargs.pop("_commit_hash", None)
        variant = kwargs.pop("variant", None)
        adapter_kwargs = kwargs.pop("adapter_kwargs", {})
        adapter_name = kwargs.pop("adapter_name", "default")
        use_flash_attention_2 = kwargs.pop("use_flash_attention_2", False)
        generation_config = kwargs.pop("generation_config", None)

        gguf_file = kwargs.pop("gguf_file", None)
        # Cache path to the GGUF file
        gguf_path = None

        tp_plan = kwargs.pop("tp_plan", None)
        if tp_plan is not None and tp_plan != "auto":
            # TODO: we can relax this check when we support taking tp_plan from a json file, for example.
            raise ValueError(f"tp_plan supports 'auto' only for now but got {tp_plan}.")

        if tp_plan is not None and device_map is not None:
            raise ValueError(
                "`tp_plan` and `device_map` are mutually exclusive. Choose either one for parallelization."
            )

        # We need to correctly dispatch the model on the current process device. The easiest way for this is to use a simple
        # `device_map` pointing to the correct device
        device_mesh = None
        if tp_plan is not None:
            if not is_torch_greater_or_equal("2.5"):
                raise EnvironmentError("tensor parallel is only supported for `torch>=2.5`.")
            if not torch.distributed.is_initialized():
                raise ValueError("Tensor Parallel requires torch.distributed to be initialized first.")

            # Detect the accelerator on the machine. If no accelerator is available, it returns CPU.
            device_type = torch._C._get_accelerator().type
            device_module = torch.get_device_module(device_type)
            # Get device with index assuming equal number of devices per host
            tp_device = torch.device(device_type, torch.distributed.get_rank() % device_module.device_count())
            # This is the easiest way to dispatch to the current process device
            device_map = tp_device

            # Assuming sharding the model onto the world
            world_size = torch.distributed.get_world_size()
            device_mesh = torch.distributed.init_device_mesh(tp_device.type, (world_size,))

        if is_fsdp_enabled():
            low_cpu_mem_usage = True

        if use_auth_token is not None:
            warnings.warn(
                "The `use_auth_token` argument is deprecated and will be removed in v5 of Transformers. Please use `token` instead.",
                FutureWarning,
            )
            if token is not None:
                raise ValueError(
                    "`token` and `use_auth_token` are both specified. Please set only the argument `token`."
                )
            token = use_auth_token

        if token is not None and adapter_kwargs is not None and "token" not in adapter_kwargs:
            adapter_kwargs["token"] = token

        if use_safetensors is None and not is_safetensors_available():
            use_safetensors = False
        if trust_remote_code is True:
            logger.warning(
                "The argument `trust_remote_code` is to be used with Auto classes. It has no effect here and is"
                " ignored."
            )

        if gguf_file is not None and not is_accelerate_available():
            raise ValueError("accelerate is required when loading a GGUF file `pip install accelerate`.")

        if commit_hash is None:
            if not isinstance(config, PretrainedConfig):
                # We make a call to the config file first (which may be absent) to get the commit hash as soon as possible
                resolved_config_file = cached_file(
                    pretrained_model_name_or_path,
                    CONFIG_NAME,
                    cache_dir=cache_dir,
                    force_download=force_download,
                    resume_download=resume_download,
                    proxies=proxies,
                    local_files_only=local_files_only,
                    token=token,
                    revision=revision,
                    subfolder=subfolder,
                    _raise_exceptions_for_gated_repo=False,
                    _raise_exceptions_for_missing_entries=False,
                    _raise_exceptions_for_connection_errors=False,
                )
                commit_hash = extract_commit_hash(resolved_config_file, commit_hash)
            else:
                commit_hash = getattr(config, "_commit_hash", None)

        if is_peft_available():
            _adapter_model_path = adapter_kwargs.pop("_adapter_model_path", None)

            if _adapter_model_path is None:
                _adapter_model_path = find_adapter_config_file(
                    pretrained_model_name_or_path,
                    cache_dir=cache_dir,
                    force_download=force_download,
                    resume_download=resume_download,
                    proxies=proxies,
                    local_files_only=local_files_only,
                    _commit_hash=commit_hash,
                    **adapter_kwargs,
                )
            if _adapter_model_path is not None and os.path.isfile(_adapter_model_path):
                with open(_adapter_model_path, "r", encoding="utf-8") as f:
                    _adapter_model_path = pretrained_model_name_or_path
                    pretrained_model_name_or_path = json.load(f)["base_model_name_or_path"]
        else:
            _adapter_model_path = None

        # change device_map into a map if we passed an int, a str or a torch.device
        if isinstance(device_map, torch.device):
            device_map = {"": device_map}
        elif isinstance(device_map, str) and device_map not in ["auto", "balanced", "balanced_low_0", "sequential"]:
            try:
                device_map = {"": torch.device(device_map)}
            except RuntimeError:
                raise ValueError(
                    "When passing device_map as a string, the value needs to be a device name (e.g. cpu, cuda:0) or "
                    f"'auto', 'balanced', 'balanced_low_0', 'sequential' but found {device_map}."
                )
        elif isinstance(device_map, int):
            if device_map < 0:
                raise ValueError(
                    "You can't pass device_map as a negative int. If you want to put the model on the cpu, pass device_map = 'cpu' "
                )
            else:
                device_map = {"": device_map}

        if device_map is not None:
            if low_cpu_mem_usage is None:
                low_cpu_mem_usage = True
            elif not low_cpu_mem_usage:
                raise ValueError("Passing along a `device_map` or a `tp_plan` requires `low_cpu_mem_usage=True`")

        if low_cpu_mem_usage:
            if is_deepspeed_zero3_enabled():
                raise ValueError(
                    "DeepSpeed Zero-3 is not compatible with `low_cpu_mem_usage=True` or with passing a `device_map`."
                )
            elif not is_accelerate_available():
                raise ImportError(
                    f"Using `low_cpu_mem_usage=True`, a `device_map` or a `tp_plan` requires Accelerate: `pip install 'accelerate>={ACCELERATE_MIN_VERSION}'`"
                )

        # handling bnb config from kwargs, remove after `load_in_{4/8}bit` deprecation.
        if load_in_4bit or load_in_8bit:
            if quantization_config is not None:
                raise ValueError(
                    "You can't pass `load_in_4bit`or `load_in_8bit` as a kwarg when passing "
                    "`quantization_config` argument at the same time."
                )

            # preparing BitsAndBytesConfig from kwargs
            config_dict = {k: v for k, v in kwargs.items() if k in inspect.signature(BitsAndBytesConfig).parameters}
            config_dict = {**config_dict, "load_in_4bit": load_in_4bit, "load_in_8bit": load_in_8bit}
            quantization_config, kwargs = BitsAndBytesConfig.from_dict(
                config_dict=config_dict, return_unused_kwargs=True, **kwargs
            )
            logger.warning(
                "The `load_in_4bit` and `load_in_8bit` arguments are deprecated and will be removed in the future versions. "
                "Please, pass a `BitsAndBytesConfig` object in `quantization_config` argument instead."
            )

        from_pt = not (from_tf | from_flax)

        user_agent = {"file_type": "model", "framework": "pytorch", "from_auto_class": from_auto_class}
        if from_pipeline is not None:
            user_agent["using_pipeline"] = from_pipeline

        if is_offline_mode() and not local_files_only:
            logger.info("Offline mode: forcing local_files_only=True")
            local_files_only = True

        # Load config if we don't provide a configuration
        if not isinstance(config, PretrainedConfig):
            config_path = config if config is not None else pretrained_model_name_or_path
            config, model_kwargs = cls.config_class.from_pretrained(
                config_path,
                cache_dir=cache_dir,
                return_unused_kwargs=True,
                force_download=force_download,
                resume_download=resume_download,
                proxies=proxies,
                local_files_only=local_files_only,
                token=token,
                revision=revision,
                subfolder=subfolder,
                _from_auto=from_auto_class,
                _from_pipeline=from_pipeline,
                **kwargs,
            )
        else:
            # In case one passes a config to `from_pretrained` + "attn_implementation"
            # override the `_attn_implementation` attribute to `attn_implementation` of the kwargs
            # Please see: https://github.com/huggingface/transformers/issues/28038

            # Overwrite `config._attn_implementation` by the one from the kwargs --> in auto-factory
            # we pop attn_implementation from the kwargs but this handles the case where users
            # passes manually the config to `from_pretrained`.
            config = copy.deepcopy(config)

            kwarg_attn_imp = kwargs.pop("attn_implementation", None)
            if kwarg_attn_imp is not None:
                config._attn_implementation = kwarg_attn_imp

            model_kwargs = kwargs

        pre_quantized = hasattr(config, "quantization_config")
        if pre_quantized and not AutoHfQuantizer.supports_quant_method(config.quantization_config):
            pre_quantized = False

        if pre_quantized or quantization_config is not None:
            if pre_quantized:
                config.quantization_config = AutoHfQuantizer.merge_quantization_configs(
                    config.quantization_config, quantization_config
                )
            else:
                config.quantization_config = quantization_config

            hf_quantizer = AutoHfQuantizer.from_config(
                config.quantization_config,
                pre_quantized=pre_quantized,
            )
        else:
            hf_quantizer = None

        if hf_quantizer is not None:
            hf_quantizer.validate_environment(
                torch_dtype=torch_dtype,
                from_tf=from_tf,
                from_flax=from_flax,
                device_map=device_map,
                weights_only=weights_only,
            )
            torch_dtype = hf_quantizer.update_torch_dtype(torch_dtype)
            device_map = hf_quantizer.update_device_map(device_map)

            # In order to ensure popular quantization methods are supported. Can be disable with `disable_telemetry`
            if hasattr(hf_quantizer.quantization_config.quant_method, "value"):
                user_agent["quant"] = hf_quantizer.quantization_config.quant_method.value
            else:
                user_agent["quant"] = hf_quantizer.quantization_config.quant_method
            # Force-set to `True` for more mem efficiency
            if low_cpu_mem_usage is None:
                low_cpu_mem_usage = True
                logger.warning("`low_cpu_mem_usage` was None, now default to True since model is quantized.")
        is_quantized = hf_quantizer is not None

        # This variable will flag if we're loading a sharded checkpoint. In this case the archive file is just the
        # index of the files.
        is_sharded = False
        sharded_metadata = None
        # Load model
        loading_info = None

        # Keep in fp32 modules
        keep_in_fp32_modules = None
        use_keep_in_fp32_modules = False

        if gguf_file is not None and hf_quantizer is not None:
            raise ValueError(
                "You cannot combine Quantization and loading a model from a GGUF file, try again by making sure you did not passed a `quantization_config` or that you did not load a quantized model from the Hub."
            )

        if pretrained_model_name_or_path is not None and gguf_file is None:
            pretrained_model_name_or_path = str(pretrained_model_name_or_path)
            is_local = os.path.isdir(pretrained_model_name_or_path)
            if is_local:
                if from_tf and os.path.isfile(
                    os.path.join(pretrained_model_name_or_path, subfolder, TF_WEIGHTS_NAME + ".index")
                ):
                    # Load from a TF 1.0 checkpoint in priority if from_tf
                    archive_file = os.path.join(pretrained_model_name_or_path, subfolder, TF_WEIGHTS_NAME + ".index")
                elif from_tf and os.path.isfile(
                    os.path.join(pretrained_model_name_or_path, subfolder, TF2_WEIGHTS_NAME)
                ):
                    # Load from a TF 2.0 checkpoint in priority if from_tf
                    archive_file = os.path.join(pretrained_model_name_or_path, subfolder, TF2_WEIGHTS_NAME)
                elif from_flax and os.path.isfile(
                    os.path.join(pretrained_model_name_or_path, subfolder, FLAX_WEIGHTS_NAME)
                ):
                    # Load from a Flax checkpoint in priority if from_flax
                    archive_file = os.path.join(pretrained_model_name_or_path, subfolder, FLAX_WEIGHTS_NAME)
                elif use_safetensors is not False and os.path.isfile(
                    os.path.join(pretrained_model_name_or_path, subfolder, _add_variant(SAFE_WEIGHTS_NAME, variant))
                ):
                    # Load from a safetensors checkpoint
                    archive_file = os.path.join(
                        pretrained_model_name_or_path, subfolder, _add_variant(SAFE_WEIGHTS_NAME, variant)
                    )
                elif use_safetensors is not False and os.path.isfile(
                    os.path.join(
                        pretrained_model_name_or_path, subfolder, _add_variant(SAFE_WEIGHTS_INDEX_NAME, variant)
                    )
                ):
                    # Load from a sharded safetensors checkpoint
                    archive_file = os.path.join(
                        pretrained_model_name_or_path, subfolder, _add_variant(SAFE_WEIGHTS_INDEX_NAME, variant)
                    )
                    is_sharded = True
                elif not use_safetensors and os.path.isfile(
                    os.path.join(pretrained_model_name_or_path, subfolder, _add_variant(WEIGHTS_NAME, variant))
                ):
                    # Load from a PyTorch checkpoint
                    archive_file = os.path.join(
                        pretrained_model_name_or_path, subfolder, _add_variant(WEIGHTS_NAME, variant)
                    )
                elif not use_safetensors and os.path.isfile(
                    os.path.join(pretrained_model_name_or_path, subfolder, _add_variant(WEIGHTS_INDEX_NAME, variant))
                ):
                    # Load from a sharded PyTorch checkpoint
                    archive_file = os.path.join(
                        pretrained_model_name_or_path, subfolder, _add_variant(WEIGHTS_INDEX_NAME, variant)
                    )
                    is_sharded = True
                # At this stage we don't have a weight file so we will raise an error.
                elif not use_safetensors and (
                    os.path.isfile(os.path.join(pretrained_model_name_or_path, subfolder, TF_WEIGHTS_NAME + ".index"))
                    or os.path.isfile(os.path.join(pretrained_model_name_or_path, subfolder, TF2_WEIGHTS_NAME))
                ):
                    raise EnvironmentError(
                        f"Error no file named {_add_variant(WEIGHTS_NAME, variant)} found in directory"
                        f" {pretrained_model_name_or_path} but there is a file for TensorFlow weights. Use"
                        " `from_tf=True` to load this model from those weights."
                    )
                elif not use_safetensors and os.path.isfile(
                    os.path.join(pretrained_model_name_or_path, subfolder, FLAX_WEIGHTS_NAME)
                ):
                    raise EnvironmentError(
                        f"Error no file named {_add_variant(WEIGHTS_NAME, variant)} found in directory"
                        f" {pretrained_model_name_or_path} but there is a file for Flax weights. Use `from_flax=True`"
                        " to load this model from those weights."
                    )
                elif use_safetensors:
                    raise EnvironmentError(
                        f"Error no file named {_add_variant(SAFE_WEIGHTS_NAME, variant)} found in directory"
                        f" {pretrained_model_name_or_path}."
                    )
                else:
                    raise EnvironmentError(
                        f"Error no file named {_add_variant(WEIGHTS_NAME, variant)}, {_add_variant(SAFE_WEIGHTS_NAME, variant)},"
                        f" {TF2_WEIGHTS_NAME}, {TF_WEIGHTS_NAME + '.index'} or {FLAX_WEIGHTS_NAME} found in directory"
                        f" {pretrained_model_name_or_path}."
                    )
            elif os.path.isfile(os.path.join(subfolder, pretrained_model_name_or_path)):
                archive_file = pretrained_model_name_or_path
                is_local = True
            elif os.path.isfile(os.path.join(subfolder, pretrained_model_name_or_path + ".index")):
                if not from_tf:
                    raise ValueError(
                        f"We found a TensorFlow checkpoint at {pretrained_model_name_or_path + '.index'}, please set "
                        "from_tf to True to load from this checkpoint."
                    )
                archive_file = os.path.join(subfolder, pretrained_model_name_or_path + ".index")
                is_local = True
            elif is_remote_url(pretrained_model_name_or_path):
                filename = pretrained_model_name_or_path
                resolved_archive_file = download_url(pretrained_model_name_or_path)
            else:
                # set correct filename
                if from_tf:
                    filename = TF2_WEIGHTS_NAME
                elif from_flax:
                    filename = FLAX_WEIGHTS_NAME
                elif use_safetensors is not False:
                    filename = _add_variant(SAFE_WEIGHTS_NAME, variant)
                else:
                    filename = _add_variant(WEIGHTS_NAME, variant)

                try:
                    # Load from URL or cache if already cached
                    cached_file_kwargs = {
                        "cache_dir": cache_dir,
                        "force_download": force_download,
                        "proxies": proxies,
                        "resume_download": resume_download,
                        "local_files_only": local_files_only,
                        "token": token,
                        "user_agent": user_agent,
                        "revision": revision,
                        "subfolder": subfolder,
                        "_raise_exceptions_for_gated_repo": False,
                        "_raise_exceptions_for_missing_entries": False,
                        "_commit_hash": commit_hash,
                    }
                    resolved_archive_file = cached_file(pretrained_model_name_or_path, filename, **cached_file_kwargs)

                    # Since we set _raise_exceptions_for_missing_entries=False, we don't get an exception but a None
                    # result when internet is up, the repo and revision exist, but the file does not.
                    if resolved_archive_file is None and filename == _add_variant(SAFE_WEIGHTS_NAME, variant):
                        # Maybe the checkpoint is sharded, we try to grab the index name in this case.
                        resolved_archive_file = cached_file(
                            pretrained_model_name_or_path,
                            _add_variant(SAFE_WEIGHTS_INDEX_NAME, variant),
                            **cached_file_kwargs,
                        )
                        if resolved_archive_file is not None:
                            is_sharded = True
                        elif use_safetensors:
                            if revision == "main":
                                resolved_archive_file, revision, is_sharded = auto_conversion(
                                    pretrained_model_name_or_path, **cached_file_kwargs
                                )
                            cached_file_kwargs["revision"] = revision
                            if resolved_archive_file is None:
                                raise EnvironmentError(
                                    f"{pretrained_model_name_or_path} does not appear to have a file named"
                                    f" {_add_variant(SAFE_WEIGHTS_NAME, variant)} or {_add_variant(SAFE_WEIGHTS_INDEX_NAME, variant)} "
                                    "and thus cannot be loaded with `safetensors`. Please make sure that the model has "
                                    "been saved with `safe_serialization=True` or do not set `use_safetensors=True`."
                                )
                        else:
                            # This repo has no safetensors file of any kind, we switch to PyTorch.
                            filename = _add_variant(WEIGHTS_NAME, variant)
                            resolved_archive_file = cached_file(
                                pretrained_model_name_or_path, filename, **cached_file_kwargs
                            )
                    if resolved_archive_file is None and filename == _add_variant(WEIGHTS_NAME, variant):
                        # Maybe the checkpoint is sharded, we try to grab the index name in this case.
                        resolved_archive_file = cached_file(
                            pretrained_model_name_or_path,
                            _add_variant(WEIGHTS_INDEX_NAME, variant),
                            **cached_file_kwargs,
                        )
                        if resolved_archive_file is not None:
                            is_sharded = True
                    if not local_files_only and not is_offline_mode():
                        if resolved_archive_file is not None:
                            if filename in [WEIGHTS_NAME, WEIGHTS_INDEX_NAME]:
                                # If the PyTorch file was found, check if there is a safetensors file on the repository
                                # If there is no safetensors file on the repositories, start an auto conversion
                                safe_weights_name = SAFE_WEIGHTS_INDEX_NAME if is_sharded else SAFE_WEIGHTS_NAME
                                has_file_kwargs = {
                                    "revision": revision,
                                    "proxies": proxies,
                                    "token": token,
                                    "cache_dir": cache_dir,
                                    "local_files_only": local_files_only,
                                }
                                cached_file_kwargs = {
                                    "cache_dir": cache_dir,
                                    "force_download": force_download,
                                    "resume_download": resume_download,
                                    "local_files_only": local_files_only,
                                    "user_agent": user_agent,
                                    "subfolder": subfolder,
                                    "_raise_exceptions_for_gated_repo": False,
                                    "_raise_exceptions_for_missing_entries": False,
                                    "_commit_hash": commit_hash,
                                    **has_file_kwargs,
                                }
                                if not has_file(pretrained_model_name_or_path, safe_weights_name, **has_file_kwargs):
                                    Thread(
                                        target=auto_conversion,
                                        args=(pretrained_model_name_or_path,),
                                        kwargs={"ignore_errors_during_conversion": True, **cached_file_kwargs},
                                        name="Thread-auto_conversion",
                                    ).start()
                        else:
                            # Otherwise, no PyTorch file was found, maybe there is a TF or Flax model file.
                            # We try those to give a helpful error message.
                            has_file_kwargs = {
                                "revision": revision,
                                "proxies": proxies,
                                "token": token,
                                "cache_dir": cache_dir,
                                "local_files_only": local_files_only,
                            }
                            if has_file(pretrained_model_name_or_path, TF2_WEIGHTS_NAME, **has_file_kwargs):
                                raise EnvironmentError(
                                    f"{pretrained_model_name_or_path} does not appear to have a file named"
                                    f" {_add_variant(WEIGHTS_NAME, variant)} but there is a file for TensorFlow weights."
                                    " Use `from_tf=True` to load this model from those weights."
                                )
                            elif has_file(pretrained_model_name_or_path, FLAX_WEIGHTS_NAME, **has_file_kwargs):
                                raise EnvironmentError(
                                    f"{pretrained_model_name_or_path} does not appear to have a file named"
                                    f" {_add_variant(WEIGHTS_NAME, variant)} but there is a file for Flax weights. Use"
                                    " `from_flax=True` to load this model from those weights."
                                )
                            elif variant is not None and has_file(
                                pretrained_model_name_or_path, WEIGHTS_NAME, **has_file_kwargs
                            ):
                                raise EnvironmentError(
                                    f"{pretrained_model_name_or_path} does not appear to have a file named"
                                    f" {_add_variant(WEIGHTS_NAME, variant)} but there is a file without the variant"
                                    f" {variant}. Use `variant=None` to load this model from those weights."
                                )
                            else:
                                raise EnvironmentError(
                                    f"{pretrained_model_name_or_path} does not appear to have a file named"
                                    f" {_add_variant(WEIGHTS_NAME, variant)}, {_add_variant(SAFE_WEIGHTS_NAME, variant)},"
                                    f" {TF2_WEIGHTS_NAME}, {TF_WEIGHTS_NAME} or {FLAX_WEIGHTS_NAME}."
                                )

                except EnvironmentError:
                    # Raise any environment error raise by `cached_file`. It will have a helpful error message adapted
                    # to the original exception.
                    raise
                except Exception as e:
                    # For any other exception, we throw a generic error.
                    raise EnvironmentError(
                        f"Can't load the model for '{pretrained_model_name_or_path}'. If you were trying to load it"
                        " from 'https://huggingface.co/models', make sure you don't have a local directory with the"
                        f" same name. Otherwise, make sure '{pretrained_model_name_or_path}' is the correct path to a"
                        f" directory containing a file named {_add_variant(WEIGHTS_NAME, variant)},"
                        f" {TF2_WEIGHTS_NAME}, {TF_WEIGHTS_NAME} or {FLAX_WEIGHTS_NAME}."
                    ) from e

            if is_local:
                logger.info(f"loading weights file {archive_file}")
                resolved_archive_file = archive_file
            else:
                logger.info(f"loading weights file {filename} from cache at {resolved_archive_file}")
        elif gguf_file:
            from .modeling_gguf_pytorch_utils import load_gguf_checkpoint

            # Case 1: the GGUF file is present locally
            if os.path.isfile(gguf_file):
                gguf_path = gguf_file
            # Case 2: The GGUF path is a location on the Hub
            # Load from URL or cache if already cached
            else:
                cached_file_kwargs = {
                    "cache_dir": cache_dir,
                    "force_download": force_download,
                    "proxies": proxies,
                    "resume_download": resume_download,
                    "local_files_only": local_files_only,
                    "token": token,
                    "user_agent": user_agent,
                    "revision": revision,
                    "subfolder": subfolder,
                    "_raise_exceptions_for_gated_repo": False,
                    "_raise_exceptions_for_missing_entries": False,
                    "_commit_hash": commit_hash,
                }

                gguf_path = cached_file(pretrained_model_name_or_path, gguf_file, **cached_file_kwargs)

            # we need a dummy model to help rename state_dict
            with torch.device("meta"):
                dummy_model = cls(config)
            state_dict = load_gguf_checkpoint(gguf_path, return_tensors=True, model_to_load=dummy_model)["tensors"]

            resolved_archive_file = None
            is_sharded = False
        else:
            resolved_archive_file = None

        # We'll need to download and cache each checkpoint shard if the checkpoint is sharded.
        if is_sharded:
            # resolved_archive_file becomes a list of files that point to the different checkpoint shards in this case.
            resolved_archive_file, sharded_metadata = get_checkpoint_shard_files(
                pretrained_model_name_or_path,
                resolved_archive_file,
                cache_dir=cache_dir,
                force_download=force_download,
                proxies=proxies,
                resume_download=resume_download,
                local_files_only=local_files_only,
                token=token,
                user_agent=user_agent,
                revision=revision,
                subfolder=subfolder,
                _commit_hash=commit_hash,
            )

        if (
            is_safetensors_available()
            and isinstance(resolved_archive_file, str)
            and resolved_archive_file.endswith(".safetensors")
        ):
            with safe_open(resolved_archive_file, framework="pt") as f:
                metadata = f.metadata()

            if metadata is None:
                # Assume it's a pytorch checkpoint (introduced for timm checkpoints)
                pass
            elif metadata.get("format") == "pt":
                pass
            elif metadata.get("format") == "tf":
                from_tf = True
                logger.info("A TensorFlow safetensors file is being loaded in a PyTorch model.")
            elif metadata.get("format") == "flax":
                from_flax = True
                logger.info("A Flax safetensors file is being loaded in a PyTorch model.")
            elif metadata.get("format") == "mlx":
                # This is a mlx file, we assume weights are compatible with pt
                pass
            else:
                raise ValueError(
                    f"Incompatible safetensors file. File metadata is not ['pt', 'tf', 'flax', 'mlx'] but {metadata.get('format')}"
                )

        from_pt = not (from_tf | from_flax)

        # load pt weights early so that we know which dtype to init the model under

        if from_pt:
            if not is_sharded and state_dict is None:
                # Time to load the checkpoint
                state_dict = load_state_dict(resolved_archive_file, weights_only=weights_only)

            # set dtype to instantiate the model under:
            # 1. If torch_dtype is not None, we use that dtype
            # 2. If torch_dtype is "auto", we auto-detect dtype from the loaded state_dict, by checking its first
            #    weights entry that is of a floating type - we assume all floating dtype weights are of the same dtype
            # we also may have config.torch_dtype available, but we won't rely on it till v5
            dtype_orig = None

            if torch_dtype is not None:
                if isinstance(torch_dtype, str):
                    if torch_dtype == "auto":
                        if hasattr(config, "torch_dtype") and config.torch_dtype is not None:
                            torch_dtype = config.torch_dtype
                            logger.info(f"Will use torch_dtype={torch_dtype} as defined in model's config object")
                        else:
                            if is_sharded and "dtype" in sharded_metadata:
                                torch_dtype = sharded_metadata["dtype"]
                            elif not is_sharded:
                                torch_dtype = get_state_dict_dtype(state_dict)
                            else:
                                one_state_dict = load_state_dict(resolved_archive_file[0], weights_only=weights_only)
                                torch_dtype = get_state_dict_dtype(one_state_dict)
                                del one_state_dict  # free CPU memory
                            logger.info(
                                "Since the `torch_dtype` attribute can't be found in model's config object, "
                                "will use torch_dtype={torch_dtype} as derived from model's weights"
                            )
                    elif hasattr(torch, torch_dtype):
                        torch_dtype = getattr(torch, torch_dtype)
                        for sub_config_key in config.sub_configs.keys():
                            sub_config = getattr(config, sub_config_key)
                            sub_config.torch_dtype = torch_dtype
                elif isinstance(torch_dtype, torch.dtype):
                    for sub_config_key in config.sub_configs.keys():
                        sub_config = getattr(config, sub_config_key)
                        sub_config.torch_dtype = torch_dtype
                elif isinstance(torch_dtype, dict):
                    for key, curr_dtype in torch_dtype.items():
                        if hasattr(config, key):
                            value = getattr(config, key)
                            value.torch_dtype = curr_dtype
                    # main torch dtype for modules that aren't part of any sub-config
                    torch_dtype = torch_dtype.get("")
                    config.torch_dtype = torch_dtype
                    if isinstance(torch_dtype, str) and hasattr(torch, torch_dtype):
                        torch_dtype = getattr(torch, torch_dtype)
                    elif torch_dtype is None:
                        torch_dtype = torch.float32
                else:
                    raise ValueError(
                        f"`torch_dtype` can be one of: `torch.dtype`, `'auto'`, a string of a valid `torch.dtype` or a `dict` with valid `torch_dtype` "
                        f"for each sub-config in composite configs, but received {torch_dtype}"
                    )

                dtype_orig = cls._set_default_torch_dtype(torch_dtype)
            else:
                # set fp32 as the default dtype for BC
                default_dtype = str(torch.get_default_dtype()).split(".")[-1]
                config.torch_dtype = default_dtype
                for key in config.sub_configs.keys():
                    value = getattr(config, key)
                    value.torch_dtype = default_dtype

            # Check if `_keep_in_fp32_modules` is not None
            use_keep_in_fp32_modules = (cls._keep_in_fp32_modules is not None) and (
                (torch_dtype == torch.float16) or hasattr(hf_quantizer, "use_keep_in_fp32_modules")
            )

            if is_sharded:
                loaded_state_dict_keys = sharded_metadata["all_checkpoint_keys"]
            else:
                loaded_state_dict_keys = list(state_dict.keys())
            if (
                gguf_path is None
                and (low_cpu_mem_usage or (use_keep_in_fp32_modules and is_accelerate_available()))
                and pretrained_model_name_or_path is not None
            ):
                # In case some weights need to be kept in float32 and accelerate is not installed,
                # we later on want to take the path where state_dict is not None, that is the one
                # that do not require accelerate.
                state_dict = None

        config.name_or_path = pretrained_model_name_or_path

        # Instantiate model.
        init_contexts = [no_init_weights(_enable=_fast_init)]

        if is_deepspeed_zero3_enabled() and not is_quantized and not _is_ds_init_called:
            import deepspeed

            logger.info("Detected DeepSpeed ZeRO-3: activating zero.init() for this model")
            init_contexts = [
                deepspeed.zero.Init(config_dict_or_path=deepspeed_config()),
                set_zero3_state(),
            ] + init_contexts
        elif low_cpu_mem_usage:
            if not is_accelerate_available():
                raise ImportError(
                    f"Using `low_cpu_mem_usage=True` or a `device_map` requires Accelerate: `pip install 'accelerate>={ACCELERATE_MIN_VERSION}'`"
                )
            init_contexts.append(init_empty_weights())

        if is_deepspeed_zero3_enabled() and is_quantized:
            init_contexts.append(set_quantized_state())

        config = copy.deepcopy(config)  # We do not want to modify the config inplace in from_pretrained.
        if not getattr(config, "_attn_implementation_autoset", False):
            config = cls._autoset_attn_implementation(
                config, use_flash_attention_2=use_flash_attention_2, torch_dtype=torch_dtype, device_map=device_map
            )

        with ContextManagers(init_contexts):
            # Let's make sure we don't run the init function of buffer modules
            model = cls(config, *model_args, **model_kwargs)

        if device_mesh is not None and not model.supports_tp_plan:
            raise NotImplementedError("This model does not have a tensor parallel plan.")

        # make sure we use the model's config since the __init__ call might have copied it
        config = model.config

        # Check first if we are `from_pt`
        if use_keep_in_fp32_modules:
            if is_accelerate_available() and not is_deepspeed_zero3_enabled():
                low_cpu_mem_usage = True
            keep_in_fp32_modules = model._keep_in_fp32_modules
        else:
            keep_in_fp32_modules = []

        if hf_quantizer is not None:
            hf_quantizer.preprocess_model(
                model=model, device_map=device_map, keep_in_fp32_modules=keep_in_fp32_modules
            )

            # We store the original dtype for quantized models as we cannot easily retrieve it
            # once the weights have been quantized
            # Note that once you have loaded a quantized model, you can't change its dtype so this will
            # remain a single source of truth
            config._pre_quantization_dtype = torch_dtype

        if isinstance(device_map, str):
            special_dtypes = {}

            if hf_quantizer is not None:
                special_dtypes.update(hf_quantizer.get_special_dtypes_update(model, torch_dtype))

            special_dtypes.update(
                {
                    name: torch.float32
                    for name, _ in model.named_parameters()
                    if any(m in name for m in keep_in_fp32_modules)
                }
            )

            target_dtype = torch_dtype

            if hf_quantizer is not None:
                target_dtype = hf_quantizer.adjust_target_dtype(target_dtype)

            no_split_modules = model._get_no_split_modules(device_map)
            if device_map not in ["auto", "balanced", "balanced_low_0", "sequential"]:
                raise ValueError(
                    "If passing a string for `device_map`, please choose 'auto', 'balanced', 'balanced_low_0' or "
                    "'sequential'."
                )

            device_map_kwargs = {"no_split_module_classes": no_split_modules}
            if "special_dtypes" in inspect.signature(infer_auto_device_map).parameters:
                device_map_kwargs["special_dtypes"] = special_dtypes
            elif len(special_dtypes) > 0:
                logger.warning(
                    "This model has some weights that should be kept in higher precision, you need to upgrade "
                    "`accelerate` to properly deal with them (`pip install --upgrade accelerate`)."
                )
            if device_map != "sequential":
                max_memory = get_balanced_memory(
                    model,
                    dtype=target_dtype,
                    low_zero=(device_map == "balanced_low_0"),
                    max_memory=max_memory,
                    **device_map_kwargs,
                )
            else:
                max_memory = get_max_memory(max_memory)
            if hf_quantizer is not None:
                max_memory = hf_quantizer.adjust_max_memory(max_memory)
            device_map_kwargs["max_memory"] = max_memory

            # Make sure tied weights are tied before creating the device map.
            model.tie_weights()
            device_map = infer_auto_device_map(model, dtype=target_dtype, **device_map_kwargs)

            if hf_quantizer is not None:
                hf_quantizer.validate_environment(device_map=device_map)

        elif device_map is not None:
            model.tie_weights()
            tied_params = find_tied_parameters(model)
            # check if we don't have tied param in different devices
            check_tied_parameters_on_same_device(tied_params, device_map)

        if gguf_path and device_map is not None and "disk" in device_map.values():
            raise RuntimeError(
                "One or more modules is configured to be mapped to disk. Disk offload is not supported for models "
                "loaded from GGUF files."
            )

        if from_tf:
            if resolved_archive_file.endswith(".index"):
                # Load from a TensorFlow 1.X checkpoint - provided by original authors
                model = cls.load_tf_weights(model, config, resolved_archive_file[:-6])  # Remove the '.index'
            else:
                # Load from our TensorFlow 2.0 checkpoints
                try:
                    from .modeling_tf_pytorch_utils import load_tf2_checkpoint_in_pytorch_model

                    model, loading_info = load_tf2_checkpoint_in_pytorch_model(
                        model, resolved_archive_file, allow_missing_keys=True, output_loading_info=True
                    )
                except ImportError:
                    logger.error(
                        "Loading a TensorFlow model in PyTorch, requires both PyTorch and TensorFlow to be installed."
                        " Please see https://pytorch.org/ and https://www.tensorflow.org/install/ for installation"
                        " instructions."
                    )
                    raise
        elif from_flax:
            try:
                from .modeling_flax_pytorch_utils import load_flax_checkpoint_in_pytorch_model

                model = load_flax_checkpoint_in_pytorch_model(model, resolved_archive_file)
            except ImportError:
                logger.error(
                    "Loading a Flax model in PyTorch, requires both PyTorch and Flax to be installed. Please see"
                    " https://pytorch.org/ and https://flax.readthedocs.io/en/latest/installation.html for"
                    " installation instructions."
                )
                raise
        elif from_pt:
            # restore default dtype
            if dtype_orig is not None:
                torch.set_default_dtype(dtype_orig)

            (
                model,
                missing_keys,
                unexpected_keys,
                mismatched_keys,
                offload_index,
                error_msgs,
            ) = cls._load_pretrained_model(
                model,
                state_dict,
                loaded_state_dict_keys,  # XXX: rename?
                resolved_archive_file,
                pretrained_model_name_or_path,
                ignore_mismatched_sizes=ignore_mismatched_sizes,
                sharded_metadata=sharded_metadata,
                _fast_init=_fast_init,
                low_cpu_mem_usage=low_cpu_mem_usage,
                device_map=device_map,
                offload_folder=offload_folder,
                offload_state_dict=offload_state_dict,
                dtype=torch_dtype,
                hf_quantizer=hf_quantizer,
                keep_in_fp32_modules=keep_in_fp32_modules,
                gguf_path=gguf_path,
                weights_only=weights_only,
                device_mesh=device_mesh,
            )

        # make sure token embedding weights are still tied if needed
        model.tie_weights()

        # Set model in evaluation mode to deactivate DropOut modules by default
        model.eval()

        # If it is a model with generation capabilities, attempt to load the generation config
        if model.can_generate() and generation_config is not None:
            logger.info("The user-defined `generation_config` will be used to override the default generation config.")
            model.generation_config = model.generation_config.from_dict(generation_config.to_dict())
        elif model.can_generate() and pretrained_model_name_or_path is not None:
            try:
                model.generation_config = GenerationConfig.from_pretrained(
                    pretrained_model_name_or_path,
                    cache_dir=cache_dir,
                    force_download=force_download,
                    resume_download=resume_download,
                    proxies=proxies,
                    local_files_only=local_files_only,
                    token=token,
                    revision=revision,
                    subfolder=subfolder,
                    _from_auto=from_auto_class,
                    _from_pipeline=from_pipeline,
                    **kwargs,
                )
            except OSError:
                logger.info(
                    "Generation config file not found, using a generation config created from the model config."
                )
                pass

        # Dispatch model with hooks on all devices if necessary (not needed with a tp_plan, so we skip it as it slightly
        # harm performances)
        if device_map is not None and device_mesh is None:
            device_map_kwargs = {
                "device_map": device_map,
                "offload_dir": offload_folder,
                "offload_index": offload_index,
                "offload_buffers": offload_buffers,
            }
            if "skip_keys" in inspect.signature(dispatch_model).parameters:
                device_map_kwargs["skip_keys"] = model._skip_keys_device_placement
            # For HQQ method we force-set the hooks for single GPU envs
            if (
                "force_hooks" in inspect.signature(dispatch_model).parameters
                and hf_quantizer is not None
                and hf_quantizer.quantization_config.quant_method == QuantizationMethod.HQQ
            ):
                device_map_kwargs["force_hooks"] = True
            if (
                hf_quantizer is not None
                and hf_quantizer.quantization_config.quant_method == QuantizationMethod.FBGEMM_FP8
                and isinstance(device_map, dict)
                and ("cpu" in device_map.values() or "disk" in device_map.values())
            ):
                device_map_kwargs["offload_buffers"] = True

            if not is_fsdp_enabled() and not is_deepspeed_zero3_enabled():
                dispatch_model(model, **device_map_kwargs)

        # This is needed for the RotaryEmbedding, which was not initialized on the correct device as it is
        # not part of the state_dict (persistent=False)
        if device_mesh is not None:
            for buffer in model.buffers():
                if buffer.device != tp_device:
                    buffer.data = buffer.to(tp_device)

        if hf_quantizer is not None:
            hf_quantizer.postprocess_model(model, config=config)
            model.hf_quantizer = hf_quantizer

        if _adapter_model_path is not None:
            model.load_adapter(
                _adapter_model_path,
                adapter_name=adapter_name,
                token=token,
                adapter_kwargs=adapter_kwargs,
            )

        if output_loading_info:
            if loading_info is None:
                loading_info = {
                    "missing_keys": missing_keys,
                    "unexpected_keys": unexpected_keys,
                    "mismatched_keys": mismatched_keys,
                    "error_msgs": error_msgs,
                }
            return model, loading_info

        return model

    @staticmethod
    def _fix_state_dict_key_on_load(key) -> Tuple[str, bool]:
        """Replace legacy parameter names with their modern equivalents. E.g. beta -> bias, gamma -> weight."""

        # Rename LayerNorm beta & gamma params for some early models ported from Tensorflow (e.g. Bert)
        # This rename is logged.
        if key.endswith("LayerNorm.beta"):
            return key.replace("LayerNorm.beta", "LayerNorm.bias"), True
        if key.endswith("LayerNorm.gamma"):
            return key.replace("LayerNorm.gamma", "LayerNorm.weight"), True

        # Rename weight norm parametrizations to match changes across torch versions.
        # Impacts a number of speech/wav2vec models. e.g. Hubert, Wav2Vec2, and others.
        # This rename is not logged.
        if hasattr(nn.utils.parametrizations, "weight_norm"):
            if key.endswith("weight_g"):
                return key.replace("weight_g", "parametrizations.weight.original0"), True
            if key.endswith("weight_v"):
                return key.replace("weight_v", "parametrizations.weight.original1"), True
        else:
            if key.endswith("parametrizations.weight.original0"):
                return key.replace("parametrizations.weight.original0", "weight_g"), True
            if key.endswith("parametrizations.weight.original1"):
                return key.replace("parametrizations.weight.original1", "weight_v"), True

        return key, False

    @classmethod
    def _fix_state_dict_keys_on_load(cls, state_dict):
        """Fixes state dict keys by replacing legacy parameter names with their modern equivalents.
        Logs if any parameters have been renamed.
        """

        renamed_keys = {}
        state_dict_keys = list(state_dict.keys())
        for key in state_dict_keys:
            new_key, has_changed = cls._fix_state_dict_key_on_load(key)
            if has_changed:
                state_dict[new_key] = state_dict.pop(key)

                # track gamma/beta rename for logging
                if key.endswith("LayerNorm.gamma"):
                    renamed_keys["LayerNorm.gamma"] = (key, new_key)
                elif key.endswith("LayerNorm.beta"):
                    renamed_keys["LayerNorm.beta"] = (key, new_key)

        if renamed_keys:
            warning_msg = f"A pretrained model of type `{cls.__name__}` "
            warning_msg += "contains parameters that have been renamed internally (a few are listed below but more are present in the model):\n"
            for old_key, new_key in renamed_keys.values():
                warning_msg += f"* `{old_key}` -> `{new_key}`\n"
            warning_msg += "If you are using a model from the Hub, consider submitting a PR to adjust these weights and help future users."
            logger.info_once(warning_msg)

        return state_dict

    @staticmethod
    def _fix_state_dict_key_on_save(key) -> Tuple[str, bool]:
        """
        Similar to `_fix_state_dict_key_on_load` allows to define hook for state dict key renaming on model save.
        Do nothing by default, but can be overridden in particular models.
        """
        return key, False

    def _fix_state_dict_keys_on_save(self, state_dict):
        """
        Similar to `_fix_state_dict_keys_on_load` allows to define hook for state dict key renaming on model save.
        Apply `_fix_state_dict_key_on_save` to all keys in `state_dict`.
        """
        return {self._fix_state_dict_key_on_save(key)[0]: value for key, value in state_dict.items()}

    @classmethod
    def _load_pretrained_model(
        cls,
        model,
        state_dict,
        loaded_keys,
        resolved_archive_file,
        pretrained_model_name_or_path,
        ignore_mismatched_sizes=False,
        sharded_metadata=None,
        _fast_init=True,
        low_cpu_mem_usage=False,
        device_map=None,
        offload_folder=None,
        offload_state_dict=None,
        dtype=None,
        hf_quantizer=None,
        keep_in_fp32_modules=None,
        gguf_path=None,
        weights_only=True,
        device_mesh=None,
<<<<<<< HEAD
 
=======
>>>>>>> 92c5ca9d
    ):
        is_safetensors = False
        is_quantized = hf_quantizer is not None
        state_dict_folder = None
        state_dict_index = None

        if device_map is not None and "disk" in device_map.values():
            archive_file = (
                resolved_archive_file[0] if isinstance(resolved_archive_file, (list, tuple)) else resolved_archive_file
            )
            is_safetensors = archive_file is not None and archive_file.endswith(".safetensors")
            if offload_folder is None and not is_safetensors:
                raise ValueError(
                    "The current `device_map` had weights offloaded to the disk. Please provide an `offload_folder`"
                    " for them. Alternatively, make sure you have `safetensors` installed if the model you are using"
                    " offers the weights in this format."
                )
            if offload_folder is not None:
                os.makedirs(offload_folder, exist_ok=True)
            if offload_state_dict is None:
                offload_state_dict = True

        is_sharded_safetensors = is_safetensors and sharded_metadata is not None

        # tie the model weights before retrieving the state_dict
        model.tie_weights()

        # Retrieve missing & unexpected_keys
        model_state_dict = model.state_dict()
        expected_keys = list(model_state_dict.keys())
        prefix = model.base_model_prefix

        if hf_quantizer is not None:
            expected_keys = hf_quantizer.update_expected_keys(model, expected_keys, loaded_keys)

        original_loaded_keys = loaded_keys
        loaded_keys = [cls._fix_state_dict_key_on_load(key)[0] for key in loaded_keys]

        if len(prefix) > 0:
            has_prefix_module = any(s.startswith(prefix) for s in loaded_keys)
            expects_prefix_module = any(s.startswith(prefix) for s in expected_keys)
        else:
            has_prefix_module = False
            expects_prefix_module = False

        # key re-naming operations are never done on the keys
        # that are loaded, but always on the keys of the newly initialized model
        remove_prefix_from_model = not has_prefix_module and expects_prefix_module
        add_prefix_to_model = has_prefix_module and not expects_prefix_module

        if remove_prefix_from_model:
            _prefix = f"{prefix}."
            expected_keys_not_prefixed = [s for s in expected_keys if not s.startswith(_prefix)]
            expected_keys = [s[len(_prefix) :] if s.startswith(_prefix) else s for s in expected_keys]
        elif add_prefix_to_model:
            expected_keys = [".".join([prefix, s]) for s in expected_keys]

        missing_keys = sorted(set(expected_keys) - set(loaded_keys))
        unexpected_keys = set(loaded_keys) - set(expected_keys)

        # Remove nonpersistent buffers from unexpected keys: they are not in the state dict but will be in the model
        # buffers
        model_buffers = {n for n, _ in model.named_buffers()}
        if remove_prefix_from_model:
            model_buffers = {key[len(_prefix) :] if key.startswith(_prefix) else key for key in model_buffers}
        elif add_prefix_to_model:
            model_buffers = {".".join([prefix, key]) for key in model_buffers}
        unexpected_keys = sorted(unexpected_keys - model_buffers)

        # Clean up buffer for `inv-freq` because RoPE embedding moved under base model (https://github.com/huggingface/transformers/pull/34858)
        has_inv_freq_buffers = any(buffer.endswith("rotary_emb.inv_freq") for buffer in model_buffers)
        if has_inv_freq_buffers:
            unexpected_keys = {k for k in unexpected_keys if "rotary_emb.inv_freq" not in k}

        model.tie_weights()
        if device_map is None and not is_fsdp_enabled() and not is_deepspeed_zero3_enabled():
            ptrs = collections.defaultdict(list)
            for name, tensor in model.state_dict().items():
                id_tensor = id_tensor_storage(tensor)
                ptrs[id_tensor].append(name)

            # These are all the pointers of shared tensors.
            tied_params = [names for _, names in ptrs.items() if len(names) > 1]
        else:
            # id function doesn't work for meta tensor so we need this function
            tied_params = find_tied_parameters(model)

        for group in tied_params:
            if remove_prefix_from_model:
                group = [key[len(_prefix) :] if key.startswith(_prefix) else key for key in group]
            elif add_prefix_to_model:
                group = [".".join([prefix, key]) for key in group]
            missing_in_group = [k for k in missing_keys if k in group]
            if len(missing_in_group) > 0 and len(missing_in_group) < len(group):
                missing_keys = [k for k in missing_keys if k not in missing_in_group]

        # Some models may have keys that are not in the state by design, removing them before needlessly warning
        # the user.
        if cls._keys_to_ignore_on_load_missing is not None:
            for pat in cls._keys_to_ignore_on_load_missing:
                missing_keys = [k for k in missing_keys if re.search(pat, k) is None]

        if cls._keys_to_ignore_on_load_unexpected is not None:
            for pat in cls._keys_to_ignore_on_load_unexpected:
                unexpected_keys = [k for k in unexpected_keys if re.search(pat, k) is None]
        if hf_quantizer is not None:
            missing_keys = hf_quantizer.update_missing_keys(model, missing_keys, prefix)

        # retrieve weights on meta device and put them back on CPU.
        # This is not ideal in terms of memory, but if we don't do that not, we can't initialize them in the next step
        if low_cpu_mem_usage:
            for key in missing_keys:
                if key in list(model_state_dict.keys()):
                    key = key
                elif f"{prefix}.{key}" in list(model_state_dict.keys()):
                    key = f"{prefix}.{key}"
                elif key.startswith(prefix) and ".".join(key.split(".")[1:]) in list(model_state_dict.keys()):
                    key = ".".join(key.split(".")[1:])
                param = model_state_dict[key]

                # upcast in fp32 if any
                target_dtype = dtype
                if (
                    keep_in_fp32_modules is not None
                    and dtype == torch.float16
                    and any(
                        module_to_keep_in_fp32 in key.split(".") for module_to_keep_in_fp32 in keep_in_fp32_modules
                    )
                ):
                    target_dtype = torch.float32

                if param.device == torch.device("meta"):
                    value = torch.empty(*param.size(), dtype=target_dtype)
                    if (
                        not is_quantized
                        or (getattr(hf_quantizer, "requires_parameters_quantization", False))
                        or not hf_quantizer.check_quantized_param(
                            model, param_value=value, param_name=key, state_dict={}
                        )
                    ):
                        set_module_tensor_to_device(model, key, "cpu", value)
                    else:
                        hf_quantizer.create_quantized_param(model, value, key, "cpu", state_dict, unexpected_keys)

        # retrieve uninitialized modules and initialize before maybe overriding that with the pretrained weights.
        if _fast_init:
            if not ignore_mismatched_sizes:
                if remove_prefix_from_model:
                    _loaded_keys = [f"{prefix}.{k}" for k in loaded_keys]
                elif add_prefix_to_model:
                    _loaded_keys = [k[len(prefix) + 1 :] for k in loaded_keys]
                else:
                    _loaded_keys = loaded_keys
                not_initialized_submodules = set_initialized_submodules(model, _loaded_keys)
                # If we're about to tie the output embeds to the input embeds we don't need to init them
                if (
                    hasattr(model.config.get_text_config(decoder=True), "tie_word_embeddings")
                    and model.config.get_text_config(decoder=True).tie_word_embeddings
                ):
                    output_embeddings = model.get_output_embeddings()
                    if output_embeddings is not None:
                        # Still need to initialize if there is a bias term since biases are not tied.
                        if not hasattr(output_embeddings, "bias") or output_embeddings.bias is None:
                            output_embeddings._is_hf_initialized = True
            else:
                not_initialized_submodules = dict(model.named_modules())
            # This will only initialize submodules that are not marked as initialized by the line above.
            if is_deepspeed_zero3_enabled() and not is_quantized:
                import deepspeed

                not_initialized_parameters = list(
                    set(
                        itertools.chain.from_iterable(
                            submodule.parameters(recurse=False) for submodule in not_initialized_submodules.values()
                        )
                    )
                )
                with deepspeed.zero.GatheredParameters(not_initialized_parameters, modifier_rank=0):
                    model.apply(model._initialize_weights)
            else:
                model.apply(model._initialize_weights)

        # Set some modules to fp32 if any
        if keep_in_fp32_modules is not None:
            for name, param in model.named_parameters():
                if any(module_to_keep_in_fp32 in name.split(".") for module_to_keep_in_fp32 in keep_in_fp32_modules):
                    # param = param.to(torch.float32) does not work here as only in the local scope.
                    param.data = param.data.to(torch.float32)

        # Make sure we are able to load base models as well as derived models (with heads)
        start_prefix = ""
        model_to_load = model
        if len(cls.base_model_prefix) > 0 and not hasattr(model, cls.base_model_prefix) and has_prefix_module:
            start_prefix = cls.base_model_prefix + "."
        if len(cls.base_model_prefix) > 0 and hasattr(model, cls.base_model_prefix) and not has_prefix_module:
            model_to_load = getattr(model, cls.base_model_prefix)
            base_model_expected_keys = list(model_to_load.state_dict().keys())
            if any(key in expected_keys_not_prefixed and key not in base_model_expected_keys for key in loaded_keys):
                raise ValueError(
                    "The state dictionary of the model you are trying to load is corrupted. Are you sure it was "
                    "properly saved?"
                )
            if device_map is not None:
                device_map = {k.replace(f"{cls.base_model_prefix}.", ""): v for k, v in device_map.items()}

        def _find_mismatched_keys(
            state_dict,
            model_state_dict,
            loaded_keys,
            original_loaded_keys,
            add_prefix_to_model,
            remove_prefix_from_model,
            ignore_mismatched_sizes,
        ):
            mismatched_keys = []
            if ignore_mismatched_sizes:
                for checkpoint_key, model_key in zip(original_loaded_keys, loaded_keys):
                    # If the checkpoint is sharded, we may not have the key here.
                    if checkpoint_key not in state_dict:
                        continue
                    if remove_prefix_from_model:
                        # The model key starts with `prefix` but `checkpoint_key` doesn't so we add it.
                        model_key = f"{prefix}.{model_key}"
                    elif add_prefix_to_model:
                        # The model key doesn't start with `prefix` but `checkpoint_key` does so we remove it.
                        model_key = ".".join(model_key.split(".")[1:])

                    if (
                        model_key in model_state_dict
                        and state_dict[checkpoint_key] != model_state_dict[model_key].shape
                    ):
                        if (
                            state_dict[checkpoint_key][-1] == 1
                            and state_dict[checkpoint_key].numel() * 2 == model_state_dict[model_key].numel()
                        ):
                            # This skips size mismatches for 4-bit weights. Two 4-bit values share an 8-bit container, causing size differences.
                            # Without matching with module type or paramter type it seems like a practical way to detect valid 4bit weights.
                            pass
                        else:
                            mismatched_keys.append(
                                (checkpoint_key, state_dict[checkpoint_key], model_state_dict[model_key].shape)
                            )
                            del state_dict[checkpoint_key]
            return mismatched_keys

        if resolved_archive_file is not None:
            folder = os.path.sep.join(resolved_archive_file[0].split(os.path.sep)[:-1])
        else:
            folder = None
        if device_map is not None and is_safetensors:
            param_device_map = expand_device_map(device_map, original_loaded_keys, start_prefix)
            str_dtype = str(dtype).replace("torch.", "") if dtype is not None else "float32"
            if sharded_metadata is None:
                archive_file = (
                    resolved_archive_file[0]
                    if isinstance(resolved_archive_file, (list, tuple))
                    else resolved_archive_file
                )
                weight_map = {p: archive_file for p in original_loaded_keys}
            else:
                weight_map = {p: os.path.join(folder, f) for p, f in sharded_metadata["weight_map"].items()}
            offload_index = {
                p[len(start_prefix) :]: {"safetensors_file": f, "weight_name": p, "dtype": str_dtype}
                for p, f in weight_map.items()
                if p.startswith(start_prefix) and param_device_map[p[len(start_prefix) :]] == "disk"
            }
        else:
            offload_index = None

        if state_dict is not None:
            # Whole checkpoint
            mismatched_keys = _find_mismatched_keys(
                state_dict,
                model_state_dict,
                loaded_keys,
                original_loaded_keys,
                add_prefix_to_model,
                remove_prefix_from_model,
                ignore_mismatched_sizes,
            )

            # For GGUF models `state_dict` is never set to None as the state dict is always small
            if gguf_path or low_cpu_mem_usage:
                fixed_state_dict = cls._fix_state_dict_keys_on_load(state_dict)
                error_msgs, offload_index, state_dict_index = _load_state_dict_into_meta_model(
                    model_to_load,
                    fixed_state_dict,
                    start_prefix,
                    expected_keys,
                    device_map=device_map,
                    offload_folder=offload_folder,
                    offload_index=offload_index,
                    state_dict_folder=state_dict_folder,
                    state_dict_index=state_dict_index,
                    dtype=dtype,
                    hf_quantizer=hf_quantizer,
                    is_safetensors=is_safetensors,
                    keep_in_fp32_modules=keep_in_fp32_modules,
                    unexpected_keys=unexpected_keys,
                    device_mesh=device_mesh,
<<<<<<< HEAD
                    prefix=cls.base_model_prefix,
                    resolved_archive_file=resolved_archive_file
=======
>>>>>>> 92c5ca9d
                )
            else:
                # Sharded checkpoint or whole but low_cpu_mem_usage==True
                assign_to_params_buffers = check_support_param_buffer_assignment(
                    model_to_load, state_dict, start_prefix
                )
                fixed_state_dict = cls._fix_state_dict_keys_on_load(state_dict)
                error_msgs = _load_state_dict_into_model(
                    model_to_load, fixed_state_dict, start_prefix, assign_to_params_buffers
                )

        else:
            # This should always be a list but, just to be sure.
            if not isinstance(resolved_archive_file, list):
                resolved_archive_file = [resolved_archive_file]

            error_msgs = []
            mismatched_keys = []
            if not is_safetensors:
                offload_index = {} if device_map is not None and "disk" in device_map.values() else None
            if offload_state_dict:
                state_dict_folder = tempfile.mkdtemp()
                state_dict_index = {}
            else:
                state_dict_folder = None
                state_dict_index = None

            if is_sharded_safetensors:
                disk_only_shard_files = get_disk_only_shard_files(
                    device_map, sharded_metadata=sharded_metadata, start_prefix=start_prefix
                )
                disk_only_shard_files = [os.path.join(folder, f) for f in disk_only_shard_files]
            else:
                disk_only_shard_files = []

            if len(resolved_archive_file) > 1:
                resolved_archive_file = logging.tqdm(resolved_archive_file, desc="Loading checkpoint shards")
            assign_to_params_buffers = None
            for shard_file in resolved_archive_file:
                # Skip the load for shards that only contain disk-offloaded weights when using safetensors for the offload.
                if shard_file in disk_only_shard_files:
                    continue
                map_location = None
                if (
                    device_map is not None
                    and hf_quantizer is not None
                    and hf_quantizer.quantization_config.quant_method == QuantizationMethod.TORCHAO
                    and hf_quantizer.quantization_config.quant_type == "int4_weight_only"
                ):
                    map_location = torch.device([d for d in device_map.values() if d not in ["cpu", "disk"]][0])
                state_dict = load_state_dict(
                    shard_file, is_quantized=is_quantized, map_location=map_location, weights_only=weights_only
                )

                # Mistmatched keys contains tuples key/shape1/shape2 of weights in the checkpoint that have a shape not
                # matching the weights in the model.
                mismatched_keys += _find_mismatched_keys(
                    state_dict,
                    model_state_dict,
                    loaded_keys,
                    original_loaded_keys,
                    add_prefix_to_model,
                    remove_prefix_from_model,
                    ignore_mismatched_sizes,
                )
                if low_cpu_mem_usage:
                    if is_fsdp_enabled() and not is_local_dist_rank_0() and not is_quantized:
                        for key, param in model_to_load.state_dict().items():
                            if param.device == torch.device("meta"):
                                set_module_tensor_to_device(
                                    model_to_load, key, "cpu", torch.empty(*param.size(), dtype=dtype)
                                )
                    else:
                        fixed_state_dict = cls._fix_state_dict_keys_on_load(state_dict)
                        new_error_msgs, offload_index, state_dict_index = _load_state_dict_into_meta_model(
                            model_to_load,
                            fixed_state_dict,
                            start_prefix,
                            expected_keys,
                            device_map=device_map,
                            offload_folder=offload_folder,
                            offload_index=offload_index,
                            state_dict_folder=state_dict_folder,
                            state_dict_index=state_dict_index,
                            dtype=dtype,
                            hf_quantizer=hf_quantizer,
                            is_safetensors=is_safetensors,
                            keep_in_fp32_modules=keep_in_fp32_modules,
                            unexpected_keys=unexpected_keys,
                            device_mesh=device_mesh,
<<<<<<< HEAD
                            shard_file=shard_file
=======
>>>>>>> 92c5ca9d
                        )
                        error_msgs += new_error_msgs
                else:
                    # Sharded checkpoint or whole but low_cpu_mem_usage==True
                    if assign_to_params_buffers is None:
                        assign_to_params_buffers = check_support_param_buffer_assignment(
                            model_to_load, state_dict, start_prefix
                        )
                    fixed_state_dict = cls._fix_state_dict_keys_on_load(state_dict)
                    error_msgs += _load_state_dict_into_model(
                        model_to_load, fixed_state_dict, start_prefix, assign_to_params_buffers
                    )

                # force memory release
                del state_dict
                gc.collect()

            if offload_index is not None and len(offload_index) > 0:
                if model != model_to_load:
                    # We need to add the prefix of the base model
                    prefix = cls.base_model_prefix
                    if not is_safetensors:
                        for weight_name in offload_index:
                            shutil.move(
                                os.path.join(offload_folder, f"{weight_name}.dat"),
                                os.path.join(offload_folder, f"{prefix}.{weight_name}.dat"),
                            )
                    offload_index = {f"{prefix}.{key}": value for key, value in offload_index.items()}
                if not is_safetensors:
                    save_offload_index(offload_index, offload_folder)
                    offload_index = None

            if offload_state_dict:
                # Load back temporarily offloaded state dict
                load_offloaded_weights(model_to_load, state_dict_index, state_dict_folder)
                shutil.rmtree(state_dict_folder)

        if len(error_msgs) > 0:
            error_msg = "\n\t".join(error_msgs)
            if "size mismatch" in error_msg:
                error_msg += (
                    "\n\tYou may consider adding `ignore_mismatched_sizes=True` in the model `from_pretrained` method."
                )
            raise RuntimeError(f"Error(s) in loading state_dict for {model.__class__.__name__}:\n\t{error_msg}")

        if len(unexpected_keys) > 0:
            archs = [] if model.config.architectures is None else model.config.architectures
            warner = logger.warning if model.__class__.__name__ in archs else logger.info
            warner(
                f"Some weights of the model checkpoint at {pretrained_model_name_or_path} were not used when"
                f" initializing {model.__class__.__name__}: {unexpected_keys}\n- This IS expected if you are"
                f" initializing {model.__class__.__name__} from the checkpoint of a model trained on another task or"
                " with another architecture (e.g. initializing a BertForSequenceClassification model from a"
                " BertForPreTraining model).\n- This IS NOT expected if you are initializing"
                f" {model.__class__.__name__} from the checkpoint of a model that you expect to be exactly identical"
                " (initializing a BertForSequenceClassification model from a BertForSequenceClassification model)."
            )
        else:
            logger.info(f"All model checkpoint weights were used when initializing {model.__class__.__name__}.\n")
        if len(missing_keys) > 0:
            logger.warning(
                f"Some weights of {model.__class__.__name__} were not initialized from the model checkpoint at"
                f" {pretrained_model_name_or_path} and are newly initialized: {missing_keys}\nYou should probably"
                " TRAIN this model on a down-stream task to be able to use it for predictions and inference."
            )
        elif len(mismatched_keys) == 0:
            logger.info(
                f"All the weights of {model.__class__.__name__} were initialized from the model checkpoint at"
                f" {pretrained_model_name_or_path}.\nIf your task is similar to the task the model of the checkpoint"
                f" was trained on, you can already use {model.__class__.__name__} for predictions without further"
                " training."
            )
        if len(mismatched_keys) > 0:
            mismatched_warning = "\n".join(
                [
                    f"- {key}: found shape {shape1} in the checkpoint and {shape2} in the model instantiated"
                    for key, shape1, shape2 in mismatched_keys
                ]
            )
            logger.warning(
                f"Some weights of {model.__class__.__name__} were not initialized from the model checkpoint at"
                f" {pretrained_model_name_or_path} and are newly initialized because the shapes did not"
                f" match:\n{mismatched_warning}\nYou should probably TRAIN this model on a down-stream task to be able"
                " to use it for predictions and inference."
            )

        return model, missing_keys, unexpected_keys, mismatched_keys, offload_index, error_msgs

    def retrieve_modules_from_names(self, names, add_prefix=False, remove_prefix=False):
        module_keys = {".".join(key.split(".")[:-1]) for key in names}

        # torch.nn.ParameterList is a special case where two parameter keywords
        # are appended to the module name, *e.g.* bert.special_embeddings.0
        module_keys = module_keys.union(
            {".".join(key.split(".")[:-2]) for key in names if len(key) > 0 and key[-1].isdigit()}
        )

        retrieved_modules = []
        # retrieve all modules that has at least one missing weight name
        for name, module in self.named_modules():
            if remove_prefix:
                _prefix = f"{self.base_model_prefix}."
                name = name[len(_prefix) :] if name.startswith(_prefix) else name
            elif add_prefix:
                name = ".".join([self.base_model_prefix, name]) if len(name) > 0 else self.base_model_prefix

            if name in module_keys:
                retrieved_modules.append(module)

        return retrieved_modules

    @staticmethod
    def _load_pretrained_model_low_mem(
        model,
        loaded_state_dict_keys,
        resolved_archive_file,
        start_prefix="",
        hf_quantizer=None,
        pretrained_model_name_or_path=None,
        weights_only=True,
    ):
        """
        This is an experimental function that loads the model using ~1.x model size CPU memory

        Before you call it do:

        1. save which state_dict keys are available
        2. drop state_dict before model is created, since the latter takes 1x model size memory

        Here then we continue:

        3. switch to the meta device all params/buffers that are going to be replaced from the loaded state_dict
        4. load state_dict 2nd time
        5. replace the params/buffers from the state_dict

        Currently, it doesn't handle missing_keys, unexpected_keys, mismatched_keys. It can't handle deepspeed. To
        handle bitsandbytes, needs non-empty hf_quantizer argument.
        """

        _move_model_to_meta(model, loaded_state_dict_keys, start_prefix)
        state_dict = load_state_dict(resolved_archive_file, weights_only=weights_only)
        expected_keys = loaded_state_dict_keys  # plug for missing expected_keys. TODO: replace with proper keys
        fixed_state_dict = model._fix_state_dict_keys_on_load(state_dict)
        error_msgs = _load_state_dict_into_meta_model(
            model,
            fixed_state_dict,
            start_prefix,
            expected_keys=expected_keys,
            hf_quantizer=hf_quantizer,
        )
        return error_msgs

    @classmethod
    def register_for_auto_class(cls, auto_class="AutoModel"):
        """
        Register this class with a given auto class. This should only be used for custom models as the ones in the
        library are already mapped with an auto class.

        <Tip warning={true}>

        This API is experimental and may have some slight breaking changes in the next releases.

        </Tip>

        Args:
            auto_class (`str` or `type`, *optional*, defaults to `"AutoModel"`):
                The auto class to register this new model with.
        """
        if not isinstance(auto_class, str):
            auto_class = auto_class.__name__

        import transformers.models.auto as auto_module

        if not hasattr(auto_module, auto_class):
            raise ValueError(f"{auto_class} is not a valid auto class.")

        cls._auto_class = auto_class

    def to_bettertransformer(self) -> "PreTrainedModel":
        """
        Converts the model to use [PyTorch's native attention
        implementation](https://pytorch.org/docs/stable/generated/torch.nn.MultiheadAttention.html), integrated to
        Transformers through [Optimum library](https://huggingface.co/docs/optimum/bettertransformer/overview). Only a
        subset of all Transformers models are supported.

        PyTorch's attention fastpath allows to speed up inference through kernel fusions and the use of [nested
        tensors](https://pytorch.org/docs/stable/nested.html). Detailed benchmarks can be found in [this blog
        post](https://medium.com/pytorch/bettertransformer-out-of-the-box-performance-for-huggingface-transformers-3fbe27d50ab2).

        Returns:
            [`PreTrainedModel`]: The model converted to BetterTransformer.
        """
        if not is_optimum_available():
            raise ImportError("The package `optimum` is required to use Better Transformer.")

        from optimum.version import __version__ as optimum_version

        if version.parse(optimum_version) < version.parse("1.7.0"):
            raise ImportError(
                f"Please install optimum>=1.7.0 to use Better Transformer. The version {optimum_version} was found."
            )

        from optimum.bettertransformer import BetterTransformer

        return BetterTransformer.transform(self)

    def reverse_bettertransformer(self):
        """
        Reverts the transformation from [`~PreTrainedModel.to_bettertransformer`] so that the original modeling is
        used, for example in order to save the model.

        Returns:
            [`PreTrainedModel`]: The model converted back to the original modeling.
        """
        if not is_optimum_available():
            raise ImportError("The package `optimum` is required to use Better Transformer.")

        from optimum.version import __version__ as optimum_version

        if version.parse(optimum_version) < version.parse("1.7.0"):
            raise ImportError(
                f"Please install optimum>=1.7.0 to use Better Transformer. The version {optimum_version} was found."
            )

        from optimum.bettertransformer import BetterTransformer

        return BetterTransformer.reverse(self)

    def warn_if_padding_and_no_attention_mask(self, input_ids, attention_mask):
        """
        Shows a one-time warning if the input_ids appear to contain padding and no attention mask was given.
        """

        # Skip the check during tracing.
        if is_torch_fx_proxy(input_ids) or torch.jit.is_tracing() or is_torchdynamo_compiling():
            return

        if (attention_mask is not None) or (self.config.pad_token_id is None):
            return

        # Check only the first and last input IDs to reduce overhead.
        if self.config.pad_token_id in input_ids[:, [-1, 0]]:
            warn_string = (
                "We strongly recommend passing in an `attention_mask` since your input_ids may be padded. See "
                "https://huggingface.co/docs/transformers/troubleshooting"
                "#incorrect-output-when-padding-tokens-arent-masked."
            )

            # If the pad token is equal to either BOS, EOS, or SEP, we do not know whether the user should use an
            # attention_mask or not. In this case, we should still show a warning because this is a rare case.
            if (
                (self.config.bos_token_id is not None and self.config.bos_token_id == self.config.pad_token_id)
                or (self.config.eos_token_id is not None and self.config.eos_token_id == self.config.pad_token_id)
                or (self.config.sep_token_id is not None and self.config.sep_token_id == self.config.pad_token_id)
            ):
                warn_string += (
                    f"\nYou may ignore this warning if your `pad_token_id` ({self.config.pad_token_id}) is identical "
                    f"to the `bos_token_id` ({self.config.bos_token_id}), `eos_token_id` ({self.config.eos_token_id}), "
                    f"or the `sep_token_id` ({self.config.sep_token_id}), and your input is not padded."
                )

            logger.warning_once(warn_string)

    @property
    def supports_tp_plan(self):
        """
        Returns whether the model has a tensor parallelism plan.
        """
        if self._tp_plan is not None:
            return True
        # Check if base model has a TP plan
        if getattr(self.base_model, "_tp_plan", None) is not None:
            return True
        return False

    def tensor_parallel(self, device_mesh):
        """
        Tensor parallelize the model across the given device mesh. This function is a helper to be called after the model
        was already loaded in memory, note however that this means that each process will first initialize the whole model,
        then parallelize it accross devices. Thus there is a huge waste of GPU memory, and this can lead to OOM at loading time.

        Calling `from_pretrained(..., tp_plan="auto")` is prefered, and will parallelize module-by-module during initialization,
        so that the expected per-device memory spike at loading time is not larger than the final model size on each device.

        Args:
            device_mesh (`torch.distributed.DeviceMesh`):
                The device mesh to use for tensor parallelism.
        """
        if not is_torch_greater_or_equal("2.5"):
            raise EnvironmentError("tensor parallel is only supported for `torch>=2.5`.")

        # Tensor parallelize a nn.Module based on the `_tp_plan` attribute of the module.
        # No op if `_tp_plan` attribute does not exist under the module.
        # This is a helper function to be used with `model.apply` to recursively
        # parallelize a model.
        def tplize(mod: torch.nn.Module) -> None:
            tp_plan = getattr(mod, "_tp_plan", None)
            if tp_plan is None:
                return
            logger.debug(f"Applying tensor parallel to {mod.__class__.__name__}: {tp_plan}")
            # In model configs, we use a neutral type (string) to specify
            # parallel styles, here we translate them into torch TP types.
            # Using tree_map because `tp_plan` is a dict.
            tp_plan = torch.utils._pytree.tree_map(
                translate_to_torch_parallel_style,
                tp_plan,
            )
            # Apply TP to current module.
            torch.distributed.tensor.parallel.parallelize_module(
                mod,
                device_mesh=device_mesh,
                parallelize_plan=tp_plan,
            )

        # `apply` is a native method of `nn.Module` that recursively applies a
        # function to every submodule.
        self.apply(tplize)

    @property
    def supports_pp_plan(self):
        if self._pp_plan is not None:
            return True
        # Check if base model has PP plan
        if getattr(self.base_model, "_pp_plan", None) is not None:
            return True
        return False

    @property
    def loss_function(self):
        if hasattr(self, "_loss_function"):
            return self._loss_function

        loss_type = getattr(self, "loss_type", None)

        if loss_type is None or loss_type not in LOSS_MAPPING:
            logger.warning_once(
                f"`loss_type={loss_type}` was set in the config but it is unrecognised."
                f"Using the default loss: `ForCausalLMLoss`."
            )
            loss_type = "ForCausalLM"
        return LOSS_MAPPING[loss_type]

    @loss_function.setter
    def loss_function(self, value):
        self._loss_function = value

    def get_compiled_call(self, compile_config: CompileConfig):
        """Return a `torch.compile`'d version of `self.__call__`. This is useful to dynamically choose between
        non-compiled/compiled `forward` during inference, especially to switch between prefill (where we don't
        want to use compiled version to avoid recomputing the graph with new shapes) and iterative decoding
        (where we want the speed-ups of compiled version with static shapes)."""
        # Only reset it if not present or different from previous config
        default_config = getattr(self.generation_config, "compile_config", CompileConfig())
        if (
            not hasattr(self, "_compiled_call")
            or getattr(self, "_last_compile_config", default_config) != compile_config
        ):
            self._last_compile_config = compile_config
            self._compiled_call = torch.compile(self.__call__, **compile_config.to_dict())
        return self._compiled_call

    @classmethod
    def is_backend_compatible(cls):
        return cls._supports_attention_backend


PreTrainedModel.push_to_hub = copy_func(PreTrainedModel.push_to_hub)
if PreTrainedModel.push_to_hub.__doc__ is not None:
    PreTrainedModel.push_to_hub.__doc__ = PreTrainedModel.push_to_hub.__doc__.format(
        object="model", object_class="AutoModel", object_files="model file"
    )


class PoolerStartLogits(nn.Module):
    """
    Compute SQuAD start logits from sequence hidden states.

    Args:
        config ([`PretrainedConfig`]):
            The config used by the model, will be used to grab the `hidden_size` of the model.
    """

    def __init__(self, config: PretrainedConfig):
        super().__init__()
        self.dense = nn.Linear(config.hidden_size, 1)

    def forward(
        self, hidden_states: torch.FloatTensor, p_mask: Optional[torch.FloatTensor] = None
    ) -> torch.FloatTensor:
        """
        Args:
            hidden_states (`torch.FloatTensor` of shape `(batch_size, seq_len, hidden_size)`):
                The final hidden states of the model.
            p_mask (`torch.FloatTensor` of shape `(batch_size, seq_len)`, *optional*):
                Mask for tokens at invalid position, such as query and special symbols (PAD, SEP, CLS). 1.0 means token
                should be masked.

        Returns:
            `torch.FloatTensor`: The start logits for SQuAD.
        """
        x = self.dense(hidden_states).squeeze(-1)

        if p_mask is not None:
            if get_parameter_dtype(self) == torch.float16:
                x = x * (1 - p_mask) - 65500 * p_mask
            else:
                x = x * (1 - p_mask) - 1e30 * p_mask

        return x


class PoolerEndLogits(nn.Module):
    """
    Compute SQuAD end logits from sequence hidden states.

    Args:
        config ([`PretrainedConfig`]):
            The config used by the model, will be used to grab the `hidden_size` of the model and the `layer_norm_eps`
            to use.
    """

    def __init__(self, config: PretrainedConfig):
        super().__init__()
        self.dense_0 = nn.Linear(config.hidden_size * 2, config.hidden_size)
        self.activation = nn.Tanh()
        self.LayerNorm = nn.LayerNorm(config.hidden_size, eps=config.layer_norm_eps)
        self.dense_1 = nn.Linear(config.hidden_size, 1)

    def forward(
        self,
        hidden_states: torch.FloatTensor,
        start_states: Optional[torch.FloatTensor] = None,
        start_positions: Optional[torch.LongTensor] = None,
        p_mask: Optional[torch.FloatTensor] = None,
    ) -> torch.FloatTensor:
        """
        Args:
            hidden_states (`torch.FloatTensor` of shape `(batch_size, seq_len, hidden_size)`):
                The final hidden states of the model.
            start_states (`torch.FloatTensor` of shape `(batch_size, seq_len, hidden_size)`, *optional*):
                The hidden states of the first tokens for the labeled span.
            start_positions (`torch.LongTensor` of shape `(batch_size,)`, *optional*):
                The position of the first token for the labeled span.
            p_mask (`torch.FloatTensor` of shape `(batch_size, seq_len)`, *optional*):
                Mask for tokens at invalid position, such as query and special symbols (PAD, SEP, CLS). 1.0 means token
                should be masked.

        <Tip>

        One of `start_states` or `start_positions` should be not `None`. If both are set, `start_positions` overrides
        `start_states`.

        </Tip>

        Returns:
            `torch.FloatTensor`: The end logits for SQuAD.
        """
        assert (
            start_states is not None or start_positions is not None
        ), "One of start_states, start_positions should be not None"
        if start_positions is not None:
            slen, hsz = hidden_states.shape[-2:]
            start_positions = start_positions[:, None, None].expand(-1, -1, hsz)  # shape (bsz, 1, hsz)
            start_states = hidden_states.gather(-2, start_positions)  # shape (bsz, 1, hsz)
            start_states = start_states.expand(-1, slen, -1)  # shape (bsz, slen, hsz)

        x = self.dense_0(torch.cat([hidden_states, start_states], dim=-1))
        x = self.activation(x)
        x = self.LayerNorm(x)
        x = self.dense_1(x).squeeze(-1)

        if p_mask is not None:
            if get_parameter_dtype(self) == torch.float16:
                x = x * (1 - p_mask) - 65500 * p_mask
            else:
                x = x * (1 - p_mask) - 1e30 * p_mask

        return x


class PoolerAnswerClass(nn.Module):
    """
    Compute SQuAD 2.0 answer class from classification and start tokens hidden states.

    Args:
        config ([`PretrainedConfig`]):
            The config used by the model, will be used to grab the `hidden_size` of the model.
    """

    def __init__(self, config):
        super().__init__()
        self.dense_0 = nn.Linear(config.hidden_size * 2, config.hidden_size)
        self.activation = nn.Tanh()
        self.dense_1 = nn.Linear(config.hidden_size, 1, bias=False)

    def forward(
        self,
        hidden_states: torch.FloatTensor,
        start_states: Optional[torch.FloatTensor] = None,
        start_positions: Optional[torch.LongTensor] = None,
        cls_index: Optional[torch.LongTensor] = None,
    ) -> torch.FloatTensor:
        """
        Args:
            hidden_states (`torch.FloatTensor` of shape `(batch_size, seq_len, hidden_size)`):
                The final hidden states of the model.
            start_states (`torch.FloatTensor` of shape `(batch_size, seq_len, hidden_size)`, *optional*):
                The hidden states of the first tokens for the labeled span.
            start_positions (`torch.LongTensor` of shape `(batch_size,)`, *optional*):
                The position of the first token for the labeled span.
            cls_index (`torch.LongTensor` of shape `(batch_size,)`, *optional*):
                Position of the CLS token for each sentence in the batch. If `None`, takes the last token.

        <Tip>

        One of `start_states` or `start_positions` should be not `None`. If both are set, `start_positions` overrides
        `start_states`.

        </Tip>

        Returns:
            `torch.FloatTensor`: The SQuAD 2.0 answer class.
        """
        # No dependency on end_feature so that we can obtain one single `cls_logits` for each sample.
        hsz = hidden_states.shape[-1]
        assert (
            start_states is not None or start_positions is not None
        ), "One of start_states, start_positions should be not None"
        if start_positions is not None:
            start_positions = start_positions[:, None, None].expand(-1, -1, hsz)  # shape (bsz, 1, hsz)
            start_states = hidden_states.gather(-2, start_positions).squeeze(-2)  # shape (bsz, hsz)

        if cls_index is not None:
            cls_index = cls_index[:, None, None].expand(-1, -1, hsz)  # shape (bsz, 1, hsz)
            cls_token_state = hidden_states.gather(-2, cls_index).squeeze(-2)  # shape (bsz, hsz)
        else:
            cls_token_state = hidden_states[:, -1, :]  # shape (bsz, hsz)

        x = self.dense_0(torch.cat([start_states, cls_token_state], dim=-1))
        x = self.activation(x)
        x = self.dense_1(x).squeeze(-1)

        return x


@dataclass
class SquadHeadOutput(ModelOutput):
    """
    Base class for outputs of question answering models using a [`~modeling_utils.SQuADHead`].

    Args:
        loss (`torch.FloatTensor` of shape `(1,)`, *optional*, returned if both `start_positions` and `end_positions` are provided):
            Classification loss as the sum of start token, end token (and is_impossible if provided) classification
            losses.
        start_top_log_probs (`torch.FloatTensor` of shape `(batch_size, config.start_n_top)`, *optional*, returned if `start_positions` or `end_positions` is not provided):
            Log probabilities for the top config.start_n_top start token possibilities (beam-search).
        start_top_index (`torch.LongTensor` of shape `(batch_size, config.start_n_top)`, *optional*, returned if `start_positions` or `end_positions` is not provided):
            Indices for the top config.start_n_top start token possibilities (beam-search).
        end_top_log_probs (`torch.FloatTensor` of shape `(batch_size, config.start_n_top * config.end_n_top)`, *optional*, returned if `start_positions` or `end_positions` is not provided):
            Log probabilities for the top `config.start_n_top * config.end_n_top` end token possibilities
            (beam-search).
        end_top_index (`torch.LongTensor` of shape `(batch_size, config.start_n_top * config.end_n_top)`, *optional*, returned if `start_positions` or `end_positions` is not provided):
            Indices for the top `config.start_n_top * config.end_n_top` end token possibilities (beam-search).
        cls_logits (`torch.FloatTensor` of shape `(batch_size,)`, *optional*, returned if `start_positions` or `end_positions` is not provided):
            Log probabilities for the `is_impossible` label of the answers.

    """

    loss: Optional[torch.FloatTensor] = None
    start_top_log_probs: Optional[torch.FloatTensor] = None
    start_top_index: Optional[torch.LongTensor] = None
    end_top_log_probs: Optional[torch.FloatTensor] = None
    end_top_index: Optional[torch.LongTensor] = None
    cls_logits: Optional[torch.FloatTensor] = None


class SQuADHead(nn.Module):
    r"""
    A SQuAD head inspired by XLNet.

    Args:
        config ([`PretrainedConfig`]):
            The config used by the model, will be used to grab the `hidden_size` of the model and the `layer_norm_eps`
            to use.
    """

    def __init__(self, config):
        super().__init__()
        self.start_n_top = config.start_n_top
        self.end_n_top = config.end_n_top

        self.start_logits = PoolerStartLogits(config)
        self.end_logits = PoolerEndLogits(config)
        self.answer_class = PoolerAnswerClass(config)

    @replace_return_docstrings(output_type=SquadHeadOutput, config_class=PretrainedConfig)
    def forward(
        self,
        hidden_states: torch.FloatTensor,
        start_positions: Optional[torch.LongTensor] = None,
        end_positions: Optional[torch.LongTensor] = None,
        cls_index: Optional[torch.LongTensor] = None,
        is_impossible: Optional[torch.LongTensor] = None,
        p_mask: Optional[torch.FloatTensor] = None,
        return_dict: bool = False,
    ) -> Union[SquadHeadOutput, Tuple[torch.FloatTensor]]:
        """
        Args:
            hidden_states (`torch.FloatTensor` of shape `(batch_size, seq_len, hidden_size)`):
                Final hidden states of the model on the sequence tokens.
            start_positions (`torch.LongTensor` of shape `(batch_size,)`, *optional*):
                Positions of the first token for the labeled span.
            end_positions (`torch.LongTensor` of shape `(batch_size,)`, *optional*):
                Positions of the last token for the labeled span.
            cls_index (`torch.LongTensor` of shape `(batch_size,)`, *optional*):
                Position of the CLS token for each sentence in the batch. If `None`, takes the last token.
            is_impossible (`torch.LongTensor` of shape `(batch_size,)`, *optional*):
                Whether the question has a possible answer in the paragraph or not.
            p_mask (`torch.FloatTensor` of shape `(batch_size, seq_len)`, *optional*):
                Mask for tokens at invalid position, such as query and special symbols (PAD, SEP, CLS). 1.0 means token
                should be masked.
            return_dict (`bool`, *optional*, defaults to `False`):
                Whether or not to return a [`~utils.ModelOutput`] instead of a plain tuple.

        Returns:
        """
        start_logits = self.start_logits(hidden_states, p_mask=p_mask)

        if start_positions is not None and end_positions is not None:
            # If we are on multi-GPU, let's remove the dimension added by batch splitting
            for x in (start_positions, end_positions, cls_index, is_impossible):
                if x is not None and x.dim() > 1:
                    x.squeeze_(-1)

            # during training, compute the end logits based on the ground truth of the start position
            end_logits = self.end_logits(hidden_states, start_positions=start_positions, p_mask=p_mask)

            loss_fct = CrossEntropyLoss()
            start_loss = loss_fct(start_logits, start_positions)
            end_loss = loss_fct(end_logits, end_positions)
            total_loss = (start_loss + end_loss) / 2

            if cls_index is not None and is_impossible is not None:
                # Predict answerability from the representation of CLS and START
                cls_logits = self.answer_class(hidden_states, start_positions=start_positions, cls_index=cls_index)
                loss_fct_cls = nn.BCEWithLogitsLoss()
                cls_loss = loss_fct_cls(cls_logits, is_impossible)

                # note(zhiliny): by default multiply the loss by 0.5 so that the scale is comparable to start_loss and end_loss
                total_loss += cls_loss * 0.5

            return SquadHeadOutput(loss=total_loss) if return_dict else (total_loss,)

        else:
            # during inference, compute the end logits based on beam search
            bsz, slen, hsz = hidden_states.size()
            start_log_probs = nn.functional.softmax(start_logits, dim=-1)  # shape (bsz, slen)

            start_top_log_probs, start_top_index = torch.topk(
                start_log_probs, self.start_n_top, dim=-1
            )  # shape (bsz, start_n_top)
            start_top_index_exp = start_top_index.unsqueeze(-1).expand(-1, -1, hsz)  # shape (bsz, start_n_top, hsz)
            start_states = torch.gather(hidden_states, -2, start_top_index_exp)  # shape (bsz, start_n_top, hsz)
            start_states = start_states.unsqueeze(1).expand(-1, slen, -1, -1)  # shape (bsz, slen, start_n_top, hsz)

            hidden_states_expanded = hidden_states.unsqueeze(2).expand_as(
                start_states
            )  # shape (bsz, slen, start_n_top, hsz)
            p_mask = p_mask.unsqueeze(-1) if p_mask is not None else None
            end_logits = self.end_logits(hidden_states_expanded, start_states=start_states, p_mask=p_mask)
            end_log_probs = nn.functional.softmax(end_logits, dim=1)  # shape (bsz, slen, start_n_top)

            end_top_log_probs, end_top_index = torch.topk(
                end_log_probs, self.end_n_top, dim=1
            )  # shape (bsz, end_n_top, start_n_top)
            end_top_log_probs = end_top_log_probs.view(-1, self.start_n_top * self.end_n_top)
            end_top_index = end_top_index.view(-1, self.start_n_top * self.end_n_top)

            start_states = torch.einsum("blh,bl->bh", hidden_states, start_log_probs)
            cls_logits = self.answer_class(hidden_states, start_states=start_states, cls_index=cls_index)

            if not return_dict:
                return (start_top_log_probs, start_top_index, end_top_log_probs, end_top_index, cls_logits)
            else:
                return SquadHeadOutput(
                    start_top_log_probs=start_top_log_probs,
                    start_top_index=start_top_index,
                    end_top_log_probs=end_top_log_probs,
                    end_top_index=end_top_index,
                    cls_logits=cls_logits,
                )


class SequenceSummary(nn.Module):
    r"""
    Compute a single vector summary of a sequence hidden states.

    Args:
        config ([`PretrainedConfig`]):
            The config used by the model. Relevant arguments in the config class of the model are (refer to the actual
            config class of your model for the default values it uses):

            - **summary_type** (`str`) -- The method to use to make this summary. Accepted values are:

                - `"last"` -- Take the last token hidden state (like XLNet)
                - `"first"` -- Take the first token hidden state (like Bert)
                - `"mean"` -- Take the mean of all tokens hidden states
                - `"cls_index"` -- Supply a Tensor of classification token position (GPT/GPT-2)
                - `"attn"` -- Not implemented now, use multi-head attention

            - **summary_use_proj** (`bool`) -- Add a projection after the vector extraction.
            - **summary_proj_to_labels** (`bool`) -- If `True`, the projection outputs to `config.num_labels` classes
              (otherwise to `config.hidden_size`).
            - **summary_activation** (`Optional[str]`) -- Set to `"tanh"` to add a tanh activation to the output,
              another string or `None` will add no activation.
            - **summary_first_dropout** (`float`) -- Optional dropout probability before the projection and activation.
            - **summary_last_dropout** (`float`)-- Optional dropout probability after the projection and activation.
    """

    def __init__(self, config: PretrainedConfig):
        super().__init__()

        self.summary_type = getattr(config, "summary_type", "last")
        if self.summary_type == "attn":
            # We should use a standard multi-head attention module with absolute positional embedding for that.
            # Cf. https://github.com/zihangdai/xlnet/blob/master/modeling.py#L253-L276
            # We can probably just use the multi-head attention module of PyTorch >=1.1.0
            raise NotImplementedError

        self.summary = Identity()
        if hasattr(config, "summary_use_proj") and config.summary_use_proj:
            if hasattr(config, "summary_proj_to_labels") and config.summary_proj_to_labels and config.num_labels > 0:
                num_classes = config.num_labels
            else:
                num_classes = config.hidden_size
            self.summary = nn.Linear(config.hidden_size, num_classes)

        activation_string = getattr(config, "summary_activation", None)
        self.activation: Callable = get_activation(activation_string) if activation_string else Identity()

        self.first_dropout = Identity()
        if hasattr(config, "summary_first_dropout") and config.summary_first_dropout > 0:
            self.first_dropout = nn.Dropout(config.summary_first_dropout)

        self.last_dropout = Identity()
        if hasattr(config, "summary_last_dropout") and config.summary_last_dropout > 0:
            self.last_dropout = nn.Dropout(config.summary_last_dropout)

    def forward(
        self, hidden_states: torch.FloatTensor, cls_index: Optional[torch.LongTensor] = None
    ) -> torch.FloatTensor:
        """
        Compute a single vector summary of a sequence hidden states.

        Args:
            hidden_states (`torch.FloatTensor` of shape `[batch_size, seq_len, hidden_size]`):
                The hidden states of the last layer.
            cls_index (`torch.LongTensor` of shape `[batch_size]` or `[batch_size, ...]` where ... are optional leading dimensions of `hidden_states`, *optional*):
                Used if `summary_type == "cls_index"` and takes the last token of the sequence as classification token.

        Returns:
            `torch.FloatTensor`: The summary of the sequence hidden states.
        """
        if self.summary_type == "last":
            output = hidden_states[:, -1]
        elif self.summary_type == "first":
            output = hidden_states[:, 0]
        elif self.summary_type == "mean":
            output = hidden_states.mean(dim=1)
        elif self.summary_type == "cls_index":
            if cls_index is None:
                cls_index = torch.full_like(
                    hidden_states[..., :1, :],
                    hidden_states.shape[-2] - 1,
                    dtype=torch.long,
                )
            else:
                cls_index = cls_index.unsqueeze(-1).unsqueeze(-1)
                cls_index = cls_index.expand((-1,) * (cls_index.dim() - 1) + (hidden_states.size(-1),))
            # shape of cls_index: (bsz, XX, 1, hidden_size) where XX are optional leading dim of hidden_states
            output = hidden_states.gather(-2, cls_index).squeeze(-2)  # shape (bsz, XX, hidden_size)
        elif self.summary_type == "attn":
            raise NotImplementedError

        output = self.first_dropout(output)
        output = self.summary(output)
        output = self.activation(output)
        output = self.last_dropout(output)

        return output


def unwrap_model(model: nn.Module, recursive: bool = False) -> nn.Module:
    """
    Recursively unwraps a model from potential containers (as used in distributed training).

    Args:
        model (`torch.nn.Module`): The model to unwrap.
        recursive (`bool`, *optional*, defaults to `False`):
            Whether to recursively extract all cases of `module.module` from `model` as well as unwrap child sublayers
            recursively, not just the top-level distributed containers.
    """
    # Use accelerate implementation if available (should always be the case when using torch)
    # This is for pytorch, as we also have to handle things like dynamo
    if is_accelerate_available():
        kwargs = {}
        if recursive:
            if not is_accelerate_available("0.29.0"):
                raise RuntimeError(
                    "Setting `recursive=True` to `unwrap_model` requires `accelerate` v0.29.0. Please upgrade your version of accelerate"
                )
            else:
                kwargs["recursive"] = recursive
        return extract_model_from_parallel(model, **kwargs)
    else:
        # since there could be multiple levels of wrapping, unwrap recursively
        if hasattr(model, "module"):
            return unwrap_model(model.module)
        else:
            return model


def expand_device_map(device_map, param_names, start_prefix):
    """
    Expand a device map to return the correspondance parameter name to device.
    """
    new_device_map = {}
    param_names = [p[len(start_prefix) :] for p in param_names if p.startswith(start_prefix)]
    for module, device in device_map.items():
        new_device_map.update(
            {p: device for p in param_names if p == module or p.startswith(f"{module}.") or module == ""}
        )
    return new_device_map


def get_disk_only_shard_files(device_map, sharded_metadata, start_prefix):
    """
    Returns the list of shard files containing only weights offloaded to disk.
    """

    weight_map = {
        p[len(start_prefix) :]: v for p, v in sharded_metadata["weight_map"].items() if p.startswith(start_prefix)
    }
    files_content = collections.defaultdict(list)
    for weight_name, filename in weight_map.items():
        while len(weight_name) > 0 and weight_name not in device_map:
            weight_name = ".".join(weight_name.split(".")[:-1])
        files_content[filename].append(device_map[weight_name])

    return [fname for fname, devices in files_content.items() if set(devices) == {"disk"}]


ALL_ATTENTION_FUNCTIONS: Dict[str, Dict[str, Callable]] = {}

ALL_ATTENTION_FUNCTIONS.update(
    {
        "flash_attention_2": flash_attention_forward,
        "flex_attention": flex_attention_forward,
        "sdpa": sdpa_attention_forward,
    }
)<|MERGE_RESOLUTION|>--- conflicted
+++ resolved
@@ -792,11 +792,8 @@
     unexpected_keys=None,  # passing `unexpected` for cleanup from quantization items
     pretrained_model_name_or_path=None,  # for flagging the user when the model contains renamed keys
     device_mesh=None,
-<<<<<<< HEAD
     prefix=None, 
     shard_file=None
-=======
->>>>>>> 92c5ca9d
 ):
     """
     This is somewhat similar to `_load_state_dict_into_model`, but deals with a model that has some or all of its
@@ -805,6 +802,8 @@
 
     `start_prefix` is used for models which insert their name into model keys, e.g. `bert` in
     `bert.pooler.dense.weight`
+
+    It also initialize tensor parallelism for each module if needed.
 
     It also initialize tensor parallelism for each module if needed.
 
@@ -827,11 +826,7 @@
         for submodule in model.modules():
             full_tp_plan.update(getattr(submodule, "_tp_plan", {}))
 
-<<<<<<< HEAD
     for param_name, param_shape in state_dict.items():
-=======
-    for param_name, param in state_dict.items():
->>>>>>> 92c5ca9d
         if param_name not in expected_keys:
             continue
 
@@ -3570,7 +3565,11 @@
         # We need to correctly dispatch the model on the current process device. The easiest way for this is to use a simple
         # `device_map` pointing to the correct device
         device_mesh = None
+        # `device_map` pointing to the correct device
+        device_mesh = None
         if tp_plan is not None:
+            if not is_torch_greater_or_equal("2.5"):
+                raise EnvironmentError("tensor parallel is only supported for `torch>=2.5`.")
             if not is_torch_greater_or_equal("2.5"):
                 raise EnvironmentError("tensor parallel is only supported for `torch>=2.5`.")
             if not torch.distributed.is_initialized():
@@ -3583,6 +3582,10 @@
             tp_device = torch.device(device_type, torch.distributed.get_rank() % device_module.device_count())
             # This is the easiest way to dispatch to the current process device
             device_map = tp_device
+
+            # Assuming sharding the model onto the world
+            world_size = torch.distributed.get_world_size()
+            device_mesh = torch.distributed.init_device_mesh(tp_device.type, (world_size,))
 
             # Assuming sharding the model onto the world
             world_size = torch.distributed.get_world_size()
@@ -3683,6 +3686,7 @@
                 low_cpu_mem_usage = True
             elif not low_cpu_mem_usage:
                 raise ValueError("Passing along a `device_map` or a `tp_plan` requires `low_cpu_mem_usage=True`")
+                raise ValueError("Passing along a `device_map` or a `tp_plan` requires `low_cpu_mem_usage=True`")
 
         if low_cpu_mem_usage:
             if is_deepspeed_zero3_enabled():
@@ -3691,6 +3695,7 @@
                 )
             elif not is_accelerate_available():
                 raise ImportError(
+                    f"Using `low_cpu_mem_usage=True`, a `device_map` or a `tp_plan` requires Accelerate: `pip install 'accelerate>={ACCELERATE_MIN_VERSION}'`"
                     f"Using `low_cpu_mem_usage=True`, a `device_map` or a `tp_plan` requires Accelerate: `pip install 'accelerate>={ACCELERATE_MIN_VERSION}'`"
                 )
 
@@ -3788,6 +3793,10 @@
             device_map = hf_quantizer.update_device_map(device_map)
 
             # In order to ensure popular quantization methods are supported. Can be disable with `disable_telemetry`
+            if hasattr(hf_quantizer.quantization_config.quant_method, "value"):
+                user_agent["quant"] = hf_quantizer.quantization_config.quant_method.value
+            else:
+                user_agent["quant"] = hf_quantizer.quantization_config.quant_method
             if hasattr(hf_quantizer.quantization_config.quant_method, "value"):
                 user_agent["quant"] = hf_quantizer.quantization_config.quant_method.value
             else:
@@ -4271,6 +4280,9 @@
         if device_mesh is not None and not model.supports_tp_plan:
             raise NotImplementedError("This model does not have a tensor parallel plan.")
 
+        if device_mesh is not None and not model.supports_tp_plan:
+            raise NotImplementedError("This model does not have a tensor parallel plan.")
+
         # make sure we use the model's config since the __init__ call might have copied it
         config = model.config
 
@@ -4422,6 +4434,7 @@
                 gguf_path=gguf_path,
                 weights_only=weights_only,
                 device_mesh=device_mesh,
+                device_mesh=device_mesh,
             )
 
         # make sure token embedding weights are still tied if needed
@@ -4456,6 +4469,9 @@
                 )
                 pass
 
+        # Dispatch model with hooks on all devices if necessary (not needed with a tp_plan, so we skip it as it slightly
+        # harm performances)
+        if device_map is not None and device_mesh is None:
         # Dispatch model with hooks on all devices if necessary (not needed with a tp_plan, so we skip it as it slightly
         # harm performances)
         if device_map is not None and device_mesh is None:
@@ -4492,6 +4508,13 @@
                 if buffer.device != tp_device:
                     buffer.data = buffer.to(tp_device)
 
+        # This is needed for the RotaryEmbedding, which was not initialized on the correct device as it is
+        # not part of the state_dict (persistent=False)
+        if device_mesh is not None:
+            for buffer in model.buffers():
+                if buffer.device != tp_device:
+                    buffer.data = buffer.to(tp_device)
+
         if hf_quantizer is not None:
             hf_quantizer.postprocess_model(model, config=config)
             model.hf_quantizer = hf_quantizer
@@ -4608,10 +4631,7 @@
         gguf_path=None,
         weights_only=True,
         device_mesh=None,
-<<<<<<< HEAD
  
-=======
->>>>>>> 92c5ca9d
     ):
         is_safetensors = False
         is_quantized = hf_quantizer is not None
@@ -4912,11 +4932,8 @@
                     keep_in_fp32_modules=keep_in_fp32_modules,
                     unexpected_keys=unexpected_keys,
                     device_mesh=device_mesh,
-<<<<<<< HEAD
                     prefix=cls.base_model_prefix,
                     resolved_archive_file=resolved_archive_file
-=======
->>>>>>> 92c5ca9d
                 )
             else:
                 # Sharded checkpoint or whole but low_cpu_mem_usage==True
@@ -5007,10 +5024,7 @@
                             keep_in_fp32_modules=keep_in_fp32_modules,
                             unexpected_keys=unexpected_keys,
                             device_mesh=device_mesh,
-<<<<<<< HEAD
                             shard_file=shard_file
-=======
->>>>>>> 92c5ca9d
                         )
                         error_msgs += new_error_msgs
                 else:
@@ -5288,6 +5302,12 @@
 
     def tensor_parallel(self, device_mesh):
         """
+        Tensor parallelize the model across the given device mesh. This function is a helper to be called after the model
+        was already loaded in memory, note however that this means that each process will first initialize the whole model,
+        then parallelize it accross devices. Thus there is a huge waste of GPU memory, and this can lead to OOM at loading time.
+
+        Calling `from_pretrained(..., tp_plan="auto")` is prefered, and will parallelize module-by-module during initialization,
+        so that the expected per-device memory spike at loading time is not larger than the final model size on each device.
         Tensor parallelize the model across the given device mesh. This function is a helper to be called after the model
         was already loaded in memory, note however that this means that each process will first initialize the whole model,
         then parallelize it accross devices. Thus there is a huge waste of GPU memory, and this can lead to OOM at loading time.
