# coding=utf-8
# Copyright 2018 The Google AI Language Team Authors, Facebook AI Research authors and The HuggingFace Inc. team.
# Copyright (c) 2018, NVIDIA CORPORATION.  All rights reserved.
#
# Licensed under the Apache License, Version 2.0 (the "License");
# you may not use this file except in compliance with the License.
# You may obtain a copy of the License at
#
#     http://www.apache.org/licenses/LICENSE-2.0
#
# Unless required by applicable law or agreed to in writing, software
# distributed under the License is distributed on an "AS IS" BASIS,
# WITHOUT WARRANTIES OR CONDITIONS OF ANY KIND, either express or implied.
# See the License for the specific language governing permissions and
# limitations under the License.
import collections
import copy
import functools
import gc
import importlib.metadata
import inspect
import json
import os
import re
import sys
import warnings
from abc import abstractmethod
from collections import defaultdict
from collections.abc import Callable
from concurrent.futures import ThreadPoolExecutor, as_completed
from contextlib import contextmanager
from enum import Enum
from functools import partial, wraps
from threading import Thread
from typing import Any, Optional, TypeVar, Union, get_type_hints
from zipfile import is_zipfile

import torch
from huggingface_hub import split_torch_state_dict_into_shards
from packaging import version
from safetensors import safe_open
from safetensors.torch import save_file as safe_save_file
from torch import Tensor, nn
from torch.distributions import constraints
from torch.utils.checkpoint import checkpoint

from .configuration_utils import PreTrainedConfig
from .distributed import DistributedConfig
from .dynamic_module_utils import custom_object_save
from .generation import CompileConfig, GenerationConfig
from .integrations import PeftAdapterMixin, deepspeed_config, is_deepspeed_zero3_enabled, is_fsdp_enabled
from .integrations.accelerate import (
    _get_device_map,
    accelerate_disk_offload,
    accelerate_dispatch,
    check_and_set_device_map,
    find_tied_parameters,
    init_empty_weights,
)
from .integrations.deepspeed import _load_state_dict_into_zero3_model
from .integrations.eager_paged import eager_paged_attention_forward
from .integrations.flash_attention import flash_attention_forward
from .integrations.flash_paged import paged_attention_forward
from .integrations.flex_attention import flex_attention_forward
from .integrations.hub_kernels import is_kernel
from .integrations.peft import maybe_load_adapters
from .integrations.sdpa_attention import sdpa_attention_forward
from .integrations.sdpa_paged import sdpa_attention_paged_forward
from .integrations.tensor_parallel import (
    _get_parameter_tp_plan,
    distribute_model,
    initialize_tensor_parallelism,
    repack_weights,
    replace_state_dict_local_with_dtensor,
    shard_and_distribute_module,
    verify_tp_plan,
)
from .loss.loss_utils import LOSS_MAPPING
from .modeling_flash_attention_utils import lazy_import_flash_attention
from .pytorch_utils import id_tensor_storage
from .quantizers import HfQuantizer
from .quantizers.auto import get_hf_quantizer
from .quantizers.quantizers_utils import get_module_from_name
from .safetensors_conversion import auto_conversion
from .utils import (
    ADAPTER_SAFE_WEIGHTS_NAME,
    ADAPTER_WEIGHTS_NAME,
    DUMMY_INPUTS,
    SAFE_WEIGHTS_INDEX_NAME,
    SAFE_WEIGHTS_NAME,
    WEIGHTS_INDEX_NAME,
    WEIGHTS_NAME,
    ContextManagers,
    KernelConfig,
    PushToHubMixin,
    cached_file,
    check_torch_load_is_safe,
    copy_func,
    download_url,
    has_file,
    is_accelerate_available,
    is_bitsandbytes_available,
    is_flash_attn_2_available,
    is_flash_attn_3_available,
    is_kernels_available,
    is_offline_mode,
    is_remote_url,
    is_torch_flex_attn_available,
    is_torch_greater_or_equal,
    is_torch_mlu_available,
    is_torch_npu_available,
    is_torch_xla_available,
    logging,
)
from .utils.generic import _CAN_RECORD_REGISTRY, GeneralInterface, OutputRecorder
from .utils.hub import DownloadKwargs, create_and_tag_model_card, get_checkpoint_shard_files
from .utils.import_utils import (
    ENV_VARS_TRUE_VALUES,
    is_huggingface_hub_greater_or_equal,
    is_sagemaker_mp_enabled,
    is_torch_fx_proxy,
    is_torchdynamo_compiling,
)
from .utils.quantization_config import QuantizationMethod


if is_accelerate_available():
    from accelerate.hooks import add_hook_to_module
    from accelerate.utils import (
        extract_model_from_parallel,
        offload_weight,
        save_offload_index,
    )
    from accelerate.utils.modeling import get_state_dict_from_offload


_torch_distributed_available = torch.distributed.is_available()
_is_dtensor_available = _torch_distributed_available and is_torch_greater_or_equal("2.5")
if _is_dtensor_available:
    from torch.distributed.tensor import DTensor

if is_sagemaker_mp_enabled():
    import smdistributed.modelparallel.torch as smp
    from smdistributed.modelparallel import __version__ as SMP_VERSION

    IS_SAGEMAKER_MP_POST_1_10 = version.parse(SMP_VERSION) >= version.parse("1.10")
else:
    IS_SAGEMAKER_MP_POST_1_10 = False


logger = logging.get_logger(__name__)

XLA_USE_BF16 = os.environ.get("XLA_USE_BF16", "0").upper()
XLA_DOWNCAST_BF16 = os.environ.get("XLA_DOWNCAST_BF16", "0").upper()
SpecificPreTrainedModelType = TypeVar("SpecificPreTrainedModelType", bound="PreTrainedModel")
_init_weights = True
_is_quantized = False
_is_ds_init_called = False


def is_local_dist_rank_0():
    return (
        torch.distributed.is_available()
        and torch.distributed.is_initialized()
        and int(os.environ.get("LOCAL_RANK", "-1")) == 0
    )


TORCH_INIT_FUNCTIONS = {
    "uniform_": nn.init.uniform_,
    "normal_": nn.init.normal_,
    "trunc_normal_": nn.init.trunc_normal_,
    "constant_": nn.init.constant_,
    "xavier_uniform_": nn.init.xavier_uniform_,
    "xavier_normal_": nn.init.xavier_normal_,
    "kaiming_uniform_": nn.init.kaiming_uniform_,
    "kaiming_normal_": nn.init.kaiming_normal_,
    "uniform": nn.init.uniform,
    "normal": nn.init.normal,
    "xavier_uniform": nn.init.xavier_uniform,
    "xavier_normal": nn.init.xavier_normal,
    "kaiming_uniform": nn.init.kaiming_uniform,
    "kaiming_normal": nn.init.kaiming_normal,
}

# DO NOT MODIFY, KEPT FOR BC ONLY
VLMS = [
    "aria",
    "ayavision",
    "colpali",
    "emu3",
    "fuyu",
    "gotocr2",
    "gemma3",
    "internvl",
    "llava",  # all llava prefixed models fall under this check
    "mistral3",
    "mllama",
    "paligemma",
    "shieldgemma2",
    "qwen2vl",
    "qwen2_5_vl",
    "videollava",
    "vipllava",
]


@contextmanager
def no_init_weights():
    """
    Context manager to globally disable weight initialization to speed up loading large models.
    """
    global _init_weights
    old_init_weights = _init_weights

    _init_weights = False

    def _skip_init(*args, **kwargs):
        pass

    # Save the original initialization functions
    for name, init_func in TORCH_INIT_FUNCTIONS.items():
        setattr(torch.nn.init, name, _skip_init)

    try:
        yield
    finally:
        _init_weights = old_init_weights
        # Restore the original initialization functions
        for name, init_func in TORCH_INIT_FUNCTIONS.items():
            setattr(torch.nn.init, name, init_func)


@contextmanager
def set_quantized_state():
    global _is_quantized
    _is_quantized = True
    try:
        yield
    finally:
        _is_quantized = False


# Skip recursive calls to deepspeed.zero.Init to avoid pinning errors.
# This issue occurs with ZeRO stage 3 when using NVMe offloading.
# For more details, refer to issue #34429.
@contextmanager
def set_zero3_state():
    global _is_ds_init_called
    _is_ds_init_called = True
    try:
        yield
    finally:
        _is_ds_init_called = False


def restore_default_dtype(func):
    """
    Decorator to restore the default torch dtype
    at the end of the function. Serves
    as a backup in case calling the function raises
    an error after the function has changed the default dtype but before it could restore it.
    """

    @wraps(func)
    def _wrapper(*args, **kwargs):
        old_dtype = torch.get_default_dtype()
        try:
            return func(*args, **kwargs)
        finally:
            torch.set_default_dtype(old_dtype)

    return _wrapper


def get_torch_context_manager_or_global_device():
    """
    Test if a device context manager is currently in use, or if it is not the case, check if the default device
    is not "cpu". This is used to infer the correct device to load the model on, in case `device_map` is not provided.
    """
    device_in_context = torch.tensor([]).device
    # `get_default_device` was only introduced in torch>=2.3 - use cpu otherwise to align the behavior
    default_device = torch.get_default_device() if is_torch_greater_or_equal("2.3") else torch.device("cpu")
    # This case means no context manager was used -> we still check if the default that was potentially set is not cpu
    if device_in_context == default_device:
        if default_device != torch.device("cpu"):
            return default_device
        return None
    return device_in_context


def get_parameter_device(parameter: Union[nn.Module, "ModuleUtilsMixin"]):
    try:
        return next(parameter.parameters()).device
    except StopIteration:
        # For nn.DataParallel compatibility in PyTorch 1.5

        def find_tensor_attributes(module: nn.Module) -> list[tuple[str, Tensor]]:
            tuples = [(k, v) for k, v in module.__dict__.items() if torch.is_tensor(v)]
            return tuples

        gen = parameter._named_members(get_members_fn=find_tensor_attributes)
        first_tuple = next(gen)
        return first_tuple[1].device


def get_parameter_dtype(parameter: Union[nn.Module, "ModuleUtilsMixin"]):
    """
    Returns the first found floating dtype in parameters if there is one, otherwise returns the last dtype it found.
    """
    last_dtype = None
    for t in parameter.parameters():
        last_dtype = t.dtype
        if t.is_floating_point():
            # Adding fix for https://github.com/pytorch/xla/issues/4152
            # Fixes issue where the model code passes a value that is out of range for XLA_USE_BF16=1
            # and XLA_DOWNCAST_BF16=1 so the conversion would cast it to -inf
            # NOTE: `is_torch_xla_available()` is checked last as it induces a graph break in torch dynamo
            if XLA_USE_BF16 in ENV_VARS_TRUE_VALUES and is_torch_xla_available():
                return torch.bfloat16
            if XLA_DOWNCAST_BF16 in ENV_VARS_TRUE_VALUES and is_torch_xla_available():
                if t.dtype == torch.float:
                    return torch.bfloat16
                if t.dtype == torch.double:
                    return torch.float32
            return t.dtype

    if last_dtype is not None:
        # if no floating dtype was found return whatever the first dtype is
        return last_dtype

    # For nn.DataParallel compatibility in PyTorch > 1.5
    def find_tensor_attributes(module: nn.Module) -> list[tuple[str, Tensor]]:
        tuples = [(k, v) for k, v in module.__dict__.items() if torch.is_tensor(v)]
        return tuples

    gen = parameter._named_members(get_members_fn=find_tensor_attributes)
    last_tuple = None
    for gen_tuple in gen:
        last_tuple = gen_tuple
        if gen_tuple[1].is_floating_point():
            return gen_tuple[1].dtype

    if last_tuple is not None:
        # fallback to the last dtype
        return last_tuple[1].dtype

    # fallback to buffer dtype
    for t in parameter.buffers():
        last_dtype = t.dtype
        if t.is_floating_point():
            return t.dtype
    return last_dtype


def get_state_dict_dtype(state_dict):
    """
    Returns the first found floating dtype in `state_dict` if there is one, otherwise returns the first dtype.
    """
    for t in state_dict.values():
        if t.is_floating_point():
            return t.dtype

    # if no floating dtype was found return whatever the first dtype is
    return next(state_dict.values()).dtype


str_to_torch_dtype = {
    "BOOL": torch.bool,
    "U8": torch.uint8,
    "I8": torch.int8,
    "I16": torch.int16,
    "F16": torch.float16,
    "BF16": torch.bfloat16,
    "I32": torch.int32,
    "F32": torch.float32,
    "F64": torch.float64,
    "I64": torch.int64,
    "F8_E4M3": torch.float8_e4m3fn,
    "F8_E5M2": torch.float8_e5m2,
}


if is_torch_greater_or_equal("2.3.0"):
    str_to_torch_dtype["U16"] = torch.uint16
    str_to_torch_dtype["U32"] = torch.uint32
    str_to_torch_dtype["U64"] = torch.uint64


def load_state_dict(
    checkpoint_file: Union[str, os.PathLike],
    is_quantized: bool = False,
    map_location: Optional[Union[str, torch.device]] = "cpu",
    weights_only: bool = True,
):
    """
    Reads a `safetensor` or a `.bin` checkpoint file. We load the checkpoint on "cpu" by default.
    """
    # Use safetensors if possible
    if checkpoint_file.endswith(".safetensors"):
        with safe_open(checkpoint_file, framework="pt") as f:
            state_dict = {}
            for k in f.keys():
                if map_location == "meta":
                    _slice = f.get_slice(k)
                    k_dtype = _slice.get_dtype()
                    if k_dtype in str_to_torch_dtype:
                        dtype = str_to_torch_dtype[k_dtype]
                    else:
                        raise ValueError(f"Cannot load safetensors of unknown dtype {k_dtype}")
                    state_dict[k] = torch.empty(size=_slice.get_shape(), dtype=dtype, device="meta")
                else:
                    state_dict[k] = f.get_tensor(k)
            return state_dict

    # Fallback to torch.load (if weights_only was explicitly False, do not check safety as this is known to be unsafe)
    if weights_only:
        check_torch_load_is_safe()
    try:
        if map_location is None:
            if (
                (
                    is_deepspeed_zero3_enabled()
                    and torch.distributed.is_initialized()
                    and torch.distributed.get_rank() > 0
                )
                or (is_fsdp_enabled() and not is_local_dist_rank_0())
            ) and not is_quantized:
                map_location = "meta"
            else:
                map_location = "cpu"
        extra_args = {}
        # mmap can only be used with files serialized with zipfile-based format.
        if isinstance(checkpoint_file, str) and map_location != "meta" and is_zipfile(checkpoint_file):
            extra_args = {"mmap": True}
        return torch.load(
            checkpoint_file,
            map_location=map_location,
            weights_only=weights_only,
            **extra_args,
        )
    except Exception as e:
        try:
            with open(checkpoint_file) as f:
                if f.read(7) == "version":
                    raise OSError(
                        "You seem to have cloned a repository without having git-lfs installed. Please install "
                        "git-lfs and run `git lfs install` followed by `git lfs pull` in the folder "
                        "you cloned."
                    )
                else:
                    raise ValueError(
                        f"Unable to locate the file {checkpoint_file} which is necessary to load this pretrained "
                        "model. Make sure you have saved the model properly."
                    ) from e
        except (UnicodeDecodeError, ValueError):
            raise OSError(f"Unable to load weights from pytorch checkpoint file '{checkpoint_file}'.")


def _end_ptr(tensor: torch.Tensor) -> int:
    # extract the end of the pointer if the tensor is a slice of a bigger tensor
    if tensor.nelement():
        stop = tensor.view(-1)[-1].data_ptr() + tensor.element_size()
    else:
        stop = tensor.data_ptr()
    return stop


def _get_tied_weight_keys(module: nn.Module, prefix=""):
    tied_weight_keys = []
    if getattr(module, "_tied_weights_keys", None) is not None:
        names = [f"{prefix}.{k}" if prefix else k for k in module._tied_weights_keys]
        tied_weight_keys.extend(names)
    if getattr(module, "_dynamic_tied_weights_keys", None) is not None:
        names = [f"{prefix}.{k}" if prefix else k for k in module._dynamic_tied_weights_keys]
        tied_weight_keys.extend(names)
    for name, submodule in module.named_children():
        local_prefix = f"{prefix}.{name}" if prefix else name
        tied_weight_keys.extend(_get_tied_weight_keys(submodule, prefix=local_prefix))
    return tied_weight_keys


def _find_disjoint(tensors: list[set[str]], state_dict: dict[str, torch.Tensor]) -> tuple[list[set[str]], list[str]]:
    filtered_tensors = []
    for shared in tensors:
        if len(shared) < 2:
            filtered_tensors.append(shared)
            continue

        areas = []
        for name in shared:
            tensor = state_dict[name]
            areas.append((tensor.data_ptr(), _end_ptr(tensor), name))
        areas.sort()

        _, last_stop, last_name = areas[0]
        filtered_tensors.append({last_name})
        for start, stop, name in areas[1:]:
            if start >= last_stop:
                filtered_tensors.append({name})
            else:
                filtered_tensors[-1].add(name)
            last_stop = stop
    disjoint_tensors = []
    shared_tensors = []
    for tensors in filtered_tensors:
        if len(tensors) == 1:
            disjoint_tensors.append(tensors.pop())
        else:
            shared_tensors.append(tensors)
    return shared_tensors, disjoint_tensors


def _find_identical(tensors: list[set[str]], state_dict: dict[str, torch.Tensor]) -> tuple[list[set[str]], set[str]]:
    shared_tensors = []
    identical = []
    for shared in tensors:
        if len(shared) < 2:
            continue

        areas = collections.defaultdict(set)
        for name in shared:
            tensor = state_dict[name]
            area = (tensor.device, tensor.data_ptr(), _end_ptr(tensor))
            areas[area].add(name)
        if len(areas) == 1:
            identical.append(shared)
        else:
            shared_tensors.append(shared)
    return shared_tensors, identical


def _infer_parameter_dtype(
    model: "PreTrainedModel",
    param_name: str,
    empty_param: torch.Tensor,
    hf_quantizer: Optional[HfQuantizer] = None,
) -> Union[bool, Optional[torch.dtype]]:
    try:
        old_param = model.get_parameter_or_buffer(param_name)
    except Exception as e:
        if hf_quantizer is not None and hf_quantizer.quantization_config.quant_method in {
            QuantizationMethod.HQQ,
            QuantizationMethod.QUARK,
            QuantizationMethod.MXFP4,
            QuantizationMethod.BITS_AND_BYTES,
        }:
            return True, None
        else:
            raise e
    is_torch_e4m3fn_available = hasattr(torch, "float8_e4m3fn")
    # We convert floating dtypes to the `dtype` passed except for float8_e4m3fn type. We also want to keep the buffers/params
    # in int/uint/bool and not cast them.
    casting_dtype = None
    is_param_float8_e4m3fn = is_torch_e4m3fn_available and empty_param.dtype == torch.float8_e4m3fn
    if empty_param.dtype.is_floating_point and not is_param_float8_e4m3fn:
        # dtype that was instantiated in the meta model -- note that this respects subconfigs dtypes
        if hf_quantizer is not None:
            casting_dtype = model.config._pre_quantization_dtype
        else:
            casting_dtype = old_param.dtype
    return old_param is not None and old_param.is_contiguous(), casting_dtype


def _load_parameter_into_model(model: "PreTrainedModel", param_name: str, tensor: torch.Tensor):
    """Cast a single parameter `param_name` into the `model`, with value `tensor`."""
    module, param_type = get_module_from_name(model, param_name)
    # This will check potential shape mismatch if skipped before
    module.load_state_dict({param_type: tensor}, strict=False, assign=True)


@torch.no_grad()
def _load_state_dict_into_meta_model(
    model: "PreTrainedModel",
    state_dict: dict,
    shard_file: str,
    reverse_renaming_mapping: dict[str, str],
    device_map: Optional[dict] = None,
    disk_offload_folder: Optional[str] = None,
    disk_offload_index: Optional[dict] = None,
    hf_quantizer: Optional[HfQuantizer] = None,
    device_mesh: Optional["torch.distributed.device_mesh.DeviceMesh"] = None,
) -> tuple[Optional[dict], Optional[dict]]:
    """Load parameters from `meta_state_dict` into the model. The parameters of the `meta_state_dict` are on the meta
    device in order to easily infer the shapes and dtypes that they will have. Then proper parameters are then loaded
    from `shard_file`, which is the actual state dict file on disk.
    This function takes care of correctly casting dtypes, devices, and sharding tensors in case of tensor parallelism.
    """
    tensor_device = "cpu"
    if device_map is not None and device_map.get("", None) is not None:
        if device_map[""] not in ("cpu", torch.device("cpu")):
            tensor_device = device_map[""].index if isinstance(device_map[""], torch.device) else device_map[""]
    if device_map is not None:
        device_map_regex = "|".join([re.escape(k) for k in sorted(device_map.keys(), reverse=True)])

    is_quantized = hf_quantizer is not None
    is_safetensors = shard_file.endswith(".safetensors")
    is_meta_state_dict = is_safetensors
    file_pointer = safe_open(shard_file, framework="pt", device=tensor_device) if is_meta_state_dict else None
    params_to_load = list(state_dict.keys())

    for param_name in params_to_load:
        empty_param = state_dict[param_name]
        # we need to use serialized_param_name as file pointer is untouched
        if is_meta_state_dict:
            # This is the name of the parameter as it appears on disk file
            serialized_param_name = reverse_renaming_mapping[param_name]
            param = file_pointer.get_slice(serialized_param_name)
        else:
            param = empty_param.to(tensor_device)  # It is actually not empty!
        to_contiguous, casting_dtype = _infer_parameter_dtype(model, param_name, empty_param, hf_quantizer)

        if device_mesh is not None:
            if not is_quantized or not hf_quantizer.param_needs_quantization(model, param_name):
                # In this case, the param is already on the correct device!
                shard_and_distribute_module(
                    model,
                    param,
                    empty_param,
                    param_name,
                    casting_dtype,
                    to_contiguous,
                    device_mesh.get_local_rank(),
                    device_mesh,
                )
            else:
                # we have a device mesh but the param needs to be quantized, so we shard inside create_quantized_param
                sharding_kwargs = {
                    "empty_param": empty_param,
                    "casting_dtype": casting_dtype,
                    "to_contiguous": to_contiguous,
                    "rank": device_mesh.get_local_rank(),
                    "device_mesh": device_mesh,
                }
                hf_quantizer.create_quantized_param(
                    model,
                    param,
                    param_name,
                    device_mesh.get_local_rank(),
                    **sharding_kwargs,
                )
        else:
            param = param[...]
            if casting_dtype is not None:
                param = param.to(casting_dtype)
            if to_contiguous:
                param = param.contiguous()

            if device_map is None:
                param_device = "cpu"
            else:
                module_layer = re.search(device_map_regex, param_name)
                if not module_layer:
                    raise ValueError(f"{param_name} doesn't have any device set.")
                else:
                    param_device = device_map[module_layer.group()]

            if param_device == "disk":
                if not is_safetensors:
                    disk_offload_index = offload_weight(param, param_name, disk_offload_folder, disk_offload_index)
            elif not is_quantized or not hf_quantizer.param_needs_quantization(model, param_name):
                if is_fsdp_enabled():
                    param_device = "cpu" if is_local_dist_rank_0() else "meta"

                _load_parameter_into_model(model, param_name, param.to(param_device))

            else:
                # TODO naming is stupid it loads it as well
                hf_quantizer.create_quantized_param(model, param, param_name, param_device)

                # For quantized modules with FSDP/DeepSpeed Stage 3, we need to quantize the parameter on the GPU
                # and then cast it to CPU to avoid excessive memory usage on each GPU
                # in comparison to the sharded model across GPUs.
                if is_fsdp_enabled() or is_deepspeed_zero3_enabled():
                    param_name = hf_quantizer.get_param_name(param_name)
                    module, param_type = get_module_from_name(model, param_name)
                    value = getattr(module, param_type)
                    # We need to wait until the quantized value is created
                    if value.device.type == "meta":
                        continue
                    val_kwargs = value.__dict__
                    if not value.is_floating_point():
                        val_kwargs["requires_grad"] = False
                    device = "meta" if is_fsdp_enabled() and not is_local_dist_rank_0() else "cpu"
                    value = type(value)(value.data.to(device), **val_kwargs)
                    setattr(module, param_type, value)

        # Remove the param from the state dict if it was not loaded on the fly to avoid wasting memory
        if not is_meta_state_dict:
            del state_dict[param_name]

    if file_pointer is not None:
        file_pointer.__exit__(None, None, None)

    return disk_offload_index


def load_shard_file(args):
    (
        shard_file,
        state_dict,
        disk_only_shard_files,
        is_quantized,
        device_map,
        hf_quantizer,
        key_renaming_mapping,
        weights_only,
        model,
        reverse_key_renaming_mapping,
        disk_offload_folder,
        disk_offload_index,
        device_mesh,
    ) = args

    # Skip the load for shards that only contain disk-offloaded weights
    if shard_file in disk_only_shard_files:
        return [], disk_offload_index

    map_location = "cpu"
    if shard_file.endswith(".safetensors") and not (is_deepspeed_zero3_enabled() and not is_quantized):
        map_location = "meta"

    # If shard_file is "", we use the existing state_dict instead of loading it
    if shard_file != "":
        state_dict = load_state_dict(
            shard_file, is_quantized=is_quantized, map_location=map_location, weights_only=weights_only
        )

    # Fix the key names
    state_dict = {key_renaming_mapping[k]: v for k, v in state_dict.items() if k in key_renaming_mapping}

    error_msgs = []
    if is_deepspeed_zero3_enabled() and not is_quantized:
        error_msgs += _load_state_dict_into_zero3_model(model, state_dict)
    # Skip it with fsdp on ranks other than 0
    elif not (is_fsdp_enabled() and not is_local_dist_rank_0() and not is_quantized):
        disk_offload_index = _load_state_dict_into_meta_model(
            model,
            state_dict,
            shard_file,
            reverse_key_renaming_mapping,
            device_map=device_map,
            disk_offload_folder=disk_offload_folder,
            disk_offload_index=disk_offload_index,
            hf_quantizer=hf_quantizer,
            device_mesh=device_mesh,
        )

    return error_msgs, disk_offload_index


def load_shard_files_with_threadpool(args_list):
    num_workers = int(os.environ.get("HF_PARALLEL_LOADING_WORKERS", "8"))

    # Do not spawn anymore workers than you need
    num_workers = min(len(args_list), num_workers)

    logger.info(f"Loading model weights in parallel with {num_workers} workers...")

    error_msgs = []

    with ThreadPoolExecutor(max_workers=num_workers) as executor:
        with logging.tqdm(total=len(args_list), desc="Loading checkpoint shards") as pbar:
            futures = [executor.submit(load_shard_file, arg) for arg in args_list]
            for future in as_completed(futures):
                _error_msgs, disk_offload_index = future.result()

                error_msgs += _error_msgs

                pbar.update(1)

    return error_msgs, disk_offload_index


def _add_variant(weights_name: str, variant: Optional[str] = None) -> str:
    if variant is not None:
        path, name = weights_name.rsplit(".", 1)
        weights_name = f"{path}.{variant}.{name}"
    return weights_name


def update_key_name(keys):
    """
    Updates a dictionary of keys to pack layers together as layer.{0, 1, 4} instead of layers.0, layers.1, layers.4.
    """
    key_dict = defaultdict(list)
    for key in keys:
        all_digits = re.findall(r".(\d+).", key)
        for i, k in enumerate(all_digits):
            if len(key_dict[re.sub(r".(\d+).", ".*.", key)]) <= i:
                key_dict[re.sub(r".(\d+).", ".*.", key)].append(set())
            key_dict[re.sub(r".(\d+).", ".*.", key)][i].add(int(k))

    final_keys = set()
    for key in keys:
        text = re.sub(r".(\d+).", ".*.", key)
        pattern = key_dict[text]
        final_text = ""
        for i, part in enumerate(text.split("*")):
            if len(pattern) <= i:
                final_text += part
            else:
                data = [str(i) for i in sorted(pattern[i])]
                if len(data) > 10:
                    result = f"{data[0]}...{data[-1]}"
                else:
                    result = ", ".join(data)  # If there are only 1 or 2 elements, show them all
                if len(data) > 1:
                    final_text += part + "{" + result + "}"
                else:
                    final_text += part + data[0]
        final_keys.add(final_text)
    return sorted(final_keys)


def _get_resolved_checkpoint_files(
    pretrained_model_name_or_path: Optional[Union[str, os.PathLike]],
    variant: Optional[str],
    gguf_file: Optional[str],
    use_safetensors: Optional[bool],
    download_kwargs: DownloadKwargs,
    user_agent: dict,
    is_remote_code: bool,  # Because we can't determine this inside this function, we need it to be passed in
    transformers_explicit_filename: Optional[str] = None,
) -> tuple[Optional[list[str]], Optional[dict]]:
    """Get all the checkpoint filenames based on `pretrained_model_name_or_path`, and optional metadata if the
    checkpoints are sharded.
    This function will download the data if necessary.
    """
    cache_dir = download_kwargs.get("cache_dir")
    force_download = download_kwargs.get("force_download", False)
    proxies = download_kwargs.get("proxies")
    local_files_only = download_kwargs.get("local_files_only", False)
    token = download_kwargs.get("token")
    revision = download_kwargs.get("revision") or "main"
    subfolder = download_kwargs.get("subfolder", "")
    commit_hash = download_kwargs.get("commit_hash")
    if transformers_explicit_filename is not None:
        if not transformers_explicit_filename.endswith(".safetensors") and not transformers_explicit_filename.endswith(
            ".safetensors.index.json"
        ):
            raise ValueError(
                "The transformers file in the config seems to be incorrect: it is neither a safetensors file "
                "(*.safetensors) nor a safetensors index file (*.safetensors.index.json): "
                f"{transformers_explicit_filename}"
            )

    is_sharded = False

    if pretrained_model_name_or_path is not None and gguf_file is None:
        pretrained_model_name_or_path = str(pretrained_model_name_or_path)
        is_local = os.path.isdir(pretrained_model_name_or_path)
        if is_local:
            if transformers_explicit_filename is not None:
                # If the filename is explicitly defined, load this by default.
                archive_file = os.path.join(pretrained_model_name_or_path, subfolder, transformers_explicit_filename)
                is_sharded = transformers_explicit_filename.endswith(".safetensors.index.json")
            elif use_safetensors is not False and os.path.isfile(
                os.path.join(pretrained_model_name_or_path, subfolder, _add_variant(SAFE_WEIGHTS_NAME, variant))
            ):
                # Load from a safetensors checkpoint
                archive_file = os.path.join(
                    pretrained_model_name_or_path, subfolder, _add_variant(SAFE_WEIGHTS_NAME, variant)
                )
            elif use_safetensors is not False and os.path.isfile(
                os.path.join(pretrained_model_name_or_path, subfolder, _add_variant(SAFE_WEIGHTS_INDEX_NAME, variant))
            ):
                # Load from a sharded safetensors checkpoint
                archive_file = os.path.join(
                    pretrained_model_name_or_path, subfolder, _add_variant(SAFE_WEIGHTS_INDEX_NAME, variant)
                )
                is_sharded = True
            elif not use_safetensors and os.path.isfile(
                os.path.join(pretrained_model_name_or_path, subfolder, _add_variant(WEIGHTS_NAME, variant))
            ):
                # Load from a PyTorch checkpoint
                archive_file = os.path.join(
                    pretrained_model_name_or_path, subfolder, _add_variant(WEIGHTS_NAME, variant)
                )
            elif not use_safetensors and os.path.isfile(
                os.path.join(pretrained_model_name_or_path, subfolder, _add_variant(WEIGHTS_INDEX_NAME, variant))
            ):
                # Load from a sharded PyTorch checkpoint
                archive_file = os.path.join(
                    pretrained_model_name_or_path, subfolder, _add_variant(WEIGHTS_INDEX_NAME, variant)
                )
                is_sharded = True
            elif use_safetensors:
                raise OSError(
                    f"Error no file named {_add_variant(SAFE_WEIGHTS_NAME, variant)} found in directory"
                    f" {pretrained_model_name_or_path}."
                )
            else:
                raise OSError(
                    f"Error no file named {_add_variant(SAFE_WEIGHTS_NAME, variant)}, or {_add_variant(WEIGHTS_NAME, variant)},"
                    f" found in directory {pretrained_model_name_or_path}."
                )
        elif os.path.isfile(os.path.join(subfolder, pretrained_model_name_or_path)):
            archive_file = pretrained_model_name_or_path
            is_local = True
        elif is_remote_url(pretrained_model_name_or_path):
            filename = pretrained_model_name_or_path
            resolved_archive_file = download_url(pretrained_model_name_or_path)
        else:
            # set correct filename
            if transformers_explicit_filename is not None:
                filename = transformers_explicit_filename
                is_sharded = transformers_explicit_filename.endswith(".safetensors.index.json")
            elif use_safetensors is not False:
                filename = _add_variant(SAFE_WEIGHTS_NAME, variant)
            else:
                filename = _add_variant(WEIGHTS_NAME, variant)

            try:
                # Load from URL or cache if already cached
                cached_file_kwargs = {
                    "cache_dir": cache_dir,
                    "force_download": force_download,
                    "proxies": proxies,
                    "local_files_only": local_files_only,
                    "token": token,
                    "user_agent": user_agent,
                    "revision": revision,
                    "subfolder": subfolder,
                    "_raise_exceptions_for_gated_repo": False,
                    "_raise_exceptions_for_missing_entries": False,
                    "_commit_hash": commit_hash,
                }
                resolved_archive_file = cached_file(pretrained_model_name_or_path, filename, **cached_file_kwargs)

                # Since we set _raise_exceptions_for_missing_entries=False, we don't get an exception but a None
                # result when internet is up, the repo and revision exist, but the file does not.
                if resolved_archive_file is None and filename == _add_variant(SAFE_WEIGHTS_NAME, variant):
                    # Maybe the checkpoint is sharded, we try to grab the index name in this case.
                    resolved_archive_file = cached_file(
                        pretrained_model_name_or_path,
                        _add_variant(SAFE_WEIGHTS_INDEX_NAME, variant),
                        **cached_file_kwargs,
                    )
                    if resolved_archive_file is not None:
                        is_sharded = True
                    elif use_safetensors:
                        if revision == "main":
                            resolved_archive_file, revision, is_sharded = auto_conversion(
                                pretrained_model_name_or_path, **cached_file_kwargs
                            )
                        cached_file_kwargs["revision"] = revision
                        if resolved_archive_file is None:
                            raise OSError(
                                f"{pretrained_model_name_or_path} does not appear to have a file named"
                                f" {_add_variant(SAFE_WEIGHTS_NAME, variant)} or {_add_variant(SAFE_WEIGHTS_INDEX_NAME, variant)} "
                                "and thus cannot be loaded with `safetensors`. Please make sure that the model has "
                                "been saved with `safe_serialization=True` or do not set `use_safetensors=True`."
                            )
                    else:
                        # This repo has no safetensors file of any kind, we switch to PyTorch.
                        filename = _add_variant(WEIGHTS_NAME, variant)
                        resolved_archive_file = cached_file(
                            pretrained_model_name_or_path, filename, **cached_file_kwargs
                        )
                if resolved_archive_file is None and filename == _add_variant(WEIGHTS_NAME, variant):
                    # Maybe the checkpoint is sharded, we try to grab the index name in this case.
                    resolved_archive_file = cached_file(
                        pretrained_model_name_or_path,
                        _add_variant(WEIGHTS_INDEX_NAME, variant),
                        **cached_file_kwargs,
                    )
                    if resolved_archive_file is not None:
                        is_sharded = True
                if not local_files_only and not is_offline_mode():
                    if resolved_archive_file is not None:
                        # In a CI environment (CircleCI / Github Actions workflow runs) or in a pytest run,
                        # we set `DISABLE_SAFETENSORS_CONVERSION=true` to prevent the conversion.
                        if (
                            filename in [WEIGHTS_NAME, WEIGHTS_INDEX_NAME]
                            and os.getenv("DISABLE_SAFETENSORS_CONVERSION", None) != "true"
                        ):
                            # If the PyTorch file was found, check if there is a safetensors file on the repository
                            # If there is no safetensors file on the repositories, start an auto conversion
                            safe_weights_name = SAFE_WEIGHTS_INDEX_NAME if is_sharded else SAFE_WEIGHTS_NAME
                            has_file_kwargs = {
                                "revision": revision,
                                "proxies": proxies,
                                "token": token,
                                "cache_dir": cache_dir,
                                "local_files_only": local_files_only,
                            }
                            cached_file_kwargs = {
                                "cache_dir": cache_dir,
                                "force_download": force_download,
                                "local_files_only": local_files_only,
                                "user_agent": user_agent,
                                "subfolder": subfolder,
                                "_raise_exceptions_for_gated_repo": False,
                                "_raise_exceptions_for_missing_entries": False,
                                "_commit_hash": commit_hash,
                                **has_file_kwargs,
                            }
                            if (
                                not has_file(pretrained_model_name_or_path, safe_weights_name, **has_file_kwargs)
                                and not is_remote_code
                            ):
                                Thread(
                                    target=auto_conversion,
                                    args=(pretrained_model_name_or_path,),
                                    kwargs={"ignore_errors_during_conversion": True, **cached_file_kwargs},
                                    name="Thread-auto_conversion",
                                ).start()
                    else:
                        # Otherwise, no PyTorch file was found
                        has_file_kwargs = {
                            "revision": revision,
                            "proxies": proxies,
                            "token": token,
                            "cache_dir": cache_dir,
                            "local_files_only": local_files_only,
                        }
                        if variant is not None and has_file(
                            pretrained_model_name_or_path, WEIGHTS_NAME, **has_file_kwargs
                        ):
                            raise OSError(
                                f"{pretrained_model_name_or_path} does not appear to have a file named"
                                f" {_add_variant(WEIGHTS_NAME, variant)} but there is a file without the variant"
                                f" {variant}. Use `variant=None` to load this model from those weights."
                            )
                        else:
                            raise OSError(
                                f"{pretrained_model_name_or_path} does not appear to have a file named"
                                f" {_add_variant(WEIGHTS_NAME, variant)} or {_add_variant(SAFE_WEIGHTS_NAME, variant)}."
                            )

            except OSError:
                # Raise any environment error raise by `cached_file`. It will have a helpful error message adapted
                # to the original exception.
                raise
            except Exception as e:
                # For any other exception, we throw a generic error.
                raise OSError(
                    f"Can't load the model for '{pretrained_model_name_or_path}'. If you were trying to load it"
                    " from 'https://huggingface.co/models', make sure you don't have a local directory with the"
                    f" same name. Otherwise, make sure '{pretrained_model_name_or_path}' is the correct path to a"
                    f" directory containing a file named {_add_variant(WEIGHTS_NAME, variant)}."
                ) from e

        if is_local:
            logger.info(f"loading weights file {archive_file}")
            resolved_archive_file = archive_file
        else:
            logger.info(f"loading weights file {filename} from cache at {resolved_archive_file}")

    elif gguf_file:
        # Case 1: the GGUF file is present locally
        if os.path.isfile(gguf_file):
            resolved_archive_file = gguf_file
        # Case 2: The GGUF path is a location on the Hub
        # Load from URL or cache if already cached
        else:
            cached_file_kwargs = {
                "cache_dir": cache_dir,
                "force_download": force_download,
                "proxies": proxies,
                "local_files_only": local_files_only,
                "token": token,
                "user_agent": user_agent,
                "revision": revision,
                "subfolder": subfolder,
                "_raise_exceptions_for_gated_repo": False,
                "_raise_exceptions_for_missing_entries": False,
                "_commit_hash": commit_hash,
            }

            resolved_archive_file = cached_file(pretrained_model_name_or_path, gguf_file, **cached_file_kwargs)

    # We now download and resolve all checkpoint files if the checkpoint is sharded
    sharded_metadata = None
    if is_sharded:
        checkpoint_files, sharded_metadata = get_checkpoint_shard_files(
            pretrained_model_name_or_path,
            resolved_archive_file,
            cache_dir=cache_dir,
            force_download=force_download,
            proxies=proxies,
            local_files_only=local_files_only,
            token=token,
            user_agent=user_agent,
            revision=revision,
            subfolder=subfolder,
            _commit_hash=commit_hash,
        )
    else:
        checkpoint_files = [resolved_archive_file] if pretrained_model_name_or_path is not None else None

    return checkpoint_files, sharded_metadata


def _get_dtype(
    cls,
    dtype: Optional[Union[str, torch.dtype, dict]],
    checkpoint_files: Optional[list[str]],
    config: PreTrainedConfig,
    sharded_metadata: Optional[dict],
    state_dict: Optional[dict],
    weights_only: bool,
) -> tuple[PreTrainedConfig, Optional[torch.dtype], Optional[torch.dtype]]:
    """Find the correct `dtype` to use based on provided arguments. Also update the `config` based on the
    inferred dtype. We do the following:
    1. If dtype is not None, we use that dtype
    2. If dtype is "auto", we auto-detect dtype from the loaded state_dict, by checking its first
        weights entry that is of a floating type - we assume all floating dtype weights are of the same dtype
    we also may have config.dtype available, but we won't rely on it till v5
    """
    dtype_orig = None
    is_sharded = sharded_metadata is not None

    if dtype is not None:
        if isinstance(dtype, str):
            if dtype == "auto":
                if hasattr(config, "dtype") and config.dtype is not None:
                    dtype = config.dtype
                    logger.info(f"Will use dtype={dtype} as defined in model's config object")
                else:
                    if is_sharded and "dtype" in sharded_metadata:
                        dtype = sharded_metadata["dtype"]
                    elif state_dict is not None:
                        dtype = get_state_dict_dtype(state_dict)
                    else:
                        state_dict = load_state_dict(
                            checkpoint_files[0], map_location="meta", weights_only=weights_only
                        )
                        dtype = get_state_dict_dtype(state_dict)
                    logger.info(
                        "Since the `dtype` attribute can't be found in model's config object, "
                        "will use dtype={dtype} as derived from model's weights"
                    )
            elif hasattr(torch, dtype):
                dtype = getattr(torch, dtype)
                config.dtype = dtype
                for sub_config_key in config.sub_configs:
                    if (sub_config := getattr(config, sub_config_key)) is not None:
                        sub_config.dtype = dtype
        elif isinstance(dtype, torch.dtype):
            config.dtype = dtype
            for sub_config_key in config.sub_configs:
                if (sub_config := getattr(config, sub_config_key)) is not None:
                    sub_config.dtype = dtype
        elif isinstance(dtype, dict):
            for key, curr_dtype in dtype.items():
                if hasattr(config, key):
                    value = getattr(config, key)
                    curr_dtype = curr_dtype if not isinstance(curr_dtype, str) else getattr(torch, curr_dtype)
                    value.dtype = curr_dtype
            # main torch dtype for modules that aren't part of any sub-config
            dtype = dtype.get("")
            dtype = dtype if not isinstance(dtype, str) else getattr(torch, dtype)
            config.dtype = dtype
            if dtype is None:
                dtype = torch.float32
        else:
            raise ValueError(
                f"`dtype` can be one of: `torch.dtype`, `'auto'`, a string of a valid `torch.dtype` or a `dict` with valid `dtype` "
                f"for each sub-config in composite configs, but received {dtype}"
            )

        dtype_orig = cls._set_default_dtype(dtype)
    else:
        # set fp32 as the default dtype for BC
        default_dtype = torch.get_default_dtype()
        config.dtype = default_dtype
        for key in config.sub_configs:
            if (sub_config := getattr(config, key)) is not None:
                sub_config.dtype = default_dtype

    return config, dtype, dtype_orig


def _find_missing_and_unexpected_keys(
    model: "PreTrainedModel",
    original_checkpoint_keys: list[str],
    checkpoint_keys: list[str],
    loading_base_model_from_task_state_dict: bool,
    hf_quantizer: Optional[HfQuantizer],
) -> tuple[list[str], list[str]]:
    """Find missing keys (keys that are part of the model parameters but were NOT found in the loaded state dict keys) and unexpected keys
    (keys found in the loaded state dict keys, but that are NOT part of the model parameters)
    """
    prefix = model.base_model_prefix

    # Compute expected keys, i.e. keys that the full model expects
    expected_keys = list(model.state_dict().keys())
    if hf_quantizer is not None:
        expected_keys = hf_quantizer.update_expected_keys(model, expected_keys, checkpoint_keys)

    # Adjust prefix of the keys to make them match loaded keys before removing them
    missing_keys = sorted(set(expected_keys) - set(checkpoint_keys))
    unexpected_keys = set(checkpoint_keys) - set(expected_keys)
    # If a module has the same name under the base and task specific model, we have to re-add it to unexpected keys
    if loading_base_model_from_task_state_dict:
        task_specific_keys = [k for k in original_checkpoint_keys if not k.startswith(f"{prefix}.")]
        unexpected_keys.update(task_specific_keys)

    # Remove nonpersistent buffers from unexpected keys: they are not in the expected keys (model state dict), but
    # may be in the loaded keys. Note that removing all buffers does the job, as they were part of the expected keys anyway
    model_buffers = {n for n, _ in model.named_buffers()}
    unexpected_keys = sorted(unexpected_keys - model_buffers)

    tied_params = find_tied_parameters(model)
    for group in tied_params:
        missing_in_group = [k for k in missing_keys if k in group]
        if len(missing_in_group) > 0 and len(missing_in_group) < len(group):
            missing_keys = [k for k in missing_keys if k not in missing_in_group]

    if hf_quantizer is not None:
        missing_keys = hf_quantizer.update_missing_keys(model, missing_keys, prefix)
        unexpected_keys = hf_quantizer.update_unexpected_keys(model, unexpected_keys)

    return missing_keys, unexpected_keys


def _find_mismatched_keys(
    model: "PreTrainedModel",
    state_dict: Optional[dict],
    checkpoint_files: Optional[list[str]],
    ignore_mismatched_sizes: bool,
    keys_to_rename_mapping: dict[str, str],
    is_quantized: bool,
    weights_only: bool,
) -> tuple[list[str], list[tuple[int, int]]]:
    """
    Find potential shape mismatch between the different state dicts and the model parameters, but only if `ignore_mismatched_sizes`
    is True. Otherwise, return immediately and any shape mismatch that may exist will be raised later on. This avoids checking
    every parameter in advance, as shape mismatch are extremely rare in practice. If we want to ignore them however, we do
    need to check in advance as we need to know which parameters we need to move back from meta to cpu, and initialize
    correctly. Indeed, as our model initialization takes place at the module level, and not the weight level, in the
    case of a sharded checkpoint we cannot correctly initialize the weights according to `model._init_weights()` if we perform
    this check on each state dict at loading time (after the first loaded checkpoint, there are no way to initialize only the
    mismatched weights if any, without overwriting the previously loaded weights as well because all the module will be
    initialized, not only the weights that are mismatched).
    """

    # An error will be raised later on anyway if there is a mismatch - this avoids running the rest of this function
    # if there are no mismatch (which is almost always the case)
    if not ignore_mismatched_sizes:
        return [], []

    if state_dict is not None:
        checkpoint_files = [""]

    model_state_dict = model.state_dict()
    mismatched_keys = []
    mismatched_shapes = []
    for shard_file in checkpoint_files:
        # If shard_file is "", we use the existing state_dict instead of loading it
        if shard_file != "":
            state_dict = load_state_dict(
                shard_file, is_quantized=is_quantized, map_location="meta", weights_only=weights_only
            )

        # Fix the key names
        new_state_dict = {keys_to_rename_mapping[k]: v for k, v in state_dict.items() if k in keys_to_rename_mapping}

        for key, tensor in new_state_dict.items():
            if key in model_state_dict and tensor.shape != model_state_dict[key].shape:
                # This skips size mismatches for 4-bit weights. Two 4-bit values share an 8-bit container, causing size differences.
                # Without matching with module type or parameter type it seems like a practical way to detect valid 4bit weights.
                if not (
                    is_quantized and tensor.shape[-1] == 1 and tensor.numel() * 2 == model_state_dict[key].numel()
                ):
                    mismatched_keys.append(key)
                    mismatched_shapes.append((tensor.shape, model_state_dict[key].shape))

    return mismatched_keys, mismatched_shapes


class PipelineParallel(Enum):
    inputs = 0
    outputs = 1


class ModuleUtilsMixin:
    """
    A few utilities for `torch.nn.Modules`, to be used as a mixin.
    """

    @staticmethod
    def _hook_rss_memory_pre_forward(module, *args, **kwargs):
        try:
            import psutil
        except ImportError:
            raise ImportError("You need to install psutil (pip install psutil) to use memory tracing.")

        process = psutil.Process(os.getpid())
        mem = process.memory_info()
        module.mem_rss_pre_forward = mem.rss
        return None

    @staticmethod
    def _hook_rss_memory_post_forward(module, *args, **kwargs):
        try:
            import psutil
        except ImportError:
            raise ImportError("You need to install psutil (pip install psutil) to use memory tracing.")

        process = psutil.Process(os.getpid())
        mem = process.memory_info()
        module.mem_rss_post_forward = mem.rss
        mem_rss_diff = module.mem_rss_post_forward - module.mem_rss_pre_forward
        module.mem_rss_diff = mem_rss_diff + (module.mem_rss_diff if hasattr(module, "mem_rss_diff") else 0)
        return None

    def add_memory_hooks(self):
        """
        Add a memory hook before and after each sub-module forward pass to record increase in memory consumption.

        Increase in memory consumption is stored in a `mem_rss_diff` attribute for each module and can be reset to zero
        with `model.reset_memory_hooks_state()`.
        """
        for module in self.modules():
            module.register_forward_pre_hook(self._hook_rss_memory_pre_forward)
            module.register_forward_hook(self._hook_rss_memory_post_forward)
        self.reset_memory_hooks_state()

    def reset_memory_hooks_state(self):
        """
        Reset the `mem_rss_diff` attribute of each module (see [`~modeling_utils.ModuleUtilsMixin.add_memory_hooks`]).
        """
        for module in self.modules():
            module.mem_rss_diff = 0
            module.mem_rss_post_forward = 0
            module.mem_rss_pre_forward = 0

    @property
    def device(self) -> torch.device:
        """
        `torch.device`: The device on which the module is (assuming that all the module parameters are on the same
        device).
        """
        return get_parameter_device(self)

    @property
    def dtype(self) -> torch.dtype:
        """
        `torch.dtype`: The dtype of the module (assuming that all the module parameters have the same dtype).
        """
        return get_parameter_dtype(self)

    def invert_attention_mask(self, encoder_attention_mask: Tensor) -> Tensor:
        """
        Invert an attention mask (e.g., switches 0. and 1.).

        Args:
            encoder_attention_mask (`torch.Tensor`): An attention mask.

        Returns:
            `torch.Tensor`: The inverted attention mask.
        """
        if encoder_attention_mask.dim() == 3:
            encoder_extended_attention_mask = encoder_attention_mask[:, None, :, :]
        if encoder_attention_mask.dim() == 2:
            encoder_extended_attention_mask = encoder_attention_mask[:, None, None, :]
        # T5 has a mask that can compare sequence ids, we can simulate this here with this transposition
        # encoder_extended_attention_mask = (encoder_extended_attention_mask ==
        # encoder_extended_attention_mask.transpose(-1, -2))
        encoder_extended_attention_mask = encoder_extended_attention_mask.to(dtype=self.dtype)  # fp16 compatibility
        encoder_extended_attention_mask = (1.0 - encoder_extended_attention_mask) * torch.finfo(self.dtype).min

        return encoder_extended_attention_mask

    @staticmethod
    def create_extended_attention_mask_for_decoder(input_shape, attention_mask, device=None):
        if device is not None:
            warnings.warn(
                "The `device` argument is deprecated and will be removed in v5 of Transformers.", FutureWarning
            )
        else:
            device = attention_mask.device
        batch_size, seq_length = input_shape
        seq_ids = torch.arange(seq_length, device=device)
        causal_mask = seq_ids[None, None, :].repeat(batch_size, seq_length, 1) <= seq_ids[None, :, None]
        # in case past_key_values are used we need to add a prefix ones mask to the causal mask
        causal_mask = causal_mask.to(attention_mask.dtype)

        if causal_mask.shape[1] < attention_mask.shape[1]:
            prefix_seq_len = attention_mask.shape[1] - causal_mask.shape[1]
            causal_mask = torch.cat(
                [
                    torch.ones((batch_size, seq_length, prefix_seq_len), device=device, dtype=causal_mask.dtype),
                    causal_mask,
                ],
                axis=-1,
            )

        extended_attention_mask = causal_mask[:, None, :, :] * attention_mask[:, None, None, :]
        return extended_attention_mask

    def get_extended_attention_mask(
        self,
        attention_mask: Tensor,
        input_shape: tuple[int, ...],
        device: Optional[torch.device] = None,
        dtype: Optional[torch.dtype] = None,
    ) -> Tensor:
        """
        Makes broadcastable attention and causal masks so that future and masked tokens are ignored.

        Arguments:
            attention_mask (`torch.Tensor`):
                Mask with ones indicating tokens to attend to, zeros for tokens to ignore.
            input_shape (`tuple[int]`):
                The shape of the input to the model.

        Returns:
            `torch.Tensor` The extended attention mask, with a the same dtype as `attention_mask.dtype`.
        """
        if dtype is None:
            dtype = self.dtype

        if not (attention_mask.dim() == 2 and self.config.is_decoder):
            # show warning only if it won't be shown in `create_extended_attention_mask_for_decoder`
            if device is not None:
                warnings.warn(
                    "The `device` argument is deprecated and will be removed in v5 of Transformers.", FutureWarning
                )
        # We can provide a self-attention mask of dimensions [batch_size, from_seq_length, to_seq_length]
        # ourselves in which case we just need to make it broadcastable to all heads.
        if attention_mask.dim() == 3:
            extended_attention_mask = attention_mask[:, None, :, :]
        elif attention_mask.dim() == 2:
            # Provided a padding mask of dimensions [batch_size, seq_length]
            # - if the model is a decoder, apply a causal mask in addition to the padding mask
            # - if the model is an encoder, make the mask broadcastable to [batch_size, num_heads, seq_length, seq_length]
            if self.config.is_decoder:
                extended_attention_mask = ModuleUtilsMixin.create_extended_attention_mask_for_decoder(
                    input_shape, attention_mask, device
                )
            else:
                extended_attention_mask = attention_mask[:, None, None, :]
        else:
            raise ValueError(
                f"Wrong shape for input_ids (shape {input_shape}) or attention_mask (shape {attention_mask.shape})"
            )

        # Since attention_mask is 1.0 for positions we want to attend and 0.0 for
        # masked positions, this operation will create a tensor which is 0.0 for
        # positions we want to attend and the dtype's smallest value for masked positions.
        # Since we are adding it to the raw scores before the softmax, this is
        # effectively the same as removing these entirely.
        extended_attention_mask = extended_attention_mask.to(dtype=dtype)  # fp16 compatibility
        extended_attention_mask = (1.0 - extended_attention_mask) * torch.finfo(dtype).min
        return extended_attention_mask

    def num_parameters(self, only_trainable: bool = False, exclude_embeddings: bool = False) -> int:
        """
        Get number of (optionally, trainable or non-embeddings) parameters in the module.

        Args:
            only_trainable (`bool`, *optional*, defaults to `False`):
                Whether or not to return only the number of trainable parameters

            exclude_embeddings (`bool`, *optional*, defaults to `False`):
                Whether or not to return only the number of non-embeddings parameters

        Returns:
            `int`: The number of parameters.
        """

        if exclude_embeddings:
            embedding_param_names = [
                f"{name}.weight" for name, module_type in self.named_modules() if isinstance(module_type, nn.Embedding)
            ]
            total_parameters = [
                parameter for name, parameter in self.named_parameters() if name not in embedding_param_names
            ]
        else:
            total_parameters = list(self.parameters())

        total_numel = []
        is_loaded_in_4bit = getattr(self, "is_loaded_in_4bit", False)

        if is_loaded_in_4bit:
            if is_bitsandbytes_available():
                import bitsandbytes as bnb
            else:
                raise ValueError(
                    "bitsandbytes is not installed but it seems that the model has been loaded in 4bit precision, something went wrong"
                    " make sure to install bitsandbytes with `pip install bitsandbytes`. You also need a GPU. "
                )

        for param in total_parameters:
            if param.requires_grad or not only_trainable:
                # For 4bit models, we need to multiply the number of parameters by 2 as half of the parameters are
                # used for the 4bit quantization (uint8 tensors are stored)
                if is_loaded_in_4bit and isinstance(param, bnb.nn.Params4bit):
                    if hasattr(param, "element_size"):
                        num_bytes = param.element_size()
                    elif hasattr(param, "quant_storage"):
                        num_bytes = param.quant_storage.itemsize
                    else:
                        num_bytes = 1
                    total_numel.append(param.numel() * 2 * num_bytes)
                else:
                    total_numel.append(param.numel())

        return sum(total_numel)

    def estimate_tokens(self, input_dict: dict[str, Union[torch.Tensor, Any]]) -> int:
        """
        Helper function to estimate the total number of tokens from the model inputs.

        Args:
            inputs (`dict`): The model inputs.

        Returns:
            `int`: The total number of tokens.
        """
        if not hasattr(self, "warnings_issued"):
            self.warnings_issued = {}
        if self.main_input_name in input_dict:
            return input_dict[self.main_input_name].numel()
        elif "estimate_tokens" not in self.warnings_issued:
            logger.warning(
                "Could not estimate the number of tokens of the input, floating-point operations will not be computed"
            )
            self.warnings_issued["estimate_tokens"] = True
        return 0

    def floating_point_ops(
        self, input_dict: dict[str, Union[torch.Tensor, Any]], exclude_embeddings: bool = True
    ) -> int:
        """
        Get number of (optionally, non-embeddings) floating-point operations for the forward and backward passes of a
        batch with this transformer model. Default approximation neglects the quadratic dependency on the number of
        tokens (valid if `12 * d_model << sequence_length`) as laid out in [this
        paper](https://huggingface.co/papers/2001.08361) section 2.1. Should be overridden for transformers with parameter
        re-use e.g. Albert or Universal Transformers, or if doing long-range modeling with very high sequence lengths.

        Args:
            batch_size (`int`):
                The batch size for the forward pass.

            sequence_length (`int`):
                The number of tokens in each line of the batch.

            exclude_embeddings (`bool`, *optional*, defaults to `True`):
                Whether or not to count embedding and softmax operations.

        Returns:
            `int`: The number of floating-point operations.
        """

        return 6 * self.estimate_tokens(input_dict) * self.num_parameters(exclude_embeddings=exclude_embeddings)


class EmbeddingAccessMixin:
    """
    Base utilities to regroup getters and setters for embeddings.
    Introduces the `input_layer_embed` attribute, which indicates
    where the input embeddings come from and where they
    should be set.
    """

    _input_embed_layer = "embed_tokens"  # default layer that holds input embeddings.

    def get_input_embeddings(self) -> nn.Module:
        """
        Returns the model's input embeddings.

        Returns:
            `nn.Module`: A torch module mapping vocabulary to hidden states.
        """

        # 1) Check if the model has an attribute named 'embed_tokens' (the standard input embedding layer
        #  for most NLP models), and if so, return it.

        name = getattr(self, "_input_embed_layer", "embed_tokens")

        if (default_embedding := getattr(self, name, None)) is not None:
            return default_embedding
        # 2) encoder/decoder and VLMs like `Gemma3nForConditionalGeneration`

        if hasattr(self, "model") and hasattr(self.model, "embed_tokens"):
            return self.model.embed_tokens

        # 3) vanilla decoder‑only architectures
        elif hasattr(self, "embed_tokens"):
            return self.embed_tokens
        else:
            base_model = getattr(self, "base_model_prefix", None)
            if base_model is not None:
                base_model = getattr(self, base_model, None)
                if base_model is not None and base_model is not self:
                    return base_model.get_input_embeddings()
            raise NotImplementedError(
                f"`get_input_embeddings` not auto‑handled for {self.__class__.__name__}; "
                "please override in the subclass."
            )

    def set_input_embeddings(self, value: nn.Module):
        """Fallback setter that handles **~70%** of models in the code-base.

        Order of attempts:
        1. `self.model.embed_tokens`
        2. `self.embed_tokens`
        3. delegate to the *base model* if one exists
        4. otherwise raise `NotImplementedError` so subclasses still can (and
            should) override for exotic layouts.
        """

        # 1) encoder/decoder and VLMs like `Gemma3nForConditionalGeneration`
        name = getattr(self, "_input_embed_layer", "embed_tokens")
        if hasattr(self, "model") and hasattr(self.model, name):
            setattr(self.model, name, value)
        # 2) as well as vanilla decoder‑only architectures
        elif hasattr(self, name):
            setattr(self, name, value)
        # 3) recurse once into the registered *base* model (e.g. for encoder/decoder)
        elif getattr(self, self.base_model_prefix, self) is not self:
            base_model = getattr(self, self.base_model_prefix, self)
            base_model.set_input_embeddings(value)
        else:
            raise NotImplementedError(
                f"`set_input_embeddings` not auto‑handled for {self.__class__.__name__}; please override in the subclass."
            )

    def get_output_embeddings(self):
        if not hasattr(self, "lm_head"):
            return None
        try:
            # Speech / vision backbones raise here, so we return None.
            # Legit use of get_input_embs?
            self.get_input_embeddings()
        except NotImplementedError:
            return None
        return self.lm_head

    def set_output_embeddings(self, new_embeddings):
        """
        Sets the model's output embedding, defaulting to setting new_embeddings to lm_head.
        """
        if getattr(self, "lm_head"):
            self.lm_head = new_embeddings


class PreTrainedModel(nn.Module, EmbeddingAccessMixin, ModuleUtilsMixin, PushToHubMixin, PeftAdapterMixin):
    r"""
    Base class for all models.

    [`PreTrainedModel`] takes care of storing the configuration of the models and handles methods for loading,
    downloading and saving models as well as a few methods common to all models to:

        - resize the input embeddings

    Class attributes (overridden by derived classes):

        - **config_class** ([`PreTrainedConfig`]) -- A subclass of [`PreTrainedConfig`] to use as configuration class
          for this model architecture.
        - **base_model_prefix** (`str`) -- A string indicating the attribute associated to the base model in derived
          classes of the same architecture adding modules on top of the base model.
        - **main_input_name** (`str`) -- The name of the principal input to the model (often `input_ids` for NLP
          models, `pixel_values` for vision models and `input_values` for speech models).
        - **can_record_outputs** (dict):
    """

    config_class = None
    base_model_prefix = ""
    main_input_name = "input_ids"
    model_tags = None

    _checkpoint_conversion_mapping = {}  # used for BC support in VLMs, not meant to be used by new models

    _auto_class = None
    _no_split_modules = None
    _skip_keys_device_placement = None

    _keep_in_fp32_modules = None
    # the _keep_in_fp32_modules will avoid casting to anything other than float32, except bfloat16
    # to also prevent bfloat16 casting, use the _keep_in_fp32_modules_strict flag
    _keep_in_fp32_modules_strict = None

    # a list of `re` patterns of `state_dict` keys that should be removed from the list of missing
    # keys we find (keys inside the model but not in the checkpoint) and avoid unnecessary warnings.
    _keys_to_ignore_on_load_missing = None
    # a list of `re` patterns of `state_dict` keys that should be removed from the list of
    # unexpected keys we find (keys inside the checkpoint but not the model) and avoid unnecessary
    # warnings.
    _keys_to_ignore_on_load_unexpected = None
    # a list of `state_dict` keys to ignore when saving the model (useful for keys that aren't
    # trained, but which are either deterministic or tied variables)
    _keys_to_ignore_on_save = None
    # a list of `state_dict` keys that are potentially tied to another key in the state_dict.
    _tied_weights_keys = None

    supports_gradient_checkpointing = False
    _is_stateful = False

    # Flash Attention support
    _supports_flash_attn = False

    # SDPA support
    _supports_sdpa = False

    # Flex Attention support
    _supports_flex_attn = False

    _can_compile_fullgraph = False

    # A tensor parallel plan to be applied to the model when TP is enabled. For
    # top-level models, this attribute is currently defined in respective model
    # code. For base models, this attribute comes from
    # `config.base_model_tp_plan` during `__init__`.
    # It should identify the layers exactly: if you want to TP model.language_model.layers.fc1
    # by passing `tp_plan` to the init, it should be {"model.language_model.layers.fc1":"colwise"}
    # for example.
    _tp_plan = None

    # tensor parallel degree to which model is sharded to.
    _tp_size = None

    # A pipeline parallel plan specifying the layers which may not be present
    # on all ranks when PP is enabled. For top-level models, this attribute is
    # currently defined in respective model code. For base models, this
    # attribute comes from `config.base_model_pp_plan` during `post_init`.
    #
    # The variable names for the inputs and outputs of the specified layers can
    # be indexed using the `PipelineParallel` enum as follows:
    # - `_pp_plan["layers"][PipelineParallel.inputs]`
    # - `_pp_plan["layers"][PipelineParallel.outputs]`
    _pp_plan = None

    # This flag signal that the model can be used as an efficient backend in TGI and vLLM
    # In practice, it means that they support attention (mask) interface functions, fully pass the kwargs
    # through all modules up to the Attention layer, can slice logits with Tensor, and have a default TP plan
    _supports_attention_backend = False
    _can_record_outputs = None

    @property
    @torch._dynamo.allow_in_graph
    def can_record_outputs(self) -> dict[str, OutputRecorder]:
        """
         Maps output names (e.g., "attentions", "hidden_states")
         to either:
             - A module class (e.g., `LlamaDecoderLayer`), using default index conventions:
                 * index=0 for "hidden_states"
                 * index=1 for "attentions"
             - Or an `OutputRecorder(...)` with `target_class`, optional `index`, and `layer_name`.

         Examples:
             These two are equivalent:

         ```python
             _can_record_outputs = {
                 "attentions": LlamaAttention,
                 "hidden_states": LlamaDecoderLayer
             }

             _can_record_outputs = {
                 "attentions": OutputRecorder(LlamaAttention, index=1),
                 "hidden_states": OutputRecorder(LlamaDecoderLayer, index=0)
             }
        ```

         This means you can record outputs from the same class, by specifying a layer name. Before
         collecting outputs, we check that they come from this layer.

         If you have cross attention that come from `LlamaAttention` and self attention that also
         come from `LlamaAttention` but from `self_attn` you can do this:

         ```python
         class LlamaModel(PreTrainedModel):
             _can_record_outputs = {
                 "attentions": OutputRecorder(LlamaAttention, index=1, layer-name="self_attn"),
                 "cross_attentions": OutputRecorder(LlamaAttention, index=1, layer_name="cross_attn")
             }

        ```
        """
        return self._can_record_outputs or {}

    @property
    def dummy_inputs(self) -> dict[str, torch.Tensor]:
        """
        `dict[str, torch.Tensor]`: Dummy inputs to do a forward pass in the network.
        """
        return {"input_ids": torch.tensor(DUMMY_INPUTS)}

    def __init_subclass__(cls, **kwargs):
        super().__init_subclass__(**kwargs)
        # For BC we keep the original `config_class` definition in case
        # there is a `config_class` attribute (e.g. remote code models),
        # otherwise we derive it from the annotated `config` attribute.

        # defined in this particular subclass
        child_annotation = cls.__dict__.get("__annotations__", {}).get("config", None)
        child_attribute = cls.__dict__.get("config_class", None)

        # defined in the class (this subclass or any parent class)
        full_annotation = get_type_hints(cls).get("config", None)
        full_attribute = cls.config_class

        # priority (child class_config -> child annotation -> global class_config -> global annotation)
        if child_attribute is not None:
            cls.config_class = child_attribute
        elif child_annotation is not None:
            cls.config_class = child_annotation
        elif full_attribute is not None:
            cls.config_class = full_attribute
        elif full_annotation is not None:
            cls.config_class = full_annotation

    def __init__(self, config: PreTrainedConfig, *inputs, **kwargs):
        super().__init__()
        if not isinstance(config, PreTrainedConfig):
            raise TypeError(
                f"Parameter config in `{self.__class__.__name__}(config)` should be an instance of class "
                "`PreTrainedConfig`. To create a model from a pretrained model use "
                f"`model = {self.__class__.__name__}.from_pretrained(PRETRAINED_MODEL_NAME)`"
            )
        self.config = config

        # Check the attention implementation is supported, or set it if not yet set (on the internal attr, to avoid
        # setting it recursively)
        self.config._attn_implementation_internal = self._check_and_adjust_attn_implementation(
            self.config._attn_implementation, is_init_check=True
        )

        # for initialization of the loss
        loss_type = self.__class__.__name__
        if loss_type not in LOSS_MAPPING:
            loss_groups = f"({'|'.join(LOSS_MAPPING)})"
            loss_type = re.findall(loss_groups, self.__class__.__name__)
            if len(loss_type) > 0:
                loss_type = loss_type[0]
            else:
                loss_type = None
        self.loss_type = loss_type

        self.name_or_path = config.name_or_path
        self.warnings_issued = {}
        self.generation_config = GenerationConfig.from_model_config(config) if self.can_generate() else None
        # Overwrite the class attribute to make it an instance attribute, so models like
        # `InstructBlipForConditionalGeneration` can dynamically update it without modifying the class attribute
        # when a different component (e.g. language_model) is used.
        self._keep_in_fp32_modules = copy.copy(self.__class__._keep_in_fp32_modules)
        self._keep_in_fp32_modules_strict = copy.copy(self.__class__._keep_in_fp32_modules_strict)

        self._no_split_modules = self._no_split_modules or []
        _CAN_RECORD_REGISTRY[str(self.__class__)] = self._can_record_outputs  # added for executorch support only

    def post_init(self):
        """
        A method executed at the end of each Transformer model initialization, to execute code that needs the model's
        modules properly initialized (such as weight initialization).

        This is also used when the user is running distributed code. We add hooks to the modules here, according to
        the model's tp_plan!
        """
        self.init_weights()
        self._backward_compatibility_gradient_checkpointing()

        # Make sure the modules correctly exist if the flag is active
        if self._keep_in_fp32_modules is not None or self._keep_in_fp32_modules_strict is not None:
            all_parameters = {name for name, _ in self.named_parameters() if len(name) > 0}
            unique_module_names = set()
            # Get all unique module names in the module graph, without the prefixes
            for param in all_parameters:
                unique_module_names.update(
                    [name for name in param.split(".") if not name.isnumeric() and name not in ["weight", "bias"]]
                )
            # Check that every module in the keep_in_fp32 list is part of the module graph
            if self._keep_in_fp32_modules is not None:
                for module in self._keep_in_fp32_modules:
                    if module not in unique_module_names:
                        raise ValueError(
                            f"{module} was specified in the `_keep_in_fp32_modules` list, but is not part of the modules in"
                            f" {self.__class__.__name__}"
                        )

            if self._keep_in_fp32_modules_strict is not None:
                for module in self._keep_in_fp32_modules_strict:
                    if module not in unique_module_names:
                        raise ValueError(
                            f"{module} was specified in the `_keep_in_fp32_modules_strict` list, but is not part of the modules in"
                            f" {self.__class__.__name__}"
                        )

        # If current model is a base model, attach `base_model_tp_plan` and `base_model_pp_plan` from config
        self._pp_plan = self.config.base_model_pp_plan.copy() if self.config.base_model_pp_plan is not None else {}
        self._tp_plan = self.config.base_model_tp_plan.copy() if self.config.base_model_tp_plan is not None else {}
        self._ep_plan = self.config.base_model_ep_plan.copy() if self.config.base_model_ep_plan is not None else {}
        for name, module in self.named_children():
            if plan := getattr(module, "_ep_plan", None):
                self._ep_plan.update({f"{name}.{k}": v for k, v in plan.copy().items()})
            if plan := getattr(module, "_tp_plan", None):
                self._tp_plan.update({f"{name}.{k}": v for k, v in plan.copy().items()})
            if plan := getattr(module, "_pp_plan", None):
                self._pp_plan.update({f"{name}.{k}": v for k, v in plan.copy().items()})

    @property
    def tp_plan(self) -> dict[str, str]:
        """
        The full tp plan for the model's modules
        """
        if hasattr(self.config, "distributed_config") and self.config.distributed_config.enable_expert_parallel:
            return self._ep_plan
        return self._tp_plan

    @property
    def pp_plan(self) -> dict[str, tuple[str, str]]:
        return self._pp_plan

    @tp_plan.setter
    def tp_plan(self, plan: dict[str, str]):
        if plan is not None:
            # Validate that all parallel styles in the plan are supported
            from .integrations.tensor_parallel import ALL_PARALLEL_STYLES

            for layer_pattern, parallel_style in plan.items():
                if parallel_style not in ALL_PARALLEL_STYLES:
                    raise ValueError(
                        f"Unsupported tensor parallel style '{parallel_style}' for layer '{layer_pattern}'. "
                        f"Supported styles are {list(ALL_PARALLEL_STYLES.keys())}"
                    )

            # Validate that the layer patterns match existing model structure
            # We check this by getting all parameter names and seeing if any match the patterns
            if hasattr(self, "named_parameters"):
                model_param_names = [name for name, _ in self.named_parameters()]
                if model_param_names:  # Only validate if model has parameters
                    for layer_pattern in plan.keys():
                        # Convert pattern to regex (replace * with .*)
                        regex_pattern = layer_pattern.replace("*", r"\d+")
                        pattern_matched = False
                        for param_name in model_param_names:
                            if re.match(regex_pattern, param_name):
                                pattern_matched = True
                                break
                        if not pattern_matched:
                            # Try more flexible matching - check if pattern components exist
                            pattern_parts = layer_pattern.split(".")
                            flexible_matched = False
                            for param_name in model_param_names:
                                param_parts = param_name.split(".")
                                if len(pattern_parts) <= len(param_parts):
                                    match_count = 0
                                    for i, pattern_part in enumerate(pattern_parts):
                                        if pattern_part == "*":
                                            match_count += 1
                                        elif i < len(param_parts) and pattern_part == param_parts[i]:
                                            match_count += 1
                                    if match_count == len(pattern_parts):
                                        flexible_matched = True
                                        break
                            if not flexible_matched:
                                warnings.warn(
                                    f"Layer pattern '{layer_pattern}' does not match any parameters in the model. "
                                    f"This rule may not be applied during tensor parallelization."
                                )

        self._tp_plan = plan if plan is not None else {}

    @pp_plan.setter
    def pp_plan(self, plan: dict[str, tuple[str, str]]):
        self._pp_plan = plan

    def dequantize(self):
        """
        Potentially dequantize the model in case it has been quantized by a quantization method that support
        dequantization.
        """
        hf_quantizer = getattr(self, "hf_quantizer", None)

        if hf_quantizer is None:
            raise ValueError("You need to first quantize your model in order to dequantize it")

        return hf_quantizer.dequantize(self)

    def _backward_compatibility_gradient_checkpointing(self):
        if self.supports_gradient_checkpointing and getattr(self.config, "gradient_checkpointing", False):
            self.gradient_checkpointing_enable()
            # Remove the attribute now that is has been consumed, so it's no saved in the config.
            delattr(self.config, "gradient_checkpointing")

    def add_model_tags(self, tags: Union[list[str], str]) -> None:
        r"""
        Add custom tags into the model that gets pushed to the Hugging Face Hub. Will
        not overwrite existing tags in the model.

        Args:
            tags (`Union[list[str], str]`):
                The desired tags to inject in the model

        Examples:

        ```python
        from transformers import AutoModel

        model = AutoModel.from_pretrained("google-bert/bert-base-cased")

        model.add_model_tags(["custom", "custom-bert"])

        # Push the model to your namespace with the name "my-custom-bert".
        model.push_to_hub("my-custom-bert")
        ```
        """
        if isinstance(tags, str):
            tags = [tags]

        if self.model_tags is None:
            self.model_tags = []

        for tag in tags:
            if tag not in self.model_tags:
                self.model_tags.append(tag)

    @classmethod
    @restore_default_dtype
    def _from_config(cls, config, **kwargs):
        """
        All context managers that the model should be initialized under go here.

        Args:
            dtype (`torch.dtype`, *optional*):
                Override the default `dtype` and load the model under this dtype.
        """
        # when we init a model from within another model (e.g. VLMs) and dispatch on FA2
        # a warning is raised that dtype should be fp16. Since we never pass dtype from within
        # modeling code, we can try to infer it here same way as done in `from_pretrained`
        # For BC on the old `torch_dtype`
        dtype = kwargs.pop("dtype", config.dtype)
        if (torch_dtype := kwargs.pop("torch_dtype", None)) is not None:
            logger.warning_once("`torch_dtype` is deprecated! Use `dtype` instead!")
            # if both kwargs are provided, use `dtype`
            dtype = dtype if dtype != config.dtype else torch_dtype
        if isinstance(dtype, str):
            dtype = getattr(torch, dtype)

        # override default dtype if needed
        dtype_orig = None
        if dtype is not None:
            dtype_orig = cls._set_default_dtype(dtype)

        # If passing `attn_implementation` as kwargs, respect it (it will be applied recursively on subconfigs)
        if "attn_implementation" in kwargs:
            config._attn_implementation = kwargs.pop("attn_implementation")

        if is_deepspeed_zero3_enabled() and not _is_quantized and not _is_ds_init_called:
            logger.info("Detected DeepSpeed ZeRO-3: activating zero.init() for this model")
            # this immediately partitions the model across all gpus, to avoid the overhead in time
            # and memory copying it on CPU or each GPU first
            import deepspeed

            init_contexts = [deepspeed.zero.Init(config_dict_or_path=deepspeed_config()), set_zero3_state()]
            with ContextManagers(init_contexts):
                model = cls(config, **kwargs)

        else:
            model = cls(config, **kwargs)

        # restore default dtype if it was modified
        if dtype_orig is not None:
            torch.set_default_dtype(dtype_orig)

        return model

    @classmethod
    def _set_default_dtype(cls, dtype: torch.dtype) -> torch.dtype:
        """
        Change the default dtype and return the previous one. This is needed when wanting to instantiate the model
        under specific dtype.

        Args:
            dtype (`torch.dtype`):
                a floating dtype to set to.

        Returns:
            `torch.dtype`: the original `dtype` that can be used to restore `torch.set_default_dtype(dtype)` if it was
            modified. If it wasn't, returns `None`.

        Note `set_default_dtype` currently only works with floating-point types and asserts if for example,
        `torch.int64` is passed. So if a non-float `dtype` is passed this functions will throw an exception.
        """
        if not dtype.is_floating_point:
            raise ValueError(
                f"Can't instantiate {cls.__name__} model under dtype={dtype} since it is not a floating point dtype"
            )

        logger.info(f"Instantiating {cls.__name__} model under default dtype {dtype}.")
        dtype_orig = torch.get_default_dtype()
        torch.set_default_dtype(dtype)
        return dtype_orig

    @property
    def base_model(self) -> nn.Module:
        """
        `torch.nn.Module`: The main body of the model.
        """
        return getattr(self, self.base_model_prefix, self)

    @classmethod
    def can_generate(cls) -> bool:
        """
        Returns whether this model can generate sequences with `.generate()` from the `GenerationMixin`.

        Under the hood, on classes where this function returns True, some generation-specific changes are triggered:
        for instance, the model instance will have a populated `generation_config` attribute.

        Returns:
            `bool`: Whether this model can generate sequences with `.generate()`.
        """
        # Directly inherits `GenerationMixin` -> can generate
        if "GenerationMixin" in str(cls.__bases__):
            return True
        # The class inherits from a class that can generate (recursive check) -> can generate
        for base in cls.__bases__:
            if not hasattr(base, "can_generate"):
                continue
            if "PreTrainedModel" not in str(base) and base.can_generate():
                return True
        # Detects whether `prepare_inputs_for_generation` has been overwritten in the model. Prior to v4.45, this
        # was how we detected whether a model could generate.
        if hasattr(cls, "prepare_inputs_for_generation"):  # implicit: doesn't inherit `GenerationMixin`
            logger.warning(
                f"{cls.__name__} has generative capabilities, as `prepare_inputs_for_generation` is explicitly "
                "defined. However, it doesn't directly inherit from `GenerationMixin`. From 👉v4.50👈 onwards, "
                "`PreTrainedModel` will NOT inherit from `GenerationMixin`, and this model will lose the ability "
                "to call `generate` and other related functions."
                "\n  - If you're using `trust_remote_code=True`, you can get rid of this warning by loading the "
                "model with an auto class. See https://huggingface.co/docs/transformers/en/model_doc/auto#auto-classes"
                "\n  - If you are the owner of the model architecture code, please modify your model class such that "
                "it inherits from `GenerationMixin` (after `PreTrainedModel`, otherwise you'll get an exception)."
                "\n  - If you are not the owner of the model architecture class, please contact the model code owner "
                "to update it."
            )
        # Otherwise, can't generate
        return False

    def _flash_attn_2_can_dispatch(self, is_init_check: bool = False) -> bool:
        """
        Check the availability of Flash Attention 2 for a given model.

        Args:
            is_init_check (`bool`, *optional*):
                Whether this check is performed early, i.e. at __init__ time, or later when the model and its weights are
                fully instantiated. This is needed as we also check the devices of the weights, which are only available
                later after __init__. This allows to raise proper exceptions early before instantiating the full models
                if we know that the model does not support the requested attention.
        """
        dtype = self.config.dtype

        # check `supports_flash_attn_2` for BC with custom code. TODO: remove after a few releases
        if not (self._supports_flash_attn or getattr(self, "_supports_flash_attn_2", False)):
            raise ValueError(
                f"{self.__class__.__name__} does not support Flash Attention 2.0 yet. Please request to add support where"
                f" the model is hosted, on its model hub page: https://huggingface.co/{self.config._name_or_path}/discussions/new"
                " or in the Transformers GitHub repo: https://github.com/huggingface/transformers/issues/new"
            )

        if not is_flash_attn_2_available():
            preface = "FlashAttention2 has been toggled on, but it cannot be used due to the following error:"
            install_message = "Please refer to the documentation of https://huggingface.co/docs/transformers/perf_infer_gpu_one#flashattention-2 to install Flash Attention 2."

            # package `flash-attn` can not be installed on Ascend NPU, following validation logics can be ignored.
            if is_torch_npu_available():
                logger.info("Detect using FlashAttention2 on Ascend NPU.")
                return True

            if importlib.util.find_spec("flash_attn") is None:
                raise ImportError(f"{preface} the package flash_attn seems to be not installed. {install_message}")
            else:
                # Check FA2 installed version compatibility
                flash_attention_version = version.parse(importlib.metadata.version("flash_attn"))
                if torch.version.cuda:
                    if flash_attention_version < version.parse("2.1.0"):
                        raise ImportError(
                            f"{preface} you need flash_attn package version to be greater or equal than 2.1.0. Detected version {flash_attention_version}. {install_message}"
                        )
                    elif not torch.cuda.is_available():
                        raise ValueError(
                            f"{preface} Flash Attention 2 is not available on CPU. Please make sure torch can access a CUDA device."
                        )
                    else:
                        raise ImportError(f"{preface} Flash Attention 2 is not available. {install_message}")
                elif torch.version.hip:
                    if flash_attention_version < version.parse("2.0.4"):
                        raise ImportError(
                            f"{preface} you need flash_attn package version to be greater or equal than 2.0.4. Detected version {flash_attention_version}. {install_message}"
                        )
                    else:
                        raise ImportError(f"{preface} Flash Attention 2 is not available. {install_message}")

        if dtype is None:
            logger.warning_once(
                "You are attempting to use Flash Attention 2 without specifying a torch dtype. This might lead to unexpected behaviour"
            )
        elif dtype is not None and dtype not in [torch.float16, torch.bfloat16]:
            logger.warning_once(
                "Flash Attention 2 only supports torch.float16 and torch.bfloat16 dtypes, but"
                f" the current dype in {self.__class__.__name__} is {dtype}. You should run training or inference using Automatic Mixed-Precision via the `with torch.autocast(device_type='torch_device'):` decorator,"
                ' or load the model with the `dtype` argument. Example: `model = AutoModel.from_pretrained("openai/whisper-tiny", attn_implementation="flash_attention_2", dtype=torch.float16)`'
            )

        # With the early check, the parameters are not yet initialized correctly
        if not is_init_check:
            param_devices = list({param.device for param in self.parameters()})
            if len(param_devices) == 1 and param_devices[0].type == "cpu":
                if torch.cuda.is_available():
                    logger.warning_once(
                        "You are attempting to use Flash Attention 2 with a model not initialized on GPU. Make sure to move the model to GPU"
                        " after initializing it on CPU with `model.to('cuda')`."
                    )
                elif is_torch_mlu_available():
                    logger.warning_once(
                        "You are attempting to use Flash Attention 2 with a model not initialized on MLU. Make sure to move the model to MLU"
                        " after initializing it on CPU with `model.to('mlu')`."
                    )
                else:
                    raise ValueError(
                        "You are attempting to use Flash Attention 2 with a model not initialized on GPU and with no GPU available. "
                        "This is not supported yet. Please make sure to have access to a GPU and either initialise the model on a GPU by passing a device_map "
                        "or initialising the model on CPU and then moving it to GPU."
                    )

        # If no error raise by this point, we can return `True`
        return True

    def _flash_attn_3_can_dispatch(self, is_init_check: bool = False) -> bool:
        """
        Check the availability of Flash Attention 3 for a given model.

        Args:
            is_init_check (`bool`, *optional*):
                Whether this check is performed early, i.e. at __init__ time, or later when the model and its weights are
                fully instantiated. This is needed as we also check the devices of the weights, which are only available
                later after __init__. This allows to raise proper exceptions early before instantiating the full models
                if we know that the model does not support the requested attention.
        """
        dtype = self.config.dtype

        if not self._supports_flash_attn:
            raise ValueError(
                f"{self.__class__.__name__} does not support Flash Attention 3 yet. Please request to add support where"
                f" the model is hosted, on its model hub page: https://huggingface.co/{self.config._name_or_path}/discussions/new"
                " or in the Transformers GitHub repo: https://github.com/huggingface/transformers/issues/new"
            )

        if not is_flash_attn_3_available():
            preface = "FlashAttention3 has been toggled on, but it cannot be used due to the following error:"

            if importlib.util.find_spec("flash_attn_3") is None:
                raise ImportError(f"{preface} the package flash_attn_3 seems to be not installed.")

            if torch.cuda.is_available():
                major, _ = torch.cuda.get_device_capability()
                if major < 9:
                    raise ValueError(
                        f"{preface} Flash Attention 3 requires compute capability >= 9.0, but found {torch.cuda.get_device_capability()} with compute capability {major}.0."
                    )
                else:
                    raise ImportError(f"{preface} Flash Attention 3 is not available.")
            else:
                raise ValueError(
                    f"{preface} Flash Attention 3 is not available on CPU. Please make sure torch can access a CUDA device."
                )

        if dtype is None:
            logger.warning_once(
                "You are attempting to use Flash Attention 3 without specifying a torch dtype. This might lead to unexpected behaviour"
            )
        elif dtype is not None and dtype not in [torch.float16, torch.bfloat16]:
            logger.warning_once(
                "Flash Attention 3 only supports torch.float16 and torch.bfloat16 dtypes, but"
                f" the current dype in {self.__class__.__name__} is {dtype}. You should run training or inference using Automatic Mixed-Precision via the `with torch.autocast(device_type='torch_device'):` decorator,"
                ' or load the model with the `dtype` argument. Example: `model = AutoModel.from_pretrained("meta-llama/Llama-3.2-1B", attn_implementation="flash_attention_3", dtype=torch.float16)`'
            )

        if getattr(self.config, "alibi", False) or getattr(self.config, "use_alibi", False):
            raise ValueError("Model is configured to use ALiBi, which is not supported by Flash Attention 3.")

        # Check for attention dropout, which is incompatible with FA3
        if hasattr(self.config, "attention_dropout") and self.config.attention_dropout > 0:
            raise ValueError(
                f"Model has attention_dropout={self.config.attention_dropout}, which is not supported by Flash Attention 3."
            )

        # With the early check, the parameters are not yet initialized correctly
        if not is_init_check:
            param_devices = list({param.device for param in self.parameters()})
            if len(param_devices) == 1 and param_devices[0].type == "cpu":
                if torch.cuda.is_available():
                    logger.warning_once(
                        "You are attempting to use Flash Attention 3 with a model not initialized on GPU. Make sure to move the model to GPU"
                        " after initializing it on CPU with `model.to('cuda')`."
                    )
                else:
                    raise ValueError(
                        "You are attempting to use Flash Attention 3 with a model not initialized on GPU and with no GPU available. "
                        "This is not supported yet. Please make sure to have access to a GPU and either initialise the model on a GPU by passing a device_map "
                        "or initialising the model on CPU and then moving it to GPU."
                    )

        return True

    def _sdpa_can_dispatch(self, is_init_check: bool = False) -> bool:
        """
        Check the availability of SDPA for a given model.

        Args:
            is_init_check (`bool`, *optional*):
                Whether this check is performed early, i.e. at __init__ time, or later when the model and its weights are
                fully instantiated. This is needed as we also check the devices of the weights, which are only available
                later after __init__. This allows to raise proper exceptions early before instantiating the full models
                if we know that the model does not support the requested attention.
        """
        if not self._supports_sdpa:
            raise ValueError(
                f"{self.__class__.__name__} does not support an attention implementation through torch.nn.functional.scaled_dot_product_attention yet."
                " Please request the support for this architecture: https://github.com/huggingface/transformers/issues/28005. If you believe"
                ' this error is a bug, please open an issue in Transformers GitHub repository and load your model with the argument `attn_implementation="eager"` meanwhile. Example: `model = AutoModel.from_pretrained("openai/whisper-tiny", attn_implementation="eager")`'
            )

        if (
            torch.version.hip is not None
            and torch.cuda.device_count() > 1
            and version.parse(torch.__version__) < version.parse("2.4.1")
        ):
            logger.warning_once(
                "Using the `SDPA` attention implementation on multi-gpu setup with ROCM may lead to performance issues due to the FA backend. Disabling it to use alternative backends."
            )
            torch.backends.cuda.enable_flash_sdp(False)

        return True

    def _flex_attn_can_dispatch(self, is_init_check: bool = False) -> bool:
        """
        Check the availability of Flex Attention for a given model.

        Args:
            is_init_check (`bool`, *optional*):
                Whether this check is performed early, i.e. at __init__ time, or later when the model and its weights are
                fully instantiated. This is needed as we also check the devices of the weights, which are only available
                later after __init__. This allows to raise proper exceptions early before instantiating the full models
                if we know that the model does not support the requested attention.
        """
        if not self._supports_flex_attn:
            raise ValueError(
                f"{self.__class__.__name__} does not support an attention implementation through torch's flex_attention."
                " Please request the support for this architecture: https://github.com/huggingface/transformers/issues/34809."
                " If you believe this error is a bug, please open an issue in Transformers GitHub repository"
                ' and load your model with the argument `attn_implementation="eager"` meanwhile.'
                ' Example: `model = AutoModel.from_pretrained("openai/whisper-tiny", attn_implementation="eager")`'
            )
        if not is_torch_flex_attn_available():
            raise ImportError(
                "PyTorch Flex Attention requirements in Transformers are not met. Please install torch>=2.5.0."
            )

        # If no error raise by this point, we can return `True`
        return True

    def _check_and_adjust_attn_implementation(
        self, attn_implementation: Optional[str], is_init_check: bool = False
    ) -> str:
        """
        Check that the `attn_implementation` exists and is supported by the models, and try to get the kernel from hub if
        it matches hf kernels pattern.

        Args:
            attn_implementation (`str` or `None`):
                The attention implementation to check for existence/validity.
            is_init_check (`bool`, *optional*):
                Whether this check is performed early, i.e. at __init__ time, or later when the model and its weights are
                fully instantiated. This is needed as we also check the devices of the weights, which are only available
                later after __init__. This allows to raise proper exceptions early before instantiating the full models
                if we know that the model does not support the requested attention.

        Returns:
            `str`: The final attention implementation to use, including potential fallbacks from sdpa to eager, or from
            None to sdpa (to potentially eager).
        """
        applicable_attn_implementation = attn_implementation

        # If FA not installed, do not fail but use kernels instead
        if (
            attn_implementation is not None
            and "flash" in attn_implementation
            and self._supports_flash_attn
            and not (is_flash_attn_2_available() or is_flash_attn_3_available())
            and is_kernels_available()
            and not is_torch_npu_available()
        ):
            if attn_implementation.endswith("2"):
                applicable_attn_implementation = "kernels-community/flash-attn"
            else:
                applicable_attn_implementation = "kernels-community/vllm-flash-attn3"

        if is_kernel(applicable_attn_implementation):
            try:
                # preload flash attention here to allow compile with fullgraph
                lazy_import_flash_attention(applicable_attn_implementation)

                # log that we used kernel fallback if successful
                if "flash_" in attn_implementation:
                    logger.warning_once(
                        f"You do not have `flash_attn` installed, using `{applicable_attn_implementation}` "
                        "from the `kernels` library instead!"
                    )
            except Exception as e:
                # raise the proper exception for requested flash attention
                if attn_implementation.startswith("flash_"):
                    if attn_implementation.endswith("2"):
                        self._flash_attn_2_can_dispatch()
                    else:
                        self._flash_attn_3_can_dispatch()

                # error properly out if a kernel was specifically requested
                raise e
        else:
            applicable_attn_implementation = self.get_correct_attn_implementation(
                applicable_attn_implementation, is_init_check
            )

            # preload flash attention here to allow compile with fullgraph
<<<<<<< HEAD
            if "flash" in applicable_attn_implementation:
                lazy_import_flash_attention(applicable_attn_implementation)

=======
            if applicable_attn_implementation.startswith("flash_"):
                lazy_import_flash_attention(applicable_attn_implementation, force_import=True)
>>>>>>> e2122c4b
        return applicable_attn_implementation

    def get_correct_attn_implementation(self, requested_attention: Optional[str], is_init_check: bool = False) -> str:
        applicable_attention = "sdpa" if requested_attention is None else requested_attention
        if applicable_attention not in ["eager"] + ALL_ATTENTION_FUNCTIONS.valid_keys():
            message = (
                f'Specified `attn_implementation="{applicable_attention}"` is not supported. The only possible arguments are '
                '`attn_implementation="eager"`'
            )
            # check `supports_flash_attn_2` for BC with custom code. TODO: remove after a few releases
            if self._supports_flash_attn or getattr(self, "_supports_flash_attn_2", False):
                message += ', `"attn_implementation=flash_attention_3"`, `"attn_implementation=flash_attention_2"`'
            if self._supports_sdpa:
                message += ', `"attn_implementation=sdpa"'
            if self._supports_flex_attn:
                message += ', `"attn_implementation=flex_attention"`'
            raise ValueError(message + ".")

        # Perform relevant checks
        if applicable_attention == "flash_attention_2":
            self._flash_attn_2_can_dispatch(is_init_check)
        elif applicable_attention == "flash_attention_3":
            self._flash_attn_3_can_dispatch(is_init_check)
        elif applicable_attention == "flex_attention":
            self._flex_attn_can_dispatch(is_init_check)
        elif applicable_attention == "sdpa":
            # Sdpa is the default, so we try it and fallback to eager otherwise when not possible
            try:
                self._sdpa_can_dispatch(is_init_check)
            except (ValueError, ImportError) as e:
                if requested_attention == "sdpa":
                    raise e
                applicable_attention = "eager"

        return applicable_attention

    @classmethod
    def _can_set_attn_implementation(cls) -> bool:
        """Detect whether the class supports setting its attention implementation dynamically. It is an ugly check based on
        opening the file, but avoids maintaining yet another property flag.
        """
        class_file = sys.modules[cls.__module__].__file__
        with open(class_file, "r") as f:
            code = f.read()
        # heuristic -> if we find those patterns, the model uses the correct interface
        if re.search(r"class \w+Attention\(nn.Module\)", code):
            return (
                "eager_attention_forward" in code
                and "ALL_ATTENTION_FUNCTIONS[self.config._attn_implementation]" in code
            )
        else:
            # If no attention layer, assume `True`. Most probably a multimodal model or inherits from existing models
            return True

    def set_attn_implementation(self, attn_implementation: Union[str, dict]):
        """
        Set the requested `attn_implementation` for this model.

        Args:
            attn_implementation (`str` or `dict`):
                The attention implementation to set for this model. It can be either a `str`, in which case it will be
                dispatched to all submodels if relevant, or a `dict` where keys are the sub_configs name, in which case each
                submodel will dispatch the corresponding value.
        """
        requested_implementation = (
            attn_implementation
            if not isinstance(attn_implementation, dict)
            else attn_implementation.get("", self.config._attn_implementation)
        )

        if requested_implementation != self.config._attn_implementation:
            # In this case, raise
            if not self._can_set_attn_implementation():
                logger.warning(
                    f"{self.__class__.__name__} does not support setting its attention implementation dynamically, because it "
                    "does not follow the functional approach based on AttentionInterface "
                    "(see https://huggingface.co/docs/transformers/en/attention_interface)"
                )
            else:
                requested_implementation = self._check_and_adjust_attn_implementation(
                    requested_implementation, is_init_check=False
                )
                # Apply the change (on the internal attr, to avoid setting it recursively)
                self.config._attn_implementation_internal = requested_implementation

        # Apply it to all submodels as well
        for submodule in self.modules():
            # We found a submodel (which is not self) with a different config (otherwise, it may be the same "actual model",
            # e.g. ForCausalLM has a Model inside, but no need to check it again)
            if (
                submodule is not self
                and isinstance(submodule, PreTrainedModel)
                and submodule.config.__class__ != self.config.__class__
                # If it was already changed, no need to do it again
                and not hasattr(submodule.config, "_attn_was_changed")
            ):
                # In this case, warn and skip
                if not submodule._can_set_attn_implementation():
                    logger.warning(
                        f"{submodule.__class__.__name__} does not support setting its attention implementation dynamically, because it "
                        "does not follow the functional approach based on AttentionInterface "
                        "(see https://huggingface.co/docs/transformers/en/attention_interface)"
                    )
                # Set the attn on the submodule
                else:
                    sub_implementation = requested_implementation
                    if isinstance(attn_implementation, dict):
                        for subconfig_key in self.config.sub_configs:
                            # We need to check for exact object match here, with `is`
                            if getattr(self.config, subconfig_key) is submodule.config:
                                sub_implementation = attn_implementation.get(
                                    subconfig_key, submodule.config._attn_implementation
                                )
                                break
                    # Check the module can use correctly, otherwise we raise an error if requested attention can't be set for submodule
                    sub_implementation = submodule.get_correct_attn_implementation(sub_implementation)
                    submodule.config._attn_implementation_internal = sub_implementation

                # Still add it as "changed" even if it was skipped, as we would otherwise try to set it in the dark afterwards
                # We need to set it on the config itself, to differentiate 2 subconfigs of the same __class__ potentially
                submodule.config._attn_was_changed = True

        # We need this as some old and badly designed models use subconfigs without declaring the corresponding modules as PreTrainedModel
        for subconfig_key in self.config.sub_configs:
            if (subconfig := getattr(self.config, subconfig_key)) is not None:
                sub_implementation = (
                    requested_implementation
                    if not isinstance(attn_implementation, dict)
                    else attn_implementation.get(subconfig_key, subconfig._attn_implementation)
                )
                # This means we did not perform any check above for this particular subconfig -> set it in the dark if it is registered
                if (
                    not hasattr(subconfig, "_attn_was_changed")
                    # If it's already the same, then no need to enter here and raise warnings
                    and sub_implementation != subconfig._attn_implementation
                ):
                    if sub_implementation not in ["eager"] + ALL_ATTENTION_FUNCTIONS.valid_keys():
                        raise ValueError(
                            f'Specified `attn_implementation="{sub_implementation}"` is not supported for {subconfig_key}. '
                            'The only possible arguments are "eager" (manual attention implementation)'
                            f"or one of the following: {list(ALL_ATTENTION_FUNCTIONS.valid_keys())}"
                        )
                    subconfig._attn_implementation_internal = sub_implementation
                    logger.warning(
                        f"We set the attention implementation for the sub-config `{subconfig_key}` to `{sub_implementation}` "
                        "without finding the associated sub-model. For this reason we could not check if the model supports it. "
                        "You may encounter undefined behavior."
                    )
                # Unset the attribute in this case, to avoid issues in the future
                else:
                    if hasattr(subconfig, "_attn_was_changed"):
                        del subconfig._attn_was_changed

    def enable_input_require_grads(self):
        """
        Enables the gradients for the input embeddings. This is useful for fine-tuning adapter weights while keeping
        the model weights fixed.
        """

        def make_inputs_require_grads(module, input, output):
            output.requires_grad_(True)

        self._require_grads_hook = self.get_input_embeddings().register_forward_hook(make_inputs_require_grads)

    def disable_input_require_grads(self):
        """
        Removes the `_require_grads_hook`.
        """
        self._require_grads_hook.remove()

    def get_decoder(self):
        """
        Best-effort lookup of the *decoder* module.

        Order of attempts (covers ~85 % of current usages):

        1. `self.decoder`
        2. `self.model`                       (many wrappers store the decoder here)
        3. `self.model.get_decoder()`         (nested wrappers)
        4. fallback: raise for the few exotic models that need a bespoke rule
        """
        if hasattr(self, "decoder"):
            return self.decoder

        if hasattr(self, "model"):
            inner = self.model
            # See: https://github.com/huggingface/transformers/issues/40815
            if hasattr(inner, "get_decoder") and type(inner) is not type(self):
                return inner.get_decoder()
            return inner

        # If this is a base transformer model (no decoder/model attributes), return self
        # This handles cases like MistralModel which is itself the decoder
        return self

    def set_decoder(self, decoder):
        """
        Symmetric setter. Mirrors the lookup logic used in `get_decoder`.
        """

        if hasattr(self, "decoder"):
            self.decoder = decoder
            return

        if hasattr(self, "model"):
            inner = self.model
            if hasattr(inner, "set_decoder"):
                inner.set_decoder(decoder)
            else:
                self.model = decoder
            return

        return

    def _init_weights(self, module):
        """
        Initialize the weights. This is quite general on purpose, in the spirit of what we usually do. For more complex
        initialization scheme, it should be overridden by the derived `PreTrainedModel` class. In case a model adds an explicit
        `nn.Parameter`, this method should also be overridden in order to initialize it correctly.
        """
        if hasattr(self.config, "initializer_range"):
            std = self.config.initializer_range
        else:
            # 0.02 is the standard default value across the library
            std = getattr(self.config.get_text_config(), "initializer_range", 0.02)

        if isinstance(module, (nn.Linear, nn.Conv1d, nn.Conv2d, nn.Conv3d, nn.ConvTranspose1d, nn.ConvTranspose2d)):
            module.weight.data.normal_(mean=0.0, std=std)
            if module.bias is not None:
                module.bias.data.zero_()
        elif isinstance(module, nn.Embedding):
            module.weight.data.normal_(mean=0.0, std=std)
            if module.padding_idx is not None:
                module.weight.data[module.padding_idx].zero_()
        elif isinstance(module, nn.MultiheadAttention):
            # This uses torch's original init
            module._reset_parameters()
        # We cannot use `isinstance` on the RMSNorms or LayerNorms, as they usually are custom modules which change names
        # between modelings (because they are prefixed with the model name)
        elif (
            isinstance(module, (nn.GroupNorm, nn.BatchNorm1d, nn.BatchNorm2d, nn.BatchNorm3d))
            or "LayerNorm" in module.__class__.__name__
            or "RMSNorm" in module.__class__.__name__
        ):
            # Norms can exist without weights (in which case they are None from torch primitives)
            if hasattr(module, "weight") and module.weight is not None:
                module.weight.data.fill_(1.0)
            if hasattr(module, "bias") and module.bias is not None:
                module.bias.data.zero_()

    def _initialize_weights(self, module):
        """
        Initialize the weights if they are not already initialized.
        """
        if getattr(module, "_is_hf_initialized", False):
            return
        self._init_weights(module)
        module._is_hf_initialized = True

    @torch.no_grad()
    def initialize_weights(self):
        """
        This is equivalent to calling `self.apply(self._initialize_weights)`, but correctly handles composite models.
        This function dynamically dispatches the correct `init_weights` function to the modules as we advance in the
        module graph along the recursion. It can handle an arbitrary number of sub-models. Without it, every composite
        model would have to recurse a second time on all sub-models explicitly in the outer-most `_init_weights`, which
        is extremely error prone and inefficient.

        Note that the `torch.no_grad()` decorator is very important as well, as most of our `_init_weights` do not use
        `torch.nn.init` functions (which are all no_grad by default), but simply do in-place ops such as
        `module.weight.data.zero_()`.
        """
        if not hasattr(torch.nn.Module, "smart_apply"):
            # This function is equivalent to `torch.nn.Module.apply`, except that it dynamically adjust the function
            # to apply as we go down the graph
            def smart_apply(self, fn):
                for module in self.children():
                    # We found a sub-model: recursively dispatch its own init function now!
                    if isinstance(module, PreTrainedModel):
                        module.smart_apply(module._initialize_weights)
                    else:
                        module.smart_apply(fn)
                fn(self)
                return self

            torch.nn.Module.smart_apply = smart_apply

        # Let the magic happen with this simple call
        self.smart_apply(self._initialize_weights)

    def tie_embeddings_and_encoder_decoder(self):
        """
        If set in the config, tie the weights between the input embeddings and the output embeddings,
        and the encoder and decoder.

        If the `torchscript` flag is set in the configuration, can't handle parameter sharing so we are cloning the
        weights instead.
        """
        if getattr(self.config.get_text_config(decoder=True), "tie_word_embeddings", True):
            output_embeddings = self.get_output_embeddings()
            if output_embeddings is not None:
                self._tie_or_clone_weights(output_embeddings, self.get_input_embeddings())

        if getattr(self.config, "is_encoder_decoder", False) and getattr(self.config, "tie_encoder_decoder", False):
            if hasattr(self, self.base_model_prefix):
                self = getattr(self, self.base_model_prefix)
            tied_weights = self._tie_encoder_decoder_weights(
                self.encoder, self.decoder, self.base_model_prefix, "encoder"
            )
            # Setting a dynamic variable instead of `_tied_weights_keys` because it's a class
            # attributed not an instance member, therefore modifying it will modify the entire class
            # Leading to issues on subsequent calls by different tests or subsequent calls.
            self._dynamic_tied_weights_keys = tied_weights

    def tie_weights(self):
        """
        Recursively (for all submodels) tie all the weights of the model.
        """
        # Note that `self` is included in `self.modules` so we also apply to current PreTrainedModel with this call
        for module in self.modules():
            # If it's a PreTrainedModel, may need to tie the embeddings and/or encoder/decoder weights
            if isinstance(module, PreTrainedModel):
                module.tie_embeddings_and_encoder_decoder()
            # Additionally, if it has a custom `_tie_weights`, honor it
            if hasattr(module, "_tie_weights"):
                module._tie_weights()

    @staticmethod
    def _tie_encoder_decoder_weights(
        encoder: nn.Module, decoder: nn.Module, base_model_prefix: str, base_encoder_name: str
    ):
        uninitialized_encoder_weights: list[str] = []
        tied_weights: list[str] = []
        if decoder.__class__ != encoder.__class__:
            logger.info(
                f"{decoder.__class__} and {encoder.__class__} are not equal. In this case make sure that all encoder"
                " weights are correctly initialized."
            )

        def tie_encoder_to_decoder_recursively(
            decoder_pointer: nn.Module,
            encoder_pointer: nn.Module,
            module_name: str,
            base_encoder_name: str,
            uninitialized_encoder_weights: list[str],
            depth=0,
            total_decoder_name="",
            total_encoder_name="",
        ):
            assert isinstance(decoder_pointer, nn.Module) and isinstance(encoder_pointer, nn.Module), (
                f"{decoder_pointer} and {encoder_pointer} have to be of type nn.Module"
            )
            if hasattr(decoder_pointer, "weight"):
                assert hasattr(encoder_pointer, "weight")
                encoder_pointer.weight = decoder_pointer.weight
                tied_weights.append(f"{base_encoder_name}{total_encoder_name}.weight")
                if hasattr(decoder_pointer, "bias"):
                    assert hasattr(encoder_pointer, "bias")
                    tied_weights.append(f"{base_encoder_name}{total_encoder_name}.bias")
                    encoder_pointer.bias = decoder_pointer.bias
                return

            encoder_modules = encoder_pointer._modules
            decoder_modules = decoder_pointer._modules
            if len(decoder_modules) > 0:
                assert len(encoder_modules) > 0, (
                    f"Encoder module {encoder_pointer} does not match decoder module {decoder_pointer}"
                )

                all_encoder_weights = {module_name + "/" + sub_name for sub_name in encoder_modules}
                encoder_layer_pos = 0
                for name in decoder_modules:
                    if name.isdigit():
                        encoder_name = str(int(name) + encoder_layer_pos)
                        decoder_name = name
                        if not isinstance(decoder_modules[decoder_name], type(encoder_modules[encoder_name])) and len(
                            encoder_modules
                        ) != len(decoder_modules):
                            # this can happen if the name corresponds to the position in a list module list of layers
                            # in this case the decoder has added a cross-attention that the encoder does not have
                            # thus skip this step and subtract one layer pos from encoder
                            encoder_layer_pos -= 1
                            continue
                    elif name not in encoder_modules:
                        continue
                    elif depth > 500:
                        raise ValueError(
                            "Max depth of recursive function `tie_encoder_to_decoder` reached. It seems that there is"
                            " a circular dependency between two or more `nn.Modules` of your model."
                        )
                    else:
                        decoder_name = encoder_name = name
                    tie_encoder_to_decoder_recursively(
                        decoder_modules[decoder_name],
                        encoder_modules[encoder_name],
                        module_name + "/" + name,
                        base_encoder_name,
                        uninitialized_encoder_weights,
                        depth=depth + 1,
                        total_encoder_name=f"{total_encoder_name}.{encoder_name}",
                        total_decoder_name=f"{total_decoder_name}.{decoder_name}",
                    )
                    all_encoder_weights.remove(module_name + "/" + encoder_name)

                uninitialized_encoder_weights += list(all_encoder_weights)

        # tie weights recursively
        tie_encoder_to_decoder_recursively(
            decoder, encoder, base_model_prefix, base_encoder_name, uninitialized_encoder_weights
        )

        if len(uninitialized_encoder_weights) > 0:
            logger.warning(
                f"The following encoder weights were not tied to the decoder {uninitialized_encoder_weights}"
            )
        return tied_weights

    def _tie_or_clone_weights(self, output_embeddings, input_embeddings):
        """Tie or clone module weights depending of whether we are using TorchScript or not"""
        if self.config.torchscript:
            output_embeddings.weight = nn.Parameter(input_embeddings.weight.clone())
        else:
            output_embeddings.weight = input_embeddings.weight

        # Passing hooks over to the embeddings if needed
        # (currently limited to tensor parallel hooks and flags only)
        if hasattr(input_embeddings, "_is_hooked") and getattr(input_embeddings, "_hf_tp_plan", None):
            output_embeddings._is_hooked = input_embeddings._is_hooked
            output_embeddings._hf_tp_plan = input_embeddings._hf_tp_plan
            output_embeddings._forward_hooks = input_embeddings._forward_hooks
            output_embeddings._forward_pre_hooks = input_embeddings._forward_pre_hooks
            output_embeddings.__repr__ = (
                lambda: f"{output_embeddings.__repr__()}\nTP Plan: {output_embeddings._hf_tp_plan}"
            )

        if getattr(output_embeddings, "bias", None) is not None:
            output_embeddings.bias.data = nn.functional.pad(
                output_embeddings.bias.data,
                (
                    0,
                    output_embeddings.weight.shape[0] - output_embeddings.bias.shape[0],
                ),
                "constant",
                0,
            )
        if hasattr(output_embeddings, "out_features") and hasattr(input_embeddings, "num_embeddings"):
            output_embeddings.out_features = input_embeddings.num_embeddings

    def _get_no_split_modules(self, device_map: str):
        """
        Get the modules of the model that should not be spit when using device_map. We iterate through the modules to
        get the underlying `_no_split_modules`.

        Args:
            device_map (`str`):
                The device map value. Options are ["auto", "balanced", "balanced_low_0", "sequential"]

        Returns:
            `list[str]`: List of modules that should not be split
        """
        _no_split_modules = set()
        modules_to_check = [self]
        while len(modules_to_check) > 0:
            module = modules_to_check.pop(-1)
            # if the module does not appear in _no_split_modules, we also check the children
            if module.__class__.__name__ not in _no_split_modules:
                if isinstance(module, PreTrainedModel):
                    if module._no_split_modules is None:
                        raise ValueError(
                            f"{module.__class__.__name__} does not support `device_map='{device_map}'`. To implement support, the model "
                            "class needs to implement the `_no_split_modules` attribute."
                        )
                    else:
                        _no_split_modules = _no_split_modules | set(module._no_split_modules)
                modules_to_check += list(module.children())
        return list(_no_split_modules)

    def resize_token_embeddings(
        self,
        new_num_tokens: Optional[int] = None,
        pad_to_multiple_of: Optional[int] = None,
        mean_resizing: bool = True,
    ) -> nn.Embedding:
        """
        Resizes input token embeddings matrix of the model if `new_num_tokens != config.vocab_size`.

        Takes care of tying weights embeddings afterwards if the model class has a `tie_weights()` method.

        Arguments:
            new_num_tokens (`int`, *optional*):
                The new number of tokens in the embedding matrix. Increasing the size will add newly initialized
                vectors at the end. Reducing the size will remove vectors from the end. If not provided or `None`, just
                returns a pointer to the input tokens `torch.nn.Embedding` module of the model without doing anything.
            pad_to_multiple_of (`int`, *optional*):
                If set will pad the embedding matrix to a multiple of the provided value.If `new_num_tokens` is set to
                `None` will just pad the embedding to a multiple of `pad_to_multiple_of`.

                This is especially useful to enable the use of Tensor Cores on NVIDIA hardware with compute capability
                `>= 7.5` (Volta), or on TPUs which benefit from having sequence lengths be a multiple of 128. For more
                details about this, or help on choosing the correct value for resizing, refer to this guide:
                https://docs.nvidia.com/deeplearning/performance/dl-performance-matrix-multiplication/index.html#requirements-tc
            mean_resizing (`bool`):
                Whether to initialize the added embeddings from a multivariate normal distribution that has old embeddings' mean and
                covariance or to initialize them with a normal distribution that has a mean of zero and std equals `config.initializer_range`.

                Setting `mean_resizing` to `True` is useful when increasing the size of the embeddings of causal language models,
                where the generated tokens' probabilities won't be affected by the added embeddings because initializing the new embeddings with the
                old embeddings' mean will reduce the kl-divergence between the next token probability before and after adding the new embeddings.
                Refer to this article for more information: https://nlp.stanford.edu/~johnhew/vocab-expansion.html

        Return:
            `torch.nn.Embedding`: Pointer to the input tokens Embeddings Module of the model.
        """
        model_embeds = self._resize_token_embeddings(new_num_tokens, pad_to_multiple_of, mean_resizing)
        if new_num_tokens is None and pad_to_multiple_of is None:
            return model_embeds

        # Since we are basically reusing the same old embeddings with new weight values, gathering is required
        is_quantized = hasattr(self, "hf_quantizer") and self.hf_quantizer is not None
        if is_deepspeed_zero3_enabled() and not is_quantized:
            import deepspeed

            with deepspeed.zero.GatheredParameters(model_embeds.weight, modifier_rank=None):
                vocab_size = model_embeds.weight.shape[0]
        else:
            vocab_size = model_embeds.weight.shape[0]

        # Update base model and current model config.
        self.config.get_text_config().vocab_size = vocab_size
        self.vocab_size = vocab_size

        # Tie weights again if needed
        self.tie_weights()

        return model_embeds

    def _resize_token_embeddings(self, new_num_tokens, pad_to_multiple_of=None, mean_resizing=True):
        old_embeddings = self.get_input_embeddings()
        new_embeddings = self._get_resized_embeddings(
            old_embeddings, new_num_tokens, pad_to_multiple_of, mean_resizing
        )
        if hasattr(old_embeddings, "_hf_hook"):
            hook = old_embeddings._hf_hook
            add_hook_to_module(new_embeddings, hook)
        old_embeddings_requires_grad = old_embeddings.weight.requires_grad
        new_embeddings.requires_grad_(old_embeddings_requires_grad)
        self.set_input_embeddings(new_embeddings)
        is_quantized = hasattr(self, "hf_quantizer") and self.hf_quantizer is not None

        # Update new_num_tokens with the actual size of new_embeddings
        if pad_to_multiple_of is not None:
            if is_deepspeed_zero3_enabled() and not is_quantized:
                import deepspeed

                with deepspeed.zero.GatheredParameters(new_embeddings.weight, modifier_rank=None):
                    new_num_tokens = new_embeddings.weight.shape[0]
            else:
                new_num_tokens = new_embeddings.weight.shape[0]

        # if word embeddings are not tied, make sure that lm head is resized as well
        if (
            self.get_output_embeddings() is not None
            and not self.config.get_text_config(decoder=True).tie_word_embeddings
        ):
            old_lm_head = self.get_output_embeddings()
            if isinstance(old_lm_head, torch.nn.Embedding):
                new_lm_head = self._get_resized_embeddings(old_lm_head, new_num_tokens, mean_resizing=mean_resizing)
            else:
                new_lm_head = self._get_resized_lm_head(old_lm_head, new_num_tokens, mean_resizing=mean_resizing)
            if hasattr(old_lm_head, "_hf_hook"):
                hook = old_lm_head._hf_hook
                add_hook_to_module(new_lm_head, hook)
            old_lm_head_requires_grad = old_lm_head.weight.requires_grad
            new_lm_head.requires_grad_(old_lm_head_requires_grad)
            self.set_output_embeddings(new_lm_head)

        return self.get_input_embeddings()

    def _get_resized_embeddings(
        self,
        old_embeddings: nn.Embedding,
        new_num_tokens: Optional[int] = None,
        pad_to_multiple_of: Optional[int] = None,
        mean_resizing: bool = True,
    ) -> nn.Embedding:
        """
        Build a resized Embedding Module from a provided token Embedding Module. Increasing the size will add newly
        initialized vectors at the end. Reducing the size will remove vectors from the end

        Args:
            old_embeddings (`torch.nn.Embedding`):
                Old embeddings to be resized.
            new_num_tokens (`int`, *optional*):
                New number of tokens in the embedding matrix.

                Increasing the size will add newly initialized vectors at the end. Reducing the size will remove
                vectors from the end. If not provided or `None`, just returns a pointer to the input tokens
                `torch.nn.Embedding` module of the model without doing anything.
            pad_to_multiple_of (`int`, *optional*):
                If set will pad the embedding matrix to a multiple of the provided value. If `new_num_tokens` is set to
                `None` will just pad the embedding to a multiple of `pad_to_multiple_of`.

                This is especially useful to enable the use of Tensor Cores on NVIDIA hardware with compute capability
                `>= 7.5` (Volta), or on TPUs which benefit from having sequence lengths be a multiple of 128. For more
                details about this, or help on choosing the correct value for resizing, refer to this guide:
                https://docs.nvidia.com/deeplearning/performance/dl-performance-matrix-multiplication/index.html#requirements-tc
            mean_resizing (`bool`):
                Whether to initialize the added embeddings from a multivariate normal distribution that has old embeddings' mean and
                covariance or to initialize them with a normal distribution that has a mean of zero and std equals `config.initializer_range`.

                Setting `mean_resizing` to `True` is useful when increasing the size of the embeddings of causal language models,
                where the generated tokens' probabilities will not be affected by the added embeddings because initializing the new embeddings with the
                old embeddings' mean will reduce the kl-divergence between the next token probability before and after adding the new embeddings.
                Refer to this article for more information: https://nlp.stanford.edu/~johnhew/vocab-expansion.html


        Return:
            `torch.nn.Embedding`: Pointer to the resized Embedding Module or the old Embedding Module if
            `new_num_tokens` is `None`
        """

        if pad_to_multiple_of is not None:
            if not isinstance(pad_to_multiple_of, int):
                raise ValueError(
                    f"Asking to pad the embedding matrix to a multiple of `{pad_to_multiple_of}`, which is not and integer. Please make sure to pass an integer"
                )
            if new_num_tokens is None:
                new_num_tokens = old_embeddings.weight.shape[0]
            new_num_tokens = ((new_num_tokens + pad_to_multiple_of - 1) // pad_to_multiple_of) * pad_to_multiple_of
        else:
            logger.info(
                "You are resizing the embedding layer without providing a `pad_to_multiple_of` parameter. This means that the new embedding"
                f" dimension will be {new_num_tokens}. This might induce some performance reduction as *Tensor Cores* will not be available."
                " For more details about this, or help on choosing the correct value for resizing, refer to this guide:"
                " https://docs.nvidia.com/deeplearning/performance/dl-performance-matrix-multiplication/index.html#requirements-tc"
            )

        if new_num_tokens is None:
            return old_embeddings

        is_quantized = hasattr(self, "hf_quantizer") and self.hf_quantizer is not None
        if is_deepspeed_zero3_enabled() and not is_quantized:
            import deepspeed

            with deepspeed.zero.GatheredParameters(old_embeddings.weight, modifier_rank=None):
                old_num_tokens, old_embedding_dim = old_embeddings.weight.size()
        else:
            old_num_tokens, old_embedding_dim = old_embeddings.weight.size()

        if old_num_tokens == new_num_tokens and not is_deepspeed_zero3_enabled():
            return old_embeddings

        if not isinstance(old_embeddings, nn.Embedding):
            raise TypeError(
                f"Old embeddings are of type {type(old_embeddings)}, which is not an instance of {nn.Embedding}. You"
                " should either use a different resize function or make sure that `old_embeddings` are an instance of"
                f" {nn.Embedding}."
            )

        # Build new embeddings

        # When using DeepSpeed ZeRO-3, we shouldn't create new embeddings with DeepSpeed init
        # because the shape of the new embedding layer is used across various modeling files
        # as well as to update config vocab size. Shape will be 0 when using DeepSpeed init leading
        # to errors when training.
        new_embeddings = nn.Embedding(
            new_num_tokens,
            old_embedding_dim,
            device=old_embeddings.weight.device,
            dtype=old_embeddings.weight.dtype,
        )

        if new_num_tokens > old_num_tokens and not mean_resizing:
            # initialize new embeddings (in particular added tokens) with a mean of 0 and std equals `config.initializer_range`.
            self._init_weights(new_embeddings)

        elif new_num_tokens > old_num_tokens and mean_resizing:
            # initialize new embeddings  (in particular added tokens). The new embeddings will be initialized
            # from a multivariate normal distribution that has old embeddings' mean and covariance.
            # as described in this article: https://nlp.stanford.edu/~johnhew/vocab-expansion.html
            logger.warning_once(
                "The new embeddings will be initialized from a multivariate normal distribution that has old embeddings' mean and covariance. "
                "As described in this article: https://nlp.stanford.edu/~johnhew/vocab-expansion.html. "
                "To disable this, use `mean_resizing=False`"
            )

            added_num_tokens = new_num_tokens - old_num_tokens
            if is_deepspeed_zero3_enabled() and not is_quantized:
                import deepspeed

                with deepspeed.zero.GatheredParameters([old_embeddings.weight], modifier_rank=None):
                    self._init_added_embeddings_weights_with_mean(
                        old_embeddings, new_embeddings, old_num_tokens, added_num_tokens
                    )
            else:
                self._init_added_embeddings_weights_with_mean(
                    old_embeddings, new_embeddings, old_num_tokens, added_num_tokens
                )

        # Copy token embeddings from the previous weights

        # numbers of tokens to copy
        n = min(old_num_tokens, new_num_tokens)

        if is_deepspeed_zero3_enabled() and not is_quantized:
            import deepspeed

            params = [old_embeddings.weight, new_embeddings.weight]
            with deepspeed.zero.GatheredParameters(params, modifier_rank=0):
                new_embeddings.weight.data[:n, :] = old_embeddings.weight.data[:n, :]
        else:
            new_embeddings.weight.data[:n, :] = old_embeddings.weight.data[:n, :]

        # Replace weights in old_embeddings and return to maintain the same embedding type.
        # This ensures correct functionality when a Custom Embedding class is passed as input.
        # The input and output embedding types remain consistent. (c.f. https://github.com/huggingface/transformers/pull/31979)
        if is_deepspeed_zero3_enabled() and not is_quantized:
            import deepspeed

            params = [old_embeddings.weight, new_embeddings.weight]
            with deepspeed.zero.GatheredParameters(params, modifier_rank=0):
                old_embeddings.weight = new_embeddings.weight
                old_embeddings.num_embeddings = new_embeddings.weight.data.shape[0]

                # If the new number of tokens is smaller than the original `padding_idx`, the `padding_idx`
                # will be set to `None` in the resized embeddings.
                if old_embeddings.padding_idx is not None and (new_num_tokens - 1) < old_embeddings.padding_idx:
                    old_embeddings.padding_idx = None
        else:
            old_embeddings.weight.data = new_embeddings.weight.data
            old_embeddings.num_embeddings = new_embeddings.weight.data.shape[0]
            if old_embeddings.padding_idx is not None and (new_num_tokens - 1) < old_embeddings.padding_idx:
                old_embeddings.padding_idx = None

        return old_embeddings

    def _get_resized_lm_head(
        self,
        old_lm_head: nn.Linear,
        new_num_tokens: Optional[int] = None,
        transposed: bool = False,
        mean_resizing: bool = True,
    ) -> nn.Linear:
        """
        Build a resized Linear Module from a provided old Linear Module. Increasing the size will add newly initialized
        vectors at the end. Reducing the size will remove vectors from the end

        Args:
            old_lm_head (`torch.nn.Linear`):
                Old lm head liner layer to be resized.
            new_num_tokens (`int`, *optional*):
                New number of tokens in the linear matrix.

                Increasing the size will add newly initialized vectors at the end. Reducing the size will remove
                vectors from the end. If not provided or `None`, just returns a pointer to the input tokens
                `torch.nn.Linear` module of the model without doing anything. transposed (`bool`, *optional*, defaults
                to `False`): Whether `old_lm_head` is transposed or not. If True `old_lm_head.size()` is `lm_head_dim,
                vocab_size` else `vocab_size, lm_head_dim`.
            mean_resizing (`bool`):
                Whether to initialize the added embeddings from a multivariate normal distribution that has old embeddings' mean and
                covariance or to initialize them with a normal distribution that has a mean of zero and std equals `config.initializer_range`.

                Setting `mean_resizing` to `True` is useful when increasing the size of the embeddings of causal language models,
                where the generated tokens' probabilities will not be affected by the added embeddings because initializing the new embeddings with the
                old embeddings' mean will reduce the kl-divergence between the next token probability before and after adding the new embeddings.
                Refer to this article for more information: https://nlp.stanford.edu/~johnhew/vocab-expansion.html

        Return:
            `torch.nn.Linear`: Pointer to the resized Linear Module or the old Linear Module if `new_num_tokens` is
            `None`
        """

        if new_num_tokens is None:
            return old_lm_head

        is_quantized = hasattr(self, "hf_quantizer") and self.hf_quantizer is not None
        if is_deepspeed_zero3_enabled() and not is_quantized:
            import deepspeed

            with deepspeed.zero.GatheredParameters(old_lm_head.weight, modifier_rank=None):
                old_num_tokens, old_lm_head_dim = (
                    old_lm_head.weight.size() if not transposed else old_lm_head.weight.t().size()
                )
        else:
            old_num_tokens, old_lm_head_dim = (
                old_lm_head.weight.size() if not transposed else old_lm_head.weight.t().size()
            )

        if old_num_tokens == new_num_tokens and not is_deepspeed_zero3_enabled():
            return old_lm_head

        if not isinstance(old_lm_head, nn.Linear):
            raise TypeError(
                f"Old language model head is of type {type(old_lm_head)}, which is not an instance of {nn.Linear}. You"
                " should either use a different resize function or make sure that `old_lm_head` are an instance of"
                f" {nn.Linear}."
            )

        # Build new lm head
        new_lm_head_shape = (old_lm_head_dim, new_num_tokens) if not transposed else (new_num_tokens, old_lm_head_dim)
        has_new_lm_head_bias = old_lm_head.bias is not None

        # When using DeepSpeed ZeRO-3, we shouldn't create new embeddings with DeepSpeed init
        # because the shape of the new embedding layer is used across various modeling files
        # as well as to update config vocab size. Shape will be 0 when using DeepSpeed init leading
        # to errors when training.
        new_lm_head = nn.Linear(
            *new_lm_head_shape,
            bias=has_new_lm_head_bias,
            device=old_lm_head.weight.device,
            dtype=old_lm_head.weight.dtype,
        )

        if new_num_tokens > old_num_tokens and not mean_resizing:
            # initialize new embeddings (in particular added tokens) with a mean of 0 and std equals `config.initializer_range`.
            self._init_weights(new_lm_head)

        elif new_num_tokens > old_num_tokens and mean_resizing:
            # initialize new lm_head weights (in particular added tokens). The new lm_head weights
            # will be initialized from a multivariate normal distribution that has old embeddings' mean and covariance.
            # as described in this article: https://nlp.stanford.edu/~johnhew/vocab-expansion.html
            logger.warning_once(
                "The new lm_head weights will be initialized from a multivariate normal distribution that has old embeddings' mean and covariance. "
                "As described in this article: https://nlp.stanford.edu/~johnhew/vocab-expansion.html. "
                "To disable this, use `mean_resizing=False`"
            )

            added_num_tokens = new_num_tokens - old_num_tokens
            if is_deepspeed_zero3_enabled() and not is_quantized:
                import deepspeed

                params = [old_lm_head.weight]
                if has_new_lm_head_bias:
                    params += [old_lm_head.bias]
                with deepspeed.zero.GatheredParameters(params, modifier_rank=None):
                    self._init_added_lm_head_weights_with_mean(
                        old_lm_head, new_lm_head, old_lm_head_dim, old_num_tokens, added_num_tokens, transposed
                    )
                    if has_new_lm_head_bias:
                        self._init_added_lm_head_bias_with_mean(old_lm_head, new_lm_head, added_num_tokens)

            else:
                self._init_added_lm_head_weights_with_mean(
                    old_lm_head, new_lm_head, old_lm_head_dim, old_num_tokens, added_num_tokens, transposed
                )
                if has_new_lm_head_bias:
                    self._init_added_lm_head_bias_with_mean(old_lm_head, new_lm_head, added_num_tokens)

        num_tokens_to_copy = min(old_num_tokens, new_num_tokens)

        if is_deepspeed_zero3_enabled() and not is_quantized:
            import deepspeed

            params = [old_lm_head.weight, old_lm_head.bias, new_lm_head.weight, new_lm_head.bias]
            with deepspeed.zero.GatheredParameters(params, modifier_rank=0):
                self._copy_lm_head_original_to_resized(
                    new_lm_head, old_lm_head, num_tokens_to_copy, transposed, has_new_lm_head_bias
                )
        else:
            self._copy_lm_head_original_to_resized(
                new_lm_head, old_lm_head, num_tokens_to_copy, transposed, has_new_lm_head_bias
            )

        return new_lm_head

    def _init_added_embeddings_weights_with_mean(
        self, old_embeddings, new_embeddings, old_num_tokens, added_num_tokens
    ):
        old_embeddings_weight = old_embeddings.weight.data.to(torch.float32)
        mean_embeddings = torch.mean(old_embeddings_weight, axis=0)
        old_centered_embeddings = old_embeddings_weight - mean_embeddings
        covariance = old_centered_embeddings.T @ old_centered_embeddings / old_num_tokens

        # Check if the covariance is positive definite.
        epsilon = 1e-9
        is_covariance_psd = constraints.positive_definite.check(epsilon * covariance).all()
        if is_covariance_psd:
            # If covariances is positive definite, a distribution can be created. and we can sample new weights from it.
            distribution = torch.distributions.multivariate_normal.MultivariateNormal(
                mean_embeddings, covariance_matrix=epsilon * covariance
            )
            new_embeddings.weight.data[-1 * added_num_tokens :, :] = distribution.sample(
                sample_shape=(added_num_tokens,)
            ).to(old_embeddings.weight.dtype)
        else:
            # Otherwise, just initialize with the mean. because distribution will not be created.
            new_embeddings.weight.data[-1 * added_num_tokens :, :] = (
                mean_embeddings[None, :].repeat(added_num_tokens, 1).to(old_embeddings.weight.dtype)
            )

    def _init_added_lm_head_weights_with_mean(
        self,
        old_lm_head,
        new_lm_head,
        old_lm_head_dim,
        old_num_tokens,
        added_num_tokens,
        transposed: bool = False,
    ):
        if transposed:
            # Transpose to the desired shape for the function.
            new_lm_head.weight.data = new_lm_head.weight.data.T
            old_lm_head.weight.data = old_lm_head.weight.data.T

        # The same initialization logic as Embeddings.
        self._init_added_embeddings_weights_with_mean(old_lm_head, new_lm_head, old_num_tokens, added_num_tokens)

        if transposed:
            # Transpose again to the correct shape.
            new_lm_head.weight.data = new_lm_head.weight.data.T
            old_lm_head.weight.data = old_lm_head.weight.data.T

    def _init_added_lm_head_bias_with_mean(self, old_lm_head, new_lm_head, added_num_tokens):
        bias_mean = torch.mean(old_lm_head.bias.data, axis=0, dtype=torch.float32)
        bias_std = torch.std(old_lm_head.bias.data, axis=0).to(torch.float32)
        new_lm_head.bias.data[-1 * added_num_tokens :].normal_(mean=bias_mean, std=1e-9 * bias_std)

    def _copy_lm_head_original_to_resized(
        self, new_lm_head, old_lm_head, num_tokens_to_copy, transposed, has_new_lm_head_bias
    ):
        # Copy old lm head weights to new lm head
        if not transposed:
            new_lm_head.weight.data[:num_tokens_to_copy, :] = old_lm_head.weight.data[:num_tokens_to_copy, :]
        else:
            new_lm_head.weight.data[:, :num_tokens_to_copy] = old_lm_head.weight.data[:, :num_tokens_to_copy]

        # Copy bias weights to new lm head
        if has_new_lm_head_bias:
            new_lm_head.bias.data[:num_tokens_to_copy] = old_lm_head.bias.data[:num_tokens_to_copy]

    def resize_position_embeddings(self, new_num_position_embeddings: int):
        raise NotImplementedError(
            f"`resize_position_embeddings` is not implemented for {self.__class__}`. To implement it, you should "
            f"overwrite this method in the class {self.__class__} in `modeling_{self.__class__.__module__}.py`"
        )

    def get_position_embeddings(self) -> Union[nn.Embedding, tuple[nn.Embedding]]:
        raise NotImplementedError(
            f"`get_position_embeddings` is not implemented for {self.__class__}`. To implement it, you should "
            f"overwrite this method in the class {self.__class__} in `modeling_{self.__class__.__module__}.py`"
        )

    def init_weights(self):
        """
        Maybe initializes weights. If using a custom `PreTrainedModel`, you need to implement any
        initialization logic in `_init_weights`.
        """
        if _init_weights:
            # Initialize weights
            self.initialize_weights()

            # Tie weights should be skipped when not initializing all weights
            # since from_pretrained(...) calls tie weights anyways
            self.tie_weights()

    def gradient_checkpointing_enable(self, gradient_checkpointing_kwargs=None):
        """
        Activates gradient checkpointing for the current model.

        We pass the `__call__` method of the modules instead of `forward` because `__call__` attaches all the hooks of
        the module. https://discuss.pytorch.org/t/any-different-between-model-input-and-model-forward-input/3690/2

        Args:
            gradient_checkpointing_kwargs (dict, *optional*):
                Additional keyword arguments passed along to the `torch.utils.checkpoint.checkpoint` function.
        """
        if not self.supports_gradient_checkpointing:
            raise ValueError(f"{self.__class__.__name__} does not support gradient checkpointing.")

        if gradient_checkpointing_kwargs is None:
            gradient_checkpointing_kwargs = {"use_reentrant": True}

        gradient_checkpointing_func = functools.partial(checkpoint, **gradient_checkpointing_kwargs)

        # For old GC format (transformers < 4.35.0) for models that live on the Hub
        # we will fall back to the overwritten `_set_gradient_checkpointing` method
        _is_using_old_format = "value" in inspect.signature(self._set_gradient_checkpointing).parameters

        if not _is_using_old_format:
            self._set_gradient_checkpointing(enable=True, gradient_checkpointing_func=gradient_checkpointing_func)
        else:
            self.apply(partial(self._set_gradient_checkpointing, value=True))
            logger.warning(
                "You are using an old version of the checkpointing format that is deprecated (We will also silently ignore `gradient_checkpointing_kwargs` in case you passed it)."
                "Please update to the new format on your modeling file. To use the new format, you need to completely remove the definition of the method `_set_gradient_checkpointing` in your model."
            )

        if getattr(self, "_hf_peft_config_loaded", False):
            # When using PEFT + gradient checkpointing + Trainer we need to make sure the input has requires_grad=True
            # we do it also on PEFT: https://github.com/huggingface/peft/blob/85013987aa82aa1af3da1236b6902556ce3e483e/src/peft/peft_model.py#L334
            # When training with PEFT, only LoRA layers will have requires grad set to True, but the output of frozen layers need to propagate
            # the gradients to make sure the gradient flows.
            self.enable_input_require_grads()

    def _set_gradient_checkpointing(self, enable: bool = True, gradient_checkpointing_func: Callable = checkpoint):
        is_gradient_checkpointing_set = False

        # Apply it on the top-level module in case the top-level modules supports it
        # for example, LongT5Stack inherits from `PreTrainedModel`.
        if hasattr(self, "gradient_checkpointing"):
            self._gradient_checkpointing_func = gradient_checkpointing_func
            self.gradient_checkpointing = enable
            is_gradient_checkpointing_set = True

        for module in self.modules():
            if hasattr(module, "gradient_checkpointing"):
                module._gradient_checkpointing_func = gradient_checkpointing_func
                module.gradient_checkpointing = enable
                is_gradient_checkpointing_set = True

        if not is_gradient_checkpointing_set:
            raise ValueError(
                f"{self.__class__.__name__} is not compatible with gradient checkpointing. Make sure all the architecture support it by setting a boolean attribute"
                " `gradient_checkpointing` to modules of the model that uses checkpointing."
            )

    def gradient_checkpointing_disable(self):
        """
        Deactivates gradient checkpointing for the current model.
        """
        if self.supports_gradient_checkpointing:
            # For old GC format (transformers < 4.35.0) for models that live on the Hub
            # we will fall back to the overwritten `_set_gradient_checkpointing` method
            _is_using_old_format = "value" in inspect.signature(self._set_gradient_checkpointing).parameters
            if not _is_using_old_format:
                self._set_gradient_checkpointing(enable=False)
            else:
                logger.warning(
                    "You are using an old version of the checkpointing format that is deprecated (We will also silently ignore `gradient_checkpointing_kwargs` in case you passed it)."
                    "Please update to the new format on your modeling file. To use the new format, you need to completely remove the definition of the method `_set_gradient_checkpointing` in your model."
                )
                self.apply(partial(self._set_gradient_checkpointing, value=False))

        if getattr(self, "_hf_peft_config_loaded", False):
            self.disable_input_require_grads()

    @property
    def is_gradient_checkpointing(self) -> bool:
        """
        Whether gradient checkpointing is activated for this model or not.
        """
        return any(hasattr(m, "gradient_checkpointing") and m.gradient_checkpointing for m in self.modules())

    def save_pretrained(
        self,
        save_directory: Union[str, os.PathLike],
        is_main_process: bool = True,
        state_dict: Optional[dict] = None,
        save_function: Callable = torch.save,
        push_to_hub: bool = False,
        max_shard_size: Union[int, str] = "5GB",
        safe_serialization: bool = True,
        variant: Optional[str] = None,
        token: Optional[Union[str, bool]] = None,
        save_peft_format: bool = True,
        **kwargs,
    ):
        """
        Save a model and its configuration file to a directory, so that it can be re-loaded using the
        [`~PreTrainedModel.from_pretrained`] class method.

        Arguments:
            save_directory (`str` or `os.PathLike`):
                Directory to which to save. Will be created if it doesn't exist.
            is_main_process (`bool`, *optional*, defaults to `True`):
                Whether the process calling this is the main process or not. Useful when in distributed training like
                TPUs and need to call this function on all processes. In this case, set `is_main_process=True` only on
                the main process to avoid race conditions.
            state_dict (nested dictionary of `torch.Tensor`):
                The state dictionary of the model to save. Will default to `self.state_dict()`, but can be used to only
                save parts of the model or if special precautions need to be taken when recovering the state dictionary
                of a model (like when using model parallelism).
            save_function (`Callable`):
                The function to use to save the state dictionary. Useful on distributed training like TPUs when one
                need to replace `torch.save` by another method.
            push_to_hub (`bool`, *optional*, defaults to `False`):
                Whether or not to push your model to the Hugging Face model hub after saving it. You can specify the
                repository you want to push to with `repo_id` (will default to the name of `save_directory` in your
                namespace).
            max_shard_size (`int` or `str`, *optional*, defaults to `"5GB"`):
                The maximum size for a checkpoint before being sharded. Checkpoints shard will then be each of size
                lower than this size. If expressed as a string, needs to be digits followed by a unit (like `"5MB"`).
                We default it to 5GB in order for models to be able to run easily on free-tier google colab instances
                without CPU OOM issues.

                <Tip warning={true}>

                If a single weight of the model is bigger than `max_shard_size`, it will be in its own checkpoint shard
                which will be bigger than `max_shard_size`.

                </Tip>

            safe_serialization (`bool`, *optional*, defaults to `True`):
                Whether to save the model using `safetensors` or the traditional PyTorch way (that uses `pickle`).
            variant (`str`, *optional*):
                If specified, weights are saved in the format pytorch_model.<variant>.bin.
            token (`str` or `bool`, *optional*):
                The token to use as HTTP bearer authorization for remote files. If `True`, or not specified, will use
                the token generated when running `hf auth login` (stored in `~/.huggingface`).
            save_peft_format (`bool`, *optional*, defaults to `True`):
                For backward compatibility with PEFT library, in case adapter weights are attached to the model, all
                keys of the state dict of adapters needs to be prepended with `base_model.model`. Advanced users can
                disable this behaviours by setting `save_peft_format` to `False`.
            kwargs (`dict[str, Any]`, *optional*):
                Additional key word arguments passed along to the [`~utils.PushToHubMixin.push_to_hub`] method.
        """
        use_auth_token = kwargs.pop("use_auth_token", None)
        ignore_metadata_errors = kwargs.pop("ignore_metadata_errors", False)

        if use_auth_token is not None:
            warnings.warn(
                "The `use_auth_token` argument is deprecated and will be removed in v5 of Transformers. Please use `token` instead.",
                FutureWarning,
            )
            if token is not None:
                raise ValueError(
                    "`token` and `use_auth_token` are both specified. Please set only the argument `token`."
                )
            token = use_auth_token

        if token is not None:
            kwargs["token"] = token

        _hf_peft_config_loaded = getattr(self, "_hf_peft_config_loaded", False)

        hf_quantizer = getattr(self, "hf_quantizer", None)
        quantization_serializable = (
            hf_quantizer is not None
            and isinstance(hf_quantizer, HfQuantizer)
            and hf_quantizer.is_serializable(safe_serialization=safe_serialization)
        )

        if hf_quantizer is not None and not _hf_peft_config_loaded and not quantization_serializable:
            raise ValueError(
                f"The model is quantized with {hf_quantizer.quantization_config.quant_method} and is not serializable - check out the warnings from"
                " the logger on the traceback to understand the reason why the quantized model is not serializable."
            )

        if "save_config" in kwargs:
            warnings.warn(
                "`save_config` is deprecated and will be removed in v5 of Transformers. Use `is_main_process` instead."
            )
            is_main_process = kwargs.pop("save_config")

        # we need to check against tp_size, not tp_plan, as tp_plan is substituted to the class one
        if self._tp_size is not None and not is_huggingface_hub_greater_or_equal("0.31.4"):
            raise ImportError(
                "Saving a model with tensor parallelism requires `huggingface_hub` version 0.31.4 or higher."
            )

        if os.path.isfile(save_directory):
            logger.error(f"Provided path ({save_directory}) should be a directory, not a file")
            return

        os.makedirs(save_directory, exist_ok=True)

        if push_to_hub:
            commit_message = kwargs.pop("commit_message", None)
            repo_id = kwargs.pop("repo_id", save_directory.split(os.path.sep)[-1])
            create_pr = kwargs.pop("create_pr", False)
            repo_id = self._create_repo(repo_id, **kwargs)
            files_timestamps = self._get_files_timestamps(save_directory)

        metadata = {}
        if hf_quantizer is not None:
            state_dict, metadata = hf_quantizer.get_state_dict_and_metadata(self, safe_serialization)
        metadata["format"] = "pt"

        # Only save the model itself if we are using distributed training
        model_to_save = unwrap_model(self)
        # save the string version of dtype to the config, e.g. convert torch.float32 => "float32"
        # we currently don't use this setting automatically, but may start to use with v5
        dtype = get_parameter_dtype(model_to_save)
        model_to_save.config.dtype = str(dtype).split(".")[1]

        # Attach architecture to the config
        # When using FSDP2, unwrapping is a noop, so the model name doesn't change back to the original model name
        model_to_save.config.architectures = [model_to_save.__class__.__name__.removeprefix("FSDP")]

        # If we have a custom model, we copy the file defining it in the folder and set the attributes so it can be
        # loaded from the Hub.
        if self._auto_class is not None:
            custom_object_save(self, save_directory, config=self.config)

        # Save the config
        if is_main_process:
            if not _hf_peft_config_loaded:
                # If the model config has set attributes that should be in the generation config, move them there.
                misplaced_generation_parameters = model_to_save.config._get_non_default_generation_parameters()
                if self.can_generate() and len(misplaced_generation_parameters) > 0:
                    warnings.warn(
                        "Moving the following attributes in the config to the generation config: "
                        f"{misplaced_generation_parameters}. You are seeing this warning because you've set "
                        "generation parameters in the model config, as opposed to in the generation config.",
                        UserWarning,
                    )
                    for param_name, param_value in misplaced_generation_parameters.items():
                        setattr(model_to_save.generation_config, param_name, param_value)
                        setattr(model_to_save.config, param_name, None)

                model_to_save.config.save_pretrained(save_directory)
            if self.can_generate():
                model_to_save.generation_config.save_pretrained(save_directory)

            if _hf_peft_config_loaded:
                logger.info(
                    "Detected adapters on the model, saving the model in the PEFT format, only adapter weights will be saved."
                )
                state_dict = model_to_save.get_adapter_state_dict(state_dict=state_dict)

                if save_peft_format:
                    logger.info(
                        "To match the expected format of the PEFT library, all keys of the state dict of adapters will be prepended with `base_model.model`."
                    )
                    peft_state_dict = {}
                    for key, value in state_dict.items():
                        peft_state_dict[f"base_model.model.{key}"] = value
                    state_dict = peft_state_dict

                active_adapter = self.active_adapters()

                if len(active_adapter) > 1:
                    raise ValueError(
                        "Multiple active adapters detected, saving multiple active adapters is not supported yet. You can save adapters separately one by one "
                        "by iteratively calling `model.set_adapter(adapter_name)` then `model.save_pretrained(...)`"
                    )
                active_adapter = active_adapter[0]

                current_peft_config = self.peft_config[active_adapter]
                current_peft_config.save_pretrained(save_directory)

        # for offloaded modules
        module_map = {}

        # Save the model
        if state_dict is None:
            # if any model parameters are offloaded, make module map
            if (
                hasattr(self, "hf_device_map")
                and len(set(self.hf_device_map.values())) > 1
                and ("cpu" in self.hf_device_map.values() or "disk" in self.hf_device_map.values())
            ):
                warnings.warn(
                    "Attempting to save a model with offloaded modules. Ensure that unallocated cpu memory exceeds the `shard_size` (5GB default)"
                )
                for name, module in model_to_save.named_modules():
                    if name == "":
                        continue
                    module_state_dict = module.state_dict()

                    for key in module_state_dict:
                        module_map[name + f".{key}"] = module
            state_dict = model_to_save.state_dict()

        if any(
            allowed_name in class_name.__name__.lower()
            for class_name in self.__class__.__mro__[:-1]
            for allowed_name in VLMS
        ):
            reverse_key_mapping = {v: k for k, v in self._checkpoint_conversion_mapping.items()}

            original_state_dict = {}
            for key, value in state_dict.items():
                for pattern, replacement in reverse_key_mapping.items():
                    replacement = replacement.lstrip("^")  # strip off un-needed chars and patterns
                    replacement = re.sub(r"\(.*\)", "", replacement)
                    key, n_replace = re.subn(pattern, replacement, key)
                    # Early exit of the loop
                    if n_replace > 0:
                        break
                original_state_dict[key] = value
            state_dict = original_state_dict

        # Translate state_dict from smp to hf if saving with smp >= 1.10
        if IS_SAGEMAKER_MP_POST_1_10:
            for smp_to_hf, _ in smp.state.module_manager.translate_functions:
                state_dict = smp_to_hf(state_dict)

        # Handle the case where some state_dict keys shouldn't be saved
        if self._keys_to_ignore_on_save is not None:
            for ignore_key in self._keys_to_ignore_on_save:
                if ignore_key in state_dict:
                    del state_dict[ignore_key]

        # Rename state_dict keys before saving to file. Do nothing unless overridden in a particular model.
        # (initially introduced with TimmWrapperModel to remove prefix and make checkpoints compatible with timm)
        state_dict = self._fix_state_dict_keys_on_save(state_dict)
        # If model was sharded, we cannot properly determine sizes of tensors that `local_*` strategy was used,
        # therefore we replace them with DTensors that are equivalently sharded
        if self._tp_size is not None:
            state_dict = replace_state_dict_local_with_dtensor(state_dict, self._tp_plan, self._device_mesh)

        if safe_serialization:
            # TODO: fix safe_serialization for tied weights
            # Safetensors does not allow tensor aliasing.
            # We're going to remove aliases before saving
            ptrs = collections.defaultdict(list)
            for name, tensor in state_dict.items():
                if not isinstance(tensor, torch.Tensor):
                    # Sometimes in the state_dict we have non-tensor objects.
                    # e.g. in bitsandbytes we have some `str` objects in the state_dict
                    # In the non-tensor case, fall back to the pointer of the object itself
                    ptrs[id(tensor)].append(name)

                elif tensor.device.type == "meta":
                    # In offloaded cases, there may be meta tensors in the state_dict.
                    # For these cases, key by the pointer of the original tensor object
                    # (state_dict tensors are detached and therefore no longer shared)
                    tensor = self.get_parameter(name)
                    ptrs[id(tensor)].append(name)

                else:
                    ptrs[id_tensor_storage(tensor)].append(name)

            shared_ptrs = {ptr: names for ptr, names in ptrs.items() if len(names) > 1}

            # Recursively descend to find tied weight keys
            _tied_weights_keys = _get_tied_weight_keys(self)
            error_names = []
            to_delete_names = set()
            for names in shared_ptrs.values():
                # Removing the keys which are declared as known duplicates on
                # load. This allows to make sure the name which is kept is consistent.
                if _tied_weights_keys is not None:
                    found = 0
                    for name in sorted(names):
                        matches_pattern = any(re.search(pat, name) for pat in _tied_weights_keys)
                        if matches_pattern and name in state_dict:
                            found += 1
                            if found < len(names):
                                to_delete_names.add(name)
            # We are entering a place where the weights and the transformers configuration do NOT match.
            shared_names, disjoint_names = _find_disjoint(shared_ptrs.values(), state_dict)
            # Those are actually tensor sharing but disjoint from each other, we can safely clone them
            # Reloaded won't have the same property, but it shouldn't matter in any meaningful way.
            for name in disjoint_names:
                state_dict[name] = state_dict[name].clone()

            # When not all duplicates have been cleaned, still remove those keys, but put a clear warning.
            # If the link between tensors was done at runtime then `from_pretrained` will not get
            # the key back leading to random tensor. A proper warning will be shown
            # during reload (if applicable), but since the file is not necessarily compatible with
            # the config, better show a proper warning.
            shared_names, identical_names = _find_identical(shared_names, state_dict)
            # delete tensors that have identical storage
            for inames in identical_names:
                known = inames.intersection(to_delete_names)
                for name in known:
                    del state_dict[name]
                unknown = inames.difference(to_delete_names)
                if len(unknown) > 1:
                    error_names.append(unknown)

            if shared_names:
                error_names.extend(shared_names)

            if len(error_names) > 0:
                raise RuntimeError(
                    f"The weights trying to be saved contained shared tensors {error_names} that are mismatching "
                    "the transformers base configuration. Try saving using `safe_serialization=False`, setting the "
                    "`_dynamic_tied_weights_keys` attribute for affected modules, or remove this tensor sharing.",
                )

        # Shard the model if it is too big.
        if not _hf_peft_config_loaded:
            weights_name = SAFE_WEIGHTS_NAME if safe_serialization else WEIGHTS_NAME
            weights_name = _add_variant(weights_name, variant)
        else:
            weights_name = ADAPTER_SAFE_WEIGHTS_NAME if safe_serialization else ADAPTER_WEIGHTS_NAME

        filename_pattern = weights_name.replace(".bin", "{suffix}.bin").replace(".safetensors", "{suffix}.safetensors")
        state_dict_split = split_torch_state_dict_into_shards(
            state_dict, filename_pattern=filename_pattern, max_shard_size=max_shard_size
        )
        # Save index if sharded
        index = None
        if state_dict_split.is_sharded:
            index = {
                "metadata": {"total_parameters": self.num_parameters(), **state_dict_split.metadata},
                "weight_map": state_dict_split.tensor_to_filename,
            }

        # Clean the folder from a previous save
        for filename in os.listdir(save_directory):
            full_filename = os.path.join(save_directory, filename)
            # If we have a shard file that is not going to be replaced, we delete it, but only from the main process
            # in distributed settings to avoid race conditions.
            weights_no_suffix = weights_name.replace(".bin", "").replace(".safetensors", "")

            # make sure that file to be deleted matches format of sharded file, e.g. pytorch_model-00001-of-00005
            filename_no_suffix = filename.replace(".bin", "").replace(".safetensors", "")
            reg = re.compile(r"(.*?)-\d{5}-of-\d{5}")

            if (
                filename.startswith(weights_no_suffix)
                and os.path.isfile(full_filename)
                and filename not in state_dict_split.filename_to_tensors
                and is_main_process
                and reg.fullmatch(filename_no_suffix) is not None
            ):
                os.remove(full_filename)
        # Save the model
        filename_to_tensors = state_dict_split.filename_to_tensors.items()
        if module_map:
            filename_to_tensors = logging.tqdm(filename_to_tensors, desc="Saving checkpoint shards")
        for shard_file, tensors in filename_to_tensors:
            shard = {}
            for tensor in tensors:
                if _is_dtensor_available and isinstance(state_dict[tensor], DTensor):
                    full_tensor = state_dict[tensor].full_tensor()
                    # to get the correctly ordered tensor we need to repack if packed
                    if _get_parameter_tp_plan(tensor, self._tp_plan) == "local_packed_rowwise":
                        full_tensor = repack_weights(full_tensor, -1, self._tp_size, 2)
                    shard[tensor] = full_tensor.contiguous()  # only do contiguous after it's permuted correctly
                else:
                    shard[tensor] = state_dict[tensor].contiguous()
                # delete reference, see https://github.com/huggingface/transformers/pull/34890
                del state_dict[tensor]

            # remake shard with onloaded parameters if necessary
            if module_map:
                # init state_dict for this shard
                shard_state_dict = dict.fromkeys(shard, "")
                for module_name in shard:
                    # note that get_state_dict_from_offload can update with meta tensors
                    # if both a parent module and its descendant are offloaded
                    tensor = shard_state_dict[module_name]
                    if tensor == "" or (isinstance(tensor, torch.Tensor) and tensor.device.type == "meta"):
                        # update state dict with onloaded parameters
                        module = module_map[module_name]
                        shard_state_dict = get_state_dict_from_offload(module, module_name, shard_state_dict)

                # assign shard to be the completed state dict
                shard = shard_state_dict
                del shard_state_dict
                gc.collect()

            if safe_serialization:
                # At some point we will need to deal better with save_function (used for TPU and other distributed
                # joyfulness), but for now this enough.
                safe_save_file(shard, os.path.join(save_directory, shard_file), metadata=metadata)
            else:
                save_function(shard, os.path.join(save_directory, shard_file))

        del state_dict

        if index is None:
            path_to_weights = os.path.join(save_directory, weights_name)
            logger.info(f"Model weights saved in {path_to_weights}")
        else:
            save_index_file = SAFE_WEIGHTS_INDEX_NAME if safe_serialization else WEIGHTS_INDEX_NAME
            save_index_file = os.path.join(save_directory, _add_variant(save_index_file, variant))
            # Save the index as well
            with open(save_index_file, "w", encoding="utf-8") as f:
                content = json.dumps(index, indent=2, sort_keys=True) + "\n"
                f.write(content)
            logger.info(
                f"The model is bigger than the maximum size per checkpoint ({max_shard_size}) and is going to be "
                f"split in {len(state_dict_split.filename_to_tensors)} checkpoint shards. You can find where each parameters has been saved in the "
                f"index located at {save_index_file}."
            )

        if push_to_hub:
            # Eventually create an empty model card
            model_card = create_and_tag_model_card(
                repo_id, self.model_tags, token=token, ignore_metadata_errors=ignore_metadata_errors
            )

            # Update model card if needed:
            model_card.save(os.path.join(save_directory, "README.md"))

            self._upload_modified_files(
                save_directory,
                repo_id,
                files_timestamps,
                commit_message=commit_message,
                token=token,
                create_pr=create_pr,
            )

    @wraps(PushToHubMixin.push_to_hub)
    def push_to_hub(self, *args, **kwargs):
        tags = self.model_tags if self.model_tags is not None else []

        tags_kwargs = kwargs.get("tags", [])
        if isinstance(tags_kwargs, str):
            tags_kwargs = [tags_kwargs]

        for tag in tags_kwargs:
            if tag not in tags:
                tags.append(tag)

        if tags:
            kwargs["tags"] = tags
        return super().push_to_hub(*args, **kwargs)

    def get_memory_footprint(self, return_buffers=True):
        r"""
        Get the memory footprint of a model. This will return the memory footprint of the current model in bytes.
        Useful to benchmark the memory footprint of the current model and design some tests. Solution inspired from the
        PyTorch discussions: https://discuss.pytorch.org/t/gpu-memory-that-model-uses/56822/2

        Arguments:
            return_buffers (`bool`, *optional*, defaults to `True`):
                Whether to return the size of the buffer tensors in the computation of the memory footprint. Buffers
                are tensors that do not require gradients and not registered as parameters. E.g. mean and std in batch
                norm layers. Please see: https://discuss.pytorch.org/t/what-pytorch-means-by-buffers/120266/2
        """
        mem = sum(param.nelement() * param.element_size() for param in self.parameters())
        if return_buffers:
            mem_bufs = sum(buf.nelement() * buf.element_size() for buf in self.buffers())
            mem = mem + mem_bufs
        return mem

    @wraps(torch.nn.Module.cuda)
    def cuda(self, *args, **kwargs):
        if getattr(self, "quantization_method", None) == QuantizationMethod.HQQ:
            from hqq.core.quantize import HQQLinear

            # Since HQQLinear stores some tensors in the 'meta' attribute,
            # it's necessary to manually call the `cuda` method on HQQLinear layers.
            super().cuda(*args, **kwargs)
            for module in self.modules():
                if isinstance(module, HQQLinear):
                    if len(args) > 0:
                        device = args[0]
                    else:
                        device = kwargs.get("device", "cuda")
                    module.cuda(device)
            return self

        # Checks if the model has been loaded in 4-bit or 8-bit with BNB
        if getattr(self, "quantization_method", None) == QuantizationMethod.BITS_AND_BYTES:
            if getattr(self, "is_loaded_in_8bit", False):
                raise ValueError(
                    "Calling `cuda()` is not supported for `8-bit` quantized models. "
                    " Please use the model as it is, since the model has already been set to the correct devices."
                )
        return super().cuda(*args, **kwargs)

    @wraps(torch.nn.Module.to)
    def to(self, *args, **kwargs):
        # For BNB/GPTQ models, we prevent users from casting the model to another dtype to restrict unwanted behaviours.
        # the correct API should be to load the model with the desired dtype directly through `from_pretrained`.
        dtype_present_in_args = "dtype" in kwargs

        if not dtype_present_in_args:
            for arg in args:
                if isinstance(arg, torch.dtype):
                    dtype_present_in_args = True
                    break

        if getattr(self, "quantization_method", None) == QuantizationMethod.HQQ:
            from hqq.core.quantize import HQQLinear

            # Since HQQLinear stores some tensors in the 'meta' attribute, we must
            # explicitly move the parameters to the target device for each HQQLinear layer after `to`.
            super().to(*args, **kwargs)
            for module in self.modules():
                if isinstance(module, HQQLinear):
                    if "device" in kwargs:
                        device = kwargs["device"]
                    else:
                        device = args[0]
                    if "dtype" in kwargs:
                        dtype = kwargs["dtype"]
                    elif dtype_present_in_args:
                        dtype = arg
                    else:
                        dtype = None
                    # Due to the current messy implementation of HQQLinear, updating `compute_dtype`
                    # followed by calling the `cuda` method achieves the intended behavior of `to`,
                    # even when the target device is CPU.
                    if dtype is not None:
                        module.compute_dtype = dtype
                    module.cuda(device)
            return self

        if dtype_present_in_args and getattr(self, "quantization_method", None) == QuantizationMethod.QUARK:
            raise ValueError("Casting a Quark quantized model to a new `dtype` is not supported.")

        # Checks if the model has been loaded in 4-bit or 8-bit with BNB
        if getattr(self, "quantization_method", None) == QuantizationMethod.BITS_AND_BYTES:
            if dtype_present_in_args:
                raise ValueError(
                    "You cannot cast a bitsandbytes model in a new `dtype`. Make sure to load the model using `from_pretrained` using the"
                    " desired `dtype` by passing the correct `dtype` argument."
                )

            if getattr(self, "is_loaded_in_8bit", False):
                raise ValueError(
                    "`.to` is not supported for `8-bit` bitsandbytes models. Please use the model as it is, since the"
                    " model has already been set to the correct devices and casted to the correct `dtype`."
                )
        elif getattr(self, "quantization_method", None) == QuantizationMethod.GPTQ:
            if dtype_present_in_args:
                raise ValueError(
                    "You cannot cast a GPTQ model in a new `dtype`. Make sure to load the model using `from_pretrained` using the desired"
                    " `dtype` by passing the correct `dtype` argument."
                )
        return super().to(*args, **kwargs)

    def half(self, *args):
        # Checks if the model is quantized
        if getattr(self, "is_quantized", False):
            raise ValueError(
                "`.half()` is not supported for quantized model. Please use the model as it is, since the"
                " model has already been casted to the correct `dtype`."
            )
        else:
            return super().half(*args)

    def float(self, *args):
        # Checks if the model is quantized
        if getattr(self, "is_quantized", False):
            raise ValueError(
                "`.float()` is not supported for quantized model. Please use the model as it is, since the"
                " model has already been casted to the correct `dtype`."
            )
        else:
            return super().float(*args)

    @classmethod
    def get_init_context(cls, is_quantized: bool, _is_ds_init_called: bool):
        if is_deepspeed_zero3_enabled():
            import deepspeed

            init_contexts = [no_init_weights()]
            # We cannot initialize the model on meta device with deepspeed when not quantized
            if not is_quantized and not _is_ds_init_called:
                logger.info("Detected DeepSpeed ZeRO-3: activating zero.init() for this model")
                init_contexts.extend([deepspeed.zero.Init(config_dict_or_path=deepspeed_config()), set_zero3_state()])
            elif is_quantized:
                init_contexts.extend([init_empty_weights(), set_quantized_state()])
        else:
            init_contexts = [no_init_weights(), init_empty_weights()]

        return init_contexts

    def set_use_kernels(self, use_kernels, kernel_config):
        if use_kernels:
            if not is_kernels_available():
                raise ValueError(
                    "Kernels are not available. To use kernels, please install kernels using `pip install kernels`"
                )
            from kernels import use_kernel_mapping

            if kernel_config is not None and isinstance(kernel_config, KernelConfig):
                # This will make sure the mapping is valid, and the layers are registered in the model
                kernel_config.sanitize_kernel_mapping(self)

                # This will create a compatible mapping for the model with the kernels library
                kernel_config.create_compatible_mapping(self)

                # This is a context manager to override the default kernel mapping
                # We are calling kernelize inside this context manager using the use_kernels setter
                with use_kernel_mapping(kernel_config.kernel_mapping):
                    self.use_kernels = True
            # We use the default kernel mapping in .integrations.hub_kernels
            else:
                self.use_kernels = True
        else:
            self.use_kernels = False

    @classmethod
    @restore_default_dtype
    def from_pretrained(
        cls: type[SpecificPreTrainedModelType],
        pretrained_model_name_or_path: Optional[Union[str, os.PathLike]],
        *model_args,
        config: Optional[Union[PreTrainedConfig, str, os.PathLike]] = None,
        cache_dir: Optional[Union[str, os.PathLike]] = None,
        ignore_mismatched_sizes: bool = False,
        force_download: bool = False,
        local_files_only: bool = False,
        token: Optional[Union[str, bool]] = None,
        revision: str = "main",
        use_safetensors: Optional[bool] = None,
        weights_only: bool = True,
        **kwargs,
    ) -> SpecificPreTrainedModelType:
        r"""
        Instantiate a pretrained pytorch model from a pre-trained model configuration.

        The model is set in evaluation mode by default using `model.eval()` (Dropout modules are deactivated). To train
        the model, you should first set it back in training mode with `model.train()`.

        The warning *Weights from XXX not initialized from pretrained model* means that the weights of XXX do not come
        pretrained with the rest of the model. It is up to you to train those weights with a downstream fine-tuning
        task.

        The warning *Weights from XXX not used in YYY* means that the layer XXX is not used by YYY, therefore those
        weights are discarded.

        Parameters:
            pretrained_model_name_or_path (`str` or `os.PathLike`, *optional*):
                Can be either:

                    - A string, the *model id* of a pretrained model hosted inside a model repo on huggingface.co.
                    - A path to a *directory* containing model weights saved using
                      [`~PreTrainedModel.save_pretrained`], e.g., `./my_model_directory/`.
                    - `None` if you are both providing the configuration and state dictionary (resp. with keyword
                      arguments `config` and `state_dict`).
            model_args (sequence of positional arguments, *optional*):
                All remaining positional arguments will be passed to the underlying model's `__init__` method.
            config (`Union[PreTrainedConfig, str, os.PathLike]`, *optional*):
                Can be either:

                    - an instance of a class derived from [`PreTrainedConfig`],
                    - a string or path valid as input to [`~PreTrainedConfig.from_pretrained`].

                Configuration for the model to use instead of an automatically loaded configuration. Configuration can
                be automatically loaded when:

                    - The model is a model provided by the library (loaded with the *model id* string of a pretrained
                      model).
                    - The model was saved using [`~PreTrainedModel.save_pretrained`] and is reloaded by supplying the
                      save directory.
                    - The model is loaded by supplying a local directory as `pretrained_model_name_or_path` and a
                      configuration JSON file named *config.json* is found in the directory.
            state_dict (`dict[str, torch.Tensor]`, *optional*):
                A state dictionary to use instead of a state dictionary loaded from saved weights file.

                This option can be used if you want to create a model from a pretrained configuration but load your own
                weights. In this case though, you should check if using [`~PreTrainedModel.save_pretrained`] and
                [`~PreTrainedModel.from_pretrained`] is not a simpler option.
            cache_dir (`Union[str, os.PathLike]`, *optional*):
                Path to a directory in which a downloaded pretrained model configuration should be cached if the
                standard cache should not be used.
            ignore_mismatched_sizes (`bool`, *optional*, defaults to `False`):
                Whether or not to raise an error if some of the weights from the checkpoint do not have the same size
                as the weights of the model (if for instance, you are instantiating a model with 10 labels from a
                checkpoint with 3 labels).
            force_download (`bool`, *optional*, defaults to `False`):
                Whether or not to force the (re-)download of the model weights and configuration files, overriding the
                cached versions if they exist.
            proxies (`dict[str, str]`, *optional*):
                A dictionary of proxy servers to use by protocol or endpoint, e.g., `{'http': 'foo.bar:3128',
                'http://hostname': 'foo.bar:4012'}`. The proxies are used on each request.
            output_loading_info(`bool`, *optional*, defaults to `False`):
                Whether ot not to also return a dictionary containing missing keys, unexpected keys and error messages.
            local_files_only(`bool`, *optional*, defaults to `False`):
                Whether or not to only look at local files (i.e., do not try to download the model).
            token (`str` or `bool`, *optional*):
                The token to use as HTTP bearer authorization for remote files. If `True`, or not specified, will use
                the token generated when running `hf auth login` (stored in `~/.huggingface`).
            revision (`str`, *optional*, defaults to `"main"`):
                The specific model version to use. It can be a branch name, a tag name, or a commit id, since we use a
                git-based system for storing models and other artifacts on huggingface.co, so `revision` can be any
                identifier allowed by git.

                <Tip>

                To test a pull request you made on the Hub, you can pass `revision="refs/pr/<pr_number>"`.

                </Tip>
            attn_implementation (`str`, *optional*):
                The attention implementation to use in the model (if relevant). Can be any of `"eager"` (manual implementation of the attention), `"sdpa"` (using [`F.scaled_dot_product_attention`](https://pytorch.org/docs/master/generated/torch.nn.functional.scaled_dot_product_attention.html)), `"flash_attention_2"` (using [Dao-AILab/flash-attention](https://github.com/Dao-AILab/flash-attention)), or `"flash_attention_3"` (using [Dao-AILab/flash-attention/hopper](https://github.com/Dao-AILab/flash-attention/tree/main/hopper)). By default, if available, SDPA will be used for torch>=2.1.1. The default is otherwise the manual `"eager"` implementation.

                Accept HF kernel references in the form:
                  <namespace>/<repo_name>[@<revision>][:<kernel_name>]

                - <namespace> and <repo_name> are any non-"/" and non-":" sequences.
                - "@<revision>" is optional (branch, tag, or commit-ish), e.g. "@main", "@v1.2.0", "@abc123".
                - ":<kernel_name>" is optional and selects a function inside the kernel repo.
                - Both options can appear together and in this order only: @revision first, then :kernel_name.
                - We intentionally allow a leading "<wrapper>|" prefix (e.g., "flash|...") because the code
                  strips it before loading; '|' is not excluded in the character classes here.

                Examples that match:
                  "org/model"
                  "org/model@main"
                  "org/model:custom_kernel"
                  "org/model@v1.2.3:custom_kernel"

            > Parameters for big model inference

            dtype (`str` or `torch.dtype`, *optional*):
                Override the default `torch_dtype` and load the model under a specific `dtype`. The different options
                are:

                1. `torch.float16` or `torch.bfloat16` or `torch.float`: load in a specified
                  `dtype`, ignoring the model's `config.dtype` if one exists. If not specified
                  - the model will get loaded in `torch.float` (fp32).

                2. `"auto"` - A `dtype` or `torch_dtype` entry in the `config.json` file of the model will be
                  attempted to be used. If this entry isn't found then next check the `dtype` of the first weight in
                  the checkpoint that's of a floating point type and use that as `dtype`. This will load the model
                  using the `dtype` it was saved in at the end of the training. It can't be used as an indicator of how
                  the model was trained. Since it could be trained in one of half precision dtypes, but saved in fp32.

                3. A string that is a valid `torch.dtype`. E.g. "float32" loads the model in `torch.float32`, "float16" loads in `torch.float16` etc.

                <Tip>

                For some models the `dtype` they were trained in is unknown - you may try to check the model's paper or
                reach out to the authors and ask them to add this information to the model's card and to insert the
                `dtype` or `torch_dtype` entry in `config.json` on the hub.

                </Tip>

            device_map (`str` or `dict[str, Union[int, str, torch.device]]` or `int` or `torch.device`, *optional*):
                A map that specifies where each submodule should go. It doesn't need to be refined to each
                parameter/buffer name, once a given module name is inside, every submodule of it will be sent to the
                same device. If we only pass the device (*e.g.*, `"cpu"`, `"cuda:1"`, `"mps"`, or a GPU ordinal rank
                like `1`) on which the model will be allocated, the device map will map the entire model to this
                device. Passing `device_map = 0` means put the whole model on GPU 0.

                To have Accelerate compute the most optimized `device_map` automatically, set `device_map="auto"`. For
                more information about each option see [designing a device
                map](https://hf.co/docs/accelerate/main/en/usage_guides/big_modeling#designing-a-device-map).
            max_memory (`Dict`, *optional*):
                A dictionary device identifier to maximum memory if using `device_map`. Will default to the maximum memory available for each
                GPU and the available CPU RAM if unset.
            tp_plan (`str`, *optional*):
                A torch tensor parallel plan, see [here](https://pytorch.org/tutorials/intermediate/TP_tutorial.html). Currently, it only accepts
                `tp_plan="auto"` to use predefined plan based on the model. Note that if you use it, you should launch your script accordingly with
                `torchrun [args] script.py`. This will be much faster than using a `device_map`, but has limitations.
            tp_size (`str`, *optional*):
                A torch tensor parallel degree. If not provided would default to world size.
            device_mesh (`torch.distributed.DeviceMesh`, *optional*):
                A torch device mesh. If not provided would default to world size. Used only for tensor parallel for now.
                If provided, it has to contain dimension named `"tp"` in case it's > 1 dimensional, this dimension will be used for tensor parallelism
            offload_folder (`str` or `os.PathLike`, *optional*):
                If the `device_map` contains any value `"disk"`, the folder where we will offload weights.
            offload_buffers (`bool`, *optional*):
                Whether or not to offload the buffers with the model parameters.
            quantization_config (`Union[QuantizationConfigMixin,Dict]`, *optional*):
                A dictionary of configuration parameters or a QuantizationConfigMixin object for quantization (e.g
                bitsandbytes, gptq).
            subfolder (`str`, *optional*, defaults to `""`):
                In case the relevant files are located inside a subfolder of the model repo on huggingface.co, you can
                specify the folder name here.
            variant (`str`, *optional*):
                If specified load weights from `variant` filename, *e.g.* pytorch_model.<variant>.bin.
            use_safetensors (`bool`, *optional*, defaults to `None`):
                Whether or not to use `safetensors` checkpoints. Defaults to `None`. If not specified and `safetensors`
                is not installed, it will be set to `False`.
            weights_only (`bool`, *optional*, defaults to `True`):
                Indicates whether unpickler should be restricted to loading only tensors, primitive types,
                dictionaries and any types added via torch.serialization.add_safe_globals().
                When set to False, we can load wrapper tensor subclass weights.
            key_mapping (`dict[str, str], *optional*):
                A potential mapping of the weight names if using a model on the Hub which is compatible to a Transformers
                architecture, but was not converted accordingly.
            kwargs (remaining dictionary of keyword arguments, *optional*):
                Can be used to update the configuration object (after it being loaded) and initiate the model (e.g.,
                `output_attentions=True`). Behaves differently depending on whether a `config` is provided or
                automatically loaded:

                    - If a configuration is provided with `config`, `**kwargs` will be directly passed to the
                      underlying model's `__init__` method (we assume all relevant updates to the configuration have
                      already been done)
                    - If a configuration is not provided, `kwargs` will be first passed to the configuration class
                      initialization function ([`~PreTrainedConfig.from_pretrained`]). Each key of `kwargs` that
                      corresponds to a configuration attribute will be used to override said attribute with the
                      supplied `kwargs` value. Remaining keys that do not correspond to any configuration attribute
                      will be passed to the underlying model's `__init__` function.

        <Tip>

        Activate the special ["offline-mode"](https://huggingface.co/transformers/installation.html#offline-mode) to
        use this method in a firewalled environment.

        </Tip>

        Examples:

        ```python
        >>> from transformers import BertConfig, BertModel

        >>> # Download model and configuration from huggingface.co and cache.
        >>> model = BertModel.from_pretrained("google-bert/bert-base-uncased")
        >>> # Model was saved using *save_pretrained('./test/saved_model/')* (for example purposes, not runnable).
        >>> model = BertModel.from_pretrained("./test/saved_model/")
        >>> # Update configuration during loading.
        >>> model = BertModel.from_pretrained("google-bert/bert-base-uncased", output_attentions=True)
        >>> assert model.config.output_attentions == True
        ```
        """
        state_dict = kwargs.pop("state_dict", None)
        proxies = kwargs.pop("proxies", None)
        output_loading_info = kwargs.pop("output_loading_info", False)
        from_pipeline = kwargs.pop("_from_pipeline", None)
        from_auto_class = kwargs.pop("_from_auto", False)
        dtype = kwargs.pop("dtype", None)
        torch_dtype = kwargs.pop("torch_dtype", None)  # kept for BC
        device_map = kwargs.pop("device_map", None)
        max_memory = kwargs.pop("max_memory", None)
        offload_folder = kwargs.pop("offload_folder", None)
        offload_buffers = kwargs.pop("offload_buffers", False)
        quantization_config = kwargs.pop("quantization_config", None)
        subfolder = kwargs.pop("subfolder", "")
        commit_hash = kwargs.pop("_commit_hash", None)
        variant = kwargs.pop("variant", None)
        adapter_kwargs = kwargs.pop("adapter_kwargs", {})
        adapter_name = kwargs.pop("adapter_name", "default")
        generation_config = kwargs.pop("generation_config", None)
        gguf_file = kwargs.pop("gguf_file", None)
        tp_plan = kwargs.pop("tp_plan", None)
        tp_size = kwargs.pop("tp_size", None)
        distributed_config: DistributedConfig = kwargs.pop("distributed_config", None)
        device_mesh = kwargs.pop("device_mesh", None)
        trust_remote_code = kwargs.pop("trust_remote_code", None)
        use_kernels = kwargs.pop("use_kernels", False)
        kernel_config = kwargs.pop("kernel_config", None)

        key_mapping = kwargs.pop("key_mapping", None)
        # Load models with key mapping
        if key_mapping is None and any(
            allowed_name in class_name.__name__.lower() for class_name in cls.__mro__[:-1] for allowed_name in VLMS
        ):
            key_mapping = cls._checkpoint_conversion_mapping

        if distributed_config is not None:
            tp_plan = "auto"

        # Not used anymore -- remove them from the kwargs
        for name in ["mirror", "_fast_init", "low_cpu_mem_usage", "from_tf", "from_flax", "offload_state_dict"]:
            _ = kwargs.pop(name, None)

        # For BC on torch_dtype argument
        if torch_dtype is not None:
            dtype = dtype if dtype is not None else torch_dtype

        if is_offline_mode() and not local_files_only:
            local_files_only = True

        download_kwargs = {
            "cache_dir": cache_dir,
            "force_download": force_download,
            "proxies": proxies,
            "local_files_only": local_files_only,
            "token": token,
            "revision": revision,
            "subfolder": subfolder,
        }
        download_kwargs_with_commit = {**download_kwargs, "commit_hash": commit_hash}

        if state_dict is not None and (pretrained_model_name_or_path is not None or gguf_file is not None):
            raise ValueError(
                "`state_dict` cannot be passed together with a model name or a `gguf_file`. Use one of the two loading strategies."
            )

        if device_map == "auto" and int(os.environ.get("WORLD_SIZE", "0")):
            logger.info(
                "You've set device_map=`auto` while triggering a distributed run with torchrun. This might lead to unexpected behavior. "
                "If your plan is to load the model on each device, you should set device_map={"
                ": PartialState().process_index} where PartialState comes from accelerate library"
            )

        if tp_plan is not None or tp_size is not None:  # TP warnings, and setup
            tp_plan, device_map, device_mesh, tp_size = initialize_tensor_parallelism(
                tp_plan, tp_size=tp_size, device_mesh=device_mesh, device_map=device_map
            )

        if gguf_file is not None and not is_accelerate_available():
            raise ValueError("accelerate is required when loading a GGUF file `pip install accelerate`.")

        if adapter_kwargs is None:
            adapter_kwargs = {}

        _adapter_model_path, pretrained_model_name_or_path = maybe_load_adapters(
            pretrained_model_name_or_path,
            download_kwargs_with_commit,
            **adapter_kwargs,
        )
        device_map = check_and_set_device_map(device_map)  # warn, error and fix the device map

        user_agent = {"file_type": "model", "framework": "pytorch", "from_auto_class": from_auto_class}
        if from_pipeline is not None:
            user_agent["using_pipeline"] = from_pipeline

        # Load config if we don't provide a configuration
        if not isinstance(config, PreTrainedConfig):
            config_path = config if config is not None else pretrained_model_name_or_path
            config, model_kwargs = cls.config_class.from_pretrained(
                config_path,
                return_unused_kwargs=True,
                gguf_file=gguf_file,
                _from_auto=from_auto_class,
                _from_pipeline=from_pipeline,
                **download_kwargs,
                **kwargs,
            )
            if "gguf_file" in model_kwargs:
                model_kwargs.pop("gguf_file")
            commit_hash = model_kwargs.pop("_commit_hash", commit_hash)
        else:
            config = copy.deepcopy(config)
            model_kwargs = kwargs
            commit_hash = getattr(config, "_commit_hash", commit_hash)

        download_kwargs_with_commit["commit_hash"] = commit_hash

        # Because some composite configs call super().__init__ before instantiating the sub-configs, we need this call
        # to correctly redispatch recursively if the kwarg is provided
        if "attn_implementation" in kwargs:
            config._attn_implementation = kwargs.pop("attn_implementation")

        hf_quantizer, config, dtype, device_map = get_hf_quantizer(
            config, quantization_config, dtype, device_map, weights_only, user_agent
        )

        if gguf_file:
            if hf_quantizer is not None:
                raise ValueError(
                    "You cannot combine Quantization and loading a model from a GGUF file, try again by making sure you did not passed a `quantization_config` or that you did not load a quantized model from the Hub."
                )
            if device_map is not None and (
                (isinstance(device_map, dict) and "disk" in device_map.values()) or "disk" in device_map
            ):
                raise RuntimeError(
                    "One or more modules is configured to be mapped to disk. Disk offload is not supported for models "
                    "loaded from GGUF files."
                )

        checkpoint_files, sharded_metadata = _get_resolved_checkpoint_files(
            pretrained_model_name_or_path=pretrained_model_name_or_path,
            variant=variant,
            gguf_file=gguf_file,
            use_safetensors=use_safetensors,
            download_kwargs=download_kwargs_with_commit,
            user_agent=user_agent,
            is_remote_code=cls._auto_class is not None,
            transformers_explicit_filename=getattr(config, "transformers_weights", None),
        )

        is_quantized = hf_quantizer is not None

        if gguf_file:
            from .modeling_gguf_pytorch_utils import load_gguf_checkpoint

            # we need a dummy model to get the state_dict - for this reason, we keep the state_dict as if it was
            # passed directly as a kwarg from now on
            with torch.device("meta"):
                dummy_model = cls(config)
            state_dict = load_gguf_checkpoint(checkpoint_files[0], return_tensors=True, model_to_load=dummy_model)[
                "tensors"
            ]

        # Find the correct dtype based on current state
        config, dtype, dtype_orig = _get_dtype(
            cls, dtype, checkpoint_files, config, sharded_metadata, state_dict, weights_only
        )

        config.name_or_path = pretrained_model_name_or_path
        model_init_context = cls.get_init_context(is_quantized, _is_ds_init_called)
        config = copy.deepcopy(config)  # We do not want to modify the config inplace in from_pretrained.
        with ContextManagers(model_init_context):
            # Let's make sure we don't run the init function of buffer modules
            model = cls(config, *model_args, **model_kwargs)

        # Potentially upcast some modules to avoid loosing precision
        model.upcast_modules_in_fp32(hf_quantizer, dtype)
        # Make sure to tie the weights correctly
        model.tie_weights()

        # make sure we use the model's config since the __init__ call might have copied it
        config = model.config

        if hf_quantizer is not None:  # replace module with quantized modules (does not touch weights)
            hf_quantizer.preprocess_model(
                model=model,
                device_map=device_map,
                keep_in_fp32_modules=model._keep_in_fp32_modules,
                config=config,
                checkpoint_files=checkpoint_files,
                use_kernels=use_kernels,
            )

        if _torch_distributed_available and device_mesh is not None:  # add hooks to nn.Modules: no weights
            model = distribute_model(model, distributed_config, device_mesh, tp_size)

        # Prepare the full device map
        if device_map is not None:
            device_map = _get_device_map(model, device_map, max_memory, hf_quantizer, dtype)

        # restore default dtype
        if dtype_orig is not None:
            torch.set_default_dtype(dtype_orig)

        # Finalize model weight initialization
        model, missing_keys, unexpected_keys, mismatched_keys, offload_index, error_msgs = cls._load_pretrained_model(
            model,
            state_dict,
            checkpoint_files,
            pretrained_model_name_or_path,
            ignore_mismatched_sizes=ignore_mismatched_sizes,
            sharded_metadata=sharded_metadata,
            device_map=device_map,
            disk_offload_folder=offload_folder,
            dtype=dtype,
            hf_quantizer=hf_quantizer,
            device_mesh=device_mesh,
            key_mapping=key_mapping,
            weights_only=weights_only,
        )

        model.tie_weights()  # make sure token embedding weights are still tied if needed
        model.eval()  # Set model in evaluation mode to deactivate DropOut modules by default
        model.set_use_kernels(use_kernels, kernel_config)

        # If it is a model with generation capabilities, attempt to load generation files (generation config,
        # custom generate function)
        if model.can_generate() and hasattr(model, "adjust_generation_fn"):
            model.adjust_generation_fn(
                generation_config,
                from_auto_class,
                from_pipeline,
                pretrained_model_name_or_path,
                **download_kwargs,
                trust_remote_code=trust_remote_code,
                **kwargs,
            )

        # for device_map="auto" : dispatch model with hooks on all devices if necessary (not needed with a tp_plan, so we skip it as it slightly
        # harm performances).
        if device_map is not None and device_mesh is None:
            accelerate_dispatch(model, hf_quantizer, device_map, offload_folder, offload_index, offload_buffers)

        if hf_quantizer is not None:
            model.hf_quantizer = hf_quantizer
            hf_quantizer.postprocess_model(model, config=config)  # usually a no-op

        if _adapter_model_path is not None:
            adapter_kwargs["key_mapping"] = key_mapping  # TODO: Dynamic weight loader for adapters
            model.load_adapter(
                _adapter_model_path,
                adapter_name=adapter_name,
                token=token,
                adapter_kwargs=adapter_kwargs,
            )

        if output_loading_info:
            loading_info = {
                "missing_keys": missing_keys,
                "unexpected_keys": unexpected_keys,
                "mismatched_keys": mismatched_keys,
                "error_msgs": error_msgs,
            }
            return model, loading_info
        return model

    @staticmethod
    def _fix_state_dict_key_on_load(key: str) -> tuple[str, bool]:
        """Replace legacy parameter names with their modern equivalents. E.g. beta -> bias, gamma -> weight."""
        # Rename LayerNorm beta & gamma params for some early models ported from Tensorflow (e.g. Bert)
        # This rename is logged.
        if key.endswith("LayerNorm.beta"):
            return key.replace("LayerNorm.beta", "LayerNorm.bias"), True
        if key.endswith("LayerNorm.gamma"):
            return key.replace("LayerNorm.gamma", "LayerNorm.weight"), True

        # Rename weight norm parametrizations to match changes across torch versions.
        # Impacts a number of speech/wav2vec models. e.g. Hubert, Wav2Vec2, and others.
        # This rename is not logged.
        if hasattr(nn.utils.parametrizations, "weight_norm"):
            if key.endswith("weight_g"):
                return key.replace("weight_g", "parametrizations.weight.original0"), True
            if key.endswith("weight_v"):
                return key.replace("weight_v", "parametrizations.weight.original1"), True
        else:
            if key.endswith("parametrizations.weight.original0"):
                return key.replace("parametrizations.weight.original0", "weight_g"), True
            if key.endswith("parametrizations.weight.original1"):
                return key.replace("parametrizations.weight.original1", "weight_v"), True

        return key, False

    def _get_key_renaming_mapping(
        self,
        checkpoint_keys: list[str],
        key_mapping: Optional[dict[str, str]] = None,
        loading_base_model_from_task_state_dict: bool = False,
        loading_task_model_from_base_state_dict: bool = False,
    ):
        """
        Compute a mapping between the serialized keys on disk `checkpoint_keys`, and the keys that the model
        that we are loading expects. This is the single entry point for key renaming that will be used during
        loading.
        Log if any parameters have been renamed.
        """
        prefix = self.base_model_prefix
        _prefix = f"{prefix}."

        if loading_task_model_from_base_state_dict:
            task_specific_expected_keys, base_model_keys = [], []
            for key in self.state_dict():
                if key.startswith(_prefix):
                    base_model_keys.append(key[len(_prefix) :])
                else:
                    task_specific_expected_keys.append(key)

        renamed_keys = {}
        key_renaming_mapping = {}
        for key in checkpoint_keys:
            # Class specific rename
            new_key, has_changed = self._fix_state_dict_key_on_load(key)

            # Optionally map the key according to `key_mapping`
            if key_mapping is not None:
                for pattern, replacement in key_mapping.items():
                    new_key, n_replace = re.subn(pattern, replacement, new_key)
                    # Early exit of the loop
                    if n_replace > 0:
                        has_changed = True
                        break

            # In this case, we need to add the prefix to the keys, to match them to the expected keys
            if loading_task_model_from_base_state_dict:
                # small sanity check: if we find a key that is only part of the task-specific keys, we raise
                # (if it's also part of the base model, we do not raise and assume it comes from there)
                if new_key in task_specific_expected_keys and new_key not in base_model_keys:
                    raise ValueError(
                        "The state dictionary of the model you are trying to load is corrupted. Are you sure it was "
                        "properly saved?"
                    )
                new_key = ".".join([prefix, new_key])
            # In this case we need to remove the prefix from the key to match them to the expected keys, and use
            # only the keys starting with the prefix
            elif loading_base_model_from_task_state_dict:
                if not new_key.startswith(_prefix):
                    continue
                new_key = new_key[len(_prefix) :]

            key_renaming_mapping[key] = new_key

            # track gamma/beta rename for logging
            if has_changed:
                if key.endswith("LayerNorm.gamma"):
                    renamed_keys["LayerNorm.gamma"] = (key, new_key)
                elif key.endswith("LayerNorm.beta"):
                    renamed_keys["LayerNorm.beta"] = (key, new_key)

        if renamed_keys:
            warning_msg = f"A pretrained model of type `{self.__class__.__name__}` "
            warning_msg += "contains parameters that have been renamed internally (a few are listed below but more are present in the model):\n"
            for old_key, new_key in renamed_keys.values():
                warning_msg += f"* `{old_key}` -> `{new_key}`\n"
            warning_msg += "If you are using a model from the Hub, consider submitting a PR to adjust these weights and help future users."
            logger.info_once(warning_msg)

        return key_renaming_mapping

    @staticmethod
    def _fix_state_dict_key_on_save(key) -> tuple[str, bool]:
        """
        Similar to `_fix_state_dict_key_on_load` allows to define hook for state dict key renaming on model save.
        Do nothing by default, but can be overridden in particular models.
        """
        return key, False

    def _fix_state_dict_keys_on_save(self, state_dict):
        """
        Similar to `_fix_state_dict_keys_on_load` allows to define hook for state dict key renaming on model save.
        Apply `_fix_state_dict_key_on_save` to all keys in `state_dict`.
        """
        return {self._fix_state_dict_key_on_save(key)[0]: value for key, value in state_dict.items()}

    @classmethod
    def _load_pretrained_model(
        cls,
        model: "PreTrainedModel",
        state_dict: Optional[dict],
        checkpoint_files: Optional[list[str]],
        pretrained_model_name_or_path: Optional[str],
        ignore_mismatched_sizes: bool = False,
        sharded_metadata: Optional[dict] = None,
        device_map: Optional[dict] = None,
        disk_offload_folder: Optional[str] = None,
        dtype: Optional[torch.dtype] = None,
        hf_quantizer: Optional[HfQuantizer] = None,
        device_mesh: Optional["torch.distributed.device_mesh.DeviceMesh"] = None,
        key_mapping: Optional[dict[str, str]] = None,
        weights_only: bool = True,
    ):
        # TODO: we should only be calling hf_quantizer.skip_placement or something like that
        is_quantized = hf_quantizer is not None
        is_hqq_or_quark = is_quantized and hf_quantizer.quantization_config.quant_method in {
            QuantizationMethod.HQQ,
            QuantizationMethod.QUARK,
        }

        # Get all the keys of the state dicts that we have to initialize the model with
        if sharded_metadata is not None:
            original_checkpoint_keys = sharded_metadata["all_checkpoint_keys"]
        elif state_dict is not None:
            original_checkpoint_keys = list(state_dict.keys())
        else:
            original_checkpoint_keys = list(
                load_state_dict(checkpoint_files[0], map_location="meta", weights_only=weights_only).keys()
            )

        # Check if we are in a special state, i.e. loading from a state dict coming from a different architecture
        prefix = model.base_model_prefix
        has_prefix_module = any(s.startswith(prefix) for s in original_checkpoint_keys) if len(prefix) > 0 else False
        expects_prefix_module = hasattr(model, prefix) if len(prefix) > 0 else False
        loading_task_model_from_base_state_dict = not has_prefix_module and expects_prefix_module
        loading_base_model_from_task_state_dict = has_prefix_module and not expects_prefix_module

        # Find the key names that the model expects from the serialized keys
        key_renaming_mapping = model._get_key_renaming_mapping(
            original_checkpoint_keys,
            key_mapping,
            loading_base_model_from_task_state_dict,
            loading_task_model_from_base_state_dict,
        )
        checkpoint_keys = list(key_renaming_mapping.values())

        # Find missing and unexpected keys from the state dict
        missing_keys, unexpected_keys = _find_missing_and_unexpected_keys(
            model, original_checkpoint_keys, checkpoint_keys, loading_base_model_from_task_state_dict, hf_quantizer
        )
        # Find all the keys with shape mismatch (if we ignore the mismatch, the weights need to be newly initialized the
        # same way as missing keys)
        mismatched_keys, mismatched_shapes = _find_mismatched_keys(
            model,
            state_dict,
            checkpoint_files,
            ignore_mismatched_sizes,
            key_renaming_mapping,
            is_quantized,
            weights_only,
        )

        # We need to update both the mapping and the list of checkpoint keys to remove the mismatched and unexpected ones
        key_renaming_mapping = {
            k: v for k, v in key_renaming_mapping.items() if v not in mismatched_keys and v not in unexpected_keys
        }
        checkpoint_keys = list(key_renaming_mapping.values())

        # Move missing (and potentially mismatched) keys back to cpu from meta device (because they won't be moved when
        # loading the weights as they are not in the loaded state dict)
        model._move_missing_keys_from_meta_to_cpu(missing_keys + mismatched_keys, dtype, hf_quantizer)

        # correctly initialize the missing (and potentially mismatched) keys
        model._initialize_missing_keys(missing_keys + mismatched_keys, is_quantized)

        # Get reverse key mapping
        reverse_key_renaming_mapping = {v: k for k, v in key_renaming_mapping.items()}

        is_offloaded_safetensors = False
        # This offload index if for params explicitly on the "disk" in the device_map
        disk_offload_index = None
        disk_only_shard_files = []
        # Prepare parameters offloading if needed
        if device_map is not None and "disk" in device_map.values():
            disk_offload_index, disk_only_shard_files, is_offloaded_safetensors = accelerate_disk_offload(
                disk_offload_folder,
                checkpoint_files,
                device_map,
                checkpoint_keys,
                key_renaming_mapping,
                sharded_metadata,
                dtype,
                reverse_key_renaming_mapping,
            )
        # To be able to iterate, even if we don't use it if the state_dict is already provided
        elif state_dict is not None:
            checkpoint_files = [""]

        # Compute expected model keys
        expected_keys = list(model.state_dict().keys())
        if hf_quantizer is not None:
            expected_keys = hf_quantizer.update_expected_keys(model, expected_keys, checkpoint_keys)

        if logger.level >= logging.WARNING:
            verify_tp_plan(expected_keys, getattr(model, "_tp_plan", None))

        # Warmup cuda to load the weights much faster on devices
        if device_map is not None and not is_hqq_or_quark:
            expanded_device_map = expand_device_map(device_map, expected_keys)
            caching_allocator_warmup(model, expanded_device_map, hf_quantizer)

        # Prepare and compatabilize arguments for serial and parallel shard loading
        args_list = [
            (
                shard_file,
                state_dict,
                disk_only_shard_files,
                is_quantized,
                device_map,
                hf_quantizer,
                key_renaming_mapping,
                weights_only,
                model,
                reverse_key_renaming_mapping,
                disk_offload_folder,
                disk_offload_index,
                device_mesh,
            )
            for shard_file in checkpoint_files
        ]

        error_msgs = []

        if (
            os.environ.get("HF_ENABLE_PARALLEL_LOADING", "").upper() in ENV_VARS_TRUE_VALUES
            and not is_deepspeed_zero3_enabled()
        ):
            _error_msgs, disk_offload_index = load_shard_files_with_threadpool(args_list)
            error_msgs += _error_msgs
        else:
            if len(args_list) > 1:
                args_list = logging.tqdm(args_list, desc="Loading checkpoint shards")

            for args in args_list:
                _error_msgs, disk_offload_index = load_shard_file(args)
                error_msgs += _error_msgs

        # Save offloaded index if needed
        if disk_offload_index is not None and len(disk_offload_index) > 0 and not is_offloaded_safetensors:
            save_offload_index(disk_offload_index, disk_offload_folder)
            disk_offload_index = None

        # Post-processing for tensor parallelism
        if device_mesh is not None:
            # When using TP, the device map is a single device for all parameters
            tp_device = list(device_map.values())[0]
            # This is needed for the RotaryEmbedding, which was not initialized on the correct device as it is
            # not part of the state_dict (persistent=False)
            for buffer in model.buffers():
                if buffer.device != tp_device:
                    buffer.data = buffer.to(tp_device)

            # In this case, the top-most task module weights were not moved to device and parallelized as they
            # were not part of the loaded weights: do it now
            if loading_task_model_from_base_state_dict:
                parameters_to_initialize = {
                    name: param for name, param in model.named_parameters() if not name.startswith(prefix)
                }
                for name, param in parameters_to_initialize.items():
                    # If it is still on meta here, it means that it's a tied weight that will be tied later anyway -> skip it
                    if param.device.type == "meta":
                        continue
                    # Shard the param
                    to_contiguous, casting_dtype = _infer_parameter_dtype(model, name, param)
                    shard_and_distribute_module(
                        model,
                        param.to(tp_device),
                        param,
                        name,
                        casting_dtype,
                        to_contiguous,
                        device_mesh.get_local_rank(),
                        device_mesh,
                    )

        # Remove potential model-specific exceptions from the warnings
        missing_keys, unexpected_keys = model._adjust_missing_and_unexpected_keys(
            missing_keys, unexpected_keys, loading_task_model_from_base_state_dict
        )

        # TODO: separate this in another function: it's not core....
        # All potential warnings/infos
        if len(error_msgs) > 0:
            error_msg = "\n\t".join(error_msgs)
            if "size mismatch" in error_msg:
                error_msg += (
                    "\n\tYou may consider adding `ignore_mismatched_sizes=True` in the model `from_pretrained` method."
                )
            raise RuntimeError(f"Error(s) in loading state_dict for {model.__class__.__name__}:\n\t{error_msg}")
        if len(unexpected_keys) > 0:
            archs = [] if model.config.architectures is None else model.config.architectures
            warner = logger.warning if model.__class__.__name__ in archs else logger.info
            warner(
                f"Some weights of the model checkpoint at {pretrained_model_name_or_path} were not used when"
                f" initializing {model.__class__.__name__}: {update_key_name(unexpected_keys)}\n- This IS expected if you are"
                f" initializing {model.__class__.__name__} from the checkpoint of a model trained on another task or"
                " with another architecture (e.g. initializing a BertForSequenceClassification model from a"
                " BertForPreTraining model).\n- This IS NOT expected if you are initializing"
                f" {model.__class__.__name__} from the checkpoint of a model that you expect to be exactly identical"
                " (initializing a BertForSequenceClassification model from a BertForSequenceClassification model)."
            )
        if len(missing_keys) > 0:
            logger.warning(
                f"Some weights of {model.__class__.__name__} were not initialized from the model checkpoint at"
                f" {pretrained_model_name_or_path} and are newly initialized: {update_key_name(missing_keys)}\nYou should probably"
                " TRAIN this model on a down-stream task to be able to use it for predictions and inference."
            )
        if len(mismatched_keys) > 0:
            mismatched_warning = "\n".join(
                [
                    f"- {key}: found shape {shape1} in the checkpoint and {shape2} in the model instantiated"
                    for key, (shape1, shape2) in zip(mismatched_keys, mismatched_shapes)
                ]
            )
            logger.warning(
                f"Some weights of {model.__class__.__name__} were not initialized from the model checkpoint at"
                f" {pretrained_model_name_or_path} and are newly initialized because the shapes did not"
                f" match:\n{mismatched_warning}\nYou should probably TRAIN this model on a down-stream task to be able"
                " to use it for predictions and inference."
            )

        return model, missing_keys, unexpected_keys, mismatched_keys, disk_offload_index, error_msgs

    def retrieve_modules_from_names(self, names, add_prefix=False, remove_prefix=False):
        module_keys = {".".join(key.split(".")[:-1]) for key in names}

        # torch.nn.ParameterList is a special case where two parameter keywords
        # are appended to the module name, *e.g.* bert.special_embeddings.0
        module_keys = module_keys.union(
            {".".join(key.split(".")[:-2]) for key in names if len(key) > 0 and key[-1].isdigit()}
        )

        retrieved_modules = []
        # retrieve all modules that has at least one missing weight name
        for name, module in self.named_modules():
            if remove_prefix:
                _prefix = f"{self.base_model_prefix}."
                name = name.removeprefix(_prefix)
            elif add_prefix:
                name = ".".join([self.base_model_prefix, name]) if len(name) > 0 else self.base_model_prefix

            if name in module_keys:
                retrieved_modules.append(module)

        return retrieved_modules

    @classmethod
    def register_for_auto_class(cls, auto_class="AutoModel"):
        """
        Register this class with a given auto class. This should only be used for custom models as the ones in the
        library are already mapped with an auto class.



        Args:
            auto_class (`str` or `type`, *optional*, defaults to `"AutoModel"`):
                The auto class to register this new model with.
        """
        if not isinstance(auto_class, str):
            auto_class = auto_class.__name__

        import transformers.models.auto as auto_module

        if not hasattr(auto_module, auto_class):
            raise ValueError(f"{auto_class} is not a valid auto class.")

        cls._auto_class = auto_class

    def warn_if_padding_and_no_attention_mask(self, input_ids, attention_mask):
        """
        Shows a one-time warning if the input_ids appear to contain padding and no attention mask was given.
        """

        # Skip the check during tracing.
        if is_torch_fx_proxy(input_ids) or torch.jit.is_tracing() or is_torchdynamo_compiling():
            return

        if (attention_mask is not None) or (self.config.pad_token_id is None):
            return

        # Check only the first and last input IDs to reduce overhead.
        if self.config.pad_token_id in input_ids[:, [-1, 0]]:
            warn_string = (
                "We strongly recommend passing in an `attention_mask` since your input_ids may be padded. See "
                "https://huggingface.co/docs/transformers/troubleshooting"
                "#incorrect-output-when-padding-tokens-arent-masked."
            )

            # If the pad token is equal to either BOS, EOS, or SEP, we do not know whether the user should use an
            # attention_mask or not. In this case, we should still show a warning because this is a rare case.
            if (
                (self.config.bos_token_id is not None and self.config.bos_token_id == self.config.pad_token_id)
                or (self.config.eos_token_id is not None and self.config.eos_token_id == self.config.pad_token_id)
                or (self.config.sep_token_id is not None and self.config.sep_token_id == self.config.pad_token_id)
            ):
                warn_string += (
                    f"\nYou may ignore this warning if your `pad_token_id` ({self.config.pad_token_id}) is identical "
                    f"to the `bos_token_id` ({self.config.bos_token_id}), `eos_token_id` ({self.config.eos_token_id}), "
                    f"or the `sep_token_id` ({self.config.sep_token_id}), and your input is not padded."
                )

            logger.warning_once(warn_string)

    @property
    def supports_tp_plan(self):
        """
        Returns whether the model has a tensor parallelism plan.
        """
        if self._tp_plan is not None:
            return True
        # Check if base model has a TP plan
        if getattr(self.base_model, "_tp_plan", None) is not None:
            return True
        if self.config.base_model_tp_plan is not None:
            return True
        return False

    @property
    def tp_size(self):
        """
        Returns the model's tensor parallelism degree.
        """
        # if None, the model didn't undergo tensor parallel sharding
        return self._tp_size

    @property
    def supports_pp_plan(self):
        if self._pp_plan is not None:
            return True
        # Check if base model has PP plan
        if getattr(self.base_model, "_pp_plan", None) is not None:
            return True
        return False

    @property
    def loss_function(self):
        if hasattr(self, "_loss_function"):
            return self._loss_function

        loss_type = getattr(self, "loss_type", None)

        if loss_type is None or loss_type not in LOSS_MAPPING:
            logger.warning_once(
                f"`loss_type={loss_type}` was set in the config but it is unrecognized. "
                f"Using the default loss: `ForCausalLMLoss`."
            )
            loss_type = "ForCausalLM"
        return LOSS_MAPPING[loss_type]

    @loss_function.setter
    def loss_function(self, value):
        self._loss_function = value

    def kernelize(self, mode=None):
        if not is_kernels_available():
            raise ValueError(
                "Kernels are not available. To use kernels, please install kernels using `pip install kernels`"
            )
        from kernels import Device, Mode, kernelize

        mode = Mode.INFERENCE if not self.training else Mode.TRAINING if mode is None else mode
        kernelize(self, device=Device(type=self.device.type), mode=mode)
        self._use_kernels = True

    @property
    def use_kernels(self) -> bool:
        return getattr(self, "_use_kernels", False)

    @use_kernels.setter
    def use_kernels(self, value: bool) -> None:
        # Avoid re-kernelizing if already enabled
        if bool(value) and getattr(self, "_use_kernels", False):
            return

        if value:
            self.kernelize()
        else:
            if getattr(self, "_use_kernels", False):
                logger.warning_once(
                    "Disabling kernels at runtime is a no-op as there is no 'unkernelize' routine; keeping current kernels active."
                )
            self._use_kernels = False

    def get_compiled_call(self, compile_config: Optional[CompileConfig]) -> Callable:
        """Return a `torch.compile`'d version of `self.__call__`. This is useful to dynamically choose between
        non-compiled/compiled `forward` during inference, especially to switch between prefill (where we don't
        want to use compiled version to avoid recomputing the graph with new shapes) and iterative decoding
        (where we want the speed-ups of compiled version with static shapes)."""
        # Only reset it if not present or different from previous config
        if "llama4" in self.config.model_type:  # TODO try to enable for FULL COMPILE HYBRID CACHE SUPPORT
            return self.__call__
        compile_config = compile_config or CompileConfig()
        default_config = getattr(self.generation_config, "compile_config", None) or CompileConfig()
        if (
            not hasattr(self, "_compiled_call")
            or getattr(self, "_last_compile_config", default_config) != compile_config
        ):
            self._last_compile_config = compile_config
            self._compiled_call = torch.compile(self.__call__, **compile_config.to_dict())
        return self._compiled_call

    @classmethod
    def is_backend_compatible(cls):
        return cls._supports_attention_backend

    def _move_missing_keys_from_meta_to_cpu(
        self, missing_keys: list[str], dtype: torch.dtype, hf_quantizer: Optional[HfQuantizer]
    ) -> None:
        """Move the missing keys (keys that are part of the model parameters, but were NOT found in the loaded state dicts) back
        from meta device to cpu.
        """
        is_quantized = hf_quantizer is not None

        # In this case we need to move everything back
        if is_fsdp_enabled() and not is_local_dist_rank_0() and not is_quantized:
            # We only do it for the parameters, as the buffers are not initialized on the meta device by default
            for key, param in self.named_parameters():
                value = torch.empty_like(param, dtype=dtype, device="cpu")
                _load_parameter_into_model(self, key, value)
            return

        model_state_dict = self.state_dict()
        for key in missing_keys:
            param = model_state_dict[key]
            # Buffers are not initialized on the meta device, so we still need this check to avoid overwriting them
            if param.device == torch.device("meta"):
                value = torch.empty_like(param, dtype=dtype, device="cpu")
                if not is_quantized or not hf_quantizer.param_needs_quantization(self, key):
                    _load_parameter_into_model(self, key, value)
                else:
                    hf_quantizer.create_quantized_param(self, value, key, "cpu")

    def _initialize_missing_keys(self, missing_keys: list[str], is_quantized: bool) -> None:
        """Initialize the missing keys (keys that are part of the model parameters, but were NOT found in the loaded state dicts), according to
        `_initialize_weights`. Indeed, since the corresponding weights are missing from the state dict, they will not be replaced and need to
        be initialized correctly (i.e. weight initialization distribution).
        Also take care of setting the `_is_hf_initialized` flag for keys that are not missing.
        """
        for key in self.state_dict():
            # If it's part of the keys that will be loaded, mark it as already initialized
            if key not in missing_keys:
                param_or_buffer = self.get_parameter_or_buffer(key)
                param_or_buffer._is_hf_initialized = True

        def set_is_initialized_for_modules(module):
            # A module is already initialized if and only if all its children are also already initialized, and all
            # its immediate `nn.Parameter` and persistent buffers are also already initialized
            if (
                all(getattr(child, "_is_hf_initialized", False) for child in module.children())
                and all(getattr(param, "_is_hf_initialized", False) for param in module.parameters(recurse=False))
                and all(
                    getattr(buffer, "_is_hf_initialized", False)
                    for buffer in module.buffers(recurse=False)
                    if buffer not in module._non_persistent_buffers_set
                )
            ):
                module._is_hf_initialized = True

        # Set the flag on the modules as well. We do it recursively (depth-first), as it's more efficient (we do not
        # need to check the entire state dict of each module, only the immediate children, so we only iterate once over
        # each param)
        self.apply(set_is_initialized_for_modules)

        # This will only initialize submodules that are not marked as initialized by the line above.
        if is_deepspeed_zero3_enabled() and not is_quantized:
            import deepspeed

            not_initialized_parameters = list(
                {v for v in self.state_dict().values() if not getattr(v, "_is_hf_initialized", False)}
            )
            with deepspeed.zero.GatheredParameters(not_initialized_parameters, modifier_rank=0):
                self.initialize_weights()
        else:
            self.initialize_weights()

    def _adjust_missing_and_unexpected_keys(
        self, missing_keys: list[str], unexpected_keys: list[str], loading_task_model_from_base_state_dict: bool
    ) -> tuple[list[str], list[str]]:
        """Adjust the `missing_keys` and `unexpected_keys` based on current model's exception rules, to avoid
        raising unneeded warnings/errors.
        """
        # Old checkpoints may have keys for rotary_emb.inv_freq for each layer, however we moved this buffer to the main model
        # (so the buffer name has changed). Remove them in such a case. This is another exception that was not added to
        # `_keys_to_ignore_on_load_unexpected` as it touches many models -> we add it manually to the existing patterns
        has_inv_freq_buffers = any(buffer.endswith("rotary_emb.inv_freq") for buffer, _ in self.named_buffers())
        additional_unexpected_patterns = [r"rotary_emb\.inv_freq"] if has_inv_freq_buffers else []

        missing_patterns = self._keys_to_ignore_on_load_missing or []
        unexpected_patterns = (self._keys_to_ignore_on_load_unexpected or []) + additional_unexpected_patterns
        ignore_missing_regex, ignore_unexpected_regex = None, None
        if len(missing_patterns) > 0:
            ignore_missing_regex = re.compile("|".join(rf"({pattern})" for pattern in missing_patterns))
        if len(unexpected_patterns) > 0:
            ignore_unexpected_regex = re.compile("|".join(rf"({pattern})" for pattern in unexpected_patterns))

        # Clean-up missing keys
        if ignore_missing_regex is not None:
            missing_keys = [key for key in missing_keys if ignore_missing_regex.search(key) is None]

        # Clean-up unexpected keys
        if ignore_unexpected_regex is not None:
            unexpected_keys = [key for key in unexpected_keys if ignore_unexpected_regex.search(key) is None]

        # Note: only the unexpected keys should remove the added prefix here, to correctly display the original name
        # in the warnings. For missing keys, we should show the prefix in the warning as it's part of the final model
        if loading_task_model_from_base_state_dict:
            _prefix = f"{self.base_model_prefix}."
            unexpected_keys = [k.removeprefix(_prefix) for k in unexpected_keys]

        return missing_keys, unexpected_keys

    def get_parameter_or_buffer(self, target: str):
        """
        Return the parameter or buffer given by `target` if it exists, otherwise throw an error. This combines
        `get_parameter()` and `get_buffer()` in a single handy function. If the target is an `_extra_state` attribute,
        it will return the extra state provided by the module. Note that it only work if `target` is a leaf of the model.
        """
        try:
            return self.get_parameter(target)
        except AttributeError:
            pass
        try:
            return self.get_buffer(target)
        except AttributeError:
            pass
        module, param_name = get_module_from_name(self, target)
        if (
            param_name == "_extra_state"
            and getattr(module.__class__, "get_extra_state", torch.nn.Module.get_extra_state)
            is not torch.nn.Module.get_extra_state
        ):
            return module.get_extra_state()

        raise AttributeError(f"`{target}` is neither a parameter, buffer, nor extra state.")

    def train(self, mode: bool = True):
        out = super().train(mode)
        if self.use_kernels:
            self.kernelize()
        return out

    def eval(self):
        return self.train(False)

    def upcast_modules_in_fp32(self, hf_quantizer: HfQuantizer | None, dtype: torch.dtype) -> None:
        """
        Upcast modules defined in `_keep_in_fp32_modules` and `_keep_in_fp32_modules_strict` in fp32, if
        `dtype` is different than fp32.
        """
        # If the dtype is already fp32, we can skip
        if dtype == torch.float32:
            return

        keep_in_fp32_modules = []
        # The _keep_in_fp32_modules flag is only used to avoid bf16 -> fp16 casting precision issues. It was introduced
        # in case of force loading a model that should stay bf16 in fp16 (which includes a few quantizers as this is a pre-processing
        # step for e.g. bitsandbytes). See https://github.com/huggingface/transformers/issues/20287 for details.
        if self._keep_in_fp32_modules is not None and (
            dtype == torch.float16 or getattr(hf_quantizer, "use_keep_in_fp32_modules", False)
        ):
            keep_in_fp32_modules.extend(self._keep_in_fp32_modules)

        if self._keep_in_fp32_modules_strict is not None and (dtype == torch.float16 or dtype == torch.bfloat16):
            keep_in_fp32_modules.extend(self._keep_in_fp32_modules_strict)

        if len(keep_in_fp32_modules) > 0:
            # We need to match exact layers, so we add either `.` on each side, or start/end of string
            keep_in_fp32_regex = re.compile("|".join([rf"((^|\.){module}($|\.))" for module in keep_in_fp32_modules]))
            for name, param in self.named_parameters():
                if keep_in_fp32_regex.search(name):
                    # param = param.to(torch.float32) does not work here as only in the local scope.
                    param.data = param.data.to(torch.float32)


PreTrainedModel.push_to_hub = copy_func(PreTrainedModel.push_to_hub)
if PreTrainedModel.push_to_hub.__doc__ is not None:
    PreTrainedModel.push_to_hub.__doc__ = PreTrainedModel.push_to_hub.__doc__.format(
        object="model", object_class="AutoModel", object_files="model file"
    )


def unwrap_model(model: nn.Module, recursive: bool = False) -> nn.Module:
    """
    Recursively unwraps a model from potential containers (as used in distributed training).

    Args:
        model (`torch.nn.Module`): The model to unwrap.
        recursive (`bool`, *optional*, defaults to `False`):
            Whether to recursively extract all cases of `module.module` from `model` as well as unwrap child sublayers
            recursively, not just the top-level distributed containers.
    """
    # Use accelerate implementation if available (should always be the case when using torch)
    # This is for pytorch, as we also have to handle things like dynamo
    if is_accelerate_available():
        kwargs = {}
        if recursive:
            kwargs["recursive"] = recursive
        return extract_model_from_parallel(model, **kwargs)
    else:
        # since there could be multiple levels of wrapping, unwrap recursively
        if hasattr(model, "module"):
            return unwrap_model(model.module)
        else:
            return model


def expand_device_map(device_map, param_names):
    """
    Expand a device map to return the correspondence parameter name to device.
    """
    new_device_map = {}
    for module, device in device_map.items():
        new_device_map.update(
            {p: device for p in param_names if p == module or p.startswith(f"{module}.") or module == ""}
        )
    return new_device_map


def is_accelerator_device(device: Union[str, int, torch.device]) -> bool:
    """Check if the device is an accelerator. We need to function, as device_map can be "disk" as well, which is not
    a proper `torch.device`.
    """
    if device == "disk":
        return False
    else:
        return torch.device(device).type not in ["meta", "cpu"]


def caching_allocator_warmup(model: PreTrainedModel, expanded_device_map: dict, hf_quantizer: Optional[HfQuantizer]):
    """This function warm-ups the caching allocator based on the size of the model tensors that will reside on each
    device. It allows to have one large call to Malloc, instead of recursively calling it later when loading
    the model, which is actually the loading speed bottleneck.
    Calling this function allows to cut the model loading time by a very large margin.

    A few facts related to loading speed (taking into account the use of this function):
    - When loading a model the first time, it is usually slower than the subsequent times, because the OS is very likely
    to cache the different state dicts (if enough resources/RAM are available)
    - Trying to force the OS to cache the files in advance (by e.g. accessing a small portion of them) is really hard,
    and not a good idea in general as this is low level OS optimizations that depend on resource usage anyway
    - As of 18/03/2025, loading a Llama 70B model with TP takes ~1 min without file cache, and ~13s with full file cache.
    The baseline, i.e. only loading the tensor shards on device and adjusting dtype (i.e. copying them) is ~5s with full cache.
    These numbers are reported for TP on 4 H100 GPUs.
    - It is useless to pre-allocate more than the model size in this function (i.e. using an `allocation_factor` > 1) as
    cudaMalloc is not a bottleneck at all anymore
    - Loading speed bottleneck is now almost only tensor copy (i.e. changing the dtype) and moving the tensors to the devices.
    However, we cannot really improve on those aspects obviously, as the data needs to be moved/copied in the end.
    """
    factor = 2 if hf_quantizer is None else hf_quantizer.get_accelerator_warm_up_factor()

    # Remove disk, cpu and meta devices, and cast to proper torch.device
    accelerator_device_map = {
        param: torch.device(device) for param, device in expanded_device_map.items() if is_accelerator_device(device)
    }
    if not accelerator_device_map:
        return

    tp_plan = getattr(model, "_tp_plan", []) or []
    tp_plan_regex = (
        re.compile("|".join([re.escape(plan) for plan in tp_plan]))
        if _torch_distributed_available and torch.distributed.is_initialized()
        else None
    )
    total_byte_count = defaultdict(lambda: 0)
    tied_param_names = _get_tied_weight_keys(model)
    for param_name, device in accelerator_device_map.items():
        # Skip if the parameter has already been accounted for (tied weights)
        if param_name in tied_param_names:
            continue

        # For example in the case of MXFP4 quantization, we need to update the param name to the original param name
        # because the checkpoint contains blocks, and scales, but since we are dequantizing, we need to use the original param name
        if hf_quantizer is not None:
            param_name = hf_quantizer.get_param_name(param_name)

        try:
            param = model.get_parameter_or_buffer(param_name)
        except AttributeError:
            raise AttributeError(f"Parameter {param_name} not found in model")

        # The dtype of different parameters may be different with composite models or `keep_in_fp32_modules`
        param_byte_count = param.numel() * param.element_size()

        if tp_plan_regex is not None:
            generic_name = re.sub(r"\.\d+\.", ".*.", param_name)
            param_byte_count //= torch.distributed.get_world_size() if tp_plan_regex.search(generic_name) else 1

        total_byte_count[device] += param_byte_count

    # This will kick off the caching allocator to avoid having to Malloc afterwards
    for device, byte_count in total_byte_count.items():
        if device.type in ["cuda", "xpu"]:
            torch_accelerator_module = getattr(torch, device.type)
            index = device.index if device.index is not None else torch_accelerator_module.current_device()
            device_memory = torch_accelerator_module.mem_get_info(index)[0]
            # Allow up to (max device memory - 1.2 GiB) in resource-constrained hardware configurations. Trying to reserve more
            # than that amount might sometimes lead to unnecessary cuda/xpu OOM, if the last parameter to be loaded on the device is large,
            # and the remaining reserved memory portion is smaller than the param size -> torch will then try to fully re-allocate all
            # the param size, instead of using the remaining reserved part, and allocating only the difference, which can lead
            # to OOM. See https://github.com/huggingface/transformers/issues/37436#issuecomment-2808982161 for more details.
            # Note that we use an absolute value instead of device proportion here, as a 8GiB device could still allocate too much
            # if using e.g. 90% of device size, while a 140GiB device would allocate too little
            byte_count = min(byte_count, max(0, int(device_memory - 1.2 * 1024**3)))
            # If there is *unused* reserved cuda/xpu memory, we can skip/reduce the allocation.
            unused_memory = torch_accelerator_module.memory_reserved(
                index
            ) - torch_accelerator_module.memory_allocated(index)
            byte_count = max(0, byte_count - unused_memory)
        # Allocate memory
        _ = torch.empty(byte_count // factor, dtype=torch.float16, device=device, requires_grad=False)


class AttentionInterface(GeneralInterface):
    """
    Dict-like object keeping track of allowed attention functions. You can easily add a new attention function
    with a call to `register()`. If a model needs to locally overwrite an existing attention function, say `sdpa`,
    it needs to declare a new instance of this class inside the `modeling_<model>.py`, and declare it on that instance.
    """

    # Class instance object, so that a call to `register` can be reflected into all other files correctly, even if
    # a new instance is created (in order to locally override a given function)
    _global_mapping = {
        "flash_attention_3": flash_attention_forward,
        "flash_attention_2": flash_attention_forward,
        "flex_attention": flex_attention_forward,
        "sdpa": sdpa_attention_forward,
        "paged|flash_attention_3": paged_attention_forward,
        "paged|flash_attention_2": paged_attention_forward,
        "paged|sdpa": sdpa_attention_paged_forward,
        "paged|eager": eager_paged_attention_forward,
    }


# Global AttentionInterface shared by all models which do not need to overwrite any of the existing ones
ALL_ATTENTION_FUNCTIONS: AttentionInterface = AttentionInterface()


class PreTrainedAudioTokenizerBase(PreTrainedModel):
    """
    Class that additionally defines the behavior of any `audio_tokenizer` to be added.
    Characteristic for any of them:
        1. Encode raw audio into discrete audio codebooks (with x channels)
        2. Decode from discrete audio codebooks back to raw audio
    It is possible that they can decode in different ways given a different representation
    but they are forced to support 2. nonetheless, e.g. see `DAC`.
    """

    @abstractmethod
    def encode(self, input_values: torch.Tensor, *args, **kwargs):
        """
        Encode raw audio retrieved from a respective `FeatureExtractor` into discrete audio codebooks (with x channels)
        """
        pass

    @abstractmethod
    def decode(self, audio_codes: torch.Tensor, *args, **kwargs):
        """Decode from discrete audio codebooks back to raw audio"""
        pass<|MERGE_RESOLUTION|>--- conflicted
+++ resolved
@@ -2419,14 +2419,9 @@
             )
 
             # preload flash attention here to allow compile with fullgraph
-<<<<<<< HEAD
             if "flash" in applicable_attn_implementation:
                 lazy_import_flash_attention(applicable_attn_implementation)
 
-=======
-            if applicable_attn_implementation.startswith("flash_"):
-                lazy_import_flash_attention(applicable_attn_implementation, force_import=True)
->>>>>>> e2122c4b
         return applicable_attn_implementation
 
     def get_correct_attn_implementation(self, requested_attention: Optional[str], is_init_check: bool = False) -> str:
