# coding=utf-8
# Copyright 2018 The Google AI Language Team Authors, Facebook AI Research authors and The HuggingFace Inc. team.
# Copyright (c) 2018, NVIDIA CORPORATION.  All rights reserved.
#
# Licensed under the Apache License, Version 2.0 (the "License");
# you may not use this file except in compliance with the License.
# You may obtain a copy of the License at
#
#     http://www.apache.org/licenses/LICENSE-2.0
#
# Unless required by applicable law or agreed to in writing, software
# distributed under the License is distributed on an "AS IS" BASIS,
# WITHOUT WARRANTIES OR CONDITIONS OF ANY KIND, either express or implied.
# See the License for the specific language governing permissions and
# limitations under the License.
import collections
import copy
import functools
import gc
import importlib.metadata
import inspect
import itertools
import json
import os
import re
import shutil
import sys
import tempfile
import warnings
from abc import abstractmethod
from collections import defaultdict
from concurrent.futures import ThreadPoolExecutor, as_completed
from contextlib import contextmanager
from enum import Enum
from functools import partial, wraps
from threading import Thread
from typing import Any, Callable, Optional, TypeVar, Union, get_type_hints
from zipfile import is_zipfile

import torch
from huggingface_hub import split_torch_state_dict_into_shards
from packaging import version
from torch import Tensor, nn
from torch.distributions import constraints
from torch.utils.checkpoint import checkpoint

from transformers.utils import is_torchao_available


if is_torchao_available():
    from torchao.quantization import Int4WeightOnlyConfig

from .configuration_utils import PretrainedConfig
from .distributed import DistributedConfig
from .dynamic_module_utils import custom_object_save
from .generation import CompileConfig, GenerationConfig
from .integrations import PeftAdapterMixin, deepspeed_config, is_deepspeed_zero3_enabled, is_fsdp_enabled
from .integrations.accelerate import find_tied_parameters, init_empty_weights
from .integrations.deepspeed import _load_state_dict_into_zero3_model
from .integrations.eager_paged import eager_paged_attention_forward
from .integrations.flash_attention import flash_attention_forward
from .integrations.flash_paged import paged_attention_forward
from .integrations.flex_attention import flex_attention_forward
from .integrations.sdpa_attention import sdpa_attention_forward
from .integrations.sdpa_paged import sdpa_attention_paged_forward
from .integrations.tensor_parallel import (
    _get_parameter_tp_plan,
    distribute_model,
    initialize_tensor_parallelism,
    repack_weights,
    replace_state_dict_local_with_dtensor,
    shard_and_distribute_module,
    verify_tp_plan,
)
from .loss.loss_utils import LOSS_MAPPING
from .masking_utils import ALL_MASK_ATTENTION_FUNCTIONS
from .modeling_flash_attention_utils import lazy_import_flash_attention
from .pytorch_utils import (  # noqa: F401
    Conv1D,
    apply_chunking_to_forward,
    find_pruneable_heads_and_indices,
    id_tensor_storage,
    prune_conv1d_layer,
    prune_layer,
    prune_linear_layer,
)
from .quantizers import AutoHfQuantizer, HfQuantizer
from .quantizers.quantizers_utils import get_module_from_name
from .safetensors_conversion import auto_conversion
from .utils import (
    ADAPTER_SAFE_WEIGHTS_NAME,
    ADAPTER_WEIGHTS_NAME,
    CONFIG_NAME,
    DUMMY_INPUTS,
    FLAX_WEIGHTS_NAME,
    SAFE_WEIGHTS_INDEX_NAME,
    SAFE_WEIGHTS_NAME,
    TF2_WEIGHTS_NAME,
    TF_WEIGHTS_NAME,
    WEIGHTS_INDEX_NAME,
    WEIGHTS_NAME,
    ContextManagers,
    PushToHubMixin,
    cached_file,
    check_torch_load_is_safe,
    copy_func,
    download_url,
    extract_commit_hash,
    has_file,
    is_accelerate_available,
    is_bitsandbytes_available,
    is_flash_attn_2_available,
    is_flash_attn_3_available,
    is_kernels_available,
    is_offline_mode,
    is_optimum_available,
    is_peft_available,
    is_remote_url,
    is_safetensors_available,
    is_torch_flex_attn_available,
    is_torch_greater_or_equal,
    is_torch_mlu_available,
    is_torch_npu_available,
    is_torch_xla_available,
    is_torch_xpu_available,
    logging,
)
from .utils.generic import _CAN_RECORD_REGISTRY, GeneralInterface, OutputRecorder
from .utils.hub import create_and_tag_model_card, get_checkpoint_shard_files
from .utils.import_utils import (
    ENV_VARS_TRUE_VALUES,
    is_huggingface_hub_greater_or_equal,
    is_sagemaker_mp_enabled,
    is_torch_fx_proxy,
    is_torchdynamo_compiling,
)
from .utils.quantization_config import BitsAndBytesConfig, QuantizationMethod


XLA_USE_BF16 = os.environ.get("XLA_USE_BF16", "0").upper()
XLA_DOWNCAST_BF16 = os.environ.get("XLA_DOWNCAST_BF16", "0").upper()


if is_accelerate_available():
    from accelerate import dispatch_model, infer_auto_device_map
    from accelerate.hooks import add_hook_to_module
    from accelerate.utils import (
        check_tied_parameters_on_same_device,
        extract_model_from_parallel,
        get_balanced_memory,
        get_max_memory,
        load_offloaded_weights,
        offload_weight,
        save_offload_index,
    )

    accelerate_version = version.parse(importlib.metadata.version("accelerate"))
    if accelerate_version >= version.parse("0.31"):
        from accelerate.utils.modeling import get_state_dict_from_offload

if is_safetensors_available():
    from safetensors import safe_open
    from safetensors.torch import load_file as safe_load_file
    from safetensors.torch import save_file as safe_save_file


if is_kernels_available():
    from kernels import get_kernel


logger = logging.get_logger(__name__)


_init_weights = True
_is_quantized = False
_is_ds_init_called = False
_torch_distributed_available = torch.distributed.is_available()

_is_dtensor_available = _torch_distributed_available and is_torch_greater_or_equal("2.5")
if _is_dtensor_available:
    from torch.distributed.tensor import DTensor


def is_local_dist_rank_0():
    return (
        torch.distributed.is_available()
        and torch.distributed.is_initialized()
        and int(os.environ.get("LOCAL_RANK", "-1")) == 0
    )


if is_sagemaker_mp_enabled():
    import smdistributed.modelparallel.torch as smp
    from smdistributed.modelparallel import __version__ as SMP_VERSION

    IS_SAGEMAKER_MP_POST_1_10 = version.parse(SMP_VERSION) >= version.parse("1.10")
else:
    IS_SAGEMAKER_MP_POST_1_10 = False

if is_peft_available():
    from .utils import find_adapter_config_file


SpecificPreTrainedModelType = TypeVar("SpecificPreTrainedModelType", bound="PreTrainedModel")

TORCH_INIT_FUNCTIONS = {
    "uniform_": nn.init.uniform_,
    "normal_": nn.init.normal_,
    "trunc_normal_": nn.init.trunc_normal_,
    "constant_": nn.init.constant_,
    "xavier_uniform_": nn.init.xavier_uniform_,
    "xavier_normal_": nn.init.xavier_normal_,
    "kaiming_uniform_": nn.init.kaiming_uniform_,
    "kaiming_normal_": nn.init.kaiming_normal_,
    "uniform": nn.init.uniform,
    "normal": nn.init.normal,
    "xavier_uniform": nn.init.xavier_uniform,
    "xavier_normal": nn.init.xavier_normal,
    "kaiming_uniform": nn.init.kaiming_uniform,
    "kaiming_normal": nn.init.kaiming_normal,
}

# DO NOT MODIFY, KEPT FOR BC ONLY
VLMS = [
    "aria",
    "ayavision",
    "colpali",
    "emu3",
    "fuyu",
    "gotocr2",
    "gemma3",
    "internvl",
    "llava",  # all llava prefixed models fall under this check
    "mistral3",
    "mllama",
    "paligemma",
    "shieldgemma2",
    "qwen2vl",
    "qwen2_5_vl",
    "videollava",
    "vipllava",
]


@contextmanager
def no_init_weights():
    """
    Context manager to globally disable weight initialization to speed up loading large models.
    """
    global _init_weights
    old_init_weights = _init_weights

    _init_weights = False

    def _skip_init(*args, **kwargs):
        pass

    # Save the original initialization functions
    for name, init_func in TORCH_INIT_FUNCTIONS.items():
        setattr(torch.nn.init, name, _skip_init)

    try:
        yield
    finally:
        _init_weights = old_init_weights
        # Restore the original initialization functions
        for name, init_func in TORCH_INIT_FUNCTIONS.items():
            setattr(torch.nn.init, name, init_func)


@contextmanager
def set_quantized_state():
    global _is_quantized
    _is_quantized = True
    try:
        yield
    finally:
        _is_quantized = False


# Skip recursive calls to deepspeed.zero.Init to avoid pinning errors.
# This issue occurs with ZeRO stage 3 when using NVMe offloading.
# For more details, refer to issue #34429.
@contextmanager
def set_zero3_state():
    global _is_ds_init_called
    _is_ds_init_called = True
    try:
        yield
    finally:
        _is_ds_init_called = False


def restore_default_torch_dtype(func):
    """
    Decorator to restore the default torch dtype
    at the end of the function. Serves
    as a backup in case calling the function raises
    an error after the function has changed the default dtype but before it could restore it.
    """

    @wraps(func)
    def _wrapper(*args, **kwargs):
        old_dtype = torch.get_default_dtype()
        try:
            return func(*args, **kwargs)
        finally:
            torch.set_default_dtype(old_dtype)

    return _wrapper


def get_torch_context_manager_or_global_device():
    """
    Test if a device context manager is currently in use, or if it is not the case, check if the default device
    is not "cpu". This is used to infer the correct device to load the model on, in case `device_map` is not provided.
    """
    device_in_context = torch.tensor([]).device
    # `get_default_device` was only introduced in torch>=2.3 - use cpu otherwise to align the behavior
    default_device = torch.get_default_device() if is_torch_greater_or_equal("2.3") else torch.device("cpu")
    # This case means no context manager was used -> we still check if the default that was potentially set is not cpu
    if device_in_context == default_device:
        if default_device != torch.device("cpu"):
            return default_device
        return None
    return device_in_context


def get_parameter_device(parameter: Union[nn.Module, "ModuleUtilsMixin"]):
    try:
        return next(parameter.parameters()).device
    except StopIteration:
        # For nn.DataParallel compatibility in PyTorch 1.5

        def find_tensor_attributes(module: nn.Module) -> list[tuple[str, Tensor]]:
            tuples = [(k, v) for k, v in module.__dict__.items() if torch.is_tensor(v)]
            return tuples

        gen = parameter._named_members(get_members_fn=find_tensor_attributes)
        first_tuple = next(gen)
        return first_tuple[1].device


def get_parameter_dtype(parameter: Union[nn.Module, "ModuleUtilsMixin"]):
    """
    Returns the first found floating dtype in parameters if there is one, otherwise returns the last dtype it found.
    """
    last_dtype = None
    for t in parameter.parameters():
        last_dtype = t.dtype
        if t.is_floating_point():
            # Adding fix for https://github.com/pytorch/xla/issues/4152
            # Fixes issue where the model code passes a value that is out of range for XLA_USE_BF16=1
            # and XLA_DOWNCAST_BF16=1 so the conversion would cast it to -inf
            # NOTE: `is_torch_xla_available()` is checked last as it induces a graph break in torch dynamo
            if XLA_USE_BF16 in ENV_VARS_TRUE_VALUES and is_torch_xla_available():
                return torch.bfloat16
            if XLA_DOWNCAST_BF16 in ENV_VARS_TRUE_VALUES and is_torch_xla_available():
                if t.dtype == torch.float:
                    return torch.bfloat16
                if t.dtype == torch.double:
                    return torch.float32
            return t.dtype

    if last_dtype is not None:
        # if no floating dtype was found return whatever the first dtype is
        return last_dtype

    # For nn.DataParallel compatibility in PyTorch > 1.5
    def find_tensor_attributes(module: nn.Module) -> list[tuple[str, Tensor]]:
        tuples = [(k, v) for k, v in module.__dict__.items() if torch.is_tensor(v)]
        return tuples

    gen = parameter._named_members(get_members_fn=find_tensor_attributes)
    last_tuple = None
    for gen_tuple in gen:
        last_tuple = gen_tuple
        if gen_tuple[1].is_floating_point():
            return gen_tuple[1].dtype

    if last_tuple is not None:
        # fallback to the last dtype
        return last_tuple[1].dtype

    # fallback to buffer dtype
    for t in parameter.buffers():
        last_dtype = t.dtype
        if t.is_floating_point():
            return t.dtype
    return last_dtype


def get_state_dict_dtype(state_dict):
    """
    Returns the first found floating dtype in `state_dict` if there is one, otherwise returns the first dtype.
    """
    for t in state_dict.values():
        if t.is_floating_point():
            return t.dtype

    # if no floating dtype was found return whatever the first dtype is
    return next(state_dict.values()).dtype


def load_sharded_checkpoint(model, folder, strict=True, prefer_safe=True):
    """
    This is the same as
    [`torch.nn.Module.load_state_dict`](https://pytorch.org/docs/stable/generated/torch.nn.Module.html?highlight=load_state_dict#torch.nn.Module.load_state_dict)
    but for a sharded checkpoint.

    This load is performed efficiently: each checkpoint shard is loaded one by one in RAM and deleted after being
    loaded in the model.

    Args:
        model (`torch.nn.Module`): The model in which to load the checkpoint.
        folder (`str` or `os.PathLike`): A path to a folder containing the sharded checkpoint.
        strict (`bool`, *optional*, defaults to `True`):
            Whether to strictly enforce that the keys in the model state dict match the keys in the sharded checkpoint.
        prefer_safe (`bool`, *optional*, defaults to `False`):
            If both safetensors and PyTorch save files are present in checkpoint and `prefer_safe` is True, the
            safetensors files will be loaded. Otherwise, PyTorch files are always loaded when possible.

    Returns:
        `NamedTuple`: A named tuple with `missing_keys` and `unexpected_keys` fields
            - `missing_keys` is a list of str containing the missing keys
            - `unexpected_keys` is a list of str containing the unexpected keys
    """
    # Load the index
    index_file = os.path.join(folder, WEIGHTS_INDEX_NAME)
    safe_index_file = os.path.join(folder, SAFE_WEIGHTS_INDEX_NAME)

    index_present = os.path.isfile(index_file)
    safe_index_present = os.path.isfile(safe_index_file)

    if not index_present and not (safe_index_present and is_safetensors_available()):
        filenames = (
            (WEIGHTS_INDEX_NAME, SAFE_WEIGHTS_INDEX_NAME) if is_safetensors_available() else (WEIGHTS_INDEX_NAME,)
        )
        raise ValueError(f"Can't find a checkpoint index ({' or '.join(filenames)}) in {folder}.")

    load_safe = False
    if safe_index_present:
        if prefer_safe:
            if is_safetensors_available():
                load_safe = True  # load safe due to preference
            else:
                logger.warning(
                    f"Cannot load sharded checkpoint at {folder} safely since safetensors is not installed!"
                )
        elif not index_present:
            load_safe = True  # load safe since we have no other choice

    load_index = safe_index_file if load_safe else index_file

    with open(load_index, "r", encoding="utf-8") as f:
        index = json.load(f)

    shard_files = list(set(index["weight_map"].values()))

    # If strict=True, error before loading any of the state dicts.
    loaded_keys = index["weight_map"].keys()
    model_keys = model.state_dict().keys()
    missing_keys = [key for key in model_keys if key not in loaded_keys]
    unexpected_keys = [key for key in loaded_keys if key not in model_keys]
    if strict and (len(missing_keys) > 0 or len(unexpected_keys) > 0):
        error_message = f"Error(s) in loading state_dict for {model.__class__.__name__}"
        if len(missing_keys) > 0:
            str_missing_keys = ",".join([f'"{k}"' for k in missing_keys])
            error_message += f"\nMissing key(s): {str_missing_keys}."
        if len(unexpected_keys) > 0:
            str_unexpected_keys = ",".join([f'"{k}"' for k in unexpected_keys])
            error_message += f"\nMissing key(s): {str_unexpected_keys}."
        raise RuntimeError(error_message)

    if load_safe:
        loader = safe_load_file
    else:
        check_torch_load_is_safe()
        loader = partial(torch.load, map_location="cpu", weights_only=True)

    for shard_file in shard_files:
        state_dict = loader(os.path.join(folder, shard_file))
        model.load_state_dict(state_dict, strict=False)

        # Make sure memory is freed before we load the next state dict.
        del state_dict
        gc.collect()

    # Return the same thing as PyTorch load_state_dict function.
    return torch.nn.modules.module._IncompatibleKeys(missing_keys, unexpected_keys)


str_to_torch_dtype = {
    "BOOL": torch.bool,
    "U8": torch.uint8,
    "I8": torch.int8,
    "I16": torch.int16,
    "F16": torch.float16,
    "BF16": torch.bfloat16,
    "I32": torch.int32,
    "F32": torch.float32,
    "F64": torch.float64,
    "I64": torch.int64,
    "F8_E4M3": torch.float8_e4m3fn,
    "F8_E5M2": torch.float8_e5m2,
}


if is_torch_greater_or_equal("2.3.0"):
    str_to_torch_dtype["U16"] = torch.uint16
    str_to_torch_dtype["U32"] = torch.uint32
    str_to_torch_dtype["U64"] = torch.uint64


def load_state_dict(
    checkpoint_file: Union[str, os.PathLike],
    is_quantized: bool = False,
    map_location: Optional[Union[str, torch.device]] = "cpu",
    weights_only: bool = True,
):
    """
    Reads a `safetensor` or a `.bin` checkpoint file. We load the checkpoint on "cpu" by default.
    """
    # Use safetensors if possible
    if checkpoint_file.endswith(".safetensors") and is_safetensors_available():
        with safe_open(checkpoint_file, framework="pt") as f:
            metadata = f.metadata()

            if metadata is not None and metadata.get("format") not in ["pt", "tf", "flax", "mlx"]:
                raise OSError(
                    f"The safetensors archive passed at {checkpoint_file} does not contain the valid metadata. Make sure "
                    "you save your model with the `save_pretrained` method."
                )
            state_dict = {}
            for k in f.keys():
                if map_location == "meta":
                    _slice = f.get_slice(k)
                    k_dtype = _slice.get_dtype()
                    if k_dtype in str_to_torch_dtype:
                        dtype = str_to_torch_dtype[k_dtype]
                    else:
                        raise ValueError(f"Cannot load safetensors of unknown dtype {k_dtype}")
                    state_dict[k] = torch.empty(size=_slice.get_shape(), dtype=dtype, device="meta")
                else:
                    state_dict[k] = f.get_tensor(k)
            return state_dict

    # Fallback to torch.load (if weights_only was explicitly False, do not check safety as this is known to be unsafe)
    if weights_only:
        check_torch_load_is_safe()
    try:
        if map_location is None:
            if (
                (
                    is_deepspeed_zero3_enabled()
                    and torch.distributed.is_initialized()
                    and torch.distributed.get_rank() > 0
                )
                or (is_fsdp_enabled() and not is_local_dist_rank_0())
            ) and not is_quantized:
                map_location = "meta"
            else:
                map_location = "cpu"
        extra_args = {}
        # mmap can only be used with files serialized with zipfile-based format.
        if isinstance(checkpoint_file, str) and map_location != "meta" and is_zipfile(checkpoint_file):
            extra_args = {"mmap": True}
        return torch.load(
            checkpoint_file,
            map_location=map_location,
            weights_only=weights_only,
            **extra_args,
        )
    except Exception as e:
        try:
            with open(checkpoint_file) as f:
                if f.read(7) == "version":
                    raise OSError(
                        "You seem to have cloned a repository without having git-lfs installed. Please install "
                        "git-lfs and run `git lfs install` followed by `git lfs pull` in the folder "
                        "you cloned."
                    )
                else:
                    raise ValueError(
                        f"Unable to locate the file {checkpoint_file} which is necessary to load this pretrained "
                        "model. Make sure you have saved the model properly."
                    ) from e
        except (UnicodeDecodeError, ValueError):
            raise OSError(
                f"Unable to load weights from pytorch checkpoint file for '{checkpoint_file}' "
                f"at '{checkpoint_file}'. "
                "If you tried to load a PyTorch model from a TF 2.0 checkpoint, please set from_tf=True."
            )


def set_initialized_submodules(model, state_dict_keys):
    """
    Sets the `_is_hf_initialized` flag in all submodules of a given model when all its weights are in the loaded state
    dict.
    """
    state_dict_keys = set(state_dict_keys)
    not_initialized_submodules = {}
    for module_name, module in model.named_modules():
        if module_name == "":
            # When checking if the root module is loaded there's no need to prepend module_name.
            module_keys = set(module.state_dict())
        else:
            module_keys = {f"{module_name}.{k}" for k in module.state_dict()}
        if module_keys.issubset(state_dict_keys):
            module._is_hf_initialized = True
        else:
            not_initialized_submodules[module_name] = module
    return not_initialized_submodules


def _end_ptr(tensor: torch.Tensor) -> int:
    # extract the end of the pointer if the tensor is a slice of a bigger tensor
    if tensor.nelement():
        stop = tensor.view(-1)[-1].data_ptr() + tensor.element_size()
    else:
        stop = tensor.data_ptr()
    return stop


def _get_tied_weight_keys(module: nn.Module, prefix=""):
    tied_weight_keys = []
    if getattr(module, "_tied_weights_keys", None) is not None:
        names = [f"{prefix}.{k}" if prefix else k for k in module._tied_weights_keys]
        tied_weight_keys.extend(names)
    if getattr(module, "_dynamic_tied_weights_keys", None) is not None:
        names = [f"{prefix}.{k}" if prefix else k for k in module._dynamic_tied_weights_keys]
        tied_weight_keys.extend(names)
    for name, submodule in module.named_children():
        local_prefix = f"{prefix}.{name}" if prefix else name
        tied_weight_keys.extend(_get_tied_weight_keys(submodule, prefix=local_prefix))
    return tied_weight_keys


def _find_disjoint(tensors: list[set[str]], state_dict: dict[str, torch.Tensor]) -> tuple[list[set[str]], list[str]]:
    filtered_tensors = []
    for shared in tensors:
        if len(shared) < 2:
            filtered_tensors.append(shared)
            continue

        areas = []
        for name in shared:
            tensor = state_dict[name]
            areas.append((tensor.data_ptr(), _end_ptr(tensor), name))
        areas.sort()

        _, last_stop, last_name = areas[0]
        filtered_tensors.append({last_name})
        for start, stop, name in areas[1:]:
            if start >= last_stop:
                filtered_tensors.append({name})
            else:
                filtered_tensors[-1].add(name)
            last_stop = stop
    disjoint_tensors = []
    shared_tensors = []
    for tensors in filtered_tensors:
        if len(tensors) == 1:
            disjoint_tensors.append(tensors.pop())
        else:
            shared_tensors.append(tensors)
    return shared_tensors, disjoint_tensors


def _find_identical(tensors: list[set[str]], state_dict: dict[str, torch.Tensor]) -> tuple[list[set[str]], set[str]]:
    shared_tensors = []
    identical = []
    for shared in tensors:
        if len(shared) < 2:
            continue

        areas = collections.defaultdict(set)
        for name in shared:
            tensor = state_dict[name]
            area = (tensor.device, tensor.data_ptr(), _end_ptr(tensor))
            areas[area].add(name)
        if len(areas) == 1:
            identical.append(shared)
        else:
            shared_tensors.append(shared)
    return shared_tensors, identical


def _infer_parameter_dtype(
    model: "PreTrainedModel",
    param_name: str,
    empty_param: torch.Tensor,
    keep_in_fp32_regex: Optional[re.Pattern] = None,
    hf_quantizer: Optional[HfQuantizer] = None,
) -> Union[bool, Optional[torch.dtype]]:
    try:
        old_param = model.get_parameter_or_buffer(param_name)
    except Exception as e:
        if hf_quantizer is not None and hf_quantizer.quantization_config.quant_method in {
            QuantizationMethod.HQQ,
            QuantizationMethod.QUARK,
            QuantizationMethod.MXFP4,
        }:
            return True, None
        else:
            raise e
    is_torch_e4m3fn_available = hasattr(torch, "float8_e4m3fn")
    # We convert floating dtypes to the `dtype` passed except for float8_e4m3fn type. We also want to keep the buffers/params
    # in int/uint/bool and not cast them.
    casting_dtype = None
    is_param_float8_e4m3fn = is_torch_e4m3fn_available and empty_param.dtype == torch.float8_e4m3fn
    if empty_param.dtype.is_floating_point and not is_param_float8_e4m3fn:
        # First fp32 if part of the exception list
        if keep_in_fp32_regex is not None and keep_in_fp32_regex.search(param_name):
            casting_dtype = torch.float32
        # Then dtype that was instantiated in the meta model -- note that this respects subconfigs dtypes
        elif hf_quantizer is not None:
            casting_dtype = model.config._pre_quantization_dtype
        else:
            casting_dtype = old_param.dtype
    return old_param is not None and old_param.is_contiguous(), casting_dtype


def _load_parameter_into_model(model: "PreTrainedModel", param_name: str, tensor: torch.Tensor):
    """Cast a single parameter `param_name` into the `model`, with value `tensor`."""
    module, param_type = get_module_from_name(model, param_name)
    # This will check potential shape mismatch if skipped before
    module.load_state_dict({param_type: tensor}, strict=False, assign=True)


@torch.no_grad()
def _load_state_dict_into_meta_model(
    model: "PreTrainedModel",
    state_dict: dict,
    shard_file: str,
    expected_keys: list[str],
    reverse_renaming_mapping: dict[str, str],
    device_map: Optional[dict] = None,
    disk_offload_folder: Optional[str] = None,
    disk_offload_index: Optional[dict] = None,
    cpu_offload_folder: Optional[str] = None,
    cpu_offload_index: Optional[dict] = None,
    hf_quantizer: Optional[HfQuantizer] = None,
    is_safetensors: bool = False,
    keep_in_fp32_regex: Optional[re.Pattern] = None,
    unexpected_keys: Optional[list[str]] = None,  # passing `unexpected` for cleanup from quantization items
    device_mesh: Optional["torch.distributed.device_mesh.DeviceMesh"] = None,
) -> tuple[Optional[dict], Optional[dict]]:
    """Load parameters from `meta_state_dict` into the model. The parameters of the `meta_state_dict` are on the meta
    device in order to easily infer the shapes and dtypes that they will have. Then proper parameters are then loaded
    from `shard_file`, which is the actual state dict file on disk.
    This function takes care of correctly casting dtypes, devices, and sharding tensors in case of tensor parallelism.
    """
    tensor_device = "cpu"
    if device_map is not None and device_map.get("", None) is not None:
        if device_map[""] not in ("cpu", torch.device("cpu")):
            tensor_device = device_map[""].index if isinstance(device_map[""], torch.device) else device_map[""]
    if device_map is not None:
        device_map_regex = "|".join([re.escape(k) for k in sorted(device_map.keys(), reverse=True)])

    is_quantized = hf_quantizer is not None
    is_hqq_or_bnb = is_quantized and hf_quantizer.quantization_config.quant_method in {
        QuantizationMethod.HQQ,
        QuantizationMethod.BITS_AND_BYTES,
    }
    is_meta_state_dict = shard_file.endswith(".safetensors") and not is_hqq_or_bnb
    file_pointer = None
    if is_meta_state_dict:
        file_pointer = safe_open(shard_file, framework="pt", device=tensor_device)

    for param_name, empty_param in state_dict.items():
        if param_name not in expected_keys:  # when loading from ckpt, we skip param if doesnt exist in modeling
            continue
        # we need to use serialized_param_name as file pointer is untouched
        if is_meta_state_dict:
            # This is the name of the parameter as it appears on disk file
            serialized_param_name = reverse_renaming_mapping[param_name]
            param = file_pointer.get_slice(serialized_param_name)
        else:
            param = empty_param.to(tensor_device)  # It is actually not empty!
        to_contiguous, casting_dtype = _infer_parameter_dtype(
            model,
            param_name,
            empty_param,
            keep_in_fp32_regex,
            hf_quantizer,
        )

        if device_mesh is not None:
            if (
                not is_quantized
                or (not hf_quantizer.requires_parameters_quantization)
                or (
                    not hf_quantizer.check_quantized_param(
                        model,
                        param,
                        param_name,
                        state_dict,
                        device_map=device_map,
                    )
                )
            ):  # In this case, the param is already on the correct device!
                shard_and_distribute_module(
                    model,
                    param,
                    empty_param,
                    param_name,
                    casting_dtype,
                    to_contiguous,
                    device_mesh.get_local_rank(),
                    device_mesh,
                )
            else:  # we have a device mesh but the param needs to be quantized, so we shard inside create_quantized_param:
                sharding_kwargs = {
                    "empty_param": empty_param,
                    "casting_dtype": casting_dtype,
                    "to_contiguous": to_contiguous,
                    "rank": device_mesh.get_local_rank(),
                    "device_mesh": device_mesh,
                }
                hf_quantizer.create_quantized_param(
                    model,
                    param,
                    param_name,
                    device_mesh.get_local_rank(),
                    state_dict,
                    unexpected_keys,
                    **sharding_kwargs,
                )
        else:
            param = param[...]
            if casting_dtype is not None:
                param = param.to(casting_dtype)
            if to_contiguous:
                param = param.contiguous()

            if device_map is None:
                param_device = "cpu"
            else:
                module_layer = re.search(device_map_regex, param_name)
                if not module_layer:
                    raise ValueError(f"{param_name} doesn't have any device set.")
                else:
                    param_device = device_map[module_layer.group()]

            if param_device == "disk":
                if not is_safetensors:
                    disk_offload_index = offload_weight(param, param_name, disk_offload_folder, disk_offload_index)
            elif param_device == "cpu" and cpu_offload_index is not None:
                cpu_offload_index = offload_weight(param, param_name, cpu_offload_folder, cpu_offload_index)
            elif (
                not is_quantized
                or (not hf_quantizer.requires_parameters_quantization)
                or (
                    not hf_quantizer.check_quantized_param(
                        model,
                        param,
                        param_name,
                        state_dict,
                        param_device=param_device,
                        device_map=device_map,
                    )
                )
            ):
                if is_fsdp_enabled():
                    param_device = "cpu" if is_local_dist_rank_0() else "meta"

                _load_parameter_into_model(model, param_name, param.to(param_device))

            else:
                hf_quantizer.create_quantized_param(
                    model, param, param_name, param_device, state_dict, unexpected_keys
                )

                # For quantized modules with FSDP/DeepSpeed Stage 3, we need to quantize the parameter on the GPU
                # and then cast it to CPU to avoid excessive memory usage on each GPU
                # in comparison to the sharded model across GPUs.
                if is_fsdp_enabled() or is_deepspeed_zero3_enabled():
                    param_name = hf_quantizer.update_param_name(param_name)
                    module, param_type = get_module_from_name(model, param_name)
                    value = getattr(module, param_type)
                    # special case for gpt_oss model, we wait for the param to be leave the meta device before casting it to cpu
                    if model.config.model_type == "gpt_oss" and value.device.type == "meta":
                        continue
                    param_to = "cpu"
                    if is_fsdp_enabled() and not is_local_dist_rank_0():
                        param_to = "meta"
                    val_kwargs = {}
                    if (hasattr(module, "weight") and module.weight.__class__.__name__ == "Int8Params") or (
                        value.dtype == torch.uint8 or value.dtype == torch.int8
                    ):
                        val_kwargs["requires_grad"] = False
                    value = type(value)(value.data.to(param_to), **val_kwargs, **value.__dict__)
                    setattr(module, param_type, value)

    if file_pointer is not None:
        file_pointer.__exit__(None, None, None)

    return disk_offload_index, cpu_offload_index


def load_shard_file(args):
    (
        shard_file,
        state_dict,
        disk_only_shard_files,
        is_hqq_or_bnb,
        is_quantized,
        device_map,
        hf_quantizer,
        key_renaming_mapping,
        weights_only,
        model_to_load,
        expected_keys,
        reverse_key_renaming_mapping,
        disk_offload_folder,
        disk_offload_index,
        cpu_offload_folder,
        cpu_offload_index,
        is_offloaded_safetensors,
        keep_in_fp32_regex,
        unexpected_keys,
        device_mesh,
    ) = args

    # Skip the load for shards that only contain disk-offloaded weights
    if shard_file in disk_only_shard_files:
        return [], disk_offload_index, cpu_offload_index

    map_location = "cpu"
    if (
        shard_file.endswith(".safetensors")
        and not is_hqq_or_bnb
        and not (is_deepspeed_zero3_enabled() and not is_quantized)
    ):
        map_location = "meta"
    elif (
        device_map is not None
        and hf_quantizer is not None
        and hf_quantizer.quantization_config.quant_method == QuantizationMethod.TORCHAO
        and (
            hf_quantizer.quantization_config.quant_type in ["int4_weight_only", "autoquant"]
            or isinstance(hf_quantizer.quantization_config.quant_type, Int4WeightOnlyConfig)
        )
    ):
        map_location = torch.device([d for d in device_map.values() if d not in ["disk"]][0])

    # If shard_file is "", we use the existing state_dict instead of loading it
    if shard_file != "":
        state_dict = load_state_dict(
            shard_file, is_quantized=is_quantized, map_location=map_location, weights_only=weights_only
        )

    # Fix the key names
    state_dict = {key_renaming_mapping[k]: v for k, v in state_dict.items() if k in key_renaming_mapping}

    error_msgs = []

    if is_deepspeed_zero3_enabled() and not is_quantized:
        error_msgs += _load_state_dict_into_zero3_model(model_to_load, state_dict)
    # Skip it with fsdp on ranks other than 0
    elif not (is_fsdp_enabled() and not is_local_dist_rank_0() and not is_quantized):
        disk_offload_index, cpu_offload_index = _load_state_dict_into_meta_model(
            model_to_load,
            state_dict,
            shard_file,
            expected_keys,
            reverse_key_renaming_mapping,
            device_map=device_map,
            disk_offload_folder=disk_offload_folder,
            disk_offload_index=disk_offload_index,
            cpu_offload_folder=cpu_offload_folder,
            cpu_offload_index=cpu_offload_index,
            hf_quantizer=hf_quantizer,
            is_safetensors=is_offloaded_safetensors,
            keep_in_fp32_regex=keep_in_fp32_regex,
            unexpected_keys=unexpected_keys,
            device_mesh=device_mesh,
        )

    return error_msgs, disk_offload_index, cpu_offload_index


def load_shard_files_with_threadpool(args_list):
    num_workers = int(os.environ.get("HF_PARALLEL_LOADING_WORKERS", "8"))

    # Do not spawn anymore workers than you need
    num_workers = min(len(args_list), num_workers)

    logger.info(f"Loading model weights in parallel with {num_workers} workers...")

    error_msgs = []

    with ThreadPoolExecutor(max_workers=num_workers) as executor:
        with logging.tqdm(total=len(args_list), desc="Loading checkpoint shards") as pbar:
            futures = [executor.submit(load_shard_file, arg) for arg in args_list]
            for future in as_completed(futures):
                result = future.result()
                (
                    _error_msgs,
                    disk_offload_index,
                    cpu_offload_index,
                ) = result

                error_msgs += _error_msgs

                pbar.update(1)

    return error_msgs, disk_offload_index, cpu_offload_index


def _add_variant(weights_name: str, variant: Optional[str] = None) -> str:
    if variant is not None:
        path, name = weights_name.rsplit(".", 1)
        weights_name = f"{path}.{variant}.{name}"
    return weights_name


def _get_resolved_checkpoint_files(
    pretrained_model_name_or_path: Optional[Union[str, os.PathLike]],
    subfolder: str,
    variant: Optional[str],
    gguf_file: Optional[str],
    from_tf: bool,
    from_flax: bool,
    use_safetensors: bool,
    cache_dir: str,
    force_download: bool,
    proxies: Optional[dict[str, str]],
    local_files_only: bool,
    token: Optional[Union[str, bool]],
    user_agent: dict,
    revision: str,
    commit_hash: Optional[str],
    is_remote_code: bool,  # Because we can't determine this inside this function, we need it to be passed in
    transformers_explicit_filename: Optional[str] = None,
) -> tuple[Optional[list[str]], Optional[dict]]:
    """Get all the checkpoint filenames based on `pretrained_model_name_or_path`, and optional metadata if the
    checkpoints are sharded.
    This function will download the data if necessary.
    """
    is_sharded = False

    if pretrained_model_name_or_path is not None and gguf_file is None:
        pretrained_model_name_or_path = str(pretrained_model_name_or_path)
        is_local = os.path.isdir(pretrained_model_name_or_path)
        if is_local:
            if transformers_explicit_filename is not None:
                # If the filename is explicitly defined, load this by default.
                archive_file = os.path.join(pretrained_model_name_or_path, subfolder, transformers_explicit_filename)
                is_sharded = transformers_explicit_filename.endswith(".safetensors.index.json")
            elif from_tf and os.path.isfile(
                os.path.join(pretrained_model_name_or_path, subfolder, TF_WEIGHTS_NAME + ".index")
            ):
                # Load from a TF 1.0 checkpoint in priority if from_tf
                archive_file = os.path.join(pretrained_model_name_or_path, subfolder, TF_WEIGHTS_NAME + ".index")
            elif from_tf and os.path.isfile(os.path.join(pretrained_model_name_or_path, subfolder, TF2_WEIGHTS_NAME)):
                # Load from a TF 2.0 checkpoint in priority if from_tf
                archive_file = os.path.join(pretrained_model_name_or_path, subfolder, TF2_WEIGHTS_NAME)
            elif from_flax and os.path.isfile(
                os.path.join(pretrained_model_name_or_path, subfolder, FLAX_WEIGHTS_NAME)
            ):
                # Load from a Flax checkpoint in priority if from_flax
                archive_file = os.path.join(pretrained_model_name_or_path, subfolder, FLAX_WEIGHTS_NAME)
            elif use_safetensors is not False and os.path.isfile(
                os.path.join(pretrained_model_name_or_path, subfolder, _add_variant(SAFE_WEIGHTS_NAME, variant))
            ):
                # Load from a safetensors checkpoint
                archive_file = os.path.join(
                    pretrained_model_name_or_path, subfolder, _add_variant(SAFE_WEIGHTS_NAME, variant)
                )
            elif use_safetensors is not False and os.path.isfile(
                os.path.join(pretrained_model_name_or_path, subfolder, _add_variant(SAFE_WEIGHTS_INDEX_NAME, variant))
            ):
                # Load from a sharded safetensors checkpoint
                archive_file = os.path.join(
                    pretrained_model_name_or_path, subfolder, _add_variant(SAFE_WEIGHTS_INDEX_NAME, variant)
                )
                is_sharded = True
            elif not use_safetensors and os.path.isfile(
                os.path.join(pretrained_model_name_or_path, subfolder, _add_variant(WEIGHTS_NAME, variant))
            ):
                # Load from a PyTorch checkpoint
                archive_file = os.path.join(
                    pretrained_model_name_or_path, subfolder, _add_variant(WEIGHTS_NAME, variant)
                )
            elif not use_safetensors and os.path.isfile(
                os.path.join(pretrained_model_name_or_path, subfolder, _add_variant(WEIGHTS_INDEX_NAME, variant))
            ):
                # Load from a sharded PyTorch checkpoint
                archive_file = os.path.join(
                    pretrained_model_name_or_path, subfolder, _add_variant(WEIGHTS_INDEX_NAME, variant)
                )
                is_sharded = True
            # At this stage we don't have a weight file so we will raise an error.
            elif not use_safetensors and (
                os.path.isfile(os.path.join(pretrained_model_name_or_path, subfolder, TF_WEIGHTS_NAME + ".index"))
                or os.path.isfile(os.path.join(pretrained_model_name_or_path, subfolder, TF2_WEIGHTS_NAME))
            ):
                raise OSError(
                    f"Error no file named {_add_variant(WEIGHTS_NAME, variant)} found in directory"
                    f" {pretrained_model_name_or_path} but there is a file for TensorFlow weights. Use"
                    " `from_tf=True` to load this model from those weights."
                )
            elif not use_safetensors and os.path.isfile(
                os.path.join(pretrained_model_name_or_path, subfolder, FLAX_WEIGHTS_NAME)
            ):
                raise OSError(
                    f"Error no file named {_add_variant(WEIGHTS_NAME, variant)} found in directory"
                    f" {pretrained_model_name_or_path} but there is a file for Flax weights. Use `from_flax=True`"
                    " to load this model from those weights."
                )
            elif use_safetensors:
                raise OSError(
                    f"Error no file named {_add_variant(SAFE_WEIGHTS_NAME, variant)} found in directory"
                    f" {pretrained_model_name_or_path}."
                )
            else:
                raise OSError(
                    f"Error no file named {_add_variant(WEIGHTS_NAME, variant)}, {_add_variant(SAFE_WEIGHTS_NAME, variant)},"
                    f" {TF2_WEIGHTS_NAME}, {TF_WEIGHTS_NAME + '.index'} or {FLAX_WEIGHTS_NAME} found in directory"
                    f" {pretrained_model_name_or_path}."
                )
        elif os.path.isfile(os.path.join(subfolder, pretrained_model_name_or_path)):
            archive_file = pretrained_model_name_or_path
            is_local = True
        elif os.path.isfile(os.path.join(subfolder, pretrained_model_name_or_path + ".index")):
            if not from_tf:
                raise ValueError(
                    f"We found a TensorFlow checkpoint at {pretrained_model_name_or_path + '.index'}, please set "
                    "from_tf to True to load from this checkpoint."
                )
            archive_file = os.path.join(subfolder, pretrained_model_name_or_path + ".index")
            is_local = True
        elif is_remote_url(pretrained_model_name_or_path):
            filename = pretrained_model_name_or_path
            resolved_archive_file = download_url(pretrained_model_name_or_path)
        else:
            # set correct filename
            if transformers_explicit_filename is not None:
                filename = transformers_explicit_filename
                is_sharded = transformers_explicit_filename.endswith(".safetensors.index.json")
            elif from_tf:
                filename = TF2_WEIGHTS_NAME
            elif from_flax:
                filename = FLAX_WEIGHTS_NAME
            elif use_safetensors is not False:
                filename = _add_variant(SAFE_WEIGHTS_NAME, variant)
            else:
                filename = _add_variant(WEIGHTS_NAME, variant)

            try:
                # Load from URL or cache if already cached
                cached_file_kwargs = {
                    "cache_dir": cache_dir,
                    "force_download": force_download,
                    "proxies": proxies,
                    "local_files_only": local_files_only,
                    "token": token,
                    "user_agent": user_agent,
                    "revision": revision,
                    "subfolder": subfolder,
                    "_raise_exceptions_for_gated_repo": False,
                    "_raise_exceptions_for_missing_entries": False,
                    "_commit_hash": commit_hash,
                }
                resolved_archive_file = cached_file(pretrained_model_name_or_path, filename, **cached_file_kwargs)

                # Since we set _raise_exceptions_for_missing_entries=False, we don't get an exception but a None
                # result when internet is up, the repo and revision exist, but the file does not.
                if resolved_archive_file is None and filename == _add_variant(SAFE_WEIGHTS_NAME, variant):
                    # Maybe the checkpoint is sharded, we try to grab the index name in this case.
                    resolved_archive_file = cached_file(
                        pretrained_model_name_or_path,
                        _add_variant(SAFE_WEIGHTS_INDEX_NAME, variant),
                        **cached_file_kwargs,
                    )
                    if resolved_archive_file is not None:
                        is_sharded = True
                    elif use_safetensors:
                        if revision == "main":
                            resolved_archive_file, revision, is_sharded = auto_conversion(
                                pretrained_model_name_or_path, **cached_file_kwargs
                            )
                        cached_file_kwargs["revision"] = revision
                        if resolved_archive_file is None:
                            raise OSError(
                                f"{pretrained_model_name_or_path} does not appear to have a file named"
                                f" {_add_variant(SAFE_WEIGHTS_NAME, variant)} or {_add_variant(SAFE_WEIGHTS_INDEX_NAME, variant)} "
                                "and thus cannot be loaded with `safetensors`. Please make sure that the model has "
                                "been saved with `safe_serialization=True` or do not set `use_safetensors=True`."
                            )
                    else:
                        # This repo has no safetensors file of any kind, we switch to PyTorch.
                        filename = _add_variant(WEIGHTS_NAME, variant)
                        resolved_archive_file = cached_file(
                            pretrained_model_name_or_path, filename, **cached_file_kwargs
                        )
                if resolved_archive_file is None and filename == _add_variant(WEIGHTS_NAME, variant):
                    # Maybe the checkpoint is sharded, we try to grab the index name in this case.
                    resolved_archive_file = cached_file(
                        pretrained_model_name_or_path,
                        _add_variant(WEIGHTS_INDEX_NAME, variant),
                        **cached_file_kwargs,
                    )
                    if resolved_archive_file is not None:
                        is_sharded = True
                if not local_files_only and not is_offline_mode():
                    if resolved_archive_file is not None:
                        if filename in [WEIGHTS_NAME, WEIGHTS_INDEX_NAME]:
                            # If the PyTorch file was found, check if there is a safetensors file on the repository
                            # If there is no safetensors file on the repositories, start an auto conversion
                            safe_weights_name = SAFE_WEIGHTS_INDEX_NAME if is_sharded else SAFE_WEIGHTS_NAME
                            has_file_kwargs = {
                                "revision": revision,
                                "proxies": proxies,
                                "token": token,
                                "cache_dir": cache_dir,
                                "local_files_only": local_files_only,
                            }
                            cached_file_kwargs = {
                                "cache_dir": cache_dir,
                                "force_download": force_download,
                                "local_files_only": local_files_only,
                                "user_agent": user_agent,
                                "subfolder": subfolder,
                                "_raise_exceptions_for_gated_repo": False,
                                "_raise_exceptions_for_missing_entries": False,
                                "_commit_hash": commit_hash,
                                **has_file_kwargs,
                            }
                            if (
                                not has_file(pretrained_model_name_or_path, safe_weights_name, **has_file_kwargs)
                                and not is_remote_code
                            ):
                                Thread(
                                    target=auto_conversion,
                                    args=(pretrained_model_name_or_path,),
                                    kwargs={"ignore_errors_during_conversion": True, **cached_file_kwargs},
                                    name="Thread-auto_conversion",
                                ).start()
                    else:
                        # Otherwise, no PyTorch file was found, maybe there is a TF or Flax model file.
                        # We try those to give a helpful error message.
                        has_file_kwargs = {
                            "revision": revision,
                            "proxies": proxies,
                            "token": token,
                            "cache_dir": cache_dir,
                            "local_files_only": local_files_only,
                        }
                        if has_file(pretrained_model_name_or_path, TF2_WEIGHTS_NAME, **has_file_kwargs):
                            raise OSError(
                                f"{pretrained_model_name_or_path} does not appear to have a file named"
                                f" {_add_variant(WEIGHTS_NAME, variant)} but there is a file for TensorFlow weights."
                                " Use `from_tf=True` to load this model from those weights."
                            )
                        elif has_file(pretrained_model_name_or_path, FLAX_WEIGHTS_NAME, **has_file_kwargs):
                            raise OSError(
                                f"{pretrained_model_name_or_path} does not appear to have a file named"
                                f" {_add_variant(WEIGHTS_NAME, variant)} but there is a file for Flax weights. Use"
                                " `from_flax=True` to load this model from those weights."
                            )
                        elif variant is not None and has_file(
                            pretrained_model_name_or_path, WEIGHTS_NAME, **has_file_kwargs
                        ):
                            raise OSError(
                                f"{pretrained_model_name_or_path} does not appear to have a file named"
                                f" {_add_variant(WEIGHTS_NAME, variant)} but there is a file without the variant"
                                f" {variant}. Use `variant=None` to load this model from those weights."
                            )
                        else:
                            raise OSError(
                                f"{pretrained_model_name_or_path} does not appear to have a file named"
                                f" {_add_variant(WEIGHTS_NAME, variant)}, {_add_variant(SAFE_WEIGHTS_NAME, variant)},"
                                f" {TF2_WEIGHTS_NAME}, {TF_WEIGHTS_NAME} or {FLAX_WEIGHTS_NAME}."
                            )

            except OSError:
                # Raise any environment error raise by `cached_file`. It will have a helpful error message adapted
                # to the original exception.
                raise
            except Exception as e:
                # For any other exception, we throw a generic error.
                raise OSError(
                    f"Can't load the model for '{pretrained_model_name_or_path}'. If you were trying to load it"
                    " from 'https://huggingface.co/models', make sure you don't have a local directory with the"
                    f" same name. Otherwise, make sure '{pretrained_model_name_or_path}' is the correct path to a"
                    f" directory containing a file named {_add_variant(WEIGHTS_NAME, variant)},"
                    f" {TF2_WEIGHTS_NAME}, {TF_WEIGHTS_NAME} or {FLAX_WEIGHTS_NAME}."
                ) from e

        if is_local:
            logger.info(f"loading weights file {archive_file}")
            resolved_archive_file = archive_file
        else:
            logger.info(f"loading weights file {filename} from cache at {resolved_archive_file}")

    elif gguf_file:
        # Case 1: the GGUF file is present locally
        if os.path.isfile(gguf_file):
            resolved_archive_file = gguf_file
        # Case 2: The GGUF path is a location on the Hub
        # Load from URL or cache if already cached
        else:
            cached_file_kwargs = {
                "cache_dir": cache_dir,
                "force_download": force_download,
                "proxies": proxies,
                "local_files_only": local_files_only,
                "token": token,
                "user_agent": user_agent,
                "revision": revision,
                "subfolder": subfolder,
                "_raise_exceptions_for_gated_repo": False,
                "_raise_exceptions_for_missing_entries": False,
                "_commit_hash": commit_hash,
            }

            resolved_archive_file = cached_file(pretrained_model_name_or_path, gguf_file, **cached_file_kwargs)

    # We now download and resolve all checkpoint files if the checkpoint is sharded
    sharded_metadata = None
    if is_sharded:
        checkpoint_files, sharded_metadata = get_checkpoint_shard_files(
            pretrained_model_name_or_path,
            resolved_archive_file,
            cache_dir=cache_dir,
            force_download=force_download,
            proxies=proxies,
            local_files_only=local_files_only,
            token=token,
            user_agent=user_agent,
            revision=revision,
            subfolder=subfolder,
            _commit_hash=commit_hash,
        )
    else:
        checkpoint_files = [resolved_archive_file] if pretrained_model_name_or_path is not None else None

    return checkpoint_files, sharded_metadata


def _get_torch_dtype(
    cls,
    torch_dtype: Optional[Union[str, torch.dtype, dict]],
    checkpoint_files: Optional[list[str]],
    config: PretrainedConfig,
    sharded_metadata: Optional[dict],
    state_dict: Optional[dict],
    weights_only: bool,
) -> tuple[PretrainedConfig, Optional[torch.dtype], Optional[torch.dtype]]:
    """Find the correct `torch_dtype` to use based on provided arguments. Also update the `config` based on the
    inferred dtype. We do the following:
    1. If torch_dtype is not None, we use that dtype
    2. If torch_dtype is "auto", we auto-detect dtype from the loaded state_dict, by checking its first
        weights entry that is of a floating type - we assume all floating dtype weights are of the same dtype
    we also may have config.torch_dtype available, but we won't rely on it till v5
    """
    dtype_orig = None
    is_sharded = sharded_metadata is not None

    if torch_dtype is not None:
        if isinstance(torch_dtype, str):
            if torch_dtype == "auto":
                if hasattr(config, "torch_dtype") and config.torch_dtype is not None:
                    torch_dtype = config.torch_dtype
                    logger.info(f"Will use torch_dtype={torch_dtype} as defined in model's config object")
                else:
                    if is_sharded and "dtype" in sharded_metadata:
                        torch_dtype = sharded_metadata["dtype"]
                    elif state_dict is not None:
                        torch_dtype = get_state_dict_dtype(state_dict)
                    else:
                        state_dict = load_state_dict(
                            checkpoint_files[0], map_location="meta", weights_only=weights_only
                        )
                        torch_dtype = get_state_dict_dtype(state_dict)
                    logger.info(
                        "Since the `torch_dtype` attribute can't be found in model's config object, "
                        "will use torch_dtype={torch_dtype} as derived from model's weights"
                    )
            elif hasattr(torch, torch_dtype):
                torch_dtype = getattr(torch, torch_dtype)
                config.torch_dtype = torch_dtype
                for sub_config_key in config.sub_configs:
                    sub_config = getattr(config, sub_config_key)
                    sub_config.torch_dtype = torch_dtype
        elif isinstance(torch_dtype, torch.dtype):
            config.torch_dtype = torch_dtype
            for sub_config_key in config.sub_configs:
                sub_config = getattr(config, sub_config_key)
                sub_config.torch_dtype = torch_dtype
        elif isinstance(torch_dtype, dict):
            for key, curr_dtype in torch_dtype.items():
                if hasattr(config, key):
                    value = getattr(config, key)
                    curr_dtype = curr_dtype if not isinstance(curr_dtype, str) else getattr(torch, curr_dtype)
                    value.torch_dtype = curr_dtype
            # main torch dtype for modules that aren't part of any sub-config
            torch_dtype = torch_dtype.get("")
            torch_dtype = torch_dtype if not isinstance(torch_dtype, str) else getattr(torch, torch_dtype)
            config.torch_dtype = torch_dtype
            if torch_dtype is None:
                torch_dtype = torch.float32
        else:
            raise ValueError(
                f"`torch_dtype` can be one of: `torch.dtype`, `'auto'`, a string of a valid `torch.dtype` or a `dict` with valid `torch_dtype` "
                f"for each sub-config in composite configs, but received {torch_dtype}"
            )

        dtype_orig = cls._set_default_torch_dtype(torch_dtype)
    else:
        # set fp32 as the default dtype for BC
        default_dtype = torch.get_default_dtype()
        config.torch_dtype = default_dtype
        for key in config.sub_configs:
            value = getattr(config, key)
            value.torch_dtype = default_dtype

    return config, torch_dtype, dtype_orig


def _get_device_map(
    model: "PreTrainedModel",
    device_map: Optional[Union[str, dict]],
    max_memory: Optional[dict],
    hf_quantizer: Optional[HfQuantizer],
    torch_dtype: Optional[torch.dtype],
    keep_in_fp32_regex: Optional[re.Pattern],
) -> dict:
    """Compute the final `device_map` to use if we passed a value in ['auto', 'balanced', 'balanced_low_0', 'sequential'].
    Otherwise, we check for any device inconsistencies in the device_map.
    """
    if isinstance(device_map, str):
        special_dtypes = {}
        if hf_quantizer is not None:
            special_dtypes.update(hf_quantizer.get_special_dtypes_update(model, torch_dtype))
        if keep_in_fp32_regex is not None:
            special_dtypes.update(
                {name: torch.float32 for name, _ in model.named_parameters() if keep_in_fp32_regex.search(name)}
            )

        target_dtype = torch_dtype

        if hf_quantizer is not None:
            target_dtype = hf_quantizer.adjust_target_dtype(target_dtype)

        no_split_modules = model._get_no_split_modules(device_map)
        device_map_kwargs = {"no_split_module_classes": no_split_modules}

        if "special_dtypes" in inspect.signature(infer_auto_device_map).parameters:
            device_map_kwargs["special_dtypes"] = special_dtypes
        elif len(special_dtypes) > 0:
            logger.warning(
                "This model has some weights that should be kept in higher precision, you need to upgrade "
                "`accelerate` to properly deal with them (`pip install --upgrade accelerate`)."
            )

        if device_map != "sequential":
            inferred_max_memory = get_balanced_memory(
                model,
                dtype=target_dtype,
                low_zero=(device_map == "balanced_low_0"),
                max_memory=max_memory,
                **device_map_kwargs,
            )
        else:
            inferred_max_memory = get_max_memory(max_memory)
        if hf_quantizer is not None:
            inferred_max_memory = hf_quantizer.adjust_max_memory(inferred_max_memory)

        # `inferred_max_memory` contains non-reserved memory. There may be *unused* reserved memory in the GPU,
        # which we can use to allocate parameters.
        for device_name in inferred_max_memory:
            if isinstance(device_name, int):  # it's a GPU device
                if is_torch_xpu_available():
                    unused_memory = torch.xpu.memory_reserved(device_name) - torch.xpu.memory_allocated(device_name)
                else:
                    unused_memory = torch.cuda.memory_reserved(device_name) - torch.cuda.memory_allocated(device_name)
                inferred_max_memory[device_name] += unused_memory
            # respect the `max_memory` passed by the user
            if max_memory is not None and device_name in max_memory:
                inferred_max_memory[device_name] = min(inferred_max_memory[device_name], max_memory[device_name])
        device_map_kwargs["max_memory"] = inferred_max_memory

        device_map = infer_auto_device_map(model, dtype=target_dtype, **device_map_kwargs)

        if hf_quantizer is not None:
            hf_quantizer.validate_environment(device_map=device_map)

    elif device_map is not None:
        tied_params = find_tied_parameters(model)
        # check if we don't have tied param in different devices
        check_tied_parameters_on_same_device(tied_params, device_map)

    return device_map


def _find_missing_and_unexpected_keys(
    cls,
    model: "PreTrainedModel",
    original_checkpoint_keys: list[str],
    checkpoint_keys: list[str],
    loading_base_model_from_task_state_dict: bool,
    hf_quantizer: Optional[HfQuantizer],
    device_map: dict,
) -> tuple[list[str], list[str]]:
    """Find missing keys (keys that are part of the model parameters but were NOT found in the loaded state dict keys) and unexpected keys
    (keys found in the loaded state dict keys, but that are NOT part of the model parameters)
    """
    prefix = model.base_model_prefix

    # Compute expected keys, i.e. keys that the FULL model (not model_to_load) expects
    expected_keys = list(model.state_dict().keys())
    if hf_quantizer is not None:
        expected_keys = hf_quantizer.update_expected_keys(model, expected_keys, checkpoint_keys)

    # Adjust prefix of the keys to make them match loaded keys before removing them
    missing_keys = sorted(set(expected_keys) - set(checkpoint_keys))
    unexpected_keys = set(checkpoint_keys) - set(expected_keys)
    # If a module has the same name under the base and task specific model, we have to re-add it to unexpected keys
    if loading_base_model_from_task_state_dict:
        task_specific_keys = [k for k in original_checkpoint_keys if not k.startswith(f"{prefix}.")]
        unexpected_keys.update(task_specific_keys)

    # Remove nonpersistent buffers from unexpected keys: they are not in the expected keys (model state dict), but
    # may be in the loaded keys. Note that removing all buffers does the job, as they were part of the expected keys anyway
    model_buffers = {n for n, _ in model.named_buffers()}
    unexpected_keys = sorted(unexpected_keys - model_buffers)

    # Old checkpoints may have keys for rotary_emb.inv_freq for each layer, however we moved this buffer to the main model
    # (so the buffer name has changed). Remove them in such a case
    has_inv_freq_buffers = any(buffer.endswith("rotary_emb.inv_freq") for buffer in model_buffers)
    if has_inv_freq_buffers:
        unexpected_keys = [k for k in unexpected_keys if "rotary_emb.inv_freq" not in k]

    tied_params = find_tied_parameters(model)
    for group in tied_params:
        missing_in_group = [k for k in missing_keys if k in group]
        if len(missing_in_group) > 0 and len(missing_in_group) < len(group):
            missing_keys = [k for k in missing_keys if k not in missing_in_group]

    if hf_quantizer is not None:
        missing_keys = hf_quantizer.update_missing_keys(model, missing_keys, prefix)
        unexpected_keys = hf_quantizer.update_unexpected_keys(model, unexpected_keys, prefix)

    # Model-specific exceptions for missing and unexpected keys (e.g. if the modeling change over time, or any other reason...)
    if cls._keys_to_ignore_on_load_missing is not None:
        for pattern in cls._keys_to_ignore_on_load_missing:
            missing_keys = [k for k in missing_keys if re.search(pattern, k) is None]

    if cls._keys_to_ignore_on_load_unexpected is not None:
        for pattern in cls._keys_to_ignore_on_load_unexpected:
            unexpected_keys = [k for k in unexpected_keys if re.search(pattern, k) is None]

    return missing_keys, unexpected_keys


def _find_mismatched_keys(
    model: "PreTrainedModel",
    state_dict: Optional[dict],
    checkpoint_files: Optional[list[str]],
    ignore_mismatched_sizes: bool,
    keys_to_rename_mapping: dict[str, str],
    is_quantized: bool,
    weights_only: bool,
) -> tuple[list[str], list[tuple[int, int]]]:
    """
    Find potential shape mismatch between the different state dicts and the model parameters, but only if `ignore_mismatched_sizes`
    is True. Otherwise, return immediately and any shape mismatch that may exist will be raised later on. This avoids checking
    every parameter in advance, as shape mismatch are extremely rare in practice. If we want to ignore them however, we do
    need to check in advance as we need to know which parameters we need to move back from meta to cpu, and initialize
    correctly. Indeed, as our model initialization takes place at the module level, and not the weight level, in the
    case of a sharded checkpoint we cannot correctly initialize the weights according to `model._init_weights()` if we perform
    this check on each state dict at loading time (after the first loaded checkpoint, there are no way to initialize only the
    mismatched weights if any, without overwriting the previously loaded weights as well because all the module will be
    initialized, not only the weights that are mismatched).
    """

    # An error will be raised later on anyway if there is a mismatch - this avoids running the rest of this function
    # if there are no mismatch (which is almost always the case)
    if not ignore_mismatched_sizes:
        return [], []

    if state_dict is not None:
        checkpoint_files = [""]

    model_state_dict = model.state_dict()
    mismatched_keys = []
    mismatched_shapes = []
    for shard_file in checkpoint_files:
        # If shard_file is "", we use the existing state_dict instead of loading it
        if shard_file != "":
            state_dict = load_state_dict(
                shard_file, is_quantized=is_quantized, map_location="meta", weights_only=weights_only
            )

        # Fix the key names
        new_state_dict = {keys_to_rename_mapping[k]: v for k, v in state_dict.items() if k in keys_to_rename_mapping}

        for key, tensor in new_state_dict.items():
            if key in model_state_dict and tensor.shape != model_state_dict[key].shape:
                # This skips size mismatches for 4-bit weights. Two 4-bit values share an 8-bit container, causing size differences.
                # Without matching with module type or parameter type it seems like a practical way to detect valid 4bit weights.
                if not (
                    is_quantized and tensor.shape[-1] == 1 and tensor.numel() * 2 == model_state_dict[key].numel()
                ):
                    mismatched_keys.append(key)
                    mismatched_shapes.append((tensor.shape, model_state_dict[key].shape))

    return mismatched_keys, mismatched_shapes


class PipelineParallel(Enum):
    inputs: 0
    outputs: 1


class ModuleUtilsMixin:
    """
    A few utilities for `torch.nn.Modules`, to be used as a mixin.
    """

    @staticmethod
    def _hook_rss_memory_pre_forward(module, *args, **kwargs):
        try:
            import psutil
        except ImportError:
            raise ImportError("You need to install psutil (pip install psutil) to use memory tracing.")

        process = psutil.Process(os.getpid())
        mem = process.memory_info()
        module.mem_rss_pre_forward = mem.rss
        return None

    @staticmethod
    def _hook_rss_memory_post_forward(module, *args, **kwargs):
        try:
            import psutil
        except ImportError:
            raise ImportError("You need to install psutil (pip install psutil) to use memory tracing.")

        process = psutil.Process(os.getpid())
        mem = process.memory_info()
        module.mem_rss_post_forward = mem.rss
        mem_rss_diff = module.mem_rss_post_forward - module.mem_rss_pre_forward
        module.mem_rss_diff = mem_rss_diff + (module.mem_rss_diff if hasattr(module, "mem_rss_diff") else 0)
        return None

    def add_memory_hooks(self):
        """
        Add a memory hook before and after each sub-module forward pass to record increase in memory consumption.

        Increase in memory consumption is stored in a `mem_rss_diff` attribute for each module and can be reset to zero
        with `model.reset_memory_hooks_state()`.
        """
        for module in self.modules():
            module.register_forward_pre_hook(self._hook_rss_memory_pre_forward)
            module.register_forward_hook(self._hook_rss_memory_post_forward)
        self.reset_memory_hooks_state()

    def reset_memory_hooks_state(self):
        """
        Reset the `mem_rss_diff` attribute of each module (see [`~modeling_utils.ModuleUtilsMixin.add_memory_hooks`]).
        """
        for module in self.modules():
            module.mem_rss_diff = 0
            module.mem_rss_post_forward = 0
            module.mem_rss_pre_forward = 0

    @property
    def device(self) -> torch.device:
        """
        `torch.device`: The device on which the module is (assuming that all the module parameters are on the same
        device).
        """
        return get_parameter_device(self)

    @property
    def dtype(self) -> torch.dtype:
        """
        `torch.dtype`: The dtype of the module (assuming that all the module parameters have the same dtype).
        """
        return get_parameter_dtype(self)

    def invert_attention_mask(self, encoder_attention_mask: Tensor) -> Tensor:
        """
        Invert an attention mask (e.g., switches 0. and 1.).

        Args:
            encoder_attention_mask (`torch.Tensor`): An attention mask.

        Returns:
            `torch.Tensor`: The inverted attention mask.
        """
        if encoder_attention_mask.dim() == 3:
            encoder_extended_attention_mask = encoder_attention_mask[:, None, :, :]
        if encoder_attention_mask.dim() == 2:
            encoder_extended_attention_mask = encoder_attention_mask[:, None, None, :]
        # T5 has a mask that can compare sequence ids, we can simulate this here with this transposition
        # Cf. https://github.com/tensorflow/mesh/blob/8d2465e9bc93129b913b5ccc6a59aa97abd96ec6/mesh_tensorflow
        # /transformer/transformer_layers.py#L270
        # encoder_extended_attention_mask = (encoder_extended_attention_mask ==
        # encoder_extended_attention_mask.transpose(-1, -2))
        encoder_extended_attention_mask = encoder_extended_attention_mask.to(dtype=self.dtype)  # fp16 compatibility
        encoder_extended_attention_mask = (1.0 - encoder_extended_attention_mask) * torch.finfo(self.dtype).min

        return encoder_extended_attention_mask

    @staticmethod
    def create_extended_attention_mask_for_decoder(input_shape, attention_mask, device=None):
        if device is not None:
            warnings.warn(
                "The `device` argument is deprecated and will be removed in v5 of Transformers.", FutureWarning
            )
        else:
            device = attention_mask.device
        batch_size, seq_length = input_shape
        seq_ids = torch.arange(seq_length, device=device)
        causal_mask = seq_ids[None, None, :].repeat(batch_size, seq_length, 1) <= seq_ids[None, :, None]
        # in case past_key_values are used we need to add a prefix ones mask to the causal mask
        causal_mask = causal_mask.to(attention_mask.dtype)

        if causal_mask.shape[1] < attention_mask.shape[1]:
            prefix_seq_len = attention_mask.shape[1] - causal_mask.shape[1]
            causal_mask = torch.cat(
                [
                    torch.ones((batch_size, seq_length, prefix_seq_len), device=device, dtype=causal_mask.dtype),
                    causal_mask,
                ],
                axis=-1,
            )

        extended_attention_mask = causal_mask[:, None, :, :] * attention_mask[:, None, None, :]
        return extended_attention_mask

    def get_extended_attention_mask(
        self, attention_mask: Tensor, input_shape: tuple[int], device: torch.device = None, dtype: torch.float = None
    ) -> Tensor:
        """
        Makes broadcastable attention and causal masks so that future and masked tokens are ignored.

        Arguments:
            attention_mask (`torch.Tensor`):
                Mask with ones indicating tokens to attend to, zeros for tokens to ignore.
            input_shape (`tuple[int]`):
                The shape of the input to the model.

        Returns:
            `torch.Tensor` The extended attention mask, with a the same dtype as `attention_mask.dtype`.
        """
        if dtype is None:
            dtype = self.dtype

        if not (attention_mask.dim() == 2 and self.config.is_decoder):
            # show warning only if it won't be shown in `create_extended_attention_mask_for_decoder`
            if device is not None:
                warnings.warn(
                    "The `device` argument is deprecated and will be removed in v5 of Transformers.", FutureWarning
                )
        # We can provide a self-attention mask of dimensions [batch_size, from_seq_length, to_seq_length]
        # ourselves in which case we just need to make it broadcastable to all heads.
        if attention_mask.dim() == 3:
            extended_attention_mask = attention_mask[:, None, :, :]
        elif attention_mask.dim() == 2:
            # Provided a padding mask of dimensions [batch_size, seq_length]
            # - if the model is a decoder, apply a causal mask in addition to the padding mask
            # - if the model is an encoder, make the mask broadcastable to [batch_size, num_heads, seq_length, seq_length]
            if self.config.is_decoder:
                extended_attention_mask = ModuleUtilsMixin.create_extended_attention_mask_for_decoder(
                    input_shape, attention_mask, device
                )
            else:
                extended_attention_mask = attention_mask[:, None, None, :]
        else:
            raise ValueError(
                f"Wrong shape for input_ids (shape {input_shape}) or attention_mask (shape {attention_mask.shape})"
            )

        # Since attention_mask is 1.0 for positions we want to attend and 0.0 for
        # masked positions, this operation will create a tensor which is 0.0 for
        # positions we want to attend and the dtype's smallest value for masked positions.
        # Since we are adding it to the raw scores before the softmax, this is
        # effectively the same as removing these entirely.
        extended_attention_mask = extended_attention_mask.to(dtype=dtype)  # fp16 compatibility
        extended_attention_mask = (1.0 - extended_attention_mask) * torch.finfo(dtype).min
        return extended_attention_mask

    def get_head_mask(
        self, head_mask: Optional[Tensor], num_hidden_layers: int, is_attention_chunked: bool = False
    ) -> Tensor:
        """
        Prepare the head mask if needed.

        Args:
            head_mask (`torch.Tensor` with shape `[num_heads]` or `[num_hidden_layers x num_heads]`, *optional*):
                The mask indicating if we should keep the heads or not (1.0 for keep, 0.0 for discard).
            num_hidden_layers (`int`):
                The number of hidden layers in the model.
            is_attention_chunked (`bool`, *optional*, defaults to `False`):
                Whether or not the attentions scores are computed by chunks or not.

        Returns:
            `torch.Tensor` with shape `[num_hidden_layers x batch x num_heads x seq_length x seq_length]` or list with
            `[None]` for each layer.
        """
        if head_mask is not None:
            head_mask = self._convert_head_mask_to_5d(head_mask, num_hidden_layers)
            if is_attention_chunked is True:
                head_mask = head_mask.unsqueeze(-1)
        else:
            head_mask = [None] * num_hidden_layers

        return head_mask

    def _convert_head_mask_to_5d(self, head_mask, num_hidden_layers):
        """-> [num_hidden_layers x batch x num_heads x seq_length x seq_length]"""
        if head_mask.dim() == 1:
            head_mask = head_mask.unsqueeze(0).unsqueeze(0).unsqueeze(-1).unsqueeze(-1)
            head_mask = head_mask.expand(num_hidden_layers, -1, -1, -1, -1)
        elif head_mask.dim() == 2:
            head_mask = head_mask.unsqueeze(1).unsqueeze(-1).unsqueeze(-1)  # We can specify head_mask for each layer
        assert head_mask.dim() == 5, f"head_mask.dim != 5, instead {head_mask.dim()}"
        head_mask = head_mask.to(dtype=self.dtype)  # switch to float if need + fp16 compatibility
        return head_mask

    def num_parameters(self, only_trainable: bool = False, exclude_embeddings: bool = False) -> int:
        """
        Get number of (optionally, trainable or non-embeddings) parameters in the module.

        Args:
            only_trainable (`bool`, *optional*, defaults to `False`):
                Whether or not to return only the number of trainable parameters

            exclude_embeddings (`bool`, *optional*, defaults to `False`):
                Whether or not to return only the number of non-embeddings parameters

        Returns:
            `int`: The number of parameters.
        """

        if exclude_embeddings:
            embedding_param_names = [
                f"{name}.weight" for name, module_type in self.named_modules() if isinstance(module_type, nn.Embedding)
            ]
            total_parameters = [
                parameter for name, parameter in self.named_parameters() if name not in embedding_param_names
            ]
        else:
            total_parameters = list(self.parameters())

        total_numel = []
        is_loaded_in_4bit = getattr(self, "is_loaded_in_4bit", False)

        if is_loaded_in_4bit:
            if is_bitsandbytes_available():
                import bitsandbytes as bnb
            else:
                raise ValueError(
                    "bitsandbytes is not installed but it seems that the model has been loaded in 4bit precision, something went wrong"
                    " make sure to install bitsandbytes with `pip install bitsandbytes`. You also need a GPU. "
                )

        for param in total_parameters:
            if param.requires_grad or not only_trainable:
                # For 4bit models, we need to multiply the number of parameters by 2 as half of the parameters are
                # used for the 4bit quantization (uint8 tensors are stored)
                if is_loaded_in_4bit and isinstance(param, bnb.nn.Params4bit):
                    if hasattr(param, "element_size"):
                        num_bytes = param.element_size()
                    elif hasattr(param, "quant_storage"):
                        num_bytes = param.quant_storage.itemsize
                    else:
                        num_bytes = 1
                    total_numel.append(param.numel() * 2 * num_bytes)
                else:
                    total_numel.append(param.numel())

        return sum(total_numel)

    def estimate_tokens(self, input_dict: dict[str, Union[torch.Tensor, Any]]) -> int:
        """
        Helper function to estimate the total number of tokens from the model inputs.

        Args:
            inputs (`dict`): The model inputs.

        Returns:
            `int`: The total number of tokens.
        """
        if not hasattr(self, "warnings_issued"):
            self.warnings_issued = {}
        if self.main_input_name in input_dict:
            return input_dict[self.main_input_name].numel()
        elif "estimate_tokens" not in self.warnings_issued:
            logger.warning(
                "Could not estimate the number of tokens of the input, floating-point operations will not be computed"
            )
            self.warnings_issued["estimate_tokens"] = True
        return 0

    def floating_point_ops(
        self, input_dict: dict[str, Union[torch.Tensor, Any]], exclude_embeddings: bool = True
    ) -> int:
        """
        Get number of (optionally, non-embeddings) floating-point operations for the forward and backward passes of a
        batch with this transformer model. Default approximation neglects the quadratic dependency on the number of
        tokens (valid if `12 * d_model << sequence_length`) as laid out in [this
        paper](https://huggingface.co/papers/2001.08361) section 2.1. Should be overridden for transformers with parameter
        re-use e.g. Albert or Universal Transformers, or if doing long-range modeling with very high sequence lengths.

        Args:
            batch_size (`int`):
                The batch size for the forward pass.

            sequence_length (`int`):
                The number of tokens in each line of the batch.

            exclude_embeddings (`bool`, *optional*, defaults to `True`):
                Whether or not to count embedding and softmax operations.

        Returns:
            `int`: The number of floating-point operations.
        """

        return 6 * self.estimate_tokens(input_dict) * self.num_parameters(exclude_embeddings=exclude_embeddings)


class EmbeddingAccessMixin:
    """
    Base utilities to regroup getters and setters for embeddings.
<<<<<<< HEAD
    """

=======
    Introduces the `input_layer_embed` attribute, which indicates
    where the input embeddings come from and where they
    should be set.
    """

    _input_embed_layer = "embed_tokens"  # default layer that holds input embeddings.

>>>>>>> 8365f70e
    def get_input_embeddings(self) -> nn.Module:
        """
        Returns the model's input embeddings.

        Returns:
            `nn.Module`: A torch module mapping vocabulary to hidden states.
        """
<<<<<<< HEAD
        # 1) encoder/decoder and VLMs like `Gemma3nForConditionalGeneration`
        if hasattr(self, "model") and hasattr(self.model, "embed_tokens"):
            return self.model.embed_tokens

        # 2) vanilla decoder‑only architectures
=======

        # 1) Check if the model has an attribute named 'embed_tokens' (the standard input embedding layer
        #  for most NLP models), and if so, return it.

        name = getattr(self, "_input_embed_layer", "embed_tokens")

        if (default_embedding := getattr(self, name, None)) is not None:
            return default_embedding
        # 2) encoder/decoder and VLMs like `Gemma3nForConditionalGeneration`

        if hasattr(self, "model") and hasattr(self.model, "embed_tokens"):
            return self.model.embed_tokens

        # 3) vanilla decoder‑only architectures
>>>>>>> 8365f70e
        elif hasattr(self, "embed_tokens"):
            return self.embed_tokens
        else:
            base_model = getattr(self, "base_model_prefix", None)
            if base_model is not None:
                base_model = getattr(self, base_model, None)
                if base_model is not None and base_model is not self:
                    return base_model.get_input_embeddings()
            raise NotImplementedError(
                f"`get_input_embeddings` not auto‑handled for {self.__class__.__name__}; "
                "please override in the subclass."
            )

    def set_input_embeddings(self, value: nn.Module):
        """Fallback setter that handles **~70 %** of models in the code‑base.

        Order of attempts:
        1. `self.model.embed_tokens`
        2. `self.embed_tokens`
        3. delegate to the *base model* if one exists
        4. otherwise raise `NotImplementedError` so subclasses still can (and
            should) override for exotic layouts.
        """
<<<<<<< HEAD
        # 1) encoder/decoder and VLMs like `Gemma3nForConditionalGeneration`
        if hasattr(self, "model") and hasattr(self.model, "embed_tokens"):
            self.model.embed_tokens = value

        # 2) vanilla decoder‑only architectures
        elif hasattr(self, "embed_tokens"):
            self.embed_tokens = value

=======

        # 1) encoder/decoder and VLMs like `Gemma3nForConditionalGeneration`
        name = getattr(self, "_input_embed_layer", "embed_tokens")
        if hasattr(self, "model") and hasattr(self.model, name):
            setattr(self.model, name, value)
        # 2) as well as vanilla decoder‑only architectures
        elif hasattr(self, name):
            setattr(self, name, value)
>>>>>>> 8365f70e
        # 3) recurse once into the registered *base* model (e.g. for encoder/decoder)
        elif getattr(self, self.base_model_prefix, self) is not self:
            base_model = getattr(self, self.base_model_prefix, self)
            base_model.set_input_embeddings(value)
<<<<<<< HEAD

=======
>>>>>>> 8365f70e
        else:
            raise NotImplementedError(
                f"`set_input_embeddings` not auto‑handled for {self.__class__.__name__}; please override in the subclass."
            )

    def get_output_embeddings(self):
        if not hasattr(self, "lm_head"):
            return None
        try:
<<<<<<< HEAD
            _input_embeddings = self.get_input_embeddings()
        except NotImplementedError:
            return None
        # Only tie if shapes are identical (classic NLP models).
        if (
            getattr(_input_embeddings, "weight", None) is not None
            and _input_embeddings.weight.shape == self.lm_head.weight.shape
        ):
            return self.lm_head
        return None
=======
            # Speech / vision backbones raise here, so we return None.
            # Legit use of get_input_embs?
            self.get_input_embeddings()
        except NotImplementedError:
            return None
        return self.lm_head
>>>>>>> 8365f70e

    def set_output_embeddings(self, new_embeddings):
        """
        Sets the model's output embedding, defaulting to setting new_embeddings to lm_head.
        """
        if getattr(self, "lm_head"):
            self.lm_head = new_embeddings


class PreTrainedModel(nn.Module, EmbeddingAccessMixin, ModuleUtilsMixin, PushToHubMixin, PeftAdapterMixin):
    r"""
    Base class for all models.

    [`PreTrainedModel`] takes care of storing the configuration of the models and handles methods for loading,
    downloading and saving models as well as a few methods common to all models to:

        - resize the input embeddings,
        - prune heads in the self-attention heads.

    Class attributes (overridden by derived classes):

        - **config_class** ([`PretrainedConfig`]) -- A subclass of [`PretrainedConfig`] to use as configuration class
          for this model architecture.
        - **load_tf_weights** (`Callable`) -- A python *method* for loading a TensorFlow checkpoint in a PyTorch model,
          taking as arguments:

            - **model** ([`PreTrainedModel`]) -- An instance of the model on which to load the TensorFlow checkpoint.
            - **config** ([`PreTrainedConfig`]) -- An instance of the configuration associated to the model.
            - **path** (`str`) -- A path to the TensorFlow checkpoint.

        - **base_model_prefix** (`str`) -- A string indicating the attribute associated to the base model in derived
          classes of the same architecture adding modules on top of the base model.
        - **is_parallelizable** (`bool`) -- A flag indicating whether this model supports model parallelization.
        - **main_input_name** (`str`) -- The name of the principal input to the model (often `input_ids` for NLP
          models, `pixel_values` for vision models and `input_values` for speech models).
        - **can_record_outputs** (dict):"""

    config_class = None
    base_model_prefix = ""
    main_input_name = "input_ids"
    model_tags = None

    _checkpoint_conversion_mapping = {}  # used for BC support in VLMs, not meant to be used by new models

    _auto_class = None
    _no_split_modules = None
    _skip_keys_device_placement = None

    _keep_in_fp32_modules = None
    # the _keep_in_fp32_modules will avoid casting to anything other than float32, except bfloat16
    # to also prevent bfloat16 casting, use the _keep_in_fp32_modules_strict flag
    _keep_in_fp32_modules_strict = None

    # a list of `re` patterns of `state_dict` keys that should be removed from the list of missing
    # keys we find (keys inside the model but not in the checkpoint) and avoid unnecessary warnings.
    _keys_to_ignore_on_load_missing = None
    # a list of `re` patterns of `state_dict` keys that should be removed from the list of
    # unexpected keys we find (keys inside the checkpoint but not the model) and avoid unnecessary
    # warnings.
    _keys_to_ignore_on_load_unexpected = None
    # a list of `state_dict` keys to ignore when saving the model (useful for keys that aren't
    # trained, but which are either deterministic or tied variables)
    _keys_to_ignore_on_save = None
    # a list of `state_dict` keys that are potentially tied to another key in the state_dict.
    _tied_weights_keys = None

    is_parallelizable = False
    supports_gradient_checkpointing = False
    _is_stateful = False

    # Flash Attention support
    _supports_flash_attn = False

    # SDPA support
    _supports_sdpa = False

    # Flex Attention support
    _supports_flex_attn = False

    _can_compile_fullgraph = False

    # A tensor parallel plan to be applied to the model when TP is enabled. For
    # top-level models, this attribute is currently defined in respective model
    # code. For base models, this attribute comes from
    # `config.base_model_tp_plan` during `__init__`.
    # It should identify the layers exactly: if you want to TP model.language_model.layers.fc1
    # by passing `tp_plan` to the init, it should be {"model.language_model.layers.fc1":"colwise"}
    # for example.
    _tp_plan = None

    # tensor parallel degree to which model is sharded to.
    _tp_size = None

    # A pipeline parallel plan specifying the layers which may not be present
    # on all ranks when PP is enabled. For top-level models, this attribute is
    # currently defined in respective model code. For base models, this
    # attribute comes from `config.base_model_pp_plan` during `post_init`.
    #
    # The variable names for the inputs and outputs of the specified layers can
    # be indexed using the `PipelineParallel` enum as follows:
    # - `_pp_plan["layers"][PipelineParallel.inputs]`
    # - `_pp_plan["layers"][PipelineParallel.outputs]`
    _pp_plan = None

    # This flag signal that the model can be used as an efficient backend in TGI and vLLM
    # In practice, it means that they support attention (mask) interface functions, fully pass the kwargs
    # through all modules up to the Attention layer, can slice logits with Tensor, and have a default TP plan
    _supports_attention_backend = False
    _can_record_outputs = None

    @property
    @torch._dynamo.allow_in_graph
    def can_record_outputs(self) -> dict[str, OutputRecorder]:
        """
         Maps output names (e.g., "attentions", "hidden_states")
         to either:
             - A module class (e.g., `LlamaDecoderLayer`), using default index conventions:
                 * index=0 for "hidden_states"
                 * index=1 for "attentions"
             - Or an `OutputRecorder(...)` with `target_class`, optional `index`, and `layer_name`.

         Examples:
             These two are equivalent:

         ```python
             _can_record_outputs = {
                 "attentions": LlamaAttention,
                 "hidden_states": LlamaDecoderLayer
             }

             _can_record_outputs = {
                 "attentions": OutputRecorder(LlamaAttention, index=1),
                 "hidden_states": OutputRecorder(LlamaDecoderLayer, index=0)
             }
        ```

         This means you can record outputs from the same class, by specifying a layer name. Before
         collecting outputs, we check that they come from this layer.

         If you have cross attention that come from `LlamaAttention` and self attention that also
         come from `LlamaAttention` but from `self_attn` you can do this:

         ```python
         class LlamaModel(PreTrainedModel):
             _can_record_outputs = {
                 "attentions": OutputRecorder(LlamaAttention, index=1, layer-name="self_attn"),
                 "cross_attentions": OutputRecorder(LlamaAttention, index=1, layer_name="cross_attn")
             }

        ```
        """
        return self._can_record_outputs or {}

    @property
    def dummy_inputs(self) -> dict[str, torch.Tensor]:
        """
        `dict[str, torch.Tensor]`: Dummy inputs to do a forward pass in the network.
        """
        return {"input_ids": torch.tensor(DUMMY_INPUTS)}

    @property
    def framework(self) -> str:
        """
        :str: Identifies that this is a PyTorch model.
        """
        return "pt"

    def __init_subclass__(cls, **kwargs):
        super().__init_subclass__(**kwargs)
        # For BC we keep the original `config_class` definition in case
        # there is a `config_class` attribute (e.g. remote code models),
        # otherwise we derive it from the annotated `config` attribute.

        # defined in this particular subclass
        child_annotation = cls.__dict__.get("__annotations__", {}).get("config", None)
        child_attribute = cls.__dict__.get("config_class", None)

        # defined in the class (this subclass or any parent class)
        full_annotation = get_type_hints(cls).get("config", None)
        full_attribute = cls.config_class

        # priority (child class_config -> child annotation -> global class_config -> global annotation)
        if child_attribute is not None:
            cls.config_class = child_attribute
        elif child_annotation is not None:
            cls.config_class = child_annotation
        elif full_attribute is not None:
            cls.config_class = full_attribute
        elif full_annotation is not None:
            cls.config_class = full_annotation

    def __init__(self, config: PretrainedConfig, *inputs, **kwargs):
        super().__init__()
        if not isinstance(config, PretrainedConfig):
            raise TypeError(
                f"Parameter config in `{self.__class__.__name__}(config)` should be an instance of class "
                "`PretrainedConfig`. To create a model from a pretrained model use "
                f"`model = {self.__class__.__name__}.from_pretrained(PRETRAINED_MODEL_NAME)`"
            )
        self.config = config

        # Check the attention implementation is supported, or set it if not yet set (on the internal attr, to avoid
        # setting it recursively)
        self.config._attn_implementation_internal = self._check_and_adjust_attn_implementation(
            self.config._attn_implementation, is_init_check=True
        )

        # for initialization of the loss
        loss_type = self.__class__.__name__
        if loss_type not in LOSS_MAPPING:
            loss_groups = f"({'|'.join(LOSS_MAPPING)})"
            loss_type = re.findall(loss_groups, self.__class__.__name__)
            if len(loss_type) > 0:
                loss_type = loss_type[0]
            else:
                loss_type = None
        self.loss_type = loss_type

        self.name_or_path = config.name_or_path
        self.warnings_issued = {}
        self.generation_config = GenerationConfig.from_model_config(config) if self.can_generate() else None
        # Overwrite the class attribute to make it an instance attribute, so models like
        # `InstructBlipForConditionalGeneration` can dynamically update it without modifying the class attribute
        # when a different component (e.g. language_model) is used.
        self._keep_in_fp32_modules = copy.copy(self.__class__._keep_in_fp32_modules)
        self._keep_in_fp32_modules_strict = copy.copy(self.__class__._keep_in_fp32_modules_strict)

        self._no_split_modules = self._no_split_modules or []
        _CAN_RECORD_REGISTRY[str(self.__class__)] = self._can_record_outputs  # added for executorch support only

    def post_init(self):
        """
        A method executed at the end of each Transformer model initialization, to execute code that needs the model's
        modules properly initialized (such as weight initialization).

        This is also used when the user is running distributed code. We add hooks to the modules here, according to
        the model's tp_plan!
        """
        self.init_weights()
        self._backward_compatibility_gradient_checkpointing()

        # Make sure the modules correctly exist if the flag is active
        if self._keep_in_fp32_modules is not None or self._keep_in_fp32_modules_strict is not None:
            all_parameters = {name for name, _ in self.named_parameters() if len(name) > 0}
            unique_module_names = set()
            # Get all unique module names in the module graph, without the prefixes
            for param in all_parameters:
                unique_module_names.update(
                    [name for name in param.split(".") if not name.isnumeric() and name not in ["weight", "bias"]]
                )
            # Check that every module in the keep_in_fp32 list is part of the module graph
            if self._keep_in_fp32_modules is not None:
                for module in self._keep_in_fp32_modules:
                    if module not in unique_module_names:
                        raise ValueError(
                            f"{module} was specified in the `_keep_in_fp32_modules` list, but is not part of the modules in"
                            f" {self.__class__.__name__}"
                        )

            if self._keep_in_fp32_modules_strict is not None:
                for module in self._keep_in_fp32_modules_strict:
                    if module not in unique_module_names:
                        raise ValueError(
                            f"{module} was specified in the `_keep_in_fp32_modules_strict` list, but is not part of the modules in"
                            f" {self.__class__.__name__}"
                        )

        # If current model is a base model, attach `base_model_tp_plan` and `base_model_pp_plan` from config
        self._pp_plan = self.config.base_model_pp_plan.copy() if self.config.base_model_pp_plan is not None else {}
        self._tp_plan = self.config.base_model_tp_plan.copy() if self.config.base_model_tp_plan is not None else {}
        self._ep_plan = self.config.base_model_ep_plan.copy() if self.config.base_model_ep_plan is not None else {}
        for name, module in self.named_children():
            if plan := getattr(module, "_ep_plan", None):
                self._ep_plan.update({f"{name}.{k}": v for k, v in plan.copy().items()})
            if plan := getattr(module, "_tp_plan", None):
                self._tp_plan.update({f"{name}.{k}": v for k, v in plan.copy().items()})
            if plan := getattr(module, "_pp_plan", None):
                self._pp_plan.update({f"{name}.{k}": v for k, v in plan.copy().items()})

    @property
    def tp_plan(self) -> dict[str, str]:
        """
        The full tp plan for the model's modules
        """
        if hasattr(self.config, "distributed_config") and self.config.distributed_config.enable_expert_parallel:
            return self._ep_plan
        return self._tp_plan

    @property
    def pp_plan(self) -> dict[str, tuple[str, str]]:
        return self._pp_plan

    @tp_plan.setter
    def tp_plan(self, plan: dict[str, str]):
        if plan is not None:
            # Validate that all parallel styles in the plan are supported
            from .integrations.tensor_parallel import ALL_PARALLEL_STYLES

            for layer_pattern, parallel_style in plan.items():
                if parallel_style not in ALL_PARALLEL_STYLES:
                    raise ValueError(
                        f"Unsupported tensor parallel style '{parallel_style}' for layer '{layer_pattern}'. "
                        f"Supported styles are {list(ALL_PARALLEL_STYLES.keys())}"
                    )

            # Validate that the layer patterns match existing model structure
            # We check this by getting all parameter names and seeing if any match the patterns
            if hasattr(self, "named_parameters"):
                model_param_names = [name for name, _ in self.named_parameters()]
                if model_param_names:  # Only validate if model has parameters
                    import re

                    for layer_pattern in plan.keys():
                        # Convert pattern to regex (replace * with .*)
                        regex_pattern = layer_pattern.replace("*", r"\d+")
                        pattern_matched = False
                        for param_name in model_param_names:
                            if re.match(regex_pattern, param_name):
                                pattern_matched = True
                                break
                        if not pattern_matched:
                            # Try more flexible matching - check if pattern components exist
                            pattern_parts = layer_pattern.split(".")
                            flexible_matched = False
                            for param_name in model_param_names:
                                param_parts = param_name.split(".")
                                if len(pattern_parts) <= len(param_parts):
                                    match_count = 0
                                    for i, pattern_part in enumerate(pattern_parts):
                                        if pattern_part == "*":
                                            match_count += 1
                                        elif i < len(param_parts) and pattern_part == param_parts[i]:
                                            match_count += 1
                                    if match_count == len(pattern_parts):
                                        flexible_matched = True
                                        break
                            if not flexible_matched:
                                import warnings

                                warnings.warn(
                                    f"Layer pattern '{layer_pattern}' does not match any parameters in the model. "
                                    f"This rule may not be applied during tensor parallelization."
                                )

        self._tp_plan = plan if plan is not None else {}

    @pp_plan.setter
    def pp_plan(self, plan: dict[str, tuple[str, str]]):
        self._pp_plan = plan

    def dequantize(self):
        """
        Potentially dequantize the model in case it has been quantized by a quantization method that support
        dequantization.
        """
        hf_quantizer = getattr(self, "hf_quantizer", None)

        if hf_quantizer is None:
            raise ValueError("You need to first quantize your model in order to dequantize it")

        return hf_quantizer.dequantize(self)

    def _backward_compatibility_gradient_checkpointing(self):
        if self.supports_gradient_checkpointing and getattr(self.config, "gradient_checkpointing", False):
            self.gradient_checkpointing_enable()
            # Remove the attribute now that is has been consumed, so it's no saved in the config.
            delattr(self.config, "gradient_checkpointing")

    def add_model_tags(self, tags: Union[list[str], str]) -> None:
        r"""
        Add custom tags into the model that gets pushed to the Hugging Face Hub. Will
        not overwrite existing tags in the model.

        Args:
            tags (`Union[list[str], str]`):
                The desired tags to inject in the model

        Examples:

        ```python
        from transformers import AutoModel

        model = AutoModel.from_pretrained("google-bert/bert-base-cased")

        model.add_model_tags(["custom", "custom-bert"])

        # Push the model to your namespace with the name "my-custom-bert".
        model.push_to_hub("my-custom-bert")
        ```
        """
        if isinstance(tags, str):
            tags = [tags]

        if self.model_tags is None:
            self.model_tags = []

        for tag in tags:
            if tag not in self.model_tags:
                self.model_tags.append(tag)

    @classmethod
    @restore_default_torch_dtype
    def _from_config(cls, config, **kwargs):
        """
        All context managers that the model should be initialized under go here.

        Args:
            torch_dtype (`torch.dtype`, *optional*):
                Override the default `torch.dtype` and load the model under this dtype.
        """
        # when we init a model from within another model (e.g. VLMs) and dispatch on FA2
        # a warning is raised that dtype should be fp16. Since we never pass dtype from within
        # modeling code, we can try to infer it here same way as done in `from_pretrained`
        torch_dtype = kwargs.pop("torch_dtype", config.torch_dtype)
        if isinstance(torch_dtype, str):
            torch_dtype = getattr(torch, torch_dtype)

        # override default dtype if needed
        dtype_orig = None
        if torch_dtype is not None:
            dtype_orig = cls._set_default_torch_dtype(torch_dtype)

        # If passing `attn_implementation` as kwargs, respect it (it will be applied recursively on subconfigs)
        if "attn_implementation" in kwargs:
            config._attn_implementation = kwargs.pop("attn_implementation")

        if is_deepspeed_zero3_enabled() and not _is_quantized and not _is_ds_init_called:
            logger.info("Detected DeepSpeed ZeRO-3: activating zero.init() for this model")
            # this immediately partitions the model across all gpus, to avoid the overhead in time
            # and memory copying it on CPU or each GPU first
            import deepspeed

            init_contexts = [deepspeed.zero.Init(config_dict_or_path=deepspeed_config()), set_zero3_state()]
            with ContextManagers(init_contexts):
                model = cls(config, **kwargs)

        else:
            model = cls(config, **kwargs)

        # restore default dtype if it was modified
        if dtype_orig is not None:
            torch.set_default_dtype(dtype_orig)

        return model

    @classmethod
    def _check_attn_implementation(cls, attn_implementation: Union[str, dict]) -> Union[str, dict]:
        """
        Checks that the requested attention implementation exists and tries to get the kernel from hub
        if `attn_implementation` matches hf kernels pattern.
        """
        if isinstance(attn_implementation, str) and re.match(r"^[^/:]+/[^/:]+:[^/:]+$", attn_implementation):
            if not is_kernels_available():
                raise ValueError("kernels is not installed. Please install it with `pip install kernels`.")

            # Extract repo_id and kernel_name from the string
            repo_id, kernel_name = attn_implementation.split(":")
            kernel_name = kernel_name.strip()
            repo_id = repo_id.strip()

            try:
                kernel = get_kernel(repo_id)
                ALL_ATTENTION_FUNCTIONS.register(f"kernel_{repo_id.replace('/', '_')}", getattr(kernel, kernel_name))
                attn_implementation = f"kernel_{repo_id.replace('/', '_')}"
            except FileNotFoundError as e:
                logger.warning(
                    f"Could not find a kernel repository '{repo_id}' compatible with your devicein the hub: {e}. Using eager attention implementation instead."
                )
                attn_implementation = None  # try to dispatch SDPA and fallback eager if not available
            except AttributeError:
                raise ValueError(
                    "the kernel function name or class specified in the attn_implementation argument is not valid. \
                                 Please check the documentation for the correct format, \
                                 and check that the kernel exports the class and the function correctly."
                )
        if (
            not isinstance(attn_implementation, dict)
            and attn_implementation not in ["eager", None] + ALL_ATTENTION_FUNCTIONS.valid_keys()
        ):
            message = f'Specified `attn_implementation="{attn_implementation}"` is not supported. The only possible arguments are `attn_implementation="eager"` (manual attention implementation)'
            # check `supports_flash_attn_2` for BC with custom code. TODO: remove after a few releases
            if cls._supports_flash_attn or getattr(cls, "_supports_flash_attn_2", False):
                message += (
                    ', `"attn_implementation=flash_attention_3"` (implementation using flash attention 3)'
                    ', `"attn_implementation=flash_attention_2"` (implementation using flash attention 2)'
                )
            if cls._supports_sdpa:
                message += ', `"attn_implementation=sdpa"` (implementation using torch.nn.functional.scaled_dot_product_attention)'
            if cls._supports_flex_attn:
                message += ', `"attn_implementation=flex_attention"` (implementation using torch\'s flex_attention)'
            raise ValueError(message + ".")

        return attn_implementation

    def set_attention_implementation(self, attn_implementation: Union[str, dict]):
        """
        Checks and dispatches to the requested attention implementation.
        """
        requested_attn_implementation = self._check_attn_implementation(attn_implementation)

        # Composite models consisting of several PretrainedModels can specify attention implementation as a dict where
        # keys are sub-config names. But most people will specify one `str` which means that should dispatch it for all sub-models.
        # See https://github.com/huggingface/transformers/pull/32238
        for key in self.config.sub_configs.keys():
            sub_config = getattr(self.config, key)
            curr_attn_implementation = (
                requested_attn_implementation
                if not isinstance(requested_attn_implementation, dict)
                else requested_attn_implementation.get(key, None)
            )
            # For models with backbone sub-config might be not initialized. Set the requested att
            # if the config hasn't got any attn pre-set and the requested attn in not `None` (i.e not the default attn)
            if (
                sub_config is not None
                and sub_config._attn_implementation_internal is None
                and curr_attn_implementation is not None
            ):
                sub_config._attn_implementation_internal = curr_attn_implementation

        if requested_attn_implementation == "flash_attention_3" and self._flash_attn_3_can_dispatch():
            self.config._attn_implementation = "flash_attention_3"
        if requested_attn_implementation == "flash_attention_2" and self._flash_attn_2_can_dispatch():
            self.config._attn_implementation = "flash_attention_2"
        elif requested_attn_implementation == "flex_attention" and self._flex_attn_can_dispatch():
            self.config._attn_implementation = "flex_attention"
        elif (
            requested_attn_implementation in [None, "sdpa"]
            and not is_torch_xla_available()
            and self._sdpa_can_dispatch(hard_check_only=requested_attn_implementation is not None)
        ):
            self.config._attn_implementation = "sdpa"
        elif requested_attn_implementation in ALL_ATTENTION_FUNCTIONS.valid_keys():
            self.config._attn_implementation = requested_attn_implementation
        elif isinstance(requested_attn_implementation, dict):
            self.config._attn_implementation = requested_attn_implementation.get("", None)
        else:
            self.config._attn_implementation = "eager"

        self.config._attn_implementation_autoset = True

    @classmethod
    def _set_default_torch_dtype(cls, dtype: torch.dtype) -> torch.dtype:
        """
        Change the default dtype and return the previous one. This is needed when wanting to instantiate the model
        under specific dtype.

        Args:
            dtype (`torch.dtype`):
                a floating dtype to set to.

        Returns:
            `torch.dtype`: the original `dtype` that can be used to restore `torch.set_default_dtype(dtype)` if it was
            modified. If it wasn't, returns `None`.

        Note `set_default_dtype` currently only works with floating-point types and asserts if for example,
        `torch.int64` is passed. So if a non-float `dtype` is passed this functions will throw an exception.
        """
        if not dtype.is_floating_point:
            raise ValueError(
                f"Can't instantiate {cls.__name__} model under dtype={dtype} since it is not a floating point dtype"
            )

        logger.info(f"Instantiating {cls.__name__} model under default dtype {dtype}.")
        dtype_orig = torch.get_default_dtype()
        torch.set_default_dtype(dtype)
        return dtype_orig

    @property
    def base_model(self) -> nn.Module:
        """
        `torch.nn.Module`: The main body of the model.
        """
        return getattr(self, self.base_model_prefix, self)

    @classmethod
    def can_generate(cls) -> bool:
        """
        Returns whether this model can generate sequences with `.generate()` from the `GenerationMixin`.

        Under the hood, on classes where this function returns True, some generation-specific changes are triggered:
        for instance, the model instance will have a populated `generation_config` attribute.

        Returns:
            `bool`: Whether this model can generate sequences with `.generate()`.
        """
        # Directly inherits `GenerationMixin` -> can generate
        if "GenerationMixin" in str(cls.__bases__):
            return True
        # The class inherits from a class that can generate (recursive check) -> can generate
        for base in cls.__bases__:
            if not hasattr(base, "can_generate"):
                continue
            if "PreTrainedModel" not in str(base) and base.can_generate():
                return True
        # Detects whether `prepare_inputs_for_generation` has been overwritten in the model. Prior to v4.45, this
        # was how we detected whether a model could generate.
        if hasattr(cls, "prepare_inputs_for_generation"):  # implicit: doesn't inherit `GenerationMixin`
            logger.warning(
                f"{cls.__name__} has generative capabilities, as `prepare_inputs_for_generation` is explicitly "
                "defined. However, it doesn't directly inherit from `GenerationMixin`. From 👉v4.50👈 onwards, "
                "`PreTrainedModel` will NOT inherit from `GenerationMixin`, and this model will lose the ability "
                "to call `generate` and other related functions."
                "\n  - If you're using `trust_remote_code=True`, you can get rid of this warning by loading the "
                "model with an auto class. See https://huggingface.co/docs/transformers/en/model_doc/auto#auto-classes"
                "\n  - If you are the owner of the model architecture code, please modify your model class such that "
                "it inherits from `GenerationMixin` (after `PreTrainedModel`, otherwise you'll get an exception)."
                "\n  - If you are not the owner of the model architecture class, please contact the model code owner "
                "to update it."
            )
        # Otherwise, can't generate
        return False

    def _flash_attn_2_can_dispatch(self, is_init_check: bool = False) -> bool:
        """
        Check the availability of Flash Attention 2 for a given model.

        Args:
            is_init_check (`bool`, *optional*):
                Whether this check is performed early, i.e. at __init__ time, or later when the model and its weights are
                fully instantiated. This is needed as we also check the devices of the weights, and/or if the model uses
                BetterTransformer, which are only available later after __init__. This allows to raise proper exceptions early
                before instantiating the full models if we know that the model does not support the requested attention.
        """
        torch_dtype = self.config.torch_dtype

        # check `supports_flash_attn_2` for BC with custom code. TODO: remove after a few releases
        if not (self._supports_flash_attn or getattr(self, "_supports_flash_attn_2", False)):
            raise ValueError(
                f"{self.__class__.__name__} does not support Flash Attention 2.0 yet. Please request to add support where"
                f" the model is hosted, on its model hub page: https://huggingface.co/{self.config._name_or_path}/discussions/new"
                " or in the Transformers GitHub repo: https://github.com/huggingface/transformers/issues/new"
            )

        if not is_flash_attn_2_available():
            preface = "FlashAttention2 has been toggled on, but it cannot be used due to the following error:"
            install_message = "Please refer to the documentation of https://huggingface.co/docs/transformers/perf_infer_gpu_one#flashattention-2 to install Flash Attention 2."

            # package `flash-attn` can not be installed on Ascend NPU, following validation logics can be ignored.
            if is_torch_npu_available():
                logger.info("Detect using FlashAttention2 on Ascend NPU.")
                return True

            if importlib.util.find_spec("flash_attn") is None:
                raise ImportError(f"{preface} the package flash_attn seems to be not installed. {install_message}")
            else:
                # Check FA2 installed version compatibility
                flash_attention_version = version.parse(importlib.metadata.version("flash_attn"))
                if torch.version.cuda:
                    if flash_attention_version < version.parse("2.1.0"):
                        raise ImportError(
                            f"{preface} you need flash_attn package version to be greater or equal than 2.1.0. Detected version {flash_attention_version}. {install_message}"
                        )
                    elif not torch.cuda.is_available():
                        raise ValueError(
                            f"{preface} Flash Attention 2 is not available on CPU. Please make sure torch can access a CUDA device."
                        )
                    else:
                        raise ImportError(f"{preface} Flash Attention 2 is not available. {install_message}")
                elif torch.version.hip:
                    if flash_attention_version < version.parse("2.0.4"):
                        raise ImportError(
                            f"{preface} you need flash_attn package version to be greater or equal than 2.0.4. Detected version {flash_attention_version}. {install_message}"
                        )
                    else:
                        raise ImportError(f"{preface} Flash Attention 2 is not available. {install_message}")

        if torch_dtype is None:
            logger.warning_once(
                "You are attempting to use Flash Attention 2 without specifying a torch dtype. This might lead to unexpected behaviour"
            )
        elif torch_dtype is not None and torch_dtype not in [torch.float16, torch.bfloat16]:
            logger.warning_once(
                "Flash Attention 2 only supports torch.float16 and torch.bfloat16 dtypes, but"
                f" the current dype in {self.__class__.__name__} is {torch_dtype}. You should run training or inference using Automatic Mixed-Precision via the `with torch.autocast(device_type='torch_device'):` decorator,"
                ' or load the model with the `torch_dtype` argument. Example: `model = AutoModel.from_pretrained("openai/whisper-tiny", attn_implementation="flash_attention_2", torch_dtype=torch.float16)`'
            )

        # With the early check, the parameters are not yet initialized correctly
        if not is_init_check:
            if getattr(self, "use_bettertransformer", False):
                raise ValueError(
                    "Flash Attention 2 and BetterTransformer API are not compatible. Please make sure to disable BetterTransformers by doing model.reverse_bettertransformer()"
                )

            param_devices = list({param.device for param in self.parameters()})
            if len(param_devices) == 1 and param_devices[0].type == "cpu":
                if torch.cuda.is_available():
                    logger.warning_once(
                        "You are attempting to use Flash Attention 2 with a model not initialized on GPU. Make sure to move the model to GPU"
                        " after initializing it on CPU with `model.to('cuda')`."
                    )
                elif is_torch_mlu_available():
                    logger.warning_once(
                        "You are attempting to use Flash Attention 2 with a model not initialized on MLU. Make sure to move the model to MLU"
                        " after initializing it on CPU with `model.to('mlu')`."
                    )
                else:
                    raise ValueError(
                        "You are attempting to use Flash Attention 2 with a model not initialized on GPU and with no GPU available. "
                        "This is not supported yet. Please make sure to have access to a GPU and either initialise the model on a GPU by passing a device_map "
                        "or initialising the model on CPU and then moving it to GPU."
                    )

        # If no error raise by this point, we can return `True`
        return True

    def _flash_attn_3_can_dispatch(self, is_init_check: bool = False) -> bool:
        """
        Check the availability of Flash Attention 3 for a given model.

        Args:
            is_init_check (`bool`, *optional*):
                Whether this check is performed early, i.e. at __init__ time, or later when the model and its weights are
                fully instantiated. This is needed as we also check the devices of the weights, and/or if the model uses
                BetterTransformer, which are only available later after __init__. This allows to raise proper exceptions early
                before instantiating the full models if we know that the model does not support the requested attention.
        """
        torch_dtype = self.config.torch_dtype

        if not self._supports_flash_attn:
            raise ValueError(
                f"{self.__class__.__name__} does not support Flash Attention 3 yet. Please request to add support where"
                f" the model is hosted, on its model hub page: https://huggingface.co/{self.config._name_or_path}/discussions/new"
                " or in the Transformers GitHub repo: https://github.com/huggingface/transformers/issues/new"
            )

        if not is_flash_attn_3_available():
            preface = "FlashAttention3 has been toggled on, but it cannot be used due to the following error:"

            if importlib.util.find_spec("flash_attn_3") is None:
                raise ImportError(f"{preface} the package flash_attn_3 seems to be not installed.")

            if torch.cuda.is_available():
                major, _ = torch.cuda.get_device_capability()
                if major < 9:
                    raise ValueError(
                        f"{preface} Flash Attention 3 requires compute capability >= 9.0, but found {torch.cuda.get_device_capability()} with compute capability {major}.0."
                    )
                else:
                    raise ImportError(f"{preface} Flash Attention 3 is not available.")
            else:
                raise ValueError(
                    f"{preface} Flash Attention 3 is not available on CPU. Please make sure torch can access a CUDA device."
                )

        if torch_dtype is None:
            logger.warning_once(
                "You are attempting to use Flash Attention 3 without specifying a torch dtype. This might lead to unexpected behaviour"
            )
        elif torch_dtype is not None and torch_dtype not in [torch.float16, torch.bfloat16]:
            logger.warning_once(
                "Flash Attention 3 only supports torch.float16 and torch.bfloat16 dtypes, but"
                f" the current dype in {self.__class__.__name__} is {torch_dtype}. You should run training or inference using Automatic Mixed-Precision via the `with torch.autocast(device_type='torch_device'):` decorator,"
                ' or load the model with the `torch_dtype` argument. Example: `model = AutoModel.from_pretrained("meta-llama/Llama-3.2-1B", attn_implementation="flash_attention_3", torch_dtype=torch.float16)`'
            )

        if getattr(self.config, "alibi", False) or getattr(self.config, "use_alibi", False):
            raise ValueError("Model is configured to use ALiBi, which is not supported by Flash Attention 3.")

        # Check for attention dropout, which is incompatible with FA3
        if hasattr(self.config, "attention_dropout") and self.config.attention_dropout > 0:
            raise ValueError(
                f"Model has attention_dropout={self.config.attention_dropout}, which is not supported by Flash Attention 3."
            )

        # With the early check, the parameters are not yet initialized correctly
        if not is_init_check:
            param_devices = list({param.device for param in self.parameters()})
            if len(param_devices) == 1 and param_devices[0].type == "cpu":
                if torch.cuda.is_available():
                    logger.warning_once(
                        "You are attempting to use Flash Attention 3 with a model not initialized on GPU. Make sure to move the model to GPU"
                        " after initializing it on CPU with `model.to('cuda')`."
                    )
                else:
                    raise ValueError(
                        "You are attempting to use Flash Attention 3 with a model not initialized on GPU and with no GPU available. "
                        "This is not supported yet. Please make sure to have access to a GPU and either initialise the model on a GPU by passing a device_map "
                        "or initialising the model on CPU and then moving it to GPU."
                    )

        return True

    def _sdpa_can_dispatch(self, is_init_check: bool = False) -> bool:
        """
        Check the availability of SDPA for a given model.

        Args:
            is_init_check (`bool`, *optional*):
                Whether this check is performed early, i.e. at __init__ time, or later when the model and its weights are
                fully instantiated. This is needed as we also check the devices of the weights, and/or if the model uses
                BetterTransformer, which are only available later after __init__. This allows to raise proper exceptions early
                before instantiating the full models if we know that the model does not support the requested attention.
        """
        if not self._supports_sdpa:
            raise ValueError(
                f"{self.__class__.__name__} does not support an attention implementation through torch.nn.functional.scaled_dot_product_attention yet."
                " Please request the support for this architecture: https://github.com/huggingface/transformers/issues/28005. If you believe"
                ' this error is a bug, please open an issue in Transformers GitHub repository and load your model with the argument `attn_implementation="eager"` meanwhile. Example: `model = AutoModel.from_pretrained("openai/whisper-tiny", attn_implementation="eager")`'
            )

        if (
            torch.version.hip is not None
            and torch.cuda.device_count() > 1
            and version.parse(torch.__version__) < version.parse("2.4.1")
        ):
            logger.warning_once(
                "Using the `SDPA` attention implementation on multi-gpu setup with ROCM may lead to performance issues due to the FA backend. Disabling it to use alternative backends."
            )
            torch.backends.cuda.enable_flash_sdp(False)

        if not is_init_check:
            if getattr(self, "use_bettertransformer", False):
                raise ValueError(
                    "SDPA and BetterTransformer API are not compatible. Please make sure to disable BetterTransformers by doing model.reverse_bettertransformer()"
                )

        return True

    def _flex_attn_can_dispatch(self, is_init_check: bool = False) -> bool:
        """
        Check the availability of Flex Attention for a given model.

        Args:
            is_init_check (`bool`, *optional*):
                Whether this check is performed early, i.e. at __init__ time, or later when the model and its weights are
                fully instantiated. This is needed as we also check the devices of the weights, and/or if the model uses
                BetterTransformer, which are only available later after __init__. This allows to raise proper exceptions early
                before instantiating the full models if we know that the model does not support the requested attention.
        """
        if not self._supports_flex_attn:
            raise ValueError(
                f"{self.__class__.__name__} does not support an attention implementation through torch's flex_attention."
                " Please request the support for this architecture: https://github.com/huggingface/transformers/issues/34809."
                " If you believe this error is a bug, please open an issue in Transformers GitHub repository"
                ' and load your model with the argument `attn_implementation="eager"` meanwhile.'
                ' Example: `model = AutoModel.from_pretrained("openai/whisper-tiny", attn_implementation="eager")`'
            )
        if not is_torch_flex_attn_available():
            raise ImportError(
                "PyTorch Flex Attention requirements in Transformers are not met. Please install torch>=2.5.0."
            )

        if not is_init_check:
            if getattr(self, "use_bettertransformer", False):
                raise ValueError(
                    "FlexAttention and BetterTransformer API are not compatible. Please make sure to disable BetterTransformers by doing model.reverse_bettertransformer()"
                )

        # If no error raise by this point, we can return `True`
        return True

    def _check_and_adjust_attn_implementation(
        self, attn_implementation: Optional[str], is_init_check: bool = False
    ) -> str:
        """
        Check that the `attn_implementation` exists and is supported by the models, and try to get the kernel from hub if
        it matches hf kernels pattern.

        Args:
            attn_implementation (`str` or `None`):
                The attention implementation to check for existence/validity.
            is_init_check (`bool`, *optional*):
                Whether this check is performed early, i.e. at __init__ time, or later when the model and its weights are
                fully instantiated. This is needed as we also check the devices of the weights, and/or if the model uses
                BetterTransformer, which are only available later after __init__. This allows to raise proper exceptions early
                before instantiating the full models if we know that the model does not support the requested attention.

        Returns:
            `str`: The final attention implementation to use, including potential fallbacks from sdpa to eager, or from
            None to sdpa (to potentially eager).
        """
        # Register kernel if relevant
        if attn_implementation is not None and re.match(
            r"^[^/:]+/[^/:]+(?:@[^/:]+)?(?::[^/:]+)?$", attn_implementation
        ):
            if not is_kernels_available():
                raise ValueError("kernels is not installed. Please install it with `pip install kernels`.")
            attention_wrapper = None
            # FIXME: @ArthurZucker this is dirty, did not want to do a lof of extra work
            actual_attn_name = attn_implementation
            if "|" in attn_implementation:
                attention_wrapper, actual_attn_name = attn_implementation.split("|")
                # `transformers` has wrapper for sdpa, paged, flash, flex etc.
                attention_wrapper = ALL_ATTENTION_FUNCTIONS.get(attention_wrapper)
            # Extract repo_id and kernel_name from the string
            if ":" in actual_attn_name:
                repo_id, kernel_name = actual_attn_name.split(":")
                kernel_name = kernel_name.strip()
            else:
                repo_id = actual_attn_name
                kernel_name = None
            repo_id = repo_id.strip()
            # extract the rev after the @ if it exists
            repo_id, _, rev = repo_id.partition("@")
            repo_id = repo_id.strip()
            rev = rev.strip() if rev else None
            try:
                kernel = get_kernel(repo_id, revision=rev)
                if hasattr(kernel, "flash_attn_varlen_func"):
                    if attention_wrapper is None:
                        attention_wrapper = flash_attention_forward
                    kernel_function = partial(attention_wrapper, implementation=kernel)
                    lazy_import_flash_attention(kernel)
                elif kernel_name is not None:
                    kernel_function = getattr(kernel, kernel_name)
                ALL_ATTENTION_FUNCTIONS.register(attn_implementation, kernel_function)
                ALL_MASK_ATTENTION_FUNCTIONS.register(
                    attn_implementation, ALL_MASK_ATTENTION_FUNCTIONS["flash_attention_2"]
                )
            except Exception as e:
                logger.warning_once(
                    f"Could not find a kernel repository '{repo_id}' compatible with your device in the hub: {e}. Using "
                    "default attention implementation instead (sdpa if available, eager otherwise)."
                )
                try:
                    self._sdpa_can_dispatch(is_init_check)
                    attn_implementation = "sdpa"
                except (ValueError, ImportError) as e:
                    attn_implementation = "eager"
        else:
            attn_implementation = self.get_correct_attn_implementation(attn_implementation, is_init_check)
            # preload flash attention here to allow compile with fullgraph
            if attn_implementation.startswith("flash_attention"):
                lazy_import_flash_attention(attn_implementation)

        return attn_implementation

    def get_correct_attn_implementation(self, requested_attention: Optional[str], is_init_check: bool = False) -> str:
        applicable_attention = "sdpa" if requested_attention is None else requested_attention

        if applicable_attention not in ["eager"] + ALL_ATTENTION_FUNCTIONS.valid_keys():
            message = (
                f'Specified `attn_implementation="{applicable_attention}"` is not supported. The only possible arguments are '
                '`attn_implementation="eager"`'
            )
            # check `supports_flash_attn_2` for BC with custom code. TODO: remove after a few releases
            if self._supports_flash_attn or getattr(self, "_supports_flash_attn_2", False):
                message += ', `"attn_implementation=flash_attention_3"`, `"attn_implementation=flash_attention_2"`'
            if self._supports_sdpa:
                message += ', `"attn_implementation=sdpa"'
            if self._supports_flex_attn:
                message += ', `"attn_implementation=flex_attention"`'
            raise ValueError(message + ".")

        # Perform relevant checks
        if applicable_attention == "flash_attention_2":
            self._flash_attn_2_can_dispatch(is_init_check)
        elif applicable_attention == "flash_attention_3":
            self._flash_attn_3_can_dispatch(is_init_check)
        elif applicable_attention == "flex_attention":
            self._flex_attn_can_dispatch(is_init_check)
        elif applicable_attention == "sdpa":
            # Sdpa is the default, so we try it and fallback to eager otherwise when not possible
            try:
                self._sdpa_can_dispatch(is_init_check)
            except (ValueError, ImportError) as e:
                if requested_attention == "sdpa":
                    raise e
                applicable_attention = "eager"

        return applicable_attention

    @classmethod
    def _can_set_attn_implementation(cls) -> bool:
        """Detect whether the class supports setting its attention implementation dynamically. It is an ugly check based on
        opening the file, but avoids maintaining yet another property flag.
        """
        class_file = sys.modules[cls.__module__].__file__
        with open(class_file, "r") as f:
            code = f.read()
        # heuristic -> if we find those patterns, the model uses the correct interface
        if re.search(r"class \w+Attention\(nn.Module\)", code):
            return (
                "eager_attention_forward" in code
                and "ALL_ATTENTION_FUNCTIONS[self.config._attn_implementation]" in code
            )
        else:
            # If no attention layer, assume `True`. Most probably a multimodal model or inherits from existing models
            return True

    def set_attn_implementation(self, attn_implementation: Union[str, dict]):
        """
        Set the requested `attn_implementation` for this model.

        Args:
            attn_implementation (`str` or `dict`):
                The attention implementation to set for this model. It can be either a `str`, in which case it will be
                dispatched to all submodels if relevant, or a `dict` where keys are the sub_configs name, in which case each
                submodel will dispatch the corresponding value.
        """
        requested_implementation = (
            attn_implementation
            if not isinstance(attn_implementation, dict)
            else attn_implementation.get("", self.config._attn_implementation)
        )

        # At this point, the model was already instantiated, so instead of crashing on bad value, let's simply
        # warn the user that the requested value is not working
        if requested_implementation != self.config._attn_implementation:
            # In this case, raise
            if not self._can_set_attn_implementation():
                logger.warning(
                    f"{self.__class__.__name__} does not support setting its attention implementation dynamically, because it "
                    "does not follow the functional approach based on AttentionInterface "
                    "(see https://huggingface.co/docs/transformers/en/attention_interface)"
                )
            else:
                requested_implementation = self._check_and_adjust_attn_implementation(
                    requested_implementation, is_init_check=False
                )
                # Apply the change (on the internal attr, to avoid setting it recursively)
                self.config._attn_implementation_internal = requested_implementation

        # Apply it to all submodels as well
        for submodule in self.modules():
            # We found a submodel (which is not self) with a different config (otherwise, it may be the same "actual model",
            # e.g. ForCausalLM has a Model inside, but no need to check it again)
            if (
                submodule is not self
                and isinstance(submodule, PreTrainedModel)
                and submodule.config.__class__ != self.config.__class__
                # If it was already changed, no need to do it again
                and not hasattr(submodule.config, "_attn_was_changed")
            ):
                # In this case, warn and skip
                if not submodule._can_set_attn_implementation():
                    logger.warning(
                        f"{submodule.__class__.__name__} does not support setting its attention implementation dynamically, because it "
                        "does not follow the functional approach based on AttentionInterface "
                        "(see https://huggingface.co/docs/transformers/en/attention_interface)"
                    )
                # Set the attn on the submodule
                else:
                    sub_implementation = requested_implementation
                    if isinstance(attn_implementation, dict):
                        for subconfig_key in self.config.sub_configs:
                            # We need to check for exact object match here, with `is`
                            if getattr(self.config, subconfig_key) is submodule.config:
                                sub_implementation = attn_implementation.get(
                                    subconfig_key, submodule.config._attn_implementation
                                )
                                break
                    # Check the module can use correctly, otherwise we raise an error if requested attention can't be set for submodule
                    sub_implementation = submodule.get_correct_attn_implementation(sub_implementation)
                    submodule.config._attn_implementation_internal = sub_implementation

                # Still add it as "changed" even if it was skipped, as we would otherwise try to set it in the dark afterwards
                # We need to set it on the config itself, to differentiate 2 subconfigs of the same __class__ potentially
                submodule.config._attn_was_changed = True

        # We need this as some old and badly designed models use subconfigs without declaring the corresponding modules as PreTrainedModel
        for subconfig_key in self.config.sub_configs:
            subconfig = getattr(self.config, subconfig_key)
            sub_implementation = (
                requested_implementation
                if not isinstance(attn_implementation, dict)
                else attn_implementation.get(subconfig_key, subconfig._attn_implementation)
            )
            # This means we did not perform any check above for this particular subconfig -> set it in the dark if it is registered
            if (
                not hasattr(subconfig, "_attn_was_changed")
                # If it's already the same, then no need to enter here and raise warnings
                and sub_implementation != subconfig._attn_implementation
            ):
                if sub_implementation not in ["eager"] + ALL_ATTENTION_FUNCTIONS.valid_keys():
                    raise ValueError(
                        f'Specified `attn_implementation="{sub_implementation}"` is not supported for {subconfig_key}. '
                        'The only possible arguments are "eager" (manual attention implementation)'
                        f"or one of the following: {list(ALL_ATTENTION_FUNCTIONS.valid_keys())}"
                    )
                subconfig._attn_implementation_internal = sub_implementation
                logger.warning(
                    f"We set the attention implementation for the sub-config `{subconfig_key}` to `{sub_implementation}` "
                    "without finding the associated sub-model. For this reason we could not check if the model supports it. "
                    "You may encounter undefined behavior."
                )
            # Unset the attribute in this case, to avoid issues in the future
            else:
                if hasattr(subconfig, "_attn_was_changed"):
                    del subconfig._attn_was_changed

    def enable_input_require_grads(self):
        """
        Enables the gradients for the input embeddings. This is useful for fine-tuning adapter weights while keeping
        the model weights fixed.
        """

        def make_inputs_require_grads(module, input, output):
            output.requires_grad_(True)

        self._require_grads_hook = self.get_input_embeddings().register_forward_hook(make_inputs_require_grads)

    def disable_input_require_grads(self):
        """
        Removes the `_require_grads_hook`.
        """
        self._require_grads_hook.remove()

<<<<<<< HEAD
    def get_decoder(self):
        """
        Best-effort lookup of the *decoder* module.

        Order of attempts (covers ~85 % of current usages):

        1. `self.decoder`
        2. `self.model`                       (many wrappers store the decoder here)
        3. `self.model.get_decoder()`         (nested wrappers)
        4. fallback: raise for the few exotic models that need a bespoke rule
        """
        if hasattr(self, "decoder"):
            return self.decoder

        if hasattr(self, "model"):
            inner = self.model
            if hasattr(inner, "get_decoder"):
                return inner.get_decoder()
            return inner

        return None  # raise AttributeError(f"{self.__class__.__name__} has no decoder; override `get_decoder()` if needed.")

    def set_decoder(self, decoder):
        """
        Symmetric setter. Mirrors the lookup logic used in `get_decoder`.
        """

        if hasattr(self, "decoder"):
            self.decoder = decoder
            return

        if hasattr(self, "model"):
            inner = self.model
            if hasattr(inner, "set_decoder"):
                inner.set_decoder(decoder)
            else:
                self.model = decoder
            return

        return  # raise AttributeError(f"{self.__class__.__name__} cannot accept a decoder; override `set_decoder()`.")

=======
>>>>>>> 8365f70e
    def _init_weights(self, module):
        """
        Initialize the weights. This is quite general on purpose, in the spirit of what we usually do. For more complex
        initialization scheme, it should be overridden by the derived `PreTrainedModel` class. In case a model adds an explicit
        `nn.Parameter`, this method should also be overridden in order to initialize it correctly.
        """
        if hasattr(self.config, "initializer_range"):
            std = self.config.initializer_range
        else:
            # 0.02 is the standard default value across the library
            std = getattr(self.config.get_text_config(), "initializer_range", 0.02)

        if isinstance(module, (nn.Linear, nn.Conv1d, nn.Conv2d, nn.Conv3d, nn.ConvTranspose1d, nn.ConvTranspose2d)):
            module.weight.data.normal_(mean=0.0, std=std)
            if module.bias is not None:
                module.bias.data.zero_()
        elif isinstance(module, nn.Embedding):
            module.weight.data.normal_(mean=0.0, std=std)
            if module.padding_idx is not None:
                module.weight.data[module.padding_idx].zero_()
        elif isinstance(module, nn.MultiheadAttention):
            # This uses torch's original init
            module._reset_parameters()
        # We cannot use `isinstance` on the RMSNorms or LayerNorms, as they usually are custom modules which change names
        # between modelings (because they are prefixed with the model name)
        elif (
            isinstance(module, (nn.GroupNorm, nn.BatchNorm1d, nn.BatchNorm2d, nn.BatchNorm3d))
            or "LayerNorm" in module.__class__.__name__
            or "RMSNorm" in module.__class__.__name__
        ):
            # Norms can exist without weights (in which case they are None from torch primitives)
            if hasattr(module, "weight") and module.weight is not None:
                module.weight.data.fill_(1.0)
            if hasattr(module, "bias") and module.bias is not None:
                module.bias.data.zero_()

    def _initialize_weights(self, module):
        """
        Initialize the weights if they are not already initialized.
        """
        if getattr(module, "_is_hf_initialized", False):
            return
        self._init_weights(module)
        module._is_hf_initialized = True

    @torch.no_grad()
    def initialize_weights(self):
        """
        This is equivalent to calling `self.apply(self._initialize_weights)`, but correctly handles composite models.
        This function dynamically dispatches the correct `init_weights` function to the modules as we advance in the
        module graph along the recursion. It can handle an arbitrary number of sub-models. Without it, every composite
        model would have to recurse a second time on all sub-models explicitly in the outer-most `_init_weights`, which
        is extremely error prone and inefficient.

        Note that the `torch.no_grad()` decorator is very important as well, as most of our `_init_weights` do not use
        `torch.nn.init` functions (which are all no_grad by default), but simply do in-place ops such as
        `module.weight.data.zero_()`.
        """
        if not hasattr(torch.nn.Module, "smart_apply"):
            # This function is equivalent to `torch.nn.Module.apply`, except that it dynamically adjust the function
            # to apply as we go down the graph
            def smart_apply(self, fn):
                for module in self.children():
                    # We found a sub-model: recursively dispatch its own init function now!
                    if isinstance(module, PreTrainedModel):
                        module.smart_apply(module._initialize_weights)
                    else:
                        module.smart_apply(fn)
                fn(self)
                return self

            torch.nn.Module.smart_apply = smart_apply

        # Let the magic happen with this simple call
        self.smart_apply(self._initialize_weights)

    def tie_embeddings_and_encoder_decoder(self):
        """
        If set in the config, tie the weights between the input embeddings and the output embeddings,
        and the encoder and decoder.

        If the `torchscript` flag is set in the configuration, can't handle parameter sharing so we are cloning the
        weights instead.
        """
        if getattr(self.config.get_text_config(decoder=True), "tie_word_embeddings", True):
            output_embeddings = self.get_output_embeddings()
            if output_embeddings is not None:
                self._tie_or_clone_weights(output_embeddings, self.get_input_embeddings())

        if getattr(self.config, "is_encoder_decoder", False) and getattr(self.config, "tie_encoder_decoder", False):
            if hasattr(self, self.base_model_prefix):
                self = getattr(self, self.base_model_prefix)
            tied_weights = self._tie_encoder_decoder_weights(
                self.encoder, self.decoder, self.base_model_prefix, "encoder"
            )
            # Setting a dynamic variable instead of `_tied_weights_keys` because it's a class
            # attributed not an instance member, therefore modifying it will modify the entire class
            # Leading to issues on subsequent calls by different tests or subsequent calls.
            self._dynamic_tied_weights_keys = tied_weights

    def tie_weights(self):
        """
        Recursively (for all submodels) tie all the weights of the model.
        """
        # Note that `self` is included in `self.modules` so we also apply to current PreTrainedModel with this call
        for module in self.modules():
            # If it's a PreTrainedModel, may need to tie the embeddings and/or encoder/decoder weights
            if isinstance(module, PreTrainedModel):
                module.tie_embeddings_and_encoder_decoder()
            # Additionally, if it has a custom `_tie_weights`, honor it
            if hasattr(module, "_tie_weights"):
                module._tie_weights()

    @staticmethod
    def _tie_encoder_decoder_weights(
        encoder: nn.Module, decoder: nn.Module, base_model_prefix: str, base_encoder_name: str
    ):
        uninitialized_encoder_weights: list[str] = []
        tied_weights: list[str] = []
        if decoder.__class__ != encoder.__class__:
            logger.info(
                f"{decoder.__class__} and {encoder.__class__} are not equal. In this case make sure that all encoder"
                " weights are correctly initialized."
            )

        def tie_encoder_to_decoder_recursively(
            decoder_pointer: nn.Module,
            encoder_pointer: nn.Module,
            module_name: str,
            base_encoder_name: str,
            uninitialized_encoder_weights: list[str],
            depth=0,
            total_decoder_name="",
            total_encoder_name="",
        ):
            assert isinstance(decoder_pointer, nn.Module) and isinstance(encoder_pointer, nn.Module), (
                f"{decoder_pointer} and {encoder_pointer} have to be of type nn.Module"
            )
            if hasattr(decoder_pointer, "weight"):
                assert hasattr(encoder_pointer, "weight")
                encoder_pointer.weight = decoder_pointer.weight
                tied_weights.append(f"{base_encoder_name}{total_encoder_name}.weight")
                if hasattr(decoder_pointer, "bias"):
                    assert hasattr(encoder_pointer, "bias")
                    tied_weights.append(f"{base_encoder_name}{total_encoder_name}.bias")
                    encoder_pointer.bias = decoder_pointer.bias
                return

            encoder_modules = encoder_pointer._modules
            decoder_modules = decoder_pointer._modules
            if len(decoder_modules) > 0:
                assert len(encoder_modules) > 0, (
                    f"Encoder module {encoder_pointer} does not match decoder module {decoder_pointer}"
                )

                all_encoder_weights = {module_name + "/" + sub_name for sub_name in encoder_modules}
                encoder_layer_pos = 0
                for name in decoder_modules:
                    if name.isdigit():
                        encoder_name = str(int(name) + encoder_layer_pos)
                        decoder_name = name
                        if not isinstance(decoder_modules[decoder_name], type(encoder_modules[encoder_name])) and len(
                            encoder_modules
                        ) != len(decoder_modules):
                            # this can happen if the name corresponds to the position in a list module list of layers
                            # in this case the decoder has added a cross-attention that the encoder does not have
                            # thus skip this step and subtract one layer pos from encoder
                            encoder_layer_pos -= 1
                            continue
                    elif name not in encoder_modules:
                        continue
                    elif depth > 500:
                        raise ValueError(
                            "Max depth of recursive function `tie_encoder_to_decoder` reached. It seems that there is"
                            " a circular dependency between two or more `nn.Modules` of your model."
                        )
                    else:
                        decoder_name = encoder_name = name
                    tie_encoder_to_decoder_recursively(
                        decoder_modules[decoder_name],
                        encoder_modules[encoder_name],
                        module_name + "/" + name,
                        base_encoder_name,
                        uninitialized_encoder_weights,
                        depth=depth + 1,
                        total_encoder_name=f"{total_encoder_name}.{encoder_name}",
                        total_decoder_name=f"{total_decoder_name}.{decoder_name}",
                    )
                    all_encoder_weights.remove(module_name + "/" + encoder_name)

                uninitialized_encoder_weights += list(all_encoder_weights)

        # tie weights recursively
        tie_encoder_to_decoder_recursively(
            decoder, encoder, base_model_prefix, base_encoder_name, uninitialized_encoder_weights
        )

        if len(uninitialized_encoder_weights) > 0:
            logger.warning(
                f"The following encoder weights were not tied to the decoder {uninitialized_encoder_weights}"
            )
        return tied_weights

    def _tie_or_clone_weights(self, output_embeddings, input_embeddings):
        """Tie or clone module weights depending of whether we are using TorchScript or not"""
        if self.config.torchscript:
            output_embeddings.weight = nn.Parameter(input_embeddings.weight.clone())
        else:
            output_embeddings.weight = input_embeddings.weight

        # Passing hooks over to the embeddings if needed
        # (currently limited to tensor parallel hooks and flags only)
        if hasattr(input_embeddings, "_is_hooked") and getattr(input_embeddings, "_hf_tp_plan", None):
            output_embeddings._is_hooked = input_embeddings._is_hooked
            output_embeddings._hf_tp_plan = input_embeddings._hf_tp_plan
            output_embeddings._forward_hooks = input_embeddings._forward_hooks
            output_embeddings._forward_pre_hooks = input_embeddings._forward_pre_hooks
            output_embeddings.__repr__ = (
                lambda: f"{output_embeddings.__repr__()}\nTP Plan: {output_embeddings._hf_tp_plan}"
            )

        if getattr(output_embeddings, "bias", None) is not None:
            output_embeddings.bias.data = nn.functional.pad(
                output_embeddings.bias.data,
                (
                    0,
                    output_embeddings.weight.shape[0] - output_embeddings.bias.shape[0],
                ),
                "constant",
                0,
            )
        if hasattr(output_embeddings, "out_features") and hasattr(input_embeddings, "num_embeddings"):
            output_embeddings.out_features = input_embeddings.num_embeddings

    def _get_no_split_modules(self, device_map: str):
        """
        Get the modules of the model that should not be spit when using device_map. We iterate through the modules to
        get the underlying `_no_split_modules`.

        Args:
            device_map (`str`):
                The device map value. Options are ["auto", "balanced", "balanced_low_0", "sequential"]

        Returns:
            `list[str]`: List of modules that should not be split
        """
        _no_split_modules = set()
        modules_to_check = [self]
        while len(modules_to_check) > 0:
            module = modules_to_check.pop(-1)
            # if the module does not appear in _no_split_modules, we also check the children
            if module.__class__.__name__ not in _no_split_modules:
                if isinstance(module, PreTrainedModel):
                    if module._no_split_modules is None:
                        raise ValueError(
                            f"{module.__class__.__name__} does not support `device_map='{device_map}'`. To implement support, the model "
                            "class needs to implement the `_no_split_modules` attribute."
                        )
                    else:
                        _no_split_modules = _no_split_modules | set(module._no_split_modules)
                modules_to_check += list(module.children())
        return list(_no_split_modules)

    def resize_token_embeddings(
        self,
        new_num_tokens: Optional[int] = None,
        pad_to_multiple_of: Optional[int] = None,
        mean_resizing: bool = True,
    ) -> nn.Embedding:
        """
        Resizes input token embeddings matrix of the model if `new_num_tokens != config.vocab_size`.

        Takes care of tying weights embeddings afterwards if the model class has a `tie_weights()` method.

        Arguments:
            new_num_tokens (`int`, *optional*):
                The new number of tokens in the embedding matrix. Increasing the size will add newly initialized
                vectors at the end. Reducing the size will remove vectors from the end. If not provided or `None`, just
                returns a pointer to the input tokens `torch.nn.Embedding` module of the model without doing anything.
            pad_to_multiple_of (`int`, *optional*):
                If set will pad the embedding matrix to a multiple of the provided value.If `new_num_tokens` is set to
                `None` will just pad the embedding to a multiple of `pad_to_multiple_of`.

                This is especially useful to enable the use of Tensor Cores on NVIDIA hardware with compute capability
                `>= 7.5` (Volta), or on TPUs which benefit from having sequence lengths be a multiple of 128. For more
                details about this, or help on choosing the correct value for resizing, refer to this guide:
                https://docs.nvidia.com/deeplearning/performance/dl-performance-matrix-multiplication/index.html#requirements-tc
            mean_resizing (`bool`):
                Whether to initialize the added embeddings from a multivariate normal distribution that has old embeddings' mean and
                covariance or to initialize them with a normal distribution that has a mean of zero and std equals `config.initializer_range`.

                Setting `mean_resizing` to `True` is useful when increasing the size of the embeddings of causal language models,
                where the generated tokens' probabilities won't be affected by the added embeddings because initializing the new embeddings with the
                old embeddings' mean will reduce the kl-divergence between the next token probability before and after adding the new embeddings.
                Refer to this article for more information: https://nlp.stanford.edu/~johnhew/vocab-expansion.html

        Return:
            `torch.nn.Embedding`: Pointer to the input tokens Embeddings Module of the model.
        """
        model_embeds = self._resize_token_embeddings(new_num_tokens, pad_to_multiple_of, mean_resizing)
        if new_num_tokens is None and pad_to_multiple_of is None:
            return model_embeds

        # Since we are basically reusing the same old embeddings with new weight values, gathering is required
        is_quantized = hasattr(self, "hf_quantizer") and self.hf_quantizer is not None
        if is_deepspeed_zero3_enabled() and not is_quantized:
            import deepspeed

            with deepspeed.zero.GatheredParameters(model_embeds.weight, modifier_rank=None):
                vocab_size = model_embeds.weight.shape[0]
        else:
            vocab_size = model_embeds.weight.shape[0]

        # Update base model and current model config.
        self.config.get_text_config().vocab_size = vocab_size
        self.vocab_size = vocab_size

        # Tie weights again if needed
        self.tie_weights()

        return model_embeds

    def _resize_token_embeddings(self, new_num_tokens, pad_to_multiple_of=None, mean_resizing=True):
        old_embeddings = self.get_input_embeddings()
        new_embeddings = self._get_resized_embeddings(
            old_embeddings, new_num_tokens, pad_to_multiple_of, mean_resizing
        )
        if hasattr(old_embeddings, "_hf_hook"):
            hook = old_embeddings._hf_hook
            add_hook_to_module(new_embeddings, hook)
        old_embeddings_requires_grad = old_embeddings.weight.requires_grad
        new_embeddings.requires_grad_(old_embeddings_requires_grad)
        self.set_input_embeddings(new_embeddings)
        is_quantized = hasattr(self, "hf_quantizer") and self.hf_quantizer is not None

        # Update new_num_tokens with the actual size of new_embeddings
        if pad_to_multiple_of is not None:
            if is_deepspeed_zero3_enabled() and not is_quantized:
                import deepspeed

                with deepspeed.zero.GatheredParameters(new_embeddings.weight, modifier_rank=None):
                    new_num_tokens = new_embeddings.weight.shape[0]
            else:
                new_num_tokens = new_embeddings.weight.shape[0]

        # if word embeddings are not tied, make sure that lm head is resized as well
        if (
            self.get_output_embeddings() is not None
            and not self.config.get_text_config(decoder=True).tie_word_embeddings
        ):
            old_lm_head = self.get_output_embeddings()
            if isinstance(old_lm_head, torch.nn.Embedding):
                new_lm_head = self._get_resized_embeddings(old_lm_head, new_num_tokens, mean_resizing=mean_resizing)
            else:
                new_lm_head = self._get_resized_lm_head(old_lm_head, new_num_tokens, mean_resizing=mean_resizing)
            if hasattr(old_lm_head, "_hf_hook"):
                hook = old_lm_head._hf_hook
                add_hook_to_module(new_lm_head, hook)
            old_lm_head_requires_grad = old_lm_head.weight.requires_grad
            new_lm_head.requires_grad_(old_lm_head_requires_grad)
            self.set_output_embeddings(new_lm_head)

        return self.get_input_embeddings()

    def _get_resized_embeddings(
        self,
        old_embeddings: nn.Embedding,
        new_num_tokens: Optional[int] = None,
        pad_to_multiple_of: Optional[int] = None,
        mean_resizing: bool = True,
    ) -> nn.Embedding:
        """
        Build a resized Embedding Module from a provided token Embedding Module. Increasing the size will add newly
        initialized vectors at the end. Reducing the size will remove vectors from the end

        Args:
            old_embeddings (`torch.nn.Embedding`):
                Old embeddings to be resized.
            new_num_tokens (`int`, *optional*):
                New number of tokens in the embedding matrix.

                Increasing the size will add newly initialized vectors at the end. Reducing the size will remove
                vectors from the end. If not provided or `None`, just returns a pointer to the input tokens
                `torch.nn.Embedding` module of the model without doing anything.
            pad_to_multiple_of (`int`, *optional*):
                If set will pad the embedding matrix to a multiple of the provided value. If `new_num_tokens` is set to
                `None` will just pad the embedding to a multiple of `pad_to_multiple_of`.

                This is especially useful to enable the use of Tensor Cores on NVIDIA hardware with compute capability
                `>= 7.5` (Volta), or on TPUs which benefit from having sequence lengths be a multiple of 128. For more
                details about this, or help on choosing the correct value for resizing, refer to this guide:
                https://docs.nvidia.com/deeplearning/performance/dl-performance-matrix-multiplication/index.html#requirements-tc
            mean_resizing (`bool`):
                Whether to initialize the added embeddings from a multivariate normal distribution that has old embeddings' mean and
                covariance or to initialize them with a normal distribution that has a mean of zero and std equals `config.initializer_range`.

                Setting `mean_resizing` to `True` is useful when increasing the size of the embeddings of causal language models,
                where the generated tokens' probabilities will not be affected by the added embeddings because initializing the new embeddings with the
                old embeddings' mean will reduce the kl-divergence between the next token probability before and after adding the new embeddings.
                Refer to this article for more information: https://nlp.stanford.edu/~johnhew/vocab-expansion.html


        Return:
            `torch.nn.Embedding`: Pointer to the resized Embedding Module or the old Embedding Module if
            `new_num_tokens` is `None`
        """

        if pad_to_multiple_of is not None:
            if not isinstance(pad_to_multiple_of, int):
                raise ValueError(
                    f"Asking to pad the embedding matrix to a multiple of `{pad_to_multiple_of}`, which is not and integer. Please make sure to pass an integer"
                )
            if new_num_tokens is None:
                new_num_tokens = old_embeddings.weight.shape[0]
            new_num_tokens = ((new_num_tokens + pad_to_multiple_of - 1) // pad_to_multiple_of) * pad_to_multiple_of
        else:
            logger.info(
                "You are resizing the embedding layer without providing a `pad_to_multiple_of` parameter. This means that the new embedding"
                f" dimension will be {new_num_tokens}. This might induce some performance reduction as *Tensor Cores* will not be available."
                " For more details about this, or help on choosing the correct value for resizing, refer to this guide:"
                " https://docs.nvidia.com/deeplearning/performance/dl-performance-matrix-multiplication/index.html#requirements-tc"
            )

        if new_num_tokens is None:
            return old_embeddings

        is_quantized = hasattr(self, "hf_quantizer") and self.hf_quantizer is not None
        if is_deepspeed_zero3_enabled() and not is_quantized:
            import deepspeed

            with deepspeed.zero.GatheredParameters(old_embeddings.weight, modifier_rank=None):
                old_num_tokens, old_embedding_dim = old_embeddings.weight.size()
        else:
            old_num_tokens, old_embedding_dim = old_embeddings.weight.size()

        if old_num_tokens == new_num_tokens and not is_deepspeed_zero3_enabled():
            return old_embeddings

        if not isinstance(old_embeddings, nn.Embedding):
            raise TypeError(
                f"Old embeddings are of type {type(old_embeddings)}, which is not an instance of {nn.Embedding}. You"
                " should either use a different resize function or make sure that `old_embeddings` are an instance of"
                f" {nn.Embedding}."
            )

        # Build new embeddings

        # When using DeepSpeed ZeRO-3, we shouldn't create new embeddings with DeepSpeed init
        # because the shape of the new embedding layer is used across various modeling files
        # as well as to update config vocab size. Shape will be 0 when using DeepSpeed init leading
        # to errors when training.
        new_embeddings = nn.Embedding(
            new_num_tokens,
            old_embedding_dim,
            device=old_embeddings.weight.device,
            dtype=old_embeddings.weight.dtype,
        )

        if new_num_tokens > old_num_tokens and not mean_resizing:
            # initialize new embeddings (in particular added tokens) with a mean of 0 and std equals `config.initializer_range`.
            self._init_weights(new_embeddings)

        elif new_num_tokens > old_num_tokens and mean_resizing:
            # initialize new embeddings  (in particular added tokens). The new embeddings will be initialized
            # from a multivariate normal distribution that has old embeddings' mean and covariance.
            # as described in this article: https://nlp.stanford.edu/~johnhew/vocab-expansion.html
            logger.warning_once(
                "The new embeddings will be initialized from a multivariate normal distribution that has old embeddings' mean and covariance. "
                "As described in this article: https://nlp.stanford.edu/~johnhew/vocab-expansion.html. "
                "To disable this, use `mean_resizing=False`"
            )

            added_num_tokens = new_num_tokens - old_num_tokens
            if is_deepspeed_zero3_enabled() and not is_quantized:
                import deepspeed

                with deepspeed.zero.GatheredParameters([old_embeddings.weight], modifier_rank=None):
                    self._init_added_embeddings_weights_with_mean(
                        old_embeddings, new_embeddings, old_embedding_dim, old_num_tokens, added_num_tokens
                    )
            else:
                self._init_added_embeddings_weights_with_mean(
                    old_embeddings, new_embeddings, old_embedding_dim, old_num_tokens, added_num_tokens
                )

        # Copy token embeddings from the previous weights

        # numbers of tokens to copy
        n = min(old_num_tokens, new_num_tokens)

        if is_deepspeed_zero3_enabled() and not is_quantized:
            import deepspeed

            params = [old_embeddings.weight, new_embeddings.weight]
            with deepspeed.zero.GatheredParameters(params, modifier_rank=0):
                new_embeddings.weight.data[:n, :] = old_embeddings.weight.data[:n, :]
        else:
            new_embeddings.weight.data[:n, :] = old_embeddings.weight.data[:n, :]

        # Replace weights in old_embeddings and return to maintain the same embedding type.
        # This ensures correct functionality when a Custom Embedding class is passed as input.
        # The input and output embedding types remain consistent. (c.f. https://github.com/huggingface/transformers/pull/31979)
        if is_deepspeed_zero3_enabled() and not is_quantized:
            import deepspeed

            params = [old_embeddings.weight, new_embeddings.weight]
            with deepspeed.zero.GatheredParameters(params, modifier_rank=0):
                old_embeddings.weight = new_embeddings.weight
                old_embeddings.num_embeddings = new_embeddings.weight.data.shape[0]

                # If the new number of tokens is smaller than the original `padding_idx`, the `padding_idx`
                # will be set to `None` in the resized embeddings.
                if old_embeddings.padding_idx is not None and (new_num_tokens - 1) < old_embeddings.padding_idx:
                    old_embeddings.padding_idx = None
        else:
            old_embeddings.weight.data = new_embeddings.weight.data
            old_embeddings.num_embeddings = new_embeddings.weight.data.shape[0]
            if old_embeddings.padding_idx is not None and (new_num_tokens - 1) < old_embeddings.padding_idx:
                old_embeddings.padding_idx = None

        return old_embeddings

    def _get_resized_lm_head(
        self,
        old_lm_head: nn.Linear,
        new_num_tokens: Optional[int] = None,
        transposed: Optional[bool] = False,
        mean_resizing: bool = True,
    ) -> nn.Linear:
        """
        Build a resized Linear Module from a provided old Linear Module. Increasing the size will add newly initialized
        vectors at the end. Reducing the size will remove vectors from the end

        Args:
            old_lm_head (`torch.nn.Linear`):
                Old lm head liner layer to be resized.
            new_num_tokens (`int`, *optional*):
                New number of tokens in the linear matrix.

                Increasing the size will add newly initialized vectors at the end. Reducing the size will remove
                vectors from the end. If not provided or `None`, just returns a pointer to the input tokens
                `torch.nn.Linear` module of the model without doing anything. transposed (`bool`, *optional*, defaults
                to `False`): Whether `old_lm_head` is transposed or not. If True `old_lm_head.size()` is `lm_head_dim,
                vocab_size` else `vocab_size, lm_head_dim`.
            mean_resizing (`bool`):
                Whether to initialize the added embeddings from a multivariate normal distribution that has old embeddings' mean and
                covariance or to initialize them with a normal distribution that has a mean of zero and std equals `config.initializer_range`.

                Setting `mean_resizing` to `True` is useful when increasing the size of the embeddings of causal language models,
                where the generated tokens' probabilities will not be affected by the added embeddings because initializing the new embeddings with the
                old embeddings' mean will reduce the kl-divergence between the next token probability before and after adding the new embeddings.
                Refer to this article for more information: https://nlp.stanford.edu/~johnhew/vocab-expansion.html

        Return:
            `torch.nn.Linear`: Pointer to the resized Linear Module or the old Linear Module if `new_num_tokens` is
            `None`
        """

        if new_num_tokens is None:
            return old_lm_head

        is_quantized = hasattr(self, "hf_quantizer") and self.hf_quantizer is not None
        if is_deepspeed_zero3_enabled() and not is_quantized:
            import deepspeed

            with deepspeed.zero.GatheredParameters(old_lm_head.weight, modifier_rank=None):
                old_num_tokens, old_lm_head_dim = (
                    old_lm_head.weight.size() if not transposed else old_lm_head.weight.t().size()
                )
        else:
            old_num_tokens, old_lm_head_dim = (
                old_lm_head.weight.size() if not transposed else old_lm_head.weight.t().size()
            )

        if old_num_tokens == new_num_tokens and not is_deepspeed_zero3_enabled():
            return old_lm_head

        if not isinstance(old_lm_head, nn.Linear):
            raise TypeError(
                f"Old language model head is of type {type(old_lm_head)}, which is not an instance of {nn.Linear}. You"
                " should either use a different resize function or make sure that `old_lm_head` are an instance of"
                f" {nn.Linear}."
            )

        # Build new lm head
        new_lm_head_shape = (old_lm_head_dim, new_num_tokens) if not transposed else (new_num_tokens, old_lm_head_dim)
        has_new_lm_head_bias = old_lm_head.bias is not None

        # When using DeepSpeed ZeRO-3, we shouldn't create new embeddings with DeepSpeed init
        # because the shape of the new embedding layer is used across various modeling files
        # as well as to update config vocab size. Shape will be 0 when using DeepSpeed init leading
        # to errors when training.
        new_lm_head = nn.Linear(
            *new_lm_head_shape,
            bias=has_new_lm_head_bias,
            device=old_lm_head.weight.device,
            dtype=old_lm_head.weight.dtype,
        )

        if new_num_tokens > old_num_tokens and not mean_resizing:
            # initialize new embeddings (in particular added tokens) with a mean of 0 and std equals `config.initializer_range`.
            self._init_weights(new_lm_head)

        elif new_num_tokens > old_num_tokens and mean_resizing:
            # initialize new lm_head weights (in particular added tokens). The new lm_head weights
            # will be initialized from a multivariate normal distribution that has old embeddings' mean and covariance.
            # as described in this article: https://nlp.stanford.edu/~johnhew/vocab-expansion.html
            logger.warning_once(
                "The new lm_head weights will be initialized from a multivariate normal distribution that has old embeddings' mean and covariance. "
                "As described in this article: https://nlp.stanford.edu/~johnhew/vocab-expansion.html. "
                "To disable this, use `mean_resizing=False`"
            )

            added_num_tokens = new_num_tokens - old_num_tokens
            if is_deepspeed_zero3_enabled() and not is_quantized:
                import deepspeed

                params = [old_lm_head.weight]
                if has_new_lm_head_bias:
                    params += [old_lm_head.bias]
                with deepspeed.zero.GatheredParameters(params, modifier_rank=None):
                    self._init_added_lm_head_weights_with_mean(
                        old_lm_head, new_lm_head, old_lm_head_dim, old_num_tokens, added_num_tokens, transposed
                    )
                    if has_new_lm_head_bias:
                        self._init_added_lm_head_bias_with_mean(old_lm_head, new_lm_head, added_num_tokens)

            else:
                self._init_added_lm_head_weights_with_mean(
                    old_lm_head, new_lm_head, old_lm_head_dim, old_num_tokens, added_num_tokens, transposed
                )
                if has_new_lm_head_bias:
                    self._init_added_lm_head_bias_with_mean(old_lm_head, new_lm_head, added_num_tokens)

        num_tokens_to_copy = min(old_num_tokens, new_num_tokens)

        if is_deepspeed_zero3_enabled() and not is_quantized:
            import deepspeed

            params = [old_lm_head.weight, old_lm_head.bias, new_lm_head.weight, new_lm_head.bias]
            with deepspeed.zero.GatheredParameters(params, modifier_rank=0):
                self._copy_lm_head_original_to_resized(
                    new_lm_head, old_lm_head, num_tokens_to_copy, transposed, has_new_lm_head_bias
                )
        else:
            self._copy_lm_head_original_to_resized(
                new_lm_head, old_lm_head, num_tokens_to_copy, transposed, has_new_lm_head_bias
            )

        return new_lm_head

    def _init_added_embeddings_weights_with_mean(
        self, old_embeddings, new_embeddings, old_embedding_dim, old_num_tokens, added_num_tokens
    ):
        old_embeddings_weight = old_embeddings.weight.data.to(torch.float32)
        mean_embeddings = torch.mean(old_embeddings_weight, axis=0)
        old_centered_embeddings = old_embeddings_weight - mean_embeddings
        covariance = old_centered_embeddings.T @ old_centered_embeddings / old_num_tokens

        # Check if the covariance is positive definite.
        epsilon = 1e-9
        is_covariance_psd = constraints.positive_definite.check(epsilon * covariance).all()
        if is_covariance_psd:
            # If covariances is positive definite, a distribution can be created. and we can sample new weights from it.
            distribution = torch.distributions.multivariate_normal.MultivariateNormal(
                mean_embeddings, covariance_matrix=epsilon * covariance
            )
            new_embeddings.weight.data[-1 * added_num_tokens :, :] = distribution.sample(
                sample_shape=(added_num_tokens,)
            ).to(old_embeddings.weight.dtype)
        else:
            # Otherwise, just initialize with the mean. because distribution will not be created.
            new_embeddings.weight.data[-1 * added_num_tokens :, :] = (
                mean_embeddings[None, :].repeat(added_num_tokens, 1).to(old_embeddings.weight.dtype)
            )

    def _init_added_lm_head_weights_with_mean(
        self,
        old_lm_head,
        new_lm_head,
        old_lm_head_dim,
        old_num_tokens,
        added_num_tokens,
        transposed=False,
    ):
        if transposed:
            # Transpose to the desired shape for the function.
            new_lm_head.weight.data = new_lm_head.weight.data.T
            old_lm_head.weight.data = old_lm_head.weight.data.T

        # The same initialization logic as Embeddings.
        self._init_added_embeddings_weights_with_mean(
            old_lm_head, new_lm_head, old_lm_head_dim, old_num_tokens, added_num_tokens
        )

        if transposed:
            # Transpose again to the correct shape.
            new_lm_head.weight.data = new_lm_head.weight.data.T
            old_lm_head.weight.data = old_lm_head.weight.data.T

    def _init_added_lm_head_bias_with_mean(self, old_lm_head, new_lm_head, added_num_tokens):
        bias_mean = torch.mean(old_lm_head.bias.data, axis=0, dtype=torch.float32)
        bias_std = torch.std(old_lm_head.bias.data, axis=0).to(torch.float32)
        new_lm_head.bias.data[-1 * added_num_tokens :].normal_(mean=bias_mean, std=1e-9 * bias_std)

    def _copy_lm_head_original_to_resized(
        self, new_lm_head, old_lm_head, num_tokens_to_copy, transposed, has_new_lm_head_bias
    ):
        # Copy old lm head weights to new lm head
        if not transposed:
            new_lm_head.weight.data[:num_tokens_to_copy, :] = old_lm_head.weight.data[:num_tokens_to_copy, :]
        else:
            new_lm_head.weight.data[:, :num_tokens_to_copy] = old_lm_head.weight.data[:, :num_tokens_to_copy]

        # Copy bias weights to new lm head
        if has_new_lm_head_bias:
            new_lm_head.bias.data[:num_tokens_to_copy] = old_lm_head.bias.data[:num_tokens_to_copy]

    def resize_position_embeddings(self, new_num_position_embeddings: int):
        raise NotImplementedError(
            f"`resize_position_embeddings` is not implemented for {self.__class__}`. To implement it, you should "
            f"overwrite this method in the class {self.__class__} in `modeling_{self.__class__.__module__}.py`"
        )

    def get_position_embeddings(self) -> Union[nn.Embedding, tuple[nn.Embedding]]:
        raise NotImplementedError(
            f"`get_position_embeddings` is not implemented for {self.__class__}`. To implement it, you should "
            f"overwrite this method in the class {self.__class__} in `modeling_{self.__class__.__module__}.py`"
        )

    def init_weights(self):
        """
        If needed prunes and maybe initializes weights. If using a custom `PreTrainedModel`, you need to implement any
        initialization logic in `_init_weights`.
        """
        # Prune heads if needed
        if self.config.pruned_heads:
            self.prune_heads(self.config.pruned_heads)

        if _init_weights:
            # Initialize weights
            self.initialize_weights()

            # Tie weights should be skipped when not initializing all weights
            # since from_pretrained(...) calls tie weights anyways
            self.tie_weights()

    def prune_heads(self, heads_to_prune: dict[int, list[int]]):
        """
        Prunes heads of the base model.

        Arguments:
            heads_to_prune (`dict[int, list[int]]`):
                Dictionary with keys being selected layer indices (`int`) and associated values being the list of heads
                to prune in said layer (list of `int`). For instance {1: [0, 2], 2: [2, 3]} will prune heads 0 and 2 on
                layer 1 and heads 2 and 3 on layer 2.
        """
        # save new sets of pruned heads as union of previously stored pruned heads and newly pruned heads
        for layer, heads in heads_to_prune.items():
            union_heads = set(self.config.pruned_heads.get(layer, [])) | set(heads)
            self.config.pruned_heads[layer] = list(union_heads)  # Unfortunately we have to store it as list for JSON

        self.base_model._prune_heads(heads_to_prune)

    def gradient_checkpointing_enable(self, gradient_checkpointing_kwargs=None):
        """
        Activates gradient checkpointing for the current model.

        Note that in other frameworks this feature can be referred to as "activation checkpointing" or "checkpoint
        activations".

        We pass the `__call__` method of the modules instead of `forward` because `__call__` attaches all the hooks of
        the module. https://discuss.pytorch.org/t/any-different-between-model-input-and-model-forward-input/3690/2

        Args:
            gradient_checkpointing_kwargs (dict, *optional*):
                Additional keyword arguments passed along to the `torch.utils.checkpoint.checkpoint` function.
        """
        if not self.supports_gradient_checkpointing:
            raise ValueError(f"{self.__class__.__name__} does not support gradient checkpointing.")

        if gradient_checkpointing_kwargs is None:
            gradient_checkpointing_kwargs = {"use_reentrant": True}

        gradient_checkpointing_func = functools.partial(checkpoint, **gradient_checkpointing_kwargs)

        # For old GC format (transformers < 4.35.0) for models that live on the Hub
        # we will fall back to the overwritten `_set_gradient_checkpointing` method
        _is_using_old_format = "value" in inspect.signature(self._set_gradient_checkpointing).parameters

        if not _is_using_old_format:
            self._set_gradient_checkpointing(enable=True, gradient_checkpointing_func=gradient_checkpointing_func)
        else:
            self.apply(partial(self._set_gradient_checkpointing, value=True))
            logger.warning(
                "You are using an old version of the checkpointing format that is deprecated (We will also silently ignore `gradient_checkpointing_kwargs` in case you passed it)."
                "Please update to the new format on your modeling file. To use the new format, you need to completely remove the definition of the method `_set_gradient_checkpointing` in your model."
            )

        if getattr(self, "_hf_peft_config_loaded", False):
            # When using PEFT + gradient checkpointing + Trainer we need to make sure the input has requires_grad=True
            # we do it also on PEFT: https://github.com/huggingface/peft/blob/85013987aa82aa1af3da1236b6902556ce3e483e/src/peft/peft_model.py#L334
            # When training with PEFT, only LoRA layers will have requires grad set to True, but the output of frozen layers need to propagate
            # the gradients to make sure the gradient flows.
            self.enable_input_require_grads()

    def _set_gradient_checkpointing(self, enable: bool = True, gradient_checkpointing_func: Callable = checkpoint):
        is_gradient_checkpointing_set = False

        # Apply it on the top-level module in case the top-level modules supports it
        # for example, LongT5Stack inherits from `PreTrainedModel`.
        if hasattr(self, "gradient_checkpointing"):
            self._gradient_checkpointing_func = gradient_checkpointing_func
            self.gradient_checkpointing = enable
            is_gradient_checkpointing_set = True

        for module in self.modules():
            if hasattr(module, "gradient_checkpointing"):
                module._gradient_checkpointing_func = gradient_checkpointing_func
                module.gradient_checkpointing = enable
                is_gradient_checkpointing_set = True

        if not is_gradient_checkpointing_set:
            raise ValueError(
                f"{self.__class__.__name__} is not compatible with gradient checkpointing. Make sure all the architecture support it by setting a boolean attribute"
                " `gradient_checkpointing` to modules of the model that uses checkpointing."
            )

    def gradient_checkpointing_disable(self):
        """
        Deactivates gradient checkpointing for the current model.

        Note that in other frameworks this feature can be referred to as "activation checkpointing" or "checkpoint
        activations".
        """
        if self.supports_gradient_checkpointing:
            # For old GC format (transformers < 4.35.0) for models that live on the Hub
            # we will fall back to the overwritten `_set_gradient_checkpointing` method
            _is_using_old_format = "value" in inspect.signature(self._set_gradient_checkpointing).parameters
            if not _is_using_old_format:
                self._set_gradient_checkpointing(enable=False)
            else:
                logger.warning(
                    "You are using an old version of the checkpointing format that is deprecated (We will also silently ignore `gradient_checkpointing_kwargs` in case you passed it)."
                    "Please update to the new format on your modeling file. To use the new format, you need to completely remove the definition of the method `_set_gradient_checkpointing` in your model."
                )
                self.apply(partial(self._set_gradient_checkpointing, value=False))

        if getattr(self, "_hf_peft_config_loaded", False):
            self.disable_input_require_grads()

    @property
    def is_gradient_checkpointing(self) -> bool:
        """
        Whether gradient checkpointing is activated for this model or not.

        Note that in other frameworks this feature can be referred to as "activation checkpointing" or "checkpoint
        activations".
        """
        return any(hasattr(m, "gradient_checkpointing") and m.gradient_checkpointing for m in self.modules())

    def save_pretrained(
        self,
        save_directory: Union[str, os.PathLike],
        is_main_process: bool = True,
        state_dict: Optional[dict] = None,
        save_function: Callable = torch.save,
        push_to_hub: bool = False,
        max_shard_size: Union[int, str] = "5GB",
        safe_serialization: bool = True,
        variant: Optional[str] = None,
        token: Optional[Union[str, bool]] = None,
        save_peft_format: bool = True,
        **kwargs,
    ):
        """
        Save a model and its configuration file to a directory, so that it can be re-loaded using the
        [`~PreTrainedModel.from_pretrained`] class method.

        Arguments:
            save_directory (`str` or `os.PathLike`):
                Directory to which to save. Will be created if it doesn't exist.
            is_main_process (`bool`, *optional*, defaults to `True`):
                Whether the process calling this is the main process or not. Useful when in distributed training like
                TPUs and need to call this function on all processes. In this case, set `is_main_process=True` only on
                the main process to avoid race conditions.
            state_dict (nested dictionary of `torch.Tensor`):
                The state dictionary of the model to save. Will default to `self.state_dict()`, but can be used to only
                save parts of the model or if special precautions need to be taken when recovering the state dictionary
                of a model (like when using model parallelism).
            save_function (`Callable`):
                The function to use to save the state dictionary. Useful on distributed training like TPUs when one
                need to replace `torch.save` by another method.
            push_to_hub (`bool`, *optional*, defaults to `False`):
                Whether or not to push your model to the Hugging Face model hub after saving it. You can specify the
                repository you want to push to with `repo_id` (will default to the name of `save_directory` in your
                namespace).
            max_shard_size (`int` or `str`, *optional*, defaults to `"5GB"`):
                The maximum size for a checkpoint before being sharded. Checkpoints shard will then be each of size
                lower than this size. If expressed as a string, needs to be digits followed by a unit (like `"5MB"`).
                We default it to 5GB in order for models to be able to run easily on free-tier google colab instances
                without CPU OOM issues.

                <Tip warning={true}>

                If a single weight of the model is bigger than `max_shard_size`, it will be in its own checkpoint shard
                which will be bigger than `max_shard_size`.

                </Tip>

            safe_serialization (`bool`, *optional*, defaults to `True`):
                Whether to save the model using `safetensors` or the traditional PyTorch way (that uses `pickle`).
            variant (`str`, *optional*):
                If specified, weights are saved in the format pytorch_model.<variant>.bin.
            token (`str` or `bool`, *optional*):
                The token to use as HTTP bearer authorization for remote files. If `True`, or not specified, will use
                the token generated when running `hf auth login` (stored in `~/.huggingface`).
            save_peft_format (`bool`, *optional*, defaults to `True`):
                For backward compatibility with PEFT library, in case adapter weights are attached to the model, all
                keys of the state dict of adapters needs to be prepended with `base_model.model`. Advanced users can
                disable this behaviours by setting `save_peft_format` to `False`.
            kwargs (`dict[str, Any]`, *optional*):
                Additional key word arguments passed along to the [`~utils.PushToHubMixin.push_to_hub`] method.
        """
        use_auth_token = kwargs.pop("use_auth_token", None)
        ignore_metadata_errors = kwargs.pop("ignore_metadata_errors", False)

        if use_auth_token is not None:
            warnings.warn(
                "The `use_auth_token` argument is deprecated and will be removed in v5 of Transformers. Please use `token` instead.",
                FutureWarning,
            )
            if token is not None:
                raise ValueError(
                    "`token` and `use_auth_token` are both specified. Please set only the argument `token`."
                )
            token = use_auth_token

        if token is not None:
            kwargs["token"] = token

        _hf_peft_config_loaded = getattr(self, "_hf_peft_config_loaded", False)

        hf_quantizer = getattr(self, "hf_quantizer", None)
        quantization_serializable = (
            hf_quantizer is not None
            and isinstance(hf_quantizer, HfQuantizer)
            and hf_quantizer.is_serializable(safe_serialization=safe_serialization)
        )

        if hf_quantizer is not None and not _hf_peft_config_loaded and not quantization_serializable:
            raise ValueError(
                f"The model is quantized with {hf_quantizer.quantization_config.quant_method} and is not serializable - check out the warnings from"
                " the logger on the traceback to understand the reason why the quantized model is not serializable."
            )

        if "save_config" in kwargs:
            warnings.warn(
                "`save_config` is deprecated and will be removed in v5 of Transformers. Use `is_main_process` instead."
            )
            is_main_process = kwargs.pop("save_config")
        if safe_serialization and not is_safetensors_available():
            raise ImportError("`safe_serialization` requires the `safetensors library: `pip install safetensors`.")

        # we need to check against tp_size, not tp_plan, as tp_plan is substituted to the class one
        if self._tp_size is not None and not is_huggingface_hub_greater_or_equal("0.31.4"):
            raise ImportError(
                "Saving a model with tensor parallelism requires `huggingface_hub` version 0.31.4 or higher."
            )

        if os.path.isfile(save_directory):
            logger.error(f"Provided path ({save_directory}) should be a directory, not a file")
            return

        os.makedirs(save_directory, exist_ok=True)

        if push_to_hub:
            commit_message = kwargs.pop("commit_message", None)
            repo_id = kwargs.pop("repo_id", save_directory.split(os.path.sep)[-1])
            repo_id = self._create_repo(repo_id, **kwargs)
            files_timestamps = self._get_files_timestamps(save_directory)

        # Only save the model itself if we are using distributed training
        model_to_save = unwrap_model(self)

        # save the string version of dtype to the config, e.g. convert torch.float32 => "float32"
        # we currently don't use this setting automatically, but may start to use with v5
        dtype = get_parameter_dtype(model_to_save)
        model_to_save.config.torch_dtype = str(dtype).split(".")[1]

        # Attach architecture to the config
        model_to_save.config.architectures = [model_to_save.__class__.__name__]

        # If we have a custom model, we copy the file defining it in the folder and set the attributes so it can be
        # loaded from the Hub.
        if self._auto_class is not None:
            custom_object_save(self, save_directory, config=self.config)

        # Save the config
        if is_main_process:
            if not _hf_peft_config_loaded:
                # If the model config has set attributes that should be in the generation config, move them there.
                misplaced_generation_parameters = model_to_save.config._get_non_default_generation_parameters()
                if self.can_generate() and len(misplaced_generation_parameters) > 0:
                    warnings.warn(
                        "Moving the following attributes in the config to the generation config: "
                        f"{misplaced_generation_parameters}. You are seeing this warning because you've set "
                        "generation parameters in the model config, as opposed to in the generation config.",
                        UserWarning,
                    )
                    for param_name, param_value in misplaced_generation_parameters.items():
                        setattr(model_to_save.generation_config, param_name, param_value)
                        setattr(model_to_save.config, param_name, None)

                model_to_save.config.save_pretrained(save_directory)
            if self.can_generate():
                model_to_save.generation_config.save_pretrained(save_directory)

            if _hf_peft_config_loaded:
                logger.info(
                    "Detected adapters on the model, saving the model in the PEFT format, only adapter weights will be saved."
                )
                state_dict = model_to_save.get_adapter_state_dict(state_dict=state_dict)

                if save_peft_format:
                    logger.info(
                        "To match the expected format of the PEFT library, all keys of the state dict of adapters will be prepended with `base_model.model`."
                    )
                    peft_state_dict = {}
                    for key, value in state_dict.items():
                        peft_state_dict[f"base_model.model.{key}"] = value
                    state_dict = peft_state_dict

                active_adapter = self.active_adapters()

                if len(active_adapter) > 1:
                    raise ValueError(
                        "Multiple active adapters detected, saving multiple active adapters is not supported yet. You can save adapters separately one by one "
                        "by iteratively calling `model.set_adapter(adapter_name)` then `model.save_pretrained(...)`"
                    )
                active_adapter = active_adapter[0]

                current_peft_config = self.peft_config[active_adapter]
                current_peft_config.save_pretrained(save_directory)

        # for offloaded modules
        module_map = {}

        # Save the model
        if state_dict is None:
            # if any model parameters are offloaded, make module map
            if (
                hasattr(self, "hf_device_map")
                and len(set(self.hf_device_map.values())) > 1
                and ("cpu" in self.hf_device_map.values() or "disk" in self.hf_device_map.values())
            ):
                warnings.warn(
                    "Attempting to save a model with offloaded modules. Ensure that unallocated cpu memory exceeds the `shard_size` (5GB default)"
                )
                for name, module in model_to_save.named_modules():
                    if name == "":
                        continue
                    module_state_dict = module.state_dict()

                    for key in module_state_dict:
                        module_map[name + f".{key}"] = module
            state_dict = model_to_save.state_dict()

        if any(
            allowed_name in class_name.__name__.lower()
            for class_name in self.__class__.__mro__[:-1]
            for allowed_name in VLMS
        ):
            reverse_key_mapping = {v: k for k, v in self._checkpoint_conversion_mapping.items()}

            original_state_dict = {}
            for key, value in state_dict.items():
                for pattern, replacement in reverse_key_mapping.items():
                    replacement = replacement.lstrip("^")  # strip off un-needed chars and patterns
                    replacement = re.sub(r"\(.*\)", "", replacement)
                    key, n_replace = re.subn(pattern, replacement, key)
                    # Early exit of the loop
                    if n_replace > 0:
                        break
                original_state_dict[key] = value
            state_dict = original_state_dict

        # Translate state_dict from smp to hf if saving with smp >= 1.10
        if IS_SAGEMAKER_MP_POST_1_10:
            for smp_to_hf, _ in smp.state.module_manager.translate_functions:
                state_dict = smp_to_hf(state_dict)

        # Handle the case where some state_dict keys shouldn't be saved
        if self._keys_to_ignore_on_save is not None:
            for ignore_key in self._keys_to_ignore_on_save:
                if ignore_key in state_dict:
                    del state_dict[ignore_key]

        # Rename state_dict keys before saving to file. Do nothing unless overridden in a particular model.
        # (initially introduced with TimmWrapperModel to remove prefix and make checkpoints compatible with timm)
        state_dict = self._fix_state_dict_keys_on_save(state_dict)
        # If model was sharded, we cannot properly determine sizes of tensors that `local_*` strategy was used,
        # therefore we replace them with DTensors that are equivalently sharded
        if self._tp_size is not None:
            state_dict = replace_state_dict_local_with_dtensor(state_dict, self._tp_plan, self._device_mesh)

        if safe_serialization:
            # TODO: fix safe_serialization for tied weights
            # Safetensors does not allow tensor aliasing.
            # We're going to remove aliases before saving
            ptrs = collections.defaultdict(list)
            for name, tensor in state_dict.items():
                if not isinstance(tensor, torch.Tensor):
                    # Sometimes in the state_dict we have non-tensor objects.
                    # e.g. in bitsandbytes we have some `str` objects in the state_dict
                    # In the non-tensor case, fall back to the pointer of the object itself
                    ptrs[id(tensor)].append(name)

                elif tensor.device.type == "meta":
                    # In offloaded cases, there may be meta tensors in the state_dict.
                    # For these cases, key by the pointer of the original tensor object
                    # (state_dict tensors are detached and therefore no longer shared)
                    tensor = self.get_parameter(name)
                    ptrs[id(tensor)].append(name)

                else:
                    ptrs[id_tensor_storage(tensor)].append(name)

            shared_ptrs = {ptr: names for ptr, names in ptrs.items() if len(names) > 1}

            # Recursively descend to find tied weight keys
            _tied_weights_keys = _get_tied_weight_keys(self)
            error_names = []
            to_delete_names = set()
            for names in shared_ptrs.values():
                # Removing the keys which are declared as known duplicates on
                # load. This allows to make sure the name which is kept is consistent.
                if _tied_weights_keys is not None:
                    found = 0
                    for name in sorted(names):
                        matches_pattern = any(re.search(pat, name) for pat in _tied_weights_keys)
                        if matches_pattern and name in state_dict:
                            found += 1
                            if found < len(names):
                                to_delete_names.add(name)
            # We are entering a place where the weights and the transformers configuration do NOT match.
            shared_names, disjoint_names = _find_disjoint(shared_ptrs.values(), state_dict)
            # Those are actually tensor sharing but disjoint from each other, we can safely clone them
            # Reloaded won't have the same property, but it shouldn't matter in any meaningful way.
            for name in disjoint_names:
                state_dict[name] = state_dict[name].clone()

            # When not all duplicates have been cleaned, still remove those keys, but put a clear warning.
            # If the link between tensors was done at runtime then `from_pretrained` will not get
            # the key back leading to random tensor. A proper warning will be shown
            # during reload (if applicable), but since the file is not necessarily compatible with
            # the config, better show a proper warning.
            shared_names, identical_names = _find_identical(shared_names, state_dict)
            # delete tensors that have identical storage
            for inames in identical_names:
                known = inames.intersection(to_delete_names)
                for name in known:
                    del state_dict[name]
                unknown = inames.difference(to_delete_names)
                if len(unknown) > 1:
                    error_names.append(unknown)

            if shared_names:
                error_names.extend(shared_names)

            if len(error_names) > 0:
                raise RuntimeError(
                    f"The weights trying to be saved contained shared tensors {error_names} that are mismatching "
                    "the transformers base configuration. Try saving using `safe_serialization=False`, setting the "
                    "`_dynamic_tied_weights_keys` attribute for affected modules, or remove this tensor sharing.",
                )

        # Shard the model if it is too big.
        if not _hf_peft_config_loaded:
            weights_name = SAFE_WEIGHTS_NAME if safe_serialization else WEIGHTS_NAME
            weights_name = _add_variant(weights_name, variant)
        else:
            weights_name = ADAPTER_SAFE_WEIGHTS_NAME if safe_serialization else ADAPTER_WEIGHTS_NAME

        filename_pattern = weights_name.replace(".bin", "{suffix}.bin").replace(".safetensors", "{suffix}.safetensors")
        state_dict_split = split_torch_state_dict_into_shards(
            state_dict, filename_pattern=filename_pattern, max_shard_size=max_shard_size
        )
        # Save index if sharded
        index = None
        if state_dict_split.is_sharded:
            index = {
                "metadata": {"total_parameters": self.num_parameters(), **state_dict_split.metadata},
                "weight_map": state_dict_split.tensor_to_filename,
            }

        # Clean the folder from a previous save
        for filename in os.listdir(save_directory):
            full_filename = os.path.join(save_directory, filename)
            # If we have a shard file that is not going to be replaced, we delete it, but only from the main process
            # in distributed settings to avoid race conditions.
            weights_no_suffix = weights_name.replace(".bin", "").replace(".safetensors", "")

            # make sure that file to be deleted matches format of sharded file, e.g. pytorch_model-00001-of-00005
            filename_no_suffix = filename.replace(".bin", "").replace(".safetensors", "")
            reg = re.compile(r"(.*?)-\d{5}-of-\d{5}")

            if (
                filename.startswith(weights_no_suffix)
                and os.path.isfile(full_filename)
                and filename not in state_dict_split.filename_to_tensors
                and is_main_process
                and reg.fullmatch(filename_no_suffix) is not None
            ):
                os.remove(full_filename)
        # Save the model
        filename_to_tensors = state_dict_split.filename_to_tensors.items()
        if module_map:
            filename_to_tensors = logging.tqdm(filename_to_tensors, desc="Saving checkpoint shards")
        for shard_file, tensors in filename_to_tensors:
            shard = {}
            for tensor in tensors:
                if _is_dtensor_available and isinstance(state_dict[tensor], DTensor):
                    full_tensor = state_dict[tensor].full_tensor()
                    # to get the correctly ordered tensor we need to repack if packed
                    if _get_parameter_tp_plan(tensor, self._tp_plan) in ("local_packed_rowwise",):
                        full_tensor = repack_weights(full_tensor, -1, self._tp_size, 2)
                    shard[tensor] = full_tensor.contiguous()  # only do contiguous after it's permuted correctly
                else:
                    shard[tensor] = state_dict[tensor].contiguous()
                # delete reference, see https://github.com/huggingface/transformers/pull/34890
                del state_dict[tensor]

            # remake shard with onloaded parameters if necessary
            if module_map:
                if accelerate_version < version.parse("0.31"):
                    raise ImportError(
                        f"You need accelerate version to be greater or equal than 0.31 to save models with offloaded parameters. Detected version {accelerate_version}. "
                        f"Please upgrade accelerate with `pip install -U accelerate`"
                    )
                # init state_dict for this shard
                shard_state_dict = dict.fromkeys(shard, "")
                for module_name in shard:
                    # note that get_state_dict_from_offload can update with meta tensors
                    # if both a parent module and its descendant are offloaded
                    tensor = shard_state_dict[module_name]
                    if tensor == "" or (isinstance(tensor, torch.Tensor) and tensor.device.type == "meta"):
                        # update state dict with onloaded parameters
                        module = module_map[module_name]
                        shard_state_dict = get_state_dict_from_offload(module, module_name, shard_state_dict)

                # assign shard to be the completed state dict
                shard = shard_state_dict
                del shard_state_dict
                gc.collect()

            if safe_serialization:
                # At some point we will need to deal better with save_function (used for TPU and other distributed
                # joyfulness), but for now this enough.
                safe_save_file(shard, os.path.join(save_directory, shard_file), metadata={"format": "pt"})
            else:
                save_function(shard, os.path.join(save_directory, shard_file))

        del state_dict

        if index is None:
            path_to_weights = os.path.join(save_directory, weights_name)
            logger.info(f"Model weights saved in {path_to_weights}")
        else:
            save_index_file = SAFE_WEIGHTS_INDEX_NAME if safe_serialization else WEIGHTS_INDEX_NAME
            save_index_file = os.path.join(save_directory, _add_variant(save_index_file, variant))
            # Save the index as well
            with open(save_index_file, "w", encoding="utf-8") as f:
                content = json.dumps(index, indent=2, sort_keys=True) + "\n"
                f.write(content)
            logger.info(
                f"The model is bigger than the maximum size per checkpoint ({max_shard_size}) and is going to be "
                f"split in {len(state_dict_split.filename_to_tensors)} checkpoint shards. You can find where each parameters has been saved in the "
                f"index located at {save_index_file}."
            )

        if push_to_hub:
            # Eventually create an empty model card
            model_card = create_and_tag_model_card(
                repo_id, self.model_tags, token=token, ignore_metadata_errors=ignore_metadata_errors
            )

            # Update model card if needed:
            model_card.save(os.path.join(save_directory, "README.md"))

            self._upload_modified_files(
                save_directory,
                repo_id,
                files_timestamps,
                commit_message=commit_message,
                token=token,
            )

    @wraps(PushToHubMixin.push_to_hub)
    def push_to_hub(self, *args, **kwargs):
        tags = self.model_tags if self.model_tags is not None else []

        tags_kwargs = kwargs.get("tags", [])
        if isinstance(tags_kwargs, str):
            tags_kwargs = [tags_kwargs]

        for tag in tags_kwargs:
            if tag not in tags:
                tags.append(tag)

        if tags:
            kwargs["tags"] = tags
        return super().push_to_hub(*args, **kwargs)

    def get_memory_footprint(self, return_buffers=True):
        r"""
        Get the memory footprint of a model. This will return the memory footprint of the current model in bytes.
        Useful to benchmark the memory footprint of the current model and design some tests. Solution inspired from the
        PyTorch discussions: https://discuss.pytorch.org/t/gpu-memory-that-model-uses/56822/2

        Arguments:
            return_buffers (`bool`, *optional*, defaults to `True`):
                Whether to return the size of the buffer tensors in the computation of the memory footprint. Buffers
                are tensors that do not require gradients and not registered as parameters. E.g. mean and std in batch
                norm layers. Please see: https://discuss.pytorch.org/t/what-pytorch-means-by-buffers/120266/2
        """
        mem = sum([param.nelement() * param.element_size() for param in self.parameters()])
        if return_buffers:
            mem_bufs = sum([buf.nelement() * buf.element_size() for buf in self.buffers()])
            mem = mem + mem_bufs
        return mem

    @wraps(torch.nn.Module.cuda)
    def cuda(self, *args, **kwargs):
        if getattr(self, "quantization_method", None) == QuantizationMethod.HQQ:
            from hqq.core.quantize import HQQLinear

            # Since HQQLinear stores some tensors in the 'meta' attribute,
            # it's necessary to manually call the `cuda` method on HQQLinear layers.
            super().cuda(*args, **kwargs)
            for module in self.modules():
                if isinstance(module, HQQLinear):
                    if len(args) > 0:
                        device = args[0]
                    else:
                        device = kwargs.get("device", "cuda")
                    module.cuda(device)
            return self

        # Checks if the model has been loaded in 4-bit or 8-bit with BNB
        if getattr(self, "quantization_method", None) == QuantizationMethod.BITS_AND_BYTES:
            if getattr(self, "is_loaded_in_8bit", False):
                raise ValueError(
                    "Calling `cuda()` is not supported for `8-bit` quantized models. "
                    " Please use the model as it is, since the model has already been set to the correct devices."
                )
            elif version.parse(importlib.metadata.version("bitsandbytes")) < version.parse("0.43.2"):
                raise ValueError(
                    "Calling `cuda()` is not supported for `4-bit` quantized models with the installed version of bitsandbytes. "
                    f"The current device is `{self.device}`. If you intended to move the model, please install bitsandbytes >= 0.43.2."
                )
        return super().cuda(*args, **kwargs)

    @wraps(torch.nn.Module.to)
    def to(self, *args, **kwargs):
        # For BNB/GPTQ models, we prevent users from casting the model to another dtype to restrict unwanted behaviours.
        # the correct API should be to load the model with the desired dtype directly through `from_pretrained`.
        dtype_present_in_args = "dtype" in kwargs

        if not dtype_present_in_args:
            for arg in args:
                if isinstance(arg, torch.dtype):
                    dtype_present_in_args = True
                    break

        if getattr(self, "quantization_method", None) == QuantizationMethod.HQQ:
            from hqq.core.quantize import HQQLinear

            # Since HQQLinear stores some tensors in the 'meta' attribute, we must
            # explicitly move the parameters to the target device for each HQQLinear layer after `to`.
            super().to(*args, **kwargs)
            for module in self.modules():
                if isinstance(module, HQQLinear):
                    if "device" in kwargs:
                        device = kwargs["device"]
                    else:
                        device = args[0]
                    if "dtype" in kwargs:
                        dtype = kwargs["dtype"]
                    elif dtype_present_in_args:
                        dtype = arg
                    else:
                        dtype = None
                    # Due to the current messy implementation of HQQLinear, updating `compute_dtype`
                    # followed by calling the `cuda` method achieves the intended behavior of `to`,
                    # even when the target device is CPU.
                    if dtype is not None:
                        module.compute_dtype = dtype
                    module.cuda(device)
            return self

        if dtype_present_in_args and getattr(self, "quantization_method", None) == QuantizationMethod.QUARK:
            raise ValueError("Casting a Quark quantized model to a new `dtype` is not supported.")

        # Checks if the model has been loaded in 4-bit or 8-bit with BNB
        if getattr(self, "quantization_method", None) == QuantizationMethod.BITS_AND_BYTES:
            if dtype_present_in_args:
                raise ValueError(
                    "You cannot cast a bitsandbytes model in a new `dtype`. Make sure to load the model using `from_pretrained` using the"
                    " desired `dtype` by passing the correct `torch_dtype` argument."
                )

            if getattr(self, "is_loaded_in_8bit", False):
                raise ValueError(
                    "`.to` is not supported for `8-bit` bitsandbytes models. Please use the model as it is, since the"
                    " model has already been set to the correct devices and casted to the correct `dtype`."
                )
            elif version.parse(importlib.metadata.version("bitsandbytes")) < version.parse("0.43.2"):
                raise ValueError(
                    "Calling `to()` is not supported for `4-bit` quantized models with the installed version of bitsandbytes. "
                    f"The current device is `{self.device}`. If you intended to move the model, please install bitsandbytes >= 0.43.2."
                )
        elif getattr(self, "quantization_method", None) == QuantizationMethod.GPTQ:
            if dtype_present_in_args:
                raise ValueError(
                    "You cannot cast a GPTQ model in a new `dtype`. Make sure to load the model using `from_pretrained` using the desired"
                    " `dtype` by passing the correct `torch_dtype` argument."
                )
        return super().to(*args, **kwargs)

    def half(self, *args):
        # Checks if the model is quantized
        if getattr(self, "is_quantized", False):
            raise ValueError(
                "`.half()` is not supported for quantized model. Please use the model as it is, since the"
                " model has already been casted to the correct `dtype`."
            )
        else:
            return super().half(*args)

    def float(self, *args):
        # Checks if the model is quantized
        if getattr(self, "is_quantized", False):
            raise ValueError(
                "`.float()` is not supported for quantized model. Please use the model as it is, since the"
                " model has already been casted to the correct `dtype`."
            )
        else:
            return super().float(*args)

    @classmethod
    def get_init_context(cls, is_quantized: bool, _is_ds_init_called: bool):
        if is_deepspeed_zero3_enabled():
            import deepspeed

            init_contexts = [no_init_weights()]
            # We cannot initialize the model on meta device with deepspeed when not quantized
            if not is_quantized and not _is_ds_init_called:
                logger.info("Detected DeepSpeed ZeRO-3: activating zero.init() for this model")
                init_contexts.extend([deepspeed.zero.Init(config_dict_or_path=deepspeed_config()), set_zero3_state()])
            elif is_quantized:
                init_contexts.extend([init_empty_weights(), set_quantized_state()])
        else:
            init_contexts = [no_init_weights(), init_empty_weights()]

        return init_contexts

    @classmethod
    @restore_default_torch_dtype
    def from_pretrained(
        cls: type[SpecificPreTrainedModelType],
        pretrained_model_name_or_path: Optional[Union[str, os.PathLike]],
        *model_args,
        config: Optional[Union[PretrainedConfig, str, os.PathLike]] = None,
        cache_dir: Optional[Union[str, os.PathLike]] = None,
        ignore_mismatched_sizes: bool = False,
        force_download: bool = False,
        local_files_only: bool = False,
        token: Optional[Union[str, bool]] = None,
        revision: str = "main",
        use_safetensors: Optional[bool] = None,
        weights_only: bool = True,
        **kwargs,
    ) -> SpecificPreTrainedModelType:
        r"""
        Instantiate a pretrained pytorch model from a pre-trained model configuration.

        The model is set in evaluation mode by default using `model.eval()` (Dropout modules are deactivated). To train
        the model, you should first set it back in training mode with `model.train()`.

        The warning *Weights from XXX not initialized from pretrained model* means that the weights of XXX do not come
        pretrained with the rest of the model. It is up to you to train those weights with a downstream fine-tuning
        task.

        The warning *Weights from XXX not used in YYY* means that the layer XXX is not used by YYY, therefore those
        weights are discarded.

        Parameters:
            pretrained_model_name_or_path (`str` or `os.PathLike`, *optional*):
                Can be either:

                    - A string, the *model id* of a pretrained model hosted inside a model repo on huggingface.co.
                    - A path to a *directory* containing model weights saved using
                      [`~PreTrainedModel.save_pretrained`], e.g., `./my_model_directory/`.
                    - A path or url to a *tensorflow index checkpoint file* (e.g, `./tf_model/model.ckpt.index`). In
                      this case, `from_tf` should be set to `True` and a configuration object should be provided as
                      `config` argument. This loading path is slower than converting the TensorFlow checkpoint in a
                      PyTorch model using the provided conversion scripts and loading the PyTorch model afterwards.
                    - A path or url to a model folder containing a *flax checkpoint file* in *.msgpack* format (e.g,
                      `./flax_model/` containing `flax_model.msgpack`). In this case, `from_flax` should be set to
                      `True`.
                    - `None` if you are both providing the configuration and state dictionary (resp. with keyword
                      arguments `config` and `state_dict`).
            model_args (sequence of positional arguments, *optional*):
                All remaining positional arguments will be passed to the underlying model's `__init__` method.
            config (`Union[PretrainedConfig, str, os.PathLike]`, *optional*):
                Can be either:

                    - an instance of a class derived from [`PretrainedConfig`],
                    - a string or path valid as input to [`~PretrainedConfig.from_pretrained`].

                Configuration for the model to use instead of an automatically loaded configuration. Configuration can
                be automatically loaded when:

                    - The model is a model provided by the library (loaded with the *model id* string of a pretrained
                      model).
                    - The model was saved using [`~PreTrainedModel.save_pretrained`] and is reloaded by supplying the
                      save directory.
                    - The model is loaded by supplying a local directory as `pretrained_model_name_or_path` and a
                      configuration JSON file named *config.json* is found in the directory.
            state_dict (`dict[str, torch.Tensor]`, *optional*):
                A state dictionary to use instead of a state dictionary loaded from saved weights file.

                This option can be used if you want to create a model from a pretrained configuration but load your own
                weights. In this case though, you should check if using [`~PreTrainedModel.save_pretrained`] and
                [`~PreTrainedModel.from_pretrained`] is not a simpler option.
            cache_dir (`Union[str, os.PathLike]`, *optional*):
                Path to a directory in which a downloaded pretrained model configuration should be cached if the
                standard cache should not be used.
            from_tf (`bool`, *optional*, defaults to `False`):
                Load the model weights from a TensorFlow checkpoint save file (see docstring of
                `pretrained_model_name_or_path` argument).
            from_flax (`bool`, *optional*, defaults to `False`):
                Load the model weights from a Flax checkpoint save file (see docstring of
                `pretrained_model_name_or_path` argument).
            ignore_mismatched_sizes (`bool`, *optional*, defaults to `False`):
                Whether or not to raise an error if some of the weights from the checkpoint do not have the same size
                as the weights of the model (if for instance, you are instantiating a model with 10 labels from a
                checkpoint with 3 labels).
            force_download (`bool`, *optional*, defaults to `False`):
                Whether or not to force the (re-)download of the model weights and configuration files, overriding the
                cached versions if they exist.
            resume_download:
                Deprecated and ignored. All downloads are now resumed by default when possible.
                Will be removed in v5 of Transformers.
            proxies (`dict[str, str]`, *optional*):
                A dictionary of proxy servers to use by protocol or endpoint, e.g., `{'http': 'foo.bar:3128',
                'http://hostname': 'foo.bar:4012'}`. The proxies are used on each request.
            output_loading_info(`bool`, *optional*, defaults to `False`):
                Whether ot not to also return a dictionary containing missing keys, unexpected keys and error messages.
            local_files_only(`bool`, *optional*, defaults to `False`):
                Whether or not to only look at local files (i.e., do not try to download the model).
            token (`str` or `bool`, *optional*):
                The token to use as HTTP bearer authorization for remote files. If `True`, or not specified, will use
                the token generated when running `hf auth login` (stored in `~/.huggingface`).
            revision (`str`, *optional*, defaults to `"main"`):
                The specific model version to use. It can be a branch name, a tag name, or a commit id, since we use a
                git-based system for storing models and other artifacts on huggingface.co, so `revision` can be any
                identifier allowed by git.

                <Tip>

                To test a pull request you made on the Hub, you can pass `revision="refs/pr/<pr_number>"`.

                </Tip>
            attn_implementation (`str`, *optional*):
                The attention implementation to use in the model (if relevant). Can be any of `"eager"` (manual implementation of the attention), `"sdpa"` (using [`F.scaled_dot_product_attention`](https://pytorch.org/docs/master/generated/torch.nn.functional.scaled_dot_product_attention.html)), `"flash_attention_2"` (using [Dao-AILab/flash-attention](https://github.com/Dao-AILab/flash-attention)), or `"flash_attention_3"` (using [Dao-AILab/flash-attention/hopper](https://github.com/Dao-AILab/flash-attention/tree/main/hopper)). By default, if available, SDPA will be used for torch>=2.1.1. The default is otherwise the manual `"eager"` implementation.

                Accept HF kernel references in the form:
                  <namespace>/<repo_name>[@<revision>][:<kernel_name>]

                - <namespace> and <repo_name> are any non-"/" and non-":" sequences.
                - "@<revision>" is optional (branch, tag, or commit-ish), e.g. "@main", "@v1.2.0", "@abc123".
                - ":<kernel_name>" is optional and selects a function inside the kernel repo.
                - Both options can appear together and in this order only: @revision first, then :kernel_name.
                - We intentionally allow a leading "<wrapper>|" prefix (e.g., "flash|...") because the code
                  strips it before loading; '|' is not excluded in the character classes here.

                Examples that match:
                  "org/model"
                  "org/model@main"
                  "org/model:custom_kernel"
                  "org/model@v1.2.3:custom_kernel"

            > Parameters for big model inference

            torch_dtype (`str` or `torch.dtype`, *optional*):
                Override the default `torch.dtype` and load the model under a specific `dtype`. The different options
                are:

                1. `torch.float16` or `torch.bfloat16` or `torch.float`: load in a specified
                  `dtype`, ignoring the model's `config.torch_dtype` if one exists. If not specified
                  - the model will get loaded in `torch.float` (fp32).

                2. `"auto"` - A `torch_dtype` entry in the `config.json` file of the model will be
                  attempted to be used. If this entry isn't found then next check the `dtype` of the first weight in
                  the checkpoint that's of a floating point type and use that as `dtype`. This will load the model
                  using the `dtype` it was saved in at the end of the training. It can't be used as an indicator of how
                  the model was trained. Since it could be trained in one of half precision dtypes, but saved in fp32.

                3. A string that is a valid `torch.dtype`. E.g. "float32" loads the model in `torch.float32`, "float16" loads in `torch.float16` etc.

                <Tip>

                For some models the `dtype` they were trained in is unknown - you may try to check the model's paper or
                reach out to the authors and ask them to add this information to the model's card and to insert the
                `torch_dtype` entry in `config.json` on the hub.

                </Tip>

            device_map (`str` or `dict[str, Union[int, str, torch.device]]` or `int` or `torch.device`, *optional*):
                A map that specifies where each submodule should go. It doesn't need to be refined to each
                parameter/buffer name, once a given module name is inside, every submodule of it will be sent to the
                same device. If we only pass the device (*e.g.*, `"cpu"`, `"cuda:1"`, `"mps"`, or a GPU ordinal rank
                like `1`) on which the model will be allocated, the device map will map the entire model to this
                device. Passing `device_map = 0` means put the whole model on GPU 0.

                To have Accelerate compute the most optimized `device_map` automatically, set `device_map="auto"`. For
                more information about each option see [designing a device
                map](https://hf.co/docs/accelerate/main/en/usage_guides/big_modeling#designing-a-device-map).
            max_memory (`Dict`, *optional*):
                A dictionary device identifier to maximum memory if using `device_map`. Will default to the maximum memory available for each
                GPU and the available CPU RAM if unset.
            tp_plan (`str`, *optional*):
                A torch tensor parallel plan, see [here](https://pytorch.org/tutorials/intermediate/TP_tutorial.html). Currently, it only accepts
                `tp_plan="auto"` to use predefined plan based on the model. Note that if you use it, you should launch your script accordingly with
                `torchrun [args] script.py`. This will be much faster than using a `device_map`, but has limitations.
            tp_size (`str`, *optional*):
                A torch tensor parallel degree. If not provided would default to world size.
            device_mesh (`torch.distributed.DeviceMesh`, *optional*):
                A torch device mesh. If not provided would default to world size. Used only for tensor parallel for now.
                If provided, it has to contain dimension named `"tp"` in case it's > 1 dimensional, this dimension will be used for tensor parallelism
            offload_folder (`str` or `os.PathLike`, *optional*):
                If the `device_map` contains any value `"disk"`, the folder where we will offload weights.
            offload_state_dict (`bool`, *optional*):
                If `True`, will temporarily offload the CPU state dict to the hard drive to avoid getting out of CPU
                RAM if the weight of the CPU state dict + the biggest shard of the checkpoint does not fit. Defaults to
                `True` when there is some disk offload.
            offload_buffers (`bool`, *optional*):
                Whether or not to offload the buffers with the model parameters.
            quantization_config (`Union[QuantizationConfigMixin,Dict]`, *optional*):
                A dictionary of configuration parameters or a QuantizationConfigMixin object for quantization (e.g
                bitsandbytes, gptq). There may be other quantization-related kwargs, including `load_in_4bit` and
                `load_in_8bit`, which are parsed by QuantizationConfigParser. Supported only for bitsandbytes
                quantizations and not preferred. consider inserting all such arguments into quantization_config
                instead.
            subfolder (`str`, *optional*, defaults to `""`):
                In case the relevant files are located inside a subfolder of the model repo on huggingface.co, you can
                specify the folder name here.
            variant (`str`, *optional*):
                If specified load weights from `variant` filename, *e.g.* pytorch_model.<variant>.bin. `variant` is
                ignored when using `from_tf` or `from_flax`.
            use_safetensors (`bool`, *optional*, defaults to `None`):
                Whether or not to use `safetensors` checkpoints. Defaults to `None`. If not specified and `safetensors`
                is not installed, it will be set to `False`.
            weights_only (`bool`, *optional*, defaults to `True`):
                Indicates whether unpickler should be restricted to loading only tensors, primitive types,
                dictionaries and any types added via torch.serialization.add_safe_globals().
                When set to False, we can load wrapper tensor subclass weights.
            key_mapping (`dict[str, str], *optional*):
                A potential mapping of the weight names if using a model on the Hub which is compatible to a Transformers
                architecture, but was not converted accordingly.
            kwargs (remaining dictionary of keyword arguments, *optional*):
                Can be used to update the configuration object (after it being loaded) and initiate the model (e.g.,
                `output_attentions=True`). Behaves differently depending on whether a `config` is provided or
                automatically loaded:

                    - If a configuration is provided with `config`, `**kwargs` will be directly passed to the
                      underlying model's `__init__` method (we assume all relevant updates to the configuration have
                      already been done)
                    - If a configuration is not provided, `kwargs` will be first passed to the configuration class
                      initialization function ([`~PretrainedConfig.from_pretrained`]). Each key of `kwargs` that
                      corresponds to a configuration attribute will be used to override said attribute with the
                      supplied `kwargs` value. Remaining keys that do not correspond to any configuration attribute
                      will be passed to the underlying model's `__init__` function.

        <Tip>

        Activate the special ["offline-mode"](https://huggingface.co/transformers/installation.html#offline-mode) to
        use this method in a firewalled environment.

        </Tip>

        Examples:

        ```python
        >>> from transformers import BertConfig, BertModel

        >>> # Download model and configuration from huggingface.co and cache.
        >>> model = BertModel.from_pretrained("google-bert/bert-base-uncased")
        >>> # Model was saved using *save_pretrained('./test/saved_model/')* (for example purposes, not runnable).
        >>> model = BertModel.from_pretrained("./test/saved_model/")
        >>> # Update configuration during loading.
        >>> model = BertModel.from_pretrained("google-bert/bert-base-uncased", output_attentions=True)
        >>> assert model.config.output_attentions == True
        >>> # Loading from a TF checkpoint file instead of a PyTorch model (slower, for example purposes, not runnable).
        >>> config = BertConfig.from_json_file("./tf_model/my_tf_model_config.json")
        >>> model = BertModel.from_pretrained("./tf_model/my_tf_checkpoint.ckpt.index", from_tf=True, config=config)
        >>> # Loading from a Flax checkpoint file instead of a PyTorch model (slower)
        >>> model = BertModel.from_pretrained("google-bert/bert-base-uncased", from_flax=True)
        ```
        """
        state_dict = kwargs.pop("state_dict", None)
        from_tf = kwargs.pop("from_tf", False)
        from_flax = kwargs.pop("from_flax", False)
        proxies = kwargs.pop("proxies", None)
        output_loading_info = kwargs.pop("output_loading_info", False)
        use_auth_token = kwargs.pop("use_auth_token", None)
        from_pipeline = kwargs.pop("_from_pipeline", None)
        from_auto_class = kwargs.pop("_from_auto", False)
        torch_dtype = kwargs.pop("torch_dtype", None)
        device_map = kwargs.pop("device_map", None)
        max_memory = kwargs.pop("max_memory", None)
        offload_folder = kwargs.pop("offload_folder", None)
        offload_state_dict = kwargs.pop("offload_state_dict", False)
        offload_buffers = kwargs.pop("offload_buffers", False)
        load_in_8bit = kwargs.pop("load_in_8bit", False)
        load_in_4bit = kwargs.pop("load_in_4bit", False)
        quantization_config = kwargs.pop("quantization_config", None)
        subfolder = kwargs.pop("subfolder", "")
        commit_hash = kwargs.pop("_commit_hash", None)
        variant = kwargs.pop("variant", None)
        adapter_kwargs = kwargs.pop("adapter_kwargs", {})
        adapter_name = kwargs.pop("adapter_name", "default")
        generation_config = kwargs.pop("generation_config", None)
        gguf_file = kwargs.pop("gguf_file", None)
        tp_plan = kwargs.pop("tp_plan", None)
        tp_size = kwargs.pop("tp_size", None)
        distributed_config: DistributedConfig = kwargs.pop("distributed_config", None)
        device_mesh = kwargs.pop("device_mesh", None)
        trust_remote_code = kwargs.pop("trust_remote_code", None)
        use_kernels = kwargs.pop("use_kernels", False)

        key_mapping = kwargs.pop("key_mapping", None)
        # Load models with hardcoded key mapping on class for VLMs only, to keep BC and standardize model
        if key_mapping is None and any(
            allowed_name in class_name.__name__.lower() for class_name in cls.__mro__[:-1] for allowed_name in VLMS
        ):
            key_mapping = cls._checkpoint_conversion_mapping

        if distributed_config is not None:
            tp_plan = "auto"

        # Not used anymore -- remove them from the kwargs
        _ = kwargs.pop("resume_download", None)
        _ = kwargs.pop("mirror", None)
        _ = kwargs.pop("_fast_init", True)
        _ = kwargs.pop("low_cpu_mem_usage", None)

        if state_dict is not None and (pretrained_model_name_or_path is not None or gguf_file is not None):
            raise ValueError(
                "`state_dict` cannot be passed together with a model name or a `gguf_file`. Use one of the two loading strategies."
            )
        if tp_size is not None and tp_plan is None:
            raise ValueError("tp_plan has to be set when tp_size is passed.")
        if tp_plan is not None and tp_plan != "auto":
            # TODO: we can relax this check when we support taking tp_plan from a json file, for example.
            raise ValueError(f"tp_plan supports 'auto' only for now but got {tp_plan}.")
        if tp_plan is not None and device_map is not None:
            raise ValueError(
                "`tp_plan` and `device_map` are mutually exclusive. Choose either one for parallelization."
            )

        if device_map == "auto" and int(os.environ.get("WORLD_SIZE", "0")):
            logger.info(
                "You've set device_map=`auto` while triggering a distributed run with torchrun. This might lead to unexpected behavior. "
                "If your plan is to load the model on each device, you should set device_map={"
                ": PartialState().process_index} where PartialState comes from accelerate library"
            )

        # We need to correctly dispatch the model on the current process device. The easiest way for this is to use a simple
        # `device_map` pointing to the correct device
        if tp_plan is not None:
            if device_mesh is None:
                tp_plan, device_map, device_mesh, tp_size = initialize_tensor_parallelism(tp_plan, tp_size=tp_size)
            else:
                if device_mesh.ndim > 1:
                    if "tp" not in device_mesh.mesh_dim_names:
                        raise ValueError(
                            "When using `tp_plan` and n-d `device_mesh`, it must contain a 'tp' dimension. "
                            "Please provide a valid `device_mesh`."
                        )
                    device_mesh = device_mesh["tp"]
                tp_size = device_mesh.size()
                device_map = torch.device(f"{device_mesh.device_type}:{int(os.environ['LOCAL_RANK'])}")

            if tp_size is None:
                tp_size = torch.distributed.get_world_size()

        if use_auth_token is not None:
            warnings.warn(
                "The `use_auth_token` argument is deprecated and will be removed in v5 of Transformers. Please use `token` instead.",
                FutureWarning,
            )
            if token is not None:
                raise ValueError(
                    "`token` and `use_auth_token` are both specified. Please set only the argument `token`."
                )
            token = use_auth_token

        if token is not None and adapter_kwargs is not None and "token" not in adapter_kwargs:
            adapter_kwargs["token"] = token

        if use_safetensors is None and not is_safetensors_available():
            use_safetensors = False

        if gguf_file is not None and not is_accelerate_available():
            raise ValueError("accelerate is required when loading a GGUF file `pip install accelerate`.")

        if commit_hash is None:
            if not isinstance(config, PretrainedConfig):
                # We make a call to the config file first (which may be absent) to get the commit hash as soon as possible
                resolved_config_file = cached_file(
                    pretrained_model_name_or_path,
                    CONFIG_NAME,
                    cache_dir=cache_dir,
                    force_download=force_download,
                    proxies=proxies,
                    local_files_only=local_files_only,
                    token=token,
                    revision=revision,
                    subfolder=subfolder,
                    _raise_exceptions_for_gated_repo=False,
                    _raise_exceptions_for_missing_entries=False,
                    _raise_exceptions_for_connection_errors=False,
                )
                commit_hash = extract_commit_hash(resolved_config_file, commit_hash)
            else:
                commit_hash = getattr(config, "_commit_hash", None)

        if is_peft_available():
            _adapter_model_path = adapter_kwargs.pop("_adapter_model_path", None)

            if _adapter_model_path is None:
                _adapter_model_path = find_adapter_config_file(
                    pretrained_model_name_or_path,
                    cache_dir=cache_dir,
                    force_download=force_download,
                    proxies=proxies,
                    local_files_only=local_files_only,
                    _commit_hash=commit_hash,
                    **adapter_kwargs,
                )
            if _adapter_model_path is not None and os.path.isfile(_adapter_model_path):
                with open(_adapter_model_path, "r", encoding="utf-8") as f:
                    _adapter_model_path = pretrained_model_name_or_path
                    pretrained_model_name_or_path = json.load(f)["base_model_name_or_path"]
        else:
            _adapter_model_path = None

        # Potentially detect context manager or global device, and use it (only if no device_map was provided)
        if device_map is None and not is_deepspeed_zero3_enabled():
            device_in_context = get_torch_context_manager_or_global_device()
            if device_in_context == torch.device("meta"):
                # TODO Cyril: raise an error instead of the warning in v4.53 (and change the test to check for raise instead of success)
                logger.warning(
                    "We detected that you are using `from_pretrained` with a meta device context manager or `torch.set_default_device('meta')`\n"
                    "This is an anti-pattern and will raise an Error in version v4.53\nIf you want to initialize a model on the meta device, use "
                    "the context manager or global device with `from_config`, or `ModelClass(config)`"
                )
            device_map = device_in_context

        # change device_map into a map if we passed an int, a str or a torch.device
        if isinstance(device_map, torch.device):
            device_map = {"": device_map}
        elif isinstance(device_map, str) and device_map not in ["auto", "balanced", "balanced_low_0", "sequential"]:
            try:
                device_map = {"": torch.device(device_map)}
            except RuntimeError:
                raise ValueError(
                    "When passing device_map as a string, the value needs to be a device name (e.g. cpu, cuda:0) or "
                    f"'auto', 'balanced', 'balanced_low_0', 'sequential' but found {device_map}."
                )
        elif isinstance(device_map, int):
            if device_map < 0:
                raise ValueError(
                    "You can't pass device_map as a negative int. If you want to put the model on the cpu, pass device_map = 'cpu' "
                )
            else:
                device_map = {"": device_map}

        if device_map is not None:
            if is_deepspeed_zero3_enabled():
                raise ValueError("DeepSpeed Zero-3 is not compatible with passing a `device_map`.")
            if not is_accelerate_available():
                raise ValueError(
                    "Using a `device_map`, `tp_plan`, `torch.device` context manager or setting `torch.set_default_device(device)` "
                    "requires `accelerate`. You can install it with `pip install accelerate`"
                )

        # handling bnb config from kwargs, remove after `load_in_{4/8}bit` deprecation.
        if load_in_4bit or load_in_8bit:
            if quantization_config is not None:
                raise ValueError(
                    "You can't pass `load_in_4bit`or `load_in_8bit` as a kwarg when passing "
                    "`quantization_config` argument at the same time."
                )

            # preparing BitsAndBytesConfig from kwargs
            config_dict = {k: v for k, v in kwargs.items() if k in inspect.signature(BitsAndBytesConfig).parameters}
            config_dict = {**config_dict, "load_in_4bit": load_in_4bit, "load_in_8bit": load_in_8bit}
            quantization_config, kwargs = BitsAndBytesConfig.from_dict(
                config_dict=config_dict, return_unused_kwargs=True, **kwargs
            )
            logger.warning(
                "The `load_in_4bit` and `load_in_8bit` arguments are deprecated and will be removed in the future versions. "
                "Please, pass a `BitsAndBytesConfig` object in `quantization_config` argument instead."
            )

        from_pt = not (from_tf | from_flax)

        user_agent = {"file_type": "model", "framework": "pytorch", "from_auto_class": from_auto_class}
        if from_pipeline is not None:
            user_agent["using_pipeline"] = from_pipeline

        if is_offline_mode() and not local_files_only:
            logger.info("Offline mode: forcing local_files_only=True")
            local_files_only = True

        # Load config if we don't provide a configuration
        if not isinstance(config, PretrainedConfig):
            config_path = config if config is not None else pretrained_model_name_or_path
            config, model_kwargs = cls.config_class.from_pretrained(
                config_path,
                cache_dir=cache_dir,
                return_unused_kwargs=True,
                force_download=force_download,
                proxies=proxies,
                local_files_only=local_files_only,
                token=token,
                revision=revision,
                subfolder=subfolder,
                gguf_file=gguf_file,
                _from_auto=from_auto_class,
                _from_pipeline=from_pipeline,
                **kwargs,
            )
            if "gguf_file" in model_kwargs:
                model_kwargs.pop("gguf_file")
        else:
            config = copy.deepcopy(config)
            model_kwargs = kwargs

        # Because some composite configs call super().__init__ before instantiating the sub-configs, we need this call
        # to correctly redispatch recursively if the kwarg is provided
        if "attn_implementation" in kwargs:
            config._attn_implementation = kwargs.pop("attn_implementation")

        transformers_explicit_filename = getattr(config, "transformers_weights", None)

        if transformers_explicit_filename is not None:
            if not transformers_explicit_filename.endswith(
                ".safetensors"
            ) and not transformers_explicit_filename.endswith(".safetensors.index.json"):
                raise ValueError(
                    "The transformers file in the config seems to be incorrect: it is neither a safetensors file "
                    "(*.safetensors) nor a safetensors index file (*.safetensors.index.json): "
                    f"{transformers_explicit_filename}"
                )

        pre_quantized = hasattr(config, "quantization_config")
        if pre_quantized and not AutoHfQuantizer.supports_quant_method(config.quantization_config):
            pre_quantized = False

        if pre_quantized or quantization_config is not None:
            if pre_quantized:
                config.quantization_config = AutoHfQuantizer.merge_quantization_configs(
                    config.quantization_config, quantization_config
                )
            else:
                config.quantization_config = quantization_config

            hf_quantizer = AutoHfQuantizer.from_config(
                config.quantization_config,
                pre_quantized=pre_quantized,
            )
        else:
            hf_quantizer = None

        if hf_quantizer is not None:
            hf_quantizer.validate_environment(
                torch_dtype=torch_dtype,
                from_tf=from_tf,
                from_flax=from_flax,
                device_map=device_map,
                weights_only=weights_only,
            )
            torch_dtype = hf_quantizer.update_torch_dtype(torch_dtype)
            device_map = hf_quantizer.update_device_map(device_map)
            config = hf_quantizer.update_tp_plan(config)

            # In order to ensure popular quantization methods are supported. Can be disable with `disable_telemetry`
            if not getattr(hf_quantizer.quantization_config, "dequantize", False):
                quant_method = hf_quantizer.quantization_config.quant_method
                user_agent["quant"] = getattr(quant_method, "value", quant_method)

        if gguf_file is not None and hf_quantizer is not None:
            raise ValueError(
                "You cannot combine Quantization and loading a model from a GGUF file, try again by making sure you did not passed a `quantization_config` or that you did not load a quantized model from the Hub."
            )

        if (
            gguf_file
            and device_map is not None
            and ((isinstance(device_map, dict) and "disk" in device_map.values()) or "disk" in device_map)
        ):
            raise RuntimeError(
                "One or more modules is configured to be mapped to disk. Disk offload is not supported for models "
                "loaded from GGUF files."
            )

        checkpoint_files, sharded_metadata = _get_resolved_checkpoint_files(
            pretrained_model_name_or_path=pretrained_model_name_or_path,
            subfolder=subfolder,
            variant=variant,
            gguf_file=gguf_file,
            from_tf=from_tf,
            from_flax=from_flax,
            use_safetensors=use_safetensors,
            cache_dir=cache_dir,
            force_download=force_download,
            proxies=proxies,
            local_files_only=local_files_only,
            token=token,
            user_agent=user_agent,
            revision=revision,
            commit_hash=commit_hash,
            is_remote_code=cls._auto_class is not None,
            transformers_explicit_filename=transformers_explicit_filename,
        )

        is_sharded = sharded_metadata is not None
        is_quantized = hf_quantizer is not None
        is_from_file = pretrained_model_name_or_path is not None or gguf_file is not None

        if (
            is_safetensors_available()
            and is_from_file
            and not is_sharded
            and checkpoint_files[0].endswith(".safetensors")
        ):
            with safe_open(checkpoint_files[0], framework="pt") as f:
                metadata = f.metadata()

            if metadata is None:
                # Assume it's a pytorch checkpoint (introduced for timm checkpoints)
                pass
            elif metadata.get("format") == "pt":
                pass
            elif metadata.get("format") == "tf":
                from_tf = True
                logger.info("A TensorFlow safetensors file is being loaded in a PyTorch model.")
            elif metadata.get("format") == "flax":
                from_flax = True
                logger.info("A Flax safetensors file is being loaded in a PyTorch model.")
            elif metadata.get("format") == "mlx":
                # This is a mlx file, we assume weights are compatible with pt
                pass
            else:
                raise ValueError(
                    f"Incompatible safetensors file. File metadata is not ['pt', 'tf', 'flax', 'mlx'] but {metadata.get('format')}"
                )

        from_pt = not (from_tf | from_flax)

        if from_pt:
            if gguf_file:
                from .modeling_gguf_pytorch_utils import load_gguf_checkpoint

                # we need a dummy model to get the state_dict - for this reason, we keep the state_dict as if it was
                # passed directly as a kwarg from now on
                with torch.device("meta"):
                    dummy_model = cls(config)
                state_dict = load_gguf_checkpoint(checkpoint_files[0], return_tensors=True, model_to_load=dummy_model)[
                    "tensors"
                ]

            # Find the correct dtype based on current state
            config, torch_dtype, dtype_orig = _get_torch_dtype(
                cls, torch_dtype, checkpoint_files, config, sharded_metadata, state_dict, weights_only
            )

        config.name_or_path = pretrained_model_name_or_path
        model_init_context = cls.get_init_context(is_quantized, _is_ds_init_called)
        config = copy.deepcopy(config)  # We do not want to modify the config inplace in from_pretrained.
        with ContextManagers(model_init_context):
            # Let's make sure we don't run the init function of buffer modules
            model = cls(config, *model_args, **model_kwargs)

        # Make sure to tie the weights correctly
        model.tie_weights()

        # make sure we use the model's config since the __init__ call might have copied it
        config = model.config

        # Find fp32 modules if needed
        keep_in_fp32_modules = []
        # The _keep_in_fp32_modules flag is only used to avoid bf16 -> fp16 casting precision issues. It was introduced
        # in case of force loading a model that should stay bf16 in fp16 (which includes a few quantizers as this is a pre-processing
        # step for e.g. bitsandbytes). See https://github.com/huggingface/transformers/issues/20287 for details.
        if model._keep_in_fp32_modules is not None and (
            torch_dtype == torch.float16 or getattr(hf_quantizer, "use_keep_in_fp32_modules", False)
        ):
            keep_in_fp32_modules.extend(model._keep_in_fp32_modules)

        if model._keep_in_fp32_modules_strict is not None and (
            torch_dtype == torch.float16 or torch_dtype == torch.bfloat16
        ):
            keep_in_fp32_modules.extend(model._keep_in_fp32_modules_strict)

        keep_in_fp32_regex = None
        if keep_in_fp32_modules:
            # We need to match exact layers, so we add either `.` on each side, or start/end of string
            keep_in_fp32_regex = re.compile("|".join([rf"((^|\.){module}($|\.))" for module in keep_in_fp32_modules]))

        if hf_quantizer is not None:
            hf_quantizer.preprocess_model(
                model=model,
                device_map=device_map,
                keep_in_fp32_modules=model._keep_in_fp32_modules,
                config=config,
                use_kernels=use_kernels,
            )
            # We store the original dtype for quantized models as we cannot easily retrieve it
            # once the weights have been quantized
            # Note that once you have loaded a quantized model, you can't change its dtype so this will
            # remain a single source of truth
            original_dtype = torch_dtype if torch_dtype is not None else torch.get_default_dtype()

            def _assign_original_dtype(module):
                for child in module.children():
                    if isinstance(child, PreTrainedModel):
                        child.config._pre_quantization_dtype = original_dtype
                    _assign_original_dtype(child)

            config._pre_quantization_dtype = original_dtype
            _assign_original_dtype(model)

        if _torch_distributed_available and device_mesh is not None:
            model = distribute_model(model, distributed_config, device_mesh, tp_size)

        # Prepare the full device map
        if device_map is not None:
            device_map = _get_device_map(model, device_map, max_memory, hf_quantizer, torch_dtype, keep_in_fp32_regex)

        # Finalize model weight initialization
        if from_tf:
            model, loading_info = cls._load_from_tf(model, config, checkpoint_files)
        elif from_flax:
            model = cls._load_from_flax(model, checkpoint_files)
        elif from_pt:
            # restore default dtype
            if dtype_orig is not None:
                torch.set_default_dtype(dtype_orig)

            (
                model,
                missing_keys,
                unexpected_keys,
                mismatched_keys,
                offload_index,
                error_msgs,
            ) = cls._load_pretrained_model(
                model,
                state_dict,
                checkpoint_files,
                pretrained_model_name_or_path,
                ignore_mismatched_sizes=ignore_mismatched_sizes,
                sharded_metadata=sharded_metadata,
                device_map=device_map,
                disk_offload_folder=offload_folder,
                offload_state_dict=offload_state_dict,
                dtype=torch_dtype,
                hf_quantizer=hf_quantizer,
                keep_in_fp32_regex=keep_in_fp32_regex,
                device_mesh=device_mesh,
                key_mapping=key_mapping,
                weights_only=weights_only,
            )
        # make sure token embedding weights are still tied if needed
        model.tie_weights()

        # Set model in evaluation mode to deactivate DropOut modules by default
        model.eval()

        # check if using kernels
        if use_kernels:
            if not is_kernels_available():
                raise ValueError(
                    "Kernels are not available. To use kernels, please install kernels using `pip install kernels`"
                )

            from kernels import Device, kernelize

            kernelize(model, device=Device(type=model.device.type))

        # If it is a model with generation capabilities, attempt to load generation files (generation config,
        # custom generate function)
        if model.can_generate() and generation_config is not None:
            logger.info("The user-defined `generation_config` will be used to override the default generation config.")
            model.generation_config = model.generation_config.from_dict(generation_config.to_dict())
        elif model.can_generate() and pretrained_model_name_or_path is not None:
            repo_loading_kwargs = {
                "cache_dir": cache_dir,
                "force_download": force_download,
                "proxies": proxies,
                "local_files_only": local_files_only,
                "token": token,
                "revision": revision,
                "subfolder": subfolder,
                **kwargs,
            }
            # Load generation config
            try:
                model.generation_config = GenerationConfig.from_pretrained(
                    pretrained_model_name_or_path,
                    _from_auto=from_auto_class,
                    _from_pipeline=from_pipeline,
                    **repo_loading_kwargs,
                )
            except OSError:
                logger.info(
                    "Generation config file not found, using a generation config created from the model config."
                )
                pass
            # Load custom generate function if `pretrained_model_name_or_path` defines it (and override `generate`)
            if hasattr(model, "load_custom_generate"):
                try:
                    custom_generate = model.load_custom_generate(
                        pretrained_model_name_or_path, trust_remote_code=trust_remote_code, **repo_loading_kwargs
                    )
                    model.generate = functools.partial(custom_generate, model=model)
                except OSError:  # there is no custom generate function
                    pass

        # Dispatch model with hooks on all devices if necessary (not needed with a tp_plan, so we skip it as it slightly
        # harm performances)
        if device_map is not None and device_mesh is None:
            device_map_kwargs = {
                "device_map": device_map,
                "offload_dir": offload_folder,
                "offload_index": offload_index,
                "offload_buffers": offload_buffers,
            }
            if "skip_keys" in inspect.signature(dispatch_model).parameters:
                device_map_kwargs["skip_keys"] = model._skip_keys_device_placement
            # For HQQ method we force-set the hooks for single GPU envs
            if (
                "force_hooks" in inspect.signature(dispatch_model).parameters
                and hf_quantizer is not None
                and hf_quantizer.quantization_config.quant_method == QuantizationMethod.HQQ
            ):
                device_map_kwargs["force_hooks"] = True
            if (
                hf_quantizer is not None
                and hf_quantizer.quantization_config.quant_method == QuantizationMethod.FBGEMM_FP8
                and isinstance(device_map, dict)
                and ("cpu" in device_map.values() or "disk" in device_map.values())
            ):
                device_map_kwargs["offload_buffers"] = True

            if not is_fsdp_enabled() and not is_deepspeed_zero3_enabled():
                dispatch_model(model, **device_map_kwargs)

        if hf_quantizer is not None:
            model.hf_quantizer = hf_quantizer
            hf_quantizer.postprocess_model(model, config=config)

        if _adapter_model_path is not None:
            adapter_kwargs["key_mapping"] = key_mapping
            model.load_adapter(
                _adapter_model_path,
                adapter_name=adapter_name,
                token=token,
                adapter_kwargs=adapter_kwargs,
            )

        if output_loading_info:
            if from_pt:
                loading_info = {
                    "missing_keys": missing_keys,
                    "unexpected_keys": unexpected_keys,
                    "mismatched_keys": mismatched_keys,
                    "error_msgs": error_msgs,
                }
            elif from_flax:
                loading_info = None
            return model, loading_info
        return model

    @staticmethod
    def _fix_state_dict_key_on_load(key: str) -> tuple[str, bool]:
        """Replace legacy parameter names with their modern equivalents. E.g. beta -> bias, gamma -> weight."""
        # Rename LayerNorm beta & gamma params for some early models ported from Tensorflow (e.g. Bert)
        # This rename is logged.
        if key.endswith("LayerNorm.beta"):
            return key.replace("LayerNorm.beta", "LayerNorm.bias"), True
        if key.endswith("LayerNorm.gamma"):
            return key.replace("LayerNorm.gamma", "LayerNorm.weight"), True

        # Rename weight norm parametrizations to match changes across torch versions.
        # Impacts a number of speech/wav2vec models. e.g. Hubert, Wav2Vec2, and others.
        # This rename is not logged.
        if hasattr(nn.utils.parametrizations, "weight_norm"):
            if key.endswith("weight_g"):
                return key.replace("weight_g", "parametrizations.weight.original0"), True
            if key.endswith("weight_v"):
                return key.replace("weight_v", "parametrizations.weight.original1"), True
        else:
            if key.endswith("parametrizations.weight.original0"):
                return key.replace("parametrizations.weight.original0", "weight_g"), True
            if key.endswith("parametrizations.weight.original1"):
                return key.replace("parametrizations.weight.original1", "weight_v"), True

        return key, False

    def _get_key_renaming_mapping(
        self,
        checkpoint_keys: list[str],
        key_mapping: Optional[dict[str, str]] = None,
        loading_base_model_from_task_state_dict: bool = False,
        loading_task_model_from_base_state_dict: bool = False,
    ):
        """
        Compute a mapping between the serialized keys on disk `checkpoint_keys`, and the keys that the model
        that we are loading expects. This is the single entry point for key renaming that will be used during
        loading.
        Log if any parameters have been renamed.
        """
        prefix = self.base_model_prefix
        _prefix = f"{prefix}."

        renamed_keys = {}
        key_renaming_mapping = {}
        for key in checkpoint_keys:
            # Class specific rename
            new_key, has_changed = self._fix_state_dict_key_on_load(key)

            # Optionally map the key according to `key_mapping`
            if key_mapping is not None:
                for pattern, replacement in key_mapping.items():
                    new_key, n_replace = re.subn(pattern, replacement, new_key)
                    # Early exit of the loop
                    if n_replace > 0:
                        has_changed = True
                        break

            # In this case, we need to add the prefix to the keys, to match them to the expected keys
            if loading_task_model_from_base_state_dict:
                new_key = ".".join([prefix, new_key])
            # In this case we need to remove the prefix from the key to match them to the expected keys, and use
            # only the keys starting with the prefix
            elif loading_base_model_from_task_state_dict:
                if not new_key.startswith(_prefix):
                    continue
                new_key = new_key[len(_prefix) :]

            key_renaming_mapping[key] = new_key

            # track gamma/beta rename for logging
            if has_changed:
                if key.endswith("LayerNorm.gamma"):
                    renamed_keys["LayerNorm.gamma"] = (key, new_key)
                elif key.endswith("LayerNorm.beta"):
                    renamed_keys["LayerNorm.beta"] = (key, new_key)

        if renamed_keys:
            warning_msg = f"A pretrained model of type `{self.__class__.__name__}` "
            warning_msg += "contains parameters that have been renamed internally (a few are listed below but more are present in the model):\n"
            for old_key, new_key in renamed_keys.values():
                warning_msg += f"* `{old_key}` -> `{new_key}`\n"
            warning_msg += "If you are using a model from the Hub, consider submitting a PR to adjust these weights and help future users."
            logger.info_once(warning_msg)

        return key_renaming_mapping

    @staticmethod
    def _fix_state_dict_key_on_save(key) -> tuple[str, bool]:
        """
        Similar to `_fix_state_dict_key_on_load` allows to define hook for state dict key renaming on model save.
        Do nothing by default, but can be overridden in particular models.
        """
        return key, False

    def _fix_state_dict_keys_on_save(self, state_dict):
        """
        Similar to `_fix_state_dict_keys_on_load` allows to define hook for state dict key renaming on model save.
        Apply `_fix_state_dict_key_on_save` to all keys in `state_dict`.
        """
        return {self._fix_state_dict_key_on_save(key)[0]: value for key, value in state_dict.items()}

    @classmethod
    def _load_pretrained_model(
        cls,
        model: "PreTrainedModel",
        state_dict: Optional[dict],
        checkpoint_files: Optional[list[str]],
        pretrained_model_name_or_path: Optional[str],
        ignore_mismatched_sizes: bool = False,
        sharded_metadata: Optional[dict] = None,
        device_map: Optional[dict] = None,
        disk_offload_folder: Optional[str] = None,
        offload_state_dict: Optional[bool] = None,
        dtype: Optional[torch.dtype] = None,
        hf_quantizer: Optional[HfQuantizer] = None,
        keep_in_fp32_regex: Optional[re.Pattern] = None,
        device_mesh: Optional["torch.distributed.device_mesh.DeviceMesh"] = None,
        key_mapping: Optional[dict[str, str]] = None,
        weights_only: bool = True,
    ):
        # Useful flags
        is_quantized = hf_quantizer is not None
        is_hqq_or_quark = is_quantized and hf_quantizer.quantization_config.quant_method in {
            QuantizationMethod.HQQ,
            QuantizationMethod.QUARK,
        }
        is_hqq_or_bnb = is_quantized and hf_quantizer.quantization_config.quant_method in {
            QuantizationMethod.HQQ,
            QuantizationMethod.BITS_AND_BYTES,
        }

        # Get all the keys of the state dicts that we have to initialize the model
        if sharded_metadata is not None:
            original_checkpoint_keys = sharded_metadata["all_checkpoint_keys"]
        elif state_dict is not None:
            original_checkpoint_keys = list(state_dict.keys())
        else:
            original_checkpoint_keys = list(
                load_state_dict(checkpoint_files[0], map_location="meta", weights_only=weights_only).keys()
            )

        # Check if we are in a special state, i.e. loading from a state dict coming from a different architecture
        prefix = model.base_model_prefix
        _prefix = f"{prefix}."
        has_prefix_module = any(s.startswith(prefix) for s in original_checkpoint_keys) if len(prefix) > 0 else False
        expects_prefix_module = hasattr(model, prefix) if len(prefix) > 0 else False
        loading_task_model_from_base_state_dict = not has_prefix_module and expects_prefix_module
        loading_base_model_from_task_state_dict = has_prefix_module and not expects_prefix_module

        # Find the key names that the model expects from the serialized keys
        key_renaming_mapping = model._get_key_renaming_mapping(
            original_checkpoint_keys,
            key_mapping,
            loading_base_model_from_task_state_dict,
            loading_task_model_from_base_state_dict,
        )
        checkpoint_keys = list(key_renaming_mapping.values())

        # Find missing and unexpected keys from the state dict
        missing_keys, unexpected_keys = _find_missing_and_unexpected_keys(
            cls,
            model,
            original_checkpoint_keys,
            checkpoint_keys,
            loading_base_model_from_task_state_dict,
            hf_quantizer,
            device_map,
        )
        # Find all the keys with shape mismatch (if we ignore the mismatch, the weights need to be newly initialized the
        # same way as missing keys)
        mismatched_keys, mismatched_shapes = _find_mismatched_keys(
            model,
            state_dict,
            checkpoint_files,
            ignore_mismatched_sizes,
            key_renaming_mapping,
            is_quantized,
            weights_only,
        )

        # We need to update both the mapping and the list of checkpoint keys to remove the mismatched ones
        key_renaming_mapping = {k: v for k, v in key_renaming_mapping.items() if v not in mismatched_keys}
        checkpoint_keys = list(key_renaming_mapping.values())

        # Move missing (and potentially mismatched) keys back to cpu from meta device (because they won't be moved when
        # loading the weights as they are not in the loaded state dict)
        model._move_missing_keys_from_meta_to_cpu(missing_keys + mismatched_keys, unexpected_keys, dtype, hf_quantizer)

        # correctly initialize the missing (and potentially mismatched) keys
        model._initialize_missing_keys(checkpoint_keys, ignore_mismatched_sizes, is_quantized)

        # Set some modules to fp32 if needed
        if keep_in_fp32_regex is not None:
            for name, param in model.named_parameters():
                if keep_in_fp32_regex.search(name):
                    # param = param.to(torch.float32) does not work here as only in the local scope.
                    param.data = param.data.to(torch.float32)

        # Make sure we are able to load base models as well as derived models (specific task models, with heads)
        model_to_load = model
        # In this case, we load a ForTaskModel with keys from a BaseModel -> only load keys to the BaseModel
        if loading_task_model_from_base_state_dict:
            model_to_load = getattr(model, prefix)
            # Here we need to remove the prefix we added to correctly find missing/unexpected keys, as we will load
            # in the submodule
            key_renaming_mapping = {k: v[len(_prefix) :] for k, v in key_renaming_mapping.items()}
            checkpoint_keys = list(key_renaming_mapping.values())
            # We need to update the device map as well
            if device_map is not None:
                device_map = {k[len(_prefix) :] if k.startswith(_prefix) else k: v for k, v in device_map.items()}
            # small sanity check: the base model should not contain task-specific head keys
            task_specific_expected_keys = [s for s in model.state_dict() if not s.startswith(_prefix)]
            base_model_expected_keys = list(model_to_load.state_dict().keys())
            if any(
                key in task_specific_expected_keys and key not in base_model_expected_keys for key in checkpoint_keys
            ):
                raise ValueError(
                    "The state dictionary of the model you are trying to load is corrupted. Are you sure it was "
                    "properly saved?"
                )

        # Get reverse key mapping
        reverse_key_renaming_mapping = {v: k for k, v in key_renaming_mapping.items()}

        is_offloaded_safetensors = False
        # This offload index if for params explicitly on the "disk" in the device_map
        disk_offload_index = None
        disk_only_shard_files = []
        # Prepare parameters offloading if needed
        if device_map is not None and "disk" in device_map.values():
            if offload_state_dict is None:
                offload_state_dict = True
            if disk_offload_folder is not None:
                os.makedirs(disk_offload_folder, exist_ok=True)
            is_offloaded_safetensors = checkpoint_files is not None and checkpoint_files[0].endswith(".safetensors")
            if disk_offload_folder is None and not is_offloaded_safetensors:
                raise ValueError(
                    "The current `device_map` had weights offloaded to the disk. Please provide an `offload_folder`"
                    " for them. Alternatively, make sure you have `safetensors` installed if the model you are using"
                    " offers the weights in this format."
                )
            if is_offloaded_safetensors:
                param_device_map = expand_device_map(device_map, checkpoint_keys)
                str_dtype = str(dtype).replace("torch.", "") if dtype is not None else "float32"
                if sharded_metadata is None:
                    weight_map = dict.fromkeys(checkpoint_keys, checkpoint_files[0])
                else:
                    folder = os.path.sep.join(checkpoint_files[0].split(os.path.sep)[:-1])
                    # Fix the weight map keys according to the key mapping
                    weight_map = {
                        key_renaming_mapping[k]: v
                        for k, v in sharded_metadata["weight_map"].items()
                        if k in key_renaming_mapping
                    }
                    weight_map = {k: os.path.join(folder, v) for k, v in weight_map.items()}
                    # Find potential checkpoints containing only offloaded weights
                    disk_only_shard_files = get_disk_only_shard_files(device_map, weight_map)
                disk_offload_index = {
                    name: {
                        "safetensors_file": file,
                        "weight_name": reverse_key_renaming_mapping[name],
                        "dtype": str_dtype,
                    }
                    for name, file in weight_map.items()
                    if param_device_map[name] == "disk"
                }
            else:
                disk_offload_index = {}

        # This offload index if for params that are supposed to be on the "cpu", either with or without a device_map
        # It allows to load parameters one-by-one from the state dict, avoiding a memory peak of 2 x state_dict_size,
        # i.e. 1x to load it, and 1x to copy it to model
        cpu_offload_folder = None
        cpu_offload_index = None
        if offload_state_dict:
            cpu_offload_folder = tempfile.mkdtemp()
            cpu_offload_index = {}

        # To be able to iterate, even if we don't use it if the state_dict is already provided
        elif state_dict is not None:
            checkpoint_files = [""]

        # Compute expected model keys
        expected_keys = list(model_to_load.state_dict().keys())
        if hf_quantizer is not None:
            expected_keys = hf_quantizer.update_expected_keys(model_to_load, expected_keys, checkpoint_keys)

        if logger.level >= logging.WARNING:
            verify_tp_plan(expected_keys, getattr(model_to_load, "_tp_plan", None))

        # Warmup cuda to load the weights much faster on devices
        if device_map is not None and not is_hqq_or_quark:
            expanded_device_map = expand_device_map(device_map, expected_keys)
            caching_allocator_warmup(model_to_load, expanded_device_map, hf_quantizer)

        # Prepare and compatabilize arguments for serial and parallel shard loading
        args_list = [
            (
                shard_file,
                state_dict,
                disk_only_shard_files,
                is_hqq_or_bnb,
                is_quantized,
                device_map,
                hf_quantizer,
                key_renaming_mapping,
                weights_only,
                model_to_load,
                expected_keys,
                reverse_key_renaming_mapping,
                disk_offload_folder,
                disk_offload_index,
                cpu_offload_folder,
                cpu_offload_index,
                is_offloaded_safetensors,
                keep_in_fp32_regex,
                unexpected_keys,
                device_mesh,
            )
            for shard_file in checkpoint_files
        ]

        error_msgs = []

        if (
            os.environ.get("HF_ENABLE_PARALLEL_LOADING", "").upper() in ENV_VARS_TRUE_VALUES
            and not is_deepspeed_zero3_enabled()
        ):
            _error_msgs, disk_offload_index, cpu_offload_index = load_shard_files_with_threadpool(args_list)
            error_msgs += _error_msgs
        else:
            if len(args_list) > 1:
                args_list = logging.tqdm(args_list, desc="Loading checkpoint shards")

            for args in args_list:
                _error_msgs, disk_offload_index, cpu_offload_index = load_shard_file(args)
                error_msgs += _error_msgs

        # Adjust offloaded weights name and save if needed
        if disk_offload_index is not None and len(disk_offload_index) > 0:
            if loading_task_model_from_base_state_dict:
                # We need to add the prefix of the base model
                prefix = cls.base_model_prefix
                if not is_offloaded_safetensors:
                    for weight_name in disk_offload_index:
                        shutil.move(
                            os.path.join(disk_offload_folder, f"{weight_name}.dat"),
                            os.path.join(disk_offload_folder, f"{prefix}.{weight_name}.dat"),
                        )
                disk_offload_index = {f"{prefix}.{key}": value for key, value in disk_offload_index.items()}
            if not is_offloaded_safetensors:
                save_offload_index(disk_offload_index, disk_offload_folder)
                disk_offload_index = None

        # one-at-a-time param loading for the cpu offloaded params
        if offload_state_dict:
            # Load back temporarily offloaded state dict
            load_offloaded_weights(model_to_load, cpu_offload_index, cpu_offload_folder)
            shutil.rmtree(cpu_offload_folder)

        if hf_quantizer is not None:
            missing_keys = hf_quantizer.update_missing_keys_after_loading(model_to_load, missing_keys, prefix)

        # Post-processing for tensor parallelism
        if device_mesh is not None:
            # When using TP, the device map is a single device for all parameters
            tp_device = list(device_map.values())[0]
            # This is needed for the RotaryEmbedding, which was not initialized on the correct device as it is
            # not part of the state_dict (persistent=False)
            for buffer in model.buffers():
                if buffer.device != tp_device:
                    buffer.data = buffer.to(tp_device)

            # In this case, the top-most task module weights were not moved to device and parallelized as they
            # were not part of the loaded weights: do it now
            if loading_task_model_from_base_state_dict:
                parameters_to_initialize = {
                    name: param for name, param in model.named_parameters() if not name.startswith(prefix)
                }
                for name, param in parameters_to_initialize.items():
                    # If it is still on meta here, it means that it's a tied weight that will be tied later anyway -> skip it
                    if param.device.type == "meta":
                        continue
                    # Shard the param
                    to_contiguous, casting_dtype = _infer_parameter_dtype(model, name, param, keep_in_fp32_regex)
                    shard_and_distribute_module(
                        model,
                        param.to(tp_device),
                        param,
                        name,
                        casting_dtype,
                        to_contiguous,
                        device_mesh.get_local_rank(),
                        device_mesh,
                    )

        # All potential warnings/infos
        if len(error_msgs) > 0:
            error_msg = "\n\t".join(error_msgs)
            if "size mismatch" in error_msg:
                error_msg += (
                    "\n\tYou may consider adding `ignore_mismatched_sizes=True` in the model `from_pretrained` method."
                )
            raise RuntimeError(f"Error(s) in loading state_dict for {model.__class__.__name__}:\n\t{error_msg}")
        if len(unexpected_keys) > 0:
            archs = [] if model.config.architectures is None else model.config.architectures
            warner = logger.warning if model.__class__.__name__ in archs else logger.info
            warner(
                f"Some weights of the model checkpoint at {pretrained_model_name_or_path} were not used when"
                f" initializing {model.__class__.__name__}: {unexpected_keys}\n- This IS expected if you are"
                f" initializing {model.__class__.__name__} from the checkpoint of a model trained on another task or"
                " with another architecture (e.g. initializing a BertForSequenceClassification model from a"
                " BertForPreTraining model).\n- This IS NOT expected if you are initializing"
                f" {model.__class__.__name__} from the checkpoint of a model that you expect to be exactly identical"
                " (initializing a BertForSequenceClassification model from a BertForSequenceClassification model)."
            )
        else:
            logger.info(f"All model checkpoint weights were used when initializing {model.__class__.__name__}.\n")
        if len(missing_keys) > 0:
            logger.warning(
                f"Some weights of {model.__class__.__name__} were not initialized from the model checkpoint at"
                f" {pretrained_model_name_or_path} and are newly initialized: {missing_keys}\nYou should probably"
                " TRAIN this model on a down-stream task to be able to use it for predictions and inference."
            )
        elif len(mismatched_keys) == 0:
            logger.info(
                f"All the weights of {model.__class__.__name__} were initialized from the model checkpoint at"
                f" {pretrained_model_name_or_path}.\nIf your task is similar to the task the model of the checkpoint"
                f" was trained on, you can already use {model.__class__.__name__} for predictions without further"
                " training."
            )
        if len(mismatched_keys) > 0:
            mismatched_warning = "\n".join(
                [
                    f"- {key}: found shape {shape1} in the checkpoint and {shape2} in the model instantiated"
                    for key, (shape1, shape2) in zip(mismatched_keys, mismatched_shapes)
                ]
            )
            logger.warning(
                f"Some weights of {model.__class__.__name__} were not initialized from the model checkpoint at"
                f" {pretrained_model_name_or_path} and are newly initialized because the shapes did not"
                f" match:\n{mismatched_warning}\nYou should probably TRAIN this model on a down-stream task to be able"
                " to use it for predictions and inference."
            )

        return model, missing_keys, unexpected_keys, mismatched_keys, disk_offload_index, error_msgs

    @classmethod
    def _load_from_tf(cls, model, config, checkpoint_files):
        if checkpoint_files[0].endswith(".index"):
            # Load from a TensorFlow 1.X checkpoint - provided by original authors
            model = cls.load_tf_weights(model, config, checkpoint_files[0][:-6])  # Remove the '.index'
            loading_info = None
        else:
            # Load from our TensorFlow 2.0 checkpoints
            try:
                from .modeling_tf_pytorch_utils import load_tf2_checkpoint_in_pytorch_model

                model, loading_info = load_tf2_checkpoint_in_pytorch_model(
                    model, checkpoint_files[0], allow_missing_keys=True, output_loading_info=True
                )
            except ImportError:
                logger.error(
                    "Loading a TensorFlow model in PyTorch, requires both PyTorch and TensorFlow to be installed."
                    " Please see https://pytorch.org/ and https://www.tensorflow.org/install/ for installation"
                    " instructions."
                )
                raise
        return model, loading_info

    @classmethod
    def _load_from_flax(cls, model, checkpoint_files):
        try:
            from .modeling_flax_pytorch_utils import load_flax_checkpoint_in_pytorch_model

            model = load_flax_checkpoint_in_pytorch_model(model, checkpoint_files[0])
        except ImportError:
            logger.error(
                "Loading a Flax model in PyTorch, requires both PyTorch and Flax to be installed. Please see"
                " https://pytorch.org/ and https://flax.readthedocs.io/en/latest/installation.html for"
                " installation instructions."
            )
            raise
        return model

    def retrieve_modules_from_names(self, names, add_prefix=False, remove_prefix=False):
        module_keys = {".".join(key.split(".")[:-1]) for key in names}

        # torch.nn.ParameterList is a special case where two parameter keywords
        # are appended to the module name, *e.g.* bert.special_embeddings.0
        module_keys = module_keys.union(
            {".".join(key.split(".")[:-2]) for key in names if len(key) > 0 and key[-1].isdigit()}
        )

        retrieved_modules = []
        # retrieve all modules that has at least one missing weight name
        for name, module in self.named_modules():
            if remove_prefix:
                _prefix = f"{self.base_model_prefix}."
                name = name[len(_prefix) :] if name.startswith(_prefix) else name
            elif add_prefix:
                name = ".".join([self.base_model_prefix, name]) if len(name) > 0 else self.base_model_prefix

            if name in module_keys:
                retrieved_modules.append(module)

        return retrieved_modules

    @classmethod
    def register_for_auto_class(cls, auto_class="AutoModel"):
        """
        Register this class with a given auto class. This should only be used for custom models as the ones in the
        library are already mapped with an auto class.



        Args:
            auto_class (`str` or `type`, *optional*, defaults to `"AutoModel"`):
                The auto class to register this new model with.
        """
        if not isinstance(auto_class, str):
            auto_class = auto_class.__name__

        import transformers.models.auto as auto_module

        if not hasattr(auto_module, auto_class):
            raise ValueError(f"{auto_class} is not a valid auto class.")

        cls._auto_class = auto_class

    def to_bettertransformer(self) -> "PreTrainedModel":
        """
        Converts the model to use [PyTorch's native attention
        implementation](https://pytorch.org/docs/stable/generated/torch.nn.MultiheadAttention.html), integrated to
        Transformers through [Optimum library](https://huggingface.co/docs/optimum/bettertransformer/overview). Only a
        subset of all Transformers models are supported.

        PyTorch's attention fastpath allows to speed up inference through kernel fusions and the use of [nested
        tensors](https://pytorch.org/docs/stable/nested.html). Detailed benchmarks can be found in [this blog
        post](https://medium.com/pytorch/bettertransformer-out-of-the-box-performance-for-huggingface-transformers-3fbe27d50ab2).

        Returns:
            [`PreTrainedModel`]: The model converted to BetterTransformer.
        """
        if not is_optimum_available():
            raise ImportError("The package `optimum` is required to use Better Transformer.")

        from optimum.version import __version__ as optimum_version

        if version.parse(optimum_version) < version.parse("1.7.0"):
            raise ImportError(
                f"Please install optimum>=1.7.0 to use Better Transformer. The version {optimum_version} was found."
            )

        from optimum.bettertransformer import BetterTransformer

        return BetterTransformer.transform(self)

    def reverse_bettertransformer(self):
        """
        Reverts the transformation from [`~PreTrainedModel.to_bettertransformer`] so that the original modeling is
        used, for example in order to save the model.

        Returns:
            [`PreTrainedModel`]: The model converted back to the original modeling.
        """
        if not is_optimum_available():
            raise ImportError("The package `optimum` is required to use Better Transformer.")

        from optimum.version import __version__ as optimum_version

        if version.parse(optimum_version) < version.parse("1.7.0"):
            raise ImportError(
                f"Please install optimum>=1.7.0 to use Better Transformer. The version {optimum_version} was found."
            )

        from optimum.bettertransformer import BetterTransformer

        return BetterTransformer.reverse(self)

    def warn_if_padding_and_no_attention_mask(self, input_ids, attention_mask):
        """
        Shows a one-time warning if the input_ids appear to contain padding and no attention mask was given.
        """

        # Skip the check during tracing.
        if is_torch_fx_proxy(input_ids) or torch.jit.is_tracing() or is_torchdynamo_compiling():
            return

        if (attention_mask is not None) or (self.config.pad_token_id is None):
            return

        # Check only the first and last input IDs to reduce overhead.
        if self.config.pad_token_id in input_ids[:, [-1, 0]]:
            warn_string = (
                "We strongly recommend passing in an `attention_mask` since your input_ids may be padded. See "
                "https://huggingface.co/docs/transformers/troubleshooting"
                "#incorrect-output-when-padding-tokens-arent-masked."
            )

            # If the pad token is equal to either BOS, EOS, or SEP, we do not know whether the user should use an
            # attention_mask or not. In this case, we should still show a warning because this is a rare case.
            if (
                (self.config.bos_token_id is not None and self.config.bos_token_id == self.config.pad_token_id)
                or (self.config.eos_token_id is not None and self.config.eos_token_id == self.config.pad_token_id)
                or (self.config.sep_token_id is not None and self.config.sep_token_id == self.config.pad_token_id)
            ):
                warn_string += (
                    f"\nYou may ignore this warning if your `pad_token_id` ({self.config.pad_token_id}) is identical "
                    f"to the `bos_token_id` ({self.config.bos_token_id}), `eos_token_id` ({self.config.eos_token_id}), "
                    f"or the `sep_token_id` ({self.config.sep_token_id}), and your input is not padded."
                )

            logger.warning_once(warn_string)

    @property
    def supports_tp_plan(self):
        """
        Returns whether the model has a tensor parallelism plan.
        """
        if self._tp_plan is not None:
            return True
        # Check if base model has a TP plan
        if getattr(self.base_model, "_tp_plan", None) is not None:
            return True
        if self.config.base_model_tp_plan is not None:
            return True
        return False

    @property
    def tp_size(self):
        """
        Returns the model's tensor parallelism degree.
        """
        # if None, the model didn't undergo tensor parallel sharding
        return self._tp_size

    @property
    def supports_pp_plan(self):
        if self._pp_plan is not None:
            return True
        # Check if base model has PP plan
        if getattr(self.base_model, "_pp_plan", None) is not None:
            return True
        return False

    @property
    def loss_function(self):
        if hasattr(self, "_loss_function"):
            return self._loss_function

        loss_type = getattr(self, "loss_type", None)

        if loss_type is None or loss_type not in LOSS_MAPPING:
            logger.warning_once(
                f"`loss_type={loss_type}` was set in the config but it is unrecognized. "
                f"Using the default loss: `ForCausalLMLoss`."
            )
            loss_type = "ForCausalLM"
        return LOSS_MAPPING[loss_type]

    @loss_function.setter
    def loss_function(self, value):
        self._loss_function = value

    def get_compiled_call(self, compile_config: Optional[CompileConfig]) -> Callable:
        """Return a `torch.compile`'d version of `self.__call__`. This is useful to dynamically choose between
        non-compiled/compiled `forward` during inference, especially to switch between prefill (where we don't
        want to use compiled version to avoid recomputing the graph with new shapes) and iterative decoding
        (where we want the speed-ups of compiled version with static shapes)."""
        # Only reset it if not present or different from previous config
        if "llama4" in self.config.model_type:  # TODO try to enable for FULL COMPILE HYBRID CACHE SUPPORT
            return self.__call__
        compile_config = compile_config or CompileConfig()
        default_config = getattr(self.generation_config, "compile_config", None) or CompileConfig()
        if (
            not hasattr(self, "_compiled_call")
            or getattr(self, "_last_compile_config", default_config) != compile_config
        ):
            self._last_compile_config = compile_config
            self._compiled_call = torch.compile(self.__call__, **compile_config.to_dict())
        return self._compiled_call

    @classmethod
    def is_backend_compatible(cls):
        return cls._supports_attention_backend

    def _move_missing_keys_from_meta_to_cpu(
        self,
        missing_keys: list[str],
        unexpected_keys: list[str],
        dtype: Optional[torch.dtype],
        hf_quantizer: Optional[HfQuantizer],
    ) -> "PreTrainedModel":
        """Move the missing keys (keys that are part of the model parameters, but were NOT found in the loaded state dicts) back
        from meta device to cpu.
        """
        is_quantized = hf_quantizer is not None

        # In this case we need to move everything back
        if is_fsdp_enabled() and not is_local_dist_rank_0() and not is_quantized:
            # We only do it for the parameters, as the buffers are not initialized on the meta device by default
            for key, param in self.named_parameters():
                value = torch.empty_like(param, dtype=dtype, device="cpu")
                _load_parameter_into_model(self, key, value)
            return

        model_state_dict = self.state_dict()
        for key in missing_keys:
            param = model_state_dict[key]
            # Buffers are not initialized on the meta device, so we still need this check to avoid overwriting them
            if param.device == torch.device("meta"):
                value = torch.empty_like(param, dtype=dtype, device="cpu")
                if (
                    not is_quantized
                    or (getattr(hf_quantizer, "requires_parameters_quantization", False))
                    or not hf_quantizer.check_quantized_param(self, param_value=value, param_name=key, state_dict={})
                ):
                    _load_parameter_into_model(self, key, value)
                else:
                    hf_quantizer.create_quantized_param(self, value, key, "cpu", model_state_dict, unexpected_keys)

    def _initialize_missing_keys(
        self,
        loaded_keys: list[str],
        ignore_mismatched_sizes: bool,
        is_quantized: bool,
    ) -> "PreTrainedModel":
        """Initialize the missing keys (keys that are part of the model parameters, but were NOT found in the loaded state dicts), according to
        `_initialize_weights`. Indeed, since the corresponding weights are missing from the state dict, they will not be replaced and need to
        be initialized correctly (i.e. weight initialization distribution).
        Also take care of setting the `_is_hf_initialized` flag for keys that are not missing.
        """
        if not ignore_mismatched_sizes:
            not_initialized_submodules = set_initialized_submodules(self, loaded_keys)
            # If we're about to tie the output embeds to the input embeds we don't need to init them
            if (
                hasattr(self.config.get_text_config(decoder=True), "tie_word_embeddings")
                and self.config.get_text_config(decoder=True).tie_word_embeddings
            ):
                output_embeddings = self.get_output_embeddings()
                if output_embeddings is not None:
                    # Still need to initialize if there is a bias term since biases are not tied.
                    if not hasattr(output_embeddings, "bias") or output_embeddings.bias is None:
                        output_embeddings._is_hf_initialized = True
        else:
            not_initialized_submodules = dict(self.named_modules())
        # This will only initialize submodules that are not marked as initialized by the line above.
        if is_deepspeed_zero3_enabled() and not is_quantized:
            import deepspeed

            not_initialized_parameters = list(
                set(
                    itertools.chain.from_iterable(
                        submodule.parameters(recurse=False) for submodule in not_initialized_submodules.values()
                    )
                )
            )
            with deepspeed.zero.GatheredParameters(not_initialized_parameters, modifier_rank=0):
                self.initialize_weights()
        else:
            self.initialize_weights()

    def get_parameter_or_buffer(self, target: str):
        """
        Return the parameter or buffer given by `target` if it exists, otherwise throw an error. This combines
        `get_parameter()` and `get_buffer()` in a single handy function. If the target is an `_extra_state` attribute,
        it will return the extra state provided by the module. Note that it only work if `target` is a leaf of the model.
        """
        try:
            return self.get_parameter(target)
        except AttributeError:
            pass
        try:
            return self.get_buffer(target)
        except AttributeError:
            pass
        module, param_name = get_module_from_name(self, target)
        if (
            param_name == "_extra_state"
            and getattr(module.__class__, "get_extra_state", torch.nn.Module.get_extra_state)
            is not torch.nn.Module.get_extra_state
        ):
            return module.get_extra_state()

        raise AttributeError(f"`{target}` is neither a parameter, buffer, nor extra state.")


PreTrainedModel.push_to_hub = copy_func(PreTrainedModel.push_to_hub)
if PreTrainedModel.push_to_hub.__doc__ is not None:
    PreTrainedModel.push_to_hub.__doc__ = PreTrainedModel.push_to_hub.__doc__.format(
        object="model", object_class="AutoModel", object_files="model file"
    )


def unwrap_model(model: nn.Module, recursive: bool = False) -> nn.Module:
    """
    Recursively unwraps a model from potential containers (as used in distributed training).

    Args:
        model (`torch.nn.Module`): The model to unwrap.
        recursive (`bool`, *optional*, defaults to `False`):
            Whether to recursively extract all cases of `module.module` from `model` as well as unwrap child sublayers
            recursively, not just the top-level distributed containers.
    """
    # Use accelerate implementation if available (should always be the case when using torch)
    # This is for pytorch, as we also have to handle things like dynamo
    if is_accelerate_available():
        kwargs = {}
        if recursive:
            if not is_accelerate_available("0.29.0"):
                raise RuntimeError(
                    "Setting `recursive=True` to `unwrap_model` requires `accelerate` v0.29.0. Please upgrade your version of accelerate"
                )
            else:
                kwargs["recursive"] = recursive
        return extract_model_from_parallel(model, **kwargs)
    else:
        # since there could be multiple levels of wrapping, unwrap recursively
        if hasattr(model, "module"):
            return unwrap_model(model.module)
        else:
            return model


def expand_device_map(device_map, param_names):
    """
    Expand a device map to return the correspondence parameter name to device.
    """
    new_device_map = {}
    for module, device in device_map.items():
        new_device_map.update(
            {p: device for p in param_names if p == module or p.startswith(f"{module}.") or module == ""}
        )
    return new_device_map


def is_accelerator_device(device: Union[str, int, torch.device]) -> bool:
    """Check if the device is an accelerator. We need to function, as device_map can be "disk" as well, which is not
    a proper `torch.device`.
    """
    if device == "disk":
        return False
    else:
        return torch.device(device).type not in ["meta", "cpu"]


def caching_allocator_warmup(model: PreTrainedModel, expanded_device_map: dict, hf_quantizer: Optional[HfQuantizer]):
    """This function warm-ups the caching allocator based on the size of the model tensors that will reside on each
    device. It allows to have one large call to Malloc, instead of recursively calling it later when loading
    the model, which is actually the loading speed bottleneck.
    Calling this function allows to cut the model loading time by a very large margin.

    A few facts related to loading speed (taking into account the use of this function):
    - When loading a model the first time, it is usually slower than the subsequent times, because the OS is very likely
    to cache the different state dicts (if enough resources/RAM are available)
    - Trying to force the OS to cache the files in advance (by e.g. accessing a small portion of them) is really hard,
    and not a good idea in general as this is low level OS optimizations that depend on resource usage anyway
    - As of 18/03/2025, loading a Llama 70B model with TP takes ~1 min without file cache, and ~13s with full file cache.
    The baseline, i.e. only loading the tensor shards on device and adjusting dtype (i.e. copying them) is ~5s with full cache.
    These numbers are reported for TP on 4 H100 GPUs.
    - It is useless to pre-allocate more than the model size in this function (i.e. using an `allocation_factor` > 1) as
    cudaMalloc is not a bottleneck at all anymore
    - Loading speed bottleneck is now almost only tensor copy (i.e. changing the dtype) and moving the tensors to the devices.
    However, we cannot really improve on those aspects obviously, as the data needs to be moved/copied in the end.
    """
    factor = 2 if hf_quantizer is None else hf_quantizer.get_cuda_warm_up_factor()

    # Remove disk, cpu and meta devices, and cast to proper torch.device
    accelerator_device_map = {
        param: torch.device(device) for param, device in expanded_device_map.items() if is_accelerator_device(device)
    }
    if not accelerator_device_map:
        return

    tp_plan = getattr(model, "_tp_plan", []) or []
    tp_plan_regex = (
        re.compile("|".join([re.escape(plan) for plan in tp_plan]))
        if _torch_distributed_available and torch.distributed.is_initialized()
        else None
    )
    total_byte_count = defaultdict(lambda: 0)
    tied_param_names = _get_tied_weight_keys(model)
    for param_name, device in accelerator_device_map.items():
        # Skip if the parameter has already been accounted for (tied weights)
        if param_name in tied_param_names:
            continue

        # For example in the case of MXFP4 quantization, we need to update the param name to the original param name
        # because the checkpoint contains blocks, and scales, but since we are dequantizing, we need to use the original param name
        if hf_quantizer is not None:
            param_name = hf_quantizer.update_param_name(param_name)

        try:
            param = model.get_parameter_or_buffer(param_name)
        except AttributeError:
            raise AttributeError(f"Parameter {param_name} not found in model")

        # The dtype of different parameters may be different with composite models or `keep_in_fp32_modules`
        param_byte_count = param.numel() * param.element_size()

        if tp_plan_regex is not None:
            generic_name = re.sub(r"\.\d+\.", ".*.", param_name)
            param_byte_count //= torch.distributed.get_world_size() if tp_plan_regex.search(generic_name) else 1

        total_byte_count[device] += param_byte_count

    # This will kick off the caching allocator to avoid having to Malloc afterwards
    for device, byte_count in total_byte_count.items():
        if device.type in ["cuda", "xpu"]:
            torch_accelerator_module = getattr(torch, device.type)
            index = device.index if device.index is not None else torch_accelerator_module.current_device()
            device_memory = torch_accelerator_module.mem_get_info(index)[0]
            # Allow up to (max device memory - 1.2 GiB) in resource-constrained hardware configurations. Trying to reserve more
            # than that amount might sometimes lead to unnecessary cuda/xpu OOM, if the last parameter to be loaded on the device is large,
            # and the remaining reserved memory portion is smaller than the param size -> torch will then try to fully re-allocate all
            # the param size, instead of using the remaining reserved part, and allocating only the difference, which can lead
            # to OOM. See https://github.com/huggingface/transformers/issues/37436#issuecomment-2808982161 for more details.
            # Note that we use an absolute value instead of device proportion here, as a 8GiB device could still allocate too much
            # if using e.g. 90% of device size, while a 140GiB device would allocate too little
            byte_count = min(byte_count, max(0, int(device_memory - 1.2 * 1024**3)))
            # If there is *unused* reserved cuda/xpu memory, we can skip/reduce the allocation.
            unused_memory = torch_accelerator_module.memory_reserved(
                index
            ) - torch_accelerator_module.memory_allocated(index)
            byte_count = max(0, byte_count - unused_memory)
        # Allocate memory
        _ = torch.empty(byte_count // factor, dtype=torch.float16, device=device, requires_grad=False)


def get_disk_only_shard_files(device_map, weight_map):
    """
    Returns the list of shard files containing only weights offloaded to disk.
    """
    files_content = collections.defaultdict(list)
    for weight_name, filename in weight_map.items():
        while len(weight_name) > 0 and weight_name not in device_map:
            weight_name = ".".join(weight_name.split(".")[:-1])
        files_content[filename].append(device_map[weight_name])

    return [fname for fname, devices in files_content.items() if set(devices) == {"disk"}]


class AttentionInterface(GeneralInterface):
    """
    Dict-like object keeping track of allowed attention functions. You can easily add a new attention function
    with a call to `register()`. If a model needs to locally overwrite an existing attention function, say `sdpa`,
    it needs to declare a new instance of this class inside the `modeling_<model>.py`, and declare it on that instance.
    """

    # Class instance object, so that a call to `register` can be reflected into all other files correctly, even if
    # a new instance is created (in order to locally override a given function)
    _global_mapping = {
        "flash_attention_3": flash_attention_forward,
        "flash_attention_2": flash_attention_forward,
        "flex_attention": flex_attention_forward,
        "paged_attention": paged_attention_forward,
        "sdpa": sdpa_attention_forward,
        "sdpa_paged": sdpa_attention_paged_forward,
        "eager_paged": eager_paged_attention_forward,
    }


# Global AttentionInterface shared by all models which do not need to overwrite any of the existing ones
ALL_ATTENTION_FUNCTIONS: AttentionInterface = AttentionInterface()


class PreTrainedAudioTokenizerBase(PreTrainedModel):
    """
    Class that additionally defines the behavior of any `audio_tokenizer` to be added.
    Characteristic for any of them:
        1. Encode raw audio into discrete audio codebooks (with x channels)
        2. Decode from discrete audio codebooks back to raw audio
    It is possible that they can decode in different ways given a different representation
    but they are forced to support 2. nonetheless, e.g. see `DAC`.
    """

    @abstractmethod
    def encode(self, input_values: torch.Tensor, *args, **kwargs):
        """
        Encode raw audio retrieved from a respective `FeatureExtractor` into discrete audio codebooks (with x channels)
        """
        pass

    @abstractmethod
    def decode(self, audio_codes: torch.Tensor, *args, **kwargs):
        """Decode from discrete audio codebooks back to raw audio"""
        pass<|MERGE_RESOLUTION|>--- conflicted
+++ resolved
@@ -1930,10 +1930,6 @@
 class EmbeddingAccessMixin:
     """
     Base utilities to regroup getters and setters for embeddings.
-<<<<<<< HEAD
-    """
-
-=======
     Introduces the `input_layer_embed` attribute, which indicates
     where the input embeddings come from and where they
     should be set.
@@ -1941,7 +1937,6 @@
 
     _input_embed_layer = "embed_tokens"  # default layer that holds input embeddings.
 
->>>>>>> 8365f70e
     def get_input_embeddings(self) -> nn.Module:
         """
         Returns the model's input embeddings.
@@ -1949,13 +1944,6 @@
         Returns:
             `nn.Module`: A torch module mapping vocabulary to hidden states.
         """
-<<<<<<< HEAD
-        # 1) encoder/decoder and VLMs like `Gemma3nForConditionalGeneration`
-        if hasattr(self, "model") and hasattr(self.model, "embed_tokens"):
-            return self.model.embed_tokens
-
-        # 2) vanilla decoder‑only architectures
-=======
 
         # 1) Check if the model has an attribute named 'embed_tokens' (the standard input embedding layer
         #  for most NLP models), and if so, return it.
@@ -1970,7 +1958,6 @@
             return self.model.embed_tokens
 
         # 3) vanilla decoder‑only architectures
->>>>>>> 8365f70e
         elif hasattr(self, "embed_tokens"):
             return self.embed_tokens
         else:
@@ -1994,16 +1981,6 @@
         4. otherwise raise `NotImplementedError` so subclasses still can (and
             should) override for exotic layouts.
         """
-<<<<<<< HEAD
-        # 1) encoder/decoder and VLMs like `Gemma3nForConditionalGeneration`
-        if hasattr(self, "model") and hasattr(self.model, "embed_tokens"):
-            self.model.embed_tokens = value
-
-        # 2) vanilla decoder‑only architectures
-        elif hasattr(self, "embed_tokens"):
-            self.embed_tokens = value
-
-=======
 
         # 1) encoder/decoder and VLMs like `Gemma3nForConditionalGeneration`
         name = getattr(self, "_input_embed_layer", "embed_tokens")
@@ -2012,15 +1989,10 @@
         # 2) as well as vanilla decoder‑only architectures
         elif hasattr(self, name):
             setattr(self, name, value)
->>>>>>> 8365f70e
         # 3) recurse once into the registered *base* model (e.g. for encoder/decoder)
         elif getattr(self, self.base_model_prefix, self) is not self:
             base_model = getattr(self, self.base_model_prefix, self)
             base_model.set_input_embeddings(value)
-<<<<<<< HEAD
-
-=======
->>>>>>> 8365f70e
         else:
             raise NotImplementedError(
                 f"`set_input_embeddings` not auto‑handled for {self.__class__.__name__}; please override in the subclass."
@@ -2030,25 +2002,12 @@
         if not hasattr(self, "lm_head"):
             return None
         try:
-<<<<<<< HEAD
-            _input_embeddings = self.get_input_embeddings()
-        except NotImplementedError:
-            return None
-        # Only tie if shapes are identical (classic NLP models).
-        if (
-            getattr(_input_embeddings, "weight", None) is not None
-            and _input_embeddings.weight.shape == self.lm_head.weight.shape
-        ):
-            return self.lm_head
-        return None
-=======
             # Speech / vision backbones raise here, so we return None.
             # Legit use of get_input_embs?
             self.get_input_embeddings()
         except NotImplementedError:
             return None
         return self.lm_head
->>>>>>> 8365f70e
 
     def set_output_embeddings(self, new_embeddings):
         """
@@ -3148,7 +3107,6 @@
         """
         self._require_grads_hook.remove()
 
-<<<<<<< HEAD
     def get_decoder(self):
         """
         Best-effort lookup of the *decoder* module.
@@ -3190,8 +3148,6 @@
 
         return  # raise AttributeError(f"{self.__class__.__name__} cannot accept a decoder; override `set_decoder()`.")
 
-=======
->>>>>>> 8365f70e
     def _init_weights(self, module):
         """
         Initialize the weights. This is quite general on purpose, in the spirit of what we usually do. For more complex
