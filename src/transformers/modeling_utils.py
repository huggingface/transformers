--- conflicted
+++ resolved
@@ -17,12 +17,8 @@
 import inspect
 import logging
 import os
-<<<<<<< HEAD
 import warnings
 from typing import Callable, Dict, Iterable, List, Optional, Tuple
-=======
-from typing import Callable, Dict, List, Optional, Tuple
->>>>>>> 27a7fe7a
 
 import torch
 from torch import Tensor, device, dtype, nn
@@ -40,11 +36,9 @@
     hf_bucket_url,
     is_remote_url,
 )
-<<<<<<< HEAD
+
 from . import modeling_utils_samplers
-=======
 from .generation_utils import GenerationMixin
->>>>>>> 27a7fe7a
 
 
 logger = logging.getLogger(__name__)
@@ -271,12 +265,7 @@
         return head_mask
 
 
-<<<<<<< HEAD
-
-class PreTrainedModel(nn.Module, ModuleUtilsMixin):
-=======
 class PreTrainedModel(nn.Module, ModuleUtilsMixin, GenerationMixin):
->>>>>>> 27a7fe7a
     r""" Base class for all models.
 
         :class:`~transformers.PreTrainedModel` takes care of storing the configuration of the models and handles methods for loading/downloading/saving models
@@ -816,786 +805,6 @@
 
         return model
 
-<<<<<<< HEAD
-    def prepare_inputs_for_generation(self, input_ids, **kwargs):
-        return {"input_ids": input_ids}
-
-    def adjust_logits_during_generation(self, logits, **kwargs):
-        return logits
-
-    def _use_cache(self, outputs, use_cache):
-        """During generation, decide whether to pass the `past` variable to the next forward pass."""
-        if len(outputs) <= 1 or use_cache is False:
-            return False
-        if hasattr(self.config, "mem_len") and self.config.mem_len == 0:
-            return False
-        return True
-
-    @torch.no_grad()
-    def generate(
-        self,
-        input_ids: Optional[torch.LongTensor] = None,
-        max_length: Optional[int] = None,
-        min_length: Optional[int] = None,
-        do_sample: Optional[bool] = None,
-        early_stopping: Optional[bool] = None,
-        num_beams: Optional[int] = None,
-        temperature: Optional[float] = None,
-        top_k: Optional[int] = None,
-        top_p: Optional[float] = None,
-        repetition_penalty: Optional[float] = None,
-        bad_words_ids: Optional[Iterable[int]] = None,
-        bos_token_id: Optional[int] = None,
-        pad_token_id: Optional[int] = None,
-        eos_token_id: Optional[int] = None,
-        length_penalty: Optional[float] = None,
-        no_repeat_ngram_size: Optional[int] = None,
-        num_return_sequences: Optional[int] = None,
-        attention_mask: Optional[torch.LongTensor] = None,
-        decoder_start_token_id: Optional[int] = None,
-        use_cache: Optional[bool] = None,
-        sampler: Optional[modeling_utils_samplers.GenerationSampler] = None,
-        **model_specific_kwargs
-    ) -> torch.LongTensor:
-        r""" Generates sequences for models with a LM head. The method currently supports greedy decoding, beam-search decoding, sampling with temperature, sampling with top-k or nucleus sampling.
-
-        Adapted in part from `Facebook's XLM beam search code`_.
-
-        .. _`Facebook's XLM beam search code`:
-           https://github.com/facebookresearch/XLM/blob/9e6f6814d17be4fe5b15f2e6c43eb2b2d76daeb4/src/model/transformer.py#L529
-
-
-        Parameters:
-
-            input_ids: (`optional`) `torch.LongTensor` of shape `(batch_size, sequence_length)`
-                The sequence used as a prompt for the generation. If `None` the method initializes
-                it as an empty `torch.LongTensor` of shape `(1,)`.
-
-            max_length: (`optional`) int
-                The max length of the sequence to be generated.  Between `min_length` and infinity. Default to 20.
-
-            min_length: (`optional`) int
-                The min length of the sequence to be generated.  Between 0 and infinity. Default to 0.
-
-            do_sample: (`optional`) bool
-                If set to `False` greedy decoding is used. Otherwise sampling is used. Defaults to `False` as defined in `configuration_utils.PretrainedConfig`.
-
-            early_stopping: (`optional`) bool
-                if set to `True` beam search is stopped when at least `num_beams` sentences finished per batch. Defaults to `False` as defined in `configuration_utils.PretrainedConfig`.
-
-            num_beams: (`optional`) int
-                Number of beams for beam search. Must be between 1 and infinity. 1 means no beam search. Default to 1.
-
-            temperature: (`optional`) float
-                The value used to module the next token probabilities. Must be strictly positive. Default to 1.0.
-
-            top_k: (`optional`) int
-                The number of highest probability vocabulary tokens to keep for top-k-filtering. Between 1 and infinity. Default to 50.
-
-            top_p: (`optional`) float
-                The cumulative probability of parameter highest probability vocabulary tokens to keep for nucleus sampling. Must be between 0 and 1. Default to 1.
-
-            repetition_penalty: (`optional`) float
-                The parameter for repetition penalty. Between 1.0 and infinity. 1.0 means no penalty. Default to 1.0.
-
-            pad_token_id: (`optional`) int
-                Padding token. Default to specicic model pad_token_id or None if it does not exist.
-
-            bos_token_id: (`optional`) int
-                BOS token. Defaults to `bos_token_id` as defined in the models config.
-
-            eos_token_id: (`optional`) int
-                EOS token. Defaults to `eos_token_id` as defined in the models config.
-
-            length_penalty: (`optional`) float
-                Exponential penalty to the length. Default to 1.
-
-            no_repeat_ngram_size: (`optional`) int
-                If set to int > 0, all ngrams of size `no_repeat_ngram_size` can only occur once.
-            bad_words_ids: (`optional`) list of lists of int
-                `bad_words_ids` contains tokens that are not allowed to be generated. In order to get the tokens of the words that should not appear in the generated text, use `tokenizer.encode(bad_word, add_prefix_space=True)`.
-
-            num_return_sequences: (`optional`) int
-                The number of independently computed returned sequences for each element in the batch. Default to 1.
-
-            attention_mask (`optional`) obj: `torch.LongTensor` of same shape as `input_ids`
-                Mask to avoid performing attention on padding token indices.
-                Mask values selected in ``[0, 1]``:
-                ``1`` for tokens that are NOT MASKED, ``0`` for MASKED tokens.
-                Defaults to `None`.
-
-                `What are attention masks? <../glossary.html#attention-mask>`__
-
-            decoder_start_token_id=None: (`optional`) int
-                Start token id for the decoder. Defaults to ``decoder_start_token_id`` as defined the model's config or to the ``bos_token_id``
-                if no ``decoder_start_token_id`` is found in the config.
-                This is only relevant for encoder-decoder models.
-
-            use_cache: (`optional`) bool
-                If `use_cache` is True, past key values are used to speed up decoding if applicable to model. Defaults to `True`.
-
-            sampler: (`optional`) `modeling_utils_samplers.GenerationSampler`
-                Sampler to use while generating (e.g. TopK, Minimum Length, Reptition Penalty, etc..)
-
-            model_specific_kwargs: (`optional`) dict
-                Additional model specific kwargs will be forwarded to the `forward` function of the model.
-
-        Return:
-
-            output: `torch.LongTensor` of shape `(batch_size * num_return_sequences, sequence_length)`
-                sequence_length is either equal to max_length or shorter if all batches finished early due to the `eos_token_id`
-
-        Examples::
-
-            from transformers import AutoTokenizer, AutoModelForCausalLM
-
-            tokenizer = AutoTokenizer.from_pretrained('distilgpt2')   # Initialize tokenizer
-            model = AutoModelForCausalLM.from_pretrained('distilgpt2')    # Download model and configuration from S3 and cache.
-            outputs = model.generate(max_length=40)  # do greedy decoding
-            print('Generated: {}'.format(tokenizer.decode(outputs[0], skip_special_tokens=True)))
-
-            tokenizer = AutoTokenizer.from_pretrained('openai-gpt')   # Initialize tokenizer
-            model = AutoModelForCausalLM.from_pretrained('openai-gpt')    # Download model and configuration from S3 and cache.
-            input_context = 'The dog'
-            input_ids = tokenizer.encode(input_context, return_tensors='pt')  # encode input context
-            outputs = model.generate(input_ids=input_ids, num_beams=5, num_return_sequences=3, temperature=1.5)  # generate 3 independent sequences using beam search decoding (5 beams) with sampling from initial context 'The dog'
-            for i in range(3): #  3 output sequences were generated
-                print('Generated {}: {}'.format(i, tokenizer.decode(outputs[i], skip_special_tokens=True)))
-
-            tokenizer = AutoTokenizer.from_pretrained('distilgpt2')   # Initialize tokenizer
-            model = AutoModelForCausalLM.from_pretrained('distilgpt2')    # Download model and configuration from S3 and cache.
-            input_context = 'The dog'
-            input_ids = tokenizer.encode(input_context, return_tensors='pt')  # encode input context
-            outputs = model.generate(input_ids=input_ids, max_length=40, temperature=0.7, num_return_sequences=3, do_sample=True)  # 3 generate sequences using by sampling
-            for i in range(3): #  3 output sequences were generated
-                print('Generated {}: {}'.format(i, tokenizer.decode(outputs[i], skip_special_tokens=True)))
-
-            tokenizer = AutoTokenizer.from_pretrained('ctrl')   # Initialize tokenizer
-            model = AutoModelForCausalLM.from_pretrained('ctrl')    # Download model and configuration from S3 and cache.
-            input_context = 'Legal My neighbor is'  # "Legal" is one of the control codes for ctrl
-            input_ids = tokenizer.encode(input_context, return_tensors='pt')  # encode input context
-            outputs = model.generate(input_ids=input_ids, max_length=50, temperature=0.7, repetition_penalty=1.2)  # generate sequences
-            print('Generated: {}'.format(tokenizer.decode(outputs[0], skip_special_tokens=True)))
-
-            tokenizer = AutoTokenizer.from_pretrained('gpt2')   # Initialize tokenizer
-            model = AutoModelForCausalLM.from_pretrained('gpt2')    # Download model and configuration from S3 and cache.
-            input_context = 'My cute dog'  # "Legal" is one of the control codes for ctrl
-            bad_words_ids = [tokenizer.encode(bad_word, add_prefix_space=True) for bad_word in ['idiot', 'stupid', 'shut up']]
-            input_ids = tokenizer.encode(input_context, return_tensors='pt')  # encode input context
-            outputs = model.generate(input_ids=input_ids, max_length=100, do_sample=True, bad_words_ids=bad_words_ids)  # generate sequences without allowing bad_words to be generated
-        """
-
-        # We cannot generate if the model does not have a LM head
-        if self.get_output_embeddings() is None:
-            raise AttributeError(
-                "You tried to generate sequences with a model that does not have a LM Head."
-                "Please use another model class (e.g. `OpenAIGPTLMHeadModel`, `XLNetLMHeadModel`, `GPT2LMHeadModel`, `CTRLLMHeadModel`, `T5WithLMHeadModel`, `TransfoXLLMHeadModel`, `XLMWithLMHeadModel`, `BartForConditionalGeneration` )"
-            )
-
-        max_length = max_length if max_length is not None else self.config.max_length
-        min_length = min_length if min_length is not None else self.config.min_length
-        do_sample = do_sample if do_sample is not None else self.config.do_sample
-        early_stopping = early_stopping if early_stopping is not None else self.config.early_stopping
-        use_cache = use_cache if use_cache is not None else self.config.use_cache
-        num_beams = num_beams if num_beams is not None else self.config.num_beams
-        temperature = temperature if temperature is not None else self.config.temperature
-        top_k = top_k if top_k is not None else self.config.top_k
-        top_p = top_p if top_p is not None else self.config.top_p
-        repetition_penalty = repetition_penalty if repetition_penalty is not None else self.config.repetition_penalty
-        bos_token_id = bos_token_id if bos_token_id is not None else self.config.bos_token_id
-        pad_token_id = pad_token_id if pad_token_id is not None else self.config.pad_token_id
-        eos_token_id = eos_token_id if eos_token_id is not None else self.config.eos_token_id
-        length_penalty = length_penalty if length_penalty is not None else self.config.length_penalty
-        no_repeat_ngram_size = (
-            no_repeat_ngram_size if no_repeat_ngram_size is not None else self.config.no_repeat_ngram_size
-        )
-        bad_words_ids = bad_words_ids if bad_words_ids is not None else self.config.bad_words_ids
-        num_return_sequences = (
-            num_return_sequences if num_return_sequences is not None else self.config.num_return_sequences
-        )
-        decoder_start_token_id = (
-            decoder_start_token_id if decoder_start_token_id is not None else self.config.decoder_start_token_id
-        )
-        sampler = sampler if sampler is not None else self.config.sampler
-
-        if input_ids is not None:
-            batch_size = input_ids.shape[0]  # overriden by the input batch_size
-        else:
-            batch_size = 1
-
-        assert isinstance(max_length, int) and max_length > 0, "`max_length` should be a strictly positive integer."
-        assert isinstance(min_length, int) and min_length >= 0, "`min_length` should be a positive integer."
-        assert isinstance(do_sample, bool), "`do_sample` should be a boolean."
-        assert isinstance(early_stopping, bool), "`early_stopping` should be a boolean."
-        assert isinstance(use_cache, bool), "`use_cache` should be a boolean."
-        assert isinstance(num_beams, int) and num_beams > 0, "`num_beams` should be a strictly positive integer."
-        assert temperature > 0, "`temperature` should be strictly positive."
-        assert isinstance(top_k, int) and top_k >= 0, "`top_k` should be a positive integer."
-        assert 0 <= top_p <= 1, "`top_p` should be between 0 and 1."
-        assert repetition_penalty >= 1.0, "`repetition_penalty` should be >= 1."
-        assert input_ids is not None or (
-            isinstance(bos_token_id, int) and bos_token_id >= 0
-        ), "If input_ids is not defined, `bos_token_id` should be a positive integer."
-        assert pad_token_id is None or (
-            isinstance(pad_token_id, int) and (pad_token_id >= 0)
-        ), "`pad_token_id` should be a positive integer."
-        assert (eos_token_id is None) or (
-            isinstance(eos_token_id, int) and (eos_token_id >= 0)
-        ), "`eos_token_id` should be a positive integer."
-        assert length_penalty > 0, "`length_penalty` should be strictly positive."
-        assert (
-            isinstance(no_repeat_ngram_size, int) and no_repeat_ngram_size >= 0
-        ), "`no_repeat_ngram_size` should be a positive integer."
-        assert (
-            isinstance(num_return_sequences, int) and num_return_sequences > 0
-        ), "`num_return_sequences` should be a strictly positive integer."
-        assert (
-            bad_words_ids is None or isinstance(bad_words_ids, list) and isinstance(bad_words_ids[0], list)
-        ), "`bad_words_ids` is either `None` or a list of lists of tokens that should not be generated"
-
-        if input_ids is None:
-            assert isinstance(bos_token_id, int) and bos_token_id >= 0, (
-                "you should either supply a context to complete as `input_ids` input "
-                "or a `bos_token_id` (integer >= 0) as a first token to start the generation."
-            )
-            input_ids = torch.full(
-                (batch_size, 1), bos_token_id, dtype=torch.long, device=next(self.parameters()).device,
-            )
-        else:
-            assert input_ids.dim() == 2, "Input prompt should be of shape (batch_size, sequence length)."
-
-        if sampler is None:
-            samplers = []
-            if top_k is not None:
-                samplers.append(modeling_utils_samplers.TopKSampler(k=top_k, min_tokens_to_keep=(2 if num_beams > 1 else 1)))
-            if top_p is not None:
-                samplers.append(modeling_utils_samplers.TopPSampler(p=top_p, min_tokens_to_keep=(2 if num_beams > 1 else 1)))
-            if repetition_penalty is not None:
-                samplers.append(modeling_utils_samplers.RepetitionPenaltySampler(penalty=repetition_penalty))
-            if no_repeat_ngram_size is not None:
-                samplers.append(modeling_utils_samplers.NoRepeatNGramSampler(no_repeat_ngram_size))
-            if bad_words_ids is not None:
-                samplers.append(modeling_utils_samplers.NoBadWordsSampler(bad_words_ids))
-            if temperature is not None:
-                samplers.append(modeling_utils_samplers.TemperatureSampler(temperature))
-            if min_length is not None and eos_token_id is not None:
-                samplers.append(modeling_utils_samplers.MinLengthSampler(min_length, eos_token_id))
-
-            if len(samplers) > 0:
-                sampler = modeling_utils_samplers.CompositionSampler(samplers)
-                warnings.warn(
-                    "The sampler parameter is the preferred method of calling generate() for things like TopK and minimum length",
-                    DeprecationWarning,
-                )
-
-        # not allow to duplicate outputs when greedy decoding
-        if do_sample is False:
-            if num_beams == 1:
-                # no_beam_search greedy generation conditions
-                assert (
-                    num_return_sequences == 1
-                ), "Greedy decoding will always produce the same output for num_beams == 1 and num_return_sequences > 1. Please set num_return_sequences = 1"
-
-            else:
-                # beam_search greedy generation conditions
-                assert (
-                    num_beams >= num_return_sequences
-                ), "Greedy beam search decoding cannot return more sequences than it has beams. Please set num_beams >= num_return_sequences"
-
-        # create attention mask if necessary
-        # TODO (PVP): this should later be handled by the forward fn() in each model in the future see PR 3140
-        if (attention_mask is None) and (pad_token_id is not None) and (pad_token_id in input_ids):
-            attention_mask = input_ids.ne(pad_token_id).long()
-        elif attention_mask is None:
-            attention_mask = input_ids.new_ones(input_ids.shape)
-
-        # set pad_token_id to eos_token_id if not set. Important that this is done after
-        # attention_mask is created
-        if pad_token_id is None and eos_token_id is not None:
-            logger.warning(
-                "Setting `pad_token_id` to {} (first `eos_token_id`) to generate sequence".format(eos_token_id)
-            )
-            pad_token_id = eos_token_id
-
-        # current position and vocab size
-        if hasattr(self.config, "vocab_size"):
-            vocab_size = self.config.vocab_size
-        elif (
-            self.config.is_encoder_decoder
-            and hasattr(self.config, "decoder")
-            and hasattr(self.config.decoder, "vocab_size")
-        ):
-            vocab_size = self.config.decoder.vocab_size
-
-        # set effective batch size and effective batch multiplier according to do_sample
-        if do_sample:
-            effective_batch_size = batch_size * num_return_sequences
-            effective_batch_mult = num_return_sequences
-        else:
-            effective_batch_size = batch_size
-            effective_batch_mult = 1
-
-        if self.config.is_encoder_decoder:
-            if decoder_start_token_id is None:
-                decoder_start_token_id = bos_token_id
-
-            assert (
-                decoder_start_token_id is not None
-            ), "decoder_start_token_id or bos_token_id has to be defined for encoder-decoder generation"
-            assert hasattr(self, "get_encoder"), "{} should have a 'get_encoder' function defined".format(self)
-            assert callable(self.get_encoder), "{} should be a method".format(self.get_encoder)
-
-            # get encoder and store encoder outputs
-            encoder = self.get_encoder()
-
-            encoder_outputs: tuple = encoder(input_ids, attention_mask=attention_mask)
-
-        # Expand input ids if num_beams > 1 or num_return_sequences > 1
-        if num_return_sequences > 1 or num_beams > 1:
-            input_ids_len = input_ids.shape[-1]
-            input_ids = input_ids.unsqueeze(1).expand(batch_size, effective_batch_mult * num_beams, input_ids_len)
-            attention_mask = attention_mask.unsqueeze(1).expand(
-                batch_size, effective_batch_mult * num_beams, input_ids_len
-            )
-
-            input_ids = input_ids.contiguous().view(
-                effective_batch_size * num_beams, input_ids_len
-            )  # shape: (batch_size * num_return_sequences * num_beams, cur_len)
-            attention_mask = attention_mask.contiguous().view(
-                effective_batch_size * num_beams, input_ids_len
-            )  # shape: (batch_size * num_return_sequences * num_beams, cur_len)
-
-        if self.config.is_encoder_decoder:
-            # create empty decoder_input_ids
-            input_ids = torch.full(
-                (effective_batch_size * num_beams, 1),
-                decoder_start_token_id,
-                dtype=torch.long,
-                device=next(self.parameters()).device,
-            )
-            cur_len = 1
-
-            assert (
-                batch_size == encoder_outputs[0].shape[0]
-            ), f"expected encoder_outputs[0] to have 1st dimension bs={batch_size}, got {encoder_outputs[0].shape[0]} "
-
-            # expand batch_idx to assign correct encoder output for expanded input_ids (due to num_beams > 1 and num_return_sequences > 1)
-            expanded_batch_idxs = (
-                torch.arange(batch_size)
-                .view(-1, 1)
-                .repeat(1, num_beams * effective_batch_mult)
-                .view(-1)
-                .to(input_ids.device)
-            )
-            # expand encoder_outputs
-            encoder_outputs = (encoder_outputs[0].index_select(0, expanded_batch_idxs), *encoder_outputs[1:])
-
-        else:
-            encoder_outputs = None
-            cur_len = input_ids.shape[-1]
-
-        if num_beams > 1:
-            output = self._generate_beam_search(
-                input_ids,
-                cur_len=cur_len,
-                max_length=max_length,
-                min_length=min_length,
-                do_sample=do_sample,
-                early_stopping=early_stopping,
-                pad_token_id=pad_token_id,
-                eos_token_id=eos_token_id,
-                batch_size=effective_batch_size,
-                num_return_sequences=num_return_sequences,
-                length_penalty=length_penalty,
-                num_beams=num_beams,
-                vocab_size=vocab_size,
-                encoder_outputs=encoder_outputs,
-                attention_mask=attention_mask,
-                use_cache=use_cache,
-                model_specific_kwargs=model_specific_kwargs,
-                sampler=sampler,
-            )
-        else:
-            output = self._generate_no_beam_search(
-                input_ids,
-                cur_len=cur_len,
-                max_length=max_length,
-                min_length=min_length,
-                do_sample=do_sample,
-                pad_token_id=pad_token_id,
-                eos_token_id=eos_token_id,
-                batch_size=effective_batch_size,
-                encoder_outputs=encoder_outputs,
-                attention_mask=attention_mask,
-                use_cache=use_cache,
-                model_specific_kwargs=model_specific_kwargs,
-                sampler=sampler,
-            )
-
-        return output
-
-    def _generate_no_beam_search(
-        self,
-        input_ids,
-        cur_len,
-        max_length,
-        min_length,
-        do_sample,
-        pad_token_id,
-        eos_token_id,
-        batch_size,
-        encoder_outputs,
-        attention_mask,
-        use_cache,
-        model_specific_kwargs,
-        sampler,
-    ):
-        # length of generated sentences / unfinished sentences
-        unfinished_sents = input_ids.new(batch_size).fill_(1)
-        sent_lengths = input_ids.new(batch_size).fill_(max_length)
-
-        past = (encoder_outputs, None) if encoder_outputs is not None else None
-
-        while cur_len < max_length:
-            model_inputs = self.prepare_inputs_for_generation(
-                input_ids, past=past, attention_mask=attention_mask, use_cache=use_cache, **model_specific_kwargs
-            )
-
-            outputs = self(**model_inputs)
-            next_token_logits = outputs[0][:, -1, :]
-            if sampler:
-                next_token_logits = sampler.warp_torch(input_ids, next_token_logits)
-
-            # if model has past, then set the past variable to speed up decoding
-            if self._use_cache(outputs, use_cache):
-                past = outputs[1]
-
-            if do_sample:
-                probs = F.softmax(next_token_logits, dim=-1)
-                next_token = torch.multinomial(probs, num_samples=1).squeeze(1)
-            else:
-                # Greedy decoding
-                next_token = torch.argmax(next_token_logits, dim=-1)
-
-            # update generations and finished sentences
-            if eos_token_id is not None:
-                # pad finished sentences if eos_token_id exist
-                tokens_to_add = next_token * unfinished_sents + (pad_token_id) * (1 - unfinished_sents)
-            else:
-                tokens_to_add = next_token
-
-            # add token and increase length by one
-            input_ids = torch.cat([input_ids, tokens_to_add.unsqueeze(-1)], dim=-1)
-            cur_len = cur_len + 1
-
-            if eos_token_id is not None:
-                eos_in_sents = tokens_to_add == eos_token_id
-                # if sentence is unfinished and the token to add is eos, sent_lengths is filled with current length
-                is_sents_unfinished_and_token_to_add_is_eos = unfinished_sents.mul(eos_in_sents.long()).bool()
-                sent_lengths.masked_fill_(is_sents_unfinished_and_token_to_add_is_eos, cur_len)
-                # unfinished_sents is set to zero if eos in sentence
-                unfinished_sents.mul_((~eos_in_sents).long())
-
-            # stop when there is a </s> in each sentence, or if we exceed the maximul length
-            if unfinished_sents.max() == 0:
-                break
-
-            # extend attention_mask for new generated input if only decoder
-            if self.config.is_encoder_decoder is False:
-                attention_mask = torch.cat(
-                    [attention_mask, attention_mask.new_ones((attention_mask.shape[0], 1))], dim=-1
-                )
-
-        return input_ids
-
-    def _generate_beam_search(
-        self,
-        input_ids,
-        cur_len,
-        max_length,
-        min_length,
-        do_sample,
-        early_stopping,
-        pad_token_id,
-        eos_token_id,
-        batch_size,
-        num_return_sequences,
-        length_penalty,
-        num_beams,
-        vocab_size,
-        encoder_outputs,
-        attention_mask,
-        use_cache,
-        model_specific_kwargs,
-        sampler,
-    ):
-        """ Generate sequences for each example with beam search.
-        """
-
-        # generated hypotheses
-        generated_hyps = [
-            BeamHypotheses(num_beams, max_length, length_penalty, early_stopping=early_stopping)
-            for _ in range(batch_size)
-        ]
-
-        # scores for each sentence in the beam
-        beam_scores = torch.zeros((batch_size, num_beams), dtype=torch.float, device=input_ids.device)
-
-        # for greedy decoding it is made sure that only tokens of the first beam are considered to avoid sampling the exact same tokens three times
-        if do_sample is False:
-            beam_scores[:, 1:] = -1e9
-        beam_scores = beam_scores.view(-1)  # shape (batch_size * num_beams,)
-
-        # cache compute states
-        past = (encoder_outputs, None) if encoder_outputs is not None else None
-
-        # done sentences
-        done = [False for _ in range(batch_size)]
-
-        while cur_len < max_length:
-            model_inputs = self.prepare_inputs_for_generation(
-                input_ids, past=past, attention_mask=attention_mask, use_cache=use_cache, **model_specific_kwargs
-            )
-            outputs = self(**model_inputs)  # (batch_size * num_beams, cur_len, vocab_size)
-            next_token_logits = outputs[0][:, -1, :]  # (batch_size * num_beams, vocab_size)
-
-            # if model has past, then set the past variable to speed up decoding
-            if self._use_cache(outputs, use_cache):
-                past = outputs[1]
-            if self.config.is_encoder_decoder and do_sample is False:
-                # TODO (PVP) still a bit hacky here - there might be a better solution
-                next_token_logits = self.adjust_logits_during_generation(
-                    next_token_logits, cur_len=cur_len, max_length=max_length
-                )
-
-            scores = F.log_softmax(next_token_logits, dim=-1)  # (batch_size * num_beams, vocab_size)
-            if sampler:
-                scores = sampler.warp_torch(input_ids, scores)
-
-            assert scores.shape == (batch_size * num_beams, vocab_size), "Shapes of scores: {} != {}".format(
-                scores.shape, (batch_size * num_beams, vocab_size)
-            )
-
-            if do_sample:
-                _scores = scores + beam_scores[:, None].expand_as(scores)  # (batch_size * num_beams, vocab_size)
-                # re-organize to group the beam together to sample from all beam_idxs
-                _scores = _scores.contiguous().view(
-                    batch_size, num_beams * vocab_size
-                )  # (batch_size, num_beams * vocab_size)
-
-                # Sample 2 next tokens for each beam (so we have some spare tokens and match output of greedy beam search)
-                probs = F.softmax(_scores, dim=-1)
-                next_tokens = torch.multinomial(probs, num_samples=2 * num_beams)  # (batch_size, num_beams * 2)
-                # Compute next scores
-                next_scores = torch.gather(_scores, -1, next_tokens)  # (batch_size, num_beams * 2)
-                # sort the sampled vector to make sure that the first num_beams samples are the best
-                next_scores, next_scores_indices = torch.sort(next_scores, descending=True, dim=1)
-                next_tokens = torch.gather(next_tokens, -1, next_scores_indices)  # (batch_size, num_beams * 2)
-
-            else:
-                next_scores = scores + beam_scores[:, None].expand_as(scores)  # (batch_size * num_beams, vocab_size)
-
-                # re-organize to group the beam together (we are keeping top hypothesis accross beams)
-                next_scores = next_scores.view(
-                    batch_size, num_beams * vocab_size
-                )  # (batch_size, num_beams * vocab_size)
-
-                next_scores, next_tokens = torch.topk(next_scores, 2 * num_beams, dim=1, largest=True, sorted=True)
-
-            assert next_scores.size() == next_tokens.size() == (batch_size, 2 * num_beams)
-
-            # next batch beam content
-            next_batch_beam = []
-
-            # for each sentence
-            for batch_idx in range(batch_size):
-
-                # if we are done with this sentence, add a pad token
-                if done[batch_idx]:
-                    assert (
-                        len(generated_hyps[batch_idx]) >= num_beams
-                    ), "Batch can only be done if at least {} beams have been generated".format(num_beams)
-                    assert (
-                        eos_token_id is not None and pad_token_id is not None
-                    ), "generated beams >= num_beams -> eos_token_id and pad_token have to be defined"
-                    next_batch_beam.extend([(0, pad_token_id, 0)] * num_beams)  # pad the batch
-                    continue
-
-                # next sentence beam content, this will get added to next_batch_beam
-                next_sent_beam = []
-
-                # next tokens for this sentence
-                for beam_token_rank, (beam_token_id, beam_token_score) in enumerate(
-                    zip(next_tokens[batch_idx], next_scores[batch_idx])
-                ):
-                    # get beam and token IDs
-                    beam_id = beam_token_id // vocab_size
-                    token_id = beam_token_id % vocab_size
-
-                    effective_beam_id = batch_idx * num_beams + beam_id
-                    # add to generated hypotheses if end of sentence
-                    if (eos_token_id is not None) and (token_id.item() == eos_token_id):
-                        # if beam_token does not belong to top num_beams tokens, it should not be added
-                        is_beam_token_worse_than_top_num_beams = beam_token_rank >= num_beams
-                        if is_beam_token_worse_than_top_num_beams:
-                            continue
-                        generated_hyps[batch_idx].add(
-                            input_ids[effective_beam_id].clone(), beam_token_score.item(),
-                        )
-                    else:
-                        # add next predicted token since it is not eos_token
-                        next_sent_beam.append((beam_token_score, token_id, effective_beam_id))
-
-                    # once the beam for next step is full, don't add more tokens to it.
-                    if len(next_sent_beam) == num_beams:
-                        break
-
-                # Check if we are done so that we can save a pad step if all(done)
-                done[batch_idx] = done[batch_idx] or generated_hyps[batch_idx].is_done(
-                    next_scores[batch_idx].max().item(), cur_len
-                )
-
-                # update next beam content
-                assert len(next_sent_beam) == num_beams, "Beam should always be full"
-                next_batch_beam.extend(next_sent_beam)
-                assert len(next_batch_beam) == num_beams * (batch_idx + 1), "We should have added num_beams each step"
-
-            # stop when we are done with each sentence
-            if all(done):
-                break
-
-            # sanity check / prepare next batch
-            assert len(next_batch_beam) == batch_size * num_beams
-            beam_scores = beam_scores.new([x[0] for x in next_batch_beam])
-            beam_tokens = input_ids.new([x[1] for x in next_batch_beam])
-            beam_idx = input_ids.new([x[2] for x in next_batch_beam])
-
-            # re-order batch and update current length
-            input_ids = input_ids[beam_idx, :]
-            input_ids = torch.cat([input_ids, beam_tokens.unsqueeze(1)], dim=-1)
-            cur_len = cur_len + 1
-
-            # re-order internal states
-            if past is not None:
-                past = self._reorder_cache(past, beam_idx)
-
-            # extend attention_mask for new generated input if only decoder
-            if self.config.is_encoder_decoder is False:
-                attention_mask = torch.cat(
-                    [attention_mask, attention_mask.new_ones((attention_mask.shape[0], 1))], dim=-1
-                )
-
-        # finalize all open beam hypotheses and add to generated hypotheses
-        for batch_idx in range(batch_size):
-            if done[batch_idx]:
-                continue
-
-            # test that beam scores match previously calculated scores if not eos and batch_idx not done
-            if eos_token_id is not None and all(
-                (token_id % vocab_size).item() != eos_token_id for token_id in next_tokens[batch_idx]
-            ):
-                assert torch.all(
-                    next_scores[batch_idx, :num_beams] == beam_scores.view(batch_size, num_beams)[batch_idx]
-                ), "If batch_idx is not done, final next scores: {} have to equal to accumulated beam_scores: {}".format(
-                    next_scores[:, :num_beams][batch_idx], beam_scores.view(batch_size, num_beams)[batch_idx],
-                )
-
-            # need to add best num_beams hypotheses to generated hyps
-            for beam_id in range(num_beams):
-                effective_beam_id = batch_idx * num_beams + beam_id
-                final_score = beam_scores[effective_beam_id].item()
-                final_tokens = input_ids[effective_beam_id]
-                generated_hyps[batch_idx].add(final_tokens, final_score)
-
-        # depending on whether greedy generation is wanted or not define different output_batch_size and output_num_return_sequences_per_batch
-        output_batch_size = batch_size if do_sample else batch_size * num_return_sequences
-        output_num_return_sequences_per_batch = 1 if do_sample else num_return_sequences
-
-        # select the best hypotheses
-        sent_lengths = input_ids.new(output_batch_size)
-        best = []
-
-        # retrieve best hypotheses
-        for i, hypotheses in enumerate(generated_hyps):
-            sorted_hyps = sorted(hypotheses.beams, key=lambda x: x[0])
-            for j in range(output_num_return_sequences_per_batch):
-                effective_batch_idx = output_num_return_sequences_per_batch * i + j
-                best_hyp = sorted_hyps.pop()[1]
-                sent_lengths[effective_batch_idx] = len(best_hyp)
-                best.append(best_hyp)
-
-        # shorter batches are padded
-        if sent_lengths.min().item() != sent_lengths.max().item():
-            assert pad_token_id is not None, "`Pad_token_id` has to be defined"
-            sent_max_len = min(sent_lengths.max().item() + 1, max_length)
-            decoded = input_ids.new(output_batch_size, sent_max_len).fill_(pad_token_id)
-
-            # fill with hypothesis and eos_token_id if necessary
-            for i, hypo in enumerate(best):
-                decoded[i, : sent_lengths[i]] = hypo
-                if sent_lengths[i] < max_length:
-                    decoded[i, sent_lengths[i]] = eos_token_id
-        else:
-            # none of the hypotheses have an eos_token
-            assert (len(hypo) == max_length for hypo in best)
-            decoded = torch.stack(best).type(torch.long).to(next(self.parameters()).device)
-
-        return decoded
-
-    @staticmethod
-    def _reorder_cache(past: Tuple, beam_idx: Tensor) -> Tuple[Tensor]:
-        return tuple(layer_past.index_select(1, beam_idx) for layer_past in past)
-
-
-class BeamHypotheses(object):
-    def __init__(self, num_beams, max_length, length_penalty, early_stopping):
-        """
-        Initialize n-best list of hypotheses.
-        """
-        self.max_length = max_length - 1  # ignoring bos_token
-        self.length_penalty = length_penalty
-        self.early_stopping = early_stopping
-        self.num_beams = num_beams
-        self.beams = []
-        self.worst_score = 1e9
-
-    def __len__(self):
-        """
-        Number of hypotheses in the list.
-        """
-        return len(self.beams)
-
-    def add(self, hyp, sum_logprobs):
-        """
-        Add a new hypothesis to the list.
-        """
-        score = sum_logprobs / len(hyp) ** self.length_penalty
-        if len(self) < self.num_beams or score > self.worst_score:
-            self.beams.append((score, hyp))
-            if len(self) > self.num_beams:
-                sorted_scores = sorted([(s, idx) for idx, (s, _) in enumerate(self.beams)])
-                del self.beams[sorted_scores[0][1]]
-                self.worst_score = sorted_scores[1][0]
-            else:
-                self.worst_score = min(score, self.worst_score)
-
-    def is_done(self, best_sum_logprobs, cur_len):
-        """
-        If there are enough hypotheses and that none of the hypotheses being generated
-        can become better than the worst one in the heap, then we are done with this sentence.
-        """
-
-        if len(self) < self.num_beams:
-            return False
-        elif self.early_stopping:
-            return True
-        else:
-            cur_score = best_sum_logprobs / cur_len ** self.length_penalty
-            ret = self.worst_score >= cur_score
-            return ret
-
-=======
->>>>>>> 27a7fe7a
 
 class Conv1D(nn.Module):
     def __init__(self, nf, nx):
