# coding=utf-8
# Copyright 2018 The Google AI Language Team Authors, Facebook AI Research authors and The HuggingFace Inc. team.
# Copyright (c) 2018, NVIDIA CORPORATION.  All rights reserved.
#
# Licensed under the Apache License, Version 2.0 (the "License");
# you may not use this file except in compliance with the License.
# You may obtain a copy of the License at
#
#     http://www.apache.org/licenses/LICENSE-2.0
#
# Unless required by applicable law or agreed to in writing, software
# distributed under the License is distributed on an "AS IS" BASIS,
# WITHOUT WARRANTIES OR CONDITIONS OF ANY KIND, either express or implied.
# See the License for the specific language governing permissions and
# limitations under the License.
import collections
import copy
import functools
import gc
import importlib.metadata
import inspect
import json
import os
import re
import sys
import warnings
from abc import abstractmethod
from collections import defaultdict
from collections.abc import Callable, Sequence
from contextlib import contextmanager
from enum import Enum
from functools import partial, wraps
from itertools import cycle
from threading import Thread
from typing import Optional, TypeVar, Union, get_type_hints
from zipfile import is_zipfile

import torch
from huggingface_hub import create_repo, split_torch_state_dict_into_shards
from packaging import version
from safetensors import safe_open
from safetensors.torch import save_file as safe_save_file
from torch import Tensor, nn
from torch.distributions import constraints
from torch.utils.checkpoint import checkpoint

from . import initialization as init
from .configuration_utils import PreTrainedConfig
from .conversion_mapping import get_model_conversion_mapping
from .core_model_loading import (
    WeightConverter,
    WeightRenaming,
    convert_and_load_state_dict_in_model,
    revert_weight_conversion,
)
from .distributed import DistributedConfig
from .dynamic_module_utils import custom_object_save
from .generation import CompileConfig, GenerationConfig
from .integrations import PeftAdapterMixin, deepspeed_config, is_deepspeed_zero3_enabled, is_fsdp_enabled
from .integrations.accelerate import (
    _get_device_map,
    accelerate_disk_offload,
    accelerate_dispatch,
    check_and_set_device_map,
    expand_device_map,
    init_empty_weights,
)
from .integrations.deepspeed import _load_state_dict_into_zero3_model
from .integrations.eager_paged import eager_paged_attention_forward
from .integrations.flash_attention import flash_attention_forward
from .integrations.flash_paged import paged_attention_forward
from .integrations.flex_attention import flex_attention_forward
from .integrations.hub_kernels import is_kernel
from .integrations.peft import maybe_load_adapters
from .integrations.sdpa_attention import sdpa_attention_forward
from .integrations.sdpa_paged import sdpa_attention_paged_forward
from .integrations.tensor_parallel import (
    ALL_PARALLEL_STYLES,
    _get_parameter_tp_plan,
    distribute_model,
    initialize_tensor_parallelism,
    repack_weights,
    replace_state_dict_local_with_dtensor,
    shard_and_distribute_module,
    verify_tp_plan,
)
from .loss.loss_utils import LOSS_MAPPING
from .modeling_flash_attention_utils import lazy_import_flash_attention
from .pytorch_utils import id_tensor_storage
from .quantizers import HfQuantizer
from .quantizers.auto import get_hf_quantizer
from .quantizers.quantizers_utils import get_module_from_name
from .safetensors_conversion import auto_conversion
from .utils import (
    ADAPTER_SAFE_WEIGHTS_NAME,
    ADAPTER_WEIGHTS_NAME,
    DUMMY_INPUTS,
    SAFE_WEIGHTS_INDEX_NAME,
    SAFE_WEIGHTS_NAME,
    WEIGHTS_INDEX_NAME,
    WEIGHTS_NAME,
    ContextManagers,
    KernelConfig,
    PushToHubMixin,
    cached_file,
    check_torch_load_is_safe,
    copy_func,
    has_file,
    is_accelerate_available,
    is_flash_attn_2_available,
    is_flash_attn_3_available,
    is_kernels_available,
    is_offline_mode,
    is_torch_flex_attn_available,
    is_torch_greater_or_equal,
    is_torch_mlu_available,
    is_torch_npu_available,
    is_torch_xpu_available,
    logging,
)
from .utils.generic import _CAN_RECORD_REGISTRY, GeneralInterface, OutputRecorder
from .utils.hub import DownloadKwargs, create_and_tag_model_card, get_checkpoint_shard_files
from .utils.import_utils import (
    is_huggingface_hub_greater_or_equal,
    is_sagemaker_mp_enabled,
    is_tracing,
)
from .utils.loading_report import log_state_dict_report
from .utils.quantization_config import QuantizationMethod


if is_accelerate_available():
    from accelerate.hooks import add_hook_to_module
    from accelerate.utils import extract_model_from_parallel
    from accelerate.utils.modeling import get_state_dict_from_offload


_torch_distributed_available = torch.distributed.is_available()
_is_dtensor_available = _torch_distributed_available and is_torch_greater_or_equal("2.5")
if _is_dtensor_available:
    from torch.distributed.tensor import DTensor

if is_sagemaker_mp_enabled():
    import smdistributed.modelparallel.torch as smp
    from smdistributed.modelparallel import __version__ as SMP_VERSION

    IS_SAGEMAKER_MP_POST_1_10 = version.parse(SMP_VERSION) >= version.parse("1.10")
else:
    IS_SAGEMAKER_MP_POST_1_10 = False


logger = logging.get_logger(__name__)

XLA_USE_BF16 = os.environ.get("XLA_USE_BF16", "0").upper()
XLA_DOWNCAST_BF16 = os.environ.get("XLA_DOWNCAST_BF16", "0").upper()
SpecificPreTrainedModelType = TypeVar("SpecificPreTrainedModelType", bound="PreTrainedModel")
_init_weights = True
_is_quantized = False
_is_ds_init_called = False


def is_local_dist_rank_0():
    return (
        torch.distributed.is_available()
        and torch.distributed.is_initialized()
        and int(os.environ.get("LOCAL_RANK", "-1")) == 0
    )


TORCH_INIT_FUNCTIONS = {
    "uniform_": nn.init.uniform_,
    "normal_": nn.init.normal_,
    "trunc_normal_": nn.init.trunc_normal_,
    "constant_": nn.init.constant_,
    "xavier_uniform_": nn.init.xavier_uniform_,
    "xavier_normal_": nn.init.xavier_normal_,
    "kaiming_uniform_": nn.init.kaiming_uniform_,
    "kaiming_normal_": nn.init.kaiming_normal_,
    "uniform": nn.init.uniform,
    "normal": nn.init.normal,
    "xavier_uniform": nn.init.xavier_uniform,
    "xavier_normal": nn.init.xavier_normal,
    "kaiming_uniform": nn.init.kaiming_uniform,
    "kaiming_normal": nn.init.kaiming_normal,
    "orthogonal_": nn.init.orthogonal_,
}

<<<<<<< HEAD
# DO NOT MODIFY, KEPT FOR BC ONLY
VLMS = [
    "aria",
    "ayavision",
    "colpali",
    "emu3",
    "fuyu",
    "gotocr2",
    "gemma3",
    "internvl",
    "llava",  # all llava prefixed models fall under this check
    "mistral3",
    "mllama",
    "paligemma",
    "shieldgemma2",
    "qwen2vl",
    "qwen2_5_vl",
    "videollava",
    "vipllava",
    "deepseekocr",
    "sam3_video",
    "sam3",
    "sam3_tracker",
    "sam3_tracker_video",
]

=======
>>>>>>> fccb0499

@contextmanager
def no_init_weights():
    """
    Context manager to globally disable weight initialization to speed up loading large models.
    """
    global _init_weights
    old_init_weights = _init_weights

    _init_weights = False

    def _skip_init(*args, **kwargs):
        pass

    # Save the original initialization functions
    for name, init_func in TORCH_INIT_FUNCTIONS.items():
        setattr(torch.nn.init, name, _skip_init)

    try:
        yield
    finally:
        _init_weights = old_init_weights
        # Restore the original initialization functions
        for name, init_func in TORCH_INIT_FUNCTIONS.items():
            setattr(torch.nn.init, name, init_func)


@contextmanager
def set_quantized_state():
    global _is_quantized
    _is_quantized = True
    try:
        yield
    finally:
        _is_quantized = False


# Skip recursive calls to deepspeed.zero.Init to avoid pinning errors.
# This issue occurs with ZeRO stage 3 when using NVMe offloading.
# For more details, refer to issue #34429.
@contextmanager
def set_zero3_state():
    global _is_ds_init_called
    _is_ds_init_called = True
    try:
        yield
    finally:
        _is_ds_init_called = False


def restore_default_dtype(func):
    """
    Decorator to restore the default torch dtype
    at the end of the function. Serves
    as a backup in case calling the function raises
    an error after the function has changed the default dtype but before it could restore it.
    """

    @wraps(func)
    def _wrapper(*args, **kwargs):
        old_dtype = torch.get_default_dtype()
        try:
            return func(*args, **kwargs)
        finally:
            torch.set_default_dtype(old_dtype)

    return _wrapper


def get_torch_context_manager_or_global_device():
    """
    Test if a device context manager is currently in use, or if it is not the case, check if the default device
    is not "cpu". This is used to infer the correct device to load the model on, in case `device_map` is not provided.
    """
    device_in_context = torch.tensor([]).device
    # `get_default_device` was only introduced in torch>=2.3 - use cpu otherwise to align the behavior
    default_device = torch.get_default_device() if is_torch_greater_or_equal("2.3") else torch.device("cpu")
    # This case means no context manager was used -> we still check if the default that was potentially set is not cpu
    if device_in_context == default_device:
        if default_device != torch.device("cpu"):
            return default_device
        return None
    return device_in_context


def get_state_dict_dtype(state_dict):
    """
    Returns the first found floating dtype in `state_dict` if there is one, otherwise returns the first dtype.
    """
    for t in state_dict.values():
        if t.is_floating_point():
            return t.dtype

    # if no floating dtype was found return whatever the first dtype is
    return next(state_dict.values()).dtype


str_to_torch_dtype = {
    "BOOL": torch.bool,
    "U8": torch.uint8,
    "I8": torch.int8,
    "I16": torch.int16,
    "F16": torch.float16,
    "BF16": torch.bfloat16,
    "I32": torch.int32,
    "F32": torch.float32,
    "F64": torch.float64,
    "I64": torch.int64,
    "F8_E4M3": torch.float8_e4m3fn,
    "F8_E5M2": torch.float8_e5m2,
}


if is_torch_greater_or_equal("2.3.0"):
    str_to_torch_dtype["U16"] = torch.uint16
    str_to_torch_dtype["U32"] = torch.uint32
    str_to_torch_dtype["U64"] = torch.uint64


def load_state_dict(
    checkpoint_file: Union[str, os.PathLike], map_location: Union[str, torch.device] = "cpu", weights_only: bool = True
) -> dict[str, torch.Tensor]:
    """
    Reads a `safetensor` or a `.bin` checkpoint file. We load the checkpoint on "cpu" by default.
    """
    # Use safetensors if possible
    if checkpoint_file.endswith(".safetensors"):
        with safe_open(checkpoint_file, framework="pt") as f:
            state_dict = {}
            for k in f.keys():
                if map_location == "meta":
                    _slice = f.get_slice(k)
                    k_dtype = _slice.get_dtype()
                    if k_dtype in str_to_torch_dtype:
                        dtype = str_to_torch_dtype[k_dtype]
                    else:
                        raise ValueError(f"Cannot load safetensors of unknown dtype {k_dtype}")
                    state_dict[k] = torch.empty(size=_slice.get_shape(), dtype=dtype, device="meta")
                else:
                    state_dict[k] = f.get_tensor(k).to(map_location)
            return state_dict

    # Fallback to torch.load (if weights_only was explicitly False, do not check safety as this is known to be unsafe)
    if weights_only:
        check_torch_load_is_safe()
    extra_args = {}
    # mmap can only be used with files serialized with zipfile-based format.
    if isinstance(checkpoint_file, str) and map_location != "meta" and is_zipfile(checkpoint_file):
        extra_args = {"mmap": True}

    return torch.load(checkpoint_file, map_location=map_location, weights_only=weights_only, **extra_args)


def _end_ptr(tensor: torch.Tensor) -> int:
    # extract the end of the pointer if the tensor is a slice of a bigger tensor
    if tensor.nelement():
        stop = tensor.view(-1)[-1].data_ptr() + tensor.element_size()
    else:
        stop = tensor.data_ptr()
    return stop


def _get_tied_weight_keys(module: nn.Module) -> list[str]:
    tied_weight_keys: list[str] = []
    for name, submodule in module.named_modules():
        tied = getattr(submodule, "_tied_weights_keys", {}) or {}
        tied_weight_keys.extend([f"{name}.{k}" if name else k for k in tied.keys()])
    return tied_weight_keys


def _find_disjoint(tensors: list[set[str]], state_dict: dict[str, torch.Tensor]) -> tuple[list[set[str]], list[str]]:
    filtered_tensors = []
    for shared in tensors:
        if len(shared) < 2:
            filtered_tensors.append(shared)
            continue

        areas = []
        for name in shared:
            tensor = state_dict[name]
            areas.append((tensor.data_ptr(), _end_ptr(tensor), name))
        areas.sort()

        _, last_stop, last_name = areas[0]
        filtered_tensors.append({last_name})
        for start, stop, name in areas[1:]:
            if start >= last_stop:
                filtered_tensors.append({name})
            else:
                filtered_tensors[-1].add(name)
            last_stop = stop
    disjoint_tensors = []
    shared_tensors = []
    for tensors in filtered_tensors:
        if len(tensors) == 1:
            disjoint_tensors.append(tensors.pop())
        else:
            shared_tensors.append(tensors)
    return shared_tensors, disjoint_tensors


def _find_identical(tensors: list[set[str]], state_dict: dict[str, torch.Tensor]) -> tuple[list[set[str]], set[str]]:
    shared_tensors = []
    identical = []
    for shared in tensors:
        if len(shared) < 2:
            continue

        areas = collections.defaultdict(set)
        for name in shared:
            tensor = state_dict[name]
            area = (tensor.device, tensor.data_ptr(), _end_ptr(tensor))
            areas[area].add(name)
        if len(areas) == 1:
            identical.append(shared)
        else:
            shared_tensors.append(shared)
    return shared_tensors, identical


def _load_parameter_into_model(model: "PreTrainedModel", param_name: str, tensor: torch.Tensor):
    """Cast a single parameter `param_name` into the `model`, with value `tensor`."""
    module, param_type = get_module_from_name(model, param_name)
    # This will check potential shape mismatch if skipped before
    module.load_state_dict({param_type: tensor}, strict=False, assign=True)


def _add_variant(weights_name: str, variant: Optional[str] = None) -> str:
    if variant is not None:
        path, name = weights_name.rsplit(".", 1)
        weights_name = f"{path}.{variant}.{name}"
    return weights_name


def _get_resolved_checkpoint_files(
    pretrained_model_name_or_path: Optional[Union[str, os.PathLike]],
    variant: Optional[str],
    gguf_file: Optional[str],
    use_safetensors: Optional[bool],
    download_kwargs: DownloadKwargs,
    user_agent: dict,
    is_remote_code: bool,  # Because we can't determine this inside this function, we need it to be passed in
    transformers_explicit_filename: Optional[str] = None,
) -> tuple[Optional[list[str]], Optional[dict]]:
    """Get all the checkpoint filenames based on `pretrained_model_name_or_path`, and optional metadata if the
    checkpoints are sharded.
    This function will download the data if necessary.
    """
    cache_dir = download_kwargs.get("cache_dir")
    force_download = download_kwargs.get("force_download", False)
    proxies = download_kwargs.get("proxies")
    local_files_only = download_kwargs.get("local_files_only", False)
    token = download_kwargs.get("token")
    revision = download_kwargs.get("revision") or "main"
    subfolder = download_kwargs.get("subfolder", "")
    commit_hash = download_kwargs.get("commit_hash")
    if transformers_explicit_filename is not None:
        if not transformers_explicit_filename.endswith(".safetensors") and not transformers_explicit_filename.endswith(
            ".safetensors.index.json"
        ):
            raise ValueError(
                "The transformers file in the config seems to be incorrect: it is neither a safetensors file "
                "(*.safetensors) nor a safetensors index file (*.safetensors.index.json): "
                f"{transformers_explicit_filename}"
            )

    is_sharded = False

    if pretrained_model_name_or_path is not None and gguf_file is None:
        pretrained_model_name_or_path = str(pretrained_model_name_or_path)
        is_local = os.path.isdir(pretrained_model_name_or_path)
        if is_local:
            if transformers_explicit_filename is not None:
                # If the filename is explicitly defined, load this by default.
                archive_file = os.path.join(pretrained_model_name_or_path, subfolder, transformers_explicit_filename)
                is_sharded = transformers_explicit_filename.endswith(".safetensors.index.json")
            elif use_safetensors is not False and os.path.isfile(
                os.path.join(pretrained_model_name_or_path, subfolder, _add_variant(SAFE_WEIGHTS_NAME, variant))
            ):
                # Load from a safetensors checkpoint
                archive_file = os.path.join(
                    pretrained_model_name_or_path, subfolder, _add_variant(SAFE_WEIGHTS_NAME, variant)
                )
            elif use_safetensors is not False and os.path.isfile(
                os.path.join(pretrained_model_name_or_path, subfolder, _add_variant(SAFE_WEIGHTS_INDEX_NAME, variant))
            ):
                # Load from a sharded safetensors checkpoint
                archive_file = os.path.join(
                    pretrained_model_name_or_path, subfolder, _add_variant(SAFE_WEIGHTS_INDEX_NAME, variant)
                )
                is_sharded = True
            elif not use_safetensors and os.path.isfile(
                os.path.join(pretrained_model_name_or_path, subfolder, _add_variant(WEIGHTS_NAME, variant))
            ):
                # Load from a PyTorch checkpoint
                archive_file = os.path.join(
                    pretrained_model_name_or_path, subfolder, _add_variant(WEIGHTS_NAME, variant)
                )
            elif not use_safetensors and os.path.isfile(
                os.path.join(pretrained_model_name_or_path, subfolder, _add_variant(WEIGHTS_INDEX_NAME, variant))
            ):
                # Load from a sharded PyTorch checkpoint
                archive_file = os.path.join(
                    pretrained_model_name_or_path, subfolder, _add_variant(WEIGHTS_INDEX_NAME, variant)
                )
                is_sharded = True
            elif use_safetensors:
                raise OSError(
                    f"Error no file named {_add_variant(SAFE_WEIGHTS_NAME, variant)} found in directory"
                    f" {pretrained_model_name_or_path}."
                )
            else:
                raise OSError(
                    f"Error no file named {_add_variant(SAFE_WEIGHTS_NAME, variant)}, or {_add_variant(WEIGHTS_NAME, variant)},"
                    f" found in directory {pretrained_model_name_or_path}."
                )
        elif os.path.isfile(os.path.join(subfolder, pretrained_model_name_or_path)):
            archive_file = pretrained_model_name_or_path
            is_local = True
        else:
            # set correct filename
            if transformers_explicit_filename is not None:
                filename = transformers_explicit_filename
                is_sharded = transformers_explicit_filename.endswith(".safetensors.index.json")
            elif use_safetensors is not False:
                filename = _add_variant(SAFE_WEIGHTS_NAME, variant)
            else:
                filename = _add_variant(WEIGHTS_NAME, variant)

            try:
                # Load from URL or cache if already cached
                cached_file_kwargs = {
                    "cache_dir": cache_dir,
                    "force_download": force_download,
                    "proxies": proxies,
                    "local_files_only": local_files_only,
                    "token": token,
                    "user_agent": user_agent,
                    "revision": revision,
                    "subfolder": subfolder,
                    "_raise_exceptions_for_gated_repo": False,
                    "_raise_exceptions_for_missing_entries": False,
                    "_commit_hash": commit_hash,
                }
                resolved_archive_file = cached_file(pretrained_model_name_or_path, filename, **cached_file_kwargs)

                # Since we set _raise_exceptions_for_missing_entries=False, we don't get an exception but a None
                # result when internet is up, the repo and revision exist, but the file does not.
                if resolved_archive_file is None and filename == _add_variant(SAFE_WEIGHTS_NAME, variant):
                    # Maybe the checkpoint is sharded, we try to grab the index name in this case.
                    resolved_archive_file = cached_file(
                        pretrained_model_name_or_path,
                        _add_variant(SAFE_WEIGHTS_INDEX_NAME, variant),
                        **cached_file_kwargs,
                    )
                    if resolved_archive_file is not None:
                        is_sharded = True
                    elif use_safetensors:
                        if revision == "main" and not is_offline_mode():
                            resolved_archive_file, revision, is_sharded = auto_conversion(
                                pretrained_model_name_or_path, **cached_file_kwargs
                            )
                        cached_file_kwargs["revision"] = revision
                        if resolved_archive_file is None:
                            raise OSError(
                                f"{pretrained_model_name_or_path} does not appear to have a file named"
                                f" {_add_variant(SAFE_WEIGHTS_NAME, variant)} or {_add_variant(SAFE_WEIGHTS_INDEX_NAME, variant)} "
                                "and thus cannot be loaded with `safetensors`. Please make sure that the model has "
                                "been saved with `safe_serialization=True` or do not set `use_safetensors=True`."
                            )
                    else:
                        # This repo has no safetensors file of any kind, we switch to PyTorch.
                        filename = _add_variant(WEIGHTS_NAME, variant)
                        resolved_archive_file = cached_file(
                            pretrained_model_name_or_path, filename, **cached_file_kwargs
                        )
                if resolved_archive_file is None and filename == _add_variant(WEIGHTS_NAME, variant):
                    # Maybe the checkpoint is sharded, we try to grab the index name in this case.
                    resolved_archive_file = cached_file(
                        pretrained_model_name_or_path,
                        _add_variant(WEIGHTS_INDEX_NAME, variant),
                        **cached_file_kwargs,
                    )
                    if resolved_archive_file is not None:
                        is_sharded = True
                if not local_files_only and not is_offline_mode():
                    if resolved_archive_file is not None:
                        # In a CI environment (CircleCI / Github Actions workflow runs) or in a pytest run,
                        # we set `DISABLE_SAFETENSORS_CONVERSION=true` to prevent the conversion.
                        if (
                            filename in [WEIGHTS_NAME, WEIGHTS_INDEX_NAME]
                            and os.getenv("DISABLE_SAFETENSORS_CONVERSION", None) != "true"
                        ):
                            # If the PyTorch file was found, check if there is a safetensors file on the repository
                            # If there is no safetensors file on the repositories, start an auto conversion
                            safe_weights_name = SAFE_WEIGHTS_INDEX_NAME if is_sharded else SAFE_WEIGHTS_NAME
                            has_file_kwargs = {
                                "revision": revision,
                                "proxies": proxies,
                                "token": token,
                                "cache_dir": cache_dir,
                                "local_files_only": local_files_only,
                            }
                            cached_file_kwargs = {
                                "cache_dir": cache_dir,
                                "force_download": force_download,
                                "local_files_only": local_files_only,
                                "user_agent": user_agent,
                                "subfolder": subfolder,
                                "_raise_exceptions_for_gated_repo": False,
                                "_raise_exceptions_for_missing_entries": False,
                                "_commit_hash": commit_hash,
                                **has_file_kwargs,
                            }
                            if (
                                not has_file(pretrained_model_name_or_path, safe_weights_name, **has_file_kwargs)
                                and not is_remote_code
                            ):
                                Thread(
                                    target=auto_conversion,
                                    args=(pretrained_model_name_or_path,),
                                    kwargs={"ignore_errors_during_conversion": True, **cached_file_kwargs},
                                    name="Thread-auto_conversion",
                                ).start()
                    else:
                        # Otherwise, no PyTorch file was found
                        has_file_kwargs = {
                            "revision": revision,
                            "proxies": proxies,
                            "token": token,
                            "cache_dir": cache_dir,
                            "local_files_only": local_files_only,
                        }
                        if variant is not None and has_file(
                            pretrained_model_name_or_path, WEIGHTS_NAME, **has_file_kwargs
                        ):
                            raise OSError(
                                f"{pretrained_model_name_or_path} does not appear to have a file named"
                                f" {_add_variant(WEIGHTS_NAME, variant)} but there is a file without the variant"
                                f" {variant}. Use `variant=None` to load this model from those weights."
                            )
                        else:
                            raise OSError(
                                f"{pretrained_model_name_or_path} does not appear to have a file named"
                                f" {_add_variant(WEIGHTS_NAME, variant)} or {_add_variant(SAFE_WEIGHTS_NAME, variant)}."
                            )

            except OSError:
                # Raise any environment error raise by `cached_file`. It will have a helpful error message adapted
                # to the original exception.
                raise
            except Exception as e:
                # For any other exception, we throw a generic error.
                raise OSError(
                    f"Can't load the model for '{pretrained_model_name_or_path}'. If you were trying to load it"
                    " from 'https://huggingface.co/models', make sure you don't have a local directory with the"
                    f" same name. Otherwise, make sure '{pretrained_model_name_or_path}' is the correct path to a"
                    f" directory containing a file named {_add_variant(WEIGHTS_NAME, variant)}."
                ) from e

        if is_local:
            logger.info(f"loading weights file {archive_file}")
            resolved_archive_file = archive_file
        else:
            logger.info(f"loading weights file {filename} from cache at {resolved_archive_file}")

    elif gguf_file:
        # Case 1: the GGUF file is present locally
        if os.path.isfile(gguf_file):
            resolved_archive_file = gguf_file
        # Case 2: The GGUF path is a location on the Hub
        # Load from URL or cache if already cached
        else:
            cached_file_kwargs = {
                "cache_dir": cache_dir,
                "force_download": force_download,
                "proxies": proxies,
                "local_files_only": local_files_only,
                "token": token,
                "user_agent": user_agent,
                "revision": revision,
                "subfolder": subfolder,
                "_raise_exceptions_for_gated_repo": False,
                "_raise_exceptions_for_missing_entries": False,
                "_commit_hash": commit_hash,
            }

            resolved_archive_file = cached_file(pretrained_model_name_or_path, gguf_file, **cached_file_kwargs)

    # We now download and resolve all checkpoint files if the checkpoint is sharded
    sharded_metadata = None
    if is_sharded:
        checkpoint_files, sharded_metadata = get_checkpoint_shard_files(
            pretrained_model_name_or_path,
            resolved_archive_file,
            cache_dir=cache_dir,
            force_download=force_download,
            proxies=proxies,
            local_files_only=local_files_only,
            token=token,
            user_agent=user_agent,
            revision=revision,
            subfolder=subfolder,
            _commit_hash=commit_hash,
        )
    else:
        checkpoint_files = [resolved_archive_file] if pretrained_model_name_or_path is not None else None

    return checkpoint_files, sharded_metadata


def _get_dtype(
    cls,
    dtype: Optional[Union[str, torch.dtype, dict]],
    checkpoint_files: Optional[list[str]],
    config: PreTrainedConfig,
    sharded_metadata: Optional[dict],
    state_dict: Optional[dict],
    weights_only: bool,
) -> tuple[PreTrainedConfig, Optional[torch.dtype], Optional[torch.dtype]]:
    """Find the correct `dtype` to use based on provided arguments. Also update the `config` based on the
    inferred dtype. We do the following:
    1. If dtype is not None, we use that dtype
    2. If dtype is "auto", we auto-detect dtype from the loaded state_dict, by checking its first
        weights entry that is of a floating type - we assume all floating dtype weights are of the same dtype
    we also may have config.dtype available, but we won't rely on it till v5
    """
    dtype_orig = None
    is_sharded = sharded_metadata is not None

    if dtype is not None:
        if isinstance(dtype, str):
            if dtype == "auto":
                if hasattr(config, "dtype") and config.dtype is not None:
                    dtype = config.dtype
                    logger.info(f"Will use dtype={dtype} as defined in model's config object")
                else:
                    if is_sharded and "dtype" in sharded_metadata:
                        dtype = sharded_metadata["dtype"]
                    elif state_dict is not None:
                        dtype = get_state_dict_dtype(state_dict)
                    else:
                        state_dict = load_state_dict(
                            checkpoint_files[0], map_location="meta", weights_only=weights_only
                        )
                        dtype = get_state_dict_dtype(state_dict)
                    logger.info(
                        "Since the `dtype` attribute can't be found in model's config object, "
                        "will use dtype={dtype} as derived from model's weights"
                    )
            elif hasattr(torch, dtype):
                dtype = getattr(torch, dtype)
                config.dtype = dtype
                for sub_config_key in config.sub_configs:
                    if (sub_config := getattr(config, sub_config_key)) is not None:
                        sub_config.dtype = dtype
        elif isinstance(dtype, torch.dtype):
            config.dtype = dtype
            for sub_config_key in config.sub_configs:
                if (sub_config := getattr(config, sub_config_key)) is not None:
                    sub_config.dtype = dtype
        elif isinstance(dtype, dict):
            for key, curr_dtype in dtype.items():
                if hasattr(config, key):
                    value = getattr(config, key)
                    curr_dtype = curr_dtype if not isinstance(curr_dtype, str) else getattr(torch, curr_dtype)
                    value.dtype = curr_dtype
            # main torch dtype for modules that aren't part of any sub-config
            dtype = dtype.get("")
            dtype = dtype if not isinstance(dtype, str) else getattr(torch, dtype)
            config.dtype = dtype
            if dtype is None:
                dtype = torch.float32
        else:
            raise ValueError(
                f"`dtype` can be one of: `torch.dtype`, `'auto'`, a string of a valid `torch.dtype` or a `dict` with valid `dtype` "
                f"for each sub-config in composite configs, but received {dtype}"
            )

        dtype_orig = cls._set_default_dtype(dtype)
    else:
        # set fp32 as the default dtype for BC
        default_dtype = torch.get_default_dtype()
        config.dtype = default_dtype
        for key in config.sub_configs:
            if (sub_config := getattr(config, key)) is not None:
                sub_config.dtype = default_dtype

    return config, dtype, dtype_orig


class PipelineParallel(Enum):
    inputs = 0
    outputs = 1


class ModuleUtilsMixin:
    """
    A few utilities for `torch.nn.Modules`, to be used as a mixin.
    """

    @property
    def device(self) -> torch.device:
        """
        `torch.device`: The device on which the module is (assuming that all the module parameters are on the same
        device).
        """
        return next(param.device for param in self.parameters())

    @property
    def dtype(self) -> torch.dtype:
        """
        `torch.dtype`: The dtype of the module (assuming that all the module parameters have the same dtype).
        """
        return next(param.dtype for param in self.parameters() if param.is_floating_point())

    def invert_attention_mask(self, encoder_attention_mask: Tensor) -> Tensor:
        """
        Invert an attention mask (e.g., switches 0. and 1.).

        Args:
            encoder_attention_mask (`torch.Tensor`): An attention mask.

        Returns:
            `torch.Tensor`: The inverted attention mask.
        """
        if encoder_attention_mask.dim() == 3:
            encoder_extended_attention_mask = encoder_attention_mask[:, None, :, :]
        if encoder_attention_mask.dim() == 2:
            encoder_extended_attention_mask = encoder_attention_mask[:, None, None, :]
        # T5 has a mask that can compare sequence ids, we can simulate this here with this transposition
        # encoder_extended_attention_mask = (encoder_extended_attention_mask ==
        # encoder_extended_attention_mask.transpose(-1, -2))
        encoder_extended_attention_mask = encoder_extended_attention_mask.to(dtype=self.dtype)  # fp16 compatibility
        encoder_extended_attention_mask = (1.0 - encoder_extended_attention_mask) * torch.finfo(self.dtype).min

        return encoder_extended_attention_mask

    @staticmethod
    def create_extended_attention_mask_for_decoder(input_shape, attention_mask, device=None):
        if device is not None:
            warnings.warn(
                "The `device` argument is deprecated and will be removed in v5 of Transformers.", FutureWarning
            )
        else:
            device = attention_mask.device
        batch_size, seq_length = input_shape
        seq_ids = torch.arange(seq_length, device=device)
        causal_mask = seq_ids[None, None, :].repeat(batch_size, seq_length, 1) <= seq_ids[None, :, None]
        # in case past_key_values are used we need to add a prefix ones mask to the causal mask
        causal_mask = causal_mask.to(attention_mask.dtype)

        if causal_mask.shape[1] < attention_mask.shape[1]:
            prefix_seq_len = attention_mask.shape[1] - causal_mask.shape[1]
            causal_mask = torch.cat(
                [
                    torch.ones((batch_size, seq_length, prefix_seq_len), device=device, dtype=causal_mask.dtype),
                    causal_mask,
                ],
                axis=-1,
            )

        extended_attention_mask = causal_mask[:, None, :, :] * attention_mask[:, None, None, :]
        return extended_attention_mask

    def get_extended_attention_mask(
        self,
        attention_mask: Tensor,
        input_shape: tuple[int, ...],
        device: Optional[torch.device] = None,
        dtype: Optional[torch.dtype] = None,
    ) -> Tensor:
        """
        Makes broadcastable attention and causal masks so that future and masked tokens are ignored.

        Arguments:
            attention_mask (`torch.Tensor`):
                Mask with ones indicating tokens to attend to, zeros for tokens to ignore.
            input_shape (`tuple[int]`):
                The shape of the input to the model.

        Returns:
            `torch.Tensor` The extended attention mask, with a the same dtype as `attention_mask.dtype`.
        """
        if dtype is None:
            dtype = self.dtype

        if not (attention_mask.dim() == 2 and self.config.is_decoder):
            # show warning only if it won't be shown in `create_extended_attention_mask_for_decoder`
            if device is not None:
                warnings.warn(
                    "The `device` argument is deprecated and will be removed in v5 of Transformers.", FutureWarning
                )
        # We can provide a self-attention mask of dimensions [batch_size, from_seq_length, to_seq_length]
        # ourselves in which case we just need to make it broadcastable to all heads.
        if attention_mask.dim() == 3:
            extended_attention_mask = attention_mask[:, None, :, :]
        elif attention_mask.dim() == 2:
            # Provided a padding mask of dimensions [batch_size, seq_length]
            # - if the model is a decoder, apply a causal mask in addition to the padding mask
            # - if the model is an encoder, make the mask broadcastable to [batch_size, num_heads, seq_length, seq_length]
            if self.config.is_decoder:
                extended_attention_mask = ModuleUtilsMixin.create_extended_attention_mask_for_decoder(
                    input_shape, attention_mask, device
                )
            else:
                extended_attention_mask = attention_mask[:, None, None, :]
        else:
            raise ValueError(
                f"Wrong shape for input_ids (shape {input_shape}) or attention_mask (shape {attention_mask.shape})"
            )

        # Since attention_mask is 1.0 for positions we want to attend and 0.0 for
        # masked positions, this operation will create a tensor which is 0.0 for
        # positions we want to attend and the dtype's smallest value for masked positions.
        # Since we are adding it to the raw scores before the softmax, this is
        # effectively the same as removing these entirely.
        extended_attention_mask = extended_attention_mask.to(dtype=dtype)  # fp16 compatibility
        extended_attention_mask = (1.0 - extended_attention_mask) * torch.finfo(dtype).min
        return extended_attention_mask

    def num_parameters(self, only_trainable: bool = False, exclude_embeddings: bool = False) -> int:
        """
        Get number of (optionally, trainable or non-embeddings) parameters in the module.

        Args:
            only_trainable (`bool`, *optional*, defaults to `False`):
                Whether or not to return only the number of trainable parameters

            exclude_embeddings (`bool`, *optional*, defaults to `False`):
                Whether or not to return only the number of non-embeddings parameters

        Returns:
            `int`: The number of parameters.
        """

        if exclude_embeddings:
            embedding_param_names = [
                f"{name}.weight" for name, module_type in self.named_modules() if isinstance(module_type, nn.Embedding)
            ]

        is_loaded_in_4bit = getattr(self, "is_loaded_in_4bit", False)
        if is_loaded_in_4bit:
            import bitsandbytes as bnb

        total_params = 0
        for name, param in self.named_parameters():
            if exclude_embeddings and name in embedding_param_names:
                continue
            if param.requires_grad or not only_trainable:
                # For 4bit models, we need to multiply the number of parameters by 2 as half of the parameters are
                # used for the 4bit quantization (uint8 tensors are stored)
                if is_loaded_in_4bit and isinstance(param, bnb.nn.Params4bit):
                    if hasattr(param, "element_size"):
                        num_bytes = param.element_size()
                    elif hasattr(param, "quant_storage"):
                        num_bytes = param.quant_storage.itemsize
                    else:
                        num_bytes = 1
                    total_params += param.numel() * 2 * num_bytes
                else:
                    total_params += param.numel()

        return total_params


class EmbeddingAccessMixin:
    """
    Base utilities to regroup getters and setters for embeddings.
    Introduces the `input_layer_embed` attribute, which indicates
    where the input embeddings come from and where they
    should be set.
    """

    _input_embed_layer = "embed_tokens"  # default layer that holds input embeddings.

    def get_input_embeddings(self) -> nn.Module:
        """
        Returns the model's input embeddings.

        Returns:
            `nn.Module`: A torch module mapping vocabulary to hidden states.
        """

        # 1) Check if the model has an attribute named 'embed_tokens' (the standard input embedding layer
        #  for most NLP models), and if so, return it.

        name = getattr(self, "_input_embed_layer", "embed_tokens")

        if (default_embedding := getattr(self, name, None)) is not None:
            return default_embedding
        # 2) encoder/decoder and VLMs like `Gemma3nForConditionalGeneration`

        if hasattr(self, "model") and hasattr(self.model, "embed_tokens"):
            return self.model.embed_tokens

        # 3) vanilla decoder‑only architectures
        elif hasattr(self, "embed_tokens"):
            return self.embed_tokens
        else:
            base_model = getattr(self, "base_model_prefix", None)
            if base_model is not None:
                base_model = getattr(self, base_model, None)
                if base_model is not None and base_model is not self:
                    return base_model.get_input_embeddings()
            raise NotImplementedError(
                f"`get_input_embeddings` not auto‑handled for {self.__class__.__name__}; "
                "please override in the subclass."
            )

    def set_input_embeddings(self, value: nn.Module):
        """Fallback setter that handles **~70%** of models in the code-base.

        Order of attempts:
        1. `self.model.embed_tokens`
        2. `self.embed_tokens`
        3. delegate to the *base model* if one exists
        4. otherwise raise `NotImplementedError` so subclasses still can (and
            should) override for exotic layouts.
        """

        # 1) encoder/decoder and VLMs like `Gemma3nForConditionalGeneration`
        name = getattr(self, "_input_embed_layer", "embed_tokens")
        if hasattr(self, "model") and hasattr(self.model, name):
            setattr(self.model, name, value)
        # 2) as well as vanilla decoder‑only architectures
        elif hasattr(self, name):
            setattr(self, name, value)
        # 3) recurse once into the registered *base* model (e.g. for encoder/decoder)
        elif getattr(self, self.base_model_prefix, self) is not self:
            base_model = getattr(self, self.base_model_prefix, self)
            base_model.set_input_embeddings(value)
        else:
            raise NotImplementedError(
                f"`set_input_embeddings` not auto‑handled for {self.__class__.__name__}; please override in the subclass."
            )

    def get_output_embeddings(self):
        if not hasattr(self, "lm_head"):
            return None
        try:
            # Speech / vision backbones raise here, so we return None.
            # Legit use of get_input_embs?
            self.get_input_embeddings()
        except NotImplementedError:
            return None
        return self.lm_head

    def set_output_embeddings(self, new_embeddings):
        """
        Sets the model's output embedding, defaulting to setting new_embeddings to lm_head.
        """
        if getattr(self, "lm_head"):
            self.lm_head = new_embeddings


class PreTrainedModel(nn.Module, EmbeddingAccessMixin, ModuleUtilsMixin, PushToHubMixin, PeftAdapterMixin):
    r"""
    Base class for all models.

    [`PreTrainedModel`] takes care of storing the configuration of the models and handles methods for loading,
    downloading and saving models as well as a few methods common to all models to:

        - resize the input embeddings

    Class attributes (overridden by derived classes):

        - **config_class** ([`PreTrainedConfig`]) -- A subclass of [`PreTrainedConfig`] to use as configuration class
          for this model architecture.
        - **base_model_prefix** (`str`) -- A string indicating the attribute associated to the base model in derived
          classes of the same architecture adding modules on top of the base model.
        - **main_input_name** (`str`) -- The name of the principal input to the model (often `input_ids` for NLP
          models, `pixel_values` for vision models and `input_values` for speech models).
        - **can_record_outputs** (dict):
    """

    config_class = None
    base_model_prefix = ""
    main_input_name = "input_ids"
    model_tags = None

    _checkpoint_conversion_mapping = {}  # used for BC support in VLMs, not meant to be used by new models

    _auto_class = None
    _no_split_modules = None
    _skip_keys_device_placement = None

    _keep_in_fp32_modules = None
    # the _keep_in_fp32_modules will avoid casting to anything other than float32, except bfloat16
    # to also prevent bfloat16 casting, use the _keep_in_fp32_modules_strict flag
    _keep_in_fp32_modules_strict = None

    dtype_plan: Optional[dict[str, torch.dtype]] = None

    # a list of `re` patterns of `state_dict` keys that should be removed from the list of missing
    # keys we find (keys inside the model but not in the checkpoint) and avoid unnecessary warnings.
    _keys_to_ignore_on_load_missing = None
    # a list of `re` patterns of `state_dict` keys that should be removed from the list of
    # unexpected keys we find (keys inside the checkpoint but not the model) and avoid unnecessary
    # warnings.
    _keys_to_ignore_on_load_unexpected = None
    # a list of `state_dict` keys to ignore when saving the model (useful for keys that aren't
    # trained, but which are either deterministic or tied variables)
    _keys_to_ignore_on_save = None
    # a list of `state_dict` keys that are potentially tied to another key in the state_dict.
    _tied_weights_keys = None

    supports_gradient_checkpointing = False
    _is_stateful = False

    # Flash Attention support
    _supports_flash_attn = False

    # SDPA support
    _supports_sdpa = False

    # Flex Attention support
    _supports_flex_attn = False

    _can_compile_fullgraph = False

    # A tensor parallel plan to be applied to the model when TP is enabled. For
    # top-level models, this attribute is currently defined in respective model
    # code. For base models, this attribute comes from
    # `config.base_model_tp_plan` during `__init__`.
    # It should identify the layers exactly: if you want to TP model.language_model.layers.fc1
    # by passing `tp_plan` to the init, it should be {"model.language_model.layers.fc1":"colwise"}
    # for example.
    _tp_plan = None

    # tensor parallel degree to which model is sharded to.
    _tp_size = None

    # A pipeline parallel plan specifying the layers which may not be present
    # on all ranks when PP is enabled. For top-level models, this attribute is
    # currently defined in respective model code. For base models, this
    # attribute comes from `config.base_model_pp_plan` during `post_init`.
    #
    # The variable names for the inputs and outputs of the specified layers can
    # be indexed using the `PipelineParallel` enum as follows:
    # - `_pp_plan["layers"][PipelineParallel.inputs]`
    # - `_pp_plan["layers"][PipelineParallel.outputs]`
    _pp_plan = None

    # This flag signal that the model can be used as an efficient backend in TGI and vLLM
    # In practice, it means that they support attention (mask) interface functions, fully pass the kwargs
    # through all modules up to the Attention layer, can slice logits with Tensor, and have a default TP plan
    _supports_attention_backend = False
    _can_record_outputs = None

    # Attributes used mainly in multimodal LLMs, though all models contain a valid field for these
    # Possible values are: text, image, video, audio and time
    input_modalities: Union[str, list[str]] = "text"  # most models are text

    @property
    @torch._dynamo.allow_in_graph
    def can_record_outputs(self) -> dict[str, OutputRecorder]:
        """
         Maps output names (e.g., "attentions", "hidden_states")
         to either:
             - A module class (e.g., `LlamaDecoderLayer`), using default index conventions:
                 * index=0 for "hidden_states"
                 * index=1 for "attentions"
             - Or an `OutputRecorder(...)` with `target_class`, optional `index`, and `layer_name`.

         Examples:
             These two are equivalent:

         ```python
             _can_record_outputs = {
                 "attentions": LlamaAttention,
                 "hidden_states": LlamaDecoderLayer
             }

             _can_record_outputs = {
                 "attentions": OutputRecorder(LlamaAttention, index=1),
                 "hidden_states": OutputRecorder(LlamaDecoderLayer, index=0)
             }
        ```

         This means you can record outputs from the same class, by specifying a layer name. Before
         collecting outputs, we check that they come from this layer.

         If you have cross attention that come from `LlamaAttention` and self attention that also
         come from `LlamaAttention` but from `self_attn` you can do this:

         ```python
         class LlamaModel(PreTrainedModel):
             _can_record_outputs = {
                 "attentions": OutputRecorder(LlamaAttention, index=1, layer-name="self_attn"),
                 "cross_attentions": OutputRecorder(LlamaAttention, index=1, layer_name="cross_attn")
             }

        ```
        """
        return self._can_record_outputs or {}

    @property
    def dummy_inputs(self) -> dict[str, torch.Tensor]:
        """
        `dict[str, torch.Tensor]`: Dummy inputs to do a forward pass in the network.
        """
        return {"input_ids": torch.tensor(DUMMY_INPUTS)}

    def __init_subclass__(cls, **kwargs):
        super().__init_subclass__(**kwargs)
        # For BC we keep the original `config_class` definition in case
        # there is a `config_class` attribute (e.g. remote code models),
        # otherwise we derive it from the annotated `config` attribute.

        # defined in this particular subclass
        child_annotation = cls.__dict__.get("__annotations__", {}).get("config", None)
        child_attribute = cls.__dict__.get("config_class", None)

        # defined in the class (this subclass or any parent class)
        full_annotation = get_type_hints(cls).get("config", None)
        full_attribute = cls.config_class

        # priority (child class_config -> child annotation -> global class_config -> global annotation)
        if child_attribute is not None:
            cls.config_class = child_attribute
        elif child_annotation is not None:
            cls.config_class = child_annotation
        elif full_attribute is not None:
            cls.config_class = full_attribute
        elif full_annotation is not None:
            cls.config_class = full_annotation

    def __init__(self, config: PreTrainedConfig, *inputs, **kwargs):
        super().__init__()
        if not isinstance(config, PreTrainedConfig):
            raise TypeError(
                f"Parameter config in `{self.__class__.__name__}(config)` should be an instance of class "
                "`PreTrainedConfig`. To create a model from a pretrained model use "
                f"`model = {self.__class__.__name__}.from_pretrained(PRETRAINED_MODEL_NAME)`"
            )
        self.config = config

        # Check the attention implementation is supported, or set it if not yet set (on the internal attr, to avoid
        # setting it recursively)
        self.config._attn_implementation_internal = self._check_and_adjust_attn_implementation(
            self.config._attn_implementation, is_init_check=True
        )
        if self.can_generate():
            self.generation_config = GenerationConfig.from_model_config(config)

        # for initialization of the loss
        loss_type = self.__class__.__name__
        if loss_type not in LOSS_MAPPING:
            loss_groups = f"({'|'.join(LOSS_MAPPING)})"
            loss_type = re.findall(loss_groups, self.__class__.__name__)
            if len(loss_type) > 0:
                loss_type = loss_type[0]
            else:
                loss_type = None
        self.loss_type = loss_type

        self.name_or_path = config.name_or_path
        self.warnings_issued = {}
        # Overwrite the class attribute to make it an instance attribute, so models like
        # `InstructBlipForConditionalGeneration` can dynamically update it without modifying the class attribute
        # when a different component (e.g. language_model) is used.
        self._keep_in_fp32_modules = copy.copy(self.__class__._keep_in_fp32_modules)
        self._keep_in_fp32_modules_strict = copy.copy(self.__class__._keep_in_fp32_modules_strict)
        self.dtype_plan = {}

        if isinstance(self._keep_in_fp32_modules, list):
            self.dtype_plan.update(dict.fromkeys(self._keep_in_fp32_modules, torch.float32))
        if isinstance(self._keep_in_fp32_modules_strict, list):
            self.dtype_plan.update(dict.fromkeys(self._keep_in_fp32_modules_strict, torch.float32))

        self._no_split_modules = self._no_split_modules or []
        _CAN_RECORD_REGISTRY[str(self.__class__)] = self._can_record_outputs  # added for executorch support only

    def post_init(self):
        """
        A method executed at the end of each Transformer model initialization, to execute code that needs the model's
        modules properly initialized (such as weight initialization).
        """
        # Attach the different parallel plans and tied weight keys to the top-most model, so that everything is
        # easily available
        self._tp_plan, self._ep_plan, self._pp_plan = {}, {}, {}
        # Current submodel should register its tied weights
        self.all_tied_weights_keys = self.get_expanded_tied_weights_keys(all_submodels=False)
        # If current model is a base model, attach `base_model_tp_plan` and `base_model_pp_plan` from config
        if self.base_model is self:
            self._pp_plan = self.config.base_model_pp_plan.copy() if self.config.base_model_pp_plan is not None else {}
            self._tp_plan = self.config.base_model_tp_plan.copy() if self.config.base_model_tp_plan is not None else {}
            self._ep_plan = self.config.base_model_ep_plan.copy() if self.config.base_model_ep_plan is not None else {}
        for name, module in self.named_children():
            # Parallel plans
            if plan := getattr(module, "_ep_plan", None):
                self._ep_plan.update({f"{name}.{k}": v for k, v in plan.copy().items()})
            if plan := getattr(module, "_tp_plan", None):
                self._tp_plan.update({f"{name}.{k}": v for k, v in plan.copy().items()})
            if plan := getattr(module, "_pp_plan", None):
                self._pp_plan.update({f"{name}.{k}": v for k, v in plan.copy().items()})
            # Always attach the keys of the children (if the children's config says to NOT tie, then it's empty)
            if tied_keys := getattr(module, "all_tied_weights_keys", None):
                self.all_tied_weights_keys.update({f"{name}.{k}": f"{name}.{v}" for k, v in tied_keys.copy().items()})

        # Maybe initialize the weights and tie the keys
        self.init_weights()
        self._backward_compatibility_gradient_checkpointing()

    @property
    def tp_plan(self) -> dict[str, str]:
        """
        The full tp plan for the model's modules
        """
        if hasattr(self.config, "distributed_config") and self.config.distributed_config.enable_expert_parallel:
            return self._ep_plan
        return self._tp_plan

    @property
    def pp_plan(self) -> dict[str, tuple[str, str]]:
        return self._pp_plan

    @tp_plan.setter
    def tp_plan(self, plan: dict[str, str] | None):
        if plan is None:
            self._tp_plan = {}
            return
        if not isinstance(plan, dict):
            raise ValueError("Can only set a dictionary as `tp_plan`")

        # Ensure the styles are all valid
        for layer_pattern, parallel_style in plan.items():
            if parallel_style not in ALL_PARALLEL_STYLES:
                raise ValueError(
                    f"Unsupported tensor parallel style '{parallel_style}' for layer '{layer_pattern}'. "
                    f"Supported styles are {list(ALL_PARALLEL_STYLES.keys())}"
                )

        # Validate that the layer patterns match existing model structure. We check this by getting all parameter
        # names and seeing if any match the patterns
        model_param_names = [name for name, _ in self.named_parameters()]
        for layer_pattern in plan.keys():
            # Convert pattern to regex (replace * with .*)
            regex_pattern = layer_pattern.replace("*", r"\d+")
            pattern_matched = False
            for param_name in model_param_names:
                if re.match(regex_pattern, param_name):
                    pattern_matched = True
                    break
            if not pattern_matched:
                warnings.warn(
                    f"Layer pattern '{layer_pattern}' does not match any parameters in the model. This rule may not "
                    "be applied during tensor parallelization, or may lead to dimension mismatches"
                )

        # Set the plan
        self._tp_plan = plan

    @pp_plan.setter
    def pp_plan(self, plan: dict[str, tuple[str, str]]):
        self._pp_plan = plan

    def dequantize(self):
        """
        Potentially dequantize the model in case it has been quantized by a quantization method that support
        dequantization.
        """
        hf_quantizer = getattr(self, "hf_quantizer", None)

        if hf_quantizer is None:
            raise ValueError("You need to first quantize your model in order to dequantize it")

        return hf_quantizer.dequantize(self)

    def _backward_compatibility_gradient_checkpointing(self):
        if self.supports_gradient_checkpointing and getattr(self.config, "gradient_checkpointing", False):
            self.gradient_checkpointing_enable()
            # Remove the attribute now that is has been consumed, so it's no saved in the config.
            delattr(self.config, "gradient_checkpointing")

    def add_model_tags(self, tags: Union[list[str], str]) -> None:
        r"""
        Add custom tags into the model that gets pushed to the Hugging Face Hub. Will
        not overwrite existing tags in the model.

        Args:
            tags (`Union[list[str], str]`):
                The desired tags to inject in the model

        Examples:

        ```python
        from transformers import AutoModel

        model = AutoModel.from_pretrained("google-bert/bert-base-cased")

        model.add_model_tags(["custom", "custom-bert"])

        # Push the model to your namespace with the name "my-custom-bert".
        model.push_to_hub("my-custom-bert")
        ```
        """
        if isinstance(tags, str):
            tags = [tags]

        if self.model_tags is None:
            self.model_tags = []

        for tag in tags:
            if tag not in self.model_tags:
                self.model_tags.append(tag)

    @classmethod
    @restore_default_dtype
    def _from_config(cls, config, **kwargs):
        """
        All context managers that the model should be initialized under go here.

        Args:
            dtype (`torch.dtype`, *optional*):
                Override the default `dtype` and load the model under this dtype.
        """
        # when we init a model from within another model (e.g. VLMs) and dispatch on FA2
        # a warning is raised that dtype should be fp16. Since we never pass dtype from within
        # modeling code, we can try to infer it here same way as done in `from_pretrained`
        # For BC on the old `torch_dtype`
        dtype = kwargs.pop("dtype", config.dtype)
        if (torch_dtype := kwargs.pop("torch_dtype", None)) is not None:
            logger.warning_once("`torch_dtype` is deprecated! Use `dtype` instead!")
            # if both kwargs are provided, use `dtype`
            dtype = dtype if dtype != config.dtype else torch_dtype
        if isinstance(dtype, str):
            dtype = getattr(torch, dtype)

        # override default dtype if needed
        dtype_orig = None
        if dtype is not None:
            dtype_orig = cls._set_default_dtype(dtype)

        # If passing `attn_implementation` as kwargs, respect it (it will be applied recursively on subconfigs)
        if "attn_implementation" in kwargs:
            config._attn_implementation = kwargs.pop("attn_implementation")

        if is_deepspeed_zero3_enabled() and not _is_quantized and not _is_ds_init_called:
            logger.info("Detected DeepSpeed ZeRO-3: activating zero.init() for this model")
            # this immediately partitions the model across all gpus, to avoid the overhead in time
            # and memory copying it on CPU or each GPU first
            import deepspeed

            init_contexts = [deepspeed.zero.Init(config_dict_or_path=deepspeed_config()), set_zero3_state()]
            with ContextManagers(init_contexts):
                model = cls(config, **kwargs)

        else:
            model = cls(config, **kwargs)

        # restore default dtype if it was modified
        if dtype_orig is not None:
            torch.set_default_dtype(dtype_orig)

        return model

    @classmethod
    def _set_default_dtype(cls, dtype: torch.dtype) -> torch.dtype:
        """
        Change the default dtype and return the previous one. This is needed when wanting to instantiate the model
        under specific dtype.

        Args:
            dtype (`torch.dtype`):
                a floating dtype to set to.

        Returns:
            `torch.dtype`: the original `dtype` that can be used to restore `torch.set_default_dtype(dtype)` if it was
            modified. If it wasn't, returns `None`.

        Note `set_default_dtype` currently only works with floating-point types and asserts if for example,
        `torch.int64` is passed. So if a non-float `dtype` is passed this functions will throw an exception.
        """
        if not dtype.is_floating_point:
            raise ValueError(
                f"Can't instantiate {cls.__name__} model under dtype={dtype} since it is not a floating point dtype"
            )

        logger.info(f"Instantiating {cls.__name__} model under default dtype {dtype}.")
        dtype_orig = torch.get_default_dtype()
        torch.set_default_dtype(dtype)
        return dtype_orig

    @property
    def base_model(self) -> nn.Module:
        """
        `torch.nn.Module`: The main body of the model.
        """
        return getattr(self, self.base_model_prefix, self)

    @classmethod
    def can_generate(cls) -> bool:
        """
        Returns whether this model can generate sequences with `.generate()` from the `GenerationMixin`.

        Under the hood, on classes where this function returns True, some generation-specific changes are triggered:
        for instance, the model instance will have a populated `generation_config` attribute.

        Returns:
            `bool`: Whether this model can generate sequences with `.generate()`.
        """
        # Directly inherits `GenerationMixin` -> can generate
        if "GenerationMixin" in str(cls.__bases__):
            return True
        # The class inherits from a class that can generate (recursive check) -> can generate
        for base in cls.__bases__:
            if not hasattr(base, "can_generate"):
                continue
            if "PreTrainedModel" not in str(base) and base.can_generate():
                return True
        # Detects whether `prepare_inputs_for_generation` has been overwritten in the model. Prior to v4.45, this
        # was how we detected whether a model could generate.
        if hasattr(cls, "prepare_inputs_for_generation"):  # implicit: doesn't inherit `GenerationMixin`
            logger.warning(
                f"{cls.__name__} has generative capabilities, as `prepare_inputs_for_generation` is explicitly "
                "defined. However, it doesn't directly inherit from `GenerationMixin`. From 👉v4.50👈 onwards, "
                "`PreTrainedModel` will NOT inherit from `GenerationMixin`, and this model will lose the ability "
                "to call `generate` and other related functions."
                "\n  - If you're using `trust_remote_code=True`, you can get rid of this warning by loading the "
                "model with an auto class. See https://huggingface.co/docs/transformers/en/model_doc/auto#auto-classes"
                "\n  - If you are the owner of the model architecture code, please modify your model class such that "
                "it inherits from `GenerationMixin` (after `PreTrainedModel`, otherwise you'll get an exception)."
                "\n  - If you are not the owner of the model architecture class, please contact the model code owner "
                "to update it."
            )
        # Otherwise, can't generate
        return False

    def _flash_attn_2_can_dispatch(self, is_init_check: bool = False) -> bool:
        """
        Check the availability of Flash Attention 2 for a given model.

        Args:
            is_init_check (`bool`, *optional*):
                Whether this check is performed early, i.e. at __init__ time, or later when the model and its weights are
                fully instantiated. This is needed as we also check the devices of the weights, which are only available
                later after __init__. This allows to raise proper exceptions early before instantiating the full models
                if we know that the model does not support the requested attention.
        """
        dtype = self.config.dtype

        # check `supports_flash_attn_2` for BC with custom code. TODO: remove after a few releases
        if not (self._supports_flash_attn or getattr(self, "_supports_flash_attn_2", False)):
            raise ValueError(
                f"{self.__class__.__name__} does not support Flash Attention 2.0 yet. Please request to add support where"
                f" the model is hosted, on its model hub page: https://huggingface.co/{self.config._name_or_path}/discussions/new"
                " or in the Transformers GitHub repo: https://github.com/huggingface/transformers/issues/new"
            )

        if not is_flash_attn_2_available():
            preface = "FlashAttention2 has been toggled on, but it cannot be used due to the following error:"
            install_message = "Please refer to the documentation of https://huggingface.co/docs/transformers/perf_infer_gpu_one#flashattention-2 to install Flash Attention 2."

            # package `flash-attn` can not be installed on Ascend NPU, following validation logics can be ignored.
            if is_torch_npu_available():
                logger.info("Detect using FlashAttention2 on Ascend NPU.")
                return True

            if is_torch_xpu_available():
                logger.info("Detect using FlashAttention2 (via kernel `kernels-community/flash-attn2`) on XPU.")
                return True

            if importlib.util.find_spec("flash_attn") is None:
                raise ImportError(f"{preface} the package flash_attn seems to be not installed. {install_message}")
            else:
                # Check FA2 installed version compatibility
                flash_attention_version = version.parse(importlib.metadata.version("flash_attn"))
                if torch.version.cuda:
                    if flash_attention_version < version.parse("2.1.0"):
                        raise ImportError(
                            f"{preface} you need flash_attn package version to be greater or equal than 2.1.0. Detected version {flash_attention_version}. {install_message}"
                        )
                    elif not torch.cuda.is_available():
                        raise ValueError(
                            f"{preface} Flash Attention 2 is not available on CPU. Please make sure torch can access a CUDA device."
                        )
                    else:
                        raise ImportError(f"{preface} Flash Attention 2 is not available. {install_message}")
                elif torch.version.hip:
                    if flash_attention_version < version.parse("2.0.4"):
                        raise ImportError(
                            f"{preface} you need flash_attn package version to be greater or equal than 2.0.4. Detected version {flash_attention_version}. {install_message}"
                        )
                    else:
                        raise ImportError(f"{preface} Flash Attention 2 is not available. {install_message}")

        if dtype is None:
            logger.warning_once(
                "You are attempting to use Flash Attention 2 without specifying a torch dtype. This might lead to unexpected behaviour"
            )
        elif dtype is not None and dtype not in [torch.float16, torch.bfloat16]:
            logger.warning_once(
                "Flash Attention 2 only supports torch.float16 and torch.bfloat16 dtypes, but"
                f" the current dype in {self.__class__.__name__} is {dtype}. You should run training or inference using Automatic Mixed-Precision via the `with torch.autocast(device_type='torch_device'):` decorator,"
                ' or load the model with the `dtype` argument. Example: `model = AutoModel.from_pretrained("openai/whisper-tiny", attn_implementation="flash_attention_2", dtype=torch.float16)`'
            )

        # With the early check, the parameters are not yet initialized correctly
        if not is_init_check:
            param_devices = list({param.device for param in self.parameters()})
            if len(param_devices) == 1 and param_devices[0].type == "cpu":
                if torch.cuda.is_available():
                    logger.warning_once(
                        "You are attempting to use Flash Attention 2 with a model not initialized on GPU. Make sure to move the model to GPU"
                        " after initializing it on CPU with `model.to('cuda')`."
                    )
                elif is_torch_mlu_available():
                    logger.warning_once(
                        "You are attempting to use Flash Attention 2 with a model not initialized on MLU. Make sure to move the model to MLU"
                        " after initializing it on CPU with `model.to('mlu')`."
                    )
                else:
                    raise ValueError(
                        "You are attempting to use Flash Attention 2 with a model not initialized on GPU and with no GPU available. "
                        "This is not supported yet. Please make sure to have access to a GPU and either initialise the model on a GPU by passing a device_map "
                        "or initialising the model on CPU and then moving it to GPU."
                    )

        # If no error raise by this point, we can return `True`
        return True

    def _flash_attn_3_can_dispatch(self, is_init_check: bool = False) -> bool:
        """
        Check the availability of Flash Attention 3 for a given model.

        Args:
            is_init_check (`bool`, *optional*):
                Whether this check is performed early, i.e. at __init__ time, or later when the model and its weights are
                fully instantiated. This is needed as we also check the devices of the weights, which are only available
                later after __init__. This allows to raise proper exceptions early before instantiating the full models
                if we know that the model does not support the requested attention.
        """
        dtype = self.config.dtype

        if not self._supports_flash_attn:
            raise ValueError(
                f"{self.__class__.__name__} does not support Flash Attention 3 yet. Please request to add support where"
                f" the model is hosted, on its model hub page: https://huggingface.co/{self.config._name_or_path}/discussions/new"
                " or in the Transformers GitHub repo: https://github.com/huggingface/transformers/issues/new"
            )

        if not is_flash_attn_3_available():
            preface = "FlashAttention3 has been toggled on, but it cannot be used due to the following error:"

            if importlib.util.find_spec("flash_attn_3") is None:
                raise ImportError(f"{preface} the package flash_attn_3 seems to be not installed.")

            if torch.cuda.is_available():
                major, _ = torch.cuda.get_device_capability()
                if major < 9:
                    raise ValueError(
                        f"{preface} Flash Attention 3 requires compute capability >= 9.0, but found {torch.cuda.get_device_capability()} with compute capability {major}.0."
                    )
                else:
                    raise ImportError(f"{preface} Flash Attention 3 is not available.")
            else:
                raise ValueError(
                    f"{preface} Flash Attention 3 is not available on CPU. Please make sure torch can access a CUDA device."
                )

        if dtype is None:
            logger.warning_once(
                "You are attempting to use Flash Attention 3 without specifying a torch dtype. This might lead to unexpected behaviour"
            )
        elif dtype is not None and dtype not in [torch.float16, torch.bfloat16]:
            logger.warning_once(
                "Flash Attention 3 only supports torch.float16 and torch.bfloat16 dtypes, but"
                f" the current dype in {self.__class__.__name__} is {dtype}. You should run training or inference using Automatic Mixed-Precision via the `with torch.autocast(device_type='torch_device'):` decorator,"
                ' or load the model with the `dtype` argument. Example: `model = AutoModel.from_pretrained("meta-llama/Llama-3.2-1B", attn_implementation="flash_attention_3", dtype=torch.float16)`'
            )

        if getattr(self.config, "alibi", False) or getattr(self.config, "use_alibi", False):
            raise ValueError("Model is configured to use ALiBi, which is not supported by Flash Attention 3.")

        # Check for attention dropout, which is incompatible with FA3
        if hasattr(self.config, "attention_dropout") and self.config.attention_dropout > 0:
            raise ValueError(
                f"Model has attention_dropout={self.config.attention_dropout}, which is not supported by Flash Attention 3."
            )

        # With the early check, the parameters are not yet initialized correctly
        if not is_init_check:
            param_devices = list({param.device for param in self.parameters()})
            if len(param_devices) == 1 and param_devices[0].type == "cpu":
                if torch.cuda.is_available():
                    logger.warning_once(
                        "You are attempting to use Flash Attention 3 with a model not initialized on GPU. Make sure to move the model to GPU"
                        " after initializing it on CPU with `model.to('cuda')`."
                    )
                else:
                    raise ValueError(
                        "You are attempting to use Flash Attention 3 with a model not initialized on GPU and with no GPU available. "
                        "This is not supported yet. Please make sure to have access to a GPU and either initialise the model on a GPU by passing a device_map "
                        "or initialising the model on CPU and then moving it to GPU."
                    )

        return True

    def _sdpa_can_dispatch(self, is_init_check: bool = False) -> bool:
        """
        Check the availability of SDPA for a given model.

        Args:
            is_init_check (`bool`, *optional*):
                Whether this check is performed early, i.e. at __init__ time, or later when the model and its weights are
                fully instantiated. This is needed as we also check the devices of the weights, which are only available
                later after __init__. This allows to raise proper exceptions early before instantiating the full models
                if we know that the model does not support the requested attention.
        """
        if not self._supports_sdpa:
            raise ValueError(
                f"{self.__class__.__name__} does not support an attention implementation through torch.nn.functional.scaled_dot_product_attention yet."
                " Please request the support for this architecture: https://github.com/huggingface/transformers/issues/28005. If you believe"
                ' this error is a bug, please open an issue in Transformers GitHub repository and load your model with the argument `attn_implementation="eager"` meanwhile. Example: `model = AutoModel.from_pretrained("openai/whisper-tiny", attn_implementation="eager")`'
            )

        if (
            torch.version.hip is not None
            and torch.cuda.device_count() > 1
            and version.parse(torch.__version__) < version.parse("2.4.1")
        ):
            logger.warning_once(
                "Using the `SDPA` attention implementation on multi-gpu setup with ROCM may lead to performance issues due to the FA backend. Disabling it to use alternative backends."
            )
            torch.backends.cuda.enable_flash_sdp(False)

        return True

    def _flex_attn_can_dispatch(self, is_init_check: bool = False) -> bool:
        """
        Check the availability of Flex Attention for a given model.

        Args:
            is_init_check (`bool`, *optional*):
                Whether this check is performed early, i.e. at __init__ time, or later when the model and its weights are
                fully instantiated. This is needed as we also check the devices of the weights, which are only available
                later after __init__. This allows to raise proper exceptions early before instantiating the full models
                if we know that the model does not support the requested attention.
        """
        if not self._supports_flex_attn:
            raise ValueError(
                f"{self.__class__.__name__} does not support an attention implementation through torch's flex_attention."
                " Please request the support for this architecture: https://github.com/huggingface/transformers/issues/34809."
                " If you believe this error is a bug, please open an issue in Transformers GitHub repository"
                ' and load your model with the argument `attn_implementation="eager"` meanwhile.'
                ' Example: `model = AutoModel.from_pretrained("openai/whisper-tiny", attn_implementation="eager")`'
            )
        if not is_torch_flex_attn_available():
            raise ImportError(
                "PyTorch Flex Attention requirements in Transformers are not met. Please install torch>=2.5.0."
            )

        # If no error raise by this point, we can return `True`
        return True

    def _check_and_adjust_attn_implementation(
        self, attn_implementation: Optional[str], is_init_check: bool = False
    ) -> str:
        """
        Check that the `attn_implementation` exists and is supported by the models, and try to get the kernel from hub if
        it matches hf kernels pattern.

        Args:
            attn_implementation (`str` or `None`):
                The attention implementation to check for existence/validity.
            is_init_check (`bool`, *optional*):
                Whether this check is performed early, i.e. at __init__ time, or later when the model and its weights are
                fully instantiated. This is needed as we also check the devices of the weights, which are only available
                later after __init__. This allows to raise proper exceptions early before instantiating the full models
                if we know that the model does not support the requested attention.

        Returns:
            `str`: The final attention implementation to use, including potential fallbacks from sdpa to eager, or from
            None to sdpa (to potentially eager).
        """
        applicable_attn_implementation = attn_implementation

        # If FA not installed, do not fail but use kernels instead
        requested_original_flash_attn = attn_implementation is not None and (
            attn_implementation == "flash_attention_2" or attn_implementation == "flash_attention_3"
        )
        if (
            requested_original_flash_attn
            and self._supports_flash_attn
            and not (is_flash_attn_2_available() or is_flash_attn_3_available())
            and is_kernels_available()
            and not is_torch_npu_available()
        ):
            if attn_implementation.endswith("2"):
                applicable_attn_implementation = "kernels-community/flash-attn2"
                if is_torch_xpu_available():
                    # On XPU, kernels library is the native implementation
                    # Disabling this flag to avoid giving wrong fallbacks on errors and warnings
                    requested_original_flash_attn = False
            else:
                applicable_attn_implementation = "kernels-community/vllm-flash-attn3"

        if is_kernel(applicable_attn_implementation):
            try:
                # preload flash attention here to allow compile with fullgraph
                lazy_import_flash_attention(applicable_attn_implementation)

                # log that we used kernel fallback if successful
                if requested_original_flash_attn:
                    logger.warning_once(
                        f"You do not have `flash_attn` installed, using `{applicable_attn_implementation}` "
                        "from the `kernels` library instead!"
                    )
            except Exception as e:
                # raise the proper exception for requested flash attention
                if requested_original_flash_attn:
                    if attn_implementation.endswith("2"):
                        self._flash_attn_2_can_dispatch()
                    else:
                        self._flash_attn_3_can_dispatch()

                # error properly out if a kernel was specifically requested
                raise e
        else:
            applicable_attn_implementation = self.get_correct_attn_implementation(
                applicable_attn_implementation, is_init_check
            )

            # preload flash attention here to allow compile with fullgraph
            if "flash" in applicable_attn_implementation:
                lazy_import_flash_attention(applicable_attn_implementation)

        return applicable_attn_implementation

    def get_correct_attn_implementation(self, requested_attention: Optional[str], is_init_check: bool = False) -> str:
        applicable_attention = "sdpa" if requested_attention is None else requested_attention
        if applicable_attention not in ["eager"] + ALL_ATTENTION_FUNCTIONS.valid_keys():
            message = (
                f'Specified `attn_implementation="{applicable_attention}"` is not supported. The only possible arguments are '
                '`attn_implementation="eager"`, `"paged|eager"`'
            )
            # check `supports_flash_attn_2` for BC with custom code. TODO: remove after a few releases
            if self._supports_flash_attn or getattr(self, "_supports_flash_attn_2", False):
                message += ', `"attn_implementation=flash_attention_3"`, `"attn_implementation=flash_attention_2"`, `"attn_implementation=paged|flash_attention_2"`'
            if self._supports_sdpa:
                message += ', `"attn_implementation=sdpa"`, `"attn_implementation=paged|sdpa"`'
            if self._supports_flex_attn:
                message += ', `"attn_implementation=flex_attention"`'
            raise ValueError(message + ".")

        # Perform relevant checks
        if "flash_attention_2" in applicable_attention:
            self._flash_attn_2_can_dispatch(is_init_check)
        elif "flash_attention_3" in applicable_attention:
            self._flash_attn_3_can_dispatch(is_init_check)
        elif "flex_attention" in applicable_attention:
            self._flex_attn_can_dispatch(is_init_check)
        elif "sdpa" in applicable_attention:
            # Sdpa is the default, so we try it and fallback to eager otherwise when not possible
            try:
                self._sdpa_can_dispatch(is_init_check)
            except (ValueError, ImportError) as e:
                if requested_attention is not None and "sdpa" in requested_attention:
                    raise e
                applicable_attention = "eager"

        return applicable_attention

    @classmethod
    def _can_set_attn_implementation(cls) -> bool:
        """Detect whether the class supports setting its attention implementation dynamically. It is an ugly check based on
        opening the file, but avoids maintaining yet another property flag.
        """
        class_file = sys.modules[cls.__module__].__file__
        with open(class_file, "r") as f:
            code = f.read()
        # heuristic -> if we find those patterns, the model uses the correct interface
        if re.search(r"class \w+Attention\(nn.Module\)", code):
            return (
                "eager_attention_forward" in code
                and "ALL_ATTENTION_FUNCTIONS[self.config._attn_implementation]" in code
            )
        else:
            # If no attention layer, assume `True`. Most probably a multimodal model or inherits from existing models
            return True

    def set_attn_implementation(self, attn_implementation: Union[str, dict]):
        """
        Set the requested `attn_implementation` for this model.

        Args:
            attn_implementation (`str` or `dict`):
                The attention implementation to set for this model. It can be either a `str`, in which case it will be
                dispatched to all submodels if relevant, or a `dict` where keys are the sub_configs name, in which case each
                submodel will dispatch the corresponding value.
        """
        requested_implementation = (
            attn_implementation
            if not isinstance(attn_implementation, dict)
            else attn_implementation.get("", self.config._attn_implementation)
        )

        if requested_implementation != self.config._attn_implementation:
            # In this case, raise
            if not self._can_set_attn_implementation():
                logger.warning(
                    f"{self.__class__.__name__} does not support setting its attention implementation dynamically, because it "
                    "does not follow the functional approach based on AttentionInterface "
                    "(see https://huggingface.co/docs/transformers/en/attention_interface)"
                )
            else:
                requested_implementation = self._check_and_adjust_attn_implementation(
                    requested_implementation, is_init_check=False
                )
                # Apply the change (on the internal attr, to avoid setting it recursively)
                self.config._attn_implementation_internal = requested_implementation

        # Apply it to all submodels as well
        for submodule in self.modules():
            # We found a submodel (which is not self) with a different config (otherwise, it may be the same "actual model",
            # e.g. ForCausalLM has a Model inside, but no need to check it again)
            if (
                submodule is not self
                and isinstance(submodule, PreTrainedModel)
                and submodule.config.__class__ != self.config.__class__
                # If it was already changed, no need to do it again
                and not hasattr(submodule.config, "_attn_was_changed")
            ):
                # In this case, warn and skip
                if not submodule._can_set_attn_implementation():
                    logger.warning(
                        f"{submodule.__class__.__name__} does not support setting its attention implementation dynamically, because it "
                        "does not follow the functional approach based on AttentionInterface "
                        "(see https://huggingface.co/docs/transformers/en/attention_interface)"
                    )
                # Set the attn on the submodule
                else:
                    sub_implementation = requested_implementation
                    if isinstance(attn_implementation, dict):
                        for subconfig_key in self.config.sub_configs:
                            # We need to check for exact object match here, with `is`
                            if getattr(self.config, subconfig_key) is submodule.config:
                                sub_implementation = attn_implementation.get(
                                    subconfig_key, submodule.config._attn_implementation
                                )
                                break
                    # Check the module can use correctly, otherwise we raise an error if requested attention can't be set for submodule
                    sub_implementation = submodule.get_correct_attn_implementation(sub_implementation)
                    submodule.config._attn_implementation_internal = sub_implementation

                # Still add it as "changed" even if it was skipped, as we would otherwise try to set it in the dark afterwards
                # We need to set it on the config itself, to differentiate 2 subconfigs of the same __class__ potentially
                submodule.config._attn_was_changed = True

        # We need this as some old and badly designed models use subconfigs without declaring the corresponding modules as PreTrainedModel
        for subconfig_key in self.config.sub_configs:
            if (subconfig := getattr(self.config, subconfig_key)) is not None:
                sub_implementation = (
                    requested_implementation
                    if not isinstance(attn_implementation, dict)
                    else attn_implementation.get(subconfig_key, subconfig._attn_implementation)
                )
                # This means we did not perform any check above for this particular subconfig -> set it in the dark if it is registered
                if (
                    not hasattr(subconfig, "_attn_was_changed")
                    # If it's already the same, then no need to enter here and raise warnings
                    and sub_implementation != subconfig._attn_implementation
                ):
                    if sub_implementation not in ["eager"] + ALL_ATTENTION_FUNCTIONS.valid_keys():
                        raise ValueError(
                            f'Specified `attn_implementation="{sub_implementation}"` is not supported for {subconfig_key}. '
                            'The only possible arguments are "eager" (manual attention implementation)'
                            f"or one of the following: {list(ALL_ATTENTION_FUNCTIONS.valid_keys())}"
                        )
                    subconfig._attn_implementation_internal = sub_implementation
                    logger.warning(
                        f"We set the attention implementation for the sub-config `{subconfig_key}` to `{sub_implementation}` "
                        "without finding the associated sub-model. For this reason we could not check if the model supports it. "
                        "You may encounter undefined behavior."
                    )
                # Unset the attribute in this case, to avoid issues in the future
                else:
                    if hasattr(subconfig, "_attn_was_changed"):
                        del subconfig._attn_was_changed

    def enable_input_require_grads(self):
        """
        Enables the gradients for the input embeddings. This is useful for fine-tuning adapter weights while keeping
        the model weights fixed.
        """

        def make_inputs_require_grads(module, input, output):
            output.requires_grad_(True)

        hooks = []
        seen_modules = set()

        for module in self.modules():
            if not (isinstance(module, PreTrainedModel) and hasattr(module, "get_input_embeddings")):
                continue

            input_embeddings = module.get_input_embeddings()

            if input_embeddings is None:
                continue

            embedding_id = id(input_embeddings)
            if embedding_id in seen_modules:
                continue

            seen_modules.add(embedding_id)
            hooks.append(input_embeddings.register_forward_hook(make_inputs_require_grads))

        self._require_grads_hooks = hooks
        if hooks:
            # for BC
            self._require_grads_hook = hooks[0]

    def disable_input_require_grads(self):
        """
        Removes the `_require_grads_hook`.
        """
        hooks = getattr(self, "_require_grads_hooks", None)
        if not hooks:
            return

        for hook in hooks:
            hook.remove()

        self._require_grads_hooks = []
        if hasattr(self, "_require_grads_hook"):
            del self._require_grads_hook

    def get_encoder(self, modality: Optional[str] = None):
        """
        Best-effort lookup of the *encoder* module. If provided with `modality` argument,
        it looks for a modality-specific encoder in multimodal models (e.g. "image_encoder")
        By default the function returns model's text encoder if any, and otherwise returns `self`.

        Possible `modality` values are "image", "video" and "audio".
        """
        # NOTE: new models need to use existing names for layers if possible, so this list doesn't grow infinitely
        if modality in ["image", "video"]:
            possible_module_names = ["vision_tower", "visual", "vision_model", "vision_encoder", "image_tower"]
        elif modality == "audio":
            possible_module_names = ["audio_tower", "audio_encoder", "speech_encoder"]
        elif modality is None:
            possible_module_names = ["text_encoder", "encoder"]
        else:
            raise ValueError(f'Unnrecognized modality, has to be "image", "video" or "audio" but found {modality}')

        for name in possible_module_names:
            if hasattr(self, name):
                return getattr(self, name)

        if self.base_model is not self and hasattr(self.base_model, "get_encoder"):
            base_encoder = self.base_model.get_encoder(modality=modality)
            # Base model will always have attr `get_encoder` if inherited from `PreTrainedModel`
            # But it doesn't mean that the model has an encoder module, and we need to return `self`
            if base_encoder != self.base_model:
                return base_encoder

        # If this is a base transformer model (no encoder/model attributes), return self
        return self

    def set_encoder(self, encoder, modality: Optional[str] = None):
        """
        Symmetric setter. Mirrors the lookup logic used in `get_encoder`.
        """

        # NOTE: new models need to use existing names for layers if possible, so this list doesn't grow infinitely
        if modality in ["image", "video"]:
            possible_module_names = ["vision_tower", "visual", "vision_model", "vision_encoder", "image_tower"]
        if modality == "audio":
            possible_module_names = ["audio_tower", "audio_encoder"]
        elif modality is None:
            possible_module_names = ["text_encoder", "encoder"]
        else:
            raise ValueError(f'Unnrecognized modality, has to be "image", "video" or "audio" but found {modality}')

        for name in possible_module_names:
            if hasattr(self, name):
                setattr(self, name, encoder)
                return

        if self.base_model is not self:
            if hasattr(self.base_model, "set_encoder"):
                self.base_model.set_encoder(encoder, modality=modality)
            else:
                self.model = encoder

    def get_decoder(self):
        """
        Best-effort lookup of the *decoder* module.

        Order of attempts (covers ~85 % of current usages):

        1. `self.decoder/self.language_model/self.text_model`
        2. `self.base_model`                  (many wrappers store the decoder here)
        3. `self.base_model.get_decoder()`    (nested wrappers)
        4. fallback: raise for the few exotic models that need a bespoke rule
        """
        possible_module_names = ["language_model", "text_model", "decoder", "text_decoder"]
        for name in possible_module_names:
            if hasattr(self, name):
                return getattr(self, name)

        if self.base_model is not self and hasattr(self.base_model, "get_decoder"):
            return self.base_model.get_decoder()

        # If this is a base transformer model (no decoder/model attributes), return self
        # This handles cases like MistralModel which is itself the decoder
        return self

    def set_decoder(self, decoder):
        """
        Symmetric setter. Mirrors the lookup logic used in `get_decoder`.
        """

        possible_module_names = ["language_model", "text_model", "decoder"]
        for name in possible_module_names:
            if hasattr(self, name):
                setattr(self, name, decoder)
                return

        if self.base_model is not self:
            if hasattr(self.base_model, "set_decoder"):
                self.base_model.set_decoder(decoder)
            else:
                self.model = decoder

    @torch.no_grad()
    def _init_weights(self, module):
        """
        Initialize the weights. This is quite general on purpose, in the spirit of what we usually do. For more complex
        initialization scheme, it should be overridden by the derived `PreTrainedModel` class. In case a model adds an explicit
        `nn.Parameter`, this method should also be overridden in order to initialize it correctly.
        """
        if hasattr(self.config, "initializer_range"):
            std = self.config.initializer_range or 0.02
        elif hasattr(self.config, "init_std"):
            std = self.config.init_std
        elif hasattr(self.config, "initializer_factor"):
            std = self.config.initializer_factor
        else:
            # 0.02 is the standard default value across the library
            std = getattr(self.config.get_text_config(), "initializer_range", 0.02)

        if isinstance(module, (nn.Linear, nn.Conv1d, nn.Conv2d, nn.Conv3d, nn.ConvTranspose1d, nn.ConvTranspose2d)):
            if getattr(module, "weight", None) is not None:
                init.normal_(module.weight, mean=0.0, std=std)
            if getattr(module, "bias", None) is not None:
                init.zeros_(module.bias)
        elif isinstance(module, nn.Embedding):
            if getattr(module, "weight", None) is not None:
                init.normal_(module.weight, mean=0.0, std=std)
                # Here we need the check explicitly, as we slice the weight in the `zeros_` call, so it looses the flag
                if module.padding_idx is not None and not getattr(module.weight, "_is_hf_initialized", False):
                    init.zeros_(module.weight[module.padding_idx])
        elif isinstance(module, nn.MultiheadAttention):
            # This uses torch's original init
            module._reset_parameters()
        # We cannot use `isinstance` on the RMSNorms or LayerNorms, as they usually are custom modules which change names
        # between modelings (because they are prefixed with the model name)
        elif (
            isinstance(module, (nn.GroupNorm, nn.BatchNorm1d, nn.BatchNorm2d, nn.BatchNorm3d))
            or "LayerNorm" in module.__class__.__name__
            or "RMSNorm" in module.__class__.__name__
        ):
            # Norms can exist without weights (in which case they are None from torch primitives)
            if hasattr(module, "weight") and module.weight is not None:
                init.ones_(module.weight)
            if hasattr(module, "bias") and module.bias is not None:
                init.zeros_(module.bias)

    def _initialize_weights(self, module):
        """
        Initialize the weights if they are not already initialized.
        """
        if getattr(module, "_is_hf_initialized", False):
            return

        self._init_weights(module)
        module._is_hf_initialized = True

    @torch.no_grad()
    @init.guard_torch_init_functions()
    def initialize_weights(self):
        """
        This is equivalent to calling `self.apply(self._initialize_weights)`, but correctly handles composite models.
        This function dynamically dispatches the correct `init_weights` function to the modules as we advance in the
        module graph along the recursion. It can handle an arbitrary number of sub-models. Without it, every composite
        model would have to recurse a second time on all sub-models explicitly in the outer-most `_init_weights`, which
        is extremely error prone and inefficient.
        """
        if not hasattr(torch.nn.Module, "smart_apply"):
            # This function is equivalent to `torch.nn.Module.apply`, except that it dynamically adjust the function
            # to apply as we go down the graph
            def smart_apply(self, fn):
                for module in self.children():
                    # We found a sub-model: recursively dispatch its own init function now!
                    if isinstance(module, PreTrainedModel):
                        module.smart_apply(module._initialize_weights)
                    else:
                        module.smart_apply(fn)
                fn(self)
                return self

            torch.nn.Module.smart_apply = smart_apply

        # Let the magic happen with this simple call
        self.smart_apply(self._initialize_weights)

    def get_expanded_tied_weights_keys(self, all_submodels: bool = False) -> dict:
        r"""
        Return the expanded tied weight keys (in case they contain modules or regex patterns) for only the current
        model, or recursively for all submodels if `all_submodels=True` (i.e. it will re-check the config values for all
        submodels).

        For almost all models, we only require to tie the embeddings, so the model has an internal property
        `_tied_weights_keys = {"lm_head.weight": "model.embed_tokens.weight"}`. In this case, the mapping is already
        "expanded", i.e. it already contains full parameters, and this function will simply return a copy of the property.
        For more complex patterns, e.g. for `DFineForObjectDetection`, we have the following attribute
        ```
        _tied_weights_keys = {
            r"bbox_embed.(?![0])\d+": "bbox_embed.0",
            r"class_embed.(?![0])\d+": "class_embed.0",
            "model.decoder.class_embed": "class_embed",
            "model.decoder.bbox_embed": "bbox_embed",
        }
        ```
        In this case, the function looks up all the model's parameters and buffers, and matches all the params,
        returning the following:
        ```
        {
            'bbox_embed.1.layers.0.bias': 'bbox_embed.0.layers.0.bias',
            'bbox_embed.1.layers.0.weight': 'bbox_embed.0.layers.0.weight',
            'bbox_embed.1.layers.1.bias': 'bbox_embed.0.layers.1.bias',
            'bbox_embed.1.layers.1.weight': 'bbox_embed.0.layers.1.weight',
            'bbox_embed.1.layers.2.bias': 'bbox_embed.0.layers.2.bias',
            'bbox_embed.1.layers.2.weight': 'bbox_embed.0.layers.2.weight',
            'bbox_embed.2.layers.0.bias': 'bbox_embed.0.layers.0.bias',
            'bbox_embed.2.layers.0.weight': 'bbox_embed.0.layers.0.weight',
            ...
            'class_embed.1.bias': 'class_embed.0.bias',
            'class_embed.1.weight': 'class_embed.0.weight',
            'class_embed.2.bias': 'class_embed.0.bias',
            'class_embed.2.weight': 'class_embed.0.weight',
            ...
            'model.decoder.class_embed.0.bias': 'class_embed.0.bias',
            'model.decoder.class_embed.0.weight': 'class_embed.0.weight',
            'model.decoder.class_embed.1.bias': 'class_embed.0.bias',
            'model.decoder.class_embed.1.weight': 'class_embed.0.weight',
            ...
            'model.decoder.bbox_embed.0.layers.0.bias': 'bbox_embed.0.layers.0.bias',
            'model.decoder.bbox_embed.0.layers.0.weight': 'bbox_embed.0.layers.0.weight',
            'model.decoder.bbox_embed.0.layers.1.bias': 'bbox_embed.0.layers.1.bias',
            'model.decoder.bbox_embed.0.layers.1.weight': 'bbox_embed.0.layers.1.weight',
            ...
        }
        ```
        i.e. all the parameters matching the regex and modules patterns in `_tied_weights_keys`
        """
        if all_submodels:
            expanded_tied_weights = {}
            for prefix, submodule in self.named_modules(remove_duplicate=False):
                if isinstance(submodule, PreTrainedModel):
                    # Will dynamically check the config if it has changed
                    submodel_tied_weights = submodule.get_expanded_tied_weights_keys(all_submodels=False)
                    if prefix != "":
                        submodel_tied_weights = {
                            f"{prefix}.{k}": f"{prefix}.{v}" for k, v in submodel_tied_weights.items()
                        }
                    expanded_tied_weights.update(submodel_tied_weights)
            return expanded_tied_weights

        tied_mapping = self._tied_weights_keys
        # If the config does not specify any tying, return empty dict
        if not self.config.tie_word_embeddings and not self.config.tie_encoder_decoder:
            return {}
        # If None, return empty dict
        elif tied_mapping is None:
            return {}
        # Short-cut for the most common cases: if the tied weights mapping only contains already expanded params,
        # return it directly (the regex matches names containing only letters, numbers, dots, and underscores to make
        # sure it does not contain a regex pattern, and finishing by "bias" or "weight" to make sure it's not a module)
        common_case_regex = re.compile(r"^[A-Za-z0-9_\.]+(weight)|(bias)$")
        if all(common_case_regex.match(k) for k in tied_mapping.keys() | tied_mapping.values()):
            return tied_mapping.copy()

        # We need to expand the regex patterns or the modules into proper parameters
        expanded_tied_weights = {}
        all_param_names = {k for k, _ in self.named_parameters(remove_duplicate=False)} | {
            k for k, _ in self.named_buffers(remove_duplicate=False)
        }
        for target_name, source_name in tied_mapping.items():
            target_name = "^" + target_name
            source_name = "^" + source_name

            source_params = sorted(filter(lambda x: re.search(source_name, x), all_param_names))
            target_params = sorted(filter(lambda x: re.search(target_name, x), all_param_names))
            if (
                not len(source_params) > 0
                or not len(target_params) > 0
                or len(target_params) % len(source_params) != 0
            ):
                raise ValueError(
                    f"There is an issue with your definition of `tie_weights_keys` for {source_name}:{target_name}. "
                    f"We found {source_params} to tie into {target_params}"
                )
            # we cycle source as it should be dispatch in many target if regex
            for target_n, source_n in zip(target_params, cycle(source_params)):
                # If the source is already registed as a target, use the original corresponding source. This should never
                # happen in general, but some models such as `d_fine` have complicated regex patterns, so it end up being
                # the case for simplicity of the regexes. Fix it silently here
                if source_n in expanded_tied_weights.keys():
                    # Use original source instead of having keys both as source and targets
                    expanded_tied_weights[target_n] = expanded_tied_weights[source_n]
                # Usual case, everything is already correct
                else:
                    expanded_tied_weights[target_n] = source_n

        return expanded_tied_weights

    def tie_weights(self, missing_keys: Optional[set[str]] = None, recompute_mapping: bool = True):
        """
        Tie the model weights. If `recompute_mapping=False` (default when called internally), it will rely on the
        `model.all_tied_weights_keys` attribute, containing the `{target: source}` mapping for the tied params.
        If `recompute_mapping=True`, it will re-check all internal submodels and their config to determine the params
        that need to be tied. This is the default when `model.tie_weights()` is called on its own, outside of
        `__init__`, and `from_pretrained`, in case the config values were changed somewhere.

        Note that during `from_pretrained`, tying is *symmetric*: if the mapping says "tie target -> source" but
        `source` is missing in the checkpoint while `target` exists, we *swap* source and target so we can still
        tie everything to the parameter that actually exists.
        """
        # In this case, the keys stored in `all_tied_weights_keys` are already correct
        if not recompute_mapping:
            tied_keys = self.all_tied_weights_keys
        else:
            tied_keys = self.get_expanded_tied_weights_keys(all_submodels=True)

        tied_keys = list(tied_keys.items())
        for i, (target_param_name, source_param_name) in enumerate(tied_keys):
            # Usually we tie a single target to a single source, but when both are missing we may later tie
            # both the source and target to a third "backup" parameter that is present in the checkpoint, so we use
            # a list here
            target_param_names = [target_param_name]

            # This is `from_pretrained` -> let's check symmetrically in case the source key is not present
            if missing_keys is not None:
                remove_from_missing = True
                source_is_there = source_param_name not in missing_keys
                target_is_there = target_param_name not in missing_keys
                # Both are already present -> it means the config is wrong and do not reflect the actual
                # checkpoint -> let's raise a warning and do nothing
                if source_is_there and target_is_there:
                    logger.warning(
                        f"The tied weights mapping and config for this model specifies to tie {source_param_name} to "
                        f"{target_param_name}, but both are present in the checkpoints, so we will NOT tie them. "
                        "You should update the config with `tie_word_embeddings=False` to silence this warning"
                    )
                    # Skip to next iteration
                    continue
                # We're missing the source but we have the target -> we swap them, tying the parameter that exists
                elif not source_is_there and target_is_there:
                    target_param_name, source_param_name = source_param_name, target_param_name
                    target_param_names = [target_param_name]
                # Both are missing -> check other keys in case more than 2 keys are tied to the same weight
                elif not source_is_there and not target_is_there:
                    for target_backup, source_backup in tied_keys[i + 1 :]:
                        # In case of more than 2 keys tied to the same weight, they are guaranteed to all have
                        # the same source thanks to `get_expanded_tied_weights_keys` so this check is enough
                        if source_backup == source_param_name:
                            target_backup_is_there = target_backup not in missing_keys
                            # If the target is present, we found the correct weight to tie into (we know the source is missing)
                            if target_backup_is_there:
                                source_param_name = target_backup
                                # Append the source as well, since both are missing we'll tie both
                                target_param_names.append(source_param_name)
                                break
                    # If we did not break from the loop, it was impossible to find a source key -> let's raise
                    else:
                        # TODO Cyril: here ideally we want to raise instead of warning, but will break our CI as we have
                        # tests loading model from empty dicts to perform init checks - since we don't raise, add a flag
                        # to NOT remove from missing keys as it's actually still missing
                        remove_from_missing = False
                        logger.warning(
                            f"This checkpoint seem corrupted. The tied weights mapping for this model specifies to tie "
                            f"{source_param_name} to {target_param_name}, but both are absent from the checkpoint, "
                            "and we could not find another related tied weight for those keys"
                        )

            # Perform the actual tying
            source_param = self.get_parameter_or_buffer(source_param_name)
            for target_param_name in target_param_names:
                if "." in target_param_name:
                    parent_name, name = target_param_name.rsplit(".", 1)
                    parent = self.get_submodule(parent_name)
                else:
                    name = target_param_name
                    parent = self
                # Tie the weights
                setattr(parent, name, source_param)
                self._adjust_bias(parent, source_param)
                # Remove from missing if necesary
                if missing_keys is not None and remove_from_missing:
                    missing_keys.discard(target_param_name)

    def _adjust_bias(self, output_embeddings, input_embeddings):
        if getattr(output_embeddings, "bias", None) is not None and hasattr(output_embeddings, "weight"):
            weight_shape = output_embeddings.weight.shape
            output_embeddings.bias.data = nn.functional.pad(
                output_embeddings.bias.data,
                (0, weight_shape[0] - output_embeddings.bias.shape[0]),
                "constant",
                0,
            )
        if hasattr(output_embeddings, "out_features") and hasattr(input_embeddings, "num_embeddings"):
            output_embeddings.out_features = input_embeddings.num_embeddings

    def _get_no_split_modules(self, device_map: str):
        """
        Get the modules of the model that should not be spit when using device_map. We iterate through the modules to
        get the underlying `_no_split_modules`.

        Args:
            device_map (`str`):
                The device map value. Options are ["auto", "balanced", "balanced_low_0", "sequential"]

        Returns:
            `list[str]`: List of modules that should not be split
        """
        _no_split_modules = set()
        modules_to_check = [self]
        while len(modules_to_check) > 0:
            module = modules_to_check.pop(-1)
            # if the module does not appear in _no_split_modules, we also check the children
            if module.__class__.__name__ not in _no_split_modules:
                if isinstance(module, PreTrainedModel):
                    if module._no_split_modules is None:
                        raise ValueError(
                            f"{module.__class__.__name__} does not support `device_map='{device_map}'`. To implement support, the model "
                            "class needs to implement the `_no_split_modules` attribute."
                        )
                    else:
                        _no_split_modules = _no_split_modules | set(module._no_split_modules)
                modules_to_check += list(module.children())
        return list(_no_split_modules)

    def resize_token_embeddings(
        self,
        new_num_tokens: Optional[int] = None,
        pad_to_multiple_of: Optional[int] = None,
        mean_resizing: bool = True,
    ) -> nn.Embedding:
        """
        Resizes input token embeddings matrix of the model if `new_num_tokens != config.vocab_size`.

        Takes care of tying weights embeddings afterwards if the model class has a `tie_weights()` method.

        Arguments:
            new_num_tokens (`int`, *optional*):
                The new number of tokens in the embedding matrix. Increasing the size will add newly initialized
                vectors at the end. Reducing the size will remove vectors from the end. If not provided or `None`, just
                returns a pointer to the input tokens `torch.nn.Embedding` module of the model without doing anything.
            pad_to_multiple_of (`int`, *optional*):
                If set will pad the embedding matrix to a multiple of the provided value.If `new_num_tokens` is set to
                `None` will just pad the embedding to a multiple of `pad_to_multiple_of`.

                This is especially useful to enable the use of Tensor Cores on NVIDIA hardware with compute capability
                `>= 7.5` (Volta), or on TPUs which benefit from having sequence lengths be a multiple of 128. For more
                details about this, or help on choosing the correct value for resizing, refer to this guide:
                https://docs.nvidia.com/deeplearning/performance/dl-performance-matrix-multiplication/index.html#requirements-tc
            mean_resizing (`bool`):
                Whether to initialize the added embeddings from a multivariate normal distribution that has old embeddings' mean and
                covariance or to initialize them with a normal distribution that has a mean of zero and std equals `config.initializer_range`.

                Setting `mean_resizing` to `True` is useful when increasing the size of the embeddings of causal language models,
                where the generated tokens' probabilities won't be affected by the added embeddings because initializing the new embeddings with the
                old embeddings' mean will reduce the kl-divergence between the next token probability before and after adding the new embeddings.
                Refer to this article for more information: https://nlp.stanford.edu/~johnhew/vocab-expansion.html

        Return:
            `torch.nn.Embedding`: Pointer to the input tokens Embeddings Module of the model.
        """
        model_embeds = self._resize_token_embeddings(new_num_tokens, pad_to_multiple_of, mean_resizing)
        if new_num_tokens is None and pad_to_multiple_of is None:
            return model_embeds

        # Since we are basically reusing the same old embeddings with new weight values, gathering is required
        is_quantized = hasattr(self, "hf_quantizer") and self.hf_quantizer is not None
        if is_deepspeed_zero3_enabled() and not is_quantized:
            import deepspeed

            with deepspeed.zero.GatheredParameters(model_embeds.weight, modifier_rank=None):
                vocab_size = model_embeds.weight.shape[0]
        else:
            vocab_size = model_embeds.weight.shape[0]

        # Update base model and current model config.
        self.config.get_text_config().vocab_size = vocab_size
        self.vocab_size = vocab_size

        # Tie weights again if needed
        self.tie_weights()

        return model_embeds

    def _resize_token_embeddings(self, new_num_tokens, pad_to_multiple_of=None, mean_resizing=True):
        old_embeddings = self.get_input_embeddings()
        new_embeddings = self._get_resized_embeddings(
            old_embeddings, new_num_tokens, pad_to_multiple_of, mean_resizing
        )
        if hasattr(old_embeddings, "_hf_hook"):
            hook = old_embeddings._hf_hook
            add_hook_to_module(new_embeddings, hook)
        old_embeddings_requires_grad = old_embeddings.weight.requires_grad
        new_embeddings.requires_grad_(old_embeddings_requires_grad)
        self.set_input_embeddings(new_embeddings)
        is_quantized = hasattr(self, "hf_quantizer") and self.hf_quantizer is not None

        # Update new_num_tokens with the actual size of new_embeddings
        if pad_to_multiple_of is not None:
            if is_deepspeed_zero3_enabled() and not is_quantized:
                import deepspeed

                with deepspeed.zero.GatheredParameters(new_embeddings.weight, modifier_rank=None):
                    new_num_tokens = new_embeddings.weight.shape[0]
            else:
                new_num_tokens = new_embeddings.weight.shape[0]

        # if word embeddings are not tied, make sure that lm head is resized as well
        if (
            self.get_output_embeddings() is not None
            and not self.config.get_text_config(decoder=True).tie_word_embeddings
        ):
            old_lm_head = self.get_output_embeddings()
            if isinstance(old_lm_head, torch.nn.Embedding):
                new_lm_head = self._get_resized_embeddings(old_lm_head, new_num_tokens, mean_resizing=mean_resizing)
            else:
                new_lm_head = self._get_resized_lm_head(old_lm_head, new_num_tokens, mean_resizing=mean_resizing)
            if hasattr(old_lm_head, "_hf_hook"):
                hook = old_lm_head._hf_hook
                add_hook_to_module(new_lm_head, hook)
            old_lm_head_requires_grad = old_lm_head.weight.requires_grad
            new_lm_head.requires_grad_(old_lm_head_requires_grad)
            self.set_output_embeddings(new_lm_head)

        return self.get_input_embeddings()

    def _get_resized_embeddings(
        self,
        old_embeddings: nn.Embedding,
        new_num_tokens: Optional[int] = None,
        pad_to_multiple_of: Optional[int] = None,
        mean_resizing: bool = True,
    ) -> nn.Embedding:
        """
        Build a resized Embedding Module from a provided token Embedding Module. Increasing the size will add newly
        initialized vectors at the end. Reducing the size will remove vectors from the end

        Args:
            old_embeddings (`torch.nn.Embedding`):
                Old embeddings to be resized.
            new_num_tokens (`int`, *optional*):
                New number of tokens in the embedding matrix.

                Increasing the size will add newly initialized vectors at the end. Reducing the size will remove
                vectors from the end. If not provided or `None`, just returns a pointer to the input tokens
                `torch.nn.Embedding` module of the model without doing anything.
            pad_to_multiple_of (`int`, *optional*):
                If set will pad the embedding matrix to a multiple of the provided value. If `new_num_tokens` is set to
                `None` will just pad the embedding to a multiple of `pad_to_multiple_of`.

                This is especially useful to enable the use of Tensor Cores on NVIDIA hardware with compute capability
                `>= 7.5` (Volta), or on TPUs which benefit from having sequence lengths be a multiple of 128. For more
                details about this, or help on choosing the correct value for resizing, refer to this guide:
                https://docs.nvidia.com/deeplearning/performance/dl-performance-matrix-multiplication/index.html#requirements-tc
            mean_resizing (`bool`):
                Whether to initialize the added embeddings from a multivariate normal distribution that has old embeddings' mean and
                covariance or to initialize them with a normal distribution that has a mean of zero and std equals `config.initializer_range`.

                Setting `mean_resizing` to `True` is useful when increasing the size of the embeddings of causal language models,
                where the generated tokens' probabilities will not be affected by the added embeddings because initializing the new embeddings with the
                old embeddings' mean will reduce the kl-divergence between the next token probability before and after adding the new embeddings.
                Refer to this article for more information: https://nlp.stanford.edu/~johnhew/vocab-expansion.html


        Return:
            `torch.nn.Embedding`: Pointer to the resized Embedding Module or the old Embedding Module if
            `new_num_tokens` is `None`
        """

        if pad_to_multiple_of is not None:
            if not isinstance(pad_to_multiple_of, int):
                raise ValueError(
                    f"Asking to pad the embedding matrix to a multiple of `{pad_to_multiple_of}`, which is not and integer. Please make sure to pass an integer"
                )
            if new_num_tokens is None:
                new_num_tokens = old_embeddings.weight.shape[0]
            new_num_tokens = ((new_num_tokens + pad_to_multiple_of - 1) // pad_to_multiple_of) * pad_to_multiple_of
        else:
            logger.info(
                "You are resizing the embedding layer without providing a `pad_to_multiple_of` parameter. This means that the new embedding"
                f" dimension will be {new_num_tokens}. This might induce some performance reduction as *Tensor Cores* will not be available."
                " For more details about this, or help on choosing the correct value for resizing, refer to this guide:"
                " https://docs.nvidia.com/deeplearning/performance/dl-performance-matrix-multiplication/index.html#requirements-tc"
            )

        if new_num_tokens is None:
            return old_embeddings

        is_quantized = hasattr(self, "hf_quantizer") and self.hf_quantizer is not None
        if is_deepspeed_zero3_enabled() and not is_quantized:
            import deepspeed

            with deepspeed.zero.GatheredParameters(old_embeddings.weight, modifier_rank=None):
                old_num_tokens, old_embedding_dim = old_embeddings.weight.size()
        else:
            old_num_tokens, old_embedding_dim = old_embeddings.weight.size()

        if old_num_tokens == new_num_tokens and not is_deepspeed_zero3_enabled():
            return old_embeddings

        if not isinstance(old_embeddings, nn.Embedding):
            raise TypeError(
                f"Old embeddings are of type {type(old_embeddings)}, which is not an instance of {nn.Embedding}. You"
                " should either use a different resize function or make sure that `old_embeddings` are an instance of"
                f" {nn.Embedding}."
            )

        # Build new embeddings

        # When using DeepSpeed ZeRO-3, we shouldn't create new embeddings with DeepSpeed init
        # because the shape of the new embedding layer is used across various modeling files
        # as well as to update config vocab size. Shape will be 0 when using DeepSpeed init leading
        # to errors when training.
        new_embeddings = nn.Embedding(
            new_num_tokens,
            old_embedding_dim,
            device=old_embeddings.weight.device,
            dtype=old_embeddings.weight.dtype,
        )

        if new_num_tokens > old_num_tokens and not mean_resizing:
            # initialize new embeddings (in particular added tokens) with a mean of 0 and std equals `config.initializer_range`.
            self._init_weights(new_embeddings)

        elif new_num_tokens > old_num_tokens and mean_resizing:
            # initialize new embeddings  (in particular added tokens). The new embeddings will be initialized
            # from a multivariate normal distribution that has old embeddings' mean and covariance.
            # as described in this article: https://nlp.stanford.edu/~johnhew/vocab-expansion.html
            logger.warning_once(
                "The new embeddings will be initialized from a multivariate normal distribution that has old embeddings' mean and covariance. "
                "As described in this article: https://nlp.stanford.edu/~johnhew/vocab-expansion.html. "
                "To disable this, use `mean_resizing=False`"
            )

            added_num_tokens = new_num_tokens - old_num_tokens
            if is_deepspeed_zero3_enabled() and not is_quantized:
                import deepspeed

                with deepspeed.zero.GatheredParameters([old_embeddings.weight], modifier_rank=None):
                    self._init_added_embeddings_weights_with_mean(
                        old_embeddings, new_embeddings, old_num_tokens, added_num_tokens
                    )
            else:
                self._init_added_embeddings_weights_with_mean(
                    old_embeddings, new_embeddings, old_num_tokens, added_num_tokens
                )

        # Copy token embeddings from the previous weights

        # numbers of tokens to copy
        n = min(old_num_tokens, new_num_tokens)

        if is_deepspeed_zero3_enabled() and not is_quantized:
            import deepspeed

            params = [old_embeddings.weight, new_embeddings.weight]
            with deepspeed.zero.GatheredParameters(params, modifier_rank=0):
                new_embeddings.weight.data[:n, :] = old_embeddings.weight.data[:n, :]
        else:
            new_embeddings.weight.data[:n, :] = old_embeddings.weight.data[:n, :]

        # Replace weights in old_embeddings and return to maintain the same embedding type.
        # This ensures correct functionality when a Custom Embedding class is passed as input.
        # The input and output embedding types remain consistent. (c.f. https://github.com/huggingface/transformers/pull/31979)
        if is_deepspeed_zero3_enabled() and not is_quantized:
            import deepspeed

            params = [old_embeddings.weight, new_embeddings.weight]
            with deepspeed.zero.GatheredParameters(params, modifier_rank=0):
                old_embeddings.weight = new_embeddings.weight
                old_embeddings.num_embeddings = new_embeddings.weight.data.shape[0]

                # If the new number of tokens is smaller than the original `padding_idx`, the `padding_idx`
                # will be set to `None` in the resized embeddings.
                if old_embeddings.padding_idx is not None and (new_num_tokens - 1) < old_embeddings.padding_idx:
                    old_embeddings.padding_idx = None
        else:
            old_embeddings.weight.data = new_embeddings.weight.data
            old_embeddings.num_embeddings = new_embeddings.weight.data.shape[0]
            if old_embeddings.padding_idx is not None and (new_num_tokens - 1) < old_embeddings.padding_idx:
                old_embeddings.padding_idx = None

        return old_embeddings

    def _get_resized_lm_head(
        self,
        old_lm_head: nn.Linear,
        new_num_tokens: Optional[int] = None,
        transposed: bool = False,
        mean_resizing: bool = True,
    ) -> nn.Linear:
        """
        Build a resized Linear Module from a provided old Linear Module. Increasing the size will add newly initialized
        vectors at the end. Reducing the size will remove vectors from the end

        Args:
            old_lm_head (`torch.nn.Linear`):
                Old lm head liner layer to be resized.
            new_num_tokens (`int`, *optional*):
                New number of tokens in the linear matrix.

                Increasing the size will add newly initialized vectors at the end. Reducing the size will remove
                vectors from the end. If not provided or `None`, just returns a pointer to the input tokens
                `torch.nn.Linear` module of the model without doing anything. transposed (`bool`, *optional*, defaults
                to `False`): Whether `old_lm_head` is transposed or not. If True `old_lm_head.size()` is `lm_head_dim,
                vocab_size` else `vocab_size, lm_head_dim`.
            mean_resizing (`bool`):
                Whether to initialize the added embeddings from a multivariate normal distribution that has old embeddings' mean and
                covariance or to initialize them with a normal distribution that has a mean of zero and std equals `config.initializer_range`.

                Setting `mean_resizing` to `True` is useful when increasing the size of the embeddings of causal language models,
                where the generated tokens' probabilities will not be affected by the added embeddings because initializing the new embeddings with the
                old embeddings' mean will reduce the kl-divergence between the next token probability before and after adding the new embeddings.
                Refer to this article for more information: https://nlp.stanford.edu/~johnhew/vocab-expansion.html

        Return:
            `torch.nn.Linear`: Pointer to the resized Linear Module or the old Linear Module if `new_num_tokens` is
            `None`
        """

        if new_num_tokens is None:
            return old_lm_head

        is_quantized = hasattr(self, "hf_quantizer") and self.hf_quantizer is not None
        if is_deepspeed_zero3_enabled() and not is_quantized:
            import deepspeed

            with deepspeed.zero.GatheredParameters(old_lm_head.weight, modifier_rank=None):
                old_num_tokens, old_lm_head_dim = (
                    old_lm_head.weight.size() if not transposed else old_lm_head.weight.t().size()
                )
        else:
            old_num_tokens, old_lm_head_dim = (
                old_lm_head.weight.size() if not transposed else old_lm_head.weight.t().size()
            )

        if old_num_tokens == new_num_tokens and not is_deepspeed_zero3_enabled():
            return old_lm_head

        if not isinstance(old_lm_head, nn.Linear):
            raise TypeError(
                f"Old language model head is of type {type(old_lm_head)}, which is not an instance of {nn.Linear}. You"
                " should either use a different resize function or make sure that `old_lm_head` are an instance of"
                f" {nn.Linear}."
            )

        # Build new lm head
        new_lm_head_shape = (old_lm_head_dim, new_num_tokens) if not transposed else (new_num_tokens, old_lm_head_dim)
        has_new_lm_head_bias = old_lm_head.bias is not None

        # When using DeepSpeed ZeRO-3, we shouldn't create new embeddings with DeepSpeed init
        # because the shape of the new embedding layer is used across various modeling files
        # as well as to update config vocab size. Shape will be 0 when using DeepSpeed init leading
        # to errors when training.
        new_lm_head = nn.Linear(
            *new_lm_head_shape,
            bias=has_new_lm_head_bias,
            device=old_lm_head.weight.device,
            dtype=old_lm_head.weight.dtype,
        )

        if new_num_tokens > old_num_tokens and not mean_resizing:
            # initialize new embeddings (in particular added tokens) with a mean of 0 and std equals `config.initializer_range`.
            self._init_weights(new_lm_head)

        elif new_num_tokens > old_num_tokens and mean_resizing:
            # initialize new lm_head weights (in particular added tokens). The new lm_head weights
            # will be initialized from a multivariate normal distribution that has old embeddings' mean and covariance.
            # as described in this article: https://nlp.stanford.edu/~johnhew/vocab-expansion.html
            logger.warning_once(
                "The new lm_head weights will be initialized from a multivariate normal distribution that has old embeddings' mean and covariance. "
                "As described in this article: https://nlp.stanford.edu/~johnhew/vocab-expansion.html. "
                "To disable this, use `mean_resizing=False`"
            )

            added_num_tokens = new_num_tokens - old_num_tokens
            if is_deepspeed_zero3_enabled() and not is_quantized:
                import deepspeed

                params = [old_lm_head.weight]
                if has_new_lm_head_bias:
                    params += [old_lm_head.bias]
                with deepspeed.zero.GatheredParameters(params, modifier_rank=None):
                    self._init_added_lm_head_weights_with_mean(
                        old_lm_head, new_lm_head, old_lm_head_dim, old_num_tokens, added_num_tokens, transposed
                    )
                    if has_new_lm_head_bias:
                        self._init_added_lm_head_bias_with_mean(old_lm_head, new_lm_head, added_num_tokens)

            else:
                self._init_added_lm_head_weights_with_mean(
                    old_lm_head, new_lm_head, old_lm_head_dim, old_num_tokens, added_num_tokens, transposed
                )
                if has_new_lm_head_bias:
                    self._init_added_lm_head_bias_with_mean(old_lm_head, new_lm_head, added_num_tokens)

        num_tokens_to_copy = min(old_num_tokens, new_num_tokens)

        if is_deepspeed_zero3_enabled() and not is_quantized:
            import deepspeed

            params = [old_lm_head.weight, old_lm_head.bias, new_lm_head.weight, new_lm_head.bias]
            with deepspeed.zero.GatheredParameters(params, modifier_rank=0):
                self._copy_lm_head_original_to_resized(
                    new_lm_head, old_lm_head, num_tokens_to_copy, transposed, has_new_lm_head_bias
                )
        else:
            self._copy_lm_head_original_to_resized(
                new_lm_head, old_lm_head, num_tokens_to_copy, transposed, has_new_lm_head_bias
            )

        return new_lm_head

    def _init_added_embeddings_weights_with_mean(
        self, old_embeddings, new_embeddings, old_num_tokens, added_num_tokens
    ):
        old_embeddings_weight = old_embeddings.weight.data.to(torch.float32)
        mean_embeddings = torch.mean(old_embeddings_weight, axis=0)
        old_centered_embeddings = old_embeddings_weight - mean_embeddings
        covariance = old_centered_embeddings.T @ old_centered_embeddings / old_num_tokens

        # Check if the covariance is positive definite.
        epsilon = 1e-9
        is_covariance_psd = constraints.positive_definite.check(epsilon * covariance).all()
        if is_covariance_psd:
            # If covariances is positive definite, a distribution can be created. and we can sample new weights from it.
            distribution = torch.distributions.multivariate_normal.MultivariateNormal(
                mean_embeddings, covariance_matrix=epsilon * covariance
            )
            new_embeddings.weight.data[-1 * added_num_tokens :, :] = distribution.sample(
                sample_shape=(added_num_tokens,)
            ).to(old_embeddings.weight.dtype)
        else:
            # Otherwise, just initialize with the mean. because distribution will not be created.
            new_embeddings.weight.data[-1 * added_num_tokens :, :] = (
                mean_embeddings[None, :].repeat(added_num_tokens, 1).to(old_embeddings.weight.dtype)
            )

    def _init_added_lm_head_weights_with_mean(
        self,
        old_lm_head,
        new_lm_head,
        old_lm_head_dim,
        old_num_tokens,
        added_num_tokens,
        transposed: bool = False,
    ):
        if transposed:
            # Transpose to the desired shape for the function.
            new_lm_head.weight.data = new_lm_head.weight.data.T
            old_lm_head.weight.data = old_lm_head.weight.data.T

        # The same initialization logic as Embeddings.
        self._init_added_embeddings_weights_with_mean(old_lm_head, new_lm_head, old_num_tokens, added_num_tokens)

        if transposed:
            # Transpose again to the correct shape.
            new_lm_head.weight.data = new_lm_head.weight.data.T
            old_lm_head.weight.data = old_lm_head.weight.data.T

    def _init_added_lm_head_bias_with_mean(self, old_lm_head, new_lm_head, added_num_tokens):
        bias_mean = torch.mean(old_lm_head.bias.data, axis=0, dtype=torch.float32)
        bias_std = torch.std(old_lm_head.bias.data, axis=0).to(torch.float32)
        new_lm_head.bias.data[-1 * added_num_tokens :].normal_(mean=bias_mean, std=1e-9 * bias_std)

    def _copy_lm_head_original_to_resized(
        self, new_lm_head, old_lm_head, num_tokens_to_copy, transposed, has_new_lm_head_bias
    ):
        # Copy old lm head weights to new lm head
        if not transposed:
            new_lm_head.weight.data[:num_tokens_to_copy, :] = old_lm_head.weight.data[:num_tokens_to_copy, :]
        else:
            new_lm_head.weight.data[:, :num_tokens_to_copy] = old_lm_head.weight.data[:, :num_tokens_to_copy]

        # Copy bias weights to new lm head
        if has_new_lm_head_bias:
            new_lm_head.bias.data[:num_tokens_to_copy] = old_lm_head.bias.data[:num_tokens_to_copy]

    def resize_position_embeddings(self, new_num_position_embeddings: int):
        raise NotImplementedError(
            f"`resize_position_embeddings` is not implemented for {self.__class__}`. To implement it, you should "
            f"overwrite this method in the class {self.__class__} in `modeling_{self.__class__.__module__}.py`"
        )

    def get_position_embeddings(self) -> Union[nn.Embedding, tuple[nn.Embedding]]:
        raise NotImplementedError(
            f"`get_position_embeddings` is not implemented for {self.__class__}`. To implement it, you should "
            f"overwrite this method in the class {self.__class__} in `modeling_{self.__class__.__module__}.py`"
        )

    def init_weights(self):
        """
        Maybe initializes weights. If using a custom `PreTrainedModel`, you need to implement any
        initialization logic in `_init_weights`.
        """
        if _init_weights:
            # Initialize weights
            self.initialize_weights()
            # Tie weights needs to be called here, but it can use the pre-computed `all_tied_weights_keys`
            self.tie_weights(recompute_mapping=False)

    def gradient_checkpointing_enable(self, gradient_checkpointing_kwargs=None):
        """
        Activates gradient checkpointing for the current model.

        We pass the `__call__` method of the modules instead of `forward` because `__call__` attaches all the hooks of
        the module. https://discuss.pytorch.org/t/any-different-between-model-input-and-model-forward-input/3690/2

        Args:
            gradient_checkpointing_kwargs (dict, *optional*):
                Additional keyword arguments passed along to the `torch.utils.checkpoint.checkpoint` function.
        """
        if not self.supports_gradient_checkpointing:
            raise ValueError(f"{self.__class__.__name__} does not support gradient checkpointing.")

        if gradient_checkpointing_kwargs is None:
            gradient_checkpointing_kwargs = {"use_reentrant": True}

        gradient_checkpointing_func = functools.partial(checkpoint, **gradient_checkpointing_kwargs)

        # For old GC format (transformers < 4.35.0) for models that live on the Hub
        # we will fall back to the overwritten `_set_gradient_checkpointing` method
        _is_using_old_format = "value" in inspect.signature(self._set_gradient_checkpointing).parameters

        if not _is_using_old_format:
            self._set_gradient_checkpointing(enable=True, gradient_checkpointing_func=gradient_checkpointing_func)
        else:
            self.apply(partial(self._set_gradient_checkpointing, value=True))
            logger.warning(
                "You are using an old version of the checkpointing format that is deprecated (We will also silently ignore `gradient_checkpointing_kwargs` in case you passed it)."
                "Please update to the new format on your modeling file. To use the new format, you need to completely remove the definition of the method `_set_gradient_checkpointing` in your model."
            )

        if getattr(self, "_hf_peft_config_loaded", False):
            # When using PEFT + gradient checkpointing + Trainer we need to make sure the input has requires_grad=True
            # we do it also on PEFT: https://github.com/huggingface/peft/blob/85013987aa82aa1af3da1236b6902556ce3e483e/src/peft/peft_model.py#L334
            # When training with PEFT, only LoRA layers will have requires grad set to True, but the output of frozen layers need to propagate
            # the gradients to make sure the gradient flows.
            self.enable_input_require_grads()

    def _set_gradient_checkpointing(self, enable: bool = True, gradient_checkpointing_func: Callable = checkpoint):
        is_gradient_checkpointing_set = False

        # Apply it on the top-level module in case the top-level modules supports it
        # for example, LongT5Stack inherits from `PreTrainedModel`.
        if hasattr(self, "gradient_checkpointing"):
            self._gradient_checkpointing_func = gradient_checkpointing_func
            self.gradient_checkpointing = enable
            is_gradient_checkpointing_set = True

        for module in self.modules():
            if hasattr(module, "gradient_checkpointing"):
                module._gradient_checkpointing_func = gradient_checkpointing_func
                module.gradient_checkpointing = enable
                is_gradient_checkpointing_set = True

        if not is_gradient_checkpointing_set:
            raise ValueError(
                f"{self.__class__.__name__} is not compatible with gradient checkpointing. Make sure all the architecture support it by setting a boolean attribute"
                " `gradient_checkpointing` to modules of the model that uses checkpointing."
            )

    def gradient_checkpointing_disable(self):
        """
        Deactivates gradient checkpointing for the current model.
        """
        if self.supports_gradient_checkpointing:
            # For old GC format (transformers < 4.35.0) for models that live on the Hub
            # we will fall back to the overwritten `_set_gradient_checkpointing` method
            _is_using_old_format = "value" in inspect.signature(self._set_gradient_checkpointing).parameters
            if not _is_using_old_format:
                self._set_gradient_checkpointing(enable=False)
            else:
                logger.warning(
                    "You are using an old version of the checkpointing format that is deprecated (We will also silently ignore `gradient_checkpointing_kwargs` in case you passed it)."
                    "Please update to the new format on your modeling file. To use the new format, you need to completely remove the definition of the method `_set_gradient_checkpointing` in your model."
                )
                self.apply(partial(self._set_gradient_checkpointing, value=False))

        if getattr(self, "_hf_peft_config_loaded", False):
            self.disable_input_require_grads()

    @property
    def is_gradient_checkpointing(self) -> bool:
        """
        Whether gradient checkpointing is activated for this model or not.
        """
        return any(hasattr(m, "gradient_checkpointing") and m.gradient_checkpointing for m in self.modules())

    def save_pretrained(
        self,
        save_directory: Union[str, os.PathLike],
        is_main_process: bool = True,
        state_dict: Optional[dict] = None,
        save_function: Callable = torch.save,
        push_to_hub: bool = False,
        max_shard_size: Union[int, str] = "5GB",
        safe_serialization: bool = True,
        variant: Optional[str] = None,
        token: Optional[Union[str, bool]] = None,
        save_peft_format: bool = True,
        save_original_format: bool = True,
        **kwargs,
    ):
        """
        Save a model and its configuration file to a directory, so that it can be re-loaded using the
        [`~PreTrainedModel.from_pretrained`] class method.

        Arguments:
            save_directory (`str` or `os.PathLike`):
                Directory to which to save. Will be created if it doesn't exist.
            is_main_process (`bool`, *optional*, defaults to `True`):
                Whether the process calling this is the main process or not. Useful when in distributed training like
                TPUs and need to call this function on all processes. In this case, set `is_main_process=True` only on
                the main process to avoid race conditions.
            state_dict (nested dictionary of `torch.Tensor`):
                The state dictionary of the model to save. Will default to `self.state_dict()`, but can be used to only
                save parts of the model or if special precautions need to be taken when recovering the state dictionary
                of a model (like when using model parallelism).
            save_function (`Callable`):
                The function to use to save the state dictionary. Useful on distributed training like TPUs when one
                need to replace `torch.save` by another method.
            push_to_hub (`bool`, *optional*, defaults to `False`):
                Whether or not to push your model to the Hugging Face model hub after saving it. You can specify the
                repository you want to push to with `repo_id` (will default to the name of `save_directory` in your
                namespace).
            max_shard_size (`int` or `str`, *optional*, defaults to `"5GB"`):
                The maximum size for a checkpoint before being sharded. Checkpoints shard will then be each of size
                lower than this size. If expressed as a string, needs to be digits followed by a unit (like `"5MB"`).
                We default it to 5GB in order for models to be able to run easily on free-tier google colab instances
                without CPU OOM issues.

                <Tip warning={true}>

                If a single weight of the model is bigger than `max_shard_size`, it will be in its own checkpoint shard
                which will be bigger than `max_shard_size`.

                </Tip>

            safe_serialization (`bool`, *optional*, defaults to `True`):
                Whether to save the model using `safetensors` or the traditional PyTorch way (that uses `pickle`).
            variant (`str`, *optional*):
                If specified, weights are saved in the format pytorch_model.<variant>.bin.
            token (`str` or `bool`, *optional*):
                The token to use as HTTP bearer authorization for remote files. If `True`, or not specified, will use
                the token generated when running `hf auth login` (stored in `~/.huggingface`).
            save_peft_format (`bool`, *optional*, defaults to `True`):
                For backward compatibility with PEFT library, in case adapter weights are attached to the model, all
                keys of the state dict of adapters needs to be prepended with `base_model.model`. Advanced users can
                disable this behaviours by setting `save_peft_format` to `False`.
            save_original_format (`bool`, *optional*, defaults to `True`):
                For backward compatibility with the previous versions of `transfomers` you can save the checkpoint with
                its reverse mapping. The reverse mapping needs to exists even if the model was loaded from a None legacy
                checkpoint.
            kwargs (`dict[str, Any]`, *optional*):
                Additional key word arguments passed along to the [`~utils.PushToHubMixin.push_to_hub`] method.
        """
        if token is not None:
            kwargs["token"] = token

        _hf_peft_config_loaded = getattr(self, "_hf_peft_config_loaded", False)

        hf_quantizer = getattr(self, "hf_quantizer", None)
        quantization_serializable = (
            hf_quantizer is not None
            and isinstance(hf_quantizer, HfQuantizer)
            and hf_quantizer.is_serializable(safe_serialization=safe_serialization)
        )

        if hf_quantizer is not None and not _hf_peft_config_loaded and not quantization_serializable:
            raise ValueError(
                f"The model is quantized with {hf_quantizer.quantization_config.quant_method} and is not serializable - check out the warnings from"
                " the logger on the traceback to understand the reason why the quantized model is not serializable."
            )

        if "save_config" in kwargs:
            warnings.warn(
                "`save_config` is deprecated and will be removed in v5 of Transformers. Use `is_main_process` instead."
            )
            is_main_process = kwargs.pop("save_config")

        # we need to check against tp_size, not tp_plan, as tp_plan is substituted to the class one
        if self._tp_size is not None and not is_huggingface_hub_greater_or_equal("0.31.4"):
            raise ImportError(
                "Saving a model with tensor parallelism requires `huggingface_hub` version 0.31.4 or higher."
            )

        if os.path.isfile(save_directory):
            logger.error(f"Provided path ({save_directory}) should be a directory, not a file")
            return

        os.makedirs(save_directory, exist_ok=True)

        if push_to_hub:
            commit_message = kwargs.pop("commit_message", None)
            repo_id = kwargs.pop("repo_id", save_directory.split(os.path.sep)[-1])
            create_pr = kwargs.pop("create_pr", False)
            repo_id = create_repo(repo_id, exist_ok=True, **kwargs).repo_id
            files_timestamps = self._get_files_timestamps(save_directory)

        metadata = {}
        if hf_quantizer is not None:
            state_dict, metadata = hf_quantizer.get_state_dict_and_metadata(self, safe_serialization)
        metadata["format"] = "pt"

        # Only save the model itself if we are using distributed training
        model_to_save = unwrap_model(self)
        # save the string version of dtype to the config, e.g. convert torch.float32 => "float32"
        # we currently don't use this setting automatically, but may start to use with v5
        dtype = model_to_save.dtype
        model_to_save.config.dtype = str(dtype).split(".")[1]

        # Attach architecture to the config
        # When using FSDP2, unwrapping is a noop, so the model name doesn't change back to the original model name
        model_to_save.config.architectures = [model_to_save.__class__.__name__.removeprefix("FSDP")]

        # If we have a custom model, we copy the file defining it in the folder and set the attributes so it can be
        # loaded from the Hub.
        if self._auto_class is not None:
            custom_object_save(self, save_directory, config=self.config)

        # Save the config
        if is_main_process:
            if not _hf_peft_config_loaded:
                model_to_save.config.save_pretrained(save_directory)
            if self.can_generate():
                model_to_save.generation_config.save_pretrained(save_directory)

            if _hf_peft_config_loaded:
                logger.info(
                    "Detected adapters on the model, saving the model in the PEFT format, only adapter weights will be saved."
                )
                state_dict = model_to_save.get_adapter_state_dict(state_dict=state_dict)

                if save_peft_format:
                    logger.info(
                        "To match the expected format of the PEFT library, all keys of the state dict of adapters will be prepended with `base_model.model`."
                    )
                    peft_state_dict = {}
                    for key, value in state_dict.items():
                        peft_state_dict[f"base_model.model.{key}"] = value
                    state_dict = peft_state_dict

                active_adapter = self.active_adapters()

                if len(active_adapter) > 1:
                    raise ValueError(
                        "Multiple active adapters detected, saving multiple active adapters is not supported yet. You can save adapters separately one by one "
                        "by iteratively calling `model.set_adapter(adapter_name)` then `model.save_pretrained(...)`"
                    )
                active_adapter = active_adapter[0]

                current_peft_config = self.peft_config[active_adapter]
                current_peft_config.save_pretrained(save_directory)

        # for offloaded modules
        module_map = {}

        # Save the model
        if state_dict is None:
            # if any model parameters are offloaded, make module map
            if (
                hasattr(self, "hf_device_map")
                and len(set(self.hf_device_map.values())) > 1
                and ("cpu" in self.hf_device_map.values() or "disk" in self.hf_device_map.values())
            ):
                warnings.warn(
                    "Attempting to save a model with offloaded modules. Ensure that unallocated cpu memory exceeds the `shard_size` (5GB default)"
                )
                for name, module in model_to_save.named_modules():
                    if name == "":
                        continue
                    module_state_dict = module.state_dict()

                    for key in module_state_dict:
                        module_map[name + f".{key}"] = module
            state_dict = model_to_save.state_dict()

        # Translate state_dict from smp to hf if saving with smp >= 1.10
        if IS_SAGEMAKER_MP_POST_1_10:
            for smp_to_hf, _ in smp.state.module_manager.translate_functions:
                state_dict = smp_to_hf(state_dict)

        # Handle the case where some state_dict keys shouldn't be saved
        if self._keys_to_ignore_on_save is not None:
            for ignore_key in self._keys_to_ignore_on_save:
                if ignore_key in state_dict:
                    del state_dict[ignore_key]

        # If model was sharded, we cannot properly determine sizes of tensors that `local_*` strategy was used,
        # therefore we replace them with DTensors that are equivalently sharded
        if self._tp_size is not None:
            state_dict = replace_state_dict_local_with_dtensor(state_dict, self._tp_plan, self._device_mesh)

        if safe_serialization:
            # TODO: fix safe_serialization for tied weights
            # Safetensors does not allow tensor aliasing.
            # We're going to remove aliases before saving
            ptrs = collections.defaultdict(list)
            for name, tensor in state_dict.items():
                if not isinstance(tensor, torch.Tensor):
                    # Sometimes in the state_dict we have non-tensor objects.
                    # e.g. in bitsandbytes we have some `str` objects in the state_dict
                    # In the non-tensor case, fall back to the pointer of the object itself
                    ptrs[id(tensor)].append(name)

                elif tensor.device.type == "meta":
                    # In offloaded cases, there may be meta tensors in the state_dict.
                    # For these cases, key by the pointer of the original tensor object
                    # (state_dict tensors are detached and therefore no longer shared)
                    tensor = self.get_parameter(name)
                    ptrs[id(tensor)].append(name)

                else:
                    ptrs[id_tensor_storage(tensor)].append(name)

            shared_ptrs = {ptr: names for ptr, names in ptrs.items() if len(names) > 1}

            # Recursively descend to find tied weight keys
            _tied_weights_keys = set(_get_tied_weight_keys(self))
            error_names = []
            to_delete_names = set()
            for names in shared_ptrs.values():
                # Removing the keys which are declared as known duplicates on
                # load. This allows to make sure the name which is kept is consistent.
                if _tied_weights_keys is not None:
                    found = 0
                    for name in sorted(names):
                        matches_pattern = any(re.search(pat, name) for pat in _tied_weights_keys)
                        if matches_pattern and name in state_dict:
                            found += 1
                            if found < len(names):
                                to_delete_names.add(name)
            # We are entering a place where the weights and the transformers configuration do NOT match.
            shared_names, disjoint_names = _find_disjoint(shared_ptrs.values(), state_dict)
            # Those are actually tensor sharing but disjoint from each other, we can safely clone them
            # Reloaded won't have the same property, but it shouldn't matter in any meaningful way.
            for name in disjoint_names:
                state_dict[name] = state_dict[name].clone()

            # When not all duplicates have been cleaned, still remove those keys, but put a clear warning.
            # If the link between tensors was done at runtime then `from_pretrained` will not get
            # the key back leading to random tensor. A proper warning will be shown
            # during reload (if applicable), but since the file is not necessarily compatible with
            # the config, better show a proper warning.
            shared_names, identical_names = _find_identical(shared_names, state_dict)
            # delete tensors that have identical storage
            for inames in identical_names:
                known = inames.intersection(to_delete_names)
                for name in known:
                    del state_dict[name]
                unknown = inames.difference(to_delete_names)
                if len(unknown) > 1:
                    error_names.append(unknown)

            if shared_names:
                error_names.extend(shared_names)

            if len(error_names) > 0:
                raise RuntimeError(
                    f"The weights trying to be saved contained shared tensors {error_names} which are not properly defined. We found `_tied_weights_keys` to be: {_tied_weights_keys}.\n"
                    "This can also just mean that the module's tied weight keys are wrong vs the actual tied weights in the model.",
                )

        # Revert all renaming and/or weight operations
        if save_original_format:
            state_dict = revert_weight_conversion(self, state_dict)

        # Shard the model if it is too big.
        if not _hf_peft_config_loaded:
            weights_name = SAFE_WEIGHTS_NAME if safe_serialization else WEIGHTS_NAME
            weights_name = _add_variant(weights_name, variant)
        else:
            weights_name = ADAPTER_SAFE_WEIGHTS_NAME if safe_serialization else ADAPTER_WEIGHTS_NAME

        filename_pattern = weights_name.replace(".bin", "{suffix}.bin").replace(".safetensors", "{suffix}.safetensors")
        state_dict_split = split_torch_state_dict_into_shards(
            state_dict, filename_pattern=filename_pattern, max_shard_size=max_shard_size
        )
        # Save index if sharded
        index = None
        if state_dict_split.is_sharded:
            index = {
                "metadata": {"total_parameters": self.num_parameters(), **state_dict_split.metadata},
                "weight_map": state_dict_split.tensor_to_filename,
            }

        # Clean the folder from a previous save
        for filename in os.listdir(save_directory):
            full_filename = os.path.join(save_directory, filename)
            # If we have a shard file that is not going to be replaced, we delete it, but only from the main process
            # in distributed settings to avoid race conditions.
            weights_no_suffix = weights_name.replace(".bin", "").replace(".safetensors", "")

            # make sure that file to be deleted matches format of sharded file, e.g. pytorch_model-00001-of-00005
            filename_no_suffix = filename.replace(".bin", "").replace(".safetensors", "")
            reg = re.compile(r"(.*?)-\d{5}-of-\d{5}")

            if (
                filename.startswith(weights_no_suffix)
                and os.path.isfile(full_filename)
                and filename not in state_dict_split.filename_to_tensors
                and is_main_process
                and reg.fullmatch(filename_no_suffix) is not None
            ):
                os.remove(full_filename)
        # Save the model
        filename_to_tensors = state_dict_split.filename_to_tensors.items()
        if module_map:
            filename_to_tensors = logging.tqdm(filename_to_tensors, desc="Saving checkpoint shards")
        for shard_file, tensors in filename_to_tensors:
            shard = {}
            for tensor in tensors:
                if _is_dtensor_available and isinstance(state_dict[tensor], DTensor):
                    full_tensor = state_dict[tensor].full_tensor()
                    # to get the correctly ordered tensor we need to repack if packed
                    if _get_parameter_tp_plan(tensor, self._tp_plan) == "local_packed_rowwise":
                        full_tensor = repack_weights(full_tensor, -1, self._tp_size, 2)
                    shard[tensor] = full_tensor.contiguous()  # only do contiguous after it's permuted correctly
                else:
                    shard[tensor] = state_dict[tensor].contiguous()
                # delete reference, see https://github.com/huggingface/transformers/pull/34890
                del state_dict[tensor]

            # remake shard with onloaded parameters if necessary
            if module_map:
                # init state_dict for this shard
                shard_state_dict = dict.fromkeys(shard, "")
                for module_name in shard:
                    # note that get_state_dict_from_offload can update with meta tensors
                    # if both a parent module and its descendant are offloaded
                    tensor = shard_state_dict[module_name]
                    if tensor == "" or (isinstance(tensor, torch.Tensor) and tensor.device.type == "meta"):
                        # update state dict with onloaded parameters
                        module = module_map[module_name]
                        shard_state_dict = get_state_dict_from_offload(module, module_name, shard_state_dict)

                # assign shard to be the completed state dict
                shard = shard_state_dict
                del shard_state_dict
                gc.collect()

            if safe_serialization:
                # At some point we will need to deal better with save_function (used for TPU and other distributed
                # joyfulness), but for now this enough. # TODO: we should def parallelize this we are otherwise just waiting
                # too much before scheduling the next write when its in a different file
                safe_save_file(shard, os.path.join(save_directory, shard_file), metadata=metadata)
            else:
                save_function(shard, os.path.join(save_directory, shard_file))

        del state_dict

        if index is None:
            path_to_weights = os.path.join(save_directory, weights_name)
            logger.info(f"Model weights saved in {path_to_weights}")
        else:
            save_index_file = SAFE_WEIGHTS_INDEX_NAME if safe_serialization else WEIGHTS_INDEX_NAME
            save_index_file = os.path.join(save_directory, _add_variant(save_index_file, variant))
            # Save the index as well
            with open(save_index_file, "w", encoding="utf-8") as f:
                content = json.dumps(index, indent=2, sort_keys=True) + "\n"
                f.write(content)
            logger.info(
                f"The model is bigger than the maximum size per checkpoint ({max_shard_size}) and is going to be "
                f"split in {len(state_dict_split.filename_to_tensors)} checkpoint shards. You can find where each parameters has been saved in the "
                f"index located at {save_index_file}."
            )

        if push_to_hub:
            # Eventually create an empty model card
            model_card = create_and_tag_model_card(repo_id, self.model_tags, token=token)

            # Update model card if needed:
            model_card.save(os.path.join(save_directory, "README.md"))

            self._upload_modified_files(
                save_directory,
                repo_id,
                files_timestamps,
                commit_message=commit_message,
                token=token,
                create_pr=create_pr,
            )

    @wraps(PushToHubMixin.push_to_hub)
    def push_to_hub(self, *args, **kwargs):
        tags = self.model_tags if self.model_tags is not None else []

        tags_kwargs = kwargs.get("tags", [])
        if isinstance(tags_kwargs, str):
            tags_kwargs = [tags_kwargs]

        for tag in tags_kwargs:
            if tag not in tags:
                tags.append(tag)

        if tags:
            kwargs["tags"] = tags
        return super().push_to_hub(*args, **kwargs)

    def get_memory_footprint(self, return_buffers=True):
        r"""
        Get the memory footprint of a model. This will return the memory footprint of the current model in bytes.
        Useful to benchmark the memory footprint of the current model and design some tests. Solution inspired from the
        PyTorch discussions: https://discuss.pytorch.org/t/gpu-memory-that-model-uses/56822/2

        Arguments:
            return_buffers (`bool`, *optional*, defaults to `True`):
                Whether to return the size of the buffer tensors in the computation of the memory footprint. Buffers
                are tensors that do not require gradients and not registered as parameters. E.g. mean and std in batch
                norm layers. Please see: https://discuss.pytorch.org/t/what-pytorch-means-by-buffers/120266/2
        """
        mem = sum(param.nelement() * param.element_size() for param in self.parameters())
        if return_buffers:
            mem_bufs = sum(buf.nelement() * buf.element_size() for buf in self.buffers())
            mem = mem + mem_bufs
        return mem

    @wraps(torch.nn.Module.cuda)
    def cuda(self, *args, **kwargs):
        if getattr(self, "quantization_method", None) == QuantizationMethod.HQQ:
            from hqq.core.quantize import HQQLinear

            # Since HQQLinear stores some tensors in the 'meta' attribute,
            # it's necessary to manually call the `cuda` method on HQQLinear layers.
            super().cuda(*args, **kwargs)
            for module in self.modules():
                if isinstance(module, HQQLinear):
                    if len(args) > 0:
                        device = args[0]
                    else:
                        device = kwargs.get("device", "cuda")
                    module.cuda(device)
            return self

        # Checks if the model has been loaded in 4-bit or 8-bit with BNB
        if getattr(self, "quantization_method", None) == QuantizationMethod.BITS_AND_BYTES:
            if getattr(self, "is_loaded_in_8bit", False):
                raise ValueError(
                    "Calling `cuda()` is not supported for `8-bit` quantized models. "
                    " Please use the model as it is, since the model has already been set to the correct devices."
                )
        return super().cuda(*args, **kwargs)

    @wraps(torch.nn.Module.to)
    def to(self, *args, **kwargs):
        # For BNB/GPTQ models, we prevent users from casting the model to another dtype to restrict unwanted behaviours.
        # the correct API should be to load the model with the desired dtype directly through `from_pretrained`.
        dtype_present_in_args = "dtype" in kwargs

        if not dtype_present_in_args:
            for arg in args:
                if isinstance(arg, torch.dtype):
                    dtype_present_in_args = True
                    break

        if getattr(self, "quantization_method", None) == QuantizationMethod.HQQ:
            from hqq.core.quantize import HQQLinear

            # Since HQQLinear stores some tensors in the 'meta' attribute, we must
            # explicitly move the parameters to the target device for each HQQLinear layer after `to`.
            super().to(*args, **kwargs)
            for module in self.modules():
                if isinstance(module, HQQLinear):
                    if "device" in kwargs:
                        device = kwargs["device"]
                    else:
                        device = args[0]
                    if "dtype" in kwargs:
                        dtype = kwargs["dtype"]
                    elif dtype_present_in_args:
                        dtype = arg
                    else:
                        dtype = None
                    # Due to the current messy implementation of HQQLinear, updating `compute_dtype`
                    # followed by calling the `cuda` method achieves the intended behavior of `to`,
                    # even when the target device is CPU.
                    if dtype is not None:
                        module.compute_dtype = dtype
                    module.cuda(device)
            return self

        if dtype_present_in_args and getattr(self, "quantization_method", None) == QuantizationMethod.QUARK:
            raise ValueError("Casting a Quark quantized model to a new `dtype` is not supported.")

        # Checks if the model has been loaded in 4-bit or 8-bit with BNB
        if getattr(self, "quantization_method", None) == QuantizationMethod.BITS_AND_BYTES:
            if dtype_present_in_args:
                raise ValueError(
                    "You cannot cast a bitsandbytes model in a new `dtype`. Make sure to load the model using `from_pretrained` using the"
                    " desired `dtype` by passing the correct `dtype` argument."
                )

            if getattr(self, "is_loaded_in_8bit", False):
                raise ValueError(
                    "`.to` is not supported for `8-bit` bitsandbytes models. Please use the model as it is, since the"
                    " model has already been set to the correct devices and casted to the correct `dtype`."
                )
        elif getattr(self, "quantization_method", None) == QuantizationMethod.GPTQ:
            if dtype_present_in_args:
                raise ValueError(
                    "You cannot cast a GPTQ model in a new `dtype`. Make sure to load the model using `from_pretrained` using the desired"
                    " `dtype` by passing the correct `dtype` argument."
                )
        return super().to(*args, **kwargs)

    def half(self, *args):
        # Checks if the model is quantized
        if getattr(self, "is_quantized", False):
            raise ValueError(
                "`.half()` is not supported for quantized model. Please use the model as it is, since the"
                " model has already been casted to the correct `dtype`."
            )
        else:
            return super().half(*args)

    def float(self, *args):
        # Checks if the model is quantized
        if getattr(self, "is_quantized", False):
            raise ValueError(
                "`.float()` is not supported for quantized model. Please use the model as it is, since the"
                " model has already been casted to the correct `dtype`."
            )
        else:
            return super().float(*args)

    @classmethod
    def get_init_context(cls, is_quantized: bool, _is_ds_init_called: bool):
        if is_deepspeed_zero3_enabled():
            import deepspeed

            init_contexts = [no_init_weights()]
            # We cannot initialize the model on meta device with deepspeed when not quantized
            if not is_quantized and not _is_ds_init_called:
                logger.info("Detected DeepSpeed ZeRO-3: activating zero.init() for this model")
                init_contexts.extend([deepspeed.zero.Init(config_dict_or_path=deepspeed_config()), set_zero3_state()])
            elif is_quantized:
                init_contexts.extend([init_empty_weights(), set_quantized_state()])
        else:
            init_contexts = [no_init_weights(), init_empty_weights()]

        return init_contexts

    def set_use_kernels(self, use_kernels, kernel_config):
        if use_kernels:
            if not is_kernels_available():
                raise ValueError(
                    "`use_kernels=True` requires kernels>=0.9.0. Please install the latest version with `pip install -U kernels`"
                )
            from kernels import use_kernel_mapping

            from .integrations.hub_kernels import register_kernel_mapping_transformers

            register_kernel_mapping_transformers()

            if kernel_config is not None and isinstance(kernel_config, KernelConfig):
                # This will make sure the mapping is valid, and the layers are registered in the model
                kernel_config.sanitize_kernel_mapping(self)

                # This will create a compatible mapping for the model with the kernels library
                kernel_config.create_compatible_mapping(self)

                # This is a context manager to override the default kernel mapping
                # We are calling kernelize inside this context manager using the use_kernels setter
                with use_kernel_mapping(kernel_config.kernel_mapping):
                    self.use_kernels = True
            # We use the default kernel mapping in .integrations.hub_kernels
            else:
                self.use_kernels = True
        else:
            self.use_kernels = False

    @classmethod
    @restore_default_dtype
    def from_pretrained(
        cls: type[SpecificPreTrainedModelType],
        pretrained_model_name_or_path: Optional[Union[str, os.PathLike]],
        *model_args,
        config: Optional[Union[PreTrainedConfig, str, os.PathLike]] = None,
        cache_dir: Optional[Union[str, os.PathLike]] = None,
        ignore_mismatched_sizes: bool = False,
        force_download: bool = False,
        local_files_only: bool = False,
        token: Optional[Union[str, bool]] = None,
        revision: str = "main",
        use_safetensors: Optional[bool] = True,
        weights_only: bool = True,
        **kwargs,
    ) -> SpecificPreTrainedModelType:
        r"""
        Instantiate a pretrained pytorch model from a pre-trained model configuration.

        The model is set in evaluation mode by default using `model.eval()` (Dropout modules are deactivated). To train
        the model, you should first set it back in training mode with `model.train()`.

        The warning *Weights from XXX not initialized from pretrained model* means that the weights of XXX do not come
        pretrained with the rest of the model. It is up to you to train those weights with a downstream fine-tuning
        task.

        The warning *Weights from XXX not used in YYY* means that the layer XXX is not used by YYY, therefore those
        weights are discarded.

        Parameters:
            pretrained_model_name_or_path (`str` or `os.PathLike`, *optional*):
                Can be either:

                    - A string, the *model id* of a pretrained model hosted inside a model repo on huggingface.co.
                    - A path to a *directory* containing model weights saved using
                      [`~PreTrainedModel.save_pretrained`], e.g., `./my_model_directory/`.
                    - `None` if you are both providing the configuration and state dictionary (resp. with keyword
                      arguments `config` and `state_dict`).
            model_args (sequence of positional arguments, *optional*):
                All remaining positional arguments will be passed to the underlying model's `__init__` method.
            config (`Union[PreTrainedConfig, str, os.PathLike]`, *optional*):
                Can be either:

                    - an instance of a class derived from [`PreTrainedConfig`],
                    - a string or path valid as input to [`~PreTrainedConfig.from_pretrained`].

                Configuration for the model to use instead of an automatically loaded configuration. Configuration can
                be automatically loaded when:

                    - The model is a model provided by the library (loaded with the *model id* string of a pretrained
                      model).
                    - The model was saved using [`~PreTrainedModel.save_pretrained`] and is reloaded by supplying the
                      save directory.
                    - The model is loaded by supplying a local directory as `pretrained_model_name_or_path` and a
                      configuration JSON file named *config.json* is found in the directory.
            state_dict (`dict[str, torch.Tensor]`, *optional*):
                A state dictionary to use instead of a state dictionary loaded from saved weights file.

                This option can be used if you want to create a model from a pretrained configuration but load your own
                weights. In this case though, you should check if using [`~PreTrainedModel.save_pretrained`] and
                [`~PreTrainedModel.from_pretrained`] is not a simpler option.
            cache_dir (`Union[str, os.PathLike]`, *optional*):
                Path to a directory in which a downloaded pretrained model configuration should be cached if the
                standard cache should not be used.
            ignore_mismatched_sizes (`bool`, *optional*, defaults to `False`):
                Whether or not to raise an error if some of the weights from the checkpoint do not have the same size
                as the weights of the model (if for instance, you are instantiating a model with 10 labels from a
                checkpoint with 3 labels).
            force_download (`bool`, *optional*, defaults to `False`):
                Whether or not to force the (re-)download of the model weights and configuration files, overriding the
                cached versions if they exist.
            proxies (`dict[str, str]`, *optional*):
                A dictionary of proxy servers to use by protocol or endpoint, e.g., `{'http': 'foo.bar:3128',
                'http://hostname': 'foo.bar:4012'}`. The proxies are used on each request.
            output_loading_info(`bool`, *optional*, defaults to `False`):
                Whether ot not to also return a dictionary containing missing keys, unexpected keys and error messages.
            local_files_only(`bool`, *optional*, defaults to `False`):
                Whether or not to only look at local files (i.e., do not try to download the model).
            token (`str` or `bool`, *optional*):
                The token to use as HTTP bearer authorization for remote files. If `True`, or not specified, will use
                the token generated when running `hf auth login` (stored in `~/.huggingface`).
            revision (`str`, *optional*, defaults to `"main"`):
                The specific model version to use. It can be a branch name, a tag name, or a commit id, since we use a
                git-based system for storing models and other artifacts on huggingface.co, so `revision` can be any
                identifier allowed by git.

                <Tip>

                To test a pull request you made on the Hub, you can pass `revision="refs/pr/<pr_number>"`.

                </Tip>
            attn_implementation (`str`, *optional*):
                The attention implementation to use in the model (if relevant). Can be any of `"eager"` (manual implementation of the attention), `"sdpa"` (using [`F.scaled_dot_product_attention`](https://pytorch.org/docs/master/generated/torch.nn.functional.scaled_dot_product_attention.html)), `"flash_attention_2"` (using [Dao-AILab/flash-attention](https://github.com/Dao-AILab/flash-attention)), or `"flash_attention_3"` (using [Dao-AILab/flash-attention/hopper](https://github.com/Dao-AILab/flash-attention/tree/main/hopper)). By default, if available, SDPA will be used for torch>=2.1.1. The default is otherwise the manual `"eager"` implementation.

                Accept HF kernel references in the form:
                  <namespace>/<repo_name>[@<revision>][:<kernel_name>]

                - <namespace> and <repo_name> are any non-"/" and non-":" sequences.
                - "@<revision>" is optional (branch, tag, or commit-ish), e.g. "@main", "@v1.2.0", "@abc123".
                - ":<kernel_name>" is optional and selects a function inside the kernel repo.
                - Both options can appear together and in this order only: @revision first, then :kernel_name.
                - We intentionally allow a leading "<wrapper>|" prefix (e.g., "flash|...") because the code
                  strips it before loading; '|' is not excluded in the character classes here.

                Examples that match:
                  "org/model"
                  "org/model@main"
                  "org/model:custom_kernel"
                  "org/model@v1.2.3:custom_kernel"

            > Parameters for big model inference

            dtype (`str` or `torch.dtype`, *optional*):
                Override the default `torch_dtype` and load the model under a specific `dtype`. The different options
                are:

                1. `torch.float16` or `torch.bfloat16` or `torch.float`: load in a specified
                  `dtype`, ignoring the model's `config.dtype` if one exists. If not specified
                  - the model will get loaded in `torch.float` (fp32).

                2. `"auto"` - A `dtype` or `torch_dtype` entry in the `config.json` file of the model will be
                  attempted to be used. If this entry isn't found then next check the `dtype` of the first weight in
                  the checkpoint that's of a floating point type and use that as `dtype`. This will load the model
                  using the `dtype` it was saved in at the end of the training. It can't be used as an indicator of how
                  the model was trained. Since it could be trained in one of half precision dtypes, but saved in fp32.

                3. A string that is a valid `torch.dtype`. E.g. "float32" loads the model in `torch.float32`, "float16" loads in `torch.float16` etc.

                <Tip>

                For some models the `dtype` they were trained in is unknown - you may try to check the model's paper or
                reach out to the authors and ask them to add this information to the model's card and to insert the
                `dtype` or `torch_dtype` entry in `config.json` on the hub.

                </Tip>

            device_map (`str` or `dict[str, Union[int, str, torch.device]]` or `int` or `torch.device`, *optional*):
                A map that specifies where each submodule should go. It doesn't need to be refined to each
                parameter/buffer name, once a given module name is inside, every submodule of it will be sent to the
                same device. If we only pass the device (*e.g.*, `"cpu"`, `"cuda:1"`, `"mps"`, or a GPU ordinal rank
                like `1`) on which the model will be allocated, the device map will map the entire model to this
                device. Passing `device_map = 0` means put the whole model on GPU 0.

                To have Accelerate compute the most optimized `device_map` automatically, set `device_map="auto"`. For
                more information about each option see [designing a device
                map](https://hf.co/docs/accelerate/main/en/usage_guides/big_modeling#designing-a-device-map).
            max_memory (`Dict`, *optional*):
                A dictionary device identifier to maximum memory if using `device_map`. Will default to the maximum memory available for each
                GPU and the available CPU RAM if unset.
            tp_plan (`Optional[Union[dict, str]]`, *optional*):
                A torch tensor parallel plan, see [here](https://pytorch.org/tutorials/intermediate/TP_tutorial.html). Use `tp_plan="auto"` to
                use the predefined plan based on the model. If it's a dict, then it should match between module names and desired layout.
                Note that if you use it, you should launch your script accordingly with `torchrun [args] script.py`. This will be much
                faster than using a `device_map`, but has limitations.
            tp_size (`str`, *optional*):
                A torch tensor parallel degree. If not provided would default to world size.
            device_mesh (`torch.distributed.DeviceMesh`, *optional*):
                A torch device mesh. If not provided would default to world size. Used only for tensor parallel for now.
                If provided, it has to contain dimension named `"tp"` in case it's > 1 dimensional, this dimension will be used for tensor parallelism
            offload_folder (`str` or `os.PathLike`, *optional*):
                If the `device_map` contains any value `"disk"`, the folder where we will offload weights.
            offload_buffers (`bool`, *optional*):
                Whether or not to offload the buffers with the model parameters.
            quantization_config (`Union[QuantizationConfigMixin,Dict]`, *optional*):
                A dictionary of configuration parameters or a QuantizationConfigMixin object for quantization (e.g
                bitsandbytes, gptq).
            subfolder (`str`, *optional*, defaults to `""`):
                In case the relevant files are located inside a subfolder of the model repo on huggingface.co, you can
                specify the folder name here.
            variant (`str`, *optional*):
                If specified load weights from `variant` filename, *e.g.* pytorch_model.<variant>.bin.
            use_safetensors (`bool`, *optional*, defaults to `None`):
                Whether or not to use `safetensors` checkpoints. Defaults to `None`. If not specified and `safetensors`
                is not installed, it will be set to `False`.
            weights_only (`bool`, *optional*, defaults to `True`):
                Indicates whether unpickler should be restricted to loading only tensors, primitive types,
                dictionaries and any types added via torch.serialization.add_safe_globals().
                When set to False, we can load wrapper tensor subclass weights.
            key_mapping (`dict[str, str], *optional*):
                A potential mapping of the weight names if using a model on the Hub which is compatible to a Transformers
                architecture, but was not converted accordingly.
            kwargs (remaining dictionary of keyword arguments, *optional*):
                Can be used to update the configuration object (after it being loaded) and initiate the model (e.g.,
                `output_attentions=True`). Behaves differently depending on whether a `config` is provided or
                automatically loaded:

                    - If a configuration is provided with `config`, `**kwargs` will be directly passed to the
                      underlying model's `__init__` method (we assume all relevant updates to the configuration have
                      already been done)
                    - If a configuration is not provided, `kwargs` will be first passed to the configuration class
                      initialization function ([`~PreTrainedConfig.from_pretrained`]). Each key of `kwargs` that
                      corresponds to a configuration attribute will be used to override said attribute with the
                      supplied `kwargs` value. Remaining keys that do not correspond to any configuration attribute
                      will be passed to the underlying model's `__init__` function.

        <Tip>

        Activate the special ["offline-mode"](https://huggingface.co/transformers/installation.html#offline-mode) to
        use this method in a firewalled environment.

        </Tip>

        Examples:

        ```python
        >>> from transformers import BertConfig, BertModel

        >>> # Download model and configuration from huggingface.co and cache.
        >>> model = BertModel.from_pretrained("google-bert/bert-base-uncased")
        >>> # Model was saved using *save_pretrained('./test/saved_model/')* (for example purposes, not runnable).
        >>> model = BertModel.from_pretrained("./test/saved_model/")
        >>> # Update configuration during loading.
        >>> model = BertModel.from_pretrained("google-bert/bert-base-uncased", output_attentions=True)
        >>> assert model.config.output_attentions == True
        ```
        """
        state_dict = kwargs.pop("state_dict", None)
        proxies = kwargs.pop("proxies", None)
        output_loading_info = kwargs.pop("output_loading_info", False)
        from_pipeline = kwargs.pop("_from_pipeline", None)
        from_auto_class = kwargs.pop("_from_auto", False)
        dtype = kwargs.pop("dtype", None)
        torch_dtype = kwargs.pop("torch_dtype", None)  # kept for BC
        device_map = kwargs.pop("device_map", None)
        max_memory = kwargs.pop("max_memory", None)
        offload_folder = kwargs.pop("offload_folder", None)
        offload_buffers = kwargs.pop("offload_buffers", False)
        quantization_config = kwargs.pop("quantization_config", None)
        subfolder = kwargs.pop("subfolder", "")
        commit_hash = kwargs.pop("_commit_hash", None)
        variant = kwargs.pop("variant", None)
        adapter_kwargs = (kwargs.pop("adapter_kwargs", {}) or {}).copy()
        adapter_name = kwargs.pop("adapter_name", "default")
        generation_config = kwargs.pop("generation_config", None)
        gguf_file = kwargs.pop("gguf_file", None)
        tp_plan = kwargs.pop("tp_plan", None)
        tp_size = kwargs.pop("tp_size", None)
        distributed_config: DistributedConfig = kwargs.pop("distributed_config", None)
        device_mesh = kwargs.pop("device_mesh", None)
        trust_remote_code = kwargs.pop("trust_remote_code", None)
        use_kernels = kwargs.pop("use_kernels", False)
        kernel_config = kwargs.pop("kernel_config", None)
        key_mapping = kwargs.pop("key_mapping", None)

        if distributed_config is not None and tp_plan is None:
            tp_plan = "auto"

        # Not used anymore -- remove them from the kwargs
        for name in ["mirror", "_fast_init", "low_cpu_mem_usage", "from_tf", "from_flax", "offload_state_dict"]:
            _ = kwargs.pop(name, None)

        # For BC on torch_dtype argument
        if torch_dtype is not None:
            dtype = dtype if dtype is not None else torch_dtype

        if is_offline_mode() and not local_files_only:
            local_files_only = True

        download_kwargs = {
            "cache_dir": cache_dir,
            "force_download": force_download,
            "proxies": proxies,
            "local_files_only": local_files_only,
            "token": token,
            "revision": revision,
            "subfolder": subfolder,
        }
        download_kwargs_with_commit = {**download_kwargs, "commit_hash": commit_hash}

        if state_dict is not None and (pretrained_model_name_or_path is not None or gguf_file is not None):
            raise ValueError(
                "`state_dict` cannot be passed together with a model name or a `gguf_file`. Use one of the two loading strategies."
            )

        if device_map == "auto" and int(os.environ.get("WORLD_SIZE", "0")):
            logger.info(
                "You've set device_map=`auto` while triggering a distributed run with torchrun. This might lead to unexpected behavior. "
                "If your plan is to load the model on each device, you should set device_map={"
                ": PartialState().process_index} where PartialState comes from accelerate library"
            )

        if tp_plan is not None or tp_size is not None:  # TP warnings, and setup
            device_map, device_mesh, tp_size = initialize_tensor_parallelism(
                tp_plan, tp_size=tp_size, device_mesh=device_mesh, device_map=device_map
            )

        if gguf_file is not None and not is_accelerate_available():
            raise ValueError("accelerate is required when loading a GGUF file `pip install accelerate`.")

        if adapter_kwargs is None:
            adapter_kwargs = {}

        _adapter_model_path, pretrained_model_name_or_path, adapter_kwargs = maybe_load_adapters(
            pretrained_model_name_or_path,
            download_kwargs_with_commit,
            **adapter_kwargs,
        )
        device_map = check_and_set_device_map(device_map)  # warn, error and fix the device map

        user_agent = {"file_type": "model", "framework": "pytorch", "from_auto_class": from_auto_class}
        if from_pipeline is not None:
            user_agent["using_pipeline"] = from_pipeline

        # Load config if we don't provide a configuration
        if not isinstance(config, PreTrainedConfig):
            config_path = config if config is not None else pretrained_model_name_or_path
            config, model_kwargs = cls.config_class.from_pretrained(
                config_path,
                return_unused_kwargs=True,
                gguf_file=gguf_file,
                _from_auto=from_auto_class,
                _from_pipeline=from_pipeline,
                **download_kwargs,
                **kwargs,
            )
            if "gguf_file" in model_kwargs:
                model_kwargs.pop("gguf_file")
            commit_hash = model_kwargs.pop("_commit_hash", commit_hash)
        else:
            config = copy.deepcopy(config)
            model_kwargs = kwargs
            commit_hash = getattr(config, "_commit_hash", commit_hash)

        download_kwargs_with_commit["commit_hash"] = commit_hash

        # Because some composite configs call super().__init__ before instantiating the sub-configs, we need this call
        # to correctly redispatch recursively if the kwarg is provided
        if "attn_implementation" in kwargs:
            config._attn_implementation = kwargs.pop("attn_implementation")

        hf_quantizer, config, dtype, device_map = get_hf_quantizer(
            config, quantization_config, dtype, device_map, weights_only, user_agent
        )

        if gguf_file:
            if hf_quantizer is not None:
                raise ValueError(
                    "You cannot combine Quantization and loading a model from a GGUF file, try again by making sure you did not passed a `quantization_config` or that you did not load a quantized model from the Hub."
                )
            if device_map is not None and (
                (isinstance(device_map, dict) and "disk" in device_map.values()) or "disk" in device_map
            ):
                raise RuntimeError(
                    "One or more modules is configured to be mapped to disk. Disk offload is not supported for models "
                    "loaded from GGUF files."
                )

        if kernel_config is not None and not use_kernels:
            logger.warning_once(
                "A kernel_config was provided but use_kernels is False; setting use_kernels=True automatically. To suppress this warning, explicitly set use_kernels to True."
            )
            use_kernels = True

        checkpoint_files, sharded_metadata = _get_resolved_checkpoint_files(
            pretrained_model_name_or_path=pretrained_model_name_or_path,
            variant=variant,
            gguf_file=gguf_file,
            use_safetensors=use_safetensors,
            download_kwargs=download_kwargs_with_commit,
            user_agent=user_agent,
            is_remote_code=cls._auto_class is not None,
            transformers_explicit_filename=getattr(config, "transformers_weights", None),
        )

        is_quantized = hf_quantizer is not None

        if gguf_file:
            from .modeling_gguf_pytorch_utils import load_gguf_checkpoint

            # we need a dummy model to get the state_dict - for this reason, we keep the state_dict as if it was
            # passed directly as a kwarg from now on
            with torch.device("meta"):
                dummy_model = cls(config)
            state_dict = load_gguf_checkpoint(checkpoint_files[0], return_tensors=True, model_to_load=dummy_model)[
                "tensors"
            ]

        # Find the correct dtype based on current state
        config, dtype, dtype_orig = _get_dtype(
            cls, dtype, checkpoint_files, config, sharded_metadata, state_dict, weights_only
        )

        config.name_or_path = pretrained_model_name_or_path
        model_init_context = cls.get_init_context(is_quantized, _is_ds_init_called)
        config = copy.deepcopy(config)  # We do not want to modify the config inplace in from_pretrained.
        with ContextManagers(model_init_context):
            # Let's make sure we don't run the init function of buffer modules
            model = cls(config, *model_args, **model_kwargs)

        # Obtain the weight conversion mapping for this model if any are registered
        weight_conversions = get_model_conversion_mapping(model, key_mapping, hf_quantizer)

        # make sure we use the model's config since the __init__ call might have copied it
        config = model.config

        if hf_quantizer is not None:  # replace module with quantized modules (does not touch weights)
            hf_quantizer.preprocess_model(
                model=model,
                device_map=device_map,
                keep_in_fp32_modules=model._keep_in_fp32_modules,  # TODO prob no longer needed?
                config=config,
                checkpoint_files=checkpoint_files,
                use_kernels=use_kernels,
            )

        if _torch_distributed_available and device_mesh is not None:  # add hooks to nn.Modules: no weights
            model = distribute_model(model, tp_plan, distributed_config, device_mesh, tp_size)

        # Prepare the full device map
        if device_map is not None:
            device_map = _get_device_map(model, device_map, max_memory, hf_quantizer)

        # restore default dtype
        if dtype_orig is not None:
            torch.set_default_dtype(dtype_orig)

        # Finalize model weight initialization
        model, missing_keys, unexpected_keys, mismatched_keys, offload_index, error_msgs = cls._load_pretrained_model(
            model,
            state_dict,
            checkpoint_files,
            pretrained_model_name_or_path,
            ignore_mismatched_sizes=ignore_mismatched_sizes,
            sharded_metadata=sharded_metadata,
            device_map=device_map,
            disk_offload_folder=offload_folder,
            dtype=dtype,
            hf_quantizer=hf_quantizer,
            device_mesh=device_mesh,
            weights_only=weights_only,
            weight_mapping=weight_conversions,
        )

        model.eval()  # Set model in evaluation mode to deactivate DropOut modules by default
        model.set_use_kernels(use_kernels, kernel_config)

        # If it is a model with generation capabilities, attempt to load generation files (generation config,
        # custom generate function)
        if model.can_generate() and hasattr(model, "adjust_generation_fn"):
            model.adjust_generation_fn(
                generation_config,
                from_auto_class,
                from_pipeline,
                pretrained_model_name_or_path,
                **download_kwargs,
                trust_remote_code=trust_remote_code,
                **kwargs,
            )

        # for device_map="auto" : dispatch model with hooks on all devices if necessary
        if device_map is not None and device_mesh is None:
            accelerate_dispatch(model, hf_quantizer, device_map, offload_folder, offload_index, offload_buffers)

        if hf_quantizer is not None:
            model.hf_quantizer = hf_quantizer
            hf_quantizer.postprocess_model(model, config=config)  # usually a no-op but sometimes needed

        if _adapter_model_path is not None:
            adapter_kwargs["key_mapping"] = weight_conversions  # TODO: Dynamic weight loader for adapters
            model.load_adapter(
                _adapter_model_path,
                adapter_name=adapter_name,
                token=token,
                adapter_kwargs=adapter_kwargs,
            )

        if output_loading_info:
            loading_info = {
                "missing_keys": missing_keys,
                "unexpected_keys": unexpected_keys,
                "mismatched_keys": mismatched_keys,
                "error_msgs": error_msgs,
            }
            return model, loading_info
        return model

    @classmethod
    def _load_pretrained_model(
        cls,
        model: "PreTrainedModel",
        state_dict: Optional[dict],
        checkpoint_files: Optional[list[str]],
        pretrained_model_name_or_path: Optional[str],
        ignore_mismatched_sizes: bool = False,
        sharded_metadata: Optional[dict] = None,
        device_map: Optional[dict] = None,
        disk_offload_folder: Optional[str] = None,
        dtype: Optional[torch.dtype] = None,
        hf_quantizer: Optional[HfQuantizer] = None,
        device_mesh: Optional["torch.distributed.device_mesh.DeviceMesh"] = None,
        weights_only: bool = True,
        weight_mapping: Optional[Sequence[WeightConverter | WeightRenaming]] = None,
    ):
        is_quantized = hf_quantizer is not None
        is_hqq_or_quark = is_quantized and hf_quantizer.quantization_config.quant_method in {
            QuantizationMethod.HQQ,
            QuantizationMethod.QUARK,
        }

        # Model's definition arriving here is final (TP hooks added, quantized layers replaces)
        expected_keys = list(model.state_dict().keys())
        if logger.level >= logging.WARNING:
            verify_tp_plan(expected_keys, getattr(model, "_tp_plan", None))

        # This offload index if for params explicitly on the "disk" in the device_map
        disk_offload_index = None
        # Prepare parameters offloading if needed
        if device_map is not None and "disk" in device_map.values():
            disk_offload_index = accelerate_disk_offload(
                model,
                disk_offload_folder,
                checkpoint_files,
                device_map,
                sharded_metadata,
                dtype,
                weight_mapping,
            )

        # Warmup cuda to load the weights much faster on devices
        if device_map is not None and not is_hqq_or_quark:
            expanded_device_map = expand_device_map(device_map, expected_keys)
            caching_allocator_warmup(model, expanded_device_map, hf_quantizer)

        tp_plan = getattr(model, "_tp_plan", None)
        error_msgs = []

        if is_deepspeed_zero3_enabled() and not is_quantized:
            if state_dict is None:
                merged_state_dict = {}
                for ckpt_file in checkpoint_files:
                    merged_state_dict.update(load_state_dict(ckpt_file, map_location="cpu", weights_only=weights_only))
                state_dict = merged_state_dict
            error_msgs += _load_state_dict_into_zero3_model(model, state_dict)
            # This is not true but for now we assume only best-case scenario with deepspeed, i.e. perfectly matching checkpoints
            missing_keys, unexpected_keys, mismatched_keys, misc = set(), set(), set(), set()
        else:
            all_pointer = set()
            # Checkpoints are safetensors
            if checkpoint_files is not None and checkpoint_files[0].endswith(".safetensors"):
                merged_state_dict = {}
                for file in checkpoint_files:
                    file_pointer = safe_open(file, framework="pt", device="cpu")
                    all_pointer.add(file_pointer)
                    for k in file_pointer.keys():
                        merged_state_dict[k] = file_pointer.get_slice(k)  # don't materialize yet
            # User passed an explicit state_dict
            elif state_dict is not None:
                merged_state_dict = state_dict
            # Checkpoints are .bin
            elif checkpoint_files is not None:
                merged_state_dict = {}
                for ckpt_file in checkpoint_files:
                    merged_state_dict.update(load_state_dict(ckpt_file))
            else:
                raise ValueError("Neither a state dict nor checkpoint files were found.")

            missing_keys, unexpected_keys, mismatched_keys, disk_offload_index, misc = (
                convert_and_load_state_dict_in_model(
                    model,
                    merged_state_dict,
                    weight_mapping,
                    tp_plan,
                    hf_quantizer,
                    dtype,
                    device_map,
                    model.dtype_plan,
                    device_mesh,
                    disk_offload_index,
                    disk_offload_folder,
                )
            )

            # finally close all opened file pointers
            for k in all_pointer:
                k.__exit__(None, None, None)

        # Marks tied weights as `_is_hf_initialized` to avoid initializing them (it's very important for efficiency)
        model.mark_tied_weights_as_initialized()

        # Move missing (and potentially mismatched) keys back to cpu from meta device (because they won't be moved when
        # loading the weights as they are not in the loaded state dict)
        miss_and_mismatched = missing_keys | {k[0] for k in mismatched_keys}
        model._move_missing_keys_from_meta_to_cpu(miss_and_mismatched, dtype, hf_quantizer)

        # Correctly initialize the missing (and potentially mismatched) keys (all parameters without the `_is_hf_initialzed` flag)
        model._initialize_missing_keys(is_quantized)

        # Tie the weights
        model.tie_weights(missing_keys=missing_keys, recompute_mapping=False)

        # Adjust missing and unexpected keys
        missing_keys, unexpected_keys = model._adjust_missing_and_unexpected_keys(missing_keys, unexpected_keys)

        # Post-processing for tensor parallelism
        if device_mesh is not None:
            # When using TP, the device map is a single device for all parameters
            tp_device = list(device_map.values())[0]
            # This is needed for the RotaryEmbedding, which was not initialized on the correct device as it is
            # not part of the state_dict (persistent=False)
            for buffer in model.buffers():  # TODO to avoid this buffer could be added to the ckpt
                if buffer.device != tp_device:
                    buffer.data = buffer.to(tp_device)

            # In this case, the top-most task module weights were not moved to device and parallelized as they
            # were not part of the loaded weights: do it now
            if missing_keys:
                state_dict = model.state_dict()
                for name in missing_keys:
                    param = state_dict[name]
                    # Shard the param
                    shard_and_distribute_module(
                        model,
                        param.to(tp_device),
                        param,
                        name,
                        None,
                        False,
                        device_mesh.get_local_rank(),
                        device_mesh,
                    )

        log_state_dict_report(
            model=model,
            pretrained_model_name_or_path=pretrained_model_name_or_path,
            logger=logger,
            error_msgs=error_msgs,
            unexpected_keys=unexpected_keys,
            missing_keys=missing_keys,
            mismatched_keys=mismatched_keys,
            mismatched_shapes=mismatched_keys,
            misc=misc,
            ignore_mismatched_sizes=ignore_mismatched_sizes,
        )

        return model, missing_keys, unexpected_keys, mismatched_keys, disk_offload_index, error_msgs

    def retrieve_modules_from_names(self, names, add_prefix=False, remove_prefix=False):
        module_keys = {".".join(key.split(".")[:-1]) for key in names}

        # torch.nn.ParameterList is a special case where two parameter keywords
        # are appended to the module name, *e.g.* bert.special_embeddings.0
        module_keys = module_keys.union(
            {".".join(key.split(".")[:-2]) for key in names if len(key) > 0 and key[-1].isdigit()}
        )

        retrieved_modules = []
        # retrieve all modules that has at least one missing weight name
        for name, module in self.named_modules():
            if remove_prefix:
                _prefix = f"{self.base_model_prefix}."
                name = name.removeprefix(_prefix)
            elif add_prefix:
                name = ".".join([self.base_model_prefix, name]) if len(name) > 0 else self.base_model_prefix

            if name in module_keys:
                retrieved_modules.append(module)

        return retrieved_modules

    @classmethod
    def register_for_auto_class(cls, auto_class="AutoModel"):
        """
        Register this class with a given auto class. This should only be used for custom models as the ones in the
        library are already mapped with an auto class.



        Args:
            auto_class (`str` or `type`, *optional*, defaults to `"AutoModel"`):
                The auto class to register this new model with.
        """
        if not isinstance(auto_class, str):
            auto_class = auto_class.__name__

        import transformers.models.auto as auto_module

        if not hasattr(auto_module, auto_class):
            raise ValueError(f"{auto_class} is not a valid auto class.")

        cls._auto_class = auto_class

    def warn_if_padding_and_no_attention_mask(self, input_ids, attention_mask):
        """
        Shows a one-time warning if the input_ids appear to contain padding and no attention mask was given.
        """

        # Skip the check during tracing.
        if is_tracing(input_ids):
            return

        if (attention_mask is not None) or (self.config.pad_token_id is None):
            return

        # Check only the first and last input IDs to reduce overhead.
        if self.config.pad_token_id in input_ids[:, [-1, 0]]:
            warn_string = (
                "We strongly recommend passing in an `attention_mask` since your input_ids may be padded. See "
                "https://huggingface.co/docs/transformers/troubleshooting"
                "#incorrect-output-when-padding-tokens-arent-masked."
            )

            # If the pad token is equal to either BOS, EOS, or SEP, we do not know whether the user should use an
            # attention_mask or not. In this case, we should still show a warning because this is a rare case.
            if (
                (self.config.bos_token_id is not None and self.config.bos_token_id == self.config.pad_token_id)
                or (self.config.eos_token_id is not None and self.config.eos_token_id == self.config.pad_token_id)
                or (self.config.sep_token_id is not None and self.config.sep_token_id == self.config.pad_token_id)
            ):
                warn_string += (
                    f"\nYou may ignore this warning if your `pad_token_id` ({self.config.pad_token_id}) is identical "
                    f"to the `bos_token_id` ({self.config.bos_token_id}), `eos_token_id` ({self.config.eos_token_id}), "
                    f"or the `sep_token_id` ({self.config.sep_token_id}), and your input is not padded."
                )

            logger.warning_once(warn_string)

    @property
    def supports_tp_plan(self):
        """
        Returns whether the model has a tensor parallelism plan.
        """
        if self._tp_plan is not None:
            return True
        # Check if base model has a TP plan
        if getattr(self.base_model, "_tp_plan", None) is not None:
            return True
        if self.config.base_model_tp_plan is not None:
            return True
        return False

    @property
    def tp_size(self):
        """
        Returns the model's tensor parallelism degree.
        """
        # if None, the model didn't undergo tensor parallel sharding
        return self._tp_size

    @property
    def supports_pp_plan(self):
        if self._pp_plan is not None:
            return True
        # Check if base model has PP plan
        if getattr(self.base_model, "_pp_plan", None) is not None:
            return True
        return False

    @property
    def loss_function(self):
        if hasattr(self, "_loss_function"):
            return self._loss_function

        loss_type = getattr(self, "loss_type", None)

        if loss_type is None or loss_type not in LOSS_MAPPING:
            logger.warning_once(
                f"`loss_type={loss_type}` was set in the config but it is unrecognized. "
                f"Using the default loss: `ForCausalLMLoss`."
            )
            loss_type = "ForCausalLM"
        return LOSS_MAPPING[loss_type]

    @loss_function.setter
    def loss_function(self, value):
        self._loss_function = value

    def kernelize(self, mode=None):
        if not is_kernels_available():
            raise ValueError(
                "Kernels are not available. To use kernels, please install kernels using `pip install kernels`"
            )
        from kernels import Device, Mode, kernelize

        mode = Mode.INFERENCE if not self.training else Mode.TRAINING if mode is None else mode
        kernelize(self, device=Device(type=self.device.type), mode=mode)
        self._use_kernels = True

    @property
    def use_kernels(self) -> bool:
        return getattr(self, "_use_kernels", False)

    @use_kernels.setter
    def use_kernels(self, value: bool) -> None:
        # Avoid re-kernelizing if already enabled
        if bool(value) and getattr(self, "_use_kernels", False):
            return

        if value:
            self.kernelize()
        else:
            if getattr(self, "_use_kernels", False):
                logger.warning_once(
                    "Disabling kernels at runtime is a no-op as there is no 'unkernelize' routine; keeping current kernels active."
                )
            self._use_kernels = False

    def get_compiled_call(self, compile_config: Optional[CompileConfig]) -> Callable:
        """Return a `torch.compile`'d version of `self.__call__`. This is useful to dynamically choose between
        non-compiled/compiled `forward` during inference, especially to switch between prefill (where we don't
        want to use compiled version to avoid recomputing the graph with new shapes) and iterative decoding
        (where we want the speed-ups of compiled version with static shapes)."""
        # Only reset it if not present or different from previous config
        if "llama4" in self.config.model_type:  # TODO try to enable for FULL COMPILE HYBRID CACHE SUPPORT
            return self.__call__
        compile_config = compile_config or CompileConfig()
        default_config = getattr(self.generation_config, "compile_config", None) or CompileConfig()
        if (
            not hasattr(self, "_compiled_call")
            or getattr(self, "_last_compile_config", default_config) != compile_config
        ):
            self._last_compile_config = compile_config
            self._compiled_call = torch.compile(self.__call__, **compile_config.to_dict())
        return self._compiled_call

    @classmethod
    def is_backend_compatible(cls):
        return cls._supports_attention_backend

    def _move_missing_keys_from_meta_to_cpu(
        self, missing_keys: list[str], dtype: torch.dtype, hf_quantizer: Optional[HfQuantizer]
    ) -> None:
        """Move the missing keys (keys that are part of the model parameters, but were NOT found in the loaded state dicts) back
        from meta device to cpu.
        """
        is_quantized = hf_quantizer is not None

        # In this case we need to move everything back
        if is_fsdp_enabled() and not is_local_dist_rank_0() and not is_quantized:
            # We only do it for the parameters, as the buffers are not initialized on the meta device by default
            for key, param in self.named_parameters():
                value = torch.empty_like(param, dtype=dtype, device="cpu")
                _load_parameter_into_model(self, key, value)
            return

        model_state_dict = self.state_dict()
        # The tied weight keys are in the "missing" usually, but they should not be moved (they will be tied anyway)
        # This is especially important because if they are moved, they will lose the `_is_hf_initialized` flag, and they
        # will be re-initialized for nothing (which can be quite long)
        for key in missing_keys - self.all_tied_weights_keys.keys():
            param = model_state_dict[key]
            # Buffers are not initialized on the meta device, so we still need this check to avoid overwriting them
            if param.device == torch.device("meta"):
                value = torch.empty_like(param, dtype=dtype, device="cpu")
                if not is_quantized or not hf_quantizer.param_needs_quantization(self, key):
                    _load_parameter_into_model(self, key, value)

    def _initialize_missing_keys(self, is_quantized: bool) -> None:
        """
        Initialize the missing keys (keys that are part of the model parameters, but were NOT found in the loaded state dicts), according to
        `_initialize_weights`. Indeed, since the corresponding weights are missing from the state dict, they will not be replaced and need to
        be initialized correctly (i.e. weight initialization distribution).

        Params that are not missing have the `is_hf_initialized` flag.
        """
        # This will only initialize submodules that are not marked as initialized by the line above.
        if is_deepspeed_zero3_enabled() and not is_quantized:
            import deepspeed

            # keep_vars=True as we need the original tensors, so that the "_is_hf_initialized" is present on them
            not_initialized_parameters = list(
                {v for v in self.state_dict(keep_vars=True).values() if not getattr(v, "_is_hf_initialized", False)}
            )
            with deepspeed.zero.GatheredParameters(not_initialized_parameters, modifier_rank=0):
                self.initialize_weights()
        else:
            self.initialize_weights()

    def _adjust_missing_and_unexpected_keys(
        self, missing_keys: set[str], unexpected_keys: set[str]
    ) -> tuple[set[str], set[str]]:
        """Adjust the `missing_keys` and `unexpected_keys` based on current model's exception rules, to avoid
        raising unneeded warnings/errors.
        Also, set the `_is_hf_initialized` on tied weight keys, to avoid initializing them as they are going to
        be tied anyway.
        """
        # Old checkpoints may have keys for rotary_emb.inv_freq forach layer, however we moved this buffer to the main model
        # (so the buffer name has changed). Remove them in such a case. This is another exception that was not added to
        # `_keys_to_ignore_on_load_unexpected` as it touches many models -> we add it manually to the existing patterns
        has_inv_freq_buffers = any(buffer.endswith("rotary_emb.inv_freq") for buffer, _ in self.named_buffers())
        additional_unexpected_patterns = [r"rotary_emb\.inv_freq"] if has_inv_freq_buffers else []

        missing_patterns = self._keys_to_ignore_on_load_missing or []
        unexpected_patterns = (self._keys_to_ignore_on_load_unexpected or []) + additional_unexpected_patterns
        ignore_missing_regex, ignore_unexpected_regex = None, None
        if len(missing_patterns) > 0:
            ignore_missing_regex = re.compile("|".join(rf"({pattern})" for pattern in missing_patterns))
        if len(unexpected_patterns) > 0:
            ignore_unexpected_regex = re.compile("|".join(rf"({pattern})" for pattern in unexpected_patterns))

        # Clean-up missing keys
        if ignore_missing_regex is not None:
            missing_keys = {key for key in missing_keys if ignore_missing_regex.search(key) is None}

        # Clean-up unexpected keys
        if ignore_unexpected_regex is not None:
            unexpected_keys = {key for key in unexpected_keys if ignore_unexpected_regex.search(key) is None}

        return missing_keys, unexpected_keys

    def mark_tied_weights_as_initialized(self):
        """Adds the `_is_hf_initialized` flag on parameters that will be tied, in order to avoid initializing them
        later as they will be tied (overwritten) anyway.
        This is very important as most embeddings are tied, and they are huge params (vocabularies are often 256k), so
        running inits on them is very costly."""
        for tied_param in self.all_tied_weights_keys.keys():
            param = self.get_parameter(tied_param)
            param._is_hf_initialized = True

    def get_parameter_or_buffer(self, target: str):
        """
        Return the parameter or buffer given by `target` if it exists, otherwise throw an error. This combines
        `get_parameter()` and `get_buffer()` in a single handy function. If the target is an `_extra_state` attribute,
        it will return the extra state provided by the module. Note that it only work if `target` is a leaf of the model.
        """
        try:
            return self.get_parameter(target)
        except AttributeError:
            pass
        try:
            return self.get_buffer(target)
        except AttributeError:
            pass
        module, param_name = get_module_from_name(self, target)
        if (
            param_name == "_extra_state"
            and getattr(module.__class__, "get_extra_state", torch.nn.Module.get_extra_state)
            is not torch.nn.Module.get_extra_state
        ):
            return module.get_extra_state()

        raise AttributeError(f"`{target}` is neither a parameter, buffer, nor extra state.")

    def train(self, mode: bool = True):
        out = super().train(mode)
        if self.use_kernels:
            self.kernelize()
        return out

    def eval(self):
        return self.train(False)


PreTrainedModel.push_to_hub = copy_func(PreTrainedModel.push_to_hub)
if PreTrainedModel.push_to_hub.__doc__ is not None:
    PreTrainedModel.push_to_hub.__doc__ = PreTrainedModel.push_to_hub.__doc__.format(
        object="model", object_class="AutoModel", object_files="model file"
    )


def unwrap_model(model: nn.Module, recursive: bool = False) -> nn.Module:
    """
    Recursively unwraps a model from potential containers (as used in distributed training).

    Args:
        model (`torch.nn.Module`): The model to unwrap.
        recursive (`bool`, *optional*, defaults to `False`):
            Whether to recursively extract all cases of `module.module` from `model` as well as unwrap child sublayers
            recursively, not just the top-level distributed containers.
    """
    # Use accelerate implementation if available (should always be the case when using torch)
    # This is for pytorch, as we also have to handle things like dynamo
    if is_accelerate_available():
        kwargs = {}
        if recursive:
            kwargs["recursive"] = recursive
        return extract_model_from_parallel(model, **kwargs)
    else:
        # since there could be multiple levels of wrapping, unwrap recursively
        if hasattr(model, "module"):
            return unwrap_model(model.module)
        else:
            return model


def is_accelerator_device(device: Union[str, int, torch.device]) -> bool:
    """Check if the device is an accelerator. We need to function, as device_map can be "disk" as well, which is not
    a proper `torch.device`.
    """
    if device == "disk":
        return False
    else:
        return torch.device(device).type not in ["meta", "cpu"]


def caching_allocator_warmup(model: PreTrainedModel, expanded_device_map: dict, hf_quantizer: Optional[HfQuantizer]):
    """This function warm-ups the caching allocator based on the size of the model tensors that will reside on each
    device. It allows to have one large call to Malloc, instead of recursively calling it later when loading
    the model, which is actually the loading speed bottleneck.
    Calling this function allows to cut the model loading time by a very large margin.

    A few facts related to loading speed (taking into account the use of this function):
    - When loading a model the first time, it is usually slower than the subsequent times, because the OS is very likely
    to cache the different state dicts (if enough resources/RAM are available)
    - Trying to force the OS to cache the files in advance (by e.g. accessing a small portion of them) is really hard,
    and not a good idea in general as this is low level OS optimizations that depend on resource usage anyway
    - As of 18/03/2025, loading a Llama 70B model with TP takes ~1 min without file cache, and ~13s with full file cache.
    The baseline, i.e. only loading the tensor shards on device and adjusting dtype (i.e. copying them) is ~5s with full cache.
    These numbers are reported for TP on 4 H100 GPUs.
    - It is useless to pre-allocate more than the model size in this function (i.e. using an `allocation_factor` > 1) as
    cudaMalloc is not a bottleneck at all anymore
    - Loading speed bottleneck is now almost only tensor copy (i.e. changing the dtype) and moving the tensors to the devices.
    However, we cannot really improve on those aspects obviously, as the data needs to be moved/copied in the end.
    """
    factor = 2 if hf_quantizer is None else hf_quantizer.get_accelerator_warm_up_factor()

    # Remove disk, cpu and meta devices, and cast to proper torch.device
    accelerator_device_map = {
        param: torch.device(device) for param, device in expanded_device_map.items() if is_accelerator_device(device)
    }
    if not accelerator_device_map:
        return

    tp_plan = getattr(model, "_tp_plan", []) or []
    tp_plan_regex = (
        re.compile("|".join([re.escape(plan) for plan in tp_plan]))
        if _torch_distributed_available and torch.distributed.is_initialized()
        else None
    )
    total_byte_count = defaultdict(lambda: 0)
    tied_param_names = model.all_tied_weights_keys.keys()
    for param_name, device in accelerator_device_map.items():
        # Skip if the parameter has already been accounted for (tied weights)
        if param_name in tied_param_names:
            continue

        # For example in the case of MXFP4 quantization, we need to update the param name to the original param name
        # because the checkpoint contains blocks, and scales, but since we are dequantizing, we need to use the original param name
        if hf_quantizer is not None:
            param_name = hf_quantizer.get_param_name(param_name)

        try:
            param = model.get_parameter_or_buffer(param_name)
        except AttributeError:
            # TODO: for now let's skip if we can't find the parameters
            if hf_quantizer is not None:
                continue
            raise AttributeError(f"Parameter {param_name} not found in model")

        # The dtype of different parameters may be different with composite models or `keep_in_fp32_modules`
        param_byte_count = param.numel() * param.element_size()

        if tp_plan_regex is not None:
            generic_name = re.sub(r"\.\d+\.", ".*.", param_name)
            param_byte_count //= torch.distributed.get_world_size() if tp_plan_regex.search(generic_name) else 1

        total_byte_count[device] += param_byte_count

    # This will kick off the caching allocator to avoid having to Malloc afterwards
    for device, byte_count in total_byte_count.items():
        if device.type in ["cuda", "xpu"]:
            torch_accelerator_module = getattr(torch, device.type)
            index = device.index if device.index is not None else torch_accelerator_module.current_device()
            device_memory = torch_accelerator_module.mem_get_info(index)[0]
            # Allow up to (max device memory - 1.2 GiB) in resource-constrained hardware configurations. Trying to reserve more
            # than that amount might sometimes lead to unnecessary cuda/xpu OOM, if the last parameter to be loaded on the device is large,
            # and the remaining reserved memory portion is smaller than the param size -> torch will then try to fully re-allocate all
            # the param size, instead of using the remaining reserved part, and allocating only the difference, which can lead
            # to OOM. See https://github.com/huggingface/transformers/issues/37436#issuecomment-2808982161 for more details.
            # Note that we use an absolute value instead of device proportion here, as a 8GiB device could still allocate too much
            # if using e.g. 90% of device size, while a 140GiB device would allocate too little
            byte_count = min(byte_count, max(0, int(device_memory - 1.2 * 1024**3)))
            # If there is *unused* reserved cuda/xpu memory, we can skip/reduce the allocation.
            unused_memory = torch_accelerator_module.memory_reserved(
                index
            ) - torch_accelerator_module.memory_allocated(index)
            byte_count = max(0, byte_count - unused_memory)
        # Allocate memory
        _ = torch.empty(byte_count // factor, dtype=torch.float16, device=device, requires_grad=False)


class AttentionInterface(GeneralInterface):
    """
    Dict-like object keeping track of allowed attention functions. You can easily add a new attention function
    with a call to `register()`. If a model needs to locally overwrite an existing attention function, say `sdpa`,
    it needs to declare a new instance of this class inside the `modeling_<model>.py`, and declare it on that instance.
    """

    # Class instance object, so that a call to `register` can be reflected into all other files correctly, even if
    # a new instance is created (in order to locally override a given function)
    _global_mapping = {
        "flash_attention_3": flash_attention_forward,
        "flash_attention_2": flash_attention_forward,
        "flex_attention": flex_attention_forward,
        "sdpa": sdpa_attention_forward,
        "paged|flash_attention_3": paged_attention_forward,
        "paged|flash_attention_2": paged_attention_forward,
        "paged|sdpa": sdpa_attention_paged_forward,
        "paged|eager": eager_paged_attention_forward,
    }


# Global AttentionInterface shared by all models which do not need to overwrite any of the existing ones
ALL_ATTENTION_FUNCTIONS: AttentionInterface = AttentionInterface()


class PreTrainedAudioTokenizerBase(PreTrainedModel):
    """
    Class that additionally defines the behavior of any `audio_tokenizer` to be added.
    Characteristic for any of them:
        1. Encode raw audio into discrete audio codebooks (with x channels)
        2. Decode from discrete audio codebooks back to raw audio
    It is possible that they can decode in different ways given a different representation
    but they are forced to support 2. nonetheless, e.g. see `DAC`.
    """

    @abstractmethod
    def encode(self, input_values: torch.Tensor, *args, **kwargs):
        """
        Encode raw audio retrieved from a respective `FeatureExtractor` into discrete audio codebooks (with x channels)
        """

    @abstractmethod
    def decode(self, audio_codes: torch.Tensor, *args, **kwargs):
        """Decode from discrete audio codebooks back to raw audio"""<|MERGE_RESOLUTION|>--- conflicted
+++ resolved
@@ -185,35 +185,6 @@
     "orthogonal_": nn.init.orthogonal_,
 }
 
-<<<<<<< HEAD
-# DO NOT MODIFY, KEPT FOR BC ONLY
-VLMS = [
-    "aria",
-    "ayavision",
-    "colpali",
-    "emu3",
-    "fuyu",
-    "gotocr2",
-    "gemma3",
-    "internvl",
-    "llava",  # all llava prefixed models fall under this check
-    "mistral3",
-    "mllama",
-    "paligemma",
-    "shieldgemma2",
-    "qwen2vl",
-    "qwen2_5_vl",
-    "videollava",
-    "vipllava",
-    "deepseekocr",
-    "sam3_video",
-    "sam3",
-    "sam3_tracker",
-    "sam3_tracker_video",
-]
-
-=======
->>>>>>> fccb0499
 
 @contextmanager
 def no_init_weights():
