--- conflicted
+++ resolved
@@ -4721,7 +4721,6 @@
             if device_mesh is None:
                 tp_plan, device_map, device_mesh = initialize_tensor_parallelism(tp_plan, tp_size=None)
             else:
-<<<<<<< HEAD
                 if "tp" not in device_mesh.mesh_dim_names:
                     raise ValueError(
                         "When using `tp_plan`, the `device_mesh` must contain a 'tp' dimension. "
@@ -4730,12 +4729,6 @@
                 device_mesh = device_mesh["tp"]
                 tp_size = device_mesh["tp"].size()
                 device_map = torch.device(f"{device_mesh.device_type}:{int(os.environ['LOCAL_RANK'])}")
-=======
-                # TODO: make device_mesh support multiple dimensions
-                if device_mesh.ndim != 1:
-                    raise ValueError("device_mesh must be 1 dimensional and will be used for TP")
-                device_map = torch.device(device_mesh.device_type, int(os.environ["LOCAL_RANK"]))
->>>>>>> 623ab010
 
             if tp_size is None:
                 tp_size = torch.distributed.get_world_size()
