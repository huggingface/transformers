# coding=utf-8
# Copyright 2018 The Google AI Language Team Authors, Facebook AI Research authors and The HuggingFace Inc. team.
# Copyright (c) 2018, NVIDIA CORPORATION.  All rights reserved.
#
# Licensed under the Apache License, Version 2.0 (the "License");
# you may not use this file except in compliance with the License.
# You may obtain a copy of the License at
#
#     http://www.apache.org/licenses/LICENSE-2.0
#
# Unless required by applicable law or agreed to in writing, software
# distributed under the License is distributed on an "AS IS" BASIS,
# WITHOUT WARRANTIES OR CONDITIONS OF ANY KIND, either express or implied.
# See the License for the specific language governing permissions and
# limitations under the License.
import collections
import copy
import functools
import gc
import importlib.metadata
import inspect
import json
import os
import re
import sys
import time
import warnings
from abc import abstractmethod
from collections import defaultdict
from collections.abc import Callable, Sequence
from contextlib import contextmanager
from enum import Enum
from functools import partial, wraps
from threading import Thread
from typing import Any, Optional, TypeVar, Union, get_type_hints
from zipfile import is_zipfile

import torch
from huggingface_hub import split_torch_state_dict_into_shards
from packaging import version
from safetensors import safe_open
from safetensors.torch import save_file as safe_save_file
from torch import Tensor, nn
from torch.distributions import constraints
from torch.utils.checkpoint import checkpoint

from .configuration_utils import PreTrainedConfig
from .conversion_mapping import get_checkpoint_conversion_mapping
from .core_model_loading import (
    WeightConverter,
    _infer_parameter_dtype,
    convert_and_load_state_dict_in_model,
    revert_weight_conversion,
)
from .distributed import DistributedConfig
from .dynamic_module_utils import custom_object_save
from .generation import CompileConfig, GenerationConfig
from .integrations import PeftAdapterMixin, deepspeed_config, is_deepspeed_zero3_enabled, is_fsdp_enabled
from .integrations.accelerate import (
    _get_device_map,
    accelerate_dispatch,
    check_and_set_device_map,
    expand_device_map,
    init_empty_weights,
)
from .integrations.deepspeed import _load_state_dict_into_zero3_model
from .integrations.eager_paged import eager_paged_attention_forward
from .integrations.flash_attention import flash_attention_forward
from .integrations.flash_paged import paged_attention_forward
from .integrations.flex_attention import flex_attention_forward
from .integrations.hub_kernels import is_kernel, load_and_register_attn_kernel
from .integrations.peft import maybe_load_adapters
from .integrations.sdpa_attention import sdpa_attention_forward
from .integrations.sdpa_paged import sdpa_attention_paged_forward
from .integrations.tensor_parallel import (
    ALL_PARALLEL_STYLES,
    _get_parameter_tp_plan,
    distribute_model,
    initialize_tensor_parallelism,
    repack_weights,
    replace_state_dict_local_with_dtensor,
    shard_and_distribute_module,
    verify_tp_plan,
)
from .loss.loss_utils import LOSS_MAPPING
from .modeling_flash_attention_utils import lazy_import_flash_attention
from .pytorch_utils import id_tensor_storage
from .quantizers import HfQuantizer
from .quantizers.auto import get_hf_quantizer
from .quantizers.quantizers_utils import get_module_from_name
from .safetensors_conversion import auto_conversion
from .utils import (
    ADAPTER_SAFE_WEIGHTS_NAME,
    ADAPTER_WEIGHTS_NAME,
    DUMMY_INPUTS,
    SAFE_WEIGHTS_INDEX_NAME,
    SAFE_WEIGHTS_NAME,
    WEIGHTS_INDEX_NAME,
    WEIGHTS_NAME,
    ContextManagers,
    KernelConfig,
    PushToHubMixin,
    cached_file,
    check_torch_load_is_safe,
    copy_func,
    download_url,
    has_file,
    is_accelerate_available,
    is_bitsandbytes_available,
    is_flash_attn_2_available,
    is_flash_attn_3_available,
    is_kernels_available,
    is_offline_mode,
    is_remote_url,
    is_torch_flex_attn_available,
    is_torch_greater_or_equal,
    is_torch_mlu_available,
    is_torch_npu_available,
    is_torch_xla_available,
    logging,
)
from .utils.generic import _CAN_RECORD_REGISTRY, GeneralInterface, OutputRecorder
from .utils.hub import DownloadKwargs, create_and_tag_model_card, get_checkpoint_shard_files
from .utils.import_utils import (
    ENV_VARS_TRUE_VALUES,
    is_huggingface_hub_greater_or_equal,
    is_sagemaker_mp_enabled,
    is_tracing,
)
from .utils.loading_report import log_state_dict_report
from .utils.quantization_config import QuantizationMethod


if is_accelerate_available():
    from accelerate.hooks import add_hook_to_module
    from accelerate.utils import (
        extract_model_from_parallel,
        offload_weight,
    )
    from accelerate.utils.modeling import get_state_dict_from_offload


_torch_distributed_available = torch.distributed.is_available()
_is_dtensor_available = _torch_distributed_available and is_torch_greater_or_equal("2.5")
if _is_dtensor_available:
    from torch.distributed.tensor import DTensor

if is_sagemaker_mp_enabled():
    import smdistributed.modelparallel.torch as smp
    from smdistributed.modelparallel import __version__ as SMP_VERSION

    IS_SAGEMAKER_MP_POST_1_10 = version.parse(SMP_VERSION) >= version.parse("1.10")
else:
    IS_SAGEMAKER_MP_POST_1_10 = False


logger = logging.get_logger(__name__)

XLA_USE_BF16 = os.environ.get("XLA_USE_BF16", "0").upper()
XLA_DOWNCAST_BF16 = os.environ.get("XLA_DOWNCAST_BF16", "0").upper()
SpecificPreTrainedModelType = TypeVar("SpecificPreTrainedModelType", bound="PreTrainedModel")
_init_weights = True
_is_quantized = False
_is_ds_init_called = False


def is_local_dist_rank_0():
    return (
        torch.distributed.is_available()
        and torch.distributed.is_initialized()
        and int(os.environ.get("LOCAL_RANK", "-1")) == 0
    )


TORCH_INIT_FUNCTIONS = {
    "uniform_": nn.init.uniform_,
    "normal_": nn.init.normal_,
    "trunc_normal_": nn.init.trunc_normal_,
    "constant_": nn.init.constant_,
    "xavier_uniform_": nn.init.xavier_uniform_,
    "xavier_normal_": nn.init.xavier_normal_,
    "kaiming_uniform_": nn.init.kaiming_uniform_,
    "kaiming_normal_": nn.init.kaiming_normal_,
    "uniform": nn.init.uniform,
    "normal": nn.init.normal,
    "xavier_uniform": nn.init.xavier_uniform,
    "xavier_normal": nn.init.xavier_normal,
    "kaiming_uniform": nn.init.kaiming_uniform,
    "kaiming_normal": nn.init.kaiming_normal,
    "orthogonal_": nn.init.orthogonal_,
}

# DO NOT MODIFY, KEPT FOR BC ONLY
VLMS = [
    "aria",
    "ayavision",
    "colpali",
    "emu3",
    "fuyu",
    "gotocr2",
    "gemma3",
    "internvl",
    "llava",  # all llava prefixed models fall under this check
    "mistral3",
    "mllama",
    "paligemma",
    "shieldgemma2",
    "qwen2vl",
    "qwen2_5_vl",
    "videollava",
    "vipllava",
]


@contextmanager
def no_init_weights():
    """
    Context manager to globally disable weight initialization to speed up loading large models.
    """
    global _init_weights
    old_init_weights = _init_weights

    _init_weights = False

    def _skip_init(*args, **kwargs):
        pass

    # Save the original initialization functions
    for name, init_func in TORCH_INIT_FUNCTIONS.items():
        setattr(torch.nn.init, name, _skip_init)

    try:
        yield
    finally:
        _init_weights = old_init_weights
        # Restore the original initialization functions
        for name, init_func in TORCH_INIT_FUNCTIONS.items():
            setattr(torch.nn.init, name, init_func)


@contextmanager
def set_quantized_state():
    global _is_quantized
    _is_quantized = True
    try:
        yield
    finally:
        _is_quantized = False


# Skip recursive calls to deepspeed.zero.Init to avoid pinning errors.
# This issue occurs with ZeRO stage 3 when using NVMe offloading.
# For more details, refer to issue #34429.
@contextmanager
def set_zero3_state():
    global _is_ds_init_called
    _is_ds_init_called = True
    try:
        yield
    finally:
        _is_ds_init_called = False


def restore_default_dtype(func):
    """
    Decorator to restore the default torch dtype
    at the end of the function. Serves
    as a backup in case calling the function raises
    an error after the function has changed the default dtype but before it could restore it.
    """

    @wraps(func)
    def _wrapper(*args, **kwargs):
        old_dtype = torch.get_default_dtype()
        try:
            return func(*args, **kwargs)
        finally:
            torch.set_default_dtype(old_dtype)

    return _wrapper


def get_torch_context_manager_or_global_device():
    """
    Test if a device context manager is currently in use, or if it is not the case, check if the default device
    is not "cpu". This is used to infer the correct device to load the model on, in case `device_map` is not provided.
    """
    device_in_context = torch.tensor([]).device
    # `get_default_device` was only introduced in torch>=2.3 - use cpu otherwise to align the behavior
    default_device = torch.get_default_device() if is_torch_greater_or_equal("2.3") else torch.device("cpu")
    # This case means no context manager was used -> we still check if the default that was potentially set is not cpu
    if device_in_context == default_device:
        if default_device != torch.device("cpu"):
            return default_device
        return None
    return device_in_context


def get_parameter_device(parameter: Union[nn.Module, "ModuleUtilsMixin"]):
    try:
        return next(parameter.parameters()).device
    except StopIteration:
        # For nn.DataParallel compatibility in PyTorch 1.5

        def find_tensor_attributes(module: nn.Module) -> list[tuple[str, Tensor]]:
            tuples = [(k, v) for k, v in module.__dict__.items() if torch.is_tensor(v)]
            return tuples

        gen = parameter._named_members(get_members_fn=find_tensor_attributes)
        first_tuple = next(gen)
        return first_tuple[1].device


def get_parameter_dtype(parameter: Union[nn.Module, "ModuleUtilsMixin"]):
    """
    Returns the first found floating dtype in parameters if there is one, otherwise returns the last dtype it found.
    """
    last_dtype = None
    for t in parameter.parameters():
        last_dtype = t.dtype
        if t.is_floating_point():
            # Adding fix for https://github.com/pytorch/xla/issues/4152
            # Fixes issue where the model code passes a value that is out of range for XLA_USE_BF16=1
            # and XLA_DOWNCAST_BF16=1 so the conversion would cast it to -inf
            # NOTE: `is_torch_xla_available()` is checked last as it induces a graph break in torch dynamo
            if XLA_USE_BF16 in ENV_VARS_TRUE_VALUES and is_torch_xla_available():
                return torch.bfloat16
            if XLA_DOWNCAST_BF16 in ENV_VARS_TRUE_VALUES and is_torch_xla_available():
                if t.dtype == torch.float:
                    return torch.bfloat16
                if t.dtype == torch.double:
                    return torch.float32
            return t.dtype

    if last_dtype is not None:
        # if no floating dtype was found return whatever the first dtype is
        return last_dtype

    # For nn.DataParallel compatibility in PyTorch > 1.5
    def find_tensor_attributes(module: nn.Module) -> list[tuple[str, Tensor]]:
        tuples = [(k, v) for k, v in module.__dict__.items() if torch.is_tensor(v)]
        return tuples

    gen = parameter._named_members(get_members_fn=find_tensor_attributes)
    last_tuple = None
    for gen_tuple in gen:
        last_tuple = gen_tuple
        if gen_tuple[1].is_floating_point():
            return gen_tuple[1].dtype

    if last_tuple is not None:
        # fallback to the last dtype
        return last_tuple[1].dtype

    # fallback to buffer dtype
    for t in parameter.buffers():
        last_dtype = t.dtype
        if t.is_floating_point():
            return t.dtype
    return last_dtype


def get_state_dict_dtype(state_dict):
    """
    Returns the first found floating dtype in `state_dict` if there is one, otherwise returns the first dtype.
    """
    for t in state_dict.values():
        if t.is_floating_point():
            return t.dtype

    # if no floating dtype was found return whatever the first dtype is
    return next(state_dict.values()).dtype


str_to_torch_dtype = {
    "BOOL": torch.bool,
    "U8": torch.uint8,
    "I8": torch.int8,
    "I16": torch.int16,
    "F16": torch.float16,
    "BF16": torch.bfloat16,
    "I32": torch.int32,
    "F32": torch.float32,
    "F64": torch.float64,
    "I64": torch.int64,
    "F8_E4M3": torch.float8_e4m3fn,
    "F8_E5M2": torch.float8_e5m2,
}


if is_torch_greater_or_equal("2.3.0"):
    str_to_torch_dtype["U16"] = torch.uint16
    str_to_torch_dtype["U32"] = torch.uint32
    str_to_torch_dtype["U64"] = torch.uint64


def load_state_dict(
    checkpoint_file: Union[str, os.PathLike],
    is_quantized: bool = False,
    map_location: Optional[Union[str, torch.device]] = "cpu",
    weights_only: bool = True,
):
    """
    Reads a `safetensor` or a `.bin` checkpoint file. We load the checkpoint on "cpu" by default.
    """
    # Use safetensors if possible
    if checkpoint_file.endswith(".safetensors"):
        with safe_open(checkpoint_file, framework="pt") as f:
            state_dict = {}
            for k in f.keys():
                if map_location == "meta":
                    _slice = f.get_slice(k)
                    k_dtype = _slice.get_dtype()
                    if k_dtype in str_to_torch_dtype:
                        dtype = str_to_torch_dtype[k_dtype]
                    else:
                        raise ValueError(f"Cannot load safetensors of unknown dtype {k_dtype}")
                    state_dict[k] = torch.empty(size=_slice.get_shape(), dtype=dtype, device="meta")
                else:
                    state_dict[k] = f.get_tensor(k)
            return state_dict

    # Fallback to torch.load (if weights_only was explicitly False, do not check safety as this is known to be unsafe)
    if weights_only:
        check_torch_load_is_safe()
    try:
        if map_location is None:
            if (
                (
                    is_deepspeed_zero3_enabled()
                    and torch.distributed.is_initialized()
                    and torch.distributed.get_rank() > 0
                )
                or (is_fsdp_enabled() and not is_local_dist_rank_0())
            ) and not is_quantized:
                map_location = "meta"
            else:
                map_location = "cpu"
        extra_args = {}
        # mmap can only be used with files serialized with zipfile-based format.
        if isinstance(checkpoint_file, str) and map_location != "meta" and is_zipfile(checkpoint_file):
            extra_args = {"mmap": True}
        return torch.load(
            checkpoint_file,
            map_location=map_location,
            weights_only=weights_only,
            **extra_args,
        )
    except Exception as e:
        try:
            with open(checkpoint_file) as f:
                if f.read(7) == "version":
                    raise OSError(
                        "You seem to have cloned a repository without having git-lfs installed. Please install "
                        "git-lfs and run `git lfs install` followed by `git lfs pull` in the folder "
                        "you cloned."
                    )
                else:
                    raise ValueError(
                        f"Unable to locate the file {checkpoint_file} which is necessary to load this pretrained "
                        "model. Make sure you have saved the model properly."
                    ) from e
        except (UnicodeDecodeError, ValueError):
            raise OSError(f"Unable to load weights from pytorch checkpoint file '{checkpoint_file}'.")


def _end_ptr(tensor: torch.Tensor) -> int:
    # extract the end of the pointer if the tensor is a slice of a bigger tensor
    if tensor.nelement():
        stop = tensor.view(-1)[-1].data_ptr() + tensor.element_size()
    else:
        stop = tensor.data_ptr()
    return stop


def _get_tied_weight_keys(module: nn.Module, prefix=""):
    tied_weight_keys = []
    if getattr(module, "_tied_weights_keys", None) is not None:
        value_names = list(module._tied_weights_keys.keys())
        names = [f"{prefix}.{k}" if prefix else k for k in value_names]
        tied_weight_keys.extend(names)
    if getattr(module, "_dynamic_tied_weights_keys", None) is not None:
        names = [f"{prefix}.{k}" if prefix else k for k in module._dynamic_tied_weights_keys]
        tied_weight_keys.extend(names)
    for name, submodule in module.named_children():
        local_prefix = f"{prefix}.{name}" if prefix else name
        tied_weight_keys.extend(_get_tied_weight_keys(submodule, prefix=local_prefix))
    return tied_weight_keys


def _find_disjoint(tensors: list[set[str]], state_dict: dict[str, torch.Tensor]) -> tuple[list[set[str]], list[str]]:
    filtered_tensors = []
    for shared in tensors:
        if len(shared) < 2:
            filtered_tensors.append(shared)
            continue

        areas = []
        for name in shared:
            tensor = state_dict[name]
            areas.append((tensor.data_ptr(), _end_ptr(tensor), name))
        areas.sort()

        _, last_stop, last_name = areas[0]
        filtered_tensors.append({last_name})
        for start, stop, name in areas[1:]:
            if start >= last_stop:
                filtered_tensors.append({name})
            else:
                filtered_tensors[-1].add(name)
            last_stop = stop
    disjoint_tensors = []
    shared_tensors = []
    for tensors in filtered_tensors:
        if len(tensors) == 1:
            disjoint_tensors.append(tensors.pop())
        else:
            shared_tensors.append(tensors)
    return shared_tensors, disjoint_tensors


def _find_identical(tensors: list[set[str]], state_dict: dict[str, torch.Tensor]) -> tuple[list[set[str]], set[str]]:
    shared_tensors = []
    identical = []
    for shared in tensors:
        if len(shared) < 2:
            continue

        areas = collections.defaultdict(set)
        for name in shared:
            tensor = state_dict[name]
            area = (tensor.device, tensor.data_ptr(), _end_ptr(tensor))
            areas[area].add(name)
        if len(areas) == 1:
            identical.append(shared)
        else:
            shared_tensors.append(shared)
    return shared_tensors, identical

def _load_parameter_into_model(model: "PreTrainedModel", param_name: str, tensor: torch.Tensor):
    """Cast a single parameter `param_name` into the `model`, with value `tensor`."""
    module, param_type = get_module_from_name(model, param_name)
    # This will check potential shape mismatch if skipped before
    module.load_state_dict({param_type: tensor}, strict=False, assign=True)


@torch.no_grad()
def _load_state_dict_into_meta_model(
    model: "PreTrainedModel",
    state_dict: dict,
    shard_file: str,
    reverse_renaming_mapping: dict[str, str],
    device_map: Optional[dict] = None,
    disk_offload_folder: Optional[str] = None,
    disk_offload_index: Optional[dict] = None,
    hf_quantizer: Optional[HfQuantizer] = None,
    device_mesh: Optional["torch.distributed.device_mesh.DeviceMesh"] = None,
) -> tuple[Optional[dict], Optional[dict]]:
    """Load parameters from `meta_state_dict` into the model. The parameters of the `meta_state_dict` are on the meta
    device in order to easily infer the shapes and dtypes that they will have. Then proper parameters are then loaded
    from `shard_file`, which is the actual state dict file on disk.
    This function takes care of correctly casting dtypes, devices, and sharding tensors in case of tensor parallelism.
    """
    tensor_device = "cpu"
    if device_map is not None and device_map.get("", None) is not None:
        if device_map[""] not in ("cpu", torch.device("cpu")):
            tensor_device = device_map[""].index if isinstance(device_map[""], torch.device) else device_map[""]
    if device_map is not None:
        device_map_regex = "|".join([re.escape(k) for k in sorted(device_map.keys(), reverse=True)])

    is_quantized = hf_quantizer is not None
    is_safetensors = shard_file.endswith(".safetensors")
    is_meta_state_dict = is_safetensors
    file_pointer = safe_open(shard_file, framework="pt", device=tensor_device) if is_meta_state_dict else None
    params_to_load = list(state_dict.keys())

    for param_name in params_to_load:
        empty_param = state_dict[param_name]
        # we need to use serialized_param_name as file pointer is untouched
        if is_meta_state_dict:
            # This is the name of the parameter as it appears on disk file
            serialized_param_name = reverse_renaming_mapping[param_name]
            param = file_pointer.get_slice(serialized_param_name)
        else:
            param = empty_param.to(tensor_device)  # It is actually not empty!
        to_contiguous, casting_dtype = _infer_parameter_dtype(model, param_name, empty_param, hf_quantizer)

        if device_mesh is not None:
            if not is_quantized or not hf_quantizer.param_needs_quantization(model, param_name):
                # In this case, the param is already on the correct device!
                shard_and_distribute_module(
                    model,
                    param,
                    empty_param,
                    param_name,
                    casting_dtype,
                    to_contiguous,
                    device_mesh.get_local_rank(),
                    device_mesh,
                )
            else:
                # we have a device mesh but the param needs to be quantized, so we shard inside create_quantized_param
                sharding_kwargs = {
                    "empty_param": empty_param,
                    "casting_dtype": casting_dtype,
                    "to_contiguous": to_contiguous,
                    "rank": device_mesh.get_local_rank(),
                    "device_mesh": device_mesh,
                }
                hf_quantizer.create_quantized_param(
                    model,
                    param,
                    param_name,
                    device_mesh.get_local_rank(),
                    **sharding_kwargs,
                )
        else:
            param = param[...]
            if casting_dtype is not None:
                param = param.to(casting_dtype)
            if to_contiguous:
                param = param.contiguous()

            if device_map is None:
                param_device = "cpu"
            else:
                module_layer = re.search(device_map_regex, param_name)
                if not module_layer:
                    raise ValueError(f"{param_name} doesn't have any device set.")
                else:
                    param_device = device_map[module_layer.group()]

            if param_device == "disk":
                if not is_safetensors:
                    disk_offload_index = offload_weight(param, param_name, disk_offload_folder, disk_offload_index)
            elif not is_quantized or not hf_quantizer.param_needs_quantization(model, param_name):
                if is_fsdp_enabled():
                    param_device = "cpu" if is_local_dist_rank_0() else "meta"

                _load_parameter_into_model(model, param_name, param.to(param_device))

            else:
                # TODO naming is stupid it loads it as well
                hf_quantizer.create_quantized_param(model, param, param_name, param_device)

                # For quantized modules with FSDP/DeepSpeed Stage 3, we need to quantize the parameter on the GPU
                # and then cast it to CPU to avoid excessive memory usage on each GPU
                # in comparison to the sharded model across GPUs.
                if is_fsdp_enabled() or is_deepspeed_zero3_enabled():
                    param_name = hf_quantizer.get_param_name(param_name)
                    module, param_type = get_module_from_name(model, param_name)
                    value = getattr(module, param_type)
                    # We need to wait until the quantized value is created
                    if value.device.type == "meta":
                        continue
                    val_kwargs = value.__dict__
                    if not value.is_floating_point():
                        val_kwargs["requires_grad"] = False
                    device = "meta" if is_fsdp_enabled() and not is_local_dist_rank_0() else "cpu"
                    value = type(value)(value.data.to(device), **val_kwargs)
                    setattr(module, param_type, value)

        # Remove the param from the state dict if it was not loaded on the fly to avoid wasting memory
        if not is_meta_state_dict:
            del state_dict[param_name]

    if file_pointer is not None:
        file_pointer.__exit__(None, None, None)

    return disk_offload_index


def _add_variant(weights_name: str, variant: Optional[str] = None) -> str:
    if variant is not None:
        path, name = weights_name.rsplit(".", 1)
        weights_name = f"{path}.{variant}.{name}"
    return weights_name


def _get_resolved_checkpoint_files(
    pretrained_model_name_or_path: Optional[Union[str, os.PathLike]],
    variant: Optional[str],
    gguf_file: Optional[str],
    use_safetensors: Optional[bool],
    download_kwargs: DownloadKwargs,
    user_agent: dict,
    is_remote_code: bool,  # Because we can't determine this inside this function, we need it to be passed in
    transformers_explicit_filename: Optional[str] = None,
) -> tuple[Optional[list[str]], Optional[dict]]:
    """Get all the checkpoint filenames based on `pretrained_model_name_or_path`, and optional metadata if the
    checkpoints are sharded.
    This function will download the data if necessary.
    """
    cache_dir = download_kwargs.get("cache_dir")
    force_download = download_kwargs.get("force_download", False)
    proxies = download_kwargs.get("proxies")
    local_files_only = download_kwargs.get("local_files_only", False)
    token = download_kwargs.get("token")
    revision = download_kwargs.get("revision") or "main"
    subfolder = download_kwargs.get("subfolder", "")
    commit_hash = download_kwargs.get("commit_hash")
    if transformers_explicit_filename is not None:
        if not transformers_explicit_filename.endswith(".safetensors") and not transformers_explicit_filename.endswith(
            ".safetensors.index.json"
        ):
            raise ValueError(
                "The transformers file in the config seems to be incorrect: it is neither a safetensors file "
                "(*.safetensors) nor a safetensors index file (*.safetensors.index.json): "
                f"{transformers_explicit_filename}"
            )

    is_sharded = False

    if pretrained_model_name_or_path is not None and gguf_file is None:
        pretrained_model_name_or_path = str(pretrained_model_name_or_path)
        is_local = os.path.isdir(pretrained_model_name_or_path)
        if is_local:
            if transformers_explicit_filename is not None:
                # If the filename is explicitly defined, load this by default.
                archive_file = os.path.join(pretrained_model_name_or_path, subfolder, transformers_explicit_filename)
                is_sharded = transformers_explicit_filename.endswith(".safetensors.index.json")
            elif use_safetensors is not False and os.path.isfile(
                os.path.join(pretrained_model_name_or_path, subfolder, _add_variant(SAFE_WEIGHTS_NAME, variant))
            ):
                # Load from a safetensors checkpoint
                archive_file = os.path.join(
                    pretrained_model_name_or_path, subfolder, _add_variant(SAFE_WEIGHTS_NAME, variant)
                )
            elif use_safetensors is not False and os.path.isfile(
                os.path.join(pretrained_model_name_or_path, subfolder, _add_variant(SAFE_WEIGHTS_INDEX_NAME, variant))
            ):
                # Load from a sharded safetensors checkpoint
                archive_file = os.path.join(
                    pretrained_model_name_or_path, subfolder, _add_variant(SAFE_WEIGHTS_INDEX_NAME, variant)
                )
                is_sharded = True
            elif not use_safetensors and os.path.isfile(
                os.path.join(pretrained_model_name_or_path, subfolder, _add_variant(WEIGHTS_NAME, variant))
            ):
                # Load from a PyTorch checkpoint
                archive_file = os.path.join(
                    pretrained_model_name_or_path, subfolder, _add_variant(WEIGHTS_NAME, variant)
                )
            elif not use_safetensors and os.path.isfile(
                os.path.join(pretrained_model_name_or_path, subfolder, _add_variant(WEIGHTS_INDEX_NAME, variant))
            ):
                # Load from a sharded PyTorch checkpoint
                archive_file = os.path.join(
                    pretrained_model_name_or_path, subfolder, _add_variant(WEIGHTS_INDEX_NAME, variant)
                )
                is_sharded = True
            elif use_safetensors:
                raise OSError(
                    f"Error no file named {_add_variant(SAFE_WEIGHTS_NAME, variant)} found in directory"
                    f" {pretrained_model_name_or_path}."
                )
            else:
                raise OSError(
                    f"Error no file named {_add_variant(SAFE_WEIGHTS_NAME, variant)}, or {_add_variant(WEIGHTS_NAME, variant)},"
                    f" found in directory {pretrained_model_name_or_path}."
                )
        elif os.path.isfile(os.path.join(subfolder, pretrained_model_name_or_path)):
            archive_file = pretrained_model_name_or_path
            is_local = True
        elif is_remote_url(pretrained_model_name_or_path):
            filename = pretrained_model_name_or_path
            resolved_archive_file = download_url(pretrained_model_name_or_path)
        else:
            # set correct filename
            if transformers_explicit_filename is not None:
                filename = transformers_explicit_filename
                is_sharded = transformers_explicit_filename.endswith(".safetensors.index.json")
            elif use_safetensors is not False:
                filename = _add_variant(SAFE_WEIGHTS_NAME, variant)
            else:
                filename = _add_variant(WEIGHTS_NAME, variant)

            try:
                # Load from URL or cache if already cached
                cached_file_kwargs = {
                    "cache_dir": cache_dir,
                    "force_download": force_download,
                    "proxies": proxies,
                    "local_files_only": local_files_only,
                    "token": token,
                    "user_agent": user_agent,
                    "revision": revision,
                    "subfolder": subfolder,
                    "_raise_exceptions_for_gated_repo": False,
                    "_raise_exceptions_for_missing_entries": False,
                    "_commit_hash": commit_hash,
                }
                resolved_archive_file = cached_file(pretrained_model_name_or_path, filename, **cached_file_kwargs)

                # Since we set _raise_exceptions_for_missing_entries=False, we don't get an exception but a None
                # result when internet is up, the repo and revision exist, but the file does not.
                if resolved_archive_file is None and filename == _add_variant(SAFE_WEIGHTS_NAME, variant):
                    # Maybe the checkpoint is sharded, we try to grab the index name in this case.
                    resolved_archive_file = cached_file(
                        pretrained_model_name_or_path,
                        _add_variant(SAFE_WEIGHTS_INDEX_NAME, variant),
                        **cached_file_kwargs,
                    )
                    if resolved_archive_file is not None:
                        is_sharded = True
                    elif use_safetensors:
                        if revision == "main":
                            resolved_archive_file, revision, is_sharded = auto_conversion(
                                pretrained_model_name_or_path, **cached_file_kwargs
                            )
                        cached_file_kwargs["revision"] = revision
                        if resolved_archive_file is None:
                            raise OSError(
                                f"{pretrained_model_name_or_path} does not appear to have a file named"
                                f" {_add_variant(SAFE_WEIGHTS_NAME, variant)} or {_add_variant(SAFE_WEIGHTS_INDEX_NAME, variant)} "
                                "and thus cannot be loaded with `safetensors`. Please make sure that the model has "
                                "been saved with `safe_serialization=True` or do not set `use_safetensors=True`."
                            )
                    else:
                        # This repo has no safetensors file of any kind, we switch to PyTorch.
                        filename = _add_variant(WEIGHTS_NAME, variant)
                        resolved_archive_file = cached_file(
                            pretrained_model_name_or_path, filename, **cached_file_kwargs
                        )
                if resolved_archive_file is None and filename == _add_variant(WEIGHTS_NAME, variant):
                    # Maybe the checkpoint is sharded, we try to grab the index name in this case.
                    resolved_archive_file = cached_file(
                        pretrained_model_name_or_path,
                        _add_variant(WEIGHTS_INDEX_NAME, variant),
                        **cached_file_kwargs,
                    )
                    if resolved_archive_file is not None:
                        is_sharded = True
                if not local_files_only and not is_offline_mode():
                    if resolved_archive_file is not None:
                        # In a CI environment (CircleCI / Github Actions workflow runs) or in a pytest run,
                        # we set `DISABLE_SAFETENSORS_CONVERSION=true` to prevent the conversion.
                        if (
                            filename in [WEIGHTS_NAME, WEIGHTS_INDEX_NAME]
                            and os.getenv("DISABLE_SAFETENSORS_CONVERSION", None) != "true"
                        ):
                            # If the PyTorch file was found, check if there is a safetensors file on the repository
                            # If there is no safetensors file on the repositories, start an auto conversion
                            safe_weights_name = SAFE_WEIGHTS_INDEX_NAME if is_sharded else SAFE_WEIGHTS_NAME
                            has_file_kwargs = {
                                "revision": revision,
                                "proxies": proxies,
                                "token": token,
                                "cache_dir": cache_dir,
                                "local_files_only": local_files_only,
                            }
                            cached_file_kwargs = {
                                "cache_dir": cache_dir,
                                "force_download": force_download,
                                "local_files_only": local_files_only,
                                "user_agent": user_agent,
                                "subfolder": subfolder,
                                "_raise_exceptions_for_gated_repo": False,
                                "_raise_exceptions_for_missing_entries": False,
                                "_commit_hash": commit_hash,
                                **has_file_kwargs,
                            }
                            if (
                                not has_file(pretrained_model_name_or_path, safe_weights_name, **has_file_kwargs)
                                and not is_remote_code
                            ):
                                Thread(
                                    target=auto_conversion,
                                    args=(pretrained_model_name_or_path,),
                                    kwargs={"ignore_errors_during_conversion": True, **cached_file_kwargs},
                                    name="Thread-auto_conversion",
                                ).start()
                    else:
                        # Otherwise, no PyTorch file was found
                        has_file_kwargs = {
                            "revision": revision,
                            "proxies": proxies,
                            "token": token,
                            "cache_dir": cache_dir,
                            "local_files_only": local_files_only,
                        }
                        if variant is not None and has_file(
                            pretrained_model_name_or_path, WEIGHTS_NAME, **has_file_kwargs
                        ):
                            raise OSError(
                                f"{pretrained_model_name_or_path} does not appear to have a file named"
                                f" {_add_variant(WEIGHTS_NAME, variant)} but there is a file without the variant"
                                f" {variant}. Use `variant=None` to load this model from those weights."
                            )
                        else:
                            raise OSError(
                                f"{pretrained_model_name_or_path} does not appear to have a file named"
                                f" {_add_variant(WEIGHTS_NAME, variant)} or {_add_variant(SAFE_WEIGHTS_NAME, variant)}."
                            )

            except OSError:
                # Raise any environment error raise by `cached_file`. It will have a helpful error message adapted
                # to the original exception.
                raise
            except Exception as e:
                # For any other exception, we throw a generic error.
                raise OSError(
                    f"Can't load the model for '{pretrained_model_name_or_path}'. If you were trying to load it"
                    " from 'https://huggingface.co/models', make sure you don't have a local directory with the"
                    f" same name. Otherwise, make sure '{pretrained_model_name_or_path}' is the correct path to a"
                    f" directory containing a file named {_add_variant(WEIGHTS_NAME, variant)}."
                ) from e

        if is_local:
            logger.info(f"loading weights file {archive_file}")
            resolved_archive_file = archive_file
        else:
            logger.info(f"loading weights file {filename} from cache at {resolved_archive_file}")

    elif gguf_file:
        # Case 1: the GGUF file is present locally
        if os.path.isfile(gguf_file):
            resolved_archive_file = gguf_file
        # Case 2: The GGUF path is a location on the Hub
        # Load from URL or cache if already cached
        else:
            cached_file_kwargs = {
                "cache_dir": cache_dir,
                "force_download": force_download,
                "proxies": proxies,
                "local_files_only": local_files_only,
                "token": token,
                "user_agent": user_agent,
                "revision": revision,
                "subfolder": subfolder,
                "_raise_exceptions_for_gated_repo": False,
                "_raise_exceptions_for_missing_entries": False,
                "_commit_hash": commit_hash,
            }

            resolved_archive_file = cached_file(pretrained_model_name_or_path, gguf_file, **cached_file_kwargs)

    # We now download and resolve all checkpoint files if the checkpoint is sharded
    sharded_metadata = None
    if is_sharded:
        checkpoint_files, sharded_metadata = get_checkpoint_shard_files(
            pretrained_model_name_or_path,
            resolved_archive_file,
            cache_dir=cache_dir,
            force_download=force_download,
            proxies=proxies,
            local_files_only=local_files_only,
            token=token,
            user_agent=user_agent,
            revision=revision,
            subfolder=subfolder,
            _commit_hash=commit_hash,
        )
    else:
        checkpoint_files = [resolved_archive_file] if pretrained_model_name_or_path is not None else None

    return checkpoint_files, sharded_metadata


def _get_dtype(
    cls,
    dtype: Optional[Union[str, torch.dtype, dict]],
    checkpoint_files: Optional[list[str]],
    config: PreTrainedConfig,
    sharded_metadata: Optional[dict],
    state_dict: Optional[dict],
    weights_only: bool,
) -> tuple[PreTrainedConfig, Optional[torch.dtype], Optional[torch.dtype]]:
    """Find the correct `dtype` to use based on provided arguments. Also update the `config` based on the
    inferred dtype. We do the following:
    1. If dtype is not None, we use that dtype
    2. If dtype is "auto", we auto-detect dtype from the loaded state_dict, by checking its first
        weights entry that is of a floating type - we assume all floating dtype weights are of the same dtype
    we also may have config.dtype available, but we won't rely on it till v5
    """
    dtype_orig = None
    is_sharded = sharded_metadata is not None

    if dtype is not None:
        if isinstance(dtype, str):
            if dtype == "auto":
                if hasattr(config, "dtype") and config.dtype is not None:
                    dtype = config.dtype
                    logger.info(f"Will use dtype={dtype} as defined in model's config object")
                else:
                    if is_sharded and "dtype" in sharded_metadata:
                        dtype = sharded_metadata["dtype"]
                    elif state_dict is not None:
                        dtype = get_state_dict_dtype(state_dict)
                    else:
                        state_dict = load_state_dict(
                            checkpoint_files[0], map_location="meta", weights_only=weights_only
                        )
                        dtype = get_state_dict_dtype(state_dict)
                    logger.info(
                        "Since the `dtype` attribute can't be found in model's config object, "
                        "will use dtype={dtype} as derived from model's weights"
                    )
            elif hasattr(torch, dtype):
                dtype = getattr(torch, dtype)
                config.dtype = dtype
                for sub_config_key in config.sub_configs:
                    if (sub_config := getattr(config, sub_config_key)) is not None:
                        sub_config.dtype = dtype
        elif isinstance(dtype, torch.dtype):
            config.dtype = dtype
            for sub_config_key in config.sub_configs:
                if (sub_config := getattr(config, sub_config_key)) is not None:
                    sub_config.dtype = dtype
        elif isinstance(dtype, dict):
            for key, curr_dtype in dtype.items():
                if hasattr(config, key):
                    value = getattr(config, key)
                    curr_dtype = curr_dtype if not isinstance(curr_dtype, str) else getattr(torch, curr_dtype)
                    value.dtype = curr_dtype
            # main torch dtype for modules that aren't part of any sub-config
            dtype = dtype.get("")
            dtype = dtype if not isinstance(dtype, str) else getattr(torch, dtype)
            config.dtype = dtype
            if dtype is None:
                dtype = torch.float32
        else:
            raise ValueError(
                f"`dtype` can be one of: `torch.dtype`, `'auto'`, a string of a valid `torch.dtype` or a `dict` with valid `dtype` "
                f"for each sub-config in composite configs, but received {dtype}"
            )

        dtype_orig = cls._set_default_dtype(dtype)
    else:
        # set fp32 as the default dtype for BC
        default_dtype = torch.get_default_dtype()
        config.dtype = default_dtype
        for key in config.sub_configs:
            if (sub_config := getattr(config, key)) is not None:
                sub_config.dtype = default_dtype

    return config, dtype, dtype_orig


@contextmanager
def guard_nn_init_functions(flag_name: str = "_is_hf_initialized"):
    import torch.nn.init as I

    originals = {}

    def make_wrapper(fn):
        @wraps(fn)
        def wrapped(*args, **kwargs):
            # Tensor can come positionally or as a kwarg (e.g. via DeviceContext)
            t = args[0] if args else kwargs.get("tensor", kwargs.get("input"))
            if t is not None and getattr(t, flag_name, False):
                # mimic init.* return convention (returns the tensor)
                return t
            return fn(*args, **kwargs)  # TODO we could set is init here.

        return wrapped

    try:
        for name in TORCH_INIT_FUNCTIONS:
            if hasattr(I, name):
                originals[name] = getattr(I, name)
                setattr(I, name, make_wrapper(originals[name]))
        yield
    finally:
        for name, fn in originals.items():
            setattr(I, name, fn)


class PipelineParallel(Enum):
    inputs = 0
    outputs = 1


class ModuleUtilsMixin:
    """
    A few utilities for `torch.nn.Modules`, to be used as a mixin.
    """

    @staticmethod
    def _hook_rss_memory_pre_forward(module, *args, **kwargs):
        try:
            import psutil
        except ImportError:
            raise ImportError("You need to install psutil (pip install psutil) to use memory tracing.")

        process = psutil.Process(os.getpid())
        mem = process.memory_info()
        module.mem_rss_pre_forward = mem.rss
        return None

    @staticmethod
    def _hook_rss_memory_post_forward(module, *args, **kwargs):
        try:
            import psutil
        except ImportError:
            raise ImportError("You need to install psutil (pip install psutil) to use memory tracing.")

        process = psutil.Process(os.getpid())
        mem = process.memory_info()
        module.mem_rss_post_forward = mem.rss
        mem_rss_diff = module.mem_rss_post_forward - module.mem_rss_pre_forward
        module.mem_rss_diff = mem_rss_diff + (module.mem_rss_diff if hasattr(module, "mem_rss_diff") else 0)
        return None

    def add_memory_hooks(self):
        """
        Add a memory hook before and after each sub-module forward pass to record increase in memory consumption.

        Increase in memory consumption is stored in a `mem_rss_diff` attribute for each module and can be reset to zero
        with `model.reset_memory_hooks_state()`.
        """
        for module in self.modules():
            module.register_forward_pre_hook(self._hook_rss_memory_pre_forward)
            module.register_forward_hook(self._hook_rss_memory_post_forward)
        self.reset_memory_hooks_state()

    def reset_memory_hooks_state(self):
        """
        Reset the `mem_rss_diff` attribute of each module (see [`~modeling_utils.ModuleUtilsMixin.add_memory_hooks`]).
        """
        for module in self.modules():
            module.mem_rss_diff = 0
            module.mem_rss_post_forward = 0
            module.mem_rss_pre_forward = 0

    @property
    def device(self) -> torch.device:
        """
        `torch.device`: The device on which the module is (assuming that all the module parameters are on the same
        device).
        """
        return get_parameter_device(self)

    @property
    def dtype(self) -> torch.dtype:
        """
        `torch.dtype`: The dtype of the module (assuming that all the module parameters have the same dtype).
        """
        return get_parameter_dtype(self)

    def invert_attention_mask(self, encoder_attention_mask: Tensor) -> Tensor:
        """
        Invert an attention mask (e.g., switches 0. and 1.).

        Args:
            encoder_attention_mask (`torch.Tensor`): An attention mask.

        Returns:
            `torch.Tensor`: The inverted attention mask.
        """
        if encoder_attention_mask.dim() == 3:
            encoder_extended_attention_mask = encoder_attention_mask[:, None, :, :]
        if encoder_attention_mask.dim() == 2:
            encoder_extended_attention_mask = encoder_attention_mask[:, None, None, :]
        # T5 has a mask that can compare sequence ids, we can simulate this here with this transposition
        # encoder_extended_attention_mask = (encoder_extended_attention_mask ==
        # encoder_extended_attention_mask.transpose(-1, -2))
        encoder_extended_attention_mask = encoder_extended_attention_mask.to(dtype=self.dtype)  # fp16 compatibility
        encoder_extended_attention_mask = (1.0 - encoder_extended_attention_mask) * torch.finfo(self.dtype).min

        return encoder_extended_attention_mask

    @staticmethod
    def create_extended_attention_mask_for_decoder(input_shape, attention_mask, device=None):
        if device is not None:
            warnings.warn(
                "The `device` argument is deprecated and will be removed in v5 of Transformers.", FutureWarning
            )
        else:
            device = attention_mask.device
        batch_size, seq_length = input_shape
        seq_ids = torch.arange(seq_length, device=device)
        causal_mask = seq_ids[None, None, :].repeat(batch_size, seq_length, 1) <= seq_ids[None, :, None]
        # in case past_key_values are used we need to add a prefix ones mask to the causal mask
        causal_mask = causal_mask.to(attention_mask.dtype)

        if causal_mask.shape[1] < attention_mask.shape[1]:
            prefix_seq_len = attention_mask.shape[1] - causal_mask.shape[1]
            causal_mask = torch.cat(
                [
                    torch.ones((batch_size, seq_length, prefix_seq_len), device=device, dtype=causal_mask.dtype),
                    causal_mask,
                ],
                axis=-1,
            )

        extended_attention_mask = causal_mask[:, None, :, :] * attention_mask[:, None, None, :]
        return extended_attention_mask

    def get_extended_attention_mask(
        self,
        attention_mask: Tensor,
        input_shape: tuple[int, ...],
        device: Optional[torch.device] = None,
        dtype: Optional[torch.dtype] = None,
    ) -> Tensor:
        """
        Makes broadcastable attention and causal masks so that future and masked tokens are ignored.

        Arguments:
            attention_mask (`torch.Tensor`):
                Mask with ones indicating tokens to attend to, zeros for tokens to ignore.
            input_shape (`tuple[int]`):
                The shape of the input to the model.

        Returns:
            `torch.Tensor` The extended attention mask, with a the same dtype as `attention_mask.dtype`.
        """
        if dtype is None:
            dtype = self.dtype

        if not (attention_mask.dim() == 2 and self.config.is_decoder):
            # show warning only if it won't be shown in `create_extended_attention_mask_for_decoder`
            if device is not None:
                warnings.warn(
                    "The `device` argument is deprecated and will be removed in v5 of Transformers.", FutureWarning
                )
        # We can provide a self-attention mask of dimensions [batch_size, from_seq_length, to_seq_length]
        # ourselves in which case we just need to make it broadcastable to all heads.
        if attention_mask.dim() == 3:
            extended_attention_mask = attention_mask[:, None, :, :]
        elif attention_mask.dim() == 2:
            # Provided a padding mask of dimensions [batch_size, seq_length]
            # - if the model is a decoder, apply a causal mask in addition to the padding mask
            # - if the model is an encoder, make the mask broadcastable to [batch_size, num_heads, seq_length, seq_length]
            if self.config.is_decoder:
                extended_attention_mask = ModuleUtilsMixin.create_extended_attention_mask_for_decoder(
                    input_shape, attention_mask, device
                )
            else:
                extended_attention_mask = attention_mask[:, None, None, :]
        else:
            raise ValueError(
                f"Wrong shape for input_ids (shape {input_shape}) or attention_mask (shape {attention_mask.shape})"
            )

        # Since attention_mask is 1.0 for positions we want to attend and 0.0 for
        # masked positions, this operation will create a tensor which is 0.0 for
        # positions we want to attend and the dtype's smallest value for masked positions.
        # Since we are adding it to the raw scores before the softmax, this is
        # effectively the same as removing these entirely.
        extended_attention_mask = extended_attention_mask.to(dtype=dtype)  # fp16 compatibility
        extended_attention_mask = (1.0 - extended_attention_mask) * torch.finfo(dtype).min
        return extended_attention_mask

    def num_parameters(self, only_trainable: bool = False, exclude_embeddings: bool = False) -> int:
        """
        Get number of (optionally, trainable or non-embeddings) parameters in the module.

        Args:
            only_trainable (`bool`, *optional*, defaults to `False`):
                Whether or not to return only the number of trainable parameters

            exclude_embeddings (`bool`, *optional*, defaults to `False`):
                Whether or not to return only the number of non-embeddings parameters

        Returns:
            `int`: The number of parameters.
        """

        if exclude_embeddings:
            embedding_param_names = [
                f"{name}.weight" for name, module_type in self.named_modules() if isinstance(module_type, nn.Embedding)
            ]
            total_parameters = [
                parameter for name, parameter in self.named_parameters() if name not in embedding_param_names
            ]
        else:
            total_parameters = list(self.parameters())

        total_numel = []
        is_loaded_in_4bit = getattr(self, "is_loaded_in_4bit", False)

        if is_loaded_in_4bit:
            if is_bitsandbytes_available():
                import bitsandbytes as bnb
            else:
                raise ValueError(
                    "bitsandbytes is not installed but it seems that the model has been loaded in 4bit precision, something went wrong"
                    " make sure to install bitsandbytes with `pip install bitsandbytes`. You also need a GPU. "
                )

        for param in total_parameters:
            if param.requires_grad or not only_trainable:
                # For 4bit models, we need to multiply the number of parameters by 2 as half of the parameters are
                # used for the 4bit quantization (uint8 tensors are stored)
                if is_loaded_in_4bit and isinstance(param, bnb.nn.Params4bit):
                    if hasattr(param, "element_size"):
                        num_bytes = param.element_size()
                    elif hasattr(param, "quant_storage"):
                        num_bytes = param.quant_storage.itemsize
                    else:
                        num_bytes = 1
                    total_numel.append(param.numel() * 2 * num_bytes)
                else:
                    total_numel.append(param.numel())

        return sum(total_numel)

    def estimate_tokens(self, input_dict: dict[str, Union[torch.Tensor, Any]]) -> int:
        """
        Helper function to estimate the total number of tokens from the model inputs.

        Args:
            inputs (`dict`): The model inputs.

        Returns:
            `int`: The total number of tokens.
        """
        if not hasattr(self, "warnings_issued"):
            self.warnings_issued = {}
        if self.main_input_name in input_dict:
            return input_dict[self.main_input_name].numel()
        elif "estimate_tokens" not in self.warnings_issued:
            logger.warning(
                "Could not estimate the number of tokens of the input, floating-point operations will not be computed"
            )
            self.warnings_issued["estimate_tokens"] = True
        return 0

    def floating_point_ops(
        self, input_dict: dict[str, Union[torch.Tensor, Any]], exclude_embeddings: bool = True
    ) -> int:
        """
        Get number of (optionally, non-embeddings) floating-point operations for the forward and backward passes of a
        batch with this transformer model. Default approximation neglects the quadratic dependency on the number of
        tokens (valid if `12 * d_model << sequence_length`) as laid out in [this
        paper](https://huggingface.co/papers/2001.08361) section 2.1. Should be overridden for transformers with parameter
        re-use e.g. Albert or Universal Transformers, or if doing long-range modeling with very high sequence lengths.

        Args:
            batch_size (`int`):
                The batch size for the forward pass.

            sequence_length (`int`):
                The number of tokens in each line of the batch.

            exclude_embeddings (`bool`, *optional*, defaults to `True`):
                Whether or not to count embedding and softmax operations.

        Returns:
            `int`: The number of floating-point operations.
        """

        return 6 * self.estimate_tokens(input_dict) * self.num_parameters(exclude_embeddings=exclude_embeddings)


class EmbeddingAccessMixin:
    """
    Base utilities to regroup getters and setters for embeddings.
    Introduces the `input_layer_embed` attribute, which indicates
    where the input embeddings come from and where they
    should be set.
    """

    _input_embed_layer = "embed_tokens"  # default layer that holds input embeddings.

    def get_input_embeddings(self) -> nn.Module:
        """
        Returns the model's input embeddings.

        Returns:
            `nn.Module`: A torch module mapping vocabulary to hidden states.
        """

        # 1) Check if the model has an attribute named 'embed_tokens' (the standard input embedding layer
        #  for most NLP models), and if so, return it.

        name = getattr(self, "_input_embed_layer", "embed_tokens")

        if (default_embedding := getattr(self, name, None)) is not None:
            return default_embedding
        # 2) encoder/decoder and VLMs like `Gemma3nForConditionalGeneration`

        if hasattr(self, "model") and hasattr(self.model, "embed_tokens"):
            return self.model.embed_tokens

        # 3) vanilla decoder‑only architectures
        elif hasattr(self, "embed_tokens"):
            return self.embed_tokens
        else:
            base_model = getattr(self, "base_model_prefix", None)
            if base_model is not None:
                base_model = getattr(self, base_model, None)
                if base_model is not None and base_model is not self:
                    return base_model.get_input_embeddings()
            raise NotImplementedError(
                f"`get_input_embeddings` not auto‑handled for {self.__class__.__name__}; "
                "please override in the subclass."
            )

    def set_input_embeddings(self, value: nn.Module):
        """Fallback setter that handles **~70%** of models in the code-base.

        Order of attempts:
        1. `self.model.embed_tokens`
        2. `self.embed_tokens`
        3. delegate to the *base model* if one exists
        4. otherwise raise `NotImplementedError` so subclasses still can (and
            should) override for exotic layouts.
        """

        # 1) encoder/decoder and VLMs like `Gemma3nForConditionalGeneration`
        name = getattr(self, "_input_embed_layer", "embed_tokens")
        if hasattr(self, "model") and hasattr(self.model, name):
            setattr(self.model, name, value)
        # 2) as well as vanilla decoder‑only architectures
        elif hasattr(self, name):
            setattr(self, name, value)
        # 3) recurse once into the registered *base* model (e.g. for encoder/decoder)
        elif getattr(self, self.base_model_prefix, self) is not self:
            base_model = getattr(self, self.base_model_prefix, self)
            base_model.set_input_embeddings(value)
        else:
            raise NotImplementedError(
                f"`set_input_embeddings` not auto‑handled for {self.__class__.__name__}; please override in the subclass."
            )

    def get_output_embeddings(self):
        if not hasattr(self, "lm_head"):
            return None
        try:
            # Speech / vision backbones raise here, so we return None.
            # Legit use of get_input_embs?
            self.get_input_embeddings()
        except NotImplementedError:
            return None
        return self.lm_head

    def set_output_embeddings(self, new_embeddings):
        """
        Sets the model's output embedding, defaulting to setting new_embeddings to lm_head.
        """
        if getattr(self, "lm_head"):
            self.lm_head = new_embeddings


class PreTrainedModel(nn.Module, EmbeddingAccessMixin, ModuleUtilsMixin, PushToHubMixin, PeftAdapterMixin):
    r"""
    Base class for all models.

    [`PreTrainedModel`] takes care of storing the configuration of the models and handles methods for loading,
    downloading and saving models as well as a few methods common to all models to:

        - resize the input embeddings

    Class attributes (overridden by derived classes):

        - **config_class** ([`PreTrainedConfig`]) -- A subclass of [`PreTrainedConfig`] to use as configuration class
          for this model architecture.
        - **base_model_prefix** (`str`) -- A string indicating the attribute associated to the base model in derived
          classes of the same architecture adding modules on top of the base model.
        - **main_input_name** (`str`) -- The name of the principal input to the model (often `input_ids` for NLP
          models, `pixel_values` for vision models and `input_values` for speech models).
        - **can_record_outputs** (dict):
    """

    config_class = None
    base_model_prefix = ""
    main_input_name = "input_ids"
    model_tags = None

    _checkpoint_conversion_mapping = {}  # used for BC support in VLMs, not meant to be used by new models

    _auto_class = None
    _no_split_modules = None
    _skip_keys_device_placement = None

    _keep_in_fp32_modules = None
    # the _keep_in_fp32_modules will avoid casting to anything other than float32, except bfloat16
    # to also prevent bfloat16 casting, use the _keep_in_fp32_modules_strict flag
    _keep_in_fp32_modules_strict = None

    dtype_plan: Optional[dict[str, torch.dtype]] = None

    # a list of `re` patterns of `state_dict` keys that should be removed from the list of missing
    # keys we find (keys inside the model but not in the checkpoint) and avoid unnecessary warnings.
    _keys_to_ignore_on_load_missing = None
    # a list of `re` patterns of `state_dict` keys that should be removed from the list of
    # unexpected keys we find (keys inside the checkpoint but not the model) and avoid unnecessary
    # warnings.
    _keys_to_ignore_on_load_unexpected = None
    # a list of `state_dict` keys to ignore when saving the model (useful for keys that aren't
    # trained, but which are either deterministic or tied variables)
    _keys_to_ignore_on_save = None
    # a list of `state_dict` keys that are potentially tied to another key in the state_dict.
    _tied_weights_keys = None

    supports_gradient_checkpointing = False
    _is_stateful = False

    # Flash Attention support
    _supports_flash_attn = False

    # SDPA support
    _supports_sdpa = False

    # Flex Attention support
    _supports_flex_attn = False

    _can_compile_fullgraph = False

    # A tensor parallel plan to be applied to the model when TP is enabled. For
    # top-level models, this attribute is currently defined in respective model
    # code. For base models, this attribute comes from
    # `config.base_model_tp_plan` during `__init__`.
    # It should identify the layers exactly: if you want to TP model.language_model.layers.fc1
    # by passing `tp_plan` to the init, it should be {"model.language_model.layers.fc1":"colwise"}
    # for example.
    _tp_plan = None

    # tensor parallel degree to which model is sharded to.
    _tp_size = None

    # A pipeline parallel plan specifying the layers which may not be present
    # on all ranks when PP is enabled. For top-level models, this attribute is
    # currently defined in respective model code. For base models, this
    # attribute comes from `config.base_model_pp_plan` during `post_init`.
    #
    # The variable names for the inputs and outputs of the specified layers can
    # be indexed using the `PipelineParallel` enum as follows:
    # - `_pp_plan["layers"][PipelineParallel.inputs]`
    # - `_pp_plan["layers"][PipelineParallel.outputs]`
    _pp_plan = None

    # This flag signal that the model can be used as an efficient backend in TGI and vLLM
    # In practice, it means that they support attention (mask) interface functions, fully pass the kwargs
    # through all modules up to the Attention layer, can slice logits with Tensor, and have a default TP plan
    _supports_attention_backend = False
    _can_record_outputs = None

    # Attributes used mainly in multimodal LLMs, though all models contain a valid field for these
    # Possible values are: text, image, video, audio and time
    input_modalities: Union[str, list[str]] = "text"  # most models are text

    @property
    @torch._dynamo.allow_in_graph
    def can_record_outputs(self) -> dict[str, OutputRecorder]:
        """
         Maps output names (e.g., "attentions", "hidden_states")
         to either:
             - A module class (e.g., `LlamaDecoderLayer`), using default index conventions:
                 * index=0 for "hidden_states"
                 * index=1 for "attentions"
             - Or an `OutputRecorder(...)` with `target_class`, optional `index`, and `layer_name`.

         Examples:
             These two are equivalent:

         ```python
             _can_record_outputs = {
                 "attentions": LlamaAttention,
                 "hidden_states": LlamaDecoderLayer
             }

             _can_record_outputs = {
                 "attentions": OutputRecorder(LlamaAttention, index=1),
                 "hidden_states": OutputRecorder(LlamaDecoderLayer, index=0)
             }
        ```

         This means you can record outputs from the same class, by specifying a layer name. Before
         collecting outputs, we check that they come from this layer.

         If you have cross attention that come from `LlamaAttention` and self attention that also
         come from `LlamaAttention` but from `self_attn` you can do this:

         ```python
         class LlamaModel(PreTrainedModel):
             _can_record_outputs = {
                 "attentions": OutputRecorder(LlamaAttention, index=1, layer-name="self_attn"),
                 "cross_attentions": OutputRecorder(LlamaAttention, index=1, layer_name="cross_attn")
             }

        ```
        """
        return self._can_record_outputs or {}

    @property
    def dummy_inputs(self) -> dict[str, torch.Tensor]:
        """
        `dict[str, torch.Tensor]`: Dummy inputs to do a forward pass in the network.
        """
        return {"input_ids": torch.tensor(DUMMY_INPUTS)}

    def __init_subclass__(cls, **kwargs):
        super().__init_subclass__(**kwargs)
        # For BC we keep the original `config_class` definition in case
        # there is a `config_class` attribute (e.g. remote code models),
        # otherwise we derive it from the annotated `config` attribute.

        # defined in this particular subclass
        child_annotation = cls.__dict__.get("__annotations__", {}).get("config", None)
        child_attribute = cls.__dict__.get("config_class", None)

        # defined in the class (this subclass or any parent class)
        full_annotation = get_type_hints(cls).get("config", None)
        full_attribute = cls.config_class

        # priority (child class_config -> child annotation -> global class_config -> global annotation)
        if child_attribute is not None:
            cls.config_class = child_attribute
        elif child_annotation is not None:
            cls.config_class = child_annotation
        elif full_attribute is not None:
            cls.config_class = full_attribute
        elif full_annotation is not None:
            cls.config_class = full_annotation

    def __init__(self, config: PreTrainedConfig, *inputs, **kwargs):
        super().__init__()
        if not isinstance(config, PreTrainedConfig):
            raise TypeError(
                f"Parameter config in `{self.__class__.__name__}(config)` should be an instance of class "
                "`PreTrainedConfig`. To create a model from a pretrained model use "
                f"`model = {self.__class__.__name__}.from_pretrained(PRETRAINED_MODEL_NAME)`"
            )
        self.config = config

        # Check the attention implementation is supported, or set it if not yet set (on the internal attr, to avoid
        # setting it recursively)
        self.config._attn_implementation_internal = self._check_and_adjust_attn_implementation(
            self.config._attn_implementation, is_init_check=True
        )

        # for initialization of the loss
        loss_type = self.__class__.__name__
        if loss_type not in LOSS_MAPPING:
            loss_groups = f"({'|'.join(LOSS_MAPPING)})"
            loss_type = re.findall(loss_groups, self.__class__.__name__)
            if len(loss_type) > 0:
                loss_type = loss_type[0]
            else:
                loss_type = None
        self.loss_type = loss_type

        self.name_or_path = config.name_or_path
        self.warnings_issued = {}
        self.generation_config = GenerationConfig.from_model_config(config) if self.can_generate() else None

        # Overwrite the class attribute to make it an instance attribute, so models like
        # `InstructBlipForConditionalGeneration` can dynamically update it without modifying the class attribute
        # when a different component (e.g. language_model) is used.
        self._keep_in_fp32_modules = copy.copy(self.__class__._keep_in_fp32_modules)
        self._keep_in_fp32_modules_strict = copy.copy(self.__class__._keep_in_fp32_modules_strict)
        self.dtype_plan = {}

        if isinstance(self._keep_in_fp32_modules, list):
            self.dtype_plan.update(dict.fromkeys(self._keep_in_fp32_modules, torch.float32))
        if isinstance(self._keep_in_fp32_modules_strict, list):
            self.dtype_plan.update(dict.fromkeys(self._keep_in_fp32_modules_strict, torch.float32))

        self._no_split_modules = self._no_split_modules or []
        _CAN_RECORD_REGISTRY[str(self.__class__)] = self._can_record_outputs  # added for executorch support only

    def post_init(self):
        """
        A method executed at the end of each Transformer model initialization, to execute code that needs the model's
        modules properly initialized (such as weight initialization).

        This is also used when the user is running distributed code. We add hooks to the modules here, according to
        the model's tp_plan!
        """
        self.init_weights()
        self._backward_compatibility_gradient_checkpointing()

        self._tp_plan, self._ep_plan, self._pp_plan = {}, {}, {}
        # If current model is a base model, attach `base_model_tp_plan` and `base_model_pp_plan` from config
        if self.base_model is self:
            self._pp_plan = self.config.base_model_pp_plan.copy() if self.config.base_model_pp_plan is not None else {}
            self._tp_plan = self.config.base_model_tp_plan.copy() if self.config.base_model_tp_plan is not None else {}
            self._ep_plan = self.config.base_model_ep_plan.copy() if self.config.base_model_ep_plan is not None else {}
        for name, module in self.named_children():
            if plan := getattr(module, "_ep_plan", None):
                self._ep_plan.update({f"{name}.{k}": v for k, v in plan.copy().items()})
            if plan := getattr(module, "_tp_plan", None):
                self._tp_plan.update({f"{name}.{k}": v for k, v in plan.copy().items()})
            if plan := getattr(module, "_pp_plan", None):
                self._pp_plan.update({f"{name}.{k}": v for k, v in plan.copy().items()})

    @property
    def tp_plan(self) -> dict[str, str]:
        """
        The full tp plan for the model's modules
        """
        if hasattr(self.config, "distributed_config") and self.config.distributed_config.enable_expert_parallel:
            return self._ep_plan
        return self._tp_plan

    @property
    def pp_plan(self) -> dict[str, tuple[str, str]]:
        return self._pp_plan

    @tp_plan.setter
    def tp_plan(self, plan: dict[str, str] | None):
        if plan is None:
            self._tp_plan = {}
            return
        if not isinstance(plan, dict):
            raise ValueError("Can only set a dictionary as `tp_plan`")

        # Ensure the styles are all valid
        for layer_pattern, parallel_style in plan.items():
            if parallel_style not in ALL_PARALLEL_STYLES:
                raise ValueError(
                    f"Unsupported tensor parallel style '{parallel_style}' for layer '{layer_pattern}'. "
                    f"Supported styles are {list(ALL_PARALLEL_STYLES.keys())}"
                )

        # Validate that the layer patterns match existing model structure. We check this by getting all parameter
        # names and seeing if any match the patterns
        model_param_names = [name for name, _ in self.named_parameters()]
        for layer_pattern in plan.keys():
            # Convert pattern to regex (replace * with .*)
            regex_pattern = layer_pattern.replace("*", r"\d+")
            pattern_matched = False
            for param_name in model_param_names:
                if re.match(regex_pattern, param_name):
                    pattern_matched = True
                    break
            if not pattern_matched:
                warnings.warn(
                    f"Layer pattern '{layer_pattern}' does not match any parameters in the model. This rule may not "
                    "be applied during tensor parallelization, or may lead to dimension mismatches"
                )

        # Set the plan
        self._tp_plan = plan

    @pp_plan.setter
    def pp_plan(self, plan: dict[str, tuple[str, str]]):
        self._pp_plan = plan

    def dequantize(self):
        """
        Potentially dequantize the model in case it has been quantized by a quantization method that support
        dequantization.
        """
        hf_quantizer = getattr(self, "hf_quantizer", None)

        if hf_quantizer is None:
            raise ValueError("You need to first quantize your model in order to dequantize it")

        return hf_quantizer.dequantize(self)

    def _backward_compatibility_gradient_checkpointing(self):
        if self.supports_gradient_checkpointing and getattr(self.config, "gradient_checkpointing", False):
            self.gradient_checkpointing_enable()
            # Remove the attribute now that is has been consumed, so it's no saved in the config.
            delattr(self.config, "gradient_checkpointing")

    def add_model_tags(self, tags: Union[list[str], str]) -> None:
        r"""
        Add custom tags into the model that gets pushed to the Hugging Face Hub. Will
        not overwrite existing tags in the model.

        Args:
            tags (`Union[list[str], str]`):
                The desired tags to inject in the model

        Examples:

        ```python
        from transformers import AutoModel

        model = AutoModel.from_pretrained("google-bert/bert-base-cased")

        model.add_model_tags(["custom", "custom-bert"])

        # Push the model to your namespace with the name "my-custom-bert".
        model.push_to_hub("my-custom-bert")
        ```
        """
        if isinstance(tags, str):
            tags = [tags]

        if self.model_tags is None:
            self.model_tags = []

        for tag in tags:
            if tag not in self.model_tags:
                self.model_tags.append(tag)

    @classmethod
    @restore_default_dtype
    def _from_config(cls, config, **kwargs):
        """
        All context managers that the model should be initialized under go here.

        Args:
            dtype (`torch.dtype`, *optional*):
                Override the default `dtype` and load the model under this dtype.
        """
        # when we init a model from within another model (e.g. VLMs) and dispatch on FA2
        # a warning is raised that dtype should be fp16. Since we never pass dtype from within
        # modeling code, we can try to infer it here same way as done in `from_pretrained`
        # For BC on the old `torch_dtype`
        dtype = kwargs.pop("dtype", config.dtype)
        if (torch_dtype := kwargs.pop("torch_dtype", None)) is not None:
            logger.warning_once("`torch_dtype` is deprecated! Use `dtype` instead!")
            # if both kwargs are provided, use `dtype`
            dtype = dtype if dtype != config.dtype else torch_dtype
        if isinstance(dtype, str):
            dtype = getattr(torch, dtype)

        # override default dtype if needed
        dtype_orig = None
        if dtype is not None:
            dtype_orig = cls._set_default_dtype(dtype)

        # If passing `attn_implementation` as kwargs, respect it (it will be applied recursively on subconfigs)
        if "attn_implementation" in kwargs:
            config._attn_implementation = kwargs.pop("attn_implementation")

        if is_deepspeed_zero3_enabled() and not _is_quantized and not _is_ds_init_called:
            logger.info("Detected DeepSpeed ZeRO-3: activating zero.init() for this model")
            # this immediately partitions the model across all gpus, to avoid the overhead in time
            # and memory copying it on CPU or each GPU first
            import deepspeed

            init_contexts = [deepspeed.zero.Init(config_dict_or_path=deepspeed_config()), set_zero3_state()]
            with ContextManagers(init_contexts):
                model = cls(config, **kwargs)

        else:
            model = cls(config, **kwargs)

        # restore default dtype if it was modified
        if dtype_orig is not None:
            torch.set_default_dtype(dtype_orig)

        return model

    @classmethod
    def _set_default_dtype(cls, dtype: torch.dtype) -> torch.dtype:
        """
        Change the default dtype and return the previous one. This is needed when wanting to instantiate the model
        under specific dtype.

        Args:
            dtype (`torch.dtype`):
                a floating dtype to set to.

        Returns:
            `torch.dtype`: the original `dtype` that can be used to restore `torch.set_default_dtype(dtype)` if it was
            modified. If it wasn't, returns `None`.

        Note `set_default_dtype` currently only works with floating-point types and asserts if for example,
        `torch.int64` is passed. So if a non-float `dtype` is passed this functions will throw an exception.
        """
        if not dtype.is_floating_point:
            raise ValueError(
                f"Can't instantiate {cls.__name__} model under dtype={dtype} since it is not a floating point dtype"
            )

        logger.info(f"Instantiating {cls.__name__} model under default dtype {dtype}.")
        dtype_orig = torch.get_default_dtype()
        torch.set_default_dtype(dtype)
        return dtype_orig

    @property
    def base_model(self) -> nn.Module:
        """
        `torch.nn.Module`: The main body of the model.
        """
        return getattr(self, self.base_model_prefix, self)

    @classmethod
    def can_generate(cls) -> bool:
        """
        Returns whether this model can generate sequences with `.generate()` from the `GenerationMixin`.

        Under the hood, on classes where this function returns True, some generation-specific changes are triggered:
        for instance, the model instance will have a populated `generation_config` attribute.

        Returns:
            `bool`: Whether this model can generate sequences with `.generate()`.
        """
        # Directly inherits `GenerationMixin` -> can generate
        if "GenerationMixin" in str(cls.__bases__):
            return True
        # The class inherits from a class that can generate (recursive check) -> can generate
        for base in cls.__bases__:
            if not hasattr(base, "can_generate"):
                continue
            if "PreTrainedModel" not in str(base) and base.can_generate():
                return True
        # Detects whether `prepare_inputs_for_generation` has been overwritten in the model. Prior to v4.45, this
        # was how we detected whether a model could generate.
        if hasattr(cls, "prepare_inputs_for_generation"):  # implicit: doesn't inherit `GenerationMixin`
            logger.warning(
                f"{cls.__name__} has generative capabilities, as `prepare_inputs_for_generation` is explicitly "
                "defined. However, it doesn't directly inherit from `GenerationMixin`. From 👉v4.50👈 onwards, "
                "`PreTrainedModel` will NOT inherit from `GenerationMixin`, and this model will lose the ability "
                "to call `generate` and other related functions."
                "\n  - If you're using `trust_remote_code=True`, you can get rid of this warning by loading the "
                "model with an auto class. See https://huggingface.co/docs/transformers/en/model_doc/auto#auto-classes"
                "\n  - If you are the owner of the model architecture code, please modify your model class such that "
                "it inherits from `GenerationMixin` (after `PreTrainedModel`, otherwise you'll get an exception)."
                "\n  - If you are not the owner of the model architecture class, please contact the model code owner "
                "to update it."
            )
        # Otherwise, can't generate
        return False

    def _flash_attn_2_can_dispatch(self, is_init_check: bool = False) -> bool:
        """
        Check the availability of Flash Attention 2 for a given model.

        Args:
            is_init_check (`bool`, *optional*):
                Whether this check is performed early, i.e. at __init__ time, or later when the model and its weights are
                fully instantiated. This is needed as we also check the devices of the weights, which are only available
                later after __init__. This allows to raise proper exceptions early before instantiating the full models
                if we know that the model does not support the requested attention.
        """
        dtype = self.config.dtype

        # check `supports_flash_attn_2` for BC with custom code. TODO: remove after a few releases
        if not (self._supports_flash_attn or getattr(self, "_supports_flash_attn_2", False)):
            raise ValueError(
                f"{self.__class__.__name__} does not support Flash Attention 2.0 yet. Please request to add support where"
                f" the model is hosted, on its model hub page: https://huggingface.co/{self.config._name_or_path}/discussions/new"
                " or in the Transformers GitHub repo: https://github.com/huggingface/transformers/issues/new"
            )

        if not is_flash_attn_2_available():
            preface = "FlashAttention2 has been toggled on, but it cannot be used due to the following error:"
            install_message = "Please refer to the documentation of https://huggingface.co/docs/transformers/perf_infer_gpu_one#flashattention-2 to install Flash Attention 2."

            # package `flash-attn` can not be installed on Ascend NPU, following validation logics can be ignored.
            if is_torch_npu_available():
                logger.info("Detect using FlashAttention2 on Ascend NPU.")
                return True

            if importlib.util.find_spec("flash_attn") is None:
                raise ImportError(f"{preface} the package flash_attn seems to be not installed. {install_message}")
            else:
                # Check FA2 installed version compatibility
                flash_attention_version = version.parse(importlib.metadata.version("flash_attn"))
                if torch.version.cuda:
                    if flash_attention_version < version.parse("2.1.0"):
                        raise ImportError(
                            f"{preface} you need flash_attn package version to be greater or equal than 2.1.0. Detected version {flash_attention_version}. {install_message}"
                        )
                    elif not torch.cuda.is_available():
                        raise ValueError(
                            f"{preface} Flash Attention 2 is not available on CPU. Please make sure torch can access a CUDA device."
                        )
                    else:
                        raise ImportError(f"{preface} Flash Attention 2 is not available. {install_message}")
                elif torch.version.hip:
                    if flash_attention_version < version.parse("2.0.4"):
                        raise ImportError(
                            f"{preface} you need flash_attn package version to be greater or equal than 2.0.4. Detected version {flash_attention_version}. {install_message}"
                        )
                    else:
                        raise ImportError(f"{preface} Flash Attention 2 is not available. {install_message}")

        if dtype is None:
            logger.warning_once(
                "You are attempting to use Flash Attention 2 without specifying a torch dtype. This might lead to unexpected behaviour"
            )
        elif dtype is not None and dtype not in [torch.float16, torch.bfloat16]:
            logger.warning_once(
                "Flash Attention 2 only supports torch.float16 and torch.bfloat16 dtypes, but"
                f" the current dype in {self.__class__.__name__} is {dtype}. You should run training or inference using Automatic Mixed-Precision via the `with torch.autocast(device_type='torch_device'):` decorator,"
                ' or load the model with the `dtype` argument. Example: `model = AutoModel.from_pretrained("openai/whisper-tiny", attn_implementation="flash_attention_2", dtype=torch.float16)`'
            )

        # With the early check, the parameters are not yet initialized correctly
        if not is_init_check:
            param_devices = list({param.device for param in self.parameters()})
            if len(param_devices) == 1 and param_devices[0].type == "cpu":
                if torch.cuda.is_available():
                    logger.warning_once(
                        "You are attempting to use Flash Attention 2 with a model not initialized on GPU. Make sure to move the model to GPU"
                        " after initializing it on CPU with `model.to('cuda')`."
                    )
                elif is_torch_mlu_available():
                    logger.warning_once(
                        "You are attempting to use Flash Attention 2 with a model not initialized on MLU. Make sure to move the model to MLU"
                        " after initializing it on CPU with `model.to('mlu')`."
                    )
                else:
                    raise ValueError(
                        "You are attempting to use Flash Attention 2 with a model not initialized on GPU and with no GPU available. "
                        "This is not supported yet. Please make sure to have access to a GPU and either initialise the model on a GPU by passing a device_map "
                        "or initialising the model on CPU and then moving it to GPU."
                    )

        # If no error raise by this point, we can return `True`
        return True

    def _flash_attn_3_can_dispatch(self, is_init_check: bool = False) -> bool:
        """
        Check the availability of Flash Attention 3 for a given model.

        Args:
            is_init_check (`bool`, *optional*):
                Whether this check is performed early, i.e. at __init__ time, or later when the model and its weights are
                fully instantiated. This is needed as we also check the devices of the weights, which are only available
                later after __init__. This allows to raise proper exceptions early before instantiating the full models
                if we know that the model does not support the requested attention.
        """
        dtype = self.config.dtype

        if not self._supports_flash_attn:
            raise ValueError(
                f"{self.__class__.__name__} does not support Flash Attention 3 yet. Please request to add support where"
                f" the model is hosted, on its model hub page: https://huggingface.co/{self.config._name_or_path}/discussions/new"
                " or in the Transformers GitHub repo: https://github.com/huggingface/transformers/issues/new"
            )

        if not is_flash_attn_3_available():
            preface = "FlashAttention3 has been toggled on, but it cannot be used due to the following error:"

            if importlib.util.find_spec("flash_attn_3") is None:
                raise ImportError(f"{preface} the package flash_attn_3 seems to be not installed.")

            if torch.cuda.is_available():
                major, _ = torch.cuda.get_device_capability()
                if major < 9:
                    raise ValueError(
                        f"{preface} Flash Attention 3 requires compute capability >= 9.0, but found {torch.cuda.get_device_capability()} with compute capability {major}.0."
                    )
                else:
                    raise ImportError(f"{preface} Flash Attention 3 is not available.")
            else:
                raise ValueError(
                    f"{preface} Flash Attention 3 is not available on CPU. Please make sure torch can access a CUDA device."
                )

        if dtype is None:
            logger.warning_once(
                "You are attempting to use Flash Attention 3 without specifying a torch dtype. This might lead to unexpected behaviour"
            )
        elif dtype is not None and dtype not in [torch.float16, torch.bfloat16]:
            logger.warning_once(
                "Flash Attention 3 only supports torch.float16 and torch.bfloat16 dtypes, but"
                f" the current dype in {self.__class__.__name__} is {dtype}. You should run training or inference using Automatic Mixed-Precision via the `with torch.autocast(device_type='torch_device'):` decorator,"
                ' or load the model with the `dtype` argument. Example: `model = AutoModel.from_pretrained("meta-llama/Llama-3.2-1B", attn_implementation="flash_attention_3", dtype=torch.float16)`'
            )

        if getattr(self.config, "alibi", False) or getattr(self.config, "use_alibi", False):
            raise ValueError("Model is configured to use ALiBi, which is not supported by Flash Attention 3.")

        # Check for attention dropout, which is incompatible with FA3
        if hasattr(self.config, "attention_dropout") and self.config.attention_dropout > 0:
            raise ValueError(
                f"Model has attention_dropout={self.config.attention_dropout}, which is not supported by Flash Attention 3."
            )

        # With the early check, the parameters are not yet initialized correctly
        if not is_init_check:
            param_devices = list({param.device for param in self.parameters()})
            if len(param_devices) == 1 and param_devices[0].type == "cpu":
                if torch.cuda.is_available():
                    logger.warning_once(
                        "You are attempting to use Flash Attention 3 with a model not initialized on GPU. Make sure to move the model to GPU"
                        " after initializing it on CPU with `model.to('cuda')`."
                    )
                else:
                    raise ValueError(
                        "You are attempting to use Flash Attention 3 with a model not initialized on GPU and with no GPU available. "
                        "This is not supported yet. Please make sure to have access to a GPU and either initialise the model on a GPU by passing a device_map "
                        "or initialising the model on CPU and then moving it to GPU."
                    )

        return True

    def _sdpa_can_dispatch(self, is_init_check: bool = False) -> bool:
        """
        Check the availability of SDPA for a given model.

        Args:
            is_init_check (`bool`, *optional*):
                Whether this check is performed early, i.e. at __init__ time, or later when the model and its weights are
                fully instantiated. This is needed as we also check the devices of the weights, which are only available
                later after __init__. This allows to raise proper exceptions early before instantiating the full models
                if we know that the model does not support the requested attention.
        """
        if not self._supports_sdpa:
            raise ValueError(
                f"{self.__class__.__name__} does not support an attention implementation through torch.nn.functional.scaled_dot_product_attention yet."
                " Please request the support for this architecture: https://github.com/huggingface/transformers/issues/28005. If you believe"
                ' this error is a bug, please open an issue in Transformers GitHub repository and load your model with the argument `attn_implementation="eager"` meanwhile. Example: `model = AutoModel.from_pretrained("openai/whisper-tiny", attn_implementation="eager")`'
            )

        if (
            torch.version.hip is not None
            and torch.cuda.device_count() > 1
            and version.parse(torch.__version__) < version.parse("2.4.1")
        ):
            logger.warning_once(
                "Using the `SDPA` attention implementation on multi-gpu setup with ROCM may lead to performance issues due to the FA backend. Disabling it to use alternative backends."
            )
            torch.backends.cuda.enable_flash_sdp(False)

        return True

    def _flex_attn_can_dispatch(self, is_init_check: bool = False) -> bool:
        """
        Check the availability of Flex Attention for a given model.

        Args:
            is_init_check (`bool`, *optional*):
                Whether this check is performed early, i.e. at __init__ time, or later when the model and its weights are
                fully instantiated. This is needed as we also check the devices of the weights, which are only available
                later after __init__. This allows to raise proper exceptions early before instantiating the full models
                if we know that the model does not support the requested attention.
        """
        if not self._supports_flex_attn:
            raise ValueError(
                f"{self.__class__.__name__} does not support an attention implementation through torch's flex_attention."
                " Please request the support for this architecture: https://github.com/huggingface/transformers/issues/34809."
                " If you believe this error is a bug, please open an issue in Transformers GitHub repository"
                ' and load your model with the argument `attn_implementation="eager"` meanwhile.'
                ' Example: `model = AutoModel.from_pretrained("openai/whisper-tiny", attn_implementation="eager")`'
            )
        if not is_torch_flex_attn_available():
            raise ImportError(
                "PyTorch Flex Attention requirements in Transformers are not met. Please install torch>=2.5.0."
            )

        # If no error raise by this point, we can return `True`
        return True

    def _check_and_adjust_attn_implementation(
        self, attn_implementation: Optional[str], is_init_check: bool = False
    ) -> str:
        """
        Check that the `attn_implementation` exists and is supported by the models, and try to get the kernel from hub if
        it matches hf kernels pattern.

        Args:
            attn_implementation (`str` or `None`):
                The attention implementation to check for existence/validity.
            is_init_check (`bool`, *optional*):
                Whether this check is performed early, i.e. at __init__ time, or later when the model and its weights are
                fully instantiated. This is needed as we also check the devices of the weights, which are only available
                later after __init__. This allows to raise proper exceptions early before instantiating the full models
                if we know that the model does not support the requested attention.

        Returns:
            `str`: The final attention implementation to use, including potential fallbacks from sdpa to eager, or from
            None to sdpa (to potentially eager).
        """
        applicable_attn_implementation = attn_implementation

        # If FA not installed, do not fail but use kernels instead
        if (
            attn_implementation is not None
            and "flash" in attn_implementation
            and self._supports_flash_attn
            and not (is_flash_attn_2_available() or is_flash_attn_3_available())
            and is_kernels_available()
            and not is_torch_npu_available()
        ):
            if attn_implementation.endswith("2"):
                applicable_attn_implementation = "kernels-community/flash-attn"
            else:
                applicable_attn_implementation = "kernels-community/vllm-flash-attn3"

        if is_kernel(applicable_attn_implementation):
            try:
                load_and_register_attn_kernel(applicable_attn_implementation)
                # log that we used kernel fallback if successful
                if "flash_" in attn_implementation:
                    logger.warning_once(
                        f"You do not have `flash_attn` installed, using `{applicable_attn_implementation}` "
                        "from the `kernels` library instead!"
                    )
            except Exception as e:
                # raise the proper exception for requested flash attention
                if attn_implementation.startswith("flash_"):
                    if attn_implementation.endswith("2"):
                        self._flash_attn_2_can_dispatch()
                    else:
                        self._flash_attn_3_can_dispatch()

                # error properly out if a kernel was specifically requested
                raise e
        else:
            applicable_attn_implementation = self.get_correct_attn_implementation(
                applicable_attn_implementation, is_init_check
            )
            # preload flash attention here to allow compile with fullgraph
            if applicable_attn_implementation.startswith("flash_"):
                lazy_import_flash_attention(applicable_attn_implementation, force_import=True)
        return applicable_attn_implementation

    def get_correct_attn_implementation(self, requested_attention: Optional[str], is_init_check: bool = False) -> str:
        applicable_attention = "sdpa" if requested_attention is None else requested_attention
        if applicable_attention not in ["eager"] + ALL_ATTENTION_FUNCTIONS.valid_keys():
            message = (
                f'Specified `attn_implementation="{applicable_attention}"` is not supported. The only possible arguments are '
                '`attn_implementation="eager"`, `"paged|eager"`'
            )
            # check `supports_flash_attn_2` for BC with custom code. TODO: remove after a few releases
            if self._supports_flash_attn or getattr(self, "_supports_flash_attn_2", False):
                message += ', `"attn_implementation=flash_attention_3"`, `"attn_implementation=flash_attention_2"`, `"attn_implementation=paged|flash_attention_2"`'
            if self._supports_sdpa:
                message += ', `"attn_implementation=sdpa"`, `"attn_implementation=paged|sdpa"`'
            if self._supports_flex_attn:
                message += ', `"attn_implementation=flex_attention"`'
            raise ValueError(message + ".")

        # Perform relevant checks
        if "flash_attention_2" in applicable_attention:
            self._flash_attn_2_can_dispatch(is_init_check)
        elif "flash_attention_3" in applicable_attention:
            self._flash_attn_3_can_dispatch(is_init_check)
        elif "flex_attention" in applicable_attention:
            self._flex_attn_can_dispatch(is_init_check)
        elif "sdpa" in applicable_attention:
            # Sdpa is the default, so we try it and fallback to eager otherwise when not possible
            try:
                self._sdpa_can_dispatch(is_init_check)
            except (ValueError, ImportError) as e:
                if requested_attention is not None and "sdpa" in requested_attention:
                    raise e
                applicable_attention = "eager"

        return applicable_attention

    @classmethod
    def _can_set_attn_implementation(cls) -> bool:
        """Detect whether the class supports setting its attention implementation dynamically. It is an ugly check based on
        opening the file, but avoids maintaining yet another property flag.
        """
        class_file = sys.modules[cls.__module__].__file__
        with open(class_file, "r") as f:
            code = f.read()
        # heuristic -> if we find those patterns, the model uses the correct interface
        if re.search(r"class \w+Attention\(nn.Module\)", code):
            return (
                "eager_attention_forward" in code
                and "ALL_ATTENTION_FUNCTIONS[self.config._attn_implementation]" in code
            )
        else:
            # If no attention layer, assume `True`. Most probably a multimodal model or inherits from existing models
            return True

    def set_attn_implementation(self, attn_implementation: Union[str, dict]):
        """
        Set the requested `attn_implementation` for this model.

        Args:
            attn_implementation (`str` or `dict`):
                The attention implementation to set for this model. It can be either a `str`, in which case it will be
                dispatched to all submodels if relevant, or a `dict` where keys are the sub_configs name, in which case each
                submodel will dispatch the corresponding value.
        """
        requested_implementation = (
            attn_implementation
            if not isinstance(attn_implementation, dict)
            else attn_implementation.get("", self.config._attn_implementation)
        )

        if requested_implementation != self.config._attn_implementation:
            # In this case, raise
            if not self._can_set_attn_implementation():
                logger.warning(
                    f"{self.__class__.__name__} does not support setting its attention implementation dynamically, because it "
                    "does not follow the functional approach based on AttentionInterface "
                    "(see https://huggingface.co/docs/transformers/en/attention_interface)"
                )
            else:
                requested_implementation = self._check_and_adjust_attn_implementation(
                    requested_implementation, is_init_check=False
                )
                # Apply the change (on the internal attr, to avoid setting it recursively)
                self.config._attn_implementation_internal = requested_implementation

        # Apply it to all submodels as well
        for submodule in self.modules():
            # We found a submodel (which is not self) with a different config (otherwise, it may be the same "actual model",
            # e.g. ForCausalLM has a Model inside, but no need to check it again)
            if (
                submodule is not self
                and isinstance(submodule, PreTrainedModel)
                and submodule.config.__class__ != self.config.__class__
                # If it was already changed, no need to do it again
                and not hasattr(submodule.config, "_attn_was_changed")
            ):
                # In this case, warn and skip
                if not submodule._can_set_attn_implementation():
                    logger.warning(
                        f"{submodule.__class__.__name__} does not support setting its attention implementation dynamically, because it "
                        "does not follow the functional approach based on AttentionInterface "
                        "(see https://huggingface.co/docs/transformers/en/attention_interface)"
                    )
                # Set the attn on the submodule
                else:
                    sub_implementation = requested_implementation
                    if isinstance(attn_implementation, dict):
                        for subconfig_key in self.config.sub_configs:
                            # We need to check for exact object match here, with `is`
                            if getattr(self.config, subconfig_key) is submodule.config:
                                sub_implementation = attn_implementation.get(
                                    subconfig_key, submodule.config._attn_implementation
                                )
                                break
                    # Check the module can use correctly, otherwise we raise an error if requested attention can't be set for submodule
                    sub_implementation = submodule.get_correct_attn_implementation(sub_implementation)
                    submodule.config._attn_implementation_internal = sub_implementation

                # Still add it as "changed" even if it was skipped, as we would otherwise try to set it in the dark afterwards
                # We need to set it on the config itself, to differentiate 2 subconfigs of the same __class__ potentially
                submodule.config._attn_was_changed = True

        # We need this as some old and badly designed models use subconfigs without declaring the corresponding modules as PreTrainedModel
        for subconfig_key in self.config.sub_configs:
            if (subconfig := getattr(self.config, subconfig_key)) is not None:
                sub_implementation = (
                    requested_implementation
                    if not isinstance(attn_implementation, dict)
                    else attn_implementation.get(subconfig_key, subconfig._attn_implementation)
                )
                # This means we did not perform any check above for this particular subconfig -> set it in the dark if it is registered
                if (
                    not hasattr(subconfig, "_attn_was_changed")
                    # If it's already the same, then no need to enter here and raise warnings
                    and sub_implementation != subconfig._attn_implementation
                ):
                    if sub_implementation not in ["eager"] + ALL_ATTENTION_FUNCTIONS.valid_keys():
                        raise ValueError(
                            f'Specified `attn_implementation="{sub_implementation}"` is not supported for {subconfig_key}. '
                            'The only possible arguments are "eager" (manual attention implementation)'
                            f"or one of the following: {list(ALL_ATTENTION_FUNCTIONS.valid_keys())}"
                        )
                    subconfig._attn_implementation_internal = sub_implementation
                    logger.warning(
                        f"We set the attention implementation for the sub-config `{subconfig_key}` to `{sub_implementation}` "
                        "without finding the associated sub-model. For this reason we could not check if the model supports it. "
                        "You may encounter undefined behavior."
                    )
                # Unset the attribute in this case, to avoid issues in the future
                else:
                    if hasattr(subconfig, "_attn_was_changed"):
                        del subconfig._attn_was_changed

    def enable_input_require_grads(self):
        """
        Enables the gradients for the input embeddings. This is useful for fine-tuning adapter weights while keeping
        the model weights fixed.
        """

        def make_inputs_require_grads(module, input, output):
            output.requires_grad_(True)

        self._require_grads_hook = self.get_input_embeddings().register_forward_hook(make_inputs_require_grads)

    def disable_input_require_grads(self):
        """
        Removes the `_require_grads_hook`.
        """
        self._require_grads_hook.remove()

    def get_decoder(self):
        """
        Best-effort lookup of the *decoder* module.

        Order of attempts (covers ~85 % of current usages):

        1. `self.decoder`
        2. `self.model`                       (many wrappers store the decoder here)
        3. `self.model.get_decoder()`         (nested wrappers)
        4. fallback: raise for the few exotic models that need a bespoke rule
        """
        if hasattr(self, "decoder"):
            return self.decoder

        if hasattr(self, "model"):
            inner = self.model
            # See: https://github.com/huggingface/transformers/issues/40815
            if hasattr(inner, "get_decoder") and type(inner) is not type(self):
                return inner.get_decoder()
            return inner

        # If this is a base transformer model (no decoder/model attributes), return self
        # This handles cases like MistralModel which is itself the decoder
        return self

    def set_decoder(self, decoder):
        """
        Symmetric setter. Mirrors the lookup logic used in `get_decoder`.
        """

        if hasattr(self, "decoder"):
            self.decoder = decoder
            return

        if hasattr(self, "model"):
            inner = self.model
            if hasattr(inner, "set_decoder"):
                inner.set_decoder(decoder)
            else:
                self.model = decoder
            return

        return

    @torch.no_grad()
    def _init_weights(self, module):
        """
        Initialize the weights. This is quite general on purpose, in the spirit of what we usually do. For more complex
        initialization scheme, it should be overridden by the derived `PreTrainedModel` class. In case a model adds an explicit
        `nn.Parameter`, this method should also be overridden in order to initialize it correctly.
        """
        if hasattr(self.config, "initializer_range"):
            std = self.config.initializer_range or 0.02
        else:
            # 0.02 is the standard default value across the library
            std = getattr(self.config.get_text_config(), "initializer_range", 0.02)
        try:
            if isinstance(module, PreTrainedModel):
                return
            elif isinstance(
                module, (nn.Linear, nn.Conv1d, nn.Conv2d, nn.Conv3d, nn.ConvTranspose1d, nn.ConvTranspose2d)
            ):
                if getattr(module, "weight", None) is not None:
                    module.weight.normal_(mean=0.0, std=std)
                if getattr(module, "bias", None) is not None:
                    module.bias.zero_()
            elif isinstance(module, nn.Embedding):
                if getattr(module, "weight", None) is not None:
                    module.weight.normal_(mean=0.0, std=std)
                if getattr(module, "padding_idx", None) is not None:
                    module.weight[module.padding_idx].zero_()
            elif isinstance(module, nn.Parameter):
                module.normal_(mean=0.0, std=std)
            elif isinstance(module, nn.MultiheadAttention):
                # This uses torch's original init
                module._reset_parameters()
            # We cannot use `isinstance` on the RMSNorms or LayerNorms, as they usually are custom modules which change names
            # between modelings (because they are prefixed with the model name)
            elif (
                isinstance(module, (nn.GroupNorm, nn.BatchNorm1d, nn.BatchNorm2d, nn.BatchNorm3d))
                or "LayerNorm" in module.__class__.__name__
                or "RMSNorm" in module.__class__.__name__
            ):
                # Norms can exist without weights (in which case they are None from torch primitives)
                if hasattr(module, "weight") and module.weight is not None:
                    module.weight.fill_(1.0)
                if hasattr(module, "bias") and module.bias is not None:
                    module.bias.zero_()
            if isinstance(getattr(module, "gate_up_proj", None), nn.Parameter):
                module.gate_up_proj.normal_(mean=0.0, std=std)
            if isinstance(getattr(module, "down_proj", None), nn.Parameter):
                module.down_proj.normal_(mean=0.0, std=std)
            if isinstance(getattr(module, "gate", None), nn.Parameter):
                module.gate.normal_(mean=0.0, std=std)
        except Exception as e:
            logger.warning(f"Failed to init: {str(e)}")

    def _initialize_weights(self, module):
        """
        Initialize the weights if they are not already initialized.
        """
        if getattr(module, "_is_hf_initialized", False):
            return

        self._init_weights(module)
        module._is_hf_initialized = True

    @torch.no_grad()
    @guard_nn_init_functions()
    def initialize_weights(self):
        """
        This is equivalent to calling `self.apply(self._initialize_weights)`, but correctly handles composite models.
        This function dynamically dispatches the correct `init_weights` function to the modules as we advance in the
        module graph along the recursion. It can handle an arbitrary number of sub-models. Without it, every composite
        model would have to recurse a second time on all sub-models explicitly in the outer-most `_init_weights`, which
        is extremely error prone and inefficient.

        Note that the `torch.no_grad()` decorator is very important as well, as most of our `_init_weights` do not use
        `torch.nn.init` functions (which are all no_grad by default), but simply do in-place ops such as
        `module.weight.zero_()`.
        """
        # Sort by depth (stable) then name for deterministic order.
        if not hasattr(torch.nn.Module, "smart_apply"):
            # This function is equivalent to `torch.nn.Module.apply`, except that it dynamically adjust the function
            # to apply as we go down the graph
            def smart_apply(self, fn):
                for module in self.children():
                    # We found a sub-model: recursively dispatch its own init function now!
                    if isinstance(module, PreTrainedModel):
                        module.smart_apply(module._initialize_weights)
                    else:
                        module.smart_apply(fn)
                fn(self)
                return self

            torch.nn.Module.smart_apply = smart_apply

        # Let the magic happen with this simple call
        self.smart_apply(self._initialize_weights)

    def tie_weight_source_and_target(
        self,
        top_level: "PreTrainedModel",
        missing_keys: Optional[set[str]] = None,
        module_prefix: str = "",
    ):
        """
        If set in the config, tie the weights between the input embeddings and the output embeddings,
        and the encoder and decoder. This relies on the `_tied_weights_keys` dict.
        """
        mapping = getattr(self, "_tied_weights_keys", None)
        if not isinstance(mapping, dict):
            return
        if (  # we only tie for ourselves, so we look at our config
            not self.config.tie_word_embeddings
            and not self.config.tie_encoder_decoder  # if missing keys is None we init?
        ):
            return

        for target_name, source_name in mapping.items():
            source_name = f"{module_prefix}.{source_name}" if module_prefix else source_name

            # if there are missing keys but the source is also missing, we are out, _init_weights will init later and tie later.
            # maybe we still need ot remove tied from missing just because you tie
            source_is_there = missing_keys and not re.search(
                rf"^{re.escape(source_name)}", "\n".join(missing_keys), flags=re.MULTILINE
            )

            # if neither are here, we still want to the training to have same grads
            target_is_not_there = (
                missing_keys
                and re.search(target_name, "\n".join(missing_keys), flags=re.MULTILINE)
                and not source_is_there
            )
            if source_is_there or missing_keys is None or target_is_not_there:
                try:
                    if source_name.endswith(".bias") or source_name.endswith(".weight"):
                        source_param_or_module = top_level.get_parameter_or_buffer(source_name)
                    else:
                        source_param_or_module = top_level.get_submodule(source_name)
                except AttributeError:
                    continue

                target_name = f"{module_prefix}.{target_name}" if module_prefix else target_name

                if "d+" in target_name:
                    reg = re.compile(target_name)
                    modules = dict(self.named_modules())
                    params = dict(self.named_parameters())
                    for target_n in modules.keys() | params.keys():
                        if not reg.fullmatch(target_n):
                            continue
                        if "." in target_n:
                            parent_path, last = target_n.rsplit(".", 1)
                            parent = self.get_submodule(parent_path)
                        else:
                            parent_path, last = "", target_n
                            parent = self  # top-level
                        if last in parent._modules:
                            parent._modules[last] = source_param_or_module
                            if missing_keys:
                                for k, _ in source_param_or_module.named_parameters():
                                    missing_keys.discard(f"{parent_path}.{last}.{k}")
                        else:
                            setattr(parent, last, source_param_or_module)
                            self._adjust_bias(parent, source_param_or_module)
                            if missing_keys:
                                missing_keys.discard(target_n)
                else:
                    if "." in target_name:
                        submodule, weight = target_name.rsplit(".", 1)
                        submodule = top_level.get_submodule(submodule)
                        setattr(submodule, weight, source_param_or_module)
                        self._adjust_bias(submodule, source_param_or_module)
                    else:
                        setattr(top_level, target_name, source_param_or_module)

                    if missing_keys:
                        missing_keys.discard(target_name)

            # source and target are missing, but we don't need to warn about target missing as we are prob gonna tie
            elif (
                source_is_there
                and missing_keys
                and (self.config.tie_word_embeddings or self.config.tie_encoder_decoder)
            ):
                if "d+" in target_name:
                    for target_n, _ in self.named_parameters():
                        missing_keys.discard(target_n)
                else:
                    missing_keys.discard(target_name)

    def _adjust_bias(self, output_embeddings, input_embeddings):
        if getattr(output_embeddings, "bias", None) is not None and hasattr(output_embeddings, "weight"):
            weight_shape = output_embeddings.weight.shape
            output_embeddings.bias.data = nn.functional.pad(
                output_embeddings.bias.data,
                (0, weight_shape[0] - output_embeddings.bias.shape[0]),
                "constant",
                0,
            )
        if hasattr(output_embeddings, "out_features") and hasattr(input_embeddings, "num_embeddings"):
            output_embeddings.out_features = input_embeddings.num_embeddings

    def tie_weights(self, missing_keys: Optional[set[str]] = None):
        """
        Recursively (for all submodels) tie all the weights of the model.
        """
        # Note that `self` is included in `self.modules` so we also apply to current PreTrainedModel with this call
        if missing_keys is None:
            # called from `post_init`
            self.tie_weight_source_and_target(self, missing_keys, "")
        else: # this is from_pretrained, so its not called on every sub module
            for module_prefix, module in self.named_modules():
                # If it's a PreTrainedModel, may need to tie the embeddings and/or encoder/decoder weights
                if isinstance(module, PreTrainedModel):
                    module.tie_weight_source_and_target(self, missing_keys, module_prefix)
                # Additionally, if it has a custom `_tie_weights`, honor it
                if hasattr(module, "_tie_weights"):
                    module._tie_weights()

    def _get_no_split_modules(self, device_map: str):
        """
        Get the modules of the model that should not be spit when using device_map. We iterate through the modules to
        get the underlying `_no_split_modules`.

        Args:
            device_map (`str`):
                The device map value. Options are ["auto", "balanced", "balanced_low_0", "sequential"]

        Returns:
            `list[str]`: List of modules that should not be split
        """
        _no_split_modules = set()
        modules_to_check = [self]
        while len(modules_to_check) > 0:
            module = modules_to_check.pop(-1)
            # if the module does not appear in _no_split_modules, we also check the children
            if module.__class__.__name__ not in _no_split_modules:
                if isinstance(module, PreTrainedModel):
                    if module._no_split_modules is None:
                        raise ValueError(
                            f"{module.__class__.__name__} does not support `device_map='{device_map}'`. To implement support, the model "
                            "class needs to implement the `_no_split_modules` attribute."
                        )
                    else:
                        _no_split_modules = _no_split_modules | set(module._no_split_modules)
                modules_to_check += list(module.children())
        return list(_no_split_modules)

    def resize_token_embeddings(
        self,
        new_num_tokens: Optional[int] = None,
        pad_to_multiple_of: Optional[int] = None,
        mean_resizing: bool = True,
    ) -> nn.Embedding:
        """
        Resizes input token embeddings matrix of the model if `new_num_tokens != config.vocab_size`.

        Takes care of tying weights embeddings afterwards if the model class has a `tie_weights()` method.

        Arguments:
            new_num_tokens (`int`, *optional*):
                The new number of tokens in the embedding matrix. Increasing the size will add newly initialized
                vectors at the end. Reducing the size will remove vectors from the end. If not provided or `None`, just
                returns a pointer to the input tokens `torch.nn.Embedding` module of the model without doing anything.
            pad_to_multiple_of (`int`, *optional*):
                If set will pad the embedding matrix to a multiple of the provided value.If `new_num_tokens` is set to
                `None` will just pad the embedding to a multiple of `pad_to_multiple_of`.

                This is especially useful to enable the use of Tensor Cores on NVIDIA hardware with compute capability
                `>= 7.5` (Volta), or on TPUs which benefit from having sequence lengths be a multiple of 128. For more
                details about this, or help on choosing the correct value for resizing, refer to this guide:
                https://docs.nvidia.com/deeplearning/performance/dl-performance-matrix-multiplication/index.html#requirements-tc
            mean_resizing (`bool`):
                Whether to initialize the added embeddings from a multivariate normal distribution that has old embeddings' mean and
                covariance or to initialize them with a normal distribution that has a mean of zero and std equals `config.initializer_range`.

                Setting `mean_resizing` to `True` is useful when increasing the size of the embeddings of causal language models,
                where the generated tokens' probabilities won't be affected by the added embeddings because initializing the new embeddings with the
                old embeddings' mean will reduce the kl-divergence between the next token probability before and after adding the new embeddings.
                Refer to this article for more information: https://nlp.stanford.edu/~johnhew/vocab-expansion.html

        Return:
            `torch.nn.Embedding`: Pointer to the input tokens Embeddings Module of the model.
        """
        model_embeds = self._resize_token_embeddings(new_num_tokens, pad_to_multiple_of, mean_resizing)
        if new_num_tokens is None and pad_to_multiple_of is None:
            return model_embeds

        # Since we are basically reusing the same old embeddings with new weight values, gathering is required
        is_quantized = hasattr(self, "hf_quantizer") and self.hf_quantizer is not None
        if is_deepspeed_zero3_enabled() and not is_quantized:
            import deepspeed

            with deepspeed.zero.GatheredParameters(model_embeds.weight, modifier_rank=None):
                vocab_size = model_embeds.weight.shape[0]
        else:
            vocab_size = model_embeds.weight.shape[0]

        # Update base model and current model config.
        self.config.get_text_config().vocab_size = vocab_size
        self.vocab_size = vocab_size

        # Tie weights again if needed
        self.tie_weights()

        return model_embeds

    def _resize_token_embeddings(self, new_num_tokens, pad_to_multiple_of=None, mean_resizing=True):
        old_embeddings = self.get_input_embeddings()
        new_embeddings = self._get_resized_embeddings(
            old_embeddings, new_num_tokens, pad_to_multiple_of, mean_resizing
        )
        if hasattr(old_embeddings, "_hf_hook"):
            hook = old_embeddings._hf_hook
            add_hook_to_module(new_embeddings, hook)
        old_embeddings_requires_grad = old_embeddings.weight.requires_grad
        new_embeddings.requires_grad_(old_embeddings_requires_grad)
        self.set_input_embeddings(new_embeddings)
        is_quantized = hasattr(self, "hf_quantizer") and self.hf_quantizer is not None

        # Update new_num_tokens with the actual size of new_embeddings
        if pad_to_multiple_of is not None:
            if is_deepspeed_zero3_enabled() and not is_quantized:
                import deepspeed

                with deepspeed.zero.GatheredParameters(new_embeddings.weight, modifier_rank=None):
                    new_num_tokens = new_embeddings.weight.shape[0]
            else:
                new_num_tokens = new_embeddings.weight.shape[0]

        # if word embeddings are not tied, make sure that lm head is resized as well
        if (
            self.get_output_embeddings() is not None
            and not self.config.get_text_config(decoder=True).tie_word_embeddings
        ):
            old_lm_head = self.get_output_embeddings()
            if isinstance(old_lm_head, torch.nn.Embedding):
                new_lm_head = self._get_resized_embeddings(old_lm_head, new_num_tokens, mean_resizing=mean_resizing)
            else:
                new_lm_head = self._get_resized_lm_head(old_lm_head, new_num_tokens, mean_resizing=mean_resizing)
            if hasattr(old_lm_head, "_hf_hook"):
                hook = old_lm_head._hf_hook
                add_hook_to_module(new_lm_head, hook)
            old_lm_head_requires_grad = old_lm_head.weight.requires_grad
            new_lm_head.requires_grad_(old_lm_head_requires_grad)
            self.set_output_embeddings(new_lm_head)

        return self.get_input_embeddings()

    def _get_resized_embeddings(
        self,
        old_embeddings: nn.Embedding,
        new_num_tokens: Optional[int] = None,
        pad_to_multiple_of: Optional[int] = None,
        mean_resizing: bool = True,
    ) -> nn.Embedding:
        """
        Build a resized Embedding Module from a provided token Embedding Module. Increasing the size will add newly
        initialized vectors at the end. Reducing the size will remove vectors from the end

        Args:
            old_embeddings (`torch.nn.Embedding`):
                Old embeddings to be resized.
            new_num_tokens (`int`, *optional*):
                New number of tokens in the embedding matrix.

                Increasing the size will add newly initialized vectors at the end. Reducing the size will remove
                vectors from the end. If not provided or `None`, just returns a pointer to the input tokens
                `torch.nn.Embedding` module of the model without doing anything.
            pad_to_multiple_of (`int`, *optional*):
                If set will pad the embedding matrix to a multiple of the provided value. If `new_num_tokens` is set to
                `None` will just pad the embedding to a multiple of `pad_to_multiple_of`.

                This is especially useful to enable the use of Tensor Cores on NVIDIA hardware with compute capability
                `>= 7.5` (Volta), or on TPUs which benefit from having sequence lengths be a multiple of 128. For more
                details about this, or help on choosing the correct value for resizing, refer to this guide:
                https://docs.nvidia.com/deeplearning/performance/dl-performance-matrix-multiplication/index.html#requirements-tc
            mean_resizing (`bool`):
                Whether to initialize the added embeddings from a multivariate normal distribution that has old embeddings' mean and
                covariance or to initialize them with a normal distribution that has a mean of zero and std equals `config.initializer_range`.

                Setting `mean_resizing` to `True` is useful when increasing the size of the embeddings of causal language models,
                where the generated tokens' probabilities will not be affected by the added embeddings because initializing the new embeddings with the
                old embeddings' mean will reduce the kl-divergence between the next token probability before and after adding the new embeddings.
                Refer to this article for more information: https://nlp.stanford.edu/~johnhew/vocab-expansion.html


        Return:
            `torch.nn.Embedding`: Pointer to the resized Embedding Module or the old Embedding Module if
            `new_num_tokens` is `None`
        """

        if pad_to_multiple_of is not None:
            if not isinstance(pad_to_multiple_of, int):
                raise ValueError(
                    f"Asking to pad the embedding matrix to a multiple of `{pad_to_multiple_of}`, which is not and integer. Please make sure to pass an integer"
                )
            if new_num_tokens is None:
                new_num_tokens = old_embeddings.weight.shape[0]
            new_num_tokens = ((new_num_tokens + pad_to_multiple_of - 1) // pad_to_multiple_of) * pad_to_multiple_of
        else:
            logger.info(
                "You are resizing the embedding layer without providing a `pad_to_multiple_of` parameter. This means that the new embedding"
                f" dimension will be {new_num_tokens}. This might induce some performance reduction as *Tensor Cores* will not be available."
                " For more details about this, or help on choosing the correct value for resizing, refer to this guide:"
                " https://docs.nvidia.com/deeplearning/performance/dl-performance-matrix-multiplication/index.html#requirements-tc"
            )

        if new_num_tokens is None:
            return old_embeddings

        is_quantized = hasattr(self, "hf_quantizer") and self.hf_quantizer is not None
        if is_deepspeed_zero3_enabled() and not is_quantized:
            import deepspeed

            with deepspeed.zero.GatheredParameters(old_embeddings.weight, modifier_rank=None):
                old_num_tokens, old_embedding_dim = old_embeddings.weight.size()
        else:
            old_num_tokens, old_embedding_dim = old_embeddings.weight.size()

        if old_num_tokens == new_num_tokens and not is_deepspeed_zero3_enabled():
            return old_embeddings

        if not isinstance(old_embeddings, nn.Embedding):
            raise TypeError(
                f"Old embeddings are of type {type(old_embeddings)}, which is not an instance of {nn.Embedding}. You"
                " should either use a different resize function or make sure that `old_embeddings` are an instance of"
                f" {nn.Embedding}."
            )

        # Build new embeddings

        # When using DeepSpeed ZeRO-3, we shouldn't create new embeddings with DeepSpeed init
        # because the shape of the new embedding layer is used across various modeling files
        # as well as to update config vocab size. Shape will be 0 when using DeepSpeed init leading
        # to errors when training.
        new_embeddings = nn.Embedding(
            new_num_tokens,
            old_embedding_dim,
            device=old_embeddings.weight.device,
            dtype=old_embeddings.weight.dtype,
        )

        if new_num_tokens > old_num_tokens and not mean_resizing:
            # initialize new embeddings (in particular added tokens) with a mean of 0 and std equals `config.initializer_range`.
            self._init_weights(new_embeddings)

        elif new_num_tokens > old_num_tokens and mean_resizing:
            # initialize new embeddings  (in particular added tokens). The new embeddings will be initialized
            # from a multivariate normal distribution that has old embeddings' mean and covariance.
            # as described in this article: https://nlp.stanford.edu/~johnhew/vocab-expansion.html
            logger.warning_once(
                "The new embeddings will be initialized from a multivariate normal distribution that has old embeddings' mean and covariance. "
                "As described in this article: https://nlp.stanford.edu/~johnhew/vocab-expansion.html. "
                "To disable this, use `mean_resizing=False`"
            )

            added_num_tokens = new_num_tokens - old_num_tokens
            if is_deepspeed_zero3_enabled() and not is_quantized:
                import deepspeed

                with deepspeed.zero.GatheredParameters([old_embeddings.weight], modifier_rank=None):
                    self._init_added_embeddings_weights_with_mean(
                        old_embeddings, new_embeddings, old_num_tokens, added_num_tokens
                    )
            else:
                self._init_added_embeddings_weights_with_mean(
                    old_embeddings, new_embeddings, old_num_tokens, added_num_tokens
                )

        # Copy token embeddings from the previous weights

        # numbers of tokens to copy
        n = min(old_num_tokens, new_num_tokens)

        if is_deepspeed_zero3_enabled() and not is_quantized:
            import deepspeed

            params = [old_embeddings.weight, new_embeddings.weight]
            with deepspeed.zero.GatheredParameters(params, modifier_rank=0):
                new_embeddings.weight.data[:n, :] = old_embeddings.weight.data[:n, :]
        else:
            new_embeddings.weight.data[:n, :] = old_embeddings.weight.data[:n, :]

        # Replace weights in old_embeddings and return to maintain the same embedding type.
        # This ensures correct functionality when a Custom Embedding class is passed as input.
        # The input and output embedding types remain consistent. (c.f. https://github.com/huggingface/transformers/pull/31979)
        if is_deepspeed_zero3_enabled() and not is_quantized:
            import deepspeed

            params = [old_embeddings.weight, new_embeddings.weight]
            with deepspeed.zero.GatheredParameters(params, modifier_rank=0):
                old_embeddings.weight = new_embeddings.weight
                old_embeddings.num_embeddings = new_embeddings.weight.data.shape[0]

                # If the new number of tokens is smaller than the original `padding_idx`, the `padding_idx`
                # will be set to `None` in the resized embeddings.
                if old_embeddings.padding_idx is not None and (new_num_tokens - 1) < old_embeddings.padding_idx:
                    old_embeddings.padding_idx = None
        else:
            old_embeddings.weight.data = new_embeddings.weight.data
            old_embeddings.num_embeddings = new_embeddings.weight.data.shape[0]
            if old_embeddings.padding_idx is not None and (new_num_tokens - 1) < old_embeddings.padding_idx:
                old_embeddings.padding_idx = None

        return old_embeddings

    def _get_resized_lm_head(
        self,
        old_lm_head: nn.Linear,
        new_num_tokens: Optional[int] = None,
        transposed: bool = False,
        mean_resizing: bool = True,
    ) -> nn.Linear:
        """
        Build a resized Linear Module from a provided old Linear Module. Increasing the size will add newly initialized
        vectors at the end. Reducing the size will remove vectors from the end

        Args:
            old_lm_head (`torch.nn.Linear`):
                Old lm head liner layer to be resized.
            new_num_tokens (`int`, *optional*):
                New number of tokens in the linear matrix.

                Increasing the size will add newly initialized vectors at the end. Reducing the size will remove
                vectors from the end. If not provided or `None`, just returns a pointer to the input tokens
                `torch.nn.Linear` module of the model without doing anything. transposed (`bool`, *optional*, defaults
                to `False`): Whether `old_lm_head` is transposed or not. If True `old_lm_head.size()` is `lm_head_dim,
                vocab_size` else `vocab_size, lm_head_dim`.
            mean_resizing (`bool`):
                Whether to initialize the added embeddings from a multivariate normal distribution that has old embeddings' mean and
                covariance or to initialize them with a normal distribution that has a mean of zero and std equals `config.initializer_range`.

                Setting `mean_resizing` to `True` is useful when increasing the size of the embeddings of causal language models,
                where the generated tokens' probabilities will not be affected by the added embeddings because initializing the new embeddings with the
                old embeddings' mean will reduce the kl-divergence between the next token probability before and after adding the new embeddings.
                Refer to this article for more information: https://nlp.stanford.edu/~johnhew/vocab-expansion.html

        Return:
            `torch.nn.Linear`: Pointer to the resized Linear Module or the old Linear Module if `new_num_tokens` is
            `None`
        """

        if new_num_tokens is None:
            return old_lm_head

        is_quantized = hasattr(self, "hf_quantizer") and self.hf_quantizer is not None
        if is_deepspeed_zero3_enabled() and not is_quantized:
            import deepspeed

            with deepspeed.zero.GatheredParameters(old_lm_head.weight, modifier_rank=None):
                old_num_tokens, old_lm_head_dim = (
                    old_lm_head.weight.size() if not transposed else old_lm_head.weight.t().size()
                )
        else:
            old_num_tokens, old_lm_head_dim = (
                old_lm_head.weight.size() if not transposed else old_lm_head.weight.t().size()
            )

        if old_num_tokens == new_num_tokens and not is_deepspeed_zero3_enabled():
            return old_lm_head

        if not isinstance(old_lm_head, nn.Linear):
            raise TypeError(
                f"Old language model head is of type {type(old_lm_head)}, which is not an instance of {nn.Linear}. You"
                " should either use a different resize function or make sure that `old_lm_head` are an instance of"
                f" {nn.Linear}."
            )

        # Build new lm head
        new_lm_head_shape = (old_lm_head_dim, new_num_tokens) if not transposed else (new_num_tokens, old_lm_head_dim)
        has_new_lm_head_bias = old_lm_head.bias is not None

        # When using DeepSpeed ZeRO-3, we shouldn't create new embeddings with DeepSpeed init
        # because the shape of the new embedding layer is used across various modeling files
        # as well as to update config vocab size. Shape will be 0 when using DeepSpeed init leading
        # to errors when training.
        new_lm_head = nn.Linear(
            *new_lm_head_shape,
            bias=has_new_lm_head_bias,
            device=old_lm_head.weight.device,
            dtype=old_lm_head.weight.dtype,
        )

        if new_num_tokens > old_num_tokens and not mean_resizing:
            # initialize new embeddings (in particular added tokens) with a mean of 0 and std equals `config.initializer_range`.
            self._init_weights(new_lm_head)

        elif new_num_tokens > old_num_tokens and mean_resizing:
            # initialize new lm_head weights (in particular added tokens). The new lm_head weights
            # will be initialized from a multivariate normal distribution that has old embeddings' mean and covariance.
            # as described in this article: https://nlp.stanford.edu/~johnhew/vocab-expansion.html
            logger.warning_once(
                "The new lm_head weights will be initialized from a multivariate normal distribution that has old embeddings' mean and covariance. "
                "As described in this article: https://nlp.stanford.edu/~johnhew/vocab-expansion.html. "
                "To disable this, use `mean_resizing=False`"
            )

            added_num_tokens = new_num_tokens - old_num_tokens
            if is_deepspeed_zero3_enabled() and not is_quantized:
                import deepspeed

                params = [old_lm_head.weight]
                if has_new_lm_head_bias:
                    params += [old_lm_head.bias]
                with deepspeed.zero.GatheredParameters(params, modifier_rank=None):
                    self._init_added_lm_head_weights_with_mean(
                        old_lm_head, new_lm_head, old_lm_head_dim, old_num_tokens, added_num_tokens, transposed
                    )
                    if has_new_lm_head_bias:
                        self._init_added_lm_head_bias_with_mean(old_lm_head, new_lm_head, added_num_tokens)

            else:
                self._init_added_lm_head_weights_with_mean(
                    old_lm_head, new_lm_head, old_lm_head_dim, old_num_tokens, added_num_tokens, transposed
                )
                if has_new_lm_head_bias:
                    self._init_added_lm_head_bias_with_mean(old_lm_head, new_lm_head, added_num_tokens)

        num_tokens_to_copy = min(old_num_tokens, new_num_tokens)

        if is_deepspeed_zero3_enabled() and not is_quantized:
            import deepspeed

            params = [old_lm_head.weight, old_lm_head.bias, new_lm_head.weight, new_lm_head.bias]
            with deepspeed.zero.GatheredParameters(params, modifier_rank=0):
                self._copy_lm_head_original_to_resized(
                    new_lm_head, old_lm_head, num_tokens_to_copy, transposed, has_new_lm_head_bias
                )
        else:
            self._copy_lm_head_original_to_resized(
                new_lm_head, old_lm_head, num_tokens_to_copy, transposed, has_new_lm_head_bias
            )

        return new_lm_head

    def _init_added_embeddings_weights_with_mean(
        self, old_embeddings, new_embeddings, old_num_tokens, added_num_tokens
    ):
        old_embeddings_weight = old_embeddings.weight.data.to(torch.float32)
        mean_embeddings = torch.mean(old_embeddings_weight, axis=0)
        old_centered_embeddings = old_embeddings_weight - mean_embeddings
        covariance = old_centered_embeddings.T @ old_centered_embeddings / old_num_tokens

        # Check if the covariance is positive definite.
        epsilon = 1e-9
        is_covariance_psd = constraints.positive_definite.check(epsilon * covariance).all()
        if is_covariance_psd:
            # If covariances is positive definite, a distribution can be created. and we can sample new weights from it.
            distribution = torch.distributions.multivariate_normal.MultivariateNormal(
                mean_embeddings, covariance_matrix=epsilon * covariance
            )
            new_embeddings.weight.data[-1 * added_num_tokens :, :] = distribution.sample(
                sample_shape=(added_num_tokens,)
            ).to(old_embeddings.weight.dtype)
        else:
            # Otherwise, just initialize with the mean. because distribution will not be created.
            new_embeddings.weight.data[-1 * added_num_tokens :, :] = (
                mean_embeddings[None, :].repeat(added_num_tokens, 1).to(old_embeddings.weight.dtype)
            )

    def _init_added_lm_head_weights_with_mean(
        self,
        old_lm_head,
        new_lm_head,
        old_lm_head_dim,
        old_num_tokens,
        added_num_tokens,
        transposed: bool = False,
    ):
        if transposed:
            # Transpose to the desired shape for the function.
            new_lm_head.weight.data = new_lm_head.weight.data.T
            old_lm_head.weight.data = old_lm_head.weight.data.T

        # The same initialization logic as Embeddings.
        self._init_added_embeddings_weights_with_mean(old_lm_head, new_lm_head, old_num_tokens, added_num_tokens)

        if transposed:
            # Transpose again to the correct shape.
            new_lm_head.weight.data = new_lm_head.weight.data.T
            old_lm_head.weight.data = old_lm_head.weight.data.T

    def _init_added_lm_head_bias_with_mean(self, old_lm_head, new_lm_head, added_num_tokens):
        bias_mean = torch.mean(old_lm_head.bias.data, axis=0, dtype=torch.float32)
        bias_std = torch.std(old_lm_head.bias.data, axis=0).to(torch.float32)
        new_lm_head.bias.data[-1 * added_num_tokens :].normal_(mean=bias_mean, std=1e-9 * bias_std)

    def _copy_lm_head_original_to_resized(
        self, new_lm_head, old_lm_head, num_tokens_to_copy, transposed, has_new_lm_head_bias
    ):
        # Copy old lm head weights to new lm head
        if not transposed:
            new_lm_head.weight.data[:num_tokens_to_copy, :] = old_lm_head.weight.data[:num_tokens_to_copy, :]
        else:
            new_lm_head.weight.data[:, :num_tokens_to_copy] = old_lm_head.weight.data[:, :num_tokens_to_copy]

        # Copy bias weights to new lm head
        if has_new_lm_head_bias:
            new_lm_head.bias.data[:num_tokens_to_copy] = old_lm_head.bias.data[:num_tokens_to_copy]

    def resize_position_embeddings(self, new_num_position_embeddings: int):
        raise NotImplementedError(
            f"`resize_position_embeddings` is not implemented for {self.__class__}`. To implement it, you should "
            f"overwrite this method in the class {self.__class__} in `modeling_{self.__class__.__module__}.py`"
        )

    def get_position_embeddings(self) -> Union[nn.Embedding, tuple[nn.Embedding]]:
        raise NotImplementedError(
            f"`get_position_embeddings` is not implemented for {self.__class__}`. To implement it, you should "
            f"overwrite this method in the class {self.__class__} in `modeling_{self.__class__.__module__}.py`"
        )

    def init_weights(self):
        """
        Maybe initializes weights. If using a custom `PreTrainedModel`, you need to implement any
        initialization logic in `_init_weights`.
        """
        if _init_weights:
            # Initialize weights
            self.initialize_weights()
            # Tie weights needs to be called as it figures out recursively if sub modules
            # need to tie
            self.tie_weights()

    def gradient_checkpointing_enable(self, gradient_checkpointing_kwargs=None):
        """
        Activates gradient checkpointing for the current model.

        We pass the `__call__` method of the modules instead of `forward` because `__call__` attaches all the hooks of
        the module. https://discuss.pytorch.org/t/any-different-between-model-input-and-model-forward-input/3690/2

        Args:
            gradient_checkpointing_kwargs (dict, *optional*):
                Additional keyword arguments passed along to the `torch.utils.checkpoint.checkpoint` function.
        """
        if not self.supports_gradient_checkpointing:
            raise ValueError(f"{self.__class__.__name__} does not support gradient checkpointing.")

        if gradient_checkpointing_kwargs is None:
            gradient_checkpointing_kwargs = {"use_reentrant": True}

        gradient_checkpointing_func = functools.partial(checkpoint, **gradient_checkpointing_kwargs)

        # For old GC format (transformers < 4.35.0) for models that live on the Hub
        # we will fall back to the overwritten `_set_gradient_checkpointing` method
        _is_using_old_format = "value" in inspect.signature(self._set_gradient_checkpointing).parameters

        if not _is_using_old_format:
            self._set_gradient_checkpointing(enable=True, gradient_checkpointing_func=gradient_checkpointing_func)
        else:
            self.apply(partial(self._set_gradient_checkpointing, value=True))
            logger.warning(
                "You are using an old version of the checkpointing format that is deprecated (We will also silently ignore `gradient_checkpointing_kwargs` in case you passed it)."
                "Please update to the new format on your modeling file. To use the new format, you need to completely remove the definition of the method `_set_gradient_checkpointing` in your model."
            )

        if getattr(self, "_hf_peft_config_loaded", False):
            # When using PEFT + gradient checkpointing + Trainer we need to make sure the input has requires_grad=True
            # we do it also on PEFT: https://github.com/huggingface/peft/blob/85013987aa82aa1af3da1236b6902556ce3e483e/src/peft/peft_model.py#L334
            # When training with PEFT, only LoRA layers will have requires grad set to True, but the output of frozen layers need to propagate
            # the gradients to make sure the gradient flows.
            self.enable_input_require_grads()

    def _set_gradient_checkpointing(self, enable: bool = True, gradient_checkpointing_func: Callable = checkpoint):
        is_gradient_checkpointing_set = False

        # Apply it on the top-level module in case the top-level modules supports it
        # for example, LongT5Stack inherits from `PreTrainedModel`.
        if hasattr(self, "gradient_checkpointing"):
            self._gradient_checkpointing_func = gradient_checkpointing_func
            self.gradient_checkpointing = enable
            is_gradient_checkpointing_set = True

        for module in self.modules():
            if hasattr(module, "gradient_checkpointing"):
                module._gradient_checkpointing_func = gradient_checkpointing_func
                module.gradient_checkpointing = enable
                is_gradient_checkpointing_set = True

        if not is_gradient_checkpointing_set:
            raise ValueError(
                f"{self.__class__.__name__} is not compatible with gradient checkpointing. Make sure all the architecture support it by setting a boolean attribute"
                " `gradient_checkpointing` to modules of the model that uses checkpointing."
            )

    def gradient_checkpointing_disable(self):
        """
        Deactivates gradient checkpointing for the current model.
        """
        if self.supports_gradient_checkpointing:
            # For old GC format (transformers < 4.35.0) for models that live on the Hub
            # we will fall back to the overwritten `_set_gradient_checkpointing` method
            _is_using_old_format = "value" in inspect.signature(self._set_gradient_checkpointing).parameters
            if not _is_using_old_format:
                self._set_gradient_checkpointing(enable=False)
            else:
                logger.warning(
                    "You are using an old version of the checkpointing format that is deprecated (We will also silently ignore `gradient_checkpointing_kwargs` in case you passed it)."
                    "Please update to the new format on your modeling file. To use the new format, you need to completely remove the definition of the method `_set_gradient_checkpointing` in your model."
                )
                self.apply(partial(self._set_gradient_checkpointing, value=False))

        if getattr(self, "_hf_peft_config_loaded", False):
            self.disable_input_require_grads()

    @property
    def is_gradient_checkpointing(self) -> bool:
        """
        Whether gradient checkpointing is activated for this model or not.
        """
        return any(hasattr(m, "gradient_checkpointing") and m.gradient_checkpointing for m in self.modules())

    def save_pretrained(
        self,
        save_directory: Union[str, os.PathLike],
        is_main_process: bool = True,
        state_dict: Optional[dict] = None,
        save_function: Callable = torch.save,
        push_to_hub: bool = False,
        max_shard_size: Union[int, str] = "5GB",
        safe_serialization: bool = True,
        variant: Optional[str] = None,
        token: Optional[Union[str, bool]] = None,
        save_peft_format: bool = True,
        save_original_format: bool = False,  # TODO next PR will make it go to True
        **kwargs,
    ):
        """
        Save a model and its configuration file to a directory, so that it can be re-loaded using the
        [`~PreTrainedModel.from_pretrained`] class method.

        Arguments:
            save_directory (`str` or `os.PathLike`):
                Directory to which to save. Will be created if it doesn't exist.
            is_main_process (`bool`, *optional*, defaults to `True`):
                Whether the process calling this is the main process or not. Useful when in distributed training like
                TPUs and need to call this function on all processes. In this case, set `is_main_process=True` only on
                the main process to avoid race conditions.
            state_dict (nested dictionary of `torch.Tensor`):
                The state dictionary of the model to save. Will default to `self.state_dict()`, but can be used to only
                save parts of the model or if special precautions need to be taken when recovering the state dictionary
                of a model (like when using model parallelism).
            save_function (`Callable`):
                The function to use to save the state dictionary. Useful on distributed training like TPUs when one
                need to replace `torch.save` by another method.
            push_to_hub (`bool`, *optional*, defaults to `False`):
                Whether or not to push your model to the Hugging Face model hub after saving it. You can specify the
                repository you want to push to with `repo_id` (will default to the name of `save_directory` in your
                namespace).
            max_shard_size (`int` or `str`, *optional*, defaults to `"5GB"`):
                The maximum size for a checkpoint before being sharded. Checkpoints shard will then be each of size
                lower than this size. If expressed as a string, needs to be digits followed by a unit (like `"5MB"`).
                We default it to 5GB in order for models to be able to run easily on free-tier google colab instances
                without CPU OOM issues.

                <Tip warning={true}>

                If a single weight of the model is bigger than `max_shard_size`, it will be in its own checkpoint shard
                which will be bigger than `max_shard_size`.

                </Tip>

            safe_serialization (`bool`, *optional*, defaults to `True`):
                Whether to save the model using `safetensors` or the traditional PyTorch way (that uses `pickle`).
            variant (`str`, *optional*):
                If specified, weights are saved in the format pytorch_model.<variant>.bin.
            token (`str` or `bool`, *optional*):
                The token to use as HTTP bearer authorization for remote files. If `True`, or not specified, will use
                the token generated when running `hf auth login` (stored in `~/.huggingface`).
            save_peft_format (`bool`, *optional*, defaults to `True`):
                For backward compatibility with PEFT library, in case adapter weights are attached to the model, all
                keys of the state dict of adapters needs to be prepended with `base_model.model`. Advanced users can
                disable this behaviours by setting `save_peft_format` to `False`.
            save_original_format (`bool`, *optional*, defaults to `True`):
                For backward compatibility with the previous versions of `transfomers` you can save the checkpoint with
                its reverse mapping. The reverse mapping needs to exists even if the model was loaded from a None legacy
                checkpoint.
            kwargs (`dict[str, Any]`, *optional*):
                Additional key word arguments passed along to the [`~utils.PushToHubMixin.push_to_hub`] method.
        """
        ignore_metadata_errors = kwargs.pop("ignore_metadata_errors", False)

        if token is not None:
            kwargs["token"] = token

        _hf_peft_config_loaded = getattr(self, "_hf_peft_config_loaded", False)

        hf_quantizer = getattr(self, "hf_quantizer", None)
        quantization_serializable = (
            hf_quantizer is not None
            and isinstance(hf_quantizer, HfQuantizer)
            and hf_quantizer.is_serializable(safe_serialization=safe_serialization)
        )

        if hf_quantizer is not None and not _hf_peft_config_loaded and not quantization_serializable:
            raise ValueError(
                f"The model is quantized with {hf_quantizer.quantization_config.quant_method} and is not serializable - check out the warnings from"
                " the logger on the traceback to understand the reason why the quantized model is not serializable."
            )

        if "save_config" in kwargs:
            warnings.warn(
                "`save_config` is deprecated and will be removed in v5 of Transformers. Use `is_main_process` instead."
            )
            is_main_process = kwargs.pop("save_config")

        # we need to check against tp_size, not tp_plan, as tp_plan is substituted to the class one
        if self._tp_size is not None and not is_huggingface_hub_greater_or_equal("0.31.4"):
            raise ImportError(
                "Saving a model with tensor parallelism requires `huggingface_hub` version 0.31.4 or higher."
            )

        if os.path.isfile(save_directory):
            logger.error(f"Provided path ({save_directory}) should be a directory, not a file")
            return

        os.makedirs(save_directory, exist_ok=True)

        if push_to_hub:
            commit_message = kwargs.pop("commit_message", None)
            repo_id = kwargs.pop("repo_id", save_directory.split(os.path.sep)[-1])
            create_pr = kwargs.pop("create_pr", False)
            repo_id = self._create_repo(repo_id, **kwargs)
            files_timestamps = self._get_files_timestamps(save_directory)

        metadata = {}
        if hf_quantizer is not None:
            state_dict, metadata = hf_quantizer.get_state_dict_and_metadata(self, safe_serialization)
        metadata["format"] = "pt"

        # Only save the model itself if we are using distributed training
        model_to_save = unwrap_model(self)
        # save the string version of dtype to the config, e.g. convert torch.float32 => "float32"
        # we currently don't use this setting automatically, but may start to use with v5
        dtype = get_parameter_dtype(model_to_save)
        model_to_save.config.dtype = str(dtype).split(".")[1]

        # Attach architecture to the config
        # When using FSDP2, unwrapping is a noop, so the model name doesn't change back to the original model name
        model_to_save.config.architectures = [model_to_save.__class__.__name__.removeprefix("FSDP")]

        # If we have a custom model, we copy the file defining it in the folder and set the attributes so it can be
        # loaded from the Hub.
        if self._auto_class is not None:
            custom_object_save(self, save_directory, config=self.config)

        # Save the config
        if is_main_process:
            if not _hf_peft_config_loaded:
                # If the model config has set attributes that should be in the generation config, move them there.
                misplaced_generation_parameters = model_to_save.config._get_non_default_generation_parameters()
                if self.can_generate() and len(misplaced_generation_parameters) > 0:
                    warnings.warn(
                        "Moving the following attributes in the config to the generation config: "
                        f"{misplaced_generation_parameters}. You are seeing this warning because you've set "
                        "generation parameters in the model config, as opposed to in the generation config.",
                        UserWarning,
                    )
                    for param_name, param_value in misplaced_generation_parameters.items():
                        setattr(model_to_save.generation_config, param_name, param_value)
                        setattr(model_to_save.config, param_name, None)

                model_to_save.config.save_pretrained(save_directory)
            if self.can_generate():
                model_to_save.generation_config.save_pretrained(save_directory)

            if _hf_peft_config_loaded:
                logger.info(
                    "Detected adapters on the model, saving the model in the PEFT format, only adapter weights will be saved."
                )
                state_dict = model_to_save.get_adapter_state_dict(state_dict=state_dict)

                if save_peft_format:
                    logger.info(
                        "To match the expected format of the PEFT library, all keys of the state dict of adapters will be prepended with `base_model.model`."
                    )
                    peft_state_dict = {}
                    for key, value in state_dict.items():
                        peft_state_dict[f"base_model.model.{key}"] = value
                    state_dict = peft_state_dict

                active_adapter = self.active_adapters()

                if len(active_adapter) > 1:
                    raise ValueError(
                        "Multiple active adapters detected, saving multiple active adapters is not supported yet. You can save adapters separately one by one "
                        "by iteratively calling `model.set_adapter(adapter_name)` then `model.save_pretrained(...)`"
                    )
                active_adapter = active_adapter[0]

                current_peft_config = self.peft_config[active_adapter]
                current_peft_config.save_pretrained(save_directory)

        # for offloaded modules
        module_map = {}

        # Save the model
        if state_dict is None:
            # if any model parameters are offloaded, make module map
            if (
                hasattr(self, "hf_device_map")
                and len(set(self.hf_device_map.values())) > 1
                and ("cpu" in self.hf_device_map.values() or "disk" in self.hf_device_map.values())
            ):
                warnings.warn(
                    "Attempting to save a model with offloaded modules. Ensure that unallocated cpu memory exceeds the `shard_size` (5GB default)"
                )
                for name, module in model_to_save.named_modules():
                    if name == "":
                        continue
                    module_state_dict = module.state_dict()

                    for key in module_state_dict:
                        module_map[name + f".{key}"] = module
            state_dict = model_to_save.state_dict()

        if (
            any(
                allowed_name in class_name.__name__.lower()
                for class_name in self.__class__.__mro__[:-1]
                for allowed_name in VLMS
            )
            or save_original_format
        ):
            # MEGA BIG TODO HERE: self._conversion_ops needs to be used to save the final ckpt
            # using what was loaded. Actually self._conversion_ops wont work because we need it
            # even if the files are not legacy -> thus no conversion happened
            state_dict = revert_weight_conversion(self, state_dict)

        # Translate state_dict from smp to hf if saving with smp >= 1.10
        if IS_SAGEMAKER_MP_POST_1_10:
            for smp_to_hf, _ in smp.state.module_manager.translate_functions:
                state_dict = smp_to_hf(state_dict)

        # Handle the case where some state_dict keys shouldn't be saved
        if self._keys_to_ignore_on_save is not None:
            for ignore_key in self._keys_to_ignore_on_save:
                if ignore_key in state_dict:
                    del state_dict[ignore_key]

        # Rename state_dict keys before saving to file. Do nothing unless overridden in a particular model.
        # (initially introduced with TimmWrapperModel to remove prefix and make checkpoints compatible with timm)
        state_dict = self._fix_state_dict_keys_on_save(state_dict)
        # If model was sharded, we cannot properly determine sizes of tensors that `local_*` strategy was used,
        # therefore we replace them with DTensors that are equivalently sharded
        if self._tp_size is not None:
            state_dict = replace_state_dict_local_with_dtensor(state_dict, self._tp_plan, self._device_mesh)

        if safe_serialization:
            # TODO: fix safe_serialization for tied weights
            # Safetensors does not allow tensor aliasing.
            # We're going to remove aliases before saving
            ptrs = collections.defaultdict(list)
            for name, tensor in state_dict.items():
                if not isinstance(tensor, torch.Tensor):
                    # Sometimes in the state_dict we have non-tensor objects.
                    # e.g. in bitsandbytes we have some `str` objects in the state_dict
                    # In the non-tensor case, fall back to the pointer of the object itself
                    ptrs[id(tensor)].append(name)

                elif tensor.device.type == "meta":
                    # In offloaded cases, there may be meta tensors in the state_dict.
                    # For these cases, key by the pointer of the original tensor object
                    # (state_dict tensors are detached and therefore no longer shared)
                    tensor = self.get_parameter(name)
                    ptrs[id(tensor)].append(name)

                else:
                    ptrs[id_tensor_storage(tensor)].append(name)

            shared_ptrs = {ptr: names for ptr, names in ptrs.items() if len(names) > 1}

            # Recursively descend to find tied weight keys
            _tied_weights_keys = set(_get_tied_weight_keys(self))
            error_names = []
            to_delete_names = set()
            for names in shared_ptrs.values():
                # Removing the keys which are declared as known duplicates on
                # load. This allows to make sure the name which is kept is consistent.
                if _tied_weights_keys is not None:
                    found = 0
                    for name in sorted(names):
                        matches_pattern = any(re.search(pat, name) for pat in _tied_weights_keys)
                        if matches_pattern and name in state_dict:
                            found += 1
                            if found < len(names):
                                to_delete_names.add(name)
            # We are entering a place where the weights and the transformers configuration do NOT match.
            shared_names, disjoint_names = _find_disjoint(shared_ptrs.values(), state_dict)
            # Those are actually tensor sharing but disjoint from each other, we can safely clone them
            # Reloaded won't have the same property, but it shouldn't matter in any meaningful way.
            for name in disjoint_names:
                state_dict[name] = state_dict[name].clone()

            # When not all duplicates have been cleaned, still remove those keys, but put a clear warning.
            # If the link between tensors was done at runtime then `from_pretrained` will not get
            # the key back leading to random tensor. A proper warning will be shown
            # during reload (if applicable), but since the file is not necessarily compatible with
            # the config, better show a proper warning.
            shared_names, identical_names = _find_identical(shared_names, state_dict)
            # delete tensors that have identical storage
            for inames in identical_names:
                known = inames.intersection(to_delete_names)
                for name in known:
                    del state_dict[name]
                unknown = inames.difference(to_delete_names)
                if len(unknown) > 1:
                    error_names.append(unknown)

            if shared_names:
                error_names.extend(shared_names)

            if len(error_names) > 0:
                suggested_fix = {v: k for k, v in list(shared_ptrs.values())}
                raise RuntimeError(
                    f"The weights trying to be saved contained shared tensors {error_names} which are not properly defined"
                    f"as being shared in `_tied_weight_keys`. You should probably add: `_tied_weight_keys = {suggested_fix}. If a whole module is shared you can use it directly",
                )

        # Shard the model if it is too big.
        if not _hf_peft_config_loaded:
            weights_name = SAFE_WEIGHTS_NAME if safe_serialization else WEIGHTS_NAME
            weights_name = _add_variant(weights_name, variant)
        else:
            weights_name = ADAPTER_SAFE_WEIGHTS_NAME if safe_serialization else ADAPTER_WEIGHTS_NAME

        filename_pattern = weights_name.replace(".bin", "{suffix}.bin").replace(".safetensors", "{suffix}.safetensors")
        state_dict_split = split_torch_state_dict_into_shards(
            state_dict, filename_pattern=filename_pattern, max_shard_size=max_shard_size
        )
        # Save index if sharded
        index = None
        if state_dict_split.is_sharded:
            index = {
                "metadata": {"total_parameters": self.num_parameters(), **state_dict_split.metadata},
                "weight_map": state_dict_split.tensor_to_filename,
            }

        # Clean the folder from a previous save
        for filename in os.listdir(save_directory):
            full_filename = os.path.join(save_directory, filename)
            # If we have a shard file that is not going to be replaced, we delete it, but only from the main process
            # in distributed settings to avoid race conditions.
            weights_no_suffix = weights_name.replace(".bin", "").replace(".safetensors", "")

            # make sure that file to be deleted matches format of sharded file, e.g. pytorch_model-00001-of-00005
            filename_no_suffix = filename.replace(".bin", "").replace(".safetensors", "")
            reg = re.compile(r"(.*?)-\d{5}-of-\d{5}")

            if (
                filename.startswith(weights_no_suffix)
                and os.path.isfile(full_filename)
                and filename not in state_dict_split.filename_to_tensors
                and is_main_process
                and reg.fullmatch(filename_no_suffix) is not None
            ):
                os.remove(full_filename)
        # Save the model
        filename_to_tensors = state_dict_split.filename_to_tensors.items()
        if module_map:
            filename_to_tensors = logging.tqdm(filename_to_tensors, desc="Saving checkpoint shards")
        for shard_file, tensors in filename_to_tensors:
            shard = {}
            for tensor in tensors:
                if _is_dtensor_available and isinstance(state_dict[tensor], DTensor):
                    full_tensor = state_dict[tensor].full_tensor()
                    # to get the correctly ordered tensor we need to repack if packed
                    if _get_parameter_tp_plan(tensor, self._tp_plan) == "local_packed_rowwise":
                        full_tensor = repack_weights(full_tensor, -1, self._tp_size, 2)
                    shard[tensor] = full_tensor.contiguous()  # only do contiguous after it's permuted correctly
                else:
                    shard[tensor] = state_dict[tensor].contiguous()
                # delete reference, see https://github.com/huggingface/transformers/pull/34890
                del state_dict[tensor]

            # remake shard with onloaded parameters if necessary
            if module_map:
                # init state_dict for this shard
                shard_state_dict = dict.fromkeys(shard, "")
                for module_name in shard:
                    # note that get_state_dict_from_offload can update with meta tensors
                    # if both a parent module and its descendant are offloaded
                    tensor = shard_state_dict[module_name]
                    if tensor == "" or (isinstance(tensor, torch.Tensor) and tensor.device.type == "meta"):
                        # update state dict with onloaded parameters
                        module = module_map[module_name]
                        shard_state_dict = get_state_dict_from_offload(module, module_name, shard_state_dict)

                # assign shard to be the completed state dict
                shard = shard_state_dict
                del shard_state_dict
                gc.collect()

            if safe_serialization:
                # At some point we will need to deal better with save_function (used for TPU and other distributed
                # joyfulness), but for now this enough. # TODO: we should def parallelize this we are otherwise just waiting
                # too much before scheduling the next write when its in a different file
                safe_save_file(shard, os.path.join(save_directory, shard_file), metadata=metadata)
            else:
                save_function(shard, os.path.join(save_directory, shard_file))

        del state_dict

        if index is None:
            path_to_weights = os.path.join(save_directory, weights_name)
            logger.info(f"Model weights saved in {path_to_weights}")
        else:
            save_index_file = SAFE_WEIGHTS_INDEX_NAME if safe_serialization else WEIGHTS_INDEX_NAME
            save_index_file = os.path.join(save_directory, _add_variant(save_index_file, variant))
            # Save the index as well
            with open(save_index_file, "w", encoding="utf-8") as f:
                content = json.dumps(index, indent=2, sort_keys=True) + "\n"
                f.write(content)
            logger.info(
                f"The model is bigger than the maximum size per checkpoint ({max_shard_size}) and is going to be "
                f"split in {len(state_dict_split.filename_to_tensors)} checkpoint shards. You can find where each parameters has been saved in the "
                f"index located at {save_index_file}."
            )

        if push_to_hub:
            # Eventually create an empty model card
            model_card = create_and_tag_model_card(
                repo_id, self.model_tags, token=token, ignore_metadata_errors=ignore_metadata_errors
            )

            # Update model card if needed:
            model_card.save(os.path.join(save_directory, "README.md"))

            self._upload_modified_files(
                save_directory,
                repo_id,
                files_timestamps,
                commit_message=commit_message,
                token=token,
                create_pr=create_pr,
            )

    @wraps(PushToHubMixin.push_to_hub)
    def push_to_hub(self, *args, **kwargs):
        tags = self.model_tags if self.model_tags is not None else []

        tags_kwargs = kwargs.get("tags", [])
        if isinstance(tags_kwargs, str):
            tags_kwargs = [tags_kwargs]

        for tag in tags_kwargs:
            if tag not in tags:
                tags.append(tag)

        if tags:
            kwargs["tags"] = tags
        return super().push_to_hub(*args, **kwargs)

    def get_memory_footprint(self, return_buffers=True):
        r"""
        Get the memory footprint of a model. This will return the memory footprint of the current model in bytes.
        Useful to benchmark the memory footprint of the current model and design some tests. Solution inspired from the
        PyTorch discussions: https://discuss.pytorch.org/t/gpu-memory-that-model-uses/56822/2

        Arguments:
            return_buffers (`bool`, *optional*, defaults to `True`):
                Whether to return the size of the buffer tensors in the computation of the memory footprint. Buffers
                are tensors that do not require gradients and not registered as parameters. E.g. mean and std in batch
                norm layers. Please see: https://discuss.pytorch.org/t/what-pytorch-means-by-buffers/120266/2
        """
        mem = sum(param.nelement() * param.element_size() for param in self.parameters())
        if return_buffers:
            mem_bufs = sum(buf.nelement() * buf.element_size() for buf in self.buffers())
            mem = mem + mem_bufs
        return mem

    @wraps(torch.nn.Module.cuda)
    def cuda(self, *args, **kwargs):
        if getattr(self, "quantization_method", None) == QuantizationMethod.HQQ:
            from hqq.core.quantize import HQQLinear

            # Since HQQLinear stores some tensors in the 'meta' attribute,
            # it's necessary to manually call the `cuda` method on HQQLinear layers.
            super().cuda(*args, **kwargs)
            for module in self.modules():
                if isinstance(module, HQQLinear):
                    if len(args) > 0:
                        device = args[0]
                    else:
                        device = kwargs.get("device", "cuda")
                    module.cuda(device)
            return self

        # Checks if the model has been loaded in 4-bit or 8-bit with BNB
        if getattr(self, "quantization_method", None) == QuantizationMethod.BITS_AND_BYTES:
            if getattr(self, "is_loaded_in_8bit", False):
                raise ValueError(
                    "Calling `cuda()` is not supported for `8-bit` quantized models. "
                    " Please use the model as it is, since the model has already been set to the correct devices."
                )
        return super().cuda(*args, **kwargs)

    @wraps(torch.nn.Module.to)
    def to(self, *args, **kwargs):
        # For BNB/GPTQ models, we prevent users from casting the model to another dtype to restrict unwanted behaviours.
        # the correct API should be to load the model with the desired dtype directly through `from_pretrained`.
        dtype_present_in_args = "dtype" in kwargs

        if not dtype_present_in_args:
            for arg in args:
                if isinstance(arg, torch.dtype):
                    dtype_present_in_args = True
                    break

        if getattr(self, "quantization_method", None) == QuantizationMethod.HQQ:
            from hqq.core.quantize import HQQLinear

            # Since HQQLinear stores some tensors in the 'meta' attribute, we must
            # explicitly move the parameters to the target device for each HQQLinear layer after `to`.
            super().to(*args, **kwargs)
            for module in self.modules():
                if isinstance(module, HQQLinear):
                    if "device" in kwargs:
                        device = kwargs["device"]
                    else:
                        device = args[0]
                    if "dtype" in kwargs:
                        dtype = kwargs["dtype"]
                    elif dtype_present_in_args:
                        dtype = arg
                    else:
                        dtype = None
                    # Due to the current messy implementation of HQQLinear, updating `compute_dtype`
                    # followed by calling the `cuda` method achieves the intended behavior of `to`,
                    # even when the target device is CPU.
                    if dtype is not None:
                        module.compute_dtype = dtype
                    module.cuda(device)
            return self

        if dtype_present_in_args and getattr(self, "quantization_method", None) == QuantizationMethod.QUARK:
            raise ValueError("Casting a Quark quantized model to a new `dtype` is not supported.")

        # Checks if the model has been loaded in 4-bit or 8-bit with BNB
        if getattr(self, "quantization_method", None) == QuantizationMethod.BITS_AND_BYTES:
            if dtype_present_in_args:
                raise ValueError(
                    "You cannot cast a bitsandbytes model in a new `dtype`. Make sure to load the model using `from_pretrained` using the"
                    " desired `dtype` by passing the correct `dtype` argument."
                )

            if getattr(self, "is_loaded_in_8bit", False):
                raise ValueError(
                    "`.to` is not supported for `8-bit` bitsandbytes models. Please use the model as it is, since the"
                    " model has already been set to the correct devices and casted to the correct `dtype`."
                )
        elif getattr(self, "quantization_method", None) == QuantizationMethod.GPTQ:
            if dtype_present_in_args:
                raise ValueError(
                    "You cannot cast a GPTQ model in a new `dtype`. Make sure to load the model using `from_pretrained` using the desired"
                    " `dtype` by passing the correct `dtype` argument."
                )
        return super().to(*args, **kwargs)

    def half(self, *args):
        # Checks if the model is quantized
        if getattr(self, "is_quantized", False):
            raise ValueError(
                "`.half()` is not supported for quantized model. Please use the model as it is, since the"
                " model has already been casted to the correct `dtype`."
            )
        else:
            return super().half(*args)

    def float(self, *args):
        # Checks if the model is quantized
        if getattr(self, "is_quantized", False):
            raise ValueError(
                "`.float()` is not supported for quantized model. Please use the model as it is, since the"
                " model has already been casted to the correct `dtype`."
            )
        else:
            return super().float(*args)

    @classmethod
    def get_init_context(cls, is_quantized: bool, _is_ds_init_called: bool):
        if is_deepspeed_zero3_enabled():
            import deepspeed

            init_contexts = [no_init_weights()]
            # We cannot initialize the model on meta device with deepspeed when not quantized
            if not is_quantized and not _is_ds_init_called:
                logger.info("Detected DeepSpeed ZeRO-3: activating zero.init() for this model")
                init_contexts.extend([deepspeed.zero.Init(config_dict_or_path=deepspeed_config()), set_zero3_state()])
            elif is_quantized:
                init_contexts.extend([init_empty_weights(), set_quantized_state()])
        else:
            init_contexts = [no_init_weights(), init_empty_weights()]

        return init_contexts

    def set_use_kernels(self, use_kernels, kernel_config):
        if use_kernels:
            if not is_kernels_available():
                raise ValueError(
                    "`use_kernels=True` requires kernels>=0.9.0. Please install the latest version with `pip install -U kernels`"
                )
            from kernels import use_kernel_mapping

            from .integrations.hub_kernels import register_kernel_mapping_transformers

            register_kernel_mapping_transformers()

            if kernel_config is not None and isinstance(kernel_config, KernelConfig):
                # This will make sure the mapping is valid, and the layers are registered in the model
                kernel_config.sanitize_kernel_mapping(self)

                # This will create a compatible mapping for the model with the kernels library
                kernel_config.create_compatible_mapping(self)

                # This is a context manager to override the default kernel mapping
                # We are calling kernelize inside this context manager using the use_kernels setter
                with use_kernel_mapping(kernel_config.kernel_mapping):
                    self.use_kernels = True
            # We use the default kernel mapping in .integrations.hub_kernels
            else:
                self.use_kernels = True
        else:
            self.use_kernels = False

    @classmethod
    @restore_default_dtype
    def from_pretrained(
        cls: type[SpecificPreTrainedModelType],
        pretrained_model_name_or_path: Optional[Union[str, os.PathLike]],
        *model_args,
        config: Optional[Union[PreTrainedConfig, str, os.PathLike]] = None,
        cache_dir: Optional[Union[str, os.PathLike]] = None,
        ignore_mismatched_sizes: bool = False,
        force_download: bool = False,
        local_files_only: bool = False,
        token: Optional[Union[str, bool]] = None,
        revision: str = "main",
        use_safetensors: Optional[bool] = None,
        weights_only: bool = True,
        **kwargs,
    ) -> SpecificPreTrainedModelType:
        r"""
        Instantiate a pretrained pytorch model from a pre-trained model configuration.

        The model is set in evaluation mode by default using `model.eval()` (Dropout modules are deactivated). To train
        the model, you should first set it back in training mode with `model.train()`.

        The warning *Weights from XXX not initialized from pretrained model* means that the weights of XXX do not come
        pretrained with the rest of the model. It is up to you to train those weights with a downstream fine-tuning
        task.

        The warning *Weights from XXX not used in YYY* means that the layer XXX is not used by YYY, therefore those
        weights are discarded.

        Parameters:
            pretrained_model_name_or_path (`str` or `os.PathLike`, *optional*):
                Can be either:

                    - A string, the *model id* of a pretrained model hosted inside a model repo on huggingface.co.
                    - A path to a *directory* containing model weights saved using
                      [`~PreTrainedModel.save_pretrained`], e.g., `./my_model_directory/`.
                    - `None` if you are both providing the configuration and state dictionary (resp. with keyword
                      arguments `config` and `state_dict`).
            model_args (sequence of positional arguments, *optional*):
                All remaining positional arguments will be passed to the underlying model's `__init__` method.
            config (`Union[PreTrainedConfig, str, os.PathLike]`, *optional*):
                Can be either:

                    - an instance of a class derived from [`PreTrainedConfig`],
                    - a string or path valid as input to [`~PreTrainedConfig.from_pretrained`].

                Configuration for the model to use instead of an automatically loaded configuration. Configuration can
                be automatically loaded when:

                    - The model is a model provided by the library (loaded with the *model id* string of a pretrained
                      model).
                    - The model was saved using [`~PreTrainedModel.save_pretrained`] and is reloaded by supplying the
                      save directory.
                    - The model is loaded by supplying a local directory as `pretrained_model_name_or_path` and a
                      configuration JSON file named *config.json* is found in the directory.
            state_dict (`dict[str, torch.Tensor]`, *optional*):
                A state dictionary to use instead of a state dictionary loaded from saved weights file.

                This option can be used if you want to create a model from a pretrained configuration but load your own
                weights. In this case though, you should check if using [`~PreTrainedModel.save_pretrained`] and
                [`~PreTrainedModel.from_pretrained`] is not a simpler option.
            cache_dir (`Union[str, os.PathLike]`, *optional*):
                Path to a directory in which a downloaded pretrained model configuration should be cached if the
                standard cache should not be used.
            ignore_mismatched_sizes (`bool`, *optional*, defaults to `False`):
                Whether or not to raise an error if some of the weights from the checkpoint do not have the same size
                as the weights of the model (if for instance, you are instantiating a model with 10 labels from a
                checkpoint with 3 labels).
            force_download (`bool`, *optional*, defaults to `False`):
                Whether or not to force the (re-)download of the model weights and configuration files, overriding the
                cached versions if they exist.
            proxies (`dict[str, str]`, *optional*):
                A dictionary of proxy servers to use by protocol or endpoint, e.g., `{'http': 'foo.bar:3128',
                'http://hostname': 'foo.bar:4012'}`. The proxies are used on each request.
            output_loading_info(`bool`, *optional*, defaults to `False`):
                Whether ot not to also return a dictionary containing missing keys, unexpected keys and error messages.
            local_files_only(`bool`, *optional*, defaults to `False`):
                Whether or not to only look at local files (i.e., do not try to download the model).
            token (`str` or `bool`, *optional*):
                The token to use as HTTP bearer authorization for remote files. If `True`, or not specified, will use
                the token generated when running `hf auth login` (stored in `~/.huggingface`).
            revision (`str`, *optional*, defaults to `"main"`):
                The specific model version to use. It can be a branch name, a tag name, or a commit id, since we use a
                git-based system for storing models and other artifacts on huggingface.co, so `revision` can be any
                identifier allowed by git.

                <Tip>

                To test a pull request you made on the Hub, you can pass `revision="refs/pr/<pr_number>"`.

                </Tip>
            attn_implementation (`str`, *optional*):
                The attention implementation to use in the model (if relevant). Can be any of `"eager"` (manual implementation of the attention), `"sdpa"` (using [`F.scaled_dot_product_attention`](https://pytorch.org/docs/master/generated/torch.nn.functional.scaled_dot_product_attention.html)), `"flash_attention_2"` (using [Dao-AILab/flash-attention](https://github.com/Dao-AILab/flash-attention)), or `"flash_attention_3"` (using [Dao-AILab/flash-attention/hopper](https://github.com/Dao-AILab/flash-attention/tree/main/hopper)). By default, if available, SDPA will be used for torch>=2.1.1. The default is otherwise the manual `"eager"` implementation.

                Accept HF kernel references in the form:
                  <namespace>/<repo_name>[@<revision>][:<kernel_name>]

                - <namespace> and <repo_name> are any non-"/" and non-":" sequences.
                - "@<revision>" is optional (branch, tag, or commit-ish), e.g. "@main", "@v1.2.0", "@abc123".
                - ":<kernel_name>" is optional and selects a function inside the kernel repo.
                - Both options can appear together and in this order only: @revision first, then :kernel_name.
                - We intentionally allow a leading "<wrapper>|" prefix (e.g., "flash|...") because the code
                  strips it before loading; '|' is not excluded in the character classes here.

                Examples that match:
                  "org/model"
                  "org/model@main"
                  "org/model:custom_kernel"
                  "org/model@v1.2.3:custom_kernel"

            > Parameters for big model inference

            dtype (`str` or `torch.dtype`, *optional*):
                Override the default `torch_dtype` and load the model under a specific `dtype`. The different options
                are:

                1. `torch.float16` or `torch.bfloat16` or `torch.float`: load in a specified
                  `dtype`, ignoring the model's `config.dtype` if one exists. If not specified
                  - the model will get loaded in `torch.float` (fp32).

                2. `"auto"` - A `dtype` or `torch_dtype` entry in the `config.json` file of the model will be
                  attempted to be used. If this entry isn't found then next check the `dtype` of the first weight in
                  the checkpoint that's of a floating point type and use that as `dtype`. This will load the model
                  using the `dtype` it was saved in at the end of the training. It can't be used as an indicator of how
                  the model was trained. Since it could be trained in one of half precision dtypes, but saved in fp32.

                3. A string that is a valid `torch.dtype`. E.g. "float32" loads the model in `torch.float32`, "float16" loads in `torch.float16` etc.

                <Tip>

                For some models the `dtype` they were trained in is unknown - you may try to check the model's paper or
                reach out to the authors and ask them to add this information to the model's card and to insert the
                `dtype` or `torch_dtype` entry in `config.json` on the hub.

                </Tip>

            device_map (`str` or `dict[str, Union[int, str, torch.device]]` or `int` or `torch.device`, *optional*):
                A map that specifies where each submodule should go. It doesn't need to be refined to each
                parameter/buffer name, once a given module name is inside, every submodule of it will be sent to the
                same device. If we only pass the device (*e.g.*, `"cpu"`, `"cuda:1"`, `"mps"`, or a GPU ordinal rank
                like `1`) on which the model will be allocated, the device map will map the entire model to this
                device. Passing `device_map = 0` means put the whole model on GPU 0.

                To have Accelerate compute the most optimized `device_map` automatically, set `device_map="auto"`. For
                more information about each option see [designing a device
                map](https://hf.co/docs/accelerate/main/en/usage_guides/big_modeling#designing-a-device-map).
            max_memory (`Dict`, *optional*):
                A dictionary device identifier to maximum memory if using `device_map`. Will default to the maximum memory available for each
                GPU and the available CPU RAM if unset.
            tp_plan (`Optional[Union[dict, str]]`, *optional*):
                A torch tensor parallel plan, see [here](https://pytorch.org/tutorials/intermediate/TP_tutorial.html). Use `tp_plan="auto"` to
                use the predefined plan based on the model. If it's a dict, then it should match between module names and desired layout.
                Note that if you use it, you should launch your script accordingly with `torchrun [args] script.py`. This will be much
                faster than using a `device_map`, but has limitations.
            tp_size (`str`, *optional*):
                A torch tensor parallel degree. If not provided would default to world size.
            device_mesh (`torch.distributed.DeviceMesh`, *optional*):
                A torch device mesh. If not provided would default to world size. Used only for tensor parallel for now.
                If provided, it has to contain dimension named `"tp"` in case it's > 1 dimensional, this dimension will be used for tensor parallelism
            offload_folder (`str` or `os.PathLike`, *optional*):
                If the `device_map` contains any value `"disk"`, the folder where we will offload weights.
            offload_buffers (`bool`, *optional*):
                Whether or not to offload the buffers with the model parameters.
            quantization_config (`Union[QuantizationConfigMixin,Dict]`, *optional*):
                A dictionary of configuration parameters or a QuantizationConfigMixin object for quantization (e.g
                bitsandbytes, gptq).
            subfolder (`str`, *optional*, defaults to `""`):
                In case the relevant files are located inside a subfolder of the model repo on huggingface.co, you can
                specify the folder name here.
            variant (`str`, *optional*):
                If specified load weights from `variant` filename, *e.g.* pytorch_model.<variant>.bin.
            use_safetensors (`bool`, *optional*, defaults to `None`):
                Whether or not to use `safetensors` checkpoints. Defaults to `None`. If not specified and `safetensors`
                is not installed, it will be set to `False`.
            weights_only (`bool`, *optional*, defaults to `True`):
                Indicates whether unpickler should be restricted to loading only tensors, primitive types,
                dictionaries and any types added via torch.serialization.add_safe_globals().
                When set to False, we can load wrapper tensor subclass weights.
            key_mapping (`dict[str, str], *optional*):
                A potential mapping of the weight names if using a model on the Hub which is compatible to a Transformers
                architecture, but was not converted accordingly.
            kwargs (remaining dictionary of keyword arguments, *optional*):
                Can be used to update the configuration object (after it being loaded) and initiate the model (e.g.,
                `output_attentions=True`). Behaves differently depending on whether a `config` is provided or
                automatically loaded:

                    - If a configuration is provided with `config`, `**kwargs` will be directly passed to the
                      underlying model's `__init__` method (we assume all relevant updates to the configuration have
                      already been done)
                    - If a configuration is not provided, `kwargs` will be first passed to the configuration class
                      initialization function ([`~PreTrainedConfig.from_pretrained`]). Each key of `kwargs` that
                      corresponds to a configuration attribute will be used to override said attribute with the
                      supplied `kwargs` value. Remaining keys that do not correspond to any configuration attribute
                      will be passed to the underlying model's `__init__` function.

        <Tip>

        Activate the special ["offline-mode"](https://huggingface.co/transformers/installation.html#offline-mode) to
        use this method in a firewalled environment.

        </Tip>

        Examples:

        ```python
        >>> from transformers import BertConfig, BertModel

        >>> # Download model and configuration from huggingface.co and cache.
        >>> model = BertModel.from_pretrained("google-bert/bert-base-uncased")
        >>> # Model was saved using *save_pretrained('./test/saved_model/')* (for example purposes, not runnable).
        >>> model = BertModel.from_pretrained("./test/saved_model/")
        >>> # Update configuration during loading.
        >>> model = BertModel.from_pretrained("google-bert/bert-base-uncased", output_attentions=True)
        >>> assert model.config.output_attentions == True
        ```
        """
        state_dict = kwargs.pop("state_dict", None)
        proxies = kwargs.pop("proxies", None)
        output_loading_info = kwargs.pop("output_loading_info", False)
        from_pipeline = kwargs.pop("_from_pipeline", None)
        from_auto_class = kwargs.pop("_from_auto", False)
        dtype = kwargs.pop("dtype", None)
        torch_dtype = kwargs.pop("torch_dtype", None)  # kept for BC
        device_map = kwargs.pop("device_map", None)
        max_memory = kwargs.pop("max_memory", None)
        offload_folder = kwargs.pop("offload_folder", None)
        offload_buffers = kwargs.pop("offload_buffers", False)
        quantization_config = kwargs.pop("quantization_config", None)
        subfolder = kwargs.pop("subfolder", "")
        commit_hash = kwargs.pop("_commit_hash", None)
        variant = kwargs.pop("variant", None)
        adapter_kwargs = kwargs.pop("adapter_kwargs", {})
        adapter_name = kwargs.pop("adapter_name", "default")
        generation_config = kwargs.pop("generation_config", None)
        gguf_file = kwargs.pop("gguf_file", None)
        tp_plan = kwargs.pop("tp_plan", None)
        tp_size = kwargs.pop("tp_size", None)
        distributed_config: DistributedConfig = kwargs.pop("distributed_config", None)
        device_mesh = kwargs.pop("device_mesh", None)
        trust_remote_code = kwargs.pop("trust_remote_code", None)
        use_kernels = kwargs.pop("use_kernels", False)
        kernel_config = kwargs.pop("kernel_config", None)

        key_mapping = kwargs.pop("key_mapping", None)
        # Load models with key mapping
        if key_mapping is None and any(
            allowed_name in class_name.__name__.lower() for class_name in cls.__mro__[:-1] for allowed_name in VLMS
        ):
            key_mapping = cls._checkpoint_conversion_mapping

        if distributed_config is not None and tp_plan is None:
            tp_plan = "auto"

        # Not used anymore -- remove them from the kwargs
        for name in ["mirror", "_fast_init", "low_cpu_mem_usage", "from_tf", "from_flax", "offload_state_dict"]:
            _ = kwargs.pop(name, None)

        # For BC on torch_dtype argument
        if torch_dtype is not None:
            dtype = dtype if dtype is not None else torch_dtype

        if is_offline_mode() and not local_files_only:
            local_files_only = True

        download_kwargs = {
            "cache_dir": cache_dir,
            "force_download": force_download,
            "proxies": proxies,
            "local_files_only": local_files_only,
            "token": token,
            "revision": revision,
            "subfolder": subfolder,
        }
        download_kwargs_with_commit = {**download_kwargs, "commit_hash": commit_hash}

        if state_dict is not None and (pretrained_model_name_or_path is not None or gguf_file is not None):
            raise ValueError(
                "`state_dict` cannot be passed together with a model name or a `gguf_file`. Use one of the two loading strategies."
            )

        if device_map == "auto" and int(os.environ.get("WORLD_SIZE", "0")):
            logger.info(
                "You've set device_map=`auto` while triggering a distributed run with torchrun. This might lead to unexpected behavior. "
                "If your plan is to load the model on each device, you should set device_map={"
                ": PartialState().process_index} where PartialState comes from accelerate library"
            )

        if tp_plan is not None or tp_size is not None:  # TP warnings, and setup
            device_map, device_mesh, tp_size = initialize_tensor_parallelism(
                tp_plan, tp_size=tp_size, device_mesh=device_mesh, device_map=device_map
            )

        if gguf_file is not None and not is_accelerate_available():
            raise ValueError("accelerate is required when loading a GGUF file `pip install accelerate`.")

        if adapter_kwargs is None:
            adapter_kwargs = {}

        _adapter_model_path, pretrained_model_name_or_path, adapter_kwargs = maybe_load_adapters(
            pretrained_model_name_or_path,
            download_kwargs_with_commit,
            **adapter_kwargs,
        )
        device_map = check_and_set_device_map(device_map)  # warn, error and fix the device map

        user_agent = {"file_type": "model", "framework": "pytorch", "from_auto_class": from_auto_class}
        if from_pipeline is not None:
            user_agent["using_pipeline"] = from_pipeline

        # Load config if we don't provide a configuration
        if not isinstance(config, PreTrainedConfig):
            config_path = config if config is not None else pretrained_model_name_or_path
            config, model_kwargs = cls.config_class.from_pretrained(
                config_path,
                return_unused_kwargs=True,
                gguf_file=gguf_file,
                _from_auto=from_auto_class,
                _from_pipeline=from_pipeline,
                **download_kwargs,
                **kwargs,
            )
            if "gguf_file" in model_kwargs:
                model_kwargs.pop("gguf_file")
            commit_hash = model_kwargs.pop("_commit_hash", commit_hash)
        else:
            config = copy.deepcopy(config)
            model_kwargs = kwargs
            commit_hash = getattr(config, "_commit_hash", commit_hash)

        download_kwargs_with_commit["commit_hash"] = commit_hash

        # Because some composite configs call super().__init__ before instantiating the sub-configs, we need this call
        # to correctly redispatch recursively if the kwarg is provided
        if "attn_implementation" in kwargs:
            config._attn_implementation = kwargs.pop("attn_implementation")

        hf_quantizer, config, dtype, device_map = get_hf_quantizer(
            config, quantization_config, dtype, device_map, weights_only, user_agent
        )

        weight_conversions: Optional[list[WeightConverter]] = None
        model_type = getattr(config, "model_type", None)
        if model_type is not None:
            weight_conversions = get_checkpoint_conversion_mapping().get(model_type)
            if weight_conversions is None:
                weight_conversions = get_checkpoint_conversion_mapping()["legacy"]

        if gguf_file:
            if hf_quantizer is not None:
                raise ValueError(
                    "You cannot combine Quantization and loading a model from a GGUF file, try again by making sure you did not passed a `quantization_config` or that you did not load a quantized model from the Hub."
                )
            if device_map is not None and (
                (isinstance(device_map, dict) and "disk" in device_map.values()) or "disk" in device_map
            ):
                raise RuntimeError(
                    "One or more modules is configured to be mapped to disk. Disk offload is not supported for models "
                    "loaded from GGUF files."
                )

        if kernel_config is not None and not use_kernels:
            logger.warning_once(
                "A kernel_config was provided but use_kernels is False; setting use_kernels=True automatically. To suppress this warning, explicitly set use_kernels to True."
            )
            use_kernels = True

        checkpoint_files, sharded_metadata = _get_resolved_checkpoint_files(
            pretrained_model_name_or_path=pretrained_model_name_or_path,
            variant=variant,
            gguf_file=gguf_file,
            use_safetensors=use_safetensors,
            download_kwargs=download_kwargs_with_commit,
            user_agent=user_agent,
            is_remote_code=cls._auto_class is not None,
            transformers_explicit_filename=getattr(config, "transformers_weights", None),
        )

        is_quantized = hf_quantizer is not None

        if gguf_file:
            from .modeling_gguf_pytorch_utils import load_gguf_checkpoint

            # we need a dummy model to get the state_dict - for this reason, we keep the state_dict as if it was
            # passed directly as a kwarg from now on
            with torch.device("meta"):
                dummy_model = cls(config)
            state_dict = load_gguf_checkpoint(checkpoint_files[0], return_tensors=True, model_to_load=dummy_model)[
                "tensors"
            ]

        # Find the correct dtype based on current state
        config, dtype, dtype_orig = _get_dtype(
            cls, dtype, checkpoint_files, config, sharded_metadata, state_dict, weights_only
        )

        config.name_or_path = pretrained_model_name_or_path
        model_init_context = cls.get_init_context(is_quantized, _is_ds_init_called)
        config = copy.deepcopy(config)  # We do not want to modify the config inplace in from_pretrained.
        with ContextManagers(model_init_context):
            # Let's make sure we don't run the init function of buffer modules
            model = cls(config, *model_args, **model_kwargs)
            copy_model = cls(config, *model_args, **model_kwargs)

        # make sure we use the model's config since the __init__ call might have copied it
        config = model.config

        if hf_quantizer is not None:  # replace module with quantized modules (does not touch weights)
            for m in [model, copy_model]:
                hf_quantizer.preprocess_model(
                    model=m,
                    device_map=device_map,
                    keep_in_fp32_modules=model._keep_in_fp32_modules,  # TODO prob no longer needed?
                    config=config,
                    checkpoint_files=checkpoint_files,
                    use_kernels=use_kernels,
                )

        if _torch_distributed_available and device_mesh is not None:  # add hooks to nn.Modules: no weights
            model = distribute_model(model, tp_plan, distributed_config, device_mesh, tp_size)

        # Prepare the full device map
        if device_map is not None:
            # simple solution as deepcopy don't work. We want to tie the weights afterwards.
            copy_model.tie_weights()
            device_map = _get_device_map(copy_model, device_map, max_memory, hf_quantizer, dtype)

        # restore default dtype
        if dtype_orig is not None:
            torch.set_default_dtype(dtype_orig)

        # Finalize model weight initialization
        model, missing_keys, unexpected_keys, mismatched_keys, offload_index, error_msgs = cls._load_pretrained_model(
            model,
            state_dict,
            checkpoint_files,
            pretrained_model_name_or_path,
            ignore_mismatched_sizes=ignore_mismatched_sizes,
            sharded_metadata=sharded_metadata,
            device_map=device_map,
            disk_offload_folder=offload_folder,
            dtype=dtype,
            hf_quantizer=hf_quantizer,
            device_mesh=device_mesh,
            key_mapping=key_mapping,
            weights_only=weights_only,
            weight_mapping=weight_conversions,
        )

        model.eval()  # Set model in evaluation mode to deactivate DropOut modules by default
        model.set_use_kernels(use_kernels, kernel_config)

        # If it is a model with generation capabilities, attempt to load generation files (generation config,
        # custom generate function)
        if model.can_generate() and hasattr(model, "adjust_generation_fn") and trust_remote_code:
            model.adjust_generation_fn(
                generation_config,
                from_auto_class,
                from_pipeline,
                pretrained_model_name_or_path,
                **download_kwargs,
                trust_remote_code=trust_remote_code,
                **kwargs,
            )

        # for device_map="auto" : dispatch model with hooks on all devices if necessary
        if device_map is not None and device_mesh is None:
            accelerate_dispatch(model, hf_quantizer, device_map, offload_folder, offload_index, offload_buffers)

        if hf_quantizer is not None:
            model.hf_quantizer = hf_quantizer
            hf_quantizer.postprocess_model(model, config=config)  # usually a no-op but sometimes needed

        if _adapter_model_path is not None:
            adapter_kwargs["key_mapping"] = weight_conversions  # TODO: Dynamic weight loader for adapters
            model.load_adapter(
                _adapter_model_path,
                adapter_name=adapter_name,
                token=token,
                adapter_kwargs=adapter_kwargs,
            )

        if output_loading_info:
            loading_info = {
                "missing_keys": missing_keys,
                "unexpected_keys": unexpected_keys,
                "mismatched_keys": mismatched_keys,
                "error_msgs": error_msgs,
            }
            return model, loading_info
        return model

    @staticmethod
    def _fix_state_dict_key_on_save(key) -> tuple[str, bool]:
        """
        Similar to `_fix_state_dict_key_on_load` allows to define hook for state dict key renaming on model save.
        Do nothing by default, but can be overridden in particular models.
        """
        return key, False

    def _fix_state_dict_keys_on_save(self, state_dict):
        """
        Similar to `_fix_state_dict_keys_on_load` allows to define hook for state dict key renaming on model save.
        Apply `_fix_state_dict_key_on_save` to all keys in `state_dict`.
        """
        return {self._fix_state_dict_key_on_save(key)[0]: value for key, value in state_dict.items()}

    @classmethod
    def _load_pretrained_model(
        cls,
        model: "PreTrainedModel",
        state_dict: Optional[dict],
        checkpoint_files: Optional[list[str]],
        pretrained_model_name_or_path: Optional[str],
        ignore_mismatched_sizes: bool = False,
        sharded_metadata: Optional[dict] = None,
        device_map: Optional[dict] = None,
        disk_offload_folder: Optional[str] = None,
        dtype: Optional[torch.dtype] = None,
        hf_quantizer: Optional[HfQuantizer] = None,
        device_mesh: Optional["torch.distributed.device_mesh.DeviceMesh"] = None,
        key_mapping: Optional[dict[str, str]] = None,
        weights_only: bool = True,
        weight_mapping: Optional[Sequence[WeightConverter]] = None,
    ):
        is_quantized = hf_quantizer is not None
        is_hqq_or_quark = is_quantized and hf_quantizer.quantization_config.quant_method in {
            QuantizationMethod.HQQ,
            QuantizationMethod.QUARK,
        }

        # Model's definition arriving here is final (TP hooks added, quantized layers replaces)
        expected_keys = list(model.state_dict().keys())
        if logger.level >= logging.WARNING:
            verify_tp_plan(expected_keys, getattr(model, "_tp_plan", None))

        # Warmup cuda to load the weights much faster on devices
        if device_map is not None and not is_hqq_or_quark:
            expanded_device_map = expand_device_map(device_map, expected_keys)
            caching_allocator_warmup(model, expanded_device_map, hf_quantizer)

        # Now we read all the files to get a pointer on each physical weights
        merged_state_dict = {}
        all_pointer = set()

        if device_map is None:
            device_map = {"": "cpu"}
        keys = sorted(device_map.keys(), key=len, reverse=True)
        tp_plan = getattr(model, "_tp_plan", None)
        error_msgs = []
        misc = {}

        if is_deepspeed_zero3_enabled() and not is_quantized:
            error_msgs += _load_state_dict_into_zero3_model(model, state_dict)
        else:
            if checkpoint_files is not None:
                pattern = re.compile(r"(" + "|".join(map(re.escape, keys)) + r")")
                if sharded_metadata is None:
                    k_v_iterator = dict.fromkeys(
                        safe_open(checkpoint_files[0], framework="pt").keys(), "model.safetensors"
                    ).items()
                else:
                    k_v_iterator = sharded_metadata["weight_map"].items()

                for k, v in k_v_iterator:
                    match = pattern.match(k)
                    if match and match.group(1) != "":
                        device = device_map[match.group(1)]
                    else:
                        device = device_map.get("", "cpu")
                        if isinstance(device, torch.device):
                            device = device.index  # safetensors only
                    if device == "disk":
                        device = "cpu"  # we read to cpu to then write to disk
                    file_pointer = safe_open(
                        os.path.join(checkpoint_files[0].rsplit("/", 1)[0], v), framework="pt", device=device
                    )
                    all_pointer.add(file_pointer)
                    merged_state_dict[k] = file_pointer.get_slice(k)  # don't materialize yet
            elif state_dict is not None:
                merged_state_dict = state_dict
            else:
                raise ValueError("Neither a state dict nor checkpoint files were found.")
            start = time.perf_counter()
            missing_keys, unexpected_keys, mismatched_keys, misc = convert_and_load_state_dict_in_model(
                model,
                merged_state_dict,
                weight_mapping,
                tp_plan,
                hf_quantizer,
                dtype,
                device_map,
                model.dtype_plan,
                device_mesh,
            )
            end = time.perf_counter()

        for k in all_pointer:  # finally close all opened file pointers TODO async
            k.__exit__(None, None, None)

        # Move missing (and potentially mismatched) keys back to cpu from meta device (because they won't be moved when
        # loading the weights as they are not in the loaded state dict)
        # Remove tied weights keys and etc
        miss_and_mismatched = missing_keys | {k[0] for k in mismatched_keys}
        model._move_missing_keys_from_meta_to_cpu(miss_and_mismatched, dtype, hf_quantizer)

        # correctly initialize the missing (and potentially mismatched) keys
        model._initialize_missing_keys(miss_and_mismatched, is_quantized)
        missing_keys, unexpected_keys = model._adjust_missing_and_unexpected_keys(
            missing_keys, unexpected_keys, False, model
        )

        # We make sure we TIE after _init_
        model.tie_weights(missing_keys)

        # Post-processing for tensor parallelism
        if device_mesh is not None:
            # When using TP, the device map is a single device for all parameters
            tp_device = list(device_map.values())[0]
            # This is needed for the RotaryEmbedding, which was not initialized on the correct device as it is
            # not part of the state_dict (persistent=False)
            for buffer in model.buffers():  # TODO to avaoid this buffer could be added to the ckpt
                if buffer.device != tp_device:
                    buffer.data = buffer.to(tp_device)

            # In this case, the top-most task module weights were not moved to device and parallelized as they
            # were not part of the loaded weights: do it now
            if loading_task_model_from_base_state_dict:
                parameters_to_initialize = {
                    name: param
                    for name, param in model.named_parameters()
                    if not name.startswith(model.base_model_prefix)
                }
                for name, param in parameters_to_initialize.items():
                    # If it is still on meta here, it means that it's a tied weight that will be tied later anyway -> skip it
                    if param.device.type == "meta":
                        continue
                    # Shard the param
                    to_contiguous, casting_dtype = _infer_parameter_dtype(model, name, param)
                    shard_and_distribute_module(
                        model,
                        param.to(tp_device),
                        param,
                        name,
                        casting_dtype,
                        to_contiguous,
                        device_mesh.get_local_rank(),
                        device_mesh,
                    )

        logger.warning(f"Loading the checkpoint files into the model took {end - start}")
        log_state_dict_report(
            model=model,
            pretrained_model_name_or_path=pretrained_model_name_or_path,
            logger=logger,
            error_msgs=error_msgs,
            unexpected_keys=unexpected_keys,
            missing_keys=missing_keys,
            mismatched_keys=mismatched_keys,
            mismatched_shapes=mismatched_keys,
            misc=misc,
            ignore_mismatched_sizes=ignore_mismatched_sizes,
        )
        disk_offload_index = None
        return model, missing_keys, unexpected_keys, mismatched_keys, disk_offload_index, error_msgs

    def retrieve_modules_from_names(self, names, add_prefix=False, remove_prefix=False):
        module_keys = {".".join(key.split(".")[:-1]) for key in names}

        # torch.nn.ParameterList is a special case where two parameter keywords
        # are appended to the module name, *e.g.* bert.special_embeddings.0
        module_keys = module_keys.union(
            {".".join(key.split(".")[:-2]) for key in names if len(key) > 0 and key[-1].isdigit()}
        )

        retrieved_modules = []
        # retrieve all modules that has at least one missing weight name
        for name, module in self.named_modules():
            if remove_prefix:
                _prefix = f"{self.base_model_prefix}."
                name = name.removeprefix(_prefix)
            elif add_prefix:
                name = ".".join([self.base_model_prefix, name]) if len(name) > 0 else self.base_model_prefix

            if name in module_keys:
                retrieved_modules.append(module)

        return retrieved_modules

    @classmethod
    def register_for_auto_class(cls, auto_class="AutoModel"):
        """
        Register this class with a given auto class. This should only be used for custom models as the ones in the
        library are already mapped with an auto class.



        Args:
            auto_class (`str` or `type`, *optional*, defaults to `"AutoModel"`):
                The auto class to register this new model with.
        """
        if not isinstance(auto_class, str):
            auto_class = auto_class.__name__

        import transformers.models.auto as auto_module

        if not hasattr(auto_module, auto_class):
            raise ValueError(f"{auto_class} is not a valid auto class.")

        cls._auto_class = auto_class

    def warn_if_padding_and_no_attention_mask(self, input_ids, attention_mask):
        """
        Shows a one-time warning if the input_ids appear to contain padding and no attention mask was given.
        """

        # Skip the check during tracing.
        if is_tracing(input_ids):
            return

        if (attention_mask is not None) or (self.config.pad_token_id is None):
            return

        # Check only the first and last input IDs to reduce overhead.
        if self.config.pad_token_id in input_ids[:, [-1, 0]]:
            warn_string = (
                "We strongly recommend passing in an `attention_mask` since your input_ids may be padded. See "
                "https://huggingface.co/docs/transformers/troubleshooting"
                "#incorrect-output-when-padding-tokens-arent-masked."
            )

            # If the pad token is equal to either BOS, EOS, or SEP, we do not know whether the user should use an
            # attention_mask or not. In this case, we should still show a warning because this is a rare case.
            if (
                (self.config.bos_token_id is not None and self.config.bos_token_id == self.config.pad_token_id)
                or (self.config.eos_token_id is not None and self.config.eos_token_id == self.config.pad_token_id)
                or (self.config.sep_token_id is not None and self.config.sep_token_id == self.config.pad_token_id)
            ):
                warn_string += (
                    f"\nYou may ignore this warning if your `pad_token_id` ({self.config.pad_token_id}) is identical "
                    f"to the `bos_token_id` ({self.config.bos_token_id}), `eos_token_id` ({self.config.eos_token_id}), "
                    f"or the `sep_token_id` ({self.config.sep_token_id}), and your input is not padded."
                )

            logger.warning_once(warn_string)

    @property
    def supports_tp_plan(self):
        """
        Returns whether the model has a tensor parallelism plan.
        """
        if self._tp_plan is not None:
            return True
        # Check if base model has a TP plan
        if getattr(self.base_model, "_tp_plan", None) is not None:
            return True
        if self.config.base_model_tp_plan is not None:
            return True
        return False

    @property
    def tp_size(self):
        """
        Returns the model's tensor parallelism degree.
        """
        # if None, the model didn't undergo tensor parallel sharding
        return self._tp_size

    @property
    def supports_pp_plan(self):
        if self._pp_plan is not None:
            return True
        # Check if base model has PP plan
        if getattr(self.base_model, "_pp_plan", None) is not None:
            return True
        return False

    @property
    def loss_function(self):
        if hasattr(self, "_loss_function"):
            return self._loss_function

        loss_type = getattr(self, "loss_type", None)

        if loss_type is None or loss_type not in LOSS_MAPPING:
            logger.warning_once(
                f"`loss_type={loss_type}` was set in the config but it is unrecognized. "
                f"Using the default loss: `ForCausalLMLoss`."
            )
            loss_type = "ForCausalLM"
        return LOSS_MAPPING[loss_type]

    @loss_function.setter
    def loss_function(self, value):
        self._loss_function = value

    def kernelize(self, mode=None):
        if not is_kernels_available():
            raise ValueError(
                "Kernels are not available. To use kernels, please install kernels using `pip install kernels`"
            )
        from kernels import Device, Mode, kernelize

        mode = Mode.INFERENCE if not self.training else Mode.TRAINING if mode is None else mode
        kernelize(self, device=Device(type=self.device.type), mode=mode)
        self._use_kernels = True

    @property
    def use_kernels(self) -> bool:
        return getattr(self, "_use_kernels", False)

    @use_kernels.setter
    def use_kernels(self, value: bool) -> None:
        # Avoid re-kernelizing if already enabled
        if bool(value) and getattr(self, "_use_kernels", False):
            return

        if value:
            self.kernelize()
        else:
            if getattr(self, "_use_kernels", False):
                logger.warning_once(
                    "Disabling kernels at runtime is a no-op as there is no 'unkernelize' routine; keeping current kernels active."
                )
            self._use_kernels = False

    def get_compiled_call(self, compile_config: Optional[CompileConfig]) -> Callable:
        """Return a `torch.compile`'d version of `self.__call__`. This is useful to dynamically choose between
        non-compiled/compiled `forward` during inference, especially to switch between prefill (where we don't
        want to use compiled version to avoid recomputing the graph with new shapes) and iterative decoding
        (where we want the speed-ups of compiled version with static shapes)."""
        # Only reset it if not present or different from previous config
        if "llama4" in self.config.model_type:  # TODO try to enable for FULL COMPILE HYBRID CACHE SUPPORT
            return self.__call__
        compile_config = compile_config or CompileConfig()
        default_config = getattr(self.generation_config, "compile_config", None) or CompileConfig()
        if (
            not hasattr(self, "_compiled_call")
            or getattr(self, "_last_compile_config", default_config) != compile_config
        ):
            self._last_compile_config = compile_config
            self._compiled_call = torch.compile(self.__call__, **compile_config.to_dict())
        return self._compiled_call

    @classmethod
    def is_backend_compatible(cls):
        return cls._supports_attention_backend

    def _move_missing_keys_from_meta_to_cpu(
        self, missing_keys: list[str], dtype: torch.dtype, hf_quantizer: Optional[HfQuantizer]
    ) -> None:
        """Move the missing keys (keys that are part of the model parameters, but were NOT found in the loaded state dicts) back
        from meta device to cpu.
        """
        is_quantized = hf_quantizer is not None

        # In this case we need to move everything back
        if is_fsdp_enabled() and not is_local_dist_rank_0() and not is_quantized:
            # We only do it for the parameters, as the buffers are not initialized on the meta device by default
            for key, param in self.named_parameters():
                value = torch.empty_like(param, dtype=dtype, device="cpu")
                _load_parameter_into_model(self, key, value)
            return

        model_state_dict = self.state_dict()
        for key in missing_keys:
            param = model_state_dict[key]
            # Buffers are not initialized on the meta device, so we still need this check to avoid overwriting them
            if param.device == torch.device("meta"):
                value = torch.empty_like(param, dtype=dtype, device="cpu")
                if not is_quantized or not hf_quantizer.param_needs_quantization(self, key):
                    _load_parameter_into_model(self, key, value)

    def _initialize_missing_keys(self, missing_keys: list[str], is_quantized: bool) -> None:
        """
        Initialize the missing keys (keys that are part of the model parameters, but were NOT found in the loaded state dicts), according to
        `_initialize_weights`. Indeed, since the corresponding weights are missing from the state dict, they will not be replaced and need to
        be initialized correctly (i.e. weight initialization distribution).

        Params that are not missing have the `is_hf_initialized` flag.
        """
        # This will only initialize submodules that are not marked as initialized by the line above.
        if is_deepspeed_zero3_enabled() and not is_quantized:
            import deepspeed

            # keep_vars=True as we need the original tensors, so that the "_is_hf_initialized" is present on them
            not_initialized_parameters = list(
                {v for v in self.state_dict(keep_vars=True).values() if not getattr(v, "_is_hf_initialized", False)}
            )
            with deepspeed.zero.GatheredParameters(not_initialized_parameters, modifier_rank=0):
                self.initialize_weights()
        else:
            self.initialize_weights()

        for name, p in list(self.named_parameters()) + list(self.named_buffers()):
<<<<<<< HEAD
            if hasattr(p, "_original"):
=======
            if hasattr(p, "_original_type"):
>>>>>>> f5a7c33d
                parts = name.split(".")
                submod = self
                for part in parts[:-1]:
                    submod = getattr(submod, part)
<<<<<<< HEAD
                setattr(submod, parts[-1], p._original)
=======
                setattr(submod, parts[-1], p._original_type)
>>>>>>> f5a7c33d
                setattr(p, "_is_hf_initialized", True)

    def _adjust_missing_and_unexpected_keys(
        self, missing_keys: set[str], unexpected_keys: set[str], loading_task_model_from_base_state_dict: bool, model
    ) -> tuple[set[str], set[str]]:
        """Adjust the `missing_keys` and `unexpected_keys` based on current model's exception rules, to avoid
        raising unneeded warnings/errors.
        """
        # Old checkpoints may have keys for rotary_emb.inv_freq forach layer, however we moved this buffer to the main model
        # (so the buffer name has changed). Remove them in such a case. This is another exception that was not added to
        # `_keys_to_ignore_on_load_unexpected` as it touches many models -> we add it manually to the existing patterns
        has_inv_freq_buffers = any(buffer.endswith("rotary_emb.inv_freq") for buffer, _ in self.named_buffers())
        additional_unexpected_patterns = [r"rotary_emb\.inv_freq"] if has_inv_freq_buffers else []

        missing_patterns = self._keys_to_ignore_on_load_missing or []
        unexpected_patterns = (self._keys_to_ignore_on_load_unexpected or []) + additional_unexpected_patterns
        ignore_missing_regex, ignore_unexpected_regex = None, None
        if len(missing_patterns) > 0:
            ignore_missing_regex = re.compile("|".join(rf"({pattern})" for pattern in missing_patterns))
        if len(unexpected_patterns) > 0:
            ignore_unexpected_regex = re.compile("|".join(rf"({pattern})" for pattern in unexpected_patterns))

        # Clean-up missing keys
        if ignore_missing_regex is not None:
            missing_keys = {key for key in missing_keys if ignore_missing_regex.search(key) is None}

        # Clean-up unexpected keys
        if ignore_unexpected_regex is not None:
            unexpected_keys = {key for key in unexpected_keys if ignore_unexpected_regex.search(key) is None}

        # Note: only the unexpected keys should remove the added prefix here, to correctly display the original name
        # in the warnings. For missing keys, we should show the prefix in the warning as it's part of the final model
        if loading_task_model_from_base_state_dict:
            _prefix = f"{self.base_model_prefix}."
            unexpected_keys = {k.removeprefix(_prefix) for k in unexpected_keys}

        return missing_keys, unexpected_keys

    def get_parameter_or_buffer(self, target: str):
        """
        Return the parameter or buffer given by `target` if it exists, otherwise throw an error. This combines
        `get_parameter()` and `get_buffer()` in a single handy function. If the target is an `_extra_state` attribute,
        it will return the extra state provided by the module. Note that it only work if `target` is a leaf of the model.
        """
        try:
            return self.get_parameter(target)
        except AttributeError:
            pass
        try:
            return self.get_buffer(target)
        except AttributeError:
            pass
        module, param_name = get_module_from_name(self, target)
        if (
            param_name == "_extra_state"
            and getattr(module.__class__, "get_extra_state", torch.nn.Module.get_extra_state)
            is not torch.nn.Module.get_extra_state
        ):
            return module.get_extra_state()

        raise AttributeError(f"`{target}` is neither a parameter, buffer, nor extra state.")

    def train(self, mode: bool = True):
        out = super().train(mode)
        if self.use_kernels:
            self.kernelize()
        return out

    def eval(self):
        return self.train(False)


PreTrainedModel.push_to_hub = copy_func(PreTrainedModel.push_to_hub)
if PreTrainedModel.push_to_hub.__doc__ is not None:
    PreTrainedModel.push_to_hub.__doc__ = PreTrainedModel.push_to_hub.__doc__.format(
        object="model", object_class="AutoModel", object_files="model file"
    )


def unwrap_model(model: nn.Module, recursive: bool = False) -> nn.Module:
    """
    Recursively unwraps a model from potential containers (as used in distributed training).

    Args:
        model (`torch.nn.Module`): The model to unwrap.
        recursive (`bool`, *optional*, defaults to `False`):
            Whether to recursively extract all cases of `module.module` from `model` as well as unwrap child sublayers
            recursively, not just the top-level distributed containers.
    """
    # Use accelerate implementation if available (should always be the case when using torch)
    # This is for pytorch, as we also have to handle things like dynamo
    if is_accelerate_available():
        kwargs = {}
        if recursive:
            kwargs["recursive"] = recursive
        return extract_model_from_parallel(model, **kwargs)
    else:
        # since there could be multiple levels of wrapping, unwrap recursively
        if hasattr(model, "module"):
            return unwrap_model(model.module)
        else:
            return model


def is_accelerator_device(device: Union[str, int, torch.device]) -> bool:
    """Check if the device is an accelerator. We need to function, as device_map can be "disk" as well, which is not
    a proper `torch.device`.
    """
    if device == "disk":
        return False
    else:
        return torch.device(device).type not in ["meta", "cpu"]


def caching_allocator_warmup(model: PreTrainedModel, expanded_device_map: dict, hf_quantizer: Optional[HfQuantizer]):
    """This function warm-ups the caching allocator based on the size of the model tensors that will reside on each
    device. It allows to have one large call to Malloc, instead of recursively calling it later when loading
    the model, which is actually the loading speed bottleneck.
    Calling this function allows to cut the model loading time by a very large margin.

    A few facts related to loading speed (taking into account the use of this function):
    - When loading a model the first time, it is usually slower than the subsequent times, because the OS is very likely
    to cache the different state dicts (if enough resources/RAM are available)
    - Trying to force the OS to cache the files in advance (by e.g. accessing a small portion of them) is really hard,
    and not a good idea in general as this is low level OS optimizations that depend on resource usage anyway
    - As of 18/03/2025, loading a Llama 70B model with TP takes ~1 min without file cache, and ~13s with full file cache.
    The baseline, i.e. only loading the tensor shards on device and adjusting dtype (i.e. copying them) is ~5s with full cache.
    These numbers are reported for TP on 4 H100 GPUs.
    - It is useless to pre-allocate more than the model size in this function (i.e. using an `allocation_factor` > 1) as
    cudaMalloc is not a bottleneck at all anymore
    - Loading speed bottleneck is now almost only tensor copy (i.e. changing the dtype) and moving the tensors to the devices.
    However, we cannot really improve on those aspects obviously, as the data needs to be moved/copied in the end.
    """
    factor = 2 if hf_quantizer is None else hf_quantizer.get_accelerator_warm_up_factor()

    # Remove disk, cpu and meta devices, and cast to proper torch.device
    accelerator_device_map = {
        param: torch.device(device) for param, device in expanded_device_map.items() if is_accelerator_device(device)
    }
    if not accelerator_device_map:
        return

    tp_plan = getattr(model, "_tp_plan", []) or []
    tp_plan_regex = (
        re.compile("|".join([re.escape(plan) for plan in tp_plan]))
        if _torch_distributed_available and torch.distributed.is_initialized()
        else None
    )
    total_byte_count = defaultdict(lambda: 0)
    tied_param_names = _get_tied_weight_keys(model)
    for param_name, device in accelerator_device_map.items():
        # Skip if the parameter has already been accounted for (tied weights)
        if param_name in tied_param_names:
            continue

        # For example in the case of MXFP4 quantization, we need to update the param name to the original param name
        # because the checkpoint contains blocks, and scales, but since we are dequantizing, we need to use the original param name
        if hf_quantizer is not None:
            param_name = hf_quantizer.get_param_name(param_name)

        try:
            param = model.get_parameter_or_buffer(param_name)
        except AttributeError:
            raise AttributeError(f"Parameter {param_name} not found in model")

        # The dtype of different parameters may be different with composite models or `keep_in_fp32_modules`
        param_byte_count = param.numel() * param.element_size()

        if tp_plan_regex is not None:
            generic_name = re.sub(r"\.\d+\.", ".*.", param_name)
            param_byte_count //= torch.distributed.get_world_size() if tp_plan_regex.search(generic_name) else 1

        total_byte_count[device] += param_byte_count

    # This will kick off the caching allocator to avoid having to Malloc afterwards
    for device, byte_count in total_byte_count.items():
        if device.type in ["cuda", "xpu"]:
            torch_accelerator_module = getattr(torch, device.type)
            index = device.index if device.index is not None else torch_accelerator_module.current_device()
            device_memory = torch_accelerator_module.mem_get_info(index)[0]
            # Allow up to (max device memory - 1.2 GiB) in resource-constrained hardware configurations. Trying to reserve more
            # than that amount might sometimes lead to unnecessary cuda/xpu OOM, if the last parameter to be loaded on the device is large,
            # and the remaining reserved memory portion is smaller than the param size -> torch will then try to fully re-allocate all
            # the param size, instead of using the remaining reserved part, and allocating only the difference, which can lead
            # to OOM. See https://github.com/huggingface/transformers/issues/37436#issuecomment-2808982161 for more details.
            # Note that we use an absolute value instead of device proportion here, as a 8GiB device could still allocate too much
            # if using e.g. 90% of device size, while a 140GiB device would allocate too little
            byte_count = min(byte_count, max(0, int(device_memory - 1.2 * 1024**3)))
            # If there is *unused* reserved cuda/xpu memory, we can skip/reduce the allocation.
            unused_memory = torch_accelerator_module.memory_reserved(
                index
            ) - torch_accelerator_module.memory_allocated(index)
            byte_count = max(0, byte_count - unused_memory)
        # Allocate memory
        _ = torch.empty(byte_count // factor, dtype=torch.float16, device=device, requires_grad=False)


class AttentionInterface(GeneralInterface):
    """
    Dict-like object keeping track of allowed attention functions. You can easily add a new attention function
    with a call to `register()`. If a model needs to locally overwrite an existing attention function, say `sdpa`,
    it needs to declare a new instance of this class inside the `modeling_<model>.py`, and declare it on that instance.
    """

    # Class instance object, so that a call to `register` can be reflected into all other files correctly, even if
    # a new instance is created (in order to locally override a given function)
    _global_mapping = {
        "flash_attention_3": flash_attention_forward,
        "flash_attention_2": flash_attention_forward,
        "flex_attention": flex_attention_forward,
        "sdpa": sdpa_attention_forward,
        "paged|flash_attention_2": paged_attention_forward,
        "paged|sdpa": sdpa_attention_paged_forward,
        "paged|eager": eager_paged_attention_forward,
    }


# Global AttentionInterface shared by all models which do not need to overwrite any of the existing ones
ALL_ATTENTION_FUNCTIONS: AttentionInterface = AttentionInterface()


class PreTrainedAudioTokenizerBase(PreTrainedModel):
    """
    Class that additionally defines the behavior of any `audio_tokenizer` to be added.
    Characteristic for any of them:
        1. Encode raw audio into discrete audio codebooks (with x channels)
        2. Decode from discrete audio codebooks back to raw audio
    It is possible that they can decode in different ways given a different representation
    but they are forced to support 2. nonetheless, e.g. see `DAC`.
    """

    @abstractmethod
    def encode(self, input_values: torch.Tensor, *args, **kwargs):
        """
        Encode raw audio retrieved from a respective `FeatureExtractor` into discrete audio codebooks (with x channels)
        """

    @abstractmethod
    def decode(self, audio_codes: torch.Tensor, *args, **kwargs):
        """Decode from discrete audio codebooks back to raw audio"""<|MERGE_RESOLUTION|>--- conflicted
+++ resolved
@@ -4720,22 +4720,9 @@
         else:
             self.initialize_weights()
 
-        for name, p in list(self.named_parameters()) + list(self.named_buffers()):
-<<<<<<< HEAD
-            if hasattr(p, "_original"):
-=======
-            if hasattr(p, "_original_type"):
->>>>>>> f5a7c33d
-                parts = name.split(".")
-                submod = self
-                for part in parts[:-1]:
-                    submod = getattr(submod, part)
-<<<<<<< HEAD
-                setattr(submod, parts[-1], p._original)
-=======
-                setattr(submod, parts[-1], p._original_type)
->>>>>>> f5a7c33d
-                setattr(p, "_is_hf_initialized", True)
+        for p in self.parameters():  # TODO @Cyrilvallez if we are able to do this while we smart apply my be better
+            setattr(p, "__class__", nn.Parameter)
+            setattr(p, "_is_hf_initialized", True)
 
     def _adjust_missing_and_unexpected_keys(
         self, missing_keys: set[str], unexpected_keys: set[str], loading_task_model_from_base_state_dict: bool, model
