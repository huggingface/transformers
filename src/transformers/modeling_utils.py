# coding=utf-8
# Copyright 2018 The Google AI Language Team Authors, Facebook AI Research authors and The HuggingFace Inc. team.
# Copyright (c) 2018, NVIDIA CORPORATION.  All rights reserved.
#
# Licensed under the Apache License, Version 2.0 (the "License");
# you may not use this file except in compliance with the License.
# You may obtain a copy of the License at
#
#     http://www.apache.org/licenses/LICENSE-2.0
#
# Unless required by applicable law or agreed to in writing, software
# distributed under the License is distributed on an "AS IS" BASIS,
# WITHOUT WARRANTIES OR CONDITIONS OF ANY KIND, either express or implied.
# See the License for the specific language governing permissions and
# limitations under the License.
import collections
import copy
import functools
import gc
import importlib.metadata
import inspect
import json
import os
import re
import sys
import warnings
from abc import abstractmethod
from collections import defaultdict
from collections.abc import Callable, Sequence
from contextlib import contextmanager
from enum import Enum
from functools import partial, wraps
from itertools import cycle
from threading import Thread
from typing import Any, Optional, TypeVar, Union, get_type_hints
from zipfile import is_zipfile

import torch
from huggingface_hub import split_torch_state_dict_into_shards
from packaging import version
from safetensors import safe_open
from safetensors.torch import save_file as safe_save_file
from torch import Tensor, nn
from torch.distributions import constraints
from torch.utils.checkpoint import checkpoint

from .configuration_utils import PreTrainedConfig
from .conversion_mapping import get_checkpoint_conversion_mapping
<<<<<<< HEAD
from .core_model_loading import (
    WeightConverter,
    _infer_parameter_dtype,
    convert_and_load_state_dict_in_model,
    revert_weight_conversion,
)
=======
from .core_model_loading import WeightConverter, convert_and_load_state_dict_in_model, revert_weight_conversion
>>>>>>> 6f6095e0
from .distributed import DistributedConfig
from .dynamic_module_utils import custom_object_save
from .generation import CompileConfig, GenerationConfig
from .integrations import PeftAdapterMixin, deepspeed_config, is_deepspeed_zero3_enabled, is_fsdp_enabled
from .integrations.accelerate import (
    _get_device_map,
    accelerate_dispatch,
    check_and_set_device_map,
    expand_device_map,
    init_empty_weights,
)
from .integrations.deepspeed import _load_state_dict_into_zero3_model
from .integrations.eager_paged import eager_paged_attention_forward
from .integrations.flash_attention import flash_attention_forward
from .integrations.flash_paged import paged_attention_forward
from .integrations.flex_attention import flex_attention_forward
from .integrations.hub_kernels import is_kernel, load_and_register_attn_kernel
from .integrations.peft import maybe_load_adapters
from .integrations.sdpa_attention import sdpa_attention_forward
from .integrations.sdpa_paged import sdpa_attention_paged_forward
from .integrations.tensor_parallel import (
    ALL_PARALLEL_STYLES,
    _get_parameter_tp_plan,
    distribute_model,
    initialize_tensor_parallelism,
    repack_weights,
    replace_state_dict_local_with_dtensor,
    shard_and_distribute_module,
    verify_tp_plan,
)
from .loss.loss_utils import LOSS_MAPPING
from .modeling_flash_attention_utils import lazy_import_flash_attention
from .pytorch_utils import id_tensor_storage
from .quantizers import HfQuantizer
from .quantizers.auto import get_hf_quantizer
from .quantizers.quantizers_utils import get_module_from_name
from .safetensors_conversion import auto_conversion
from .utils import (
    ADAPTER_SAFE_WEIGHTS_NAME,
    ADAPTER_WEIGHTS_NAME,
    DUMMY_INPUTS,
    SAFE_WEIGHTS_INDEX_NAME,
    SAFE_WEIGHTS_NAME,
    WEIGHTS_INDEX_NAME,
    WEIGHTS_NAME,
    ContextManagers,
    KernelConfig,
    PushToHubMixin,
    cached_file,
    check_torch_load_is_safe,
    copy_func,
    download_url,
    has_file,
    is_accelerate_available,
    is_bitsandbytes_available,
    is_flash_attn_2_available,
    is_flash_attn_3_available,
    is_kernels_available,
    is_offline_mode,
    is_remote_url,
    is_torch_flex_attn_available,
    is_torch_greater_or_equal,
    is_torch_mlu_available,
    is_torch_npu_available,
    is_torch_xla_available,
    logging,
)
from .utils.generic import _CAN_RECORD_REGISTRY, GeneralInterface, OutputRecorder
from .utils.hub import DownloadKwargs, create_and_tag_model_card, get_checkpoint_shard_files
from .utils.import_utils import (
    ENV_VARS_TRUE_VALUES,
    is_huggingface_hub_greater_or_equal,
    is_sagemaker_mp_enabled,
    is_tracing,
)
from .utils.loading_report import log_state_dict_report
from .utils.quantization_config import QuantizationMethod


if is_accelerate_available():
    from accelerate.hooks import add_hook_to_module
    from accelerate.utils import (
        extract_model_from_parallel,
    )
    from accelerate.utils.modeling import get_state_dict_from_offload


_torch_distributed_available = torch.distributed.is_available()
_is_dtensor_available = _torch_distributed_available and is_torch_greater_or_equal("2.5")
if _is_dtensor_available:
    from torch.distributed.tensor import DTensor

if is_sagemaker_mp_enabled():
    import smdistributed.modelparallel.torch as smp
    from smdistributed.modelparallel import __version__ as SMP_VERSION

    IS_SAGEMAKER_MP_POST_1_10 = version.parse(SMP_VERSION) >= version.parse("1.10")
else:
    IS_SAGEMAKER_MP_POST_1_10 = False


logger = logging.get_logger(__name__)

XLA_USE_BF16 = os.environ.get("XLA_USE_BF16", "0").upper()
XLA_DOWNCAST_BF16 = os.environ.get("XLA_DOWNCAST_BF16", "0").upper()
SpecificPreTrainedModelType = TypeVar("SpecificPreTrainedModelType", bound="PreTrainedModel")
_init_weights = True
_is_quantized = False
_is_ds_init_called = False


def is_local_dist_rank_0():
    return (
        torch.distributed.is_available()
        and torch.distributed.is_initialized()
        and int(os.environ.get("LOCAL_RANK", "-1")) == 0
    )


TORCH_INIT_FUNCTIONS = {
    "uniform_": nn.init.uniform_,
    "normal_": nn.init.normal_,
    "trunc_normal_": nn.init.trunc_normal_,
    "constant_": nn.init.constant_,
    "xavier_uniform_": nn.init.xavier_uniform_,
    "xavier_normal_": nn.init.xavier_normal_,
    "kaiming_uniform_": nn.init.kaiming_uniform_,
    "kaiming_normal_": nn.init.kaiming_normal_,
    "uniform": nn.init.uniform,
    "normal": nn.init.normal,
    "xavier_uniform": nn.init.xavier_uniform,
    "xavier_normal": nn.init.xavier_normal,
    "kaiming_uniform": nn.init.kaiming_uniform,
    "kaiming_normal": nn.init.kaiming_normal,
    "orthogonal_": nn.init.orthogonal_,
}

# DO NOT MODIFY, KEPT FOR BC ONLY
VLMS = [
    "aria",
    "ayavision",
    "colpali",
    "emu3",
    "fuyu",
    "gotocr2",
    "gemma3",
    "internvl",
    "llava",  # all llava prefixed models fall under this check
    "mistral3",
    "mllama",
    "paligemma",
    "shieldgemma2",
    "qwen2vl",
    "qwen2_5_vl",
    "videollava",
    "vipllava",
]


@contextmanager
def no_init_weights():
    """
    Context manager to globally disable weight initialization to speed up loading large models.
    """
    global _init_weights
    old_init_weights = _init_weights

    _init_weights = False

    def _skip_init(*args, **kwargs):
        pass

    # Save the original initialization functions
    for name, init_func in TORCH_INIT_FUNCTIONS.items():
        setattr(torch.nn.init, name, _skip_init)

    try:
        yield
    finally:
        _init_weights = old_init_weights
        # Restore the original initialization functions
        for name, init_func in TORCH_INIT_FUNCTIONS.items():
            setattr(torch.nn.init, name, init_func)


@contextmanager
def set_quantized_state():
    global _is_quantized
    _is_quantized = True
    try:
        yield
    finally:
        _is_quantized = False


# Skip recursive calls to deepspeed.zero.Init to avoid pinning errors.
# This issue occurs with ZeRO stage 3 when using NVMe offloading.
# For more details, refer to issue #34429.
@contextmanager
def set_zero3_state():
    global _is_ds_init_called
    _is_ds_init_called = True
    try:
        yield
    finally:
        _is_ds_init_called = False


def restore_default_dtype(func):
    """
    Decorator to restore the default torch dtype
    at the end of the function. Serves
    as a backup in case calling the function raises
    an error after the function has changed the default dtype but before it could restore it.
    """

    @wraps(func)
    def _wrapper(*args, **kwargs):
        old_dtype = torch.get_default_dtype()
        try:
            return func(*args, **kwargs)
        finally:
            torch.set_default_dtype(old_dtype)

    return _wrapper


def get_torch_context_manager_or_global_device():
    """
    Test if a device context manager is currently in use, or if it is not the case, check if the default device
    is not "cpu". This is used to infer the correct device to load the model on, in case `device_map` is not provided.
    """
    device_in_context = torch.tensor([]).device
    # `get_default_device` was only introduced in torch>=2.3 - use cpu otherwise to align the behavior
    default_device = torch.get_default_device() if is_torch_greater_or_equal("2.3") else torch.device("cpu")
    # This case means no context manager was used -> we still check if the default that was potentially set is not cpu
    if device_in_context == default_device:
        if default_device != torch.device("cpu"):
            return default_device
        return None
    return device_in_context


def get_parameter_device(parameter: Union[nn.Module, "ModuleUtilsMixin"]):
    try:
        return next(parameter.parameters()).device
    except StopIteration:
        # For nn.DataParallel compatibility in PyTorch 1.5

        def find_tensor_attributes(module: nn.Module) -> list[tuple[str, Tensor]]:
            tuples = [(k, v) for k, v in module.__dict__.items() if torch.is_tensor(v)]
            return tuples

        gen = parameter._named_members(get_members_fn=find_tensor_attributes)
        first_tuple = next(gen)
        return first_tuple[1].device


def get_parameter_dtype(parameter: Union[nn.Module, "ModuleUtilsMixin"]):
    """
    Returns the first found floating dtype in parameters if there is one, otherwise returns the last dtype it found.
    """
    last_dtype = None
    for t in parameter.parameters():
        last_dtype = t.dtype
        if t.is_floating_point():
            # Adding fix for https://github.com/pytorch/xla/issues/4152
            # Fixes issue where the model code passes a value that is out of range for XLA_USE_BF16=1
            # and XLA_DOWNCAST_BF16=1 so the conversion would cast it to -inf
            # NOTE: `is_torch_xla_available()` is checked last as it induces a graph break in torch dynamo
            if XLA_USE_BF16 in ENV_VARS_TRUE_VALUES and is_torch_xla_available():
                return torch.bfloat16
            if XLA_DOWNCAST_BF16 in ENV_VARS_TRUE_VALUES and is_torch_xla_available():
                if t.dtype == torch.float:
                    return torch.bfloat16
                if t.dtype == torch.double:
                    return torch.float32
            return t.dtype

    if last_dtype is not None:
        # if no floating dtype was found return whatever the first dtype is
        return last_dtype

    # For nn.DataParallel compatibility in PyTorch > 1.5
    def find_tensor_attributes(module: nn.Module) -> list[tuple[str, Tensor]]:
        tuples = [(k, v) for k, v in module.__dict__.items() if torch.is_tensor(v)]
        return tuples

    gen = parameter._named_members(get_members_fn=find_tensor_attributes)
    last_tuple = None
    for gen_tuple in gen:
        last_tuple = gen_tuple
        if gen_tuple[1].is_floating_point():
            return gen_tuple[1].dtype

    if last_tuple is not None:
        # fallback to the last dtype
        return last_tuple[1].dtype

    # fallback to buffer dtype
    for t in parameter.buffers():
        last_dtype = t.dtype
        if t.is_floating_point():
            return t.dtype
    return last_dtype


def get_state_dict_dtype(state_dict):
    """
    Returns the first found floating dtype in `state_dict` if there is one, otherwise returns the first dtype.
    """
    for t in state_dict.values():
        if t.is_floating_point():
            return t.dtype

    # if no floating dtype was found return whatever the first dtype is
    return next(state_dict.values()).dtype


str_to_torch_dtype = {
    "BOOL": torch.bool,
    "U8": torch.uint8,
    "I8": torch.int8,
    "I16": torch.int16,
    "F16": torch.float16,
    "BF16": torch.bfloat16,
    "I32": torch.int32,
    "F32": torch.float32,
    "F64": torch.float64,
    "I64": torch.int64,
    "F8_E4M3": torch.float8_e4m3fn,
    "F8_E5M2": torch.float8_e5m2,
}


if is_torch_greater_or_equal("2.3.0"):
    str_to_torch_dtype["U16"] = torch.uint16
    str_to_torch_dtype["U32"] = torch.uint32
    str_to_torch_dtype["U64"] = torch.uint64


def load_state_dict(
    checkpoint_file: Union[str, os.PathLike],
    is_quantized: bool = False,
    map_location: Optional[Union[str, torch.device]] = "cpu",
    weights_only: bool = True,
):
    """
    Reads a `safetensor` or a `.bin` checkpoint file. We load the checkpoint on "cpu" by default.
    """
    # Use safetensors if possible
    if checkpoint_file.endswith(".safetensors"):
        with safe_open(checkpoint_file, framework="pt") as f:
            state_dict = {}
            for k in f.keys():
                if map_location == "meta":
                    _slice = f.get_slice(k)
                    k_dtype = _slice.get_dtype()
                    if k_dtype in str_to_torch_dtype:
                        dtype = str_to_torch_dtype[k_dtype]
                    else:
                        raise ValueError(f"Cannot load safetensors of unknown dtype {k_dtype}")
                    state_dict[k] = torch.empty(size=_slice.get_shape(), dtype=dtype, device="meta")
                else:
                    state_dict[k] = f.get_tensor(k)
            return state_dict

    # Fallback to torch.load (if weights_only was explicitly False, do not check safety as this is known to be unsafe)
    if weights_only:
        check_torch_load_is_safe()
    try:
        if map_location is None:
            if (
                (
                    is_deepspeed_zero3_enabled()
                    and torch.distributed.is_initialized()
                    and torch.distributed.get_rank() > 0
                )
                or (is_fsdp_enabled() and not is_local_dist_rank_0())
            ) and not is_quantized:
                map_location = "meta"
            else:
                map_location = "cpu"
        extra_args = {}
        # mmap can only be used with files serialized with zipfile-based format.
        if isinstance(checkpoint_file, str) and map_location != "meta" and is_zipfile(checkpoint_file):
            extra_args = {"mmap": True}
        return torch.load(
            checkpoint_file,
            map_location=map_location,
            weights_only=weights_only,
            **extra_args,
        )
    except Exception as e:
        try:
            with open(checkpoint_file) as f:
                if f.read(7) == "version":
                    raise OSError(
                        "You seem to have cloned a repository without having git-lfs installed. Please install "
                        "git-lfs and run `git lfs install` followed by `git lfs pull` in the folder "
                        "you cloned."
                    )
                else:
                    raise ValueError(
                        f"Unable to locate the file {checkpoint_file} which is necessary to load this pretrained "
                        "model. Make sure you have saved the model properly."
                    ) from e
        except (UnicodeDecodeError, ValueError):
            raise OSError(f"Unable to load weights from pytorch checkpoint file '{checkpoint_file}'.")


def _end_ptr(tensor: torch.Tensor) -> int:
    # extract the end of the pointer if the tensor is a slice of a bigger tensor
    if tensor.nelement():
        stop = tensor.view(-1)[-1].data_ptr() + tensor.element_size()
    else:
        stop = tensor.data_ptr()
    return stop


<<<<<<< HEAD
def _get_tied_weight_keys(module: nn.Module, prefix=""):
    tied_weight_keys = []
    if getattr(module, "_tied_weights_keys", None) is not None:
        value_names = list(module._tied_weights_keys.keys())
        names = [f"{prefix}.{k}" if prefix else k for k in value_names]
        tied_weight_keys.extend(names)
    if getattr(module, "_dynamic_tied_weights_keys", None) is not None:
        names = [f"{prefix}.{k}" if prefix else k for k in module._dynamic_tied_weights_keys]
        tied_weight_keys.extend(names)
    for name, submodule in module.named_children():
        local_prefix = f"{prefix}.{name}" if prefix else name
        tied_weight_keys.extend(_get_tied_weight_keys(submodule, prefix=local_prefix))
=======
def _get_tied_weight_keys(module: nn.Module) -> list[str]:
    tied_weight_keys: list[str] = []
    for name, submodule in module.named_modules():
        tied = getattr(submodule, "_tied_weights_keys", {}) or {}
        tied_weights_dict = list(tied.keys())
        # tied_weights_dict.extend(tied.values())
        tied_weight_keys.extend([f"{name}.{k}" if name else k for k in tied_weights_dict])
>>>>>>> 6f6095e0
    return tied_weight_keys


def _find_disjoint(tensors: list[set[str]], state_dict: dict[str, torch.Tensor]) -> tuple[list[set[str]], list[str]]:
    filtered_tensors = []
    for shared in tensors:
        if len(shared) < 2:
            filtered_tensors.append(shared)
            continue

        areas = []
        for name in shared:
            tensor = state_dict[name]
            areas.append((tensor.data_ptr(), _end_ptr(tensor), name))
        areas.sort()

        _, last_stop, last_name = areas[0]
        filtered_tensors.append({last_name})
        for start, stop, name in areas[1:]:
            if start >= last_stop:
                filtered_tensors.append({name})
            else:
                filtered_tensors[-1].add(name)
            last_stop = stop
    disjoint_tensors = []
    shared_tensors = []
    for tensors in filtered_tensors:
        if len(tensors) == 1:
            disjoint_tensors.append(tensors.pop())
        else:
            shared_tensors.append(tensors)
    return shared_tensors, disjoint_tensors


def _find_identical(tensors: list[set[str]], state_dict: dict[str, torch.Tensor]) -> tuple[list[set[str]], set[str]]:
    shared_tensors = []
    identical = []
    for shared in tensors:
        if len(shared) < 2:
            continue

        areas = collections.defaultdict(set)
        for name in shared:
            tensor = state_dict[name]
            area = (tensor.device, tensor.data_ptr(), _end_ptr(tensor))
            areas[area].add(name)
        if len(areas) == 1:
            identical.append(shared)
        else:
            shared_tensors.append(shared)
    return shared_tensors, identical


def _load_parameter_into_model(model: "PreTrainedModel", param_name: str, tensor: torch.Tensor):
    """Cast a single parameter `param_name` into the `model`, with value `tensor`."""
    module, param_type = get_module_from_name(model, param_name)
    # This will check potential shape mismatch if skipped before
    module.load_state_dict({param_type: tensor}, strict=False, assign=True)


def _add_variant(weights_name: str, variant: Optional[str] = None) -> str:
    if variant is not None:
        path, name = weights_name.rsplit(".", 1)
        weights_name = f"{path}.{variant}.{name}"
    return weights_name


def _get_resolved_checkpoint_files(
    pretrained_model_name_or_path: Optional[Union[str, os.PathLike]],
    variant: Optional[str],
    gguf_file: Optional[str],
    use_safetensors: Optional[bool],
    download_kwargs: DownloadKwargs,
    user_agent: dict,
    is_remote_code: bool,  # Because we can't determine this inside this function, we need it to be passed in
    transformers_explicit_filename: Optional[str] = None,
) -> tuple[Optional[list[str]], Optional[dict]]:
    """Get all the checkpoint filenames based on `pretrained_model_name_or_path`, and optional metadata if the
    checkpoints are sharded.
    This function will download the data if necessary.
    """
    cache_dir = download_kwargs.get("cache_dir")
    force_download = download_kwargs.get("force_download", False)
    proxies = download_kwargs.get("proxies")
    local_files_only = download_kwargs.get("local_files_only", False)
    token = download_kwargs.get("token")
    revision = download_kwargs.get("revision") or "main"
    subfolder = download_kwargs.get("subfolder", "")
    commit_hash = download_kwargs.get("commit_hash")
    if transformers_explicit_filename is not None:
        if not transformers_explicit_filename.endswith(".safetensors") and not transformers_explicit_filename.endswith(
            ".safetensors.index.json"
        ):
            raise ValueError(
                "The transformers file in the config seems to be incorrect: it is neither a safetensors file "
                "(*.safetensors) nor a safetensors index file (*.safetensors.index.json): "
                f"{transformers_explicit_filename}"
            )

    is_sharded = False

    if pretrained_model_name_or_path is not None and gguf_file is None:
        pretrained_model_name_or_path = str(pretrained_model_name_or_path)
        is_local = os.path.isdir(pretrained_model_name_or_path)
        if is_local:
            if transformers_explicit_filename is not None:
                # If the filename is explicitly defined, load this by default.
                archive_file = os.path.join(pretrained_model_name_or_path, subfolder, transformers_explicit_filename)
                is_sharded = transformers_explicit_filename.endswith(".safetensors.index.json")
            elif use_safetensors is not False and os.path.isfile(
                os.path.join(pretrained_model_name_or_path, subfolder, _add_variant(SAFE_WEIGHTS_NAME, variant))
            ):
                # Load from a safetensors checkpoint
                archive_file = os.path.join(
                    pretrained_model_name_or_path, subfolder, _add_variant(SAFE_WEIGHTS_NAME, variant)
                )
            elif use_safetensors is not False and os.path.isfile(
                os.path.join(pretrained_model_name_or_path, subfolder, _add_variant(SAFE_WEIGHTS_INDEX_NAME, variant))
            ):
                # Load from a sharded safetensors checkpoint
                archive_file = os.path.join(
                    pretrained_model_name_or_path, subfolder, _add_variant(SAFE_WEIGHTS_INDEX_NAME, variant)
                )
                is_sharded = True
            elif not use_safetensors and os.path.isfile(
                os.path.join(pretrained_model_name_or_path, subfolder, _add_variant(WEIGHTS_NAME, variant))
            ):
                # Load from a PyTorch checkpoint
                archive_file = os.path.join(
                    pretrained_model_name_or_path, subfolder, _add_variant(WEIGHTS_NAME, variant)
                )
            elif not use_safetensors and os.path.isfile(
                os.path.join(pretrained_model_name_or_path, subfolder, _add_variant(WEIGHTS_INDEX_NAME, variant))
            ):
                # Load from a sharded PyTorch checkpoint
                archive_file = os.path.join(
                    pretrained_model_name_or_path, subfolder, _add_variant(WEIGHTS_INDEX_NAME, variant)
                )
                is_sharded = True
            elif use_safetensors:
                raise OSError(
                    f"Error no file named {_add_variant(SAFE_WEIGHTS_NAME, variant)} found in directory"
                    f" {pretrained_model_name_or_path}."
                )
            else:
                raise OSError(
                    f"Error no file named {_add_variant(SAFE_WEIGHTS_NAME, variant)}, or {_add_variant(WEIGHTS_NAME, variant)},"
                    f" found in directory {pretrained_model_name_or_path}."
                )
        elif os.path.isfile(os.path.join(subfolder, pretrained_model_name_or_path)):
            archive_file = pretrained_model_name_or_path
            is_local = True
        elif is_remote_url(pretrained_model_name_or_path):
            filename = pretrained_model_name_or_path
            resolved_archive_file = download_url(pretrained_model_name_or_path)
        else:
            # set correct filename
            if transformers_explicit_filename is not None:
                filename = transformers_explicit_filename
                is_sharded = transformers_explicit_filename.endswith(".safetensors.index.json")
            elif use_safetensors is not False:
                filename = _add_variant(SAFE_WEIGHTS_NAME, variant)
            else:
                filename = _add_variant(WEIGHTS_NAME, variant)

            try:
                # Load from URL or cache if already cached
                cached_file_kwargs = {
                    "cache_dir": cache_dir,
                    "force_download": force_download,
                    "proxies": proxies,
                    "local_files_only": local_files_only,
                    "token": token,
                    "user_agent": user_agent,
                    "revision": revision,
                    "subfolder": subfolder,
                    "_raise_exceptions_for_gated_repo": False,
                    "_raise_exceptions_for_missing_entries": False,
                    "_commit_hash": commit_hash,
                }
                resolved_archive_file = cached_file(pretrained_model_name_or_path, filename, **cached_file_kwargs)

                # Since we set _raise_exceptions_for_missing_entries=False, we don't get an exception but a None
                # result when internet is up, the repo and revision exist, but the file does not.
                if resolved_archive_file is None and filename == _add_variant(SAFE_WEIGHTS_NAME, variant):
                    # Maybe the checkpoint is sharded, we try to grab the index name in this case.
                    resolved_archive_file = cached_file(
                        pretrained_model_name_or_path,
                        _add_variant(SAFE_WEIGHTS_INDEX_NAME, variant),
                        **cached_file_kwargs,
                    )
                    if resolved_archive_file is not None:
                        is_sharded = True
                    elif use_safetensors:
                        if revision == "main" and not is_offline_mode():
                            resolved_archive_file, revision, is_sharded = auto_conversion(
                                pretrained_model_name_or_path, **cached_file_kwargs
                            )
                        cached_file_kwargs["revision"] = revision
                        if resolved_archive_file is None:
                            raise OSError(
                                f"{pretrained_model_name_or_path} does not appear to have a file named"
                                f" {_add_variant(SAFE_WEIGHTS_NAME, variant)} or {_add_variant(SAFE_WEIGHTS_INDEX_NAME, variant)} "
                                "and thus cannot be loaded with `safetensors`. Please make sure that the model has "
                                "been saved with `safe_serialization=True` or do not set `use_safetensors=True`."
                            )
                    else:
                        # This repo has no safetensors file of any kind, we switch to PyTorch.
                        filename = _add_variant(WEIGHTS_NAME, variant)
                        resolved_archive_file = cached_file(
                            pretrained_model_name_or_path, filename, **cached_file_kwargs
                        )
                if resolved_archive_file is None and filename == _add_variant(WEIGHTS_NAME, variant):
                    # Maybe the checkpoint is sharded, we try to grab the index name in this case.
                    resolved_archive_file = cached_file(
                        pretrained_model_name_or_path,
                        _add_variant(WEIGHTS_INDEX_NAME, variant),
                        **cached_file_kwargs,
                    )
                    if resolved_archive_file is not None:
                        is_sharded = True
                if not local_files_only and not is_offline_mode():
                    if resolved_archive_file is not None:
                        # In a CI environment (CircleCI / Github Actions workflow runs) or in a pytest run,
                        # we set `DISABLE_SAFETENSORS_CONVERSION=true` to prevent the conversion.
                        if (
                            filename in [WEIGHTS_NAME, WEIGHTS_INDEX_NAME]
                            and os.getenv("DISABLE_SAFETENSORS_CONVERSION", None) != "true"
                        ):
                            # If the PyTorch file was found, check if there is a safetensors file on the repository
                            # If there is no safetensors file on the repositories, start an auto conversion
                            safe_weights_name = SAFE_WEIGHTS_INDEX_NAME if is_sharded else SAFE_WEIGHTS_NAME
                            has_file_kwargs = {
                                "revision": revision,
                                "proxies": proxies,
                                "token": token,
                                "cache_dir": cache_dir,
                                "local_files_only": local_files_only,
                            }
                            cached_file_kwargs = {
                                "cache_dir": cache_dir,
                                "force_download": force_download,
                                "local_files_only": local_files_only,
                                "user_agent": user_agent,
                                "subfolder": subfolder,
                                "_raise_exceptions_for_gated_repo": False,
                                "_raise_exceptions_for_missing_entries": False,
                                "_commit_hash": commit_hash,
                                **has_file_kwargs,
                            }
                            if (
                                not has_file(pretrained_model_name_or_path, safe_weights_name, **has_file_kwargs)
                                and not is_remote_code
                            ):
                                Thread(
                                    target=auto_conversion,
                                    args=(pretrained_model_name_or_path,),
                                    kwargs={"ignore_errors_during_conversion": True, **cached_file_kwargs},
                                    name="Thread-auto_conversion",
                                ).start()
                    else:
                        # Otherwise, no PyTorch file was found
                        has_file_kwargs = {
                            "revision": revision,
                            "proxies": proxies,
                            "token": token,
                            "cache_dir": cache_dir,
                            "local_files_only": local_files_only,
                        }
                        if variant is not None and has_file(
                            pretrained_model_name_or_path, WEIGHTS_NAME, **has_file_kwargs
                        ):
                            raise OSError(
                                f"{pretrained_model_name_or_path} does not appear to have a file named"
                                f" {_add_variant(WEIGHTS_NAME, variant)} but there is a file without the variant"
                                f" {variant}. Use `variant=None` to load this model from those weights."
                            )
                        else:
                            raise OSError(
                                f"{pretrained_model_name_or_path} does not appear to have a file named"
                                f" {_add_variant(WEIGHTS_NAME, variant)} or {_add_variant(SAFE_WEIGHTS_NAME, variant)}."
                            )

            except OSError:
                # Raise any environment error raise by `cached_file`. It will have a helpful error message adapted
                # to the original exception.
                raise
            except Exception as e:
                # For any other exception, we throw a generic error.
                raise OSError(
                    f"Can't load the model for '{pretrained_model_name_or_path}'. If you were trying to load it"
                    " from 'https://huggingface.co/models', make sure you don't have a local directory with the"
                    f" same name. Otherwise, make sure '{pretrained_model_name_or_path}' is the correct path to a"
                    f" directory containing a file named {_add_variant(WEIGHTS_NAME, variant)}."
                ) from e

        if is_local:
            logger.info(f"loading weights file {archive_file}")
            resolved_archive_file = archive_file
        else:
            logger.info(f"loading weights file {filename} from cache at {resolved_archive_file}")

    elif gguf_file:
        # Case 1: the GGUF file is present locally
        if os.path.isfile(gguf_file):
            resolved_archive_file = gguf_file
        # Case 2: The GGUF path is a location on the Hub
        # Load from URL or cache if already cached
        else:
            cached_file_kwargs = {
                "cache_dir": cache_dir,
                "force_download": force_download,
                "proxies": proxies,
                "local_files_only": local_files_only,
                "token": token,
                "user_agent": user_agent,
                "revision": revision,
                "subfolder": subfolder,
                "_raise_exceptions_for_gated_repo": False,
                "_raise_exceptions_for_missing_entries": False,
                "_commit_hash": commit_hash,
            }

            resolved_archive_file = cached_file(pretrained_model_name_or_path, gguf_file, **cached_file_kwargs)

    # We now download and resolve all checkpoint files if the checkpoint is sharded
    sharded_metadata = None
    if is_sharded:
        checkpoint_files, sharded_metadata = get_checkpoint_shard_files(
            pretrained_model_name_or_path,
            resolved_archive_file,
            cache_dir=cache_dir,
            force_download=force_download,
            proxies=proxies,
            local_files_only=local_files_only,
            token=token,
            user_agent=user_agent,
            revision=revision,
            subfolder=subfolder,
            _commit_hash=commit_hash,
        )
    else:
        checkpoint_files = [resolved_archive_file] if pretrained_model_name_or_path is not None else None

    return checkpoint_files, sharded_metadata


def _get_dtype(
    cls,
    dtype: Optional[Union[str, torch.dtype, dict]],
    checkpoint_files: Optional[list[str]],
    config: PreTrainedConfig,
    sharded_metadata: Optional[dict],
    state_dict: Optional[dict],
    weights_only: bool,
) -> tuple[PreTrainedConfig, Optional[torch.dtype], Optional[torch.dtype]]:
    """Find the correct `dtype` to use based on provided arguments. Also update the `config` based on the
    inferred dtype. We do the following:
    1. If dtype is not None, we use that dtype
    2. If dtype is "auto", we auto-detect dtype from the loaded state_dict, by checking its first
        weights entry that is of a floating type - we assume all floating dtype weights are of the same dtype
    we also may have config.dtype available, but we won't rely on it till v5
    """
    dtype_orig = None
    is_sharded = sharded_metadata is not None

    if dtype is not None:
        if isinstance(dtype, str):
            if dtype == "auto":
                if hasattr(config, "dtype") and config.dtype is not None:
                    dtype = config.dtype
                    logger.info(f"Will use dtype={dtype} as defined in model's config object")
                else:
                    if is_sharded and "dtype" in sharded_metadata:
                        dtype = sharded_metadata["dtype"]
                    elif state_dict is not None:
                        dtype = get_state_dict_dtype(state_dict)
                    else:
                        state_dict = load_state_dict(
                            checkpoint_files[0], map_location="meta", weights_only=weights_only
                        )
                        dtype = get_state_dict_dtype(state_dict)
                    logger.info(
                        "Since the `dtype` attribute can't be found in model's config object, "
                        "will use dtype={dtype} as derived from model's weights"
                    )
            elif hasattr(torch, dtype):
                dtype = getattr(torch, dtype)
                config.dtype = dtype
                for sub_config_key in config.sub_configs:
                    if (sub_config := getattr(config, sub_config_key)) is not None:
                        sub_config.dtype = dtype
        elif isinstance(dtype, torch.dtype):
            config.dtype = dtype
            for sub_config_key in config.sub_configs:
                if (sub_config := getattr(config, sub_config_key)) is not None:
                    sub_config.dtype = dtype
        elif isinstance(dtype, dict):
            for key, curr_dtype in dtype.items():
                if hasattr(config, key):
                    value = getattr(config, key)
                    curr_dtype = curr_dtype if not isinstance(curr_dtype, str) else getattr(torch, curr_dtype)
                    value.dtype = curr_dtype
            # main torch dtype for modules that aren't part of any sub-config
            dtype = dtype.get("")
            dtype = dtype if not isinstance(dtype, str) else getattr(torch, dtype)
            config.dtype = dtype
            if dtype is None:
                dtype = torch.float32
        else:
            raise ValueError(
                f"`dtype` can be one of: `torch.dtype`, `'auto'`, a string of a valid `torch.dtype` or a `dict` with valid `dtype` "
                f"for each sub-config in composite configs, but received {dtype}"
            )

        dtype_orig = cls._set_default_dtype(dtype)
    else:
        # set fp32 as the default dtype for BC
        default_dtype = torch.get_default_dtype()
        config.dtype = default_dtype
        for key in config.sub_configs:
            if (sub_config := getattr(config, key)) is not None:
                sub_config.dtype = default_dtype

    return config, dtype, dtype_orig


@contextmanager
def guard_nn_init_functions(flag_name: str = "_is_hf_initialized"):
    import torch.nn.init as init

    originals = {}

    def make_wrapper(fn):
        @wraps(fn)
        def wrapped(*args, **kwargs):
            # Tensor can come positionally or as a kwarg (e.g. via DeviceContext)
            t = args[0] if args else kwargs.get("tensor", kwargs.get("input"))
            if t is not None and getattr(t, flag_name, False):
                # mimic init.* return convention (returns the tensor)
                return t
            return fn(*args, **kwargs)  # TODO we could set is init here.

        return wrapped

    try:
        for name in TORCH_INIT_FUNCTIONS:
            if hasattr(init, name):
                originals[name] = getattr(init, name)
                setattr(init, name, make_wrapper(originals[name]))
        yield
    finally:
        for name, fn in originals.items():
            setattr(init, name, fn)


class PipelineParallel(Enum):
    inputs = 0
    outputs = 1


class ModuleUtilsMixin:
    """
    A few utilities for `torch.nn.Modules`, to be used as a mixin.
    """

    @staticmethod
    def _hook_rss_memory_pre_forward(module, *args, **kwargs):
        try:
            import psutil
        except ImportError:
            raise ImportError("You need to install psutil (pip install psutil) to use memory tracing.")

        process = psutil.Process(os.getpid())
        mem = process.memory_info()
        module.mem_rss_pre_forward = mem.rss
        return None

    @staticmethod
    def _hook_rss_memory_post_forward(module, *args, **kwargs):
        try:
            import psutil
        except ImportError:
            raise ImportError("You need to install psutil (pip install psutil) to use memory tracing.")

        process = psutil.Process(os.getpid())
        mem = process.memory_info()
        module.mem_rss_post_forward = mem.rss
        mem_rss_diff = module.mem_rss_post_forward - module.mem_rss_pre_forward
        module.mem_rss_diff = mem_rss_diff + (module.mem_rss_diff if hasattr(module, "mem_rss_diff") else 0)
        return None

    def add_memory_hooks(self):
        """
        Add a memory hook before and after each sub-module forward pass to record increase in memory consumption.

        Increase in memory consumption is stored in a `mem_rss_diff` attribute for each module and can be reset to zero
        with `model.reset_memory_hooks_state()`.
        """
        for module in self.modules():
            module.register_forward_pre_hook(self._hook_rss_memory_pre_forward)
            module.register_forward_hook(self._hook_rss_memory_post_forward)
        self.reset_memory_hooks_state()

    def reset_memory_hooks_state(self):
        """
        Reset the `mem_rss_diff` attribute of each module (see [`~modeling_utils.ModuleUtilsMixin.add_memory_hooks`]).
        """
        for module in self.modules():
            module.mem_rss_diff = 0
            module.mem_rss_post_forward = 0
            module.mem_rss_pre_forward = 0

    @property
    def device(self) -> torch.device:
        """
        `torch.device`: The device on which the module is (assuming that all the module parameters are on the same
        device).
        """
        return get_parameter_device(self)

    @property
    def dtype(self) -> torch.dtype:
        """
        `torch.dtype`: The dtype of the module (assuming that all the module parameters have the same dtype).
        """
        return get_parameter_dtype(self)

    def invert_attention_mask(self, encoder_attention_mask: Tensor) -> Tensor:
        """
        Invert an attention mask (e.g., switches 0. and 1.).

        Args:
            encoder_attention_mask (`torch.Tensor`): An attention mask.

        Returns:
            `torch.Tensor`: The inverted attention mask.
        """
        if encoder_attention_mask.dim() == 3:
            encoder_extended_attention_mask = encoder_attention_mask[:, None, :, :]
        if encoder_attention_mask.dim() == 2:
            encoder_extended_attention_mask = encoder_attention_mask[:, None, None, :]
        # T5 has a mask that can compare sequence ids, we can simulate this here with this transposition
        # encoder_extended_attention_mask = (encoder_extended_attention_mask ==
        # encoder_extended_attention_mask.transpose(-1, -2))
        encoder_extended_attention_mask = encoder_extended_attention_mask.to(dtype=self.dtype)  # fp16 compatibility
        encoder_extended_attention_mask = (1.0 - encoder_extended_attention_mask) * torch.finfo(self.dtype).min

        return encoder_extended_attention_mask

    @staticmethod
    def create_extended_attention_mask_for_decoder(input_shape, attention_mask, device=None):
        if device is not None:
            warnings.warn(
                "The `device` argument is deprecated and will be removed in v5 of Transformers.", FutureWarning
            )
        else:
            device = attention_mask.device
        batch_size, seq_length = input_shape
        seq_ids = torch.arange(seq_length, device=device)
        causal_mask = seq_ids[None, None, :].repeat(batch_size, seq_length, 1) <= seq_ids[None, :, None]
        # in case past_key_values are used we need to add a prefix ones mask to the causal mask
        causal_mask = causal_mask.to(attention_mask.dtype)

        if causal_mask.shape[1] < attention_mask.shape[1]:
            prefix_seq_len = attention_mask.shape[1] - causal_mask.shape[1]
            causal_mask = torch.cat(
                [
                    torch.ones((batch_size, seq_length, prefix_seq_len), device=device, dtype=causal_mask.dtype),
                    causal_mask,
                ],
                axis=-1,
            )

        extended_attention_mask = causal_mask[:, None, :, :] * attention_mask[:, None, None, :]
        return extended_attention_mask

    def get_extended_attention_mask(
        self,
        attention_mask: Tensor,
        input_shape: tuple[int, ...],
        device: Optional[torch.device] = None,
        dtype: Optional[torch.dtype] = None,
    ) -> Tensor:
        """
        Makes broadcastable attention and causal masks so that future and masked tokens are ignored.

        Arguments:
            attention_mask (`torch.Tensor`):
                Mask with ones indicating tokens to attend to, zeros for tokens to ignore.
            input_shape (`tuple[int]`):
                The shape of the input to the model.

        Returns:
            `torch.Tensor` The extended attention mask, with a the same dtype as `attention_mask.dtype`.
        """
        if dtype is None:
            dtype = self.dtype

        if not (attention_mask.dim() == 2 and self.config.is_decoder):
            # show warning only if it won't be shown in `create_extended_attention_mask_for_decoder`
            if device is not None:
                warnings.warn(
                    "The `device` argument is deprecated and will be removed in v5 of Transformers.", FutureWarning
                )
        # We can provide a self-attention mask of dimensions [batch_size, from_seq_length, to_seq_length]
        # ourselves in which case we just need to make it broadcastable to all heads.
        if attention_mask.dim() == 3:
            extended_attention_mask = attention_mask[:, None, :, :]
        elif attention_mask.dim() == 2:
            # Provided a padding mask of dimensions [batch_size, seq_length]
            # - if the model is a decoder, apply a causal mask in addition to the padding mask
            # - if the model is an encoder, make the mask broadcastable to [batch_size, num_heads, seq_length, seq_length]
            if self.config.is_decoder:
                extended_attention_mask = ModuleUtilsMixin.create_extended_attention_mask_for_decoder(
                    input_shape, attention_mask, device
                )
            else:
                extended_attention_mask = attention_mask[:, None, None, :]
        else:
            raise ValueError(
                f"Wrong shape for input_ids (shape {input_shape}) or attention_mask (shape {attention_mask.shape})"
            )

        # Since attention_mask is 1.0 for positions we want to attend and 0.0 for
        # masked positions, this operation will create a tensor which is 0.0 for
        # positions we want to attend and the dtype's smallest value for masked positions.
        # Since we are adding it to the raw scores before the softmax, this is
        # effectively the same as removing these entirely.
        extended_attention_mask = extended_attention_mask.to(dtype=dtype)  # fp16 compatibility
        extended_attention_mask = (1.0 - extended_attention_mask) * torch.finfo(dtype).min
        return extended_attention_mask

    def num_parameters(self, only_trainable: bool = False, exclude_embeddings: bool = False) -> int:
        """
        Get number of (optionally, trainable or non-embeddings) parameters in the module.

        Args:
            only_trainable (`bool`, *optional*, defaults to `False`):
                Whether or not to return only the number of trainable parameters

            exclude_embeddings (`bool`, *optional*, defaults to `False`):
                Whether or not to return only the number of non-embeddings parameters

        Returns:
            `int`: The number of parameters.
        """

        if exclude_embeddings:
            embedding_param_names = [
                f"{name}.weight" for name, module_type in self.named_modules() if isinstance(module_type, nn.Embedding)
            ]
            total_parameters = [
                parameter for name, parameter in self.named_parameters() if name not in embedding_param_names
            ]
        else:
            total_parameters = list(self.parameters())

        total_numel = []
        is_loaded_in_4bit = getattr(self, "is_loaded_in_4bit", False)

        if is_loaded_in_4bit:
            if is_bitsandbytes_available():
                import bitsandbytes as bnb
            else:
                raise ValueError(
                    "bitsandbytes is not installed but it seems that the model has been loaded in 4bit precision, something went wrong"
                    " make sure to install bitsandbytes with `pip install bitsandbytes`. You also need a GPU. "
                )

        for param in total_parameters:
            if param.requires_grad or not only_trainable:
                # For 4bit models, we need to multiply the number of parameters by 2 as half of the parameters are
                # used for the 4bit quantization (uint8 tensors are stored)
                if is_loaded_in_4bit and isinstance(param, bnb.nn.Params4bit):
                    if hasattr(param, "element_size"):
                        num_bytes = param.element_size()
                    elif hasattr(param, "quant_storage"):
                        num_bytes = param.quant_storage.itemsize
                    else:
                        num_bytes = 1
                    total_numel.append(param.numel() * 2 * num_bytes)
                else:
                    total_numel.append(param.numel())

        return sum(total_numel)

    def estimate_tokens(self, input_dict: dict[str, Union[torch.Tensor, Any]]) -> int:
        """
        Helper function to estimate the total number of tokens from the model inputs.

        Args:
            inputs (`dict`): The model inputs.

        Returns:
            `int`: The total number of tokens.
        """
        if not hasattr(self, "warnings_issued"):
            self.warnings_issued = {}
        if self.main_input_name in input_dict:
            return input_dict[self.main_input_name].numel()
        elif "estimate_tokens" not in self.warnings_issued:
            logger.warning(
                "Could not estimate the number of tokens of the input, floating-point operations will not be computed"
            )
            self.warnings_issued["estimate_tokens"] = True
        return 0

    def floating_point_ops(
        self, input_dict: dict[str, Union[torch.Tensor, Any]], exclude_embeddings: bool = True
    ) -> int:
        """
        Get number of (optionally, non-embeddings) floating-point operations for the forward and backward passes of a
        batch with this transformer model. Default approximation neglects the quadratic dependency on the number of
        tokens (valid if `12 * d_model << sequence_length`) as laid out in [this
        paper](https://huggingface.co/papers/2001.08361) section 2.1. Should be overridden for transformers with parameter
        re-use e.g. Albert or Universal Transformers, or if doing long-range modeling with very high sequence lengths.

        Args:
            batch_size (`int`):
                The batch size for the forward pass.

            sequence_length (`int`):
                The number of tokens in each line of the batch.

            exclude_embeddings (`bool`, *optional*, defaults to `True`):
                Whether or not to count embedding and softmax operations.

        Returns:
            `int`: The number of floating-point operations.
        """

        return 6 * self.estimate_tokens(input_dict) * self.num_parameters(exclude_embeddings=exclude_embeddings)


class EmbeddingAccessMixin:
    """
    Base utilities to regroup getters and setters for embeddings.
    Introduces the `input_layer_embed` attribute, which indicates
    where the input embeddings come from and where they
    should be set.
    """

    _input_embed_layer = "embed_tokens"  # default layer that holds input embeddings.

    def get_input_embeddings(self) -> nn.Module:
        """
        Returns the model's input embeddings.

        Returns:
            `nn.Module`: A torch module mapping vocabulary to hidden states.
        """

        # 1) Check if the model has an attribute named 'embed_tokens' (the standard input embedding layer
        #  for most NLP models), and if so, return it.

        name = getattr(self, "_input_embed_layer", "embed_tokens")

        if (default_embedding := getattr(self, name, None)) is not None:
            return default_embedding
        # 2) encoder/decoder and VLMs like `Gemma3nForConditionalGeneration`

        if hasattr(self, "model") and hasattr(self.model, "embed_tokens"):
            return self.model.embed_tokens

        # 3) vanilla decoder‑only architectures
        elif hasattr(self, "embed_tokens"):
            return self.embed_tokens
        else:
            base_model = getattr(self, "base_model_prefix", None)
            if base_model is not None:
                base_model = getattr(self, base_model, None)
                if base_model is not None and base_model is not self:
                    return base_model.get_input_embeddings()
            raise NotImplementedError(
                f"`get_input_embeddings` not auto‑handled for {self.__class__.__name__}; "
                "please override in the subclass."
            )

    def set_input_embeddings(self, value: nn.Module):
        """Fallback setter that handles **~70%** of models in the code-base.

        Order of attempts:
        1. `self.model.embed_tokens`
        2. `self.embed_tokens`
        3. delegate to the *base model* if one exists
        4. otherwise raise `NotImplementedError` so subclasses still can (and
            should) override for exotic layouts.
        """

        # 1) encoder/decoder and VLMs like `Gemma3nForConditionalGeneration`
        name = getattr(self, "_input_embed_layer", "embed_tokens")
        if hasattr(self, "model") and hasattr(self.model, name):
            setattr(self.model, name, value)
        # 2) as well as vanilla decoder‑only architectures
        elif hasattr(self, name):
            setattr(self, name, value)
        # 3) recurse once into the registered *base* model (e.g. for encoder/decoder)
        elif getattr(self, self.base_model_prefix, self) is not self:
            base_model = getattr(self, self.base_model_prefix, self)
            base_model.set_input_embeddings(value)
        else:
            raise NotImplementedError(
                f"`set_input_embeddings` not auto‑handled for {self.__class__.__name__}; please override in the subclass."
            )

    def get_output_embeddings(self):
        if not hasattr(self, "lm_head"):
            return None
        try:
            # Speech / vision backbones raise here, so we return None.
            # Legit use of get_input_embs?
            self.get_input_embeddings()
        except NotImplementedError:
            return None
        return self.lm_head

    def set_output_embeddings(self, new_embeddings):
        """
        Sets the model's output embedding, defaulting to setting new_embeddings to lm_head.
        """
        if getattr(self, "lm_head"):
            self.lm_head = new_embeddings


class PreTrainedModel(nn.Module, EmbeddingAccessMixin, ModuleUtilsMixin, PushToHubMixin, PeftAdapterMixin):
    r"""
    Base class for all models.

    [`PreTrainedModel`] takes care of storing the configuration of the models and handles methods for loading,
    downloading and saving models as well as a few methods common to all models to:

        - resize the input embeddings

    Class attributes (overridden by derived classes):

        - **config_class** ([`PreTrainedConfig`]) -- A subclass of [`PreTrainedConfig`] to use as configuration class
          for this model architecture.
        - **base_model_prefix** (`str`) -- A string indicating the attribute associated to the base model in derived
          classes of the same architecture adding modules on top of the base model.
        - **main_input_name** (`str`) -- The name of the principal input to the model (often `input_ids` for NLP
          models, `pixel_values` for vision models and `input_values` for speech models).
        - **can_record_outputs** (dict):
    """

    config_class = None
    base_model_prefix = ""
    main_input_name = "input_ids"
    model_tags = None

    _checkpoint_conversion_mapping = {}  # used for BC support in VLMs, not meant to be used by new models

    _auto_class = None
    _no_split_modules = None
    _skip_keys_device_placement = None

    _keep_in_fp32_modules = None
    # the _keep_in_fp32_modules will avoid casting to anything other than float32, except bfloat16
    # to also prevent bfloat16 casting, use the _keep_in_fp32_modules_strict flag
    _keep_in_fp32_modules_strict = None

    dtype_plan: Optional[dict[str, torch.dtype]] = None

    # a list of `re` patterns of `state_dict` keys that should be removed from the list of missing
    # keys we find (keys inside the model but not in the checkpoint) and avoid unnecessary warnings.
    _keys_to_ignore_on_load_missing = None
    # a list of `re` patterns of `state_dict` keys that should be removed from the list of
    # unexpected keys we find (keys inside the checkpoint but not the model) and avoid unnecessary
    # warnings.
    _keys_to_ignore_on_load_unexpected = None
    # a list of `state_dict` keys to ignore when saving the model (useful for keys that aren't
    # trained, but which are either deterministic or tied variables)
    _keys_to_ignore_on_save = None
    # a list of `state_dict` keys that are potentially tied to another key in the state_dict.
    _tied_weights_keys = None

    supports_gradient_checkpointing = False
    _is_stateful = False

    # Flash Attention support
    _supports_flash_attn = False

    # SDPA support
    _supports_sdpa = False

    # Flex Attention support
    _supports_flex_attn = False

    _can_compile_fullgraph = False

    # A tensor parallel plan to be applied to the model when TP is enabled. For
    # top-level models, this attribute is currently defined in respective model
    # code. For base models, this attribute comes from
    # `config.base_model_tp_plan` during `__init__`.
    # It should identify the layers exactly: if you want to TP model.language_model.layers.fc1
    # by passing `tp_plan` to the init, it should be {"model.language_model.layers.fc1":"colwise"}
    # for example.
    _tp_plan = None

    # tensor parallel degree to which model is sharded to.
    _tp_size = None

    # A pipeline parallel plan specifying the layers which may not be present
    # on all ranks when PP is enabled. For top-level models, this attribute is
    # currently defined in respective model code. For base models, this
    # attribute comes from `config.base_model_pp_plan` during `post_init`.
    #
    # The variable names for the inputs and outputs of the specified layers can
    # be indexed using the `PipelineParallel` enum as follows:
    # - `_pp_plan["layers"][PipelineParallel.inputs]`
    # - `_pp_plan["layers"][PipelineParallel.outputs]`
    _pp_plan = None

    # This flag signal that the model can be used as an efficient backend in TGI and vLLM
    # In practice, it means that they support attention (mask) interface functions, fully pass the kwargs
    # through all modules up to the Attention layer, can slice logits with Tensor, and have a default TP plan
    _supports_attention_backend = False
    _can_record_outputs = None

    # Attributes used mainly in multimodal LLMs, though all models contain a valid field for these
    # Possible values are: text, image, video, audio and time
    input_modalities: Union[str, list[str]] = "text"  # most models are text

    @property
    @torch._dynamo.allow_in_graph
    def can_record_outputs(self) -> dict[str, OutputRecorder]:
        """
         Maps output names (e.g., "attentions", "hidden_states")
         to either:
             - A module class (e.g., `LlamaDecoderLayer`), using default index conventions:
                 * index=0 for "hidden_states"
                 * index=1 for "attentions"
             - Or an `OutputRecorder(...)` with `target_class`, optional `index`, and `layer_name`.

         Examples:
             These two are equivalent:

         ```python
             _can_record_outputs = {
                 "attentions": LlamaAttention,
                 "hidden_states": LlamaDecoderLayer
             }

             _can_record_outputs = {
                 "attentions": OutputRecorder(LlamaAttention, index=1),
                 "hidden_states": OutputRecorder(LlamaDecoderLayer, index=0)
             }
        ```

         This means you can record outputs from the same class, by specifying a layer name. Before
         collecting outputs, we check that they come from this layer.

         If you have cross attention that come from `LlamaAttention` and self attention that also
         come from `LlamaAttention` but from `self_attn` you can do this:

         ```python
         class LlamaModel(PreTrainedModel):
             _can_record_outputs = {
                 "attentions": OutputRecorder(LlamaAttention, index=1, layer-name="self_attn"),
                 "cross_attentions": OutputRecorder(LlamaAttention, index=1, layer_name="cross_attn")
             }

        ```
        """
        return self._can_record_outputs or {}

    @property
    def dummy_inputs(self) -> dict[str, torch.Tensor]:
        """
        `dict[str, torch.Tensor]`: Dummy inputs to do a forward pass in the network.
        """
        return {"input_ids": torch.tensor(DUMMY_INPUTS)}

    def __init_subclass__(cls, **kwargs):
        super().__init_subclass__(**kwargs)
        # For BC we keep the original `config_class` definition in case
        # there is a `config_class` attribute (e.g. remote code models),
        # otherwise we derive it from the annotated `config` attribute.

        # defined in this particular subclass
        child_annotation = cls.__dict__.get("__annotations__", {}).get("config", None)
        child_attribute = cls.__dict__.get("config_class", None)

        # defined in the class (this subclass or any parent class)
        full_annotation = get_type_hints(cls).get("config", None)
        full_attribute = cls.config_class

        # priority (child class_config -> child annotation -> global class_config -> global annotation)
        if child_attribute is not None:
            cls.config_class = child_attribute
        elif child_annotation is not None:
            cls.config_class = child_annotation
        elif full_attribute is not None:
            cls.config_class = full_attribute
        elif full_annotation is not None:
            cls.config_class = full_annotation

    def __init__(self, config: PreTrainedConfig, *inputs, **kwargs):
        super().__init__()
        if not isinstance(config, PreTrainedConfig):
            raise TypeError(
                f"Parameter config in `{self.__class__.__name__}(config)` should be an instance of class "
                "`PreTrainedConfig`. To create a model from a pretrained model use "
                f"`model = {self.__class__.__name__}.from_pretrained(PRETRAINED_MODEL_NAME)`"
            )
        self.config = config

        # Check the attention implementation is supported, or set it if not yet set (on the internal attr, to avoid
        # setting it recursively)
        self.config._attn_implementation_internal = self._check_and_adjust_attn_implementation(
            self.config._attn_implementation, is_init_check=True
        )

        # for initialization of the loss
        loss_type = self.__class__.__name__
        if loss_type not in LOSS_MAPPING:
            loss_groups = f"({'|'.join(LOSS_MAPPING)})"
            loss_type = re.findall(loss_groups, self.__class__.__name__)
            if len(loss_type) > 0:
                loss_type = loss_type[0]
            else:
                loss_type = None
        self.loss_type = loss_type

        self.name_or_path = config.name_or_path
        self.warnings_issued = {}
        self.generation_config = GenerationConfig.from_model_config(config) if self.can_generate() else None

        # Overwrite the class attribute to make it an instance attribute, so models like
        # `InstructBlipForConditionalGeneration` can dynamically update it without modifying the class attribute
        # when a different component (e.g. language_model) is used.
        self._keep_in_fp32_modules = copy.copy(self.__class__._keep_in_fp32_modules)
        self._keep_in_fp32_modules_strict = copy.copy(self.__class__._keep_in_fp32_modules_strict)
        self.dtype_plan = {}

        if isinstance(self._keep_in_fp32_modules, list):
            self.dtype_plan.update(dict.fromkeys(self._keep_in_fp32_modules, torch.float32))
        if isinstance(self._keep_in_fp32_modules_strict, list):
            self.dtype_plan.update(dict.fromkeys(self._keep_in_fp32_modules_strict, torch.float32))

        self._no_split_modules = self._no_split_modules or []
        _CAN_RECORD_REGISTRY[str(self.__class__)] = self._can_record_outputs  # added for executorch support only

    def post_init(self):
        """
        A method executed at the end of each Transformer model initialization, to execute code that needs the model's
        modules properly initialized (such as weight initialization).

        This is also used when the user is running distributed code. We add hooks to the modules here, according to
        the model's tp_plan!
        """
        self.init_weights()
        self._backward_compatibility_gradient_checkpointing()

        self._tp_plan, self._ep_plan, self._pp_plan = {}, {}, {}
        # If current model is a base model, attach `base_model_tp_plan` and `base_model_pp_plan` from config
        if self.base_model is self:
            self._pp_plan = self.config.base_model_pp_plan.copy() if self.config.base_model_pp_plan is not None else {}
            self._tp_plan = self.config.base_model_tp_plan.copy() if self.config.base_model_tp_plan is not None else {}
            self._ep_plan = self.config.base_model_ep_plan.copy() if self.config.base_model_ep_plan is not None else {}
        for name, module in self.named_children():
            if plan := getattr(module, "_ep_plan", None):
                self._ep_plan.update({f"{name}.{k}": v for k, v in plan.copy().items()})
            if plan := getattr(module, "_tp_plan", None):
                self._tp_plan.update({f"{name}.{k}": v for k, v in plan.copy().items()})
            if plan := getattr(module, "_pp_plan", None):
                self._pp_plan.update({f"{name}.{k}": v for k, v in plan.copy().items()})

    @property
    def tp_plan(self) -> dict[str, str]:
        """
        The full tp plan for the model's modules
        """
        if hasattr(self.config, "distributed_config") and self.config.distributed_config.enable_expert_parallel:
            return self._ep_plan
        return self._tp_plan

    @property
    def pp_plan(self) -> dict[str, tuple[str, str]]:
        return self._pp_plan

    @tp_plan.setter
    def tp_plan(self, plan: dict[str, str] | None):
        if plan is None:
            self._tp_plan = {}
            return
        if not isinstance(plan, dict):
            raise ValueError("Can only set a dictionary as `tp_plan`")

        # Ensure the styles are all valid
        for layer_pattern, parallel_style in plan.items():
            if parallel_style not in ALL_PARALLEL_STYLES:
                raise ValueError(
                    f"Unsupported tensor parallel style '{parallel_style}' for layer '{layer_pattern}'. "
                    f"Supported styles are {list(ALL_PARALLEL_STYLES.keys())}"
                )

        # Validate that the layer patterns match existing model structure. We check this by getting all parameter
        # names and seeing if any match the patterns
        model_param_names = [name for name, _ in self.named_parameters()]
        for layer_pattern in plan.keys():
            # Convert pattern to regex (replace * with .*)
            regex_pattern = layer_pattern.replace("*", r"\d+")
            pattern_matched = False
            for param_name in model_param_names:
                if re.match(regex_pattern, param_name):
                    pattern_matched = True
                    break
            if not pattern_matched:
                warnings.warn(
                    f"Layer pattern '{layer_pattern}' does not match any parameters in the model. This rule may not "
                    "be applied during tensor parallelization, or may lead to dimension mismatches"
                )

        # Set the plan
        self._tp_plan = plan

    @pp_plan.setter
    def pp_plan(self, plan: dict[str, tuple[str, str]]):
        self._pp_plan = plan

    def dequantize(self):
        """
        Potentially dequantize the model in case it has been quantized by a quantization method that support
        dequantization.
        """
        hf_quantizer = getattr(self, "hf_quantizer", None)

        if hf_quantizer is None:
            raise ValueError("You need to first quantize your model in order to dequantize it")

        return hf_quantizer.dequantize(self)

    def _backward_compatibility_gradient_checkpointing(self):
        if self.supports_gradient_checkpointing and getattr(self.config, "gradient_checkpointing", False):
            self.gradient_checkpointing_enable()
            # Remove the attribute now that is has been consumed, so it's no saved in the config.
            delattr(self.config, "gradient_checkpointing")

    def add_model_tags(self, tags: Union[list[str], str]) -> None:
        r"""
        Add custom tags into the model that gets pushed to the Hugging Face Hub. Will
        not overwrite existing tags in the model.

        Args:
            tags (`Union[list[str], str]`):
                The desired tags to inject in the model

        Examples:

        ```python
        from transformers import AutoModel

        model = AutoModel.from_pretrained("google-bert/bert-base-cased")

        model.add_model_tags(["custom", "custom-bert"])

        # Push the model to your namespace with the name "my-custom-bert".
        model.push_to_hub("my-custom-bert")
        ```
        """
        if isinstance(tags, str):
            tags = [tags]

        if self.model_tags is None:
            self.model_tags = []

        for tag in tags:
            if tag not in self.model_tags:
                self.model_tags.append(tag)

    @classmethod
    @restore_default_dtype
    def _from_config(cls, config, **kwargs):
        """
        All context managers that the model should be initialized under go here.

        Args:
            dtype (`torch.dtype`, *optional*):
                Override the default `dtype` and load the model under this dtype.
        """
        # when we init a model from within another model (e.g. VLMs) and dispatch on FA2
        # a warning is raised that dtype should be fp16. Since we never pass dtype from within
        # modeling code, we can try to infer it here same way as done in `from_pretrained`
        # For BC on the old `torch_dtype`
        dtype = kwargs.pop("dtype", config.dtype)
        if (torch_dtype := kwargs.pop("torch_dtype", None)) is not None:
            logger.warning_once("`torch_dtype` is deprecated! Use `dtype` instead!")
            # if both kwargs are provided, use `dtype`
            dtype = dtype if dtype != config.dtype else torch_dtype
        if isinstance(dtype, str):
            dtype = getattr(torch, dtype)

        # override default dtype if needed
        dtype_orig = None
        if dtype is not None:
            dtype_orig = cls._set_default_dtype(dtype)

        # If passing `attn_implementation` as kwargs, respect it (it will be applied recursively on subconfigs)
        if "attn_implementation" in kwargs:
            config._attn_implementation = kwargs.pop("attn_implementation")

        if is_deepspeed_zero3_enabled() and not _is_quantized and not _is_ds_init_called:
            logger.info("Detected DeepSpeed ZeRO-3: activating zero.init() for this model")
            # this immediately partitions the model across all gpus, to avoid the overhead in time
            # and memory copying it on CPU or each GPU first
            import deepspeed

            init_contexts = [deepspeed.zero.Init(config_dict_or_path=deepspeed_config()), set_zero3_state()]
            with ContextManagers(init_contexts):
                model = cls(config, **kwargs)

        else:
            model = cls(config, **kwargs)

        # restore default dtype if it was modified
        if dtype_orig is not None:
            torch.set_default_dtype(dtype_orig)

        return model

    @classmethod
    def _set_default_dtype(cls, dtype: torch.dtype) -> torch.dtype:
        """
        Change the default dtype and return the previous one. This is needed when wanting to instantiate the model
        under specific dtype.

        Args:
            dtype (`torch.dtype`):
                a floating dtype to set to.

        Returns:
            `torch.dtype`: the original `dtype` that can be used to restore `torch.set_default_dtype(dtype)` if it was
            modified. If it wasn't, returns `None`.

        Note `set_default_dtype` currently only works with floating-point types and asserts if for example,
        `torch.int64` is passed. So if a non-float `dtype` is passed this functions will throw an exception.
        """
        if not dtype.is_floating_point:
            raise ValueError(
                f"Can't instantiate {cls.__name__} model under dtype={dtype} since it is not a floating point dtype"
            )

        logger.info(f"Instantiating {cls.__name__} model under default dtype {dtype}.")
        dtype_orig = torch.get_default_dtype()
        torch.set_default_dtype(dtype)
        return dtype_orig

    @property
    def base_model(self) -> nn.Module:
        """
        `torch.nn.Module`: The main body of the model.
        """
        return getattr(self, self.base_model_prefix, self)

    @classmethod
    def can_generate(cls) -> bool:
        """
        Returns whether this model can generate sequences with `.generate()` from the `GenerationMixin`.

        Under the hood, on classes where this function returns True, some generation-specific changes are triggered:
        for instance, the model instance will have a populated `generation_config` attribute.

        Returns:
            `bool`: Whether this model can generate sequences with `.generate()`.
        """
        # Directly inherits `GenerationMixin` -> can generate
        if "GenerationMixin" in str(cls.__bases__):
            return True
        # The class inherits from a class that can generate (recursive check) -> can generate
        for base in cls.__bases__:
            if not hasattr(base, "can_generate"):
                continue
            if "PreTrainedModel" not in str(base) and base.can_generate():
                return True
        # Detects whether `prepare_inputs_for_generation` has been overwritten in the model. Prior to v4.45, this
        # was how we detected whether a model could generate.
        if hasattr(cls, "prepare_inputs_for_generation"):  # implicit: doesn't inherit `GenerationMixin`
            logger.warning(
                f"{cls.__name__} has generative capabilities, as `prepare_inputs_for_generation` is explicitly "
                "defined. However, it doesn't directly inherit from `GenerationMixin`. From 👉v4.50👈 onwards, "
                "`PreTrainedModel` will NOT inherit from `GenerationMixin`, and this model will lose the ability "
                "to call `generate` and other related functions."
                "\n  - If you're using `trust_remote_code=True`, you can get rid of this warning by loading the "
                "model with an auto class. See https://huggingface.co/docs/transformers/en/model_doc/auto#auto-classes"
                "\n  - If you are the owner of the model architecture code, please modify your model class such that "
                "it inherits from `GenerationMixin` (after `PreTrainedModel`, otherwise you'll get an exception)."
                "\n  - If you are not the owner of the model architecture class, please contact the model code owner "
                "to update it."
            )
        # Otherwise, can't generate
        return False

    def _flash_attn_2_can_dispatch(self, is_init_check: bool = False) -> bool:
        """
        Check the availability of Flash Attention 2 for a given model.

        Args:
            is_init_check (`bool`, *optional*):
                Whether this check is performed early, i.e. at __init__ time, or later when the model and its weights are
                fully instantiated. This is needed as we also check the devices of the weights, which are only available
                later after __init__. This allows to raise proper exceptions early before instantiating the full models
                if we know that the model does not support the requested attention.
        """
        dtype = self.config.dtype

        # check `supports_flash_attn_2` for BC with custom code. TODO: remove after a few releases
        if not (self._supports_flash_attn or getattr(self, "_supports_flash_attn_2", False)):
            raise ValueError(
                f"{self.__class__.__name__} does not support Flash Attention 2.0 yet. Please request to add support where"
                f" the model is hosted, on its model hub page: https://huggingface.co/{self.config._name_or_path}/discussions/new"
                " or in the Transformers GitHub repo: https://github.com/huggingface/transformers/issues/new"
            )

        if not is_flash_attn_2_available():
            preface = "FlashAttention2 has been toggled on, but it cannot be used due to the following error:"
            install_message = "Please refer to the documentation of https://huggingface.co/docs/transformers/perf_infer_gpu_one#flashattention-2 to install Flash Attention 2."

            # package `flash-attn` can not be installed on Ascend NPU, following validation logics can be ignored.
            if is_torch_npu_available():
                logger.info("Detect using FlashAttention2 on Ascend NPU.")
                return True

            if importlib.util.find_spec("flash_attn") is None:
                raise ImportError(f"{preface} the package flash_attn seems to be not installed. {install_message}")
            else:
                # Check FA2 installed version compatibility
                flash_attention_version = version.parse(importlib.metadata.version("flash_attn"))
                if torch.version.cuda:
                    if flash_attention_version < version.parse("2.1.0"):
                        raise ImportError(
                            f"{preface} you need flash_attn package version to be greater or equal than 2.1.0. Detected version {flash_attention_version}. {install_message}"
                        )
                    elif not torch.cuda.is_available():
                        raise ValueError(
                            f"{preface} Flash Attention 2 is not available on CPU. Please make sure torch can access a CUDA device."
                        )
                    else:
                        raise ImportError(f"{preface} Flash Attention 2 is not available. {install_message}")
                elif torch.version.hip:
                    if flash_attention_version < version.parse("2.0.4"):
                        raise ImportError(
                            f"{preface} you need flash_attn package version to be greater or equal than 2.0.4. Detected version {flash_attention_version}. {install_message}"
                        )
                    else:
                        raise ImportError(f"{preface} Flash Attention 2 is not available. {install_message}")

        if dtype is None:
            logger.warning_once(
                "You are attempting to use Flash Attention 2 without specifying a torch dtype. This might lead to unexpected behaviour"
            )
        elif dtype is not None and dtype not in [torch.float16, torch.bfloat16]:
            logger.warning_once(
                "Flash Attention 2 only supports torch.float16 and torch.bfloat16 dtypes, but"
                f" the current dype in {self.__class__.__name__} is {dtype}. You should run training or inference using Automatic Mixed-Precision via the `with torch.autocast(device_type='torch_device'):` decorator,"
                ' or load the model with the `dtype` argument. Example: `model = AutoModel.from_pretrained("openai/whisper-tiny", attn_implementation="flash_attention_2", dtype=torch.float16)`'
            )

        # With the early check, the parameters are not yet initialized correctly
        if not is_init_check:
            param_devices = list({param.device for param in self.parameters()})
            if len(param_devices) == 1 and param_devices[0].type == "cpu":
                if torch.cuda.is_available():
                    logger.warning_once(
                        "You are attempting to use Flash Attention 2 with a model not initialized on GPU. Make sure to move the model to GPU"
                        " after initializing it on CPU with `model.to('cuda')`."
                    )
                elif is_torch_mlu_available():
                    logger.warning_once(
                        "You are attempting to use Flash Attention 2 with a model not initialized on MLU. Make sure to move the model to MLU"
                        " after initializing it on CPU with `model.to('mlu')`."
                    )
                else:
                    raise ValueError(
                        "You are attempting to use Flash Attention 2 with a model not initialized on GPU and with no GPU available. "
                        "This is not supported yet. Please make sure to have access to a GPU and either initialise the model on a GPU by passing a device_map "
                        "or initialising the model on CPU and then moving it to GPU."
                    )

        # If no error raise by this point, we can return `True`
        return True

    def _flash_attn_3_can_dispatch(self, is_init_check: bool = False) -> bool:
        """
        Check the availability of Flash Attention 3 for a given model.

        Args:
            is_init_check (`bool`, *optional*):
                Whether this check is performed early, i.e. at __init__ time, or later when the model and its weights are
                fully instantiated. This is needed as we also check the devices of the weights, which are only available
                later after __init__. This allows to raise proper exceptions early before instantiating the full models
                if we know that the model does not support the requested attention.
        """
        dtype = self.config.dtype

        if not self._supports_flash_attn:
            raise ValueError(
                f"{self.__class__.__name__} does not support Flash Attention 3 yet. Please request to add support where"
                f" the model is hosted, on its model hub page: https://huggingface.co/{self.config._name_or_path}/discussions/new"
                " or in the Transformers GitHub repo: https://github.com/huggingface/transformers/issues/new"
            )

        if not is_flash_attn_3_available():
            preface = "FlashAttention3 has been toggled on, but it cannot be used due to the following error:"

            if importlib.util.find_spec("flash_attn_3") is None:
                raise ImportError(f"{preface} the package flash_attn_3 seems to be not installed.")

            if torch.cuda.is_available():
                major, _ = torch.cuda.get_device_capability()
                if major < 9:
                    raise ValueError(
                        f"{preface} Flash Attention 3 requires compute capability >= 9.0, but found {torch.cuda.get_device_capability()} with compute capability {major}.0."
                    )
                else:
                    raise ImportError(f"{preface} Flash Attention 3 is not available.")
            else:
                raise ValueError(
                    f"{preface} Flash Attention 3 is not available on CPU. Please make sure torch can access a CUDA device."
                )

        if dtype is None:
            logger.warning_once(
                "You are attempting to use Flash Attention 3 without specifying a torch dtype. This might lead to unexpected behaviour"
            )
        elif dtype is not None and dtype not in [torch.float16, torch.bfloat16]:
            logger.warning_once(
                "Flash Attention 3 only supports torch.float16 and torch.bfloat16 dtypes, but"
                f" the current dype in {self.__class__.__name__} is {dtype}. You should run training or inference using Automatic Mixed-Precision via the `with torch.autocast(device_type='torch_device'):` decorator,"
                ' or load the model with the `dtype` argument. Example: `model = AutoModel.from_pretrained("meta-llama/Llama-3.2-1B", attn_implementation="flash_attention_3", dtype=torch.float16)`'
            )

        if getattr(self.config, "alibi", False) or getattr(self.config, "use_alibi", False):
            raise ValueError("Model is configured to use ALiBi, which is not supported by Flash Attention 3.")

        # Check for attention dropout, which is incompatible with FA3
        if hasattr(self.config, "attention_dropout") and self.config.attention_dropout > 0:
            raise ValueError(
                f"Model has attention_dropout={self.config.attention_dropout}, which is not supported by Flash Attention 3."
            )

        # With the early check, the parameters are not yet initialized correctly
        if not is_init_check:
            param_devices = list({param.device for param in self.parameters()})
            if len(param_devices) == 1 and param_devices[0].type == "cpu":
                if torch.cuda.is_available():
                    logger.warning_once(
                        "You are attempting to use Flash Attention 3 with a model not initialized on GPU. Make sure to move the model to GPU"
                        " after initializing it on CPU with `model.to('cuda')`."
                    )
                else:
                    raise ValueError(
                        "You are attempting to use Flash Attention 3 with a model not initialized on GPU and with no GPU available. "
                        "This is not supported yet. Please make sure to have access to a GPU and either initialise the model on a GPU by passing a device_map "
                        "or initialising the model on CPU and then moving it to GPU."
                    )

        return True

    def _sdpa_can_dispatch(self, is_init_check: bool = False) -> bool:
        """
        Check the availability of SDPA for a given model.

        Args:
            is_init_check (`bool`, *optional*):
                Whether this check is performed early, i.e. at __init__ time, or later when the model and its weights are
                fully instantiated. This is needed as we also check the devices of the weights, which are only available
                later after __init__. This allows to raise proper exceptions early before instantiating the full models
                if we know that the model does not support the requested attention.
        """
        if not self._supports_sdpa:
            raise ValueError(
                f"{self.__class__.__name__} does not support an attention implementation through torch.nn.functional.scaled_dot_product_attention yet."
                " Please request the support for this architecture: https://github.com/huggingface/transformers/issues/28005. If you believe"
                ' this error is a bug, please open an issue in Transformers GitHub repository and load your model with the argument `attn_implementation="eager"` meanwhile. Example: `model = AutoModel.from_pretrained("openai/whisper-tiny", attn_implementation="eager")`'
            )

        if (
            torch.version.hip is not None
            and torch.cuda.device_count() > 1
            and version.parse(torch.__version__) < version.parse("2.4.1")
        ):
            logger.warning_once(
                "Using the `SDPA` attention implementation on multi-gpu setup with ROCM may lead to performance issues due to the FA backend. Disabling it to use alternative backends."
            )
            torch.backends.cuda.enable_flash_sdp(False)

        return True

    def _flex_attn_can_dispatch(self, is_init_check: bool = False) -> bool:
        """
        Check the availability of Flex Attention for a given model.

        Args:
            is_init_check (`bool`, *optional*):
                Whether this check is performed early, i.e. at __init__ time, or later when the model and its weights are
                fully instantiated. This is needed as we also check the devices of the weights, which are only available
                later after __init__. This allows to raise proper exceptions early before instantiating the full models
                if we know that the model does not support the requested attention.
        """
        if not self._supports_flex_attn:
            raise ValueError(
                f"{self.__class__.__name__} does not support an attention implementation through torch's flex_attention."
                " Please request the support for this architecture: https://github.com/huggingface/transformers/issues/34809."
                " If you believe this error is a bug, please open an issue in Transformers GitHub repository"
                ' and load your model with the argument `attn_implementation="eager"` meanwhile.'
                ' Example: `model = AutoModel.from_pretrained("openai/whisper-tiny", attn_implementation="eager")`'
            )
        if not is_torch_flex_attn_available():
            raise ImportError(
                "PyTorch Flex Attention requirements in Transformers are not met. Please install torch>=2.5.0."
            )

        # If no error raise by this point, we can return `True`
        return True

    def _check_and_adjust_attn_implementation(
        self, attn_implementation: Optional[str], is_init_check: bool = False
    ) -> str:
        """
        Check that the `attn_implementation` exists and is supported by the models, and try to get the kernel from hub if
        it matches hf kernels pattern.

        Args:
            attn_implementation (`str` or `None`):
                The attention implementation to check for existence/validity.
            is_init_check (`bool`, *optional*):
                Whether this check is performed early, i.e. at __init__ time, or later when the model and its weights are
                fully instantiated. This is needed as we also check the devices of the weights, which are only available
                later after __init__. This allows to raise proper exceptions early before instantiating the full models
                if we know that the model does not support the requested attention.

        Returns:
            `str`: The final attention implementation to use, including potential fallbacks from sdpa to eager, or from
            None to sdpa (to potentially eager).
        """
        applicable_attn_implementation = attn_implementation

        # If FA not installed, do not fail but use kernels instead
        if (
            attn_implementation is not None
            and "flash" in attn_implementation
            and self._supports_flash_attn
            and not (is_flash_attn_2_available() or is_flash_attn_3_available())
            and is_kernels_available()
            and not is_torch_npu_available()
        ):
            if attn_implementation.endswith("2"):
                applicable_attn_implementation = "kernels-community/flash-attn"
            else:
                applicable_attn_implementation = "kernels-community/vllm-flash-attn3"

        if is_kernel(applicable_attn_implementation):
            try:
                load_and_register_attn_kernel(applicable_attn_implementation)
                # log that we used kernel fallback if successful
                if "flash_" in attn_implementation:
                    logger.warning_once(
                        f"You do not have `flash_attn` installed, using `{applicable_attn_implementation}` "
                        "from the `kernels` library instead!"
                    )
            except Exception as e:
                # raise the proper exception for requested flash attention
                if attn_implementation.startswith("flash_"):
                    if attn_implementation.endswith("2"):
                        self._flash_attn_2_can_dispatch()
                    else:
                        self._flash_attn_3_can_dispatch()

                # error properly out if a kernel was specifically requested
                raise e
        else:
            applicable_attn_implementation = self.get_correct_attn_implementation(
                applicable_attn_implementation, is_init_check
            )
            # preload flash attention here to allow compile with fullgraph
            if applicable_attn_implementation.startswith("flash_"):
                lazy_import_flash_attention(applicable_attn_implementation, force_import=True)
        return applicable_attn_implementation

    def get_correct_attn_implementation(self, requested_attention: Optional[str], is_init_check: bool = False) -> str:
        applicable_attention = "sdpa" if requested_attention is None else requested_attention
        if applicable_attention not in ["eager"] + ALL_ATTENTION_FUNCTIONS.valid_keys():
            message = (
                f'Specified `attn_implementation="{applicable_attention}"` is not supported. The only possible arguments are '
                '`attn_implementation="eager"`, `"paged|eager"`'
            )
            # check `supports_flash_attn_2` for BC with custom code. TODO: remove after a few releases
            if self._supports_flash_attn or getattr(self, "_supports_flash_attn_2", False):
                message += ', `"attn_implementation=flash_attention_3"`, `"attn_implementation=flash_attention_2"`, `"attn_implementation=paged|flash_attention_2"`'
            if self._supports_sdpa:
                message += ', `"attn_implementation=sdpa"`, `"attn_implementation=paged|sdpa"`'
            if self._supports_flex_attn:
                message += ', `"attn_implementation=flex_attention"`'
            raise ValueError(message + ".")

        # Perform relevant checks
        if "flash_attention_2" in applicable_attention:
            self._flash_attn_2_can_dispatch(is_init_check)
        elif "flash_attention_3" in applicable_attention:
            self._flash_attn_3_can_dispatch(is_init_check)
        elif "flex_attention" in applicable_attention:
            self._flex_attn_can_dispatch(is_init_check)
        elif "sdpa" in applicable_attention:
            # Sdpa is the default, so we try it and fallback to eager otherwise when not possible
            try:
                self._sdpa_can_dispatch(is_init_check)
            except (ValueError, ImportError) as e:
                if requested_attention is not None and "sdpa" in requested_attention:
                    raise e
                applicable_attention = "eager"

        return applicable_attention

    @classmethod
    def _can_set_attn_implementation(cls) -> bool:
        """Detect whether the class supports setting its attention implementation dynamically. It is an ugly check based on
        opening the file, but avoids maintaining yet another property flag.
        """
        class_file = sys.modules[cls.__module__].__file__
        with open(class_file, "r") as f:
            code = f.read()
        # heuristic -> if we find those patterns, the model uses the correct interface
        if re.search(r"class \w+Attention\(nn.Module\)", code):
            return (
                "eager_attention_forward" in code
                and "ALL_ATTENTION_FUNCTIONS[self.config._attn_implementation]" in code
            )
        else:
            # If no attention layer, assume `True`. Most probably a multimodal model or inherits from existing models
            return True

    def set_attn_implementation(self, attn_implementation: Union[str, dict]):
        """
        Set the requested `attn_implementation` for this model.

        Args:
            attn_implementation (`str` or `dict`):
                The attention implementation to set for this model. It can be either a `str`, in which case it will be
                dispatched to all submodels if relevant, or a `dict` where keys are the sub_configs name, in which case each
                submodel will dispatch the corresponding value.
        """
        requested_implementation = (
            attn_implementation
            if not isinstance(attn_implementation, dict)
            else attn_implementation.get("", self.config._attn_implementation)
        )

        if requested_implementation != self.config._attn_implementation:
            # In this case, raise
            if not self._can_set_attn_implementation():
                logger.warning(
                    f"{self.__class__.__name__} does not support setting its attention implementation dynamically, because it "
                    "does not follow the functional approach based on AttentionInterface "
                    "(see https://huggingface.co/docs/transformers/en/attention_interface)"
                )
            else:
                requested_implementation = self._check_and_adjust_attn_implementation(
                    requested_implementation, is_init_check=False
                )
                # Apply the change (on the internal attr, to avoid setting it recursively)
                self.config._attn_implementation_internal = requested_implementation

        # Apply it to all submodels as well
        for submodule in self.modules():
            # We found a submodel (which is not self) with a different config (otherwise, it may be the same "actual model",
            # e.g. ForCausalLM has a Model inside, but no need to check it again)
            if (
                submodule is not self
                and isinstance(submodule, PreTrainedModel)
                and submodule.config.__class__ != self.config.__class__
                # If it was already changed, no need to do it again
                and not hasattr(submodule.config, "_attn_was_changed")
            ):
                # In this case, warn and skip
                if not submodule._can_set_attn_implementation():
                    logger.warning(
                        f"{submodule.__class__.__name__} does not support setting its attention implementation dynamically, because it "
                        "does not follow the functional approach based on AttentionInterface "
                        "(see https://huggingface.co/docs/transformers/en/attention_interface)"
                    )
                # Set the attn on the submodule
                else:
                    sub_implementation = requested_implementation
                    if isinstance(attn_implementation, dict):
                        for subconfig_key in self.config.sub_configs:
                            # We need to check for exact object match here, with `is`
                            if getattr(self.config, subconfig_key) is submodule.config:
                                sub_implementation = attn_implementation.get(
                                    subconfig_key, submodule.config._attn_implementation
                                )
                                break
                    # Check the module can use correctly, otherwise we raise an error if requested attention can't be set for submodule
                    sub_implementation = submodule.get_correct_attn_implementation(sub_implementation)
                    submodule.config._attn_implementation_internal = sub_implementation

                # Still add it as "changed" even if it was skipped, as we would otherwise try to set it in the dark afterwards
                # We need to set it on the config itself, to differentiate 2 subconfigs of the same __class__ potentially
                submodule.config._attn_was_changed = True

        # We need this as some old and badly designed models use subconfigs without declaring the corresponding modules as PreTrainedModel
        for subconfig_key in self.config.sub_configs:
            if (subconfig := getattr(self.config, subconfig_key)) is not None:
                sub_implementation = (
                    requested_implementation
                    if not isinstance(attn_implementation, dict)
                    else attn_implementation.get(subconfig_key, subconfig._attn_implementation)
                )
                # This means we did not perform any check above for this particular subconfig -> set it in the dark if it is registered
                if (
                    not hasattr(subconfig, "_attn_was_changed")
                    # If it's already the same, then no need to enter here and raise warnings
                    and sub_implementation != subconfig._attn_implementation
                ):
                    if sub_implementation not in ["eager"] + ALL_ATTENTION_FUNCTIONS.valid_keys():
                        raise ValueError(
                            f'Specified `attn_implementation="{sub_implementation}"` is not supported for {subconfig_key}. '
                            'The only possible arguments are "eager" (manual attention implementation)'
                            f"or one of the following: {list(ALL_ATTENTION_FUNCTIONS.valid_keys())}"
                        )
                    subconfig._attn_implementation_internal = sub_implementation
                    logger.warning(
                        f"We set the attention implementation for the sub-config `{subconfig_key}` to `{sub_implementation}` "
                        "without finding the associated sub-model. For this reason we could not check if the model supports it. "
                        "You may encounter undefined behavior."
                    )
                # Unset the attribute in this case, to avoid issues in the future
                else:
                    if hasattr(subconfig, "_attn_was_changed"):
                        del subconfig._attn_was_changed

    def enable_input_require_grads(self):
        """
        Enables the gradients for the input embeddings. This is useful for fine-tuning adapter weights while keeping
        the model weights fixed.
        """

        def make_inputs_require_grads(module, input, output):
            output.requires_grad_(True)

        self._require_grads_hook = self.get_input_embeddings().register_forward_hook(make_inputs_require_grads)

    def disable_input_require_grads(self):
        """
        Removes the `_require_grads_hook`.
        """
        self._require_grads_hook.remove()

    def get_decoder(self):
        """
        Best-effort lookup of the *decoder* module.

        Order of attempts (covers ~85 % of current usages):

        1. `self.decoder`
        2. `self.model`                       (many wrappers store the decoder here)
        3. `self.model.get_decoder()`         (nested wrappers)
        4. fallback: raise for the few exotic models that need a bespoke rule
        """
        if hasattr(self, "decoder"):
            return self.decoder

        if hasattr(self, "model"):
            inner = self.model
            # See: https://github.com/huggingface/transformers/issues/40815
            if hasattr(inner, "get_decoder") and type(inner) is not type(self):
                return inner.get_decoder()
            return inner

        # If this is a base transformer model (no decoder/model attributes), return self
        # This handles cases like MistralModel which is itself the decoder
        return self

    def set_decoder(self, decoder):
        """
        Symmetric setter. Mirrors the lookup logic used in `get_decoder`.
        """

        if hasattr(self, "decoder"):
            self.decoder = decoder
            return

        if hasattr(self, "model"):
            inner = self.model
            if hasattr(inner, "set_decoder"):
                inner.set_decoder(decoder)
            else:
                self.model = decoder
            return

        return

    @torch.no_grad()
    def _init_weights(self, module):
        """
        Initialize the weights. This is quite general on purpose, in the spirit of what we usually do. For more complex
        initialization scheme, it should be overridden by the derived `PreTrainedModel` class. In case a model adds an explicit
        `nn.Parameter`, this method should also be overridden in order to initialize it correctly.
        """
        if hasattr(self.config, "initializer_range"):
            std = self.config.initializer_range or 0.02
        else:
            # 0.02 is the standard default value across the library
            std = getattr(self.config.get_text_config(), "initializer_range", 0.02)

        if isinstance(module, (nn.Linear, nn.Conv1d, nn.Conv2d, nn.Conv3d, nn.ConvTranspose1d, nn.ConvTranspose2d)):
            if getattr(module, "weight", None) is not None:
                module.weight.normal_(mean=0.0, std=std)
            if getattr(module, "bias", None) is not None:
                module.bias.zero_()
        elif isinstance(module, nn.Embedding):
            if getattr(module, "weight", None) is not None:
                module.weight.normal_(mean=0.0, std=std)
<<<<<<< HEAD
            if getattr(self.config, "pad_token_id", None) is not None:
=======
            if getattr(
                self.config, "pad_token_id", None
            ) is not None and self.config.pad_token_id < module.weight.size(0):
>>>>>>> 6f6095e0
                module.weight[self.config.pad_token_id].zero_()
        elif isinstance(module, nn.MultiheadAttention):
            # This uses torch's original init
            module._reset_parameters()
        # We cannot use `isinstance` on the RMSNorms or LayerNorms, as they usually are custom modules which change names
        # between modelings (because they are prefixed with the model name)
        elif (
            isinstance(module, (nn.GroupNorm, nn.BatchNorm1d, nn.BatchNorm2d, nn.BatchNorm3d))
            or "LayerNorm" in module.__class__.__name__
            or "RMSNorm" in module.__class__.__name__
        ):
            # Norms can exist without weights (in which case they are None from torch primitives)
            if hasattr(module, "weight") and module.weight is not None:
                module.weight.fill_(1.0)
            if hasattr(module, "bias") and module.bias is not None:
                module.bias.zero_()
        if isinstance(getattr(module, "gate_up_proj", None), nn.Parameter):
            module.gate_up_proj.normal_(mean=0.0, std=std)
        if isinstance(getattr(module, "down_proj", None), nn.Parameter):
            module.down_proj.normal_(mean=0.0, std=std)
        if isinstance(getattr(module, "gate", None), nn.Parameter):
            module.gate.normal_(mean=0.0, std=std)

    def _initialize_weights(self, module):
        """
        Initialize the weights if they are not already initialized.
        """
        if getattr(module, "_is_hf_initialized", False):
            return

        self._init_weights(module)
        module._is_hf_initialized = True

    @torch.no_grad()
    @guard_nn_init_functions()
    def initialize_weights(self):
        """
        This is equivalent to calling `self.apply(self._initialize_weights)`, but correctly handles composite models.
        This function dynamically dispatches the correct `init_weights` function to the modules as we advance in the
        module graph along the recursion. It can handle an arbitrary number of sub-models. Without it, every composite
        model would have to recurse a second time on all sub-models explicitly in the outer-most `_init_weights`, which
        is extremely error prone and inefficient.

        Note that the `torch.no_grad()` decorator is very important as well, as most of our `_init_weights` do not use
        `torch.nn.init` functions (which are all no_grad by default), but simply do in-place ops such as
        `module.weight.zero_()`.
        """
        if not hasattr(torch.nn.Module, "smart_apply"):
            # This function is equivalent to `torch.nn.Module.apply`, except that it dynamically adjust the function
            # to apply as we go down the graph
            def smart_apply(self, fn):
                for module in self.children():
                    # We found a sub-model: recursively dispatch its own init function now!
                    if isinstance(module, PreTrainedModel):
                        module.smart_apply(module._initialize_weights)
                    else:
                        module.smart_apply(fn)
                fn(self)
                return self

            torch.nn.Module.smart_apply = smart_apply

        # Let the magic happen with this simple call
        self.smart_apply(self._initialize_weights)

    def tie_weight_source_and_target(
        self,
        top_level: "PreTrainedModel",
        missing_keys: Optional[set[str]] = None,
        module_prefix: str = "",
    ):
        """
        If set in the config, tie the weights between the input embeddings and the output embeddings,
        and the encoder and decoder. This relies on the `_tied_weights_keys` dict.

        This is very sensible! For many reasons and especially this one:
        ```python
        from torch import nn
        import torch
        class MyClass(nn.Module):
            def __init__(self):
                super().__init__()
                self.proj = nn.Linear(8,8)
                self.bias = nn.Parameter(torch.empty(8))
                self.proj.bias = self.bias

        c = MyClass()
        print(list(c.named_parameters()))
        ```
        That's for a parameter, for a module, it will just remove the ones that are "shared" (that makes sense) and overwrite getattr for it.

        ```python
        from torch import nn
        import torch
        class Decoder(nn.Module):
            def __init__(self):
                super().__init__()
                self.embedding = nn.Embedding(8,8)

        class Encoder(nn.Module):
            def __init__(self):
                super().__init__()
                self.embedding = nn.Embedding(8,8)

        class EncoderDecoder(nn.Module):
            def __init__(self):
                super().__init__()
                self.encoder = Encoder()
                self.decoder = Decoder()
                self.encoder.embedding = self.decoder.embedding # setattr is convenient

        c = EncoderDecoder()
        print(list(c.named_parameters()))
        ```
        Thus the order of the keys matters. If you tie `self.decoder.embedding` you can no longer tie anything inside it.

        If you call this function, it will always tie. There is only 1 tricky case, if all weights are missing, you still want to mention that
        the ones you tied were missing.
        """
        mapping = getattr(self, "_tied_weights_keys", None)
        if not isinstance(mapping, dict):
            return
        if (  # we only tie for ourselves, so we look at our config
            not self.config.tie_word_embeddings
            and not self.config.tie_encoder_decoder  # if missing keys is None we init?
        ):
            return

        # TODO let's pray this is not too slow :)
        top_level_params = dict(top_level.named_parameters(remove_duplicate=False)) | dict(
            top_level.named_buffers(remove_duplicate=False)
        )
        for target_name, source_name in mapping.items():
            source_name = f"^{module_prefix}.{source_name}" if module_prefix else "^" + source_name
            target_name = f"^{module_prefix}.{target_name}" if module_prefix else "^" + target_name

            source_is_there = bool(missing_keys) and not re.search(
                source_name, "\n".join(missing_keys), flags=re.MULTILINE
            )
            source_params = sorted(filter(lambda x: re.search(source_name, x), top_level_params.keys()))
            target_params = sorted(filter(lambda x: re.search(target_name, x), top_level_params.keys()))
            if not len(source_params) > 0 or len(target_params) % len(source_params) != 0:
                raise ValueError(
                    f"There is an issue with your definition of `tie_weights_keys` for {source_name}:{target_name}. We found {source_params} to tie into {target_params}"
                )
            if len(target_params) > 0:
                # we cycle source as it should be dispatch in many target if regex
                for target_n, source_n in zip(target_params, cycle(source_params)):
                    if "." in target_n:
                        parent_path, last = target_n.rsplit(".", 1)
                        parent = top_level.get_submodule(parent_path)
                    else:
                        parent_path, last = "", target_n
                        parent = top_level  # top-level
                    setattr(parent, last, top_level_params[source_n])
                    self._adjust_bias(parent, top_level_params[source_n])
                    if missing_keys and source_is_there:  # test_model_weights_reload_no_missing_tied_weights
                        missing_keys.discard(target_n)
            else:
                target_is_not_there = missing_keys and re.search(
                    target_name, "\n".join(missing_keys), flags=re.MULTILINE
                )
                raise ValueError(
                    "There is a problem in the way you tie your keys or the way they were saved.\n"
                    f"source_is_there={source_is_there}, target_is_there={not target_is_not_there}, missing_keys={missing_keys},"
                    "tie_word_embeddings/tie_encoder_decoder={(self.config.tie_word_embeddings or self.config.tie_encoder_decoder)}"
                )

    def _adjust_bias(self, output_embeddings, input_embeddings):
        if getattr(output_embeddings, "bias", None) is not None and hasattr(output_embeddings, "weight"):
            weight_shape = output_embeddings.weight.shape
            output_embeddings.bias.data = nn.functional.pad(
                output_embeddings.bias.data,
                (0, weight_shape[0] - output_embeddings.bias.shape[0]),
                "constant",
                0,
            )
        if hasattr(output_embeddings, "out_features") and hasattr(input_embeddings, "num_embeddings"):
            output_embeddings.out_features = input_embeddings.num_embeddings

    def tie_weights(self, missing_keys: Optional[set[str]] = None):
        """
        Recursively (for all submodels) tie all the weights of the model.
        """
        # Note that `self` is included in `self.modules` so we also apply to current PreTrainedModel with this call
        if missing_keys is None:
            # called from `post_init`
            self.tie_weight_source_and_target(self, missing_keys, "")
        else:  # this is from_pretrained, so its not called on every sub module
            for module_prefix, module in self.named_modules():
                if isinstance(module, PreTrainedModel):
                    module.tie_weight_source_and_target(self, missing_keys, module_prefix)

    def _get_no_split_modules(self, device_map: str):
        """
        Get the modules of the model that should not be spit when using device_map. We iterate through the modules to
        get the underlying `_no_split_modules`.

        Args:
            device_map (`str`):
                The device map value. Options are ["auto", "balanced", "balanced_low_0", "sequential"]

        Returns:
            `list[str]`: List of modules that should not be split
        """
        _no_split_modules = set()
        modules_to_check = [self]
        while len(modules_to_check) > 0:
            module = modules_to_check.pop(-1)
            # if the module does not appear in _no_split_modules, we also check the children
            if module.__class__.__name__ not in _no_split_modules:
                if isinstance(module, PreTrainedModel):
                    if module._no_split_modules is None:
                        raise ValueError(
                            f"{module.__class__.__name__} does not support `device_map='{device_map}'`. To implement support, the model "
                            "class needs to implement the `_no_split_modules` attribute."
                        )
                    else:
                        _no_split_modules = _no_split_modules | set(module._no_split_modules)
                modules_to_check += list(module.children())
        return list(_no_split_modules)

    def resize_token_embeddings(
        self,
        new_num_tokens: Optional[int] = None,
        pad_to_multiple_of: Optional[int] = None,
        mean_resizing: bool = True,
    ) -> nn.Embedding:
        """
        Resizes input token embeddings matrix of the model if `new_num_tokens != config.vocab_size`.

        Takes care of tying weights embeddings afterwards if the model class has a `tie_weights()` method.

        Arguments:
            new_num_tokens (`int`, *optional*):
                The new number of tokens in the embedding matrix. Increasing the size will add newly initialized
                vectors at the end. Reducing the size will remove vectors from the end. If not provided or `None`, just
                returns a pointer to the input tokens `torch.nn.Embedding` module of the model without doing anything.
            pad_to_multiple_of (`int`, *optional*):
                If set will pad the embedding matrix to a multiple of the provided value.If `new_num_tokens` is set to
                `None` will just pad the embedding to a multiple of `pad_to_multiple_of`.

                This is especially useful to enable the use of Tensor Cores on NVIDIA hardware with compute capability
                `>= 7.5` (Volta), or on TPUs which benefit from having sequence lengths be a multiple of 128. For more
                details about this, or help on choosing the correct value for resizing, refer to this guide:
                https://docs.nvidia.com/deeplearning/performance/dl-performance-matrix-multiplication/index.html#requirements-tc
            mean_resizing (`bool`):
                Whether to initialize the added embeddings from a multivariate normal distribution that has old embeddings' mean and
                covariance or to initialize them with a normal distribution that has a mean of zero and std equals `config.initializer_range`.

                Setting `mean_resizing` to `True` is useful when increasing the size of the embeddings of causal language models,
                where the generated tokens' probabilities won't be affected by the added embeddings because initializing the new embeddings with the
                old embeddings' mean will reduce the kl-divergence between the next token probability before and after adding the new embeddings.
                Refer to this article for more information: https://nlp.stanford.edu/~johnhew/vocab-expansion.html

        Return:
            `torch.nn.Embedding`: Pointer to the input tokens Embeddings Module of the model.
        """
        model_embeds = self._resize_token_embeddings(new_num_tokens, pad_to_multiple_of, mean_resizing)
        if new_num_tokens is None and pad_to_multiple_of is None:
            return model_embeds

        # Since we are basically reusing the same old embeddings with new weight values, gathering is required
        is_quantized = hasattr(self, "hf_quantizer") and self.hf_quantizer is not None
        if is_deepspeed_zero3_enabled() and not is_quantized:
            import deepspeed

            with deepspeed.zero.GatheredParameters(model_embeds.weight, modifier_rank=None):
                vocab_size = model_embeds.weight.shape[0]
        else:
            vocab_size = model_embeds.weight.shape[0]

        # Update base model and current model config.
        self.config.get_text_config().vocab_size = vocab_size
        self.vocab_size = vocab_size

        # Tie weights again if needed
        self.tie_weights()

        return model_embeds

    def _resize_token_embeddings(self, new_num_tokens, pad_to_multiple_of=None, mean_resizing=True):
        old_embeddings = self.get_input_embeddings()
        new_embeddings = self._get_resized_embeddings(
            old_embeddings, new_num_tokens, pad_to_multiple_of, mean_resizing
        )
        if hasattr(old_embeddings, "_hf_hook"):
            hook = old_embeddings._hf_hook
            add_hook_to_module(new_embeddings, hook)
        old_embeddings_requires_grad = old_embeddings.weight.requires_grad
        new_embeddings.requires_grad_(old_embeddings_requires_grad)
        self.set_input_embeddings(new_embeddings)
        is_quantized = hasattr(self, "hf_quantizer") and self.hf_quantizer is not None

        # Update new_num_tokens with the actual size of new_embeddings
        if pad_to_multiple_of is not None:
            if is_deepspeed_zero3_enabled() and not is_quantized:
                import deepspeed

                with deepspeed.zero.GatheredParameters(new_embeddings.weight, modifier_rank=None):
                    new_num_tokens = new_embeddings.weight.shape[0]
            else:
                new_num_tokens = new_embeddings.weight.shape[0]

        # if word embeddings are not tied, make sure that lm head is resized as well
        if (
            self.get_output_embeddings() is not None
            and not self.config.get_text_config(decoder=True).tie_word_embeddings
        ):
            old_lm_head = self.get_output_embeddings()
            if isinstance(old_lm_head, torch.nn.Embedding):
                new_lm_head = self._get_resized_embeddings(old_lm_head, new_num_tokens, mean_resizing=mean_resizing)
            else:
                new_lm_head = self._get_resized_lm_head(old_lm_head, new_num_tokens, mean_resizing=mean_resizing)
            if hasattr(old_lm_head, "_hf_hook"):
                hook = old_lm_head._hf_hook
                add_hook_to_module(new_lm_head, hook)
            old_lm_head_requires_grad = old_lm_head.weight.requires_grad
            new_lm_head.requires_grad_(old_lm_head_requires_grad)
            self.set_output_embeddings(new_lm_head)

        return self.get_input_embeddings()

    def _get_resized_embeddings(
        self,
        old_embeddings: nn.Embedding,
        new_num_tokens: Optional[int] = None,
        pad_to_multiple_of: Optional[int] = None,
        mean_resizing: bool = True,
    ) -> nn.Embedding:
        """
        Build a resized Embedding Module from a provided token Embedding Module. Increasing the size will add newly
        initialized vectors at the end. Reducing the size will remove vectors from the end

        Args:
            old_embeddings (`torch.nn.Embedding`):
                Old embeddings to be resized.
            new_num_tokens (`int`, *optional*):
                New number of tokens in the embedding matrix.

                Increasing the size will add newly initialized vectors at the end. Reducing the size will remove
                vectors from the end. If not provided or `None`, just returns a pointer to the input tokens
                `torch.nn.Embedding` module of the model without doing anything.
            pad_to_multiple_of (`int`, *optional*):
                If set will pad the embedding matrix to a multiple of the provided value. If `new_num_tokens` is set to
                `None` will just pad the embedding to a multiple of `pad_to_multiple_of`.

                This is especially useful to enable the use of Tensor Cores on NVIDIA hardware with compute capability
                `>= 7.5` (Volta), or on TPUs which benefit from having sequence lengths be a multiple of 128. For more
                details about this, or help on choosing the correct value for resizing, refer to this guide:
                https://docs.nvidia.com/deeplearning/performance/dl-performance-matrix-multiplication/index.html#requirements-tc
            mean_resizing (`bool`):
                Whether to initialize the added embeddings from a multivariate normal distribution that has old embeddings' mean and
                covariance or to initialize them with a normal distribution that has a mean of zero and std equals `config.initializer_range`.

                Setting `mean_resizing` to `True` is useful when increasing the size of the embeddings of causal language models,
                where the generated tokens' probabilities will not be affected by the added embeddings because initializing the new embeddings with the
                old embeddings' mean will reduce the kl-divergence between the next token probability before and after adding the new embeddings.
                Refer to this article for more information: https://nlp.stanford.edu/~johnhew/vocab-expansion.html


        Return:
            `torch.nn.Embedding`: Pointer to the resized Embedding Module or the old Embedding Module if
            `new_num_tokens` is `None`
        """

        if pad_to_multiple_of is not None:
            if not isinstance(pad_to_multiple_of, int):
                raise ValueError(
                    f"Asking to pad the embedding matrix to a multiple of `{pad_to_multiple_of}`, which is not and integer. Please make sure to pass an integer"
                )
            if new_num_tokens is None:
                new_num_tokens = old_embeddings.weight.shape[0]
            new_num_tokens = ((new_num_tokens + pad_to_multiple_of - 1) // pad_to_multiple_of) * pad_to_multiple_of
        else:
            logger.info(
                "You are resizing the embedding layer without providing a `pad_to_multiple_of` parameter. This means that the new embedding"
                f" dimension will be {new_num_tokens}. This might induce some performance reduction as *Tensor Cores* will not be available."
                " For more details about this, or help on choosing the correct value for resizing, refer to this guide:"
                " https://docs.nvidia.com/deeplearning/performance/dl-performance-matrix-multiplication/index.html#requirements-tc"
            )

        if new_num_tokens is None:
            return old_embeddings

        is_quantized = hasattr(self, "hf_quantizer") and self.hf_quantizer is not None
        if is_deepspeed_zero3_enabled() and not is_quantized:
            import deepspeed

            with deepspeed.zero.GatheredParameters(old_embeddings.weight, modifier_rank=None):
                old_num_tokens, old_embedding_dim = old_embeddings.weight.size()
        else:
            old_num_tokens, old_embedding_dim = old_embeddings.weight.size()

        if old_num_tokens == new_num_tokens and not is_deepspeed_zero3_enabled():
            return old_embeddings

        if not isinstance(old_embeddings, nn.Embedding):
            raise TypeError(
                f"Old embeddings are of type {type(old_embeddings)}, which is not an instance of {nn.Embedding}. You"
                " should either use a different resize function or make sure that `old_embeddings` are an instance of"
                f" {nn.Embedding}."
            )

        # Build new embeddings

        # When using DeepSpeed ZeRO-3, we shouldn't create new embeddings with DeepSpeed init
        # because the shape of the new embedding layer is used across various modeling files
        # as well as to update config vocab size. Shape will be 0 when using DeepSpeed init leading
        # to errors when training.
        new_embeddings = nn.Embedding(
            new_num_tokens,
            old_embedding_dim,
            device=old_embeddings.weight.device,
            dtype=old_embeddings.weight.dtype,
        )

        if new_num_tokens > old_num_tokens and not mean_resizing:
            # initialize new embeddings (in particular added tokens) with a mean of 0 and std equals `config.initializer_range`.
            self._init_weights(new_embeddings)

        elif new_num_tokens > old_num_tokens and mean_resizing:
            # initialize new embeddings  (in particular added tokens). The new embeddings will be initialized
            # from a multivariate normal distribution that has old embeddings' mean and covariance.
            # as described in this article: https://nlp.stanford.edu/~johnhew/vocab-expansion.html
            logger.warning_once(
                "The new embeddings will be initialized from a multivariate normal distribution that has old embeddings' mean and covariance. "
                "As described in this article: https://nlp.stanford.edu/~johnhew/vocab-expansion.html. "
                "To disable this, use `mean_resizing=False`"
            )

            added_num_tokens = new_num_tokens - old_num_tokens
            if is_deepspeed_zero3_enabled() and not is_quantized:
                import deepspeed

                with deepspeed.zero.GatheredParameters([old_embeddings.weight], modifier_rank=None):
                    self._init_added_embeddings_weights_with_mean(
                        old_embeddings, new_embeddings, old_num_tokens, added_num_tokens
                    )
            else:
                self._init_added_embeddings_weights_with_mean(
                    old_embeddings, new_embeddings, old_num_tokens, added_num_tokens
                )

        # Copy token embeddings from the previous weights

        # numbers of tokens to copy
        n = min(old_num_tokens, new_num_tokens)

        if is_deepspeed_zero3_enabled() and not is_quantized:
            import deepspeed

            params = [old_embeddings.weight, new_embeddings.weight]
            with deepspeed.zero.GatheredParameters(params, modifier_rank=0):
                new_embeddings.weight.data[:n, :] = old_embeddings.weight.data[:n, :]
        else:
            new_embeddings.weight.data[:n, :] = old_embeddings.weight.data[:n, :]

        # Replace weights in old_embeddings and return to maintain the same embedding type.
        # This ensures correct functionality when a Custom Embedding class is passed as input.
        # The input and output embedding types remain consistent. (c.f. https://github.com/huggingface/transformers/pull/31979)
        if is_deepspeed_zero3_enabled() and not is_quantized:
            import deepspeed

            params = [old_embeddings.weight, new_embeddings.weight]
            with deepspeed.zero.GatheredParameters(params, modifier_rank=0):
                old_embeddings.weight = new_embeddings.weight
                old_embeddings.num_embeddings = new_embeddings.weight.data.shape[0]

                # If the new number of tokens is smaller than the original `padding_idx`, the `padding_idx`
                # will be set to `None` in the resized embeddings.
                if old_embeddings.padding_idx is not None and (new_num_tokens - 1) < old_embeddings.padding_idx:
                    old_embeddings.padding_idx = None
        else:
            old_embeddings.weight.data = new_embeddings.weight.data
            old_embeddings.num_embeddings = new_embeddings.weight.data.shape[0]
            if old_embeddings.padding_idx is not None and (new_num_tokens - 1) < old_embeddings.padding_idx:
                old_embeddings.padding_idx = None

        return old_embeddings

    def _get_resized_lm_head(
        self,
        old_lm_head: nn.Linear,
        new_num_tokens: Optional[int] = None,
        transposed: bool = False,
        mean_resizing: bool = True,
    ) -> nn.Linear:
        """
        Build a resized Linear Module from a provided old Linear Module. Increasing the size will add newly initialized
        vectors at the end. Reducing the size will remove vectors from the end

        Args:
            old_lm_head (`torch.nn.Linear`):
                Old lm head liner layer to be resized.
            new_num_tokens (`int`, *optional*):
                New number of tokens in the linear matrix.

                Increasing the size will add newly initialized vectors at the end. Reducing the size will remove
                vectors from the end. If not provided or `None`, just returns a pointer to the input tokens
                `torch.nn.Linear` module of the model without doing anything. transposed (`bool`, *optional*, defaults
                to `False`): Whether `old_lm_head` is transposed or not. If True `old_lm_head.size()` is `lm_head_dim,
                vocab_size` else `vocab_size, lm_head_dim`.
            mean_resizing (`bool`):
                Whether to initialize the added embeddings from a multivariate normal distribution that has old embeddings' mean and
                covariance or to initialize them with a normal distribution that has a mean of zero and std equals `config.initializer_range`.

                Setting `mean_resizing` to `True` is useful when increasing the size of the embeddings of causal language models,
                where the generated tokens' probabilities will not be affected by the added embeddings because initializing the new embeddings with the
                old embeddings' mean will reduce the kl-divergence between the next token probability before and after adding the new embeddings.
                Refer to this article for more information: https://nlp.stanford.edu/~johnhew/vocab-expansion.html

        Return:
            `torch.nn.Linear`: Pointer to the resized Linear Module or the old Linear Module if `new_num_tokens` is
            `None`
        """

        if new_num_tokens is None:
            return old_lm_head

        is_quantized = hasattr(self, "hf_quantizer") and self.hf_quantizer is not None
        if is_deepspeed_zero3_enabled() and not is_quantized:
            import deepspeed

            with deepspeed.zero.GatheredParameters(old_lm_head.weight, modifier_rank=None):
                old_num_tokens, old_lm_head_dim = (
                    old_lm_head.weight.size() if not transposed else old_lm_head.weight.t().size()
                )
        else:
            old_num_tokens, old_lm_head_dim = (
                old_lm_head.weight.size() if not transposed else old_lm_head.weight.t().size()
            )

        if old_num_tokens == new_num_tokens and not is_deepspeed_zero3_enabled():
            return old_lm_head

        if not isinstance(old_lm_head, nn.Linear):
            raise TypeError(
                f"Old language model head is of type {type(old_lm_head)}, which is not an instance of {nn.Linear}. You"
                " should either use a different resize function or make sure that `old_lm_head` are an instance of"
                f" {nn.Linear}."
            )

        # Build new lm head
        new_lm_head_shape = (old_lm_head_dim, new_num_tokens) if not transposed else (new_num_tokens, old_lm_head_dim)
        has_new_lm_head_bias = old_lm_head.bias is not None

        # When using DeepSpeed ZeRO-3, we shouldn't create new embeddings with DeepSpeed init
        # because the shape of the new embedding layer is used across various modeling files
        # as well as to update config vocab size. Shape will be 0 when using DeepSpeed init leading
        # to errors when training.
        new_lm_head = nn.Linear(
            *new_lm_head_shape,
            bias=has_new_lm_head_bias,
            device=old_lm_head.weight.device,
            dtype=old_lm_head.weight.dtype,
        )

        if new_num_tokens > old_num_tokens and not mean_resizing:
            # initialize new embeddings (in particular added tokens) with a mean of 0 and std equals `config.initializer_range`.
            self._init_weights(new_lm_head)

        elif new_num_tokens > old_num_tokens and mean_resizing:
            # initialize new lm_head weights (in particular added tokens). The new lm_head weights
            # will be initialized from a multivariate normal distribution that has old embeddings' mean and covariance.
            # as described in this article: https://nlp.stanford.edu/~johnhew/vocab-expansion.html
            logger.warning_once(
                "The new lm_head weights will be initialized from a multivariate normal distribution that has old embeddings' mean and covariance. "
                "As described in this article: https://nlp.stanford.edu/~johnhew/vocab-expansion.html. "
                "To disable this, use `mean_resizing=False`"
            )

            added_num_tokens = new_num_tokens - old_num_tokens
            if is_deepspeed_zero3_enabled() and not is_quantized:
                import deepspeed

                params = [old_lm_head.weight]
                if has_new_lm_head_bias:
                    params += [old_lm_head.bias]
                with deepspeed.zero.GatheredParameters(params, modifier_rank=None):
                    self._init_added_lm_head_weights_with_mean(
                        old_lm_head, new_lm_head, old_lm_head_dim, old_num_tokens, added_num_tokens, transposed
                    )
                    if has_new_lm_head_bias:
                        self._init_added_lm_head_bias_with_mean(old_lm_head, new_lm_head, added_num_tokens)

            else:
                self._init_added_lm_head_weights_with_mean(
                    old_lm_head, new_lm_head, old_lm_head_dim, old_num_tokens, added_num_tokens, transposed
                )
                if has_new_lm_head_bias:
                    self._init_added_lm_head_bias_with_mean(old_lm_head, new_lm_head, added_num_tokens)

        num_tokens_to_copy = min(old_num_tokens, new_num_tokens)

        if is_deepspeed_zero3_enabled() and not is_quantized:
            import deepspeed

            params = [old_lm_head.weight, old_lm_head.bias, new_lm_head.weight, new_lm_head.bias]
            with deepspeed.zero.GatheredParameters(params, modifier_rank=0):
                self._copy_lm_head_original_to_resized(
                    new_lm_head, old_lm_head, num_tokens_to_copy, transposed, has_new_lm_head_bias
                )
        else:
            self._copy_lm_head_original_to_resized(
                new_lm_head, old_lm_head, num_tokens_to_copy, transposed, has_new_lm_head_bias
            )

        return new_lm_head

    def _init_added_embeddings_weights_with_mean(
        self, old_embeddings, new_embeddings, old_num_tokens, added_num_tokens
    ):
        old_embeddings_weight = old_embeddings.weight.data.to(torch.float32)
        mean_embeddings = torch.mean(old_embeddings_weight, axis=0)
        old_centered_embeddings = old_embeddings_weight - mean_embeddings
        covariance = old_centered_embeddings.T @ old_centered_embeddings / old_num_tokens

        # Check if the covariance is positive definite.
        epsilon = 1e-9
        is_covariance_psd = constraints.positive_definite.check(epsilon * covariance).all()
        if is_covariance_psd:
            # If covariances is positive definite, a distribution can be created. and we can sample new weights from it.
            distribution = torch.distributions.multivariate_normal.MultivariateNormal(
                mean_embeddings, covariance_matrix=epsilon * covariance
            )
            new_embeddings.weight.data[-1 * added_num_tokens :, :] = distribution.sample(
                sample_shape=(added_num_tokens,)
            ).to(old_embeddings.weight.dtype)
        else:
            # Otherwise, just initialize with the mean. because distribution will not be created.
            new_embeddings.weight.data[-1 * added_num_tokens :, :] = (
                mean_embeddings[None, :].repeat(added_num_tokens, 1).to(old_embeddings.weight.dtype)
            )

    def _init_added_lm_head_weights_with_mean(
        self,
        old_lm_head,
        new_lm_head,
        old_lm_head_dim,
        old_num_tokens,
        added_num_tokens,
        transposed: bool = False,
    ):
        if transposed:
            # Transpose to the desired shape for the function.
            new_lm_head.weight.data = new_lm_head.weight.data.T
            old_lm_head.weight.data = old_lm_head.weight.data.T

        # The same initialization logic as Embeddings.
        self._init_added_embeddings_weights_with_mean(old_lm_head, new_lm_head, old_num_tokens, added_num_tokens)

        if transposed:
            # Transpose again to the correct shape.
            new_lm_head.weight.data = new_lm_head.weight.data.T
            old_lm_head.weight.data = old_lm_head.weight.data.T

    def _init_added_lm_head_bias_with_mean(self, old_lm_head, new_lm_head, added_num_tokens):
        bias_mean = torch.mean(old_lm_head.bias.data, axis=0, dtype=torch.float32)
        bias_std = torch.std(old_lm_head.bias.data, axis=0).to(torch.float32)
        new_lm_head.bias.data[-1 * added_num_tokens :].normal_(mean=bias_mean, std=1e-9 * bias_std)

    def _copy_lm_head_original_to_resized(
        self, new_lm_head, old_lm_head, num_tokens_to_copy, transposed, has_new_lm_head_bias
    ):
        # Copy old lm head weights to new lm head
        if not transposed:
            new_lm_head.weight.data[:num_tokens_to_copy, :] = old_lm_head.weight.data[:num_tokens_to_copy, :]
        else:
            new_lm_head.weight.data[:, :num_tokens_to_copy] = old_lm_head.weight.data[:, :num_tokens_to_copy]

        # Copy bias weights to new lm head
        if has_new_lm_head_bias:
            new_lm_head.bias.data[:num_tokens_to_copy] = old_lm_head.bias.data[:num_tokens_to_copy]

    def resize_position_embeddings(self, new_num_position_embeddings: int):
        raise NotImplementedError(
            f"`resize_position_embeddings` is not implemented for {self.__class__}`. To implement it, you should "
            f"overwrite this method in the class {self.__class__} in `modeling_{self.__class__.__module__}.py`"
        )

    def get_position_embeddings(self) -> Union[nn.Embedding, tuple[nn.Embedding]]:
        raise NotImplementedError(
            f"`get_position_embeddings` is not implemented for {self.__class__}`. To implement it, you should "
            f"overwrite this method in the class {self.__class__} in `modeling_{self.__class__.__module__}.py`"
        )

    def init_weights(self):
        """
        Maybe initializes weights. If using a custom `PreTrainedModel`, you need to implement any
        initialization logic in `_init_weights`.
        """
        if _init_weights:
            # Initialize weights
            self.initialize_weights()
            # Tie weights needs to be called as it figures out recursively if sub modules
            # need to tie
            self.tie_weights()

    def gradient_checkpointing_enable(self, gradient_checkpointing_kwargs=None):
        """
        Activates gradient checkpointing for the current model.

        We pass the `__call__` method of the modules instead of `forward` because `__call__` attaches all the hooks of
        the module. https://discuss.pytorch.org/t/any-different-between-model-input-and-model-forward-input/3690/2

        Args:
            gradient_checkpointing_kwargs (dict, *optional*):
                Additional keyword arguments passed along to the `torch.utils.checkpoint.checkpoint` function.
        """
        if not self.supports_gradient_checkpointing:
            raise ValueError(f"{self.__class__.__name__} does not support gradient checkpointing.")

        if gradient_checkpointing_kwargs is None:
            gradient_checkpointing_kwargs = {"use_reentrant": True}

        gradient_checkpointing_func = functools.partial(checkpoint, **gradient_checkpointing_kwargs)

        # For old GC format (transformers < 4.35.0) for models that live on the Hub
        # we will fall back to the overwritten `_set_gradient_checkpointing` method
        _is_using_old_format = "value" in inspect.signature(self._set_gradient_checkpointing).parameters

        if not _is_using_old_format:
            self._set_gradient_checkpointing(enable=True, gradient_checkpointing_func=gradient_checkpointing_func)
        else:
            self.apply(partial(self._set_gradient_checkpointing, value=True))
            logger.warning(
                "You are using an old version of the checkpointing format that is deprecated (We will also silently ignore `gradient_checkpointing_kwargs` in case you passed it)."
                "Please update to the new format on your modeling file. To use the new format, you need to completely remove the definition of the method `_set_gradient_checkpointing` in your model."
            )

        if getattr(self, "_hf_peft_config_loaded", False):
            # When using PEFT + gradient checkpointing + Trainer we need to make sure the input has requires_grad=True
            # we do it also on PEFT: https://github.com/huggingface/peft/blob/85013987aa82aa1af3da1236b6902556ce3e483e/src/peft/peft_model.py#L334
            # When training with PEFT, only LoRA layers will have requires grad set to True, but the output of frozen layers need to propagate
            # the gradients to make sure the gradient flows.
            self.enable_input_require_grads()

    def _set_gradient_checkpointing(self, enable: bool = True, gradient_checkpointing_func: Callable = checkpoint):
        is_gradient_checkpointing_set = False

        # Apply it on the top-level module in case the top-level modules supports it
        # for example, LongT5Stack inherits from `PreTrainedModel`.
        if hasattr(self, "gradient_checkpointing"):
            self._gradient_checkpointing_func = gradient_checkpointing_func
            self.gradient_checkpointing = enable
            is_gradient_checkpointing_set = True

        for module in self.modules():
            if hasattr(module, "gradient_checkpointing"):
                module._gradient_checkpointing_func = gradient_checkpointing_func
                module.gradient_checkpointing = enable
                is_gradient_checkpointing_set = True

        if not is_gradient_checkpointing_set:
            raise ValueError(
                f"{self.__class__.__name__} is not compatible with gradient checkpointing. Make sure all the architecture support it by setting a boolean attribute"
                " `gradient_checkpointing` to modules of the model that uses checkpointing."
            )

    def gradient_checkpointing_disable(self):
        """
        Deactivates gradient checkpointing for the current model.
        """
        if self.supports_gradient_checkpointing:
            # For old GC format (transformers < 4.35.0) for models that live on the Hub
            # we will fall back to the overwritten `_set_gradient_checkpointing` method
            _is_using_old_format = "value" in inspect.signature(self._set_gradient_checkpointing).parameters
            if not _is_using_old_format:
                self._set_gradient_checkpointing(enable=False)
            else:
                logger.warning(
                    "You are using an old version of the checkpointing format that is deprecated (We will also silently ignore `gradient_checkpointing_kwargs` in case you passed it)."
                    "Please update to the new format on your modeling file. To use the new format, you need to completely remove the definition of the method `_set_gradient_checkpointing` in your model."
                )
                self.apply(partial(self._set_gradient_checkpointing, value=False))

        if getattr(self, "_hf_peft_config_loaded", False):
            self.disable_input_require_grads()

    @property
    def is_gradient_checkpointing(self) -> bool:
        """
        Whether gradient checkpointing is activated for this model or not.
        """
        return any(hasattr(m, "gradient_checkpointing") and m.gradient_checkpointing for m in self.modules())

    def save_pretrained(
        self,
        save_directory: Union[str, os.PathLike],
        is_main_process: bool = True,
        state_dict: Optional[dict] = None,
        save_function: Callable = torch.save,
        push_to_hub: bool = False,
        max_shard_size: Union[int, str] = "5GB",
        safe_serialization: bool = True,
        variant: Optional[str] = None,
        token: Optional[Union[str, bool]] = None,
        save_peft_format: bool = True,
        save_original_format: bool = False,  # TODO next PR will make it go to True
        **kwargs,
    ):
        """
        Save a model and its configuration file to a directory, so that it can be re-loaded using the
        [`~PreTrainedModel.from_pretrained`] class method.

        Arguments:
            save_directory (`str` or `os.PathLike`):
                Directory to which to save. Will be created if it doesn't exist.
            is_main_process (`bool`, *optional*, defaults to `True`):
                Whether the process calling this is the main process or not. Useful when in distributed training like
                TPUs and need to call this function on all processes. In this case, set `is_main_process=True` only on
                the main process to avoid race conditions.
            state_dict (nested dictionary of `torch.Tensor`):
                The state dictionary of the model to save. Will default to `self.state_dict()`, but can be used to only
                save parts of the model or if special precautions need to be taken when recovering the state dictionary
                of a model (like when using model parallelism).
            save_function (`Callable`):
                The function to use to save the state dictionary. Useful on distributed training like TPUs when one
                need to replace `torch.save` by another method.
            push_to_hub (`bool`, *optional*, defaults to `False`):
                Whether or not to push your model to the Hugging Face model hub after saving it. You can specify the
                repository you want to push to with `repo_id` (will default to the name of `save_directory` in your
                namespace).
            max_shard_size (`int` or `str`, *optional*, defaults to `"5GB"`):
                The maximum size for a checkpoint before being sharded. Checkpoints shard will then be each of size
                lower than this size. If expressed as a string, needs to be digits followed by a unit (like `"5MB"`).
                We default it to 5GB in order for models to be able to run easily on free-tier google colab instances
                without CPU OOM issues.

                <Tip warning={true}>

                If a single weight of the model is bigger than `max_shard_size`, it will be in its own checkpoint shard
                which will be bigger than `max_shard_size`.

                </Tip>

            safe_serialization (`bool`, *optional*, defaults to `True`):
                Whether to save the model using `safetensors` or the traditional PyTorch way (that uses `pickle`).
            variant (`str`, *optional*):
                If specified, weights are saved in the format pytorch_model.<variant>.bin.
            token (`str` or `bool`, *optional*):
                The token to use as HTTP bearer authorization for remote files. If `True`, or not specified, will use
                the token generated when running `hf auth login` (stored in `~/.huggingface`).
            save_peft_format (`bool`, *optional*, defaults to `True`):
                For backward compatibility with PEFT library, in case adapter weights are attached to the model, all
                keys of the state dict of adapters needs to be prepended with `base_model.model`. Advanced users can
                disable this behaviours by setting `save_peft_format` to `False`.
            save_original_format (`bool`, *optional*, defaults to `True`):
                For backward compatibility with the previous versions of `transfomers` you can save the checkpoint with
                its reverse mapping. The reverse mapping needs to exists even if the model was loaded from a None legacy
                checkpoint.
            kwargs (`dict[str, Any]`, *optional*):
                Additional key word arguments passed along to the [`~utils.PushToHubMixin.push_to_hub`] method.
        """
        ignore_metadata_errors = kwargs.pop("ignore_metadata_errors", False)

        if token is not None:
            kwargs["token"] = token

        _hf_peft_config_loaded = getattr(self, "_hf_peft_config_loaded", False)

        hf_quantizer = getattr(self, "hf_quantizer", None)
        quantization_serializable = (
            hf_quantizer is not None
            and isinstance(hf_quantizer, HfQuantizer)
            and hf_quantizer.is_serializable(safe_serialization=safe_serialization)
        )

        if hf_quantizer is not None and not _hf_peft_config_loaded and not quantization_serializable:
            raise ValueError(
                f"The model is quantized with {hf_quantizer.quantization_config.quant_method} and is not serializable - check out the warnings from"
                " the logger on the traceback to understand the reason why the quantized model is not serializable."
            )

        if "save_config" in kwargs:
            warnings.warn(
                "`save_config` is deprecated and will be removed in v5 of Transformers. Use `is_main_process` instead."
            )
            is_main_process = kwargs.pop("save_config")

        # we need to check against tp_size, not tp_plan, as tp_plan is substituted to the class one
        if self._tp_size is not None and not is_huggingface_hub_greater_or_equal("0.31.4"):
            raise ImportError(
                "Saving a model with tensor parallelism requires `huggingface_hub` version 0.31.4 or higher."
            )

        if os.path.isfile(save_directory):
            logger.error(f"Provided path ({save_directory}) should be a directory, not a file")
            return

        os.makedirs(save_directory, exist_ok=True)

        if push_to_hub:
            commit_message = kwargs.pop("commit_message", None)
            repo_id = kwargs.pop("repo_id", save_directory.split(os.path.sep)[-1])
            create_pr = kwargs.pop("create_pr", False)
            repo_id = self._create_repo(repo_id, **kwargs)
            files_timestamps = self._get_files_timestamps(save_directory)

        metadata = {}
        if hf_quantizer is not None:
            state_dict, metadata = hf_quantizer.get_state_dict_and_metadata(self, safe_serialization)
        metadata["format"] = "pt"

        # Only save the model itself if we are using distributed training
        model_to_save = unwrap_model(self)
        # save the string version of dtype to the config, e.g. convert torch.float32 => "float32"
        # we currently don't use this setting automatically, but may start to use with v5
        dtype = get_parameter_dtype(model_to_save)
        model_to_save.config.dtype = str(dtype).split(".")[1]

        # Attach architecture to the config
        # When using FSDP2, unwrapping is a noop, so the model name doesn't change back to the original model name
        model_to_save.config.architectures = [model_to_save.__class__.__name__.removeprefix("FSDP")]

        # If we have a custom model, we copy the file defining it in the folder and set the attributes so it can be
        # loaded from the Hub.
        if self._auto_class is not None:
            custom_object_save(self, save_directory, config=self.config)

        # Save the config
        if is_main_process:
            if not _hf_peft_config_loaded:
                # If the model config has set attributes that should be in the generation config, move them there.
                misplaced_generation_parameters = model_to_save.config._get_non_default_generation_parameters()
                if self.can_generate() and len(misplaced_generation_parameters) > 0:
                    warnings.warn(
                        "Moving the following attributes in the config to the generation config: "
                        f"{misplaced_generation_parameters}. You are seeing this warning because you've set "
                        "generation parameters in the model config, as opposed to in the generation config.",
                        UserWarning,
                    )
                    for param_name, param_value in misplaced_generation_parameters.items():
                        setattr(model_to_save.generation_config, param_name, param_value)
                        setattr(model_to_save.config, param_name, None)

                model_to_save.config.save_pretrained(save_directory)
            if self.can_generate():
                model_to_save.generation_config.save_pretrained(save_directory)

            if _hf_peft_config_loaded:
                logger.info(
                    "Detected adapters on the model, saving the model in the PEFT format, only adapter weights will be saved."
                )
                state_dict = model_to_save.get_adapter_state_dict(state_dict=state_dict)

                if save_peft_format:
                    logger.info(
                        "To match the expected format of the PEFT library, all keys of the state dict of adapters will be prepended with `base_model.model`."
                    )
                    peft_state_dict = {}
                    for key, value in state_dict.items():
                        peft_state_dict[f"base_model.model.{key}"] = value
                    state_dict = peft_state_dict

                active_adapter = self.active_adapters()

                if len(active_adapter) > 1:
                    raise ValueError(
                        "Multiple active adapters detected, saving multiple active adapters is not supported yet. You can save adapters separately one by one "
                        "by iteratively calling `model.set_adapter(adapter_name)` then `model.save_pretrained(...)`"
                    )
                active_adapter = active_adapter[0]

                current_peft_config = self.peft_config[active_adapter]
                current_peft_config.save_pretrained(save_directory)

        # for offloaded modules
        module_map = {}

        # Save the model
        if state_dict is None:
            # if any model parameters are offloaded, make module map
            if (
                hasattr(self, "hf_device_map")
                and len(set(self.hf_device_map.values())) > 1
                and ("cpu" in self.hf_device_map.values() or "disk" in self.hf_device_map.values())
            ):
                warnings.warn(
                    "Attempting to save a model with offloaded modules. Ensure that unallocated cpu memory exceeds the `shard_size` (5GB default)"
                )
                for name, module in model_to_save.named_modules():
                    if name == "":
                        continue
                    module_state_dict = module.state_dict()

                    for key in module_state_dict:
                        module_map[name + f".{key}"] = module
            state_dict = model_to_save.state_dict()

<<<<<<< HEAD
        if (
            any(
                allowed_name in class_name.__name__.lower()
                for class_name in self.__class__.__mro__[:-1]
                for allowed_name in VLMS
            )
            or save_original_format
        ):
            # MEGA BIG TODO HERE: self._conversion_ops needs to be used to save the final ckpt
            # using what was loaded. Actually self._conversion_ops wont work because we need it
            # even if the files are not legacy -> thus no conversion happened
            state_dict = revert_weight_conversion(self, state_dict)

=======
>>>>>>> 6f6095e0
        # Translate state_dict from smp to hf if saving with smp >= 1.10
        if IS_SAGEMAKER_MP_POST_1_10:
            for smp_to_hf, _ in smp.state.module_manager.translate_functions:
                state_dict = smp_to_hf(state_dict)

        # Handle the case where some state_dict keys shouldn't be saved
        if self._keys_to_ignore_on_save is not None:
            for ignore_key in self._keys_to_ignore_on_save:
                if ignore_key in state_dict:
                    del state_dict[ignore_key]

        # Rename state_dict keys before saving to file. Do nothing unless overridden in a particular model.
        # (initially introduced with TimmWrapperModel to remove prefix and make checkpoints compatible with timm)
        state_dict = self._fix_state_dict_keys_on_save(state_dict)
        # If model was sharded, we cannot properly determine sizes of tensors that `local_*` strategy was used,
        # therefore we replace them with DTensors that are equivalently sharded
        if self._tp_size is not None:
            state_dict = replace_state_dict_local_with_dtensor(state_dict, self._tp_plan, self._device_mesh)

        if safe_serialization:
            # TODO: fix safe_serialization for tied weights
            # Safetensors does not allow tensor aliasing.
            # We're going to remove aliases before saving
            ptrs = collections.defaultdict(list)
            for name, tensor in state_dict.items():
                if not isinstance(tensor, torch.Tensor):
                    # Sometimes in the state_dict we have non-tensor objects.
                    # e.g. in bitsandbytes we have some `str` objects in the state_dict
                    # In the non-tensor case, fall back to the pointer of the object itself
                    ptrs[id(tensor)].append(name)

                elif tensor.device.type == "meta":
                    # In offloaded cases, there may be meta tensors in the state_dict.
                    # For these cases, key by the pointer of the original tensor object
                    # (state_dict tensors are detached and therefore no longer shared)
                    tensor = self.get_parameter(name)
                    ptrs[id(tensor)].append(name)

                else:
                    ptrs[id_tensor_storage(tensor)].append(name)

            shared_ptrs = {ptr: names for ptr, names in ptrs.items() if len(names) > 1}

            # Recursively descend to find tied weight keys
            _tied_weights_keys = set(_get_tied_weight_keys(self))
            error_names = []
            to_delete_names = set()
            for names in shared_ptrs.values():
                # Removing the keys which are declared as known duplicates on
                # load. This allows to make sure the name which is kept is consistent.
                if _tied_weights_keys is not None:
                    found = 0
                    for name in sorted(names):
                        matches_pattern = any(re.search(pat, name) for pat in _tied_weights_keys)
                        if matches_pattern and name in state_dict:
                            found += 1
                            if found < len(names):
                                to_delete_names.add(name)
            # We are entering a place where the weights and the transformers configuration do NOT match.
            shared_names, disjoint_names = _find_disjoint(shared_ptrs.values(), state_dict)
            # Those are actually tensor sharing but disjoint from each other, we can safely clone them
            # Reloaded won't have the same property, but it shouldn't matter in any meaningful way.
            for name in disjoint_names:
                state_dict[name] = state_dict[name].clone()

            # When not all duplicates have been cleaned, still remove those keys, but put a clear warning.
            # If the link between tensors was done at runtime then `from_pretrained` will not get
            # the key back leading to random tensor. A proper warning will be shown
            # during reload (if applicable), but since the file is not necessarily compatible with
            # the config, better show a proper warning.
            shared_names, identical_names = _find_identical(shared_names, state_dict)
            # delete tensors that have identical storage
            for inames in identical_names:
                known = inames.intersection(to_delete_names)
                for name in known:
                    del state_dict[name]
                unknown = inames.difference(to_delete_names)
                if len(unknown) > 1:
                    error_names.append(unknown)

            if shared_names:
                error_names.extend(shared_names)

            if len(error_names) > 0:
                suggested_fix = {v: k for k, v in list(shared_ptrs.values())} if shared_ptrs else None
                raise RuntimeError(
<<<<<<< HEAD
                    f"The weights trying to be saved contained shared tensors {error_names} which are not properly defined"
                    f"as being shared in `_tied_weight_keys`. You should probably add: `_tied_weight_keys = {suggested_fix}. If a whole module is shared you can use it directly",
=======
                    f"The weights trying to be saved contained shared tensors {error_names} which are not properly defined. We found `_tied_weights_keys` to be: {_tied_weights_keys}.\n"
                    "This can also just mean that the module's tied weight keys are wrong vs the actual tied weights in the model.",
>>>>>>> 6f6095e0
                )

        if (
            any(
                allowed_name in class_name.__name__.lower()
                for class_name in self.__class__.__mro__[:-1]
                for allowed_name in VLMS
            )
            or save_original_format
        ):
            # MEGA BIG TODO HERE: self._conversion_ops needs to be used to save the final ckpt
            # using what was loaded. Actually self._conversion_ops wont work because we need it
            # even if the files are not legacy -> thus no conversion happened
            state_dict = revert_weight_conversion(self, state_dict)

        # Shard the model if it is too big.
        if not _hf_peft_config_loaded:
            weights_name = SAFE_WEIGHTS_NAME if safe_serialization else WEIGHTS_NAME
            weights_name = _add_variant(weights_name, variant)
        else:
            weights_name = ADAPTER_SAFE_WEIGHTS_NAME if safe_serialization else ADAPTER_WEIGHTS_NAME

        filename_pattern = weights_name.replace(".bin", "{suffix}.bin").replace(".safetensors", "{suffix}.safetensors")
        state_dict_split = split_torch_state_dict_into_shards(
            state_dict, filename_pattern=filename_pattern, max_shard_size=max_shard_size
        )
        # Save index if sharded
        index = None
        if state_dict_split.is_sharded:
            index = {
                "metadata": {"total_parameters": self.num_parameters(), **state_dict_split.metadata},
                "weight_map": state_dict_split.tensor_to_filename,
            }

        # Clean the folder from a previous save
        for filename in os.listdir(save_directory):
            full_filename = os.path.join(save_directory, filename)
            # If we have a shard file that is not going to be replaced, we delete it, but only from the main process
            # in distributed settings to avoid race conditions.
            weights_no_suffix = weights_name.replace(".bin", "").replace(".safetensors", "")

            # make sure that file to be deleted matches format of sharded file, e.g. pytorch_model-00001-of-00005
            filename_no_suffix = filename.replace(".bin", "").replace(".safetensors", "")
            reg = re.compile(r"(.*?)-\d{5}-of-\d{5}")

            if (
                filename.startswith(weights_no_suffix)
                and os.path.isfile(full_filename)
                and filename not in state_dict_split.filename_to_tensors
                and is_main_process
                and reg.fullmatch(filename_no_suffix) is not None
            ):
                os.remove(full_filename)
        # Save the model
        filename_to_tensors = state_dict_split.filename_to_tensors.items()
        if module_map:
            filename_to_tensors = logging.tqdm(filename_to_tensors, desc="Saving checkpoint shards")
        for shard_file, tensors in filename_to_tensors:
            shard = {}
            for tensor in tensors:
                if _is_dtensor_available and isinstance(state_dict[tensor], DTensor):
                    full_tensor = state_dict[tensor].full_tensor()
                    # to get the correctly ordered tensor we need to repack if packed
                    if _get_parameter_tp_plan(tensor, self._tp_plan) == "local_packed_rowwise":
                        full_tensor = repack_weights(full_tensor, -1, self._tp_size, 2)
                    shard[tensor] = full_tensor.contiguous()  # only do contiguous after it's permuted correctly
                else:
                    shard[tensor] = state_dict[tensor].contiguous()
                # delete reference, see https://github.com/huggingface/transformers/pull/34890
                del state_dict[tensor]

            # remake shard with onloaded parameters if necessary
            if module_map:
                # init state_dict for this shard
                shard_state_dict = dict.fromkeys(shard, "")
                for module_name in shard:
                    # note that get_state_dict_from_offload can update with meta tensors
                    # if both a parent module and its descendant are offloaded
                    tensor = shard_state_dict[module_name]
                    if tensor == "" or (isinstance(tensor, torch.Tensor) and tensor.device.type == "meta"):
                        # update state dict with onloaded parameters
                        module = module_map[module_name]
                        shard_state_dict = get_state_dict_from_offload(module, module_name, shard_state_dict)

                # assign shard to be the completed state dict
                shard = shard_state_dict
                del shard_state_dict
                gc.collect()

            if safe_serialization:
                # At some point we will need to deal better with save_function (used for TPU and other distributed
                # joyfulness), but for now this enough. # TODO: we should def parallelize this we are otherwise just waiting
                # too much before scheduling the next write when its in a different file
                safe_save_file(shard, os.path.join(save_directory, shard_file), metadata=metadata)
            else:
                save_function(shard, os.path.join(save_directory, shard_file))

        del state_dict

        if index is None:
            path_to_weights = os.path.join(save_directory, weights_name)
            logger.info(f"Model weights saved in {path_to_weights}")
        else:
            save_index_file = SAFE_WEIGHTS_INDEX_NAME if safe_serialization else WEIGHTS_INDEX_NAME
            save_index_file = os.path.join(save_directory, _add_variant(save_index_file, variant))
            # Save the index as well
            with open(save_index_file, "w", encoding="utf-8") as f:
                content = json.dumps(index, indent=2, sort_keys=True) + "\n"
                f.write(content)
            logger.info(
                f"The model is bigger than the maximum size per checkpoint ({max_shard_size}) and is going to be "
                f"split in {len(state_dict_split.filename_to_tensors)} checkpoint shards. You can find where each parameters has been saved in the "
                f"index located at {save_index_file}."
            )

        if push_to_hub:
            # Eventually create an empty model card
            model_card = create_and_tag_model_card(
                repo_id, self.model_tags, token=token, ignore_metadata_errors=ignore_metadata_errors
            )

            # Update model card if needed:
            model_card.save(os.path.join(save_directory, "README.md"))

            self._upload_modified_files(
                save_directory,
                repo_id,
                files_timestamps,
                commit_message=commit_message,
                token=token,
                create_pr=create_pr,
            )

    @wraps(PushToHubMixin.push_to_hub)
    def push_to_hub(self, *args, **kwargs):
        tags = self.model_tags if self.model_tags is not None else []

        tags_kwargs = kwargs.get("tags", [])
        if isinstance(tags_kwargs, str):
            tags_kwargs = [tags_kwargs]

        for tag in tags_kwargs:
            if tag not in tags:
                tags.append(tag)

        if tags:
            kwargs["tags"] = tags
        return super().push_to_hub(*args, **kwargs)

    def get_memory_footprint(self, return_buffers=True):
        r"""
        Get the memory footprint of a model. This will return the memory footprint of the current model in bytes.
        Useful to benchmark the memory footprint of the current model and design some tests. Solution inspired from the
        PyTorch discussions: https://discuss.pytorch.org/t/gpu-memory-that-model-uses/56822/2

        Arguments:
            return_buffers (`bool`, *optional*, defaults to `True`):
                Whether to return the size of the buffer tensors in the computation of the memory footprint. Buffers
                are tensors that do not require gradients and not registered as parameters. E.g. mean and std in batch
                norm layers. Please see: https://discuss.pytorch.org/t/what-pytorch-means-by-buffers/120266/2
        """
        mem = sum(param.nelement() * param.element_size() for param in self.parameters())
        if return_buffers:
            mem_bufs = sum(buf.nelement() * buf.element_size() for buf in self.buffers())
            mem = mem + mem_bufs
        return mem

    @wraps(torch.nn.Module.cuda)
    def cuda(self, *args, **kwargs):
        if getattr(self, "quantization_method", None) == QuantizationMethod.HQQ:
            from hqq.core.quantize import HQQLinear

            # Since HQQLinear stores some tensors in the 'meta' attribute,
            # it's necessary to manually call the `cuda` method on HQQLinear layers.
            super().cuda(*args, **kwargs)
            for module in self.modules():
                if isinstance(module, HQQLinear):
                    if len(args) > 0:
                        device = args[0]
                    else:
                        device = kwargs.get("device", "cuda")
                    module.cuda(device)
            return self

        # Checks if the model has been loaded in 4-bit or 8-bit with BNB
        if getattr(self, "quantization_method", None) == QuantizationMethod.BITS_AND_BYTES:
            if getattr(self, "is_loaded_in_8bit", False):
                raise ValueError(
                    "Calling `cuda()` is not supported for `8-bit` quantized models. "
                    " Please use the model as it is, since the model has already been set to the correct devices."
                )
        return super().cuda(*args, **kwargs)

    @wraps(torch.nn.Module.to)
    def to(self, *args, **kwargs):
        # For BNB/GPTQ models, we prevent users from casting the model to another dtype to restrict unwanted behaviours.
        # the correct API should be to load the model with the desired dtype directly through `from_pretrained`.
        dtype_present_in_args = "dtype" in kwargs

        if not dtype_present_in_args:
            for arg in args:
                if isinstance(arg, torch.dtype):
                    dtype_present_in_args = True
                    break

        if getattr(self, "quantization_method", None) == QuantizationMethod.HQQ:
            from hqq.core.quantize import HQQLinear

            # Since HQQLinear stores some tensors in the 'meta' attribute, we must
            # explicitly move the parameters to the target device for each HQQLinear layer after `to`.
            super().to(*args, **kwargs)
            for module in self.modules():
                if isinstance(module, HQQLinear):
                    if "device" in kwargs:
                        device = kwargs["device"]
                    else:
                        device = args[0]
                    if "dtype" in kwargs:
                        dtype = kwargs["dtype"]
                    elif dtype_present_in_args:
                        dtype = arg
                    else:
                        dtype = None
                    # Due to the current messy implementation of HQQLinear, updating `compute_dtype`
                    # followed by calling the `cuda` method achieves the intended behavior of `to`,
                    # even when the target device is CPU.
                    if dtype is not None:
                        module.compute_dtype = dtype
                    module.cuda(device)
            return self

        if dtype_present_in_args and getattr(self, "quantization_method", None) == QuantizationMethod.QUARK:
            raise ValueError("Casting a Quark quantized model to a new `dtype` is not supported.")

        # Checks if the model has been loaded in 4-bit or 8-bit with BNB
        if getattr(self, "quantization_method", None) == QuantizationMethod.BITS_AND_BYTES:
            if dtype_present_in_args:
                raise ValueError(
                    "You cannot cast a bitsandbytes model in a new `dtype`. Make sure to load the model using `from_pretrained` using the"
                    " desired `dtype` by passing the correct `dtype` argument."
                )

            if getattr(self, "is_loaded_in_8bit", False):
                raise ValueError(
                    "`.to` is not supported for `8-bit` bitsandbytes models. Please use the model as it is, since the"
                    " model has already been set to the correct devices and casted to the correct `dtype`."
                )
        elif getattr(self, "quantization_method", None) == QuantizationMethod.GPTQ:
            if dtype_present_in_args:
                raise ValueError(
                    "You cannot cast a GPTQ model in a new `dtype`. Make sure to load the model using `from_pretrained` using the desired"
                    " `dtype` by passing the correct `dtype` argument."
                )
        return super().to(*args, **kwargs)

    def half(self, *args):
        # Checks if the model is quantized
        if getattr(self, "is_quantized", False):
            raise ValueError(
                "`.half()` is not supported for quantized model. Please use the model as it is, since the"
                " model has already been casted to the correct `dtype`."
            )
        else:
            return super().half(*args)

    def float(self, *args):
        # Checks if the model is quantized
        if getattr(self, "is_quantized", False):
            raise ValueError(
                "`.float()` is not supported for quantized model. Please use the model as it is, since the"
                " model has already been casted to the correct `dtype`."
            )
        else:
            return super().float(*args)

    @classmethod
    def get_init_context(cls, is_quantized: bool, _is_ds_init_called: bool):
        if is_deepspeed_zero3_enabled():
            import deepspeed

            init_contexts = [no_init_weights()]
            # We cannot initialize the model on meta device with deepspeed when not quantized
            if not is_quantized and not _is_ds_init_called:
                logger.info("Detected DeepSpeed ZeRO-3: activating zero.init() for this model")
                init_contexts.extend([deepspeed.zero.Init(config_dict_or_path=deepspeed_config()), set_zero3_state()])
            elif is_quantized:
                init_contexts.extend([init_empty_weights(), set_quantized_state()])
        else:
            init_contexts = [no_init_weights(), init_empty_weights()]

        return init_contexts

    def set_use_kernels(self, use_kernels, kernel_config):
        if use_kernels:
            if not is_kernels_available():
                raise ValueError(
                    "`use_kernels=True` requires kernels>=0.9.0. Please install the latest version with `pip install -U kernels`"
                )
            from kernels import use_kernel_mapping

            from .integrations.hub_kernels import register_kernel_mapping_transformers

            register_kernel_mapping_transformers()

            if kernel_config is not None and isinstance(kernel_config, KernelConfig):
                # This will make sure the mapping is valid, and the layers are registered in the model
                kernel_config.sanitize_kernel_mapping(self)

                # This will create a compatible mapping for the model with the kernels library
                kernel_config.create_compatible_mapping(self)

                # This is a context manager to override the default kernel mapping
                # We are calling kernelize inside this context manager using the use_kernels setter
                with use_kernel_mapping(kernel_config.kernel_mapping):
                    self.use_kernels = True
            # We use the default kernel mapping in .integrations.hub_kernels
            else:
                self.use_kernels = True
        else:
            self.use_kernels = False

    @classmethod
    @restore_default_dtype
    def from_pretrained(
        cls: type[SpecificPreTrainedModelType],
        pretrained_model_name_or_path: Optional[Union[str, os.PathLike]],
        *model_args,
        config: Optional[Union[PreTrainedConfig, str, os.PathLike]] = None,
        cache_dir: Optional[Union[str, os.PathLike]] = None,
        ignore_mismatched_sizes: bool = False,
        force_download: bool = False,
        local_files_only: bool = False,
        token: Optional[Union[str, bool]] = None,
        revision: str = "main",
        use_safetensors: Optional[bool] = True,
        weights_only: bool = True,
        **kwargs,
    ) -> SpecificPreTrainedModelType:
        r"""
        Instantiate a pretrained pytorch model from a pre-trained model configuration.

        The model is set in evaluation mode by default using `model.eval()` (Dropout modules are deactivated). To train
        the model, you should first set it back in training mode with `model.train()`.

        The warning *Weights from XXX not initialized from pretrained model* means that the weights of XXX do not come
        pretrained with the rest of the model. It is up to you to train those weights with a downstream fine-tuning
        task.

        The warning *Weights from XXX not used in YYY* means that the layer XXX is not used by YYY, therefore those
        weights are discarded.

        Parameters:
            pretrained_model_name_or_path (`str` or `os.PathLike`, *optional*):
                Can be either:

                    - A string, the *model id* of a pretrained model hosted inside a model repo on huggingface.co.
                    - A path to a *directory* containing model weights saved using
                      [`~PreTrainedModel.save_pretrained`], e.g., `./my_model_directory/`.
                    - `None` if you are both providing the configuration and state dictionary (resp. with keyword
                      arguments `config` and `state_dict`).
            model_args (sequence of positional arguments, *optional*):
                All remaining positional arguments will be passed to the underlying model's `__init__` method.
            config (`Union[PreTrainedConfig, str, os.PathLike]`, *optional*):
                Can be either:

                    - an instance of a class derived from [`PreTrainedConfig`],
                    - a string or path valid as input to [`~PreTrainedConfig.from_pretrained`].

                Configuration for the model to use instead of an automatically loaded configuration. Configuration can
                be automatically loaded when:

                    - The model is a model provided by the library (loaded with the *model id* string of a pretrained
                      model).
                    - The model was saved using [`~PreTrainedModel.save_pretrained`] and is reloaded by supplying the
                      save directory.
                    - The model is loaded by supplying a local directory as `pretrained_model_name_or_path` and a
                      configuration JSON file named *config.json* is found in the directory.
            state_dict (`dict[str, torch.Tensor]`, *optional*):
                A state dictionary to use instead of a state dictionary loaded from saved weights file.

                This option can be used if you want to create a model from a pretrained configuration but load your own
                weights. In this case though, you should check if using [`~PreTrainedModel.save_pretrained`] and
                [`~PreTrainedModel.from_pretrained`] is not a simpler option.
            cache_dir (`Union[str, os.PathLike]`, *optional*):
                Path to a directory in which a downloaded pretrained model configuration should be cached if the
                standard cache should not be used.
            ignore_mismatched_sizes (`bool`, *optional*, defaults to `False`):
                Whether or not to raise an error if some of the weights from the checkpoint do not have the same size
                as the weights of the model (if for instance, you are instantiating a model with 10 labels from a
                checkpoint with 3 labels).
            force_download (`bool`, *optional*, defaults to `False`):
                Whether or not to force the (re-)download of the model weights and configuration files, overriding the
                cached versions if they exist.
            proxies (`dict[str, str]`, *optional*):
                A dictionary of proxy servers to use by protocol or endpoint, e.g., `{'http': 'foo.bar:3128',
                'http://hostname': 'foo.bar:4012'}`. The proxies are used on each request.
            output_loading_info(`bool`, *optional*, defaults to `False`):
                Whether ot not to also return a dictionary containing missing keys, unexpected keys and error messages.
            local_files_only(`bool`, *optional*, defaults to `False`):
                Whether or not to only look at local files (i.e., do not try to download the model).
            token (`str` or `bool`, *optional*):
                The token to use as HTTP bearer authorization for remote files. If `True`, or not specified, will use
                the token generated when running `hf auth login` (stored in `~/.huggingface`).
            revision (`str`, *optional*, defaults to `"main"`):
                The specific model version to use. It can be a branch name, a tag name, or a commit id, since we use a
                git-based system for storing models and other artifacts on huggingface.co, so `revision` can be any
                identifier allowed by git.

                <Tip>

                To test a pull request you made on the Hub, you can pass `revision="refs/pr/<pr_number>"`.

                </Tip>
            attn_implementation (`str`, *optional*):
                The attention implementation to use in the model (if relevant). Can be any of `"eager"` (manual implementation of the attention), `"sdpa"` (using [`F.scaled_dot_product_attention`](https://pytorch.org/docs/master/generated/torch.nn.functional.scaled_dot_product_attention.html)), `"flash_attention_2"` (using [Dao-AILab/flash-attention](https://github.com/Dao-AILab/flash-attention)), or `"flash_attention_3"` (using [Dao-AILab/flash-attention/hopper](https://github.com/Dao-AILab/flash-attention/tree/main/hopper)). By default, if available, SDPA will be used for torch>=2.1.1. The default is otherwise the manual `"eager"` implementation.

                Accept HF kernel references in the form:
                  <namespace>/<repo_name>[@<revision>][:<kernel_name>]

                - <namespace> and <repo_name> are any non-"/" and non-":" sequences.
                - "@<revision>" is optional (branch, tag, or commit-ish), e.g. "@main", "@v1.2.0", "@abc123".
                - ":<kernel_name>" is optional and selects a function inside the kernel repo.
                - Both options can appear together and in this order only: @revision first, then :kernel_name.
                - We intentionally allow a leading "<wrapper>|" prefix (e.g., "flash|...") because the code
                  strips it before loading; '|' is not excluded in the character classes here.

                Examples that match:
                  "org/model"
                  "org/model@main"
                  "org/model:custom_kernel"
                  "org/model@v1.2.3:custom_kernel"

            > Parameters for big model inference

            dtype (`str` or `torch.dtype`, *optional*):
                Override the default `torch_dtype` and load the model under a specific `dtype`. The different options
                are:

                1. `torch.float16` or `torch.bfloat16` or `torch.float`: load in a specified
                  `dtype`, ignoring the model's `config.dtype` if one exists. If not specified
                  - the model will get loaded in `torch.float` (fp32).

                2. `"auto"` - A `dtype` or `torch_dtype` entry in the `config.json` file of the model will be
                  attempted to be used. If this entry isn't found then next check the `dtype` of the first weight in
                  the checkpoint that's of a floating point type and use that as `dtype`. This will load the model
                  using the `dtype` it was saved in at the end of the training. It can't be used as an indicator of how
                  the model was trained. Since it could be trained in one of half precision dtypes, but saved in fp32.

                3. A string that is a valid `torch.dtype`. E.g. "float32" loads the model in `torch.float32`, "float16" loads in `torch.float16` etc.

                <Tip>

                For some models the `dtype` they were trained in is unknown - you may try to check the model's paper or
                reach out to the authors and ask them to add this information to the model's card and to insert the
                `dtype` or `torch_dtype` entry in `config.json` on the hub.

                </Tip>

            device_map (`str` or `dict[str, Union[int, str, torch.device]]` or `int` or `torch.device`, *optional*):
                A map that specifies where each submodule should go. It doesn't need to be refined to each
                parameter/buffer name, once a given module name is inside, every submodule of it will be sent to the
                same device. If we only pass the device (*e.g.*, `"cpu"`, `"cuda:1"`, `"mps"`, or a GPU ordinal rank
                like `1`) on which the model will be allocated, the device map will map the entire model to this
                device. Passing `device_map = 0` means put the whole model on GPU 0.

                To have Accelerate compute the most optimized `device_map` automatically, set `device_map="auto"`. For
                more information about each option see [designing a device
                map](https://hf.co/docs/accelerate/main/en/usage_guides/big_modeling#designing-a-device-map).
            max_memory (`Dict`, *optional*):
                A dictionary device identifier to maximum memory if using `device_map`. Will default to the maximum memory available for each
                GPU and the available CPU RAM if unset.
            tp_plan (`Optional[Union[dict, str]]`, *optional*):
                A torch tensor parallel plan, see [here](https://pytorch.org/tutorials/intermediate/TP_tutorial.html). Use `tp_plan="auto"` to
                use the predefined plan based on the model. If it's a dict, then it should match between module names and desired layout.
                Note that if you use it, you should launch your script accordingly with `torchrun [args] script.py`. This will be much
                faster than using a `device_map`, but has limitations.
            tp_size (`str`, *optional*):
                A torch tensor parallel degree. If not provided would default to world size.
            device_mesh (`torch.distributed.DeviceMesh`, *optional*):
                A torch device mesh. If not provided would default to world size. Used only for tensor parallel for now.
                If provided, it has to contain dimension named `"tp"` in case it's > 1 dimensional, this dimension will be used for tensor parallelism
            offload_folder (`str` or `os.PathLike`, *optional*):
                If the `device_map` contains any value `"disk"`, the folder where we will offload weights.
            offload_buffers (`bool`, *optional*):
                Whether or not to offload the buffers with the model parameters.
            quantization_config (`Union[QuantizationConfigMixin,Dict]`, *optional*):
                A dictionary of configuration parameters or a QuantizationConfigMixin object for quantization (e.g
                bitsandbytes, gptq).
            subfolder (`str`, *optional*, defaults to `""`):
                In case the relevant files are located inside a subfolder of the model repo on huggingface.co, you can
                specify the folder name here.
            variant (`str`, *optional*):
                If specified load weights from `variant` filename, *e.g.* pytorch_model.<variant>.bin.
            use_safetensors (`bool`, *optional*, defaults to `None`):
                Whether or not to use `safetensors` checkpoints. Defaults to `None`. If not specified and `safetensors`
                is not installed, it will be set to `False`.
            weights_only (`bool`, *optional*, defaults to `True`):
                Indicates whether unpickler should be restricted to loading only tensors, primitive types,
                dictionaries and any types added via torch.serialization.add_safe_globals().
                When set to False, we can load wrapper tensor subclass weights.
            key_mapping (`dict[str, str], *optional*):
                A potential mapping of the weight names if using a model on the Hub which is compatible to a Transformers
                architecture, but was not converted accordingly.
            kwargs (remaining dictionary of keyword arguments, *optional*):
                Can be used to update the configuration object (after it being loaded) and initiate the model (e.g.,
                `output_attentions=True`). Behaves differently depending on whether a `config` is provided or
                automatically loaded:

                    - If a configuration is provided with `config`, `**kwargs` will be directly passed to the
                      underlying model's `__init__` method (we assume all relevant updates to the configuration have
                      already been done)
                    - If a configuration is not provided, `kwargs` will be first passed to the configuration class
                      initialization function ([`~PreTrainedConfig.from_pretrained`]). Each key of `kwargs` that
                      corresponds to a configuration attribute will be used to override said attribute with the
                      supplied `kwargs` value. Remaining keys that do not correspond to any configuration attribute
                      will be passed to the underlying model's `__init__` function.

        <Tip>

        Activate the special ["offline-mode"](https://huggingface.co/transformers/installation.html#offline-mode) to
        use this method in a firewalled environment.

        </Tip>

        Examples:

        ```python
        >>> from transformers import BertConfig, BertModel

        >>> # Download model and configuration from huggingface.co and cache.
        >>> model = BertModel.from_pretrained("google-bert/bert-base-uncased")
        >>> # Model was saved using *save_pretrained('./test/saved_model/')* (for example purposes, not runnable).
        >>> model = BertModel.from_pretrained("./test/saved_model/")
        >>> # Update configuration during loading.
        >>> model = BertModel.from_pretrained("google-bert/bert-base-uncased", output_attentions=True)
        >>> assert model.config.output_attentions == True
        ```
        """
        state_dict = kwargs.pop("state_dict", None)
        proxies = kwargs.pop("proxies", None)
        output_loading_info = kwargs.pop("output_loading_info", False)
        from_pipeline = kwargs.pop("_from_pipeline", None)
        from_auto_class = kwargs.pop("_from_auto", False)
        dtype = kwargs.pop("dtype", None)
        torch_dtype = kwargs.pop("torch_dtype", None)  # kept for BC
        device_map = kwargs.pop("device_map", None)
        max_memory = kwargs.pop("max_memory", None)
        offload_folder = kwargs.pop("offload_folder", None)
        offload_buffers = kwargs.pop("offload_buffers", False)
        quantization_config = kwargs.pop("quantization_config", None)
        subfolder = kwargs.pop("subfolder", "")
        commit_hash = kwargs.pop("_commit_hash", None)
        variant = kwargs.pop("variant", None)
        adapter_kwargs = kwargs.pop("adapter_kwargs", {})
        adapter_name = kwargs.pop("adapter_name", "default")
        generation_config = kwargs.pop("generation_config", None)
        gguf_file = kwargs.pop("gguf_file", None)
        tp_plan = kwargs.pop("tp_plan", None)
        tp_size = kwargs.pop("tp_size", None)
        distributed_config: DistributedConfig = kwargs.pop("distributed_config", None)
        device_mesh = kwargs.pop("device_mesh", None)
        trust_remote_code = kwargs.pop("trust_remote_code", None)
        use_kernels = kwargs.pop("use_kernels", False)
        kernel_config = kwargs.pop("kernel_config", None)

        key_mapping = kwargs.pop("key_mapping", None)
        # Load models with key mapping
        if key_mapping is None and any(
            allowed_name in class_name.__name__.lower() for class_name in cls.__mro__[:-1] for allowed_name in VLMS
        ):
            key_mapping = copy.copy(cls._checkpoint_conversion_mapping)

        if distributed_config is not None and tp_plan is None:
            tp_plan = "auto"

        # Not used anymore -- remove them from the kwargs
        for name in ["mirror", "_fast_init", "low_cpu_mem_usage", "from_tf", "from_flax", "offload_state_dict"]:
            _ = kwargs.pop(name, None)

        # For BC on torch_dtype argument
        if torch_dtype is not None:
            dtype = dtype if dtype is not None else torch_dtype

        if is_offline_mode() and not local_files_only:
            local_files_only = True

        download_kwargs = {
            "cache_dir": cache_dir,
            "force_download": force_download,
            "proxies": proxies,
            "local_files_only": local_files_only,
            "token": token,
            "revision": revision,
            "subfolder": subfolder,
        }
        download_kwargs_with_commit = {**download_kwargs, "commit_hash": commit_hash}

        if state_dict is not None and (pretrained_model_name_or_path is not None or gguf_file is not None):
            raise ValueError(
                "`state_dict` cannot be passed together with a model name or a `gguf_file`. Use one of the two loading strategies."
            )

        if device_map == "auto" and int(os.environ.get("WORLD_SIZE", "0")):
            logger.info(
                "You've set device_map=`auto` while triggering a distributed run with torchrun. This might lead to unexpected behavior. "
                "If your plan is to load the model on each device, you should set device_map={"
                ": PartialState().process_index} where PartialState comes from accelerate library"
            )

        if tp_plan is not None or tp_size is not None:  # TP warnings, and setup
            device_map, device_mesh, tp_size = initialize_tensor_parallelism(
                tp_plan, tp_size=tp_size, device_mesh=device_mesh, device_map=device_map
            )

        if gguf_file is not None and not is_accelerate_available():
            raise ValueError("accelerate is required when loading a GGUF file `pip install accelerate`.")

        if adapter_kwargs is None:
            adapter_kwargs = {}

        _adapter_model_path, pretrained_model_name_or_path, adapter_kwargs = maybe_load_adapters(
            pretrained_model_name_or_path,
            download_kwargs_with_commit,
            **adapter_kwargs,
        )
        device_map = check_and_set_device_map(device_map)  # warn, error and fix the device map

        user_agent = {"file_type": "model", "framework": "pytorch", "from_auto_class": from_auto_class}
        if from_pipeline is not None:
            user_agent["using_pipeline"] = from_pipeline

        # Load config if we don't provide a configuration
        if not isinstance(config, PreTrainedConfig):
            config_path = config if config is not None else pretrained_model_name_or_path
            config, model_kwargs = cls.config_class.from_pretrained(
                config_path,
                return_unused_kwargs=True,
                gguf_file=gguf_file,
                _from_auto=from_auto_class,
                _from_pipeline=from_pipeline,
                **download_kwargs,
                **kwargs,
            )
            if "gguf_file" in model_kwargs:
                model_kwargs.pop("gguf_file")
            commit_hash = model_kwargs.pop("_commit_hash", commit_hash)
        else:
            config = copy.deepcopy(config)
            model_kwargs = kwargs
            commit_hash = getattr(config, "_commit_hash", commit_hash)

        download_kwargs_with_commit["commit_hash"] = commit_hash

        # Because some composite configs call super().__init__ before instantiating the sub-configs, we need this call
        # to correctly redispatch recursively if the kwarg is provided
        if "attn_implementation" in kwargs:
            config._attn_implementation = kwargs.pop("attn_implementation")

        hf_quantizer, config, dtype, device_map = get_hf_quantizer(
            config, quantization_config, dtype, device_map, weights_only, user_agent
        )

        weight_conversions: Optional[list[WeightConverter]] = None
        model_type = getattr(config, "model_type", None)
        if model_type is not None:
<<<<<<< HEAD
            weight_conversions = get_checkpoint_conversion_mapping().get(model_type)
            if weight_conversions is None:
                weight_conversions = get_checkpoint_conversion_mapping()["legacy"]
=======
            weight_conversions = get_checkpoint_conversion_mapping(model_type)
            if weight_conversions is None:
                weight_conversions = get_checkpoint_conversion_mapping("legacy")
>>>>>>> 6f6095e0
            if key_mapping is not None:
                weight_conversions.extend([WeightConverter(k, v) for k, v in key_mapping.items()])

        if gguf_file:
            if hf_quantizer is not None:
                raise ValueError(
                    "You cannot combine Quantization and loading a model from a GGUF file, try again by making sure you did not passed a `quantization_config` or that you did not load a quantized model from the Hub."
                )
            if device_map is not None and (
                (isinstance(device_map, dict) and "disk" in device_map.values()) or "disk" in device_map
            ):
                raise RuntimeError(
                    "One or more modules is configured to be mapped to disk. Disk offload is not supported for models "
                    "loaded from GGUF files."
                )

        if kernel_config is not None and not use_kernels:
            logger.warning_once(
                "A kernel_config was provided but use_kernels is False; setting use_kernels=True automatically. To suppress this warning, explicitly set use_kernels to True."
            )
            use_kernels = True

        checkpoint_files, sharded_metadata = _get_resolved_checkpoint_files(
            pretrained_model_name_or_path=pretrained_model_name_or_path,
            variant=variant,
            gguf_file=gguf_file,
            use_safetensors=use_safetensors,
            download_kwargs=download_kwargs_with_commit,
            user_agent=user_agent,
            is_remote_code=cls._auto_class is not None,
            transformers_explicit_filename=getattr(config, "transformers_weights", None),
        )

        is_quantized = hf_quantizer is not None

        if gguf_file:
            from .modeling_gguf_pytorch_utils import load_gguf_checkpoint

            # we need a dummy model to get the state_dict - for this reason, we keep the state_dict as if it was
            # passed directly as a kwarg from now on
            with torch.device("meta"):
                dummy_model = cls(config)
            state_dict = load_gguf_checkpoint(checkpoint_files[0], return_tensors=True, model_to_load=dummy_model)[
                "tensors"
            ]

        # Find the correct dtype based on current state
        config, dtype, dtype_orig = _get_dtype(
            cls, dtype, checkpoint_files, config, sharded_metadata, state_dict, weights_only
        )

        config.name_or_path = pretrained_model_name_or_path
        model_init_context = cls.get_init_context(is_quantized, _is_ds_init_called)
        config = copy.deepcopy(config)  # We do not want to modify the config inplace in from_pretrained.
        with ContextManagers(model_init_context):
            # Let's make sure we don't run the init function of buffer modules
            model = cls(config, *model_args, **model_kwargs)
<<<<<<< HEAD
            copy_model = cls(config, *model_args, **model_kwargs)
=======
>>>>>>> 6f6095e0

        # make sure we use the model's config since the __init__ call might have copied it
        config = model.config

        if hf_quantizer is not None:  # replace module with quantized modules (does not touch weights)
<<<<<<< HEAD
            for m in [model, copy_model]:
                hf_quantizer.preprocess_model(
                    model=m,
                    device_map=device_map,
                    keep_in_fp32_modules=model._keep_in_fp32_modules,  # TODO prob no longer needed?
                    config=config,
                    checkpoint_files=checkpoint_files,
                    use_kernels=use_kernels,
                )
=======
            hf_quantizer.preprocess_model(
                model=model,
                device_map=device_map,
                keep_in_fp32_modules=model._keep_in_fp32_modules,  # TODO prob no longer needed?
                config=config,
                checkpoint_files=checkpoint_files,
                use_kernels=use_kernels,
            )
>>>>>>> 6f6095e0

        if _torch_distributed_available and device_mesh is not None:  # add hooks to nn.Modules: no weights
            model = distribute_model(model, tp_plan, distributed_config, device_mesh, tp_size)

        # Prepare the full device map
        if device_map is not None:
            # simple solution as deepcopy don't work. We want to tie the weights afterwards.
            copy_model.tie_weights()
            device_map = _get_device_map(copy_model, device_map, max_memory, hf_quantizer, dtype)

        # restore default dtype
        if dtype_orig is not None:
            torch.set_default_dtype(dtype_orig)

        # Finalize model weight initialization
        model, missing_keys, unexpected_keys, mismatched_keys, offload_index, error_msgs = cls._load_pretrained_model(
            model,
            state_dict,
            checkpoint_files,
            pretrained_model_name_or_path,
            ignore_mismatched_sizes=ignore_mismatched_sizes,
            sharded_metadata=sharded_metadata,
            device_map=device_map,
            disk_offload_folder=offload_folder,
            dtype=dtype,
            hf_quantizer=hf_quantizer,
            device_mesh=device_mesh,
            weights_only=weights_only,
            weight_mapping=weight_conversions,
        )

        model.eval()  # Set model in evaluation mode to deactivate DropOut modules by default
        model.set_use_kernels(use_kernels, kernel_config)

        # If it is a model with generation capabilities, attempt to load generation files (generation config,
        # custom generate function)
        if model.can_generate() and hasattr(model, "adjust_generation_fn") and trust_remote_code:
            model.adjust_generation_fn(
                generation_config,
                from_auto_class,
                from_pipeline,
                pretrained_model_name_or_path,
                **download_kwargs,
                trust_remote_code=trust_remote_code,
                **kwargs,
            )

        # for device_map="auto" : dispatch model with hooks on all devices if necessary
        if device_map is not None and device_mesh is None:
            accelerate_dispatch(model, hf_quantizer, device_map, offload_folder, offload_index, offload_buffers)

        if hf_quantizer is not None:
            model.hf_quantizer = hf_quantizer
            hf_quantizer.postprocess_model(model, config=config)  # usually a no-op but sometimes needed

        if _adapter_model_path is not None:
            adapter_kwargs["key_mapping"] = weight_conversions  # TODO: Dynamic weight loader for adapters
            model.load_adapter(
                _adapter_model_path,
                adapter_name=adapter_name,
                token=token,
                adapter_kwargs=adapter_kwargs,
            )

        if output_loading_info:
            loading_info = {
                "missing_keys": missing_keys,
                "unexpected_keys": unexpected_keys,
                "mismatched_keys": mismatched_keys,
                "error_msgs": error_msgs,
            }
            return model, loading_info
        return model

    @staticmethod
    def _fix_state_dict_key_on_save(key) -> tuple[str, bool]:
        """
        Similar to `_fix_state_dict_key_on_load` allows to define hook for state dict key renaming on model save.
        Do nothing by default, but can be overridden in particular models.
        """
        return key, False

    def _fix_state_dict_keys_on_save(self, state_dict):
        """
        Similar to `_fix_state_dict_keys_on_load` allows to define hook for state dict key renaming on model save.
        Apply `_fix_state_dict_key_on_save` to all keys in `state_dict`.
        """
        return {self._fix_state_dict_key_on_save(key)[0]: value for key, value in state_dict.items()}

    @classmethod
    def _load_pretrained_model(
        cls,
        model: "PreTrainedModel",
        state_dict: Optional[dict],
        checkpoint_files: Optional[list[str]],
        pretrained_model_name_or_path: Optional[str],
        ignore_mismatched_sizes: bool = False,
        sharded_metadata: Optional[dict] = None,
        device_map: Optional[dict] = None,
        disk_offload_folder: Optional[str] = None,
        dtype: Optional[torch.dtype] = None,
        hf_quantizer: Optional[HfQuantizer] = None,
        device_mesh: Optional["torch.distributed.device_mesh.DeviceMesh"] = None,
        weights_only: bool = True,
        weight_mapping: Optional[Sequence[WeightConverter]] = None,
    ):
        is_quantized = hf_quantizer is not None
        is_hqq_or_quark = is_quantized and hf_quantizer.quantization_config.quant_method in {
            QuantizationMethod.HQQ,
            QuantizationMethod.QUARK,
        }

        # Model's definition arriving here is final (TP hooks added, quantized layers replaces)
        expected_keys = list(model.state_dict().keys())
        if logger.level >= logging.WARNING:
            verify_tp_plan(expected_keys, getattr(model, "_tp_plan", None))

        # Warmup cuda to load the weights much faster on devices
        if device_map is not None and not is_hqq_or_quark:
            expanded_device_map = expand_device_map(device_map, expected_keys)
            caching_allocator_warmup(model, expanded_device_map, hf_quantizer)

        if device_map is None:
            device_map = {"": "cpu"}
        keys = sorted(device_map.keys(), key=len, reverse=True)
        tp_plan = getattr(model, "_tp_plan", None)
        error_msgs = []
<<<<<<< HEAD
        misc = {}

        if is_deepspeed_zero3_enabled() and not is_quantized:
            error_msgs += _load_state_dict_into_zero3_model(model, state_dict)
        else:
            all_pointer = set()
            if checkpoint_files is not None:
                pattern = re.compile(r"(" + "|".join(map(re.escape, keys)) + r")")
                if sharded_metadata is None:
                    k_v_iterator = dict.fromkeys(
                        safe_open(checkpoint_files[0], framework="pt").keys(), "model.safetensors"
=======

        if is_deepspeed_zero3_enabled() and not is_quantized:
            error_msgs += _load_state_dict_into_zero3_model(model, state_dict)
            # This is not true but for now we assume only best-case scenario with deepspeed, i.e. perfectly matching checkpoints
            missing_keys, unexpected_keys, mismatched_keys, misc = set(), set(), set(), set()
        else:
            all_pointer = set()
            if checkpoint_files is not None and checkpoint_files[0].endswith(".safetensors"):
                pattern = re.compile(r"(" + "|".join(map(re.escape, keys)) + r")")
                if sharded_metadata is None:
                    k_v_iterator = dict.fromkeys(
                        safe_open(checkpoint_files[0], framework="pt").keys(), checkpoint_files[0].rsplit("/", 1)[1]
>>>>>>> 6f6095e0
                    ).items()
                else:
                    k_v_iterator = sharded_metadata["weight_map"].items()

                merged_state_dict = {}
                for k, v in k_v_iterator:
                    match = pattern.match(k)
                    if match and match.group(1) != "":
                        device = device_map[match.group(1)]
                    else:
                        device = device_map.get("", "cpu")
                        if isinstance(device, torch.device):
                            device = device.index  # safetensors only
                    if device == "disk":
                        device = "cpu"  # we read to cpu to then write to disk
                    file_pointer = safe_open(
                        os.path.join(checkpoint_files[0].rsplit("/", 1)[0], v), framework="pt", device=device
                    )
                    all_pointer.add(file_pointer)
                    merged_state_dict[k] = file_pointer.get_slice(k)  # don't materialize yet
            elif state_dict is not None:
                merged_state_dict = state_dict
<<<<<<< HEAD
=======
            elif checkpoint_files is not None:
                merged_state_dict = {}
                for ckpt_file in checkpoint_files:
                    merged_state_dict.update(load_state_dict(ckpt_file))
>>>>>>> 6f6095e0
            else:
                raise ValueError("Neither a state dict nor checkpoint files were found.")

            missing_keys, unexpected_keys, mismatched_keys, misc = convert_and_load_state_dict_in_model(
                model,
                merged_state_dict,
                weight_mapping,
                tp_plan,
                hf_quantizer,
                dtype,
                device_map,
                model.dtype_plan,
                device_mesh,
            )

            # finally close all opened file pointers
            for k in all_pointer:
                k.__exit__(None, None, None)

        # Move missing (and potentially mismatched) keys back to cpu from meta device (because they won't be moved when
        # loading the weights as they are not in the loaded state dict)
        # Remove tied weights keys and etc
        miss_and_mismatched = missing_keys | {k[0] for k in mismatched_keys}
        model._move_missing_keys_from_meta_to_cpu(miss_and_mismatched, dtype, hf_quantizer)

        # correctly initialize the missing (and potentially mismatched) keys
<<<<<<< HEAD
        model._initialize_missing_keys(miss_and_mismatched, is_quantized)
=======
        model._initialize_missing_keys(is_quantized)
>>>>>>> 6f6095e0
        missing_keys, unexpected_keys = model._adjust_missing_and_unexpected_keys(missing_keys, unexpected_keys, False)

        # We make sure we tie after _init_. We need the missing keys to remove the ones we do tie, and not random remove
        model.tie_weights(missing_keys)

        # Post-processing for tensor parallelism
        if device_mesh is not None:
            # When using TP, the device map is a single device for all parameters
            tp_device = list(device_map.values())[0]
            # This is needed for the RotaryEmbedding, which was not initialized on the correct device as it is
            # not part of the state_dict (persistent=False)
            for buffer in model.buffers():  # TODO to avaoid this buffer could be added to the ckpt
                if buffer.device != tp_device:
                    buffer.data = buffer.to(tp_device)

            # In this case, the top-most task module weights were not moved to device and parallelized as they
            # were not part of the loaded weights: do it now
            if missing_keys:
                state_dict = model.state_dict()
                for name in missing_keys:
                    param = state_dict[name]
                    # Shard the param
                    shard_and_distribute_module(
                        model,
                        param.to(tp_device),
                        param,
                        name,
                        None,
                        False,
                        device_mesh.get_local_rank(),
                        device_mesh,
                    )

        log_state_dict_report(
            model=model,
            pretrained_model_name_or_path=pretrained_model_name_or_path,
            logger=logger,
            error_msgs=error_msgs,
            unexpected_keys=unexpected_keys,
            missing_keys=missing_keys,
            mismatched_keys=mismatched_keys,
            mismatched_shapes=mismatched_keys,
            misc=misc,
            ignore_mismatched_sizes=ignore_mismatched_sizes,
        )
        disk_offload_index = None
        return model, missing_keys, unexpected_keys, mismatched_keys, disk_offload_index, error_msgs

    def retrieve_modules_from_names(self, names, add_prefix=False, remove_prefix=False):
        module_keys = {".".join(key.split(".")[:-1]) for key in names}

        # torch.nn.ParameterList is a special case where two parameter keywords
        # are appended to the module name, *e.g.* bert.special_embeddings.0
        module_keys = module_keys.union(
            {".".join(key.split(".")[:-2]) for key in names if len(key) > 0 and key[-1].isdigit()}
        )

        retrieved_modules = []
        # retrieve all modules that has at least one missing weight name
        for name, module in self.named_modules():
            if remove_prefix:
                _prefix = f"{self.base_model_prefix}."
                name = name.removeprefix(_prefix)
            elif add_prefix:
                name = ".".join([self.base_model_prefix, name]) if len(name) > 0 else self.base_model_prefix

            if name in module_keys:
                retrieved_modules.append(module)

        return retrieved_modules

    @classmethod
    def register_for_auto_class(cls, auto_class="AutoModel"):
        """
        Register this class with a given auto class. This should only be used for custom models as the ones in the
        library are already mapped with an auto class.



        Args:
            auto_class (`str` or `type`, *optional*, defaults to `"AutoModel"`):
                The auto class to register this new model with.
        """
        if not isinstance(auto_class, str):
            auto_class = auto_class.__name__

        import transformers.models.auto as auto_module

        if not hasattr(auto_module, auto_class):
            raise ValueError(f"{auto_class} is not a valid auto class.")

        cls._auto_class = auto_class

    def warn_if_padding_and_no_attention_mask(self, input_ids, attention_mask):
        """
        Shows a one-time warning if the input_ids appear to contain padding and no attention mask was given.
        """

        # Skip the check during tracing.
        if is_tracing(input_ids):
            return

        if (attention_mask is not None) or (self.config.pad_token_id is None):
            return

        # Check only the first and last input IDs to reduce overhead.
        if self.config.pad_token_id in input_ids[:, [-1, 0]]:
            warn_string = (
                "We strongly recommend passing in an `attention_mask` since your input_ids may be padded. See "
                "https://huggingface.co/docs/transformers/troubleshooting"
                "#incorrect-output-when-padding-tokens-arent-masked."
            )

            # If the pad token is equal to either BOS, EOS, or SEP, we do not know whether the user should use an
            # attention_mask or not. In this case, we should still show a warning because this is a rare case.
            if (
                (self.config.bos_token_id is not None and self.config.bos_token_id == self.config.pad_token_id)
                or (self.config.eos_token_id is not None and self.config.eos_token_id == self.config.pad_token_id)
                or (self.config.sep_token_id is not None and self.config.sep_token_id == self.config.pad_token_id)
            ):
                warn_string += (
                    f"\nYou may ignore this warning if your `pad_token_id` ({self.config.pad_token_id}) is identical "
                    f"to the `bos_token_id` ({self.config.bos_token_id}), `eos_token_id` ({self.config.eos_token_id}), "
                    f"or the `sep_token_id` ({self.config.sep_token_id}), and your input is not padded."
                )

            logger.warning_once(warn_string)

    @property
    def supports_tp_plan(self):
        """
        Returns whether the model has a tensor parallelism plan.
        """
        if self._tp_plan is not None:
            return True
        # Check if base model has a TP plan
        if getattr(self.base_model, "_tp_plan", None) is not None:
            return True
        if self.config.base_model_tp_plan is not None:
            return True
        return False

    @property
    def tp_size(self):
        """
        Returns the model's tensor parallelism degree.
        """
        # if None, the model didn't undergo tensor parallel sharding
        return self._tp_size

    @property
    def supports_pp_plan(self):
        if self._pp_plan is not None:
            return True
        # Check if base model has PP plan
        if getattr(self.base_model, "_pp_plan", None) is not None:
            return True
        return False

    @property
    def loss_function(self):
        if hasattr(self, "_loss_function"):
            return self._loss_function

        loss_type = getattr(self, "loss_type", None)

        if loss_type is None or loss_type not in LOSS_MAPPING:
            logger.warning_once(
                f"`loss_type={loss_type}` was set in the config but it is unrecognized. "
                f"Using the default loss: `ForCausalLMLoss`."
            )
            loss_type = "ForCausalLM"
        return LOSS_MAPPING[loss_type]

    @loss_function.setter
    def loss_function(self, value):
        self._loss_function = value

    def kernelize(self, mode=None):
        if not is_kernels_available():
            raise ValueError(
                "Kernels are not available. To use kernels, please install kernels using `pip install kernels`"
            )
        from kernels import Device, Mode, kernelize

        mode = Mode.INFERENCE if not self.training else Mode.TRAINING if mode is None else mode
        kernelize(self, device=Device(type=self.device.type), mode=mode)
        self._use_kernels = True

    @property
    def use_kernels(self) -> bool:
        return getattr(self, "_use_kernels", False)

    @use_kernels.setter
    def use_kernels(self, value: bool) -> None:
        # Avoid re-kernelizing if already enabled
        if bool(value) and getattr(self, "_use_kernels", False):
            return

        if value:
            self.kernelize()
        else:
            if getattr(self, "_use_kernels", False):
                logger.warning_once(
                    "Disabling kernels at runtime is a no-op as there is no 'unkernelize' routine; keeping current kernels active."
                )
            self._use_kernels = False

    def get_compiled_call(self, compile_config: Optional[CompileConfig]) -> Callable:
        """Return a `torch.compile`'d version of `self.__call__`. This is useful to dynamically choose between
        non-compiled/compiled `forward` during inference, especially to switch between prefill (where we don't
        want to use compiled version to avoid recomputing the graph with new shapes) and iterative decoding
        (where we want the speed-ups of compiled version with static shapes)."""
        # Only reset it if not present or different from previous config
        if "llama4" in self.config.model_type:  # TODO try to enable for FULL COMPILE HYBRID CACHE SUPPORT
            return self.__call__
        compile_config = compile_config or CompileConfig()
        default_config = getattr(self.generation_config, "compile_config", None) or CompileConfig()
        if (
            not hasattr(self, "_compiled_call")
            or getattr(self, "_last_compile_config", default_config) != compile_config
        ):
            self._last_compile_config = compile_config
            self._compiled_call = torch.compile(self.__call__, **compile_config.to_dict())
        return self._compiled_call

    @classmethod
    def is_backend_compatible(cls):
        return cls._supports_attention_backend

    def _move_missing_keys_from_meta_to_cpu(
        self, missing_keys: list[str], dtype: torch.dtype, hf_quantizer: Optional[HfQuantizer]
    ) -> None:
        """Move the missing keys (keys that are part of the model parameters, but were NOT found in the loaded state dicts) back
        from meta device to cpu.
        """
        is_quantized = hf_quantizer is not None

        # In this case we need to move everything back
        if is_fsdp_enabled() and not is_local_dist_rank_0() and not is_quantized:
            # We only do it for the parameters, as the buffers are not initialized on the meta device by default
            for key, param in self.named_parameters():
                value = torch.empty_like(param, dtype=dtype, device="cpu")
                _load_parameter_into_model(self, key, value)
            return

        model_state_dict = self.state_dict()
        for key in missing_keys:
            param = model_state_dict[key]
            # Buffers are not initialized on the meta device, so we still need this check to avoid overwriting them
            if param.device == torch.device("meta"):
                value = torch.empty_like(param, dtype=dtype, device="cpu")
                if not is_quantized or not hf_quantizer.param_needs_quantization(self, key):
                    _load_parameter_into_model(self, key, value)

<<<<<<< HEAD
    def _initialize_missing_keys(self, missing_keys: list[str], is_quantized: bool) -> None:
=======
    def _initialize_missing_keys(self, is_quantized: bool) -> None:
>>>>>>> 6f6095e0
        """
        Initialize the missing keys (keys that are part of the model parameters, but were NOT found in the loaded state dicts), according to
        `_initialize_weights`. Indeed, since the corresponding weights are missing from the state dict, they will not be replaced and need to
        be initialized correctly (i.e. weight initialization distribution).

        Params that are not missing have the `is_hf_initialized` flag.
        """
        # This will only initialize submodules that are not marked as initialized by the line above.
        if is_deepspeed_zero3_enabled() and not is_quantized:
            import deepspeed

            # keep_vars=True as we need the original tensors, so that the "_is_hf_initialized" is present on them
            not_initialized_parameters = list(
                {v for v in self.state_dict(keep_vars=True).values() if not getattr(v, "_is_hf_initialized", False)}
            )
            with deepspeed.zero.GatheredParameters(not_initialized_parameters, modifier_rank=0):
                self.initialize_weights()
        else:
            self.initialize_weights()

<<<<<<< HEAD
        for name, p in list(self.named_parameters()) + list(self.named_buffers()):
            # We get back the original parameter that we stored in _original. This attribute was created when we initialized LoadedParam when loading the checkpoints.
            if hasattr(p, "_original"):
                if '.' in name:
=======
        # Replace the loaded parameters class back to nn.Parameter (they were changed to easily skip initialization
        # when performed in-place on the tensors)
        for name, p in list(self.named_parameters()) + list(self.named_buffers()):
            # We get back the original parameter that we stored in _original. This attribute was created when we initialized LoadedParam when loading the checkpoints.
            if hasattr(p, "_original"):
                if "." in name:
>>>>>>> 6f6095e0
                    module, name = name.rsplit(".", 1)
                    module = self.get_submodule(module)
                else:
                    module = self
                setattr(module, name, p._original)

<<<<<<< HEAD

=======
>>>>>>> 6f6095e0
    def _adjust_missing_and_unexpected_keys(
        self, missing_keys: set[str], unexpected_keys: set[str], loading_task_model_from_base_state_dict: bool
    ) -> tuple[set[str], set[str]]:
        """Adjust the `missing_keys` and `unexpected_keys` based on current model's exception rules, to avoid
        raising unneeded warnings/errors.
        """
        # Old checkpoints may have keys for rotary_emb.inv_freq forach layer, however we moved this buffer to the main model
        # (so the buffer name has changed). Remove them in such a case. This is another exception that was not added to
        # `_keys_to_ignore_on_load_unexpected` as it touches many models -> we add it manually to the existing patterns
        has_inv_freq_buffers = any(buffer.endswith("rotary_emb.inv_freq") for buffer, _ in self.named_buffers())
        additional_unexpected_patterns = [r"rotary_emb\.inv_freq"] if has_inv_freq_buffers else []

        missing_patterns = self._keys_to_ignore_on_load_missing or []
        unexpected_patterns = (self._keys_to_ignore_on_load_unexpected or []) + additional_unexpected_patterns
        ignore_missing_regex, ignore_unexpected_regex = None, None
        if len(missing_patterns) > 0:
            ignore_missing_regex = re.compile("|".join(rf"({pattern})" for pattern in missing_patterns))
        if len(unexpected_patterns) > 0:
            ignore_unexpected_regex = re.compile("|".join(rf"({pattern})" for pattern in unexpected_patterns))

        # Clean-up missing keys
        if ignore_missing_regex is not None:
            missing_keys = {key for key in missing_keys if ignore_missing_regex.search(key) is None}

        # Clean-up unexpected keys
        if ignore_unexpected_regex is not None:
            unexpected_keys = {key for key in unexpected_keys if ignore_unexpected_regex.search(key) is None}

        # Note: only the unexpected keys should remove the added prefix here, to correctly display the original name
        # in the warnings. For missing keys, we should show the prefix in the warning as it's part of the final model
        if loading_task_model_from_base_state_dict:
            _prefix = f"{self.base_model_prefix}."
            unexpected_keys = {k.removeprefix(_prefix) for k in unexpected_keys}

        return missing_keys, unexpected_keys

    def get_parameter_or_buffer(self, target: str):
        """
        Return the parameter or buffer given by `target` if it exists, otherwise throw an error. This combines
        `get_parameter()` and `get_buffer()` in a single handy function. If the target is an `_extra_state` attribute,
        it will return the extra state provided by the module. Note that it only work if `target` is a leaf of the model.
        """
        try:
            return self.get_parameter(target)
        except AttributeError:
            pass
        try:
            return self.get_buffer(target)
        except AttributeError:
            pass
        module, param_name = get_module_from_name(self, target)
        if (
            param_name == "_extra_state"
            and getattr(module.__class__, "get_extra_state", torch.nn.Module.get_extra_state)
            is not torch.nn.Module.get_extra_state
        ):
            return module.get_extra_state()

        raise AttributeError(f"`{target}` is neither a parameter, buffer, nor extra state.")

    def train(self, mode: bool = True):
        out = super().train(mode)
        if self.use_kernels:
            self.kernelize()
        return out

    def eval(self):
        return self.train(False)


PreTrainedModel.push_to_hub = copy_func(PreTrainedModel.push_to_hub)
if PreTrainedModel.push_to_hub.__doc__ is not None:
    PreTrainedModel.push_to_hub.__doc__ = PreTrainedModel.push_to_hub.__doc__.format(
        object="model", object_class="AutoModel", object_files="model file"
    )


def unwrap_model(model: nn.Module, recursive: bool = False) -> nn.Module:
    """
    Recursively unwraps a model from potential containers (as used in distributed training).

    Args:
        model (`torch.nn.Module`): The model to unwrap.
        recursive (`bool`, *optional*, defaults to `False`):
            Whether to recursively extract all cases of `module.module` from `model` as well as unwrap child sublayers
            recursively, not just the top-level distributed containers.
    """
    # Use accelerate implementation if available (should always be the case when using torch)
    # This is for pytorch, as we also have to handle things like dynamo
    if is_accelerate_available():
        kwargs = {}
        if recursive:
            kwargs["recursive"] = recursive
        return extract_model_from_parallel(model, **kwargs)
    else:
        # since there could be multiple levels of wrapping, unwrap recursively
        if hasattr(model, "module"):
            return unwrap_model(model.module)
        else:
            return model


def is_accelerator_device(device: Union[str, int, torch.device]) -> bool:
    """Check if the device is an accelerator. We need to function, as device_map can be "disk" as well, which is not
    a proper `torch.device`.
    """
    if device == "disk":
        return False
    else:
        return torch.device(device).type not in ["meta", "cpu"]


def caching_allocator_warmup(model: PreTrainedModel, expanded_device_map: dict, hf_quantizer: Optional[HfQuantizer]):
    """This function warm-ups the caching allocator based on the size of the model tensors that will reside on each
    device. It allows to have one large call to Malloc, instead of recursively calling it later when loading
    the model, which is actually the loading speed bottleneck.
    Calling this function allows to cut the model loading time by a very large margin.

    A few facts related to loading speed (taking into account the use of this function):
    - When loading a model the first time, it is usually slower than the subsequent times, because the OS is very likely
    to cache the different state dicts (if enough resources/RAM are available)
    - Trying to force the OS to cache the files in advance (by e.g. accessing a small portion of them) is really hard,
    and not a good idea in general as this is low level OS optimizations that depend on resource usage anyway
    - As of 18/03/2025, loading a Llama 70B model with TP takes ~1 min without file cache, and ~13s with full file cache.
    The baseline, i.e. only loading the tensor shards on device and adjusting dtype (i.e. copying them) is ~5s with full cache.
    These numbers are reported for TP on 4 H100 GPUs.
    - It is useless to pre-allocate more than the model size in this function (i.e. using an `allocation_factor` > 1) as
    cudaMalloc is not a bottleneck at all anymore
    - Loading speed bottleneck is now almost only tensor copy (i.e. changing the dtype) and moving the tensors to the devices.
    However, we cannot really improve on those aspects obviously, as the data needs to be moved/copied in the end.
    """
    factor = 2 if hf_quantizer is None else hf_quantizer.get_accelerator_warm_up_factor()

    # Remove disk, cpu and meta devices, and cast to proper torch.device
    accelerator_device_map = {
        param: torch.device(device) for param, device in expanded_device_map.items() if is_accelerator_device(device)
    }
    if not accelerator_device_map:
        return

    tp_plan = getattr(model, "_tp_plan", []) or []
    tp_plan_regex = (
        re.compile("|".join([re.escape(plan) for plan in tp_plan]))
        if _torch_distributed_available and torch.distributed.is_initialized()
        else None
    )
    total_byte_count = defaultdict(lambda: 0)
    tied_param_names = _get_tied_weight_keys(model)
    for param_name, device in accelerator_device_map.items():
        # Skip if the parameter has already been accounted for (tied weights)
        if param_name in tied_param_names:
            continue

        # For example in the case of MXFP4 quantization, we need to update the param name to the original param name
        # because the checkpoint contains blocks, and scales, but since we are dequantizing, we need to use the original param name
        if hf_quantizer is not None:
            param_name = hf_quantizer.get_param_name(param_name)

        try:
            param = model.get_parameter_or_buffer(param_name)
        except AttributeError:
            # TODO: for now let's skip if we can't find the parameters
            if hf_quantizer is not None:
                continue
            raise AttributeError(f"Parameter {param_name} not found in model")

        # The dtype of different parameters may be different with composite models or `keep_in_fp32_modules`
        param_byte_count = param.numel() * param.element_size()

        if tp_plan_regex is not None:
            generic_name = re.sub(r"\.\d+\.", ".*.", param_name)
            param_byte_count //= torch.distributed.get_world_size() if tp_plan_regex.search(generic_name) else 1

        total_byte_count[device] += param_byte_count

    # This will kick off the caching allocator to avoid having to Malloc afterwards
    for device, byte_count in total_byte_count.items():
        if device.type in ["cuda", "xpu"]:
            torch_accelerator_module = getattr(torch, device.type)
            index = device.index if device.index is not None else torch_accelerator_module.current_device()
            device_memory = torch_accelerator_module.mem_get_info(index)[0]
            # Allow up to (max device memory - 1.2 GiB) in resource-constrained hardware configurations. Trying to reserve more
            # than that amount might sometimes lead to unnecessary cuda/xpu OOM, if the last parameter to be loaded on the device is large,
            # and the remaining reserved memory portion is smaller than the param size -> torch will then try to fully re-allocate all
            # the param size, instead of using the remaining reserved part, and allocating only the difference, which can lead
            # to OOM. See https://github.com/huggingface/transformers/issues/37436#issuecomment-2808982161 for more details.
            # Note that we use an absolute value instead of device proportion here, as a 8GiB device could still allocate too much
            # if using e.g. 90% of device size, while a 140GiB device would allocate too little
            byte_count = min(byte_count, max(0, int(device_memory - 1.2 * 1024**3)))
            # If there is *unused* reserved cuda/xpu memory, we can skip/reduce the allocation.
            unused_memory = torch_accelerator_module.memory_reserved(
                index
            ) - torch_accelerator_module.memory_allocated(index)
            byte_count = max(0, byte_count - unused_memory)
        # Allocate memory
        _ = torch.empty(byte_count // factor, dtype=torch.float16, device=device, requires_grad=False)


class AttentionInterface(GeneralInterface):
    """
    Dict-like object keeping track of allowed attention functions. You can easily add a new attention function
    with a call to `register()`. If a model needs to locally overwrite an existing attention function, say `sdpa`,
    it needs to declare a new instance of this class inside the `modeling_<model>.py`, and declare it on that instance.
    """

    # Class instance object, so that a call to `register` can be reflected into all other files correctly, even if
    # a new instance is created (in order to locally override a given function)
    _global_mapping = {
        "flash_attention_3": flash_attention_forward,
        "flash_attention_2": flash_attention_forward,
        "flex_attention": flex_attention_forward,
        "sdpa": sdpa_attention_forward,
        "paged|flash_attention_2": paged_attention_forward,
        "paged|sdpa": sdpa_attention_paged_forward,
        "paged|eager": eager_paged_attention_forward,
    }


# Global AttentionInterface shared by all models which do not need to overwrite any of the existing ones
ALL_ATTENTION_FUNCTIONS: AttentionInterface = AttentionInterface()


class PreTrainedAudioTokenizerBase(PreTrainedModel):
    """
    Class that additionally defines the behavior of any `audio_tokenizer` to be added.
    Characteristic for any of them:
        1. Encode raw audio into discrete audio codebooks (with x channels)
        2. Decode from discrete audio codebooks back to raw audio
    It is possible that they can decode in different ways given a different representation
    but they are forced to support 2. nonetheless, e.g. see `DAC`.
    """

    @abstractmethod
    def encode(self, input_values: torch.Tensor, *args, **kwargs):
        """
        Encode raw audio retrieved from a respective `FeatureExtractor` into discrete audio codebooks (with x channels)
        """

    @abstractmethod
    def decode(self, audio_codes: torch.Tensor, *args, **kwargs):
        """Decode from discrete audio codebooks back to raw audio"""<|MERGE_RESOLUTION|>--- conflicted
+++ resolved
@@ -46,16 +46,12 @@
 
 from .configuration_utils import PreTrainedConfig
 from .conversion_mapping import get_checkpoint_conversion_mapping
-<<<<<<< HEAD
 from .core_model_loading import (
     WeightConverter,
     _infer_parameter_dtype,
     convert_and_load_state_dict_in_model,
     revert_weight_conversion,
 )
-=======
-from .core_model_loading import WeightConverter, convert_and_load_state_dict_in_model, revert_weight_conversion
->>>>>>> 6f6095e0
 from .distributed import DistributedConfig
 from .dynamic_module_utils import custom_object_save
 from .generation import CompileConfig, GenerationConfig
@@ -476,20 +472,6 @@
     return stop
 
 
-<<<<<<< HEAD
-def _get_tied_weight_keys(module: nn.Module, prefix=""):
-    tied_weight_keys = []
-    if getattr(module, "_tied_weights_keys", None) is not None:
-        value_names = list(module._tied_weights_keys.keys())
-        names = [f"{prefix}.{k}" if prefix else k for k in value_names]
-        tied_weight_keys.extend(names)
-    if getattr(module, "_dynamic_tied_weights_keys", None) is not None:
-        names = [f"{prefix}.{k}" if prefix else k for k in module._dynamic_tied_weights_keys]
-        tied_weight_keys.extend(names)
-    for name, submodule in module.named_children():
-        local_prefix = f"{prefix}.{name}" if prefix else name
-        tied_weight_keys.extend(_get_tied_weight_keys(submodule, prefix=local_prefix))
-=======
 def _get_tied_weight_keys(module: nn.Module) -> list[str]:
     tied_weight_keys: list[str] = []
     for name, submodule in module.named_modules():
@@ -497,7 +479,6 @@
         tied_weights_dict = list(tied.keys())
         # tied_weights_dict.extend(tied.values())
         tied_weight_keys.extend([f"{name}.{k}" if name else k for k in tied_weights_dict])
->>>>>>> 6f6095e0
     return tied_weight_keys
 
 
@@ -2311,13 +2292,9 @@
         elif isinstance(module, nn.Embedding):
             if getattr(module, "weight", None) is not None:
                 module.weight.normal_(mean=0.0, std=std)
-<<<<<<< HEAD
-            if getattr(self.config, "pad_token_id", None) is not None:
-=======
             if getattr(
                 self.config, "pad_token_id", None
             ) is not None and self.config.pad_token_id < module.weight.size(0):
->>>>>>> 6f6095e0
                 module.weight[self.config.pad_token_id].zero_()
         elif isinstance(module, nn.MultiheadAttention):
             # This uses torch's original init
@@ -3309,22 +3286,6 @@
                         module_map[name + f".{key}"] = module
             state_dict = model_to_save.state_dict()
 
-<<<<<<< HEAD
-        if (
-            any(
-                allowed_name in class_name.__name__.lower()
-                for class_name in self.__class__.__mro__[:-1]
-                for allowed_name in VLMS
-            )
-            or save_original_format
-        ):
-            # MEGA BIG TODO HERE: self._conversion_ops needs to be used to save the final ckpt
-            # using what was loaded. Actually self._conversion_ops wont work because we need it
-            # even if the files are not legacy -> thus no conversion happened
-            state_dict = revert_weight_conversion(self, state_dict)
-
-=======
->>>>>>> 6f6095e0
         # Translate state_dict from smp to hf if saving with smp >= 1.10
         if IS_SAGEMAKER_MP_POST_1_10:
             for smp_to_hf, _ in smp.state.module_manager.translate_functions:
@@ -3411,13 +3372,8 @@
             if len(error_names) > 0:
                 suggested_fix = {v: k for k, v in list(shared_ptrs.values())} if shared_ptrs else None
                 raise RuntimeError(
-<<<<<<< HEAD
-                    f"The weights trying to be saved contained shared tensors {error_names} which are not properly defined"
-                    f"as being shared in `_tied_weight_keys`. You should probably add: `_tied_weight_keys = {suggested_fix}. If a whole module is shared you can use it directly",
-=======
                     f"The weights trying to be saved contained shared tensors {error_names} which are not properly defined. We found `_tied_weights_keys` to be: {_tied_weights_keys}.\n"
                     "This can also just mean that the module's tied weight keys are wrong vs the actual tied weights in the model.",
->>>>>>> 6f6095e0
                 )
 
         if (
@@ -4083,15 +4039,9 @@
         weight_conversions: Optional[list[WeightConverter]] = None
         model_type = getattr(config, "model_type", None)
         if model_type is not None:
-<<<<<<< HEAD
-            weight_conversions = get_checkpoint_conversion_mapping().get(model_type)
-            if weight_conversions is None:
-                weight_conversions = get_checkpoint_conversion_mapping()["legacy"]
-=======
             weight_conversions = get_checkpoint_conversion_mapping(model_type)
             if weight_conversions is None:
                 weight_conversions = get_checkpoint_conversion_mapping("legacy")
->>>>>>> 6f6095e0
             if key_mapping is not None:
                 weight_conversions.extend([WeightConverter(k, v) for k, v in key_mapping.items()])
 
@@ -4149,16 +4099,12 @@
         with ContextManagers(model_init_context):
             # Let's make sure we don't run the init function of buffer modules
             model = cls(config, *model_args, **model_kwargs)
-<<<<<<< HEAD
             copy_model = cls(config, *model_args, **model_kwargs)
-=======
->>>>>>> 6f6095e0
 
         # make sure we use the model's config since the __init__ call might have copied it
         config = model.config
 
         if hf_quantizer is not None:  # replace module with quantized modules (does not touch weights)
-<<<<<<< HEAD
             for m in [model, copy_model]:
                 hf_quantizer.preprocess_model(
                     model=m,
@@ -4168,16 +4114,6 @@
                     checkpoint_files=checkpoint_files,
                     use_kernels=use_kernels,
                 )
-=======
-            hf_quantizer.preprocess_model(
-                model=model,
-                device_map=device_map,
-                keep_in_fp32_modules=model._keep_in_fp32_modules,  # TODO prob no longer needed?
-                config=config,
-                checkpoint_files=checkpoint_files,
-                use_kernels=use_kernels,
-            )
->>>>>>> 6f6095e0
 
         if _torch_distributed_available and device_mesh is not None:  # add hooks to nn.Modules: no weights
             model = distribute_model(model, tp_plan, distributed_config, device_mesh, tp_size)
@@ -4305,19 +4241,6 @@
         keys = sorted(device_map.keys(), key=len, reverse=True)
         tp_plan = getattr(model, "_tp_plan", None)
         error_msgs = []
-<<<<<<< HEAD
-        misc = {}
-
-        if is_deepspeed_zero3_enabled() and not is_quantized:
-            error_msgs += _load_state_dict_into_zero3_model(model, state_dict)
-        else:
-            all_pointer = set()
-            if checkpoint_files is not None:
-                pattern = re.compile(r"(" + "|".join(map(re.escape, keys)) + r")")
-                if sharded_metadata is None:
-                    k_v_iterator = dict.fromkeys(
-                        safe_open(checkpoint_files[0], framework="pt").keys(), "model.safetensors"
-=======
 
         if is_deepspeed_zero3_enabled() and not is_quantized:
             error_msgs += _load_state_dict_into_zero3_model(model, state_dict)
@@ -4330,7 +4253,6 @@
                 if sharded_metadata is None:
                     k_v_iterator = dict.fromkeys(
                         safe_open(checkpoint_files[0], framework="pt").keys(), checkpoint_files[0].rsplit("/", 1)[1]
->>>>>>> 6f6095e0
                     ).items()
                 else:
                     k_v_iterator = sharded_metadata["weight_map"].items()
@@ -4353,13 +4275,10 @@
                     merged_state_dict[k] = file_pointer.get_slice(k)  # don't materialize yet
             elif state_dict is not None:
                 merged_state_dict = state_dict
-<<<<<<< HEAD
-=======
             elif checkpoint_files is not None:
                 merged_state_dict = {}
                 for ckpt_file in checkpoint_files:
                     merged_state_dict.update(load_state_dict(ckpt_file))
->>>>>>> 6f6095e0
             else:
                 raise ValueError("Neither a state dict nor checkpoint files were found.")
 
@@ -4386,11 +4305,7 @@
         model._move_missing_keys_from_meta_to_cpu(miss_and_mismatched, dtype, hf_quantizer)
 
         # correctly initialize the missing (and potentially mismatched) keys
-<<<<<<< HEAD
-        model._initialize_missing_keys(miss_and_mismatched, is_quantized)
-=======
         model._initialize_missing_keys(is_quantized)
->>>>>>> 6f6095e0
         missing_keys, unexpected_keys = model._adjust_missing_and_unexpected_keys(missing_keys, unexpected_keys, False)
 
         # We make sure we tie after _init_. We need the missing keys to remove the ones we do tie, and not random remove
@@ -4646,11 +4561,7 @@
                 if not is_quantized or not hf_quantizer.param_needs_quantization(self, key):
                     _load_parameter_into_model(self, key, value)
 
-<<<<<<< HEAD
-    def _initialize_missing_keys(self, missing_keys: list[str], is_quantized: bool) -> None:
-=======
     def _initialize_missing_keys(self, is_quantized: bool) -> None:
->>>>>>> 6f6095e0
         """
         Initialize the missing keys (keys that are part of the model parameters, but were NOT found in the loaded state dicts), according to
         `_initialize_weights`. Indeed, since the corresponding weights are missing from the state dict, they will not be replaced and need to
@@ -4671,29 +4582,18 @@
         else:
             self.initialize_weights()
 
-<<<<<<< HEAD
-        for name, p in list(self.named_parameters()) + list(self.named_buffers()):
-            # We get back the original parameter that we stored in _original. This attribute was created when we initialized LoadedParam when loading the checkpoints.
-            if hasattr(p, "_original"):
-                if '.' in name:
-=======
         # Replace the loaded parameters class back to nn.Parameter (they were changed to easily skip initialization
         # when performed in-place on the tensors)
         for name, p in list(self.named_parameters()) + list(self.named_buffers()):
             # We get back the original parameter that we stored in _original. This attribute was created when we initialized LoadedParam when loading the checkpoints.
             if hasattr(p, "_original"):
                 if "." in name:
->>>>>>> 6f6095e0
                     module, name = name.rsplit(".", 1)
                     module = self.get_submodule(module)
                 else:
                     module = self
                 setattr(module, name, p._original)
 
-<<<<<<< HEAD
-
-=======
->>>>>>> 6f6095e0
     def _adjust_missing_and_unexpected_keys(
         self, missing_keys: set[str], unexpected_keys: set[str], loading_task_model_from_base_state_dict: bool
     ) -> tuple[set[str], set[str]]:
