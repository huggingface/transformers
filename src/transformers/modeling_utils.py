# coding=utf-8
# Copyright 2018 The Google AI Language Team Authors, Facebook AI Research authors and The HuggingFace Inc. team.
# Copyright (c) 2018, NVIDIA CORPORATION.  All rights reserved.
#
# Licensed under the Apache License, Version 2.0 (the "License");
# you may not use this file except in compliance with the License.
# You may obtain a copy of the License at
#
#     http://www.apache.org/licenses/LICENSE-2.0
#
# Unless required by applicable law or agreed to in writing, software
# distributed under the License is distributed on an "AS IS" BASIS,
# WITHOUT WARRANTIES OR CONDITIONS OF ANY KIND, either express or implied.
# See the License for the specific language governing permissions and
# limitations under the License.
import collections
import functools
import gc
import importlib.metadata
import inspect
import json
import os
import re
import shutil
import tempfile
import warnings
from contextlib import contextmanager
from dataclasses import dataclass
from functools import partial, wraps
from typing import Any, Callable, Dict, List, Optional, Tuple, Union

import torch
from packaging import version
from torch import Tensor, nn
from torch.nn import CrossEntropyLoss, Identity
from torch.utils.checkpoint import checkpoint

from .activations import get_activation
from .configuration_utils import PretrainedConfig
from .dynamic_module_utils import custom_object_save
from .generation import GenerationConfig, GenerationMixin
from .integrations import PeftAdapterMixin, deepspeed_config, is_deepspeed_zero3_enabled
from .pytorch_utils import (  # noqa: F401
    Conv1D,
    apply_chunking_to_forward,
    find_pruneable_heads_and_indices,
    id_tensor_storage,
    prune_conv1d_layer,
    prune_layer,
    prune_linear_layer,
)
from .safetensors_conversion import auto_conversion
from .utils import (
    ADAPTER_SAFE_WEIGHTS_NAME,
    ADAPTER_WEIGHTS_NAME,
    CONFIG_NAME,
    DUMMY_INPUTS,
    FLAX_WEIGHTS_NAME,
    SAFE_WEIGHTS_INDEX_NAME,
    SAFE_WEIGHTS_NAME,
    TF2_WEIGHTS_NAME,
    TF_WEIGHTS_NAME,
    WEIGHTS_INDEX_NAME,
    WEIGHTS_NAME,
    ContextManagers,
    ModelOutput,
    PushToHubMixin,
    cached_file,
    copy_func,
    download_url,
    extract_commit_hash,
    has_file,
    is_accelerate_available,
    is_auto_awq_available,
    is_auto_gptq_available,
    is_bitsandbytes_available,
    is_flash_attn_2_available,
    is_offline_mode,
    is_optimum_available,
    is_peft_available,
    is_remote_url,
    is_safetensors_available,
    is_torch_tpu_available,
    logging,
    replace_return_docstrings,
    strtobool,
)
from .utils.hub import convert_file_size_to_int, get_checkpoint_shard_files
from .utils.import_utils import (
    ENV_VARS_TRUE_VALUES,
    is_sagemaker_mp_enabled,
    is_torch_fx_proxy,
    is_torchdynamo_compiling,
)
from .utils.quantization_config import AwqConfig, BitsAndBytesConfig, GPTQConfig, QuantizationMethod
from .utils.versions import require_version_core


XLA_USE_BF16 = os.environ.get("XLA_USE_BF16", "0").upper()
XLA_DOWNCAST_BF16 = os.environ.get("XLA_DOWNCAST_BF16", "0").upper()

if is_accelerate_available():
    from accelerate import dispatch_model, infer_auto_device_map, init_empty_weights
    from accelerate.hooks import add_hook_to_module
    from accelerate.utils import (
        check_tied_parameters_on_same_device,
        find_tied_parameters,
        get_balanced_memory,
        get_max_memory,
        load_offloaded_weights,
        offload_weight,
        save_offload_index,
        set_module_tensor_to_device,
    )

if is_safetensors_available():
    from safetensors import safe_open
    from safetensors.torch import load_file as safe_load_file
    from safetensors.torch import save_file as safe_save_file

logger = logging.get_logger(__name__)


_init_weights = True


def is_fsdp_enabled():
    return (
        torch.distributed.is_available()
        and torch.distributed.is_initialized()
        and strtobool(os.environ.get("ACCELERATE_USE_FSDP", "False")) == 1
        and strtobool(os.environ.get("FSDP_CPU_RAM_EFFICIENT_LOADING", "False")) == 1
    )


def is_local_dist_rank_0():
    return (
        torch.distributed.is_available()
        and torch.distributed.is_initialized()
        and int(os.environ.get("LOCAL_RANK", -1)) == 0
    )


if is_sagemaker_mp_enabled():
    import smdistributed.modelparallel.torch as smp
    from smdistributed.modelparallel import __version__ as SMP_VERSION

    IS_SAGEMAKER_MP_POST_1_10 = version.parse(SMP_VERSION) >= version.parse("1.10")
else:
    IS_SAGEMAKER_MP_POST_1_10 = False

if is_peft_available():
    from .utils import find_adapter_config_file


@contextmanager
def no_init_weights(_enable=True):
    """
    Context manager to globally disable weight initialization to speed up loading large models.

    TODO(Patrick): Delete safety argument `_enable=True` at next major version. .
    """
    global _init_weights
    old_init_weights = _init_weights
    if _enable:
        _init_weights = False
    try:
        yield
    finally:
        _init_weights = old_init_weights


def get_parameter_device(parameter: Union[nn.Module, GenerationMixin, "ModuleUtilsMixin"]):
    try:
        return next(parameter.parameters()).device
    except StopIteration:
        # For nn.DataParallel compatibility in PyTorch 1.5

        def find_tensor_attributes(module: nn.Module) -> List[Tuple[str, Tensor]]:
            tuples = [(k, v) for k, v in module.__dict__.items() if torch.is_tensor(v)]
            return tuples

        gen = parameter._named_members(get_members_fn=find_tensor_attributes)
        first_tuple = next(gen)
        return first_tuple[1].device


def get_first_parameter_dtype(parameter: Union[nn.Module, GenerationMixin, "ModuleUtilsMixin"]):
    """
    Returns the first parameter dtype (can be non-floating) or asserts if none were found.
    """
    try:
        return next(parameter.parameters()).dtype
    except StopIteration:
        # For nn.DataParallel compatibility in PyTorch > 1.5

        def find_tensor_attributes(module: nn.Module) -> List[Tuple[str, Tensor]]:
            tuples = [(k, v) for k, v in module.__dict__.items() if torch.is_tensor(v)]
            return tuples

        gen = parameter._named_members(get_members_fn=find_tensor_attributes)
        first_tuple = next(gen)
        return first_tuple[1].dtype


def get_parameter_dtype(parameter: Union[nn.Module, GenerationMixin, "ModuleUtilsMixin"]):
    """
    Returns the first found floating dtype in parameters if there is one, otherwise returns the last dtype it found.
    """
    last_dtype = None
    for t in parameter.parameters():
        last_dtype = t.dtype
        if t.is_floating_point():
            # Adding fix for https://github.com/pytorch/xla/issues/4152
            # Fixes issue where the model code passes a value that is out of range for XLA_USE_BF16=1
            # and XLA_DOWNCAST_BF16=1 so the conversion would cast it to -inf
            # NOTE: `is_torch_tpu_available()` is checked last as it induces a graph break in torch dynamo
            if XLA_USE_BF16 in ENV_VARS_TRUE_VALUES and is_torch_tpu_available():
                return torch.bfloat16
            if XLA_DOWNCAST_BF16 in ENV_VARS_TRUE_VALUES and is_torch_tpu_available():
                if t.dtype == torch.float:
                    return torch.bfloat16
                if t.dtype == torch.double:
                    return torch.float32
            return t.dtype

    if last_dtype is not None:
        # if no floating dtype was found return whatever the first dtype is
        return last_dtype

    # For nn.DataParallel compatibility in PyTorch > 1.5
    def find_tensor_attributes(module: nn.Module) -> List[Tuple[str, Tensor]]:
        tuples = [(k, v) for k, v in module.__dict__.items() if torch.is_tensor(v)]
        return tuples

    gen = parameter._named_members(get_members_fn=find_tensor_attributes)
    last_tuple = None
    for tuple in gen:
        last_tuple = tuple
        if tuple[1].is_floating_point():
            return tuple[1].dtype

    if last_tuple is not None:
        # fallback to the last dtype
        return last_tuple[1].dtype

    # fallback to buffer dtype
    for t in parameter.buffers():
        last_dtype = t.dtype
        if t.is_floating_point():
            return t.dtype
    return last_dtype


def get_state_dict_float_dtype(state_dict):
    """
    Returns the first found floating dtype in `state_dict` or asserts if none were found.
    """
    for t in state_dict.values():
        if t.is_floating_point():
            return t.dtype

    raise ValueError("couldn't find any floating point dtypes in state_dict")


def get_state_dict_dtype(state_dict):
    """
    Returns the first found floating dtype in `state_dict` if there is one, otherwise returns the first dtype.
    """
    for t in state_dict.values():
        if t.is_floating_point():
            return t.dtype

    # if no floating dtype was found return whatever the first dtype is
    else:
        return next(state_dict.values()).dtype


def dtype_byte_size(dtype):
    """
    Returns the size (in bytes) occupied by one parameter of type `dtype`.

    Example:

    ```py
    >>> dtype_byte_size(torch.float32)
    4
    ```
    """
    if dtype == torch.bool:
        return 1 / 8
    bit_search = re.search(r"[^\d](\d+)$", str(dtype))
    if bit_search is None:
        raise ValueError(f"`dtype` is not a valid dtype: {dtype}.")
    bit_size = int(bit_search.groups()[0])
    return bit_size // 8


def shard_checkpoint(
    state_dict: Dict[str, torch.Tensor], max_shard_size: Union[int, str] = "10GB", weights_name: str = WEIGHTS_NAME
):
    """
    Splits a model state dictionary in sub-checkpoints so that the final size of each sub-checkpoint does not exceed a
    given size.

    The sub-checkpoints are determined by iterating through the `state_dict` in the order of its keys, so there is no
    optimization made to make each sub-checkpoint as close as possible to the maximum size passed. For example, if the
    limit is 10GB and we have weights of sizes [6GB, 6GB, 2GB, 6GB, 2GB, 2GB] they will get sharded as [6GB], [6+2GB],
    [6+2+2GB] and not [6+2+2GB], [6+2GB], [6GB].

    <Tip warning={true}>

    If one of the model's weight is bigger than `max_shard_size`, it will end up in its own sub-checkpoint which will
    have a size greater than `max_shard_size`.

    </Tip>

    Args:
        state_dict (`Dict[str, torch.Tensor]`): The state dictionary of a model to save.
        max_shard_size (`int` or `str`, *optional*, defaults to `"10GB"`):
            The maximum size of each sub-checkpoint. If expressed as a string, needs to be digits followed by a unit
            (like `"5MB"`).
        weights_name (`str`, *optional*, defaults to `"pytorch_model.bin"`):
            The name of the model save file.
    """
    max_shard_size = convert_file_size_to_int(max_shard_size)

    sharded_state_dicts = [{}]
    last_block_size = 0
    total_size = 0
    storage_id_to_block = {}

    for key, weight in state_dict.items():
        # when bnb serialization is used the weights in the state dict can be strings
        # check: https://github.com/huggingface/transformers/pull/24416 for more details
        if isinstance(weight, str):
            continue
        else:
            storage_id = id_tensor_storage(weight)

        # If a `weight` shares the same underlying storage as another tensor, we put `weight` in the same `block`
        if storage_id in storage_id_to_block:
            block_id = storage_id_to_block[storage_id]
            sharded_state_dicts[block_id][key] = weight
            continue

        weight_size = weight.numel() * dtype_byte_size(weight.dtype)

        # If this weight is going to tip up over the maximal size, we split, but only if we have put at least one
        # weight in the current shard.
        if last_block_size + weight_size > max_shard_size and len(sharded_state_dicts[-1]) > 0:
            sharded_state_dicts.append({})
            last_block_size = 0

        sharded_state_dicts[-1][key] = weight
        last_block_size += weight_size
        total_size += weight_size
        storage_id_to_block[storage_id] = len(sharded_state_dicts) - 1

    # If we only have one shard, we return it
    if len(sharded_state_dicts) == 1:
        return {weights_name: sharded_state_dicts[0]}, None

    # Otherwise, let's build the index
    weight_map = {}
    shards = {}
    for idx, shard in enumerate(sharded_state_dicts):
        shard_file = weights_name.replace(".bin", f"-{idx+1:05d}-of-{len(sharded_state_dicts):05d}.bin")
        shard_file = shard_file.replace(
            ".safetensors", f"-{idx + 1:05d}-of-{len(sharded_state_dicts):05d}.safetensors"
        )
        shards[shard_file] = shard
        for key in shard.keys():
            weight_map[key] = shard_file

    # Add the metadata
    metadata = {"total_size": total_size}
    index = {"metadata": metadata, "weight_map": weight_map}
    return shards, index


def load_sharded_checkpoint(model, folder, strict=True, prefer_safe=True):
    """
    This is the same as
    [`torch.nn.Module.load_state_dict`](https://pytorch.org/docs/stable/generated/torch.nn.Module.html?highlight=load_state_dict#torch.nn.Module.load_state_dict)
    but for a sharded checkpoint.

    This load is performed efficiently: each checkpoint shard is loaded one by one in RAM and deleted after being
    loaded in the model.

    Args:
        model (`torch.nn.Module`): The model in which to load the checkpoint.
        folder (`str` or `os.PathLike`): A path to a folder containing the sharded checkpoint.
        strict (`bool`, *optional`, defaults to `True`):
            Whether to strictly enforce that the keys in the model state dict match the keys in the sharded checkpoint.
        prefer_safe (`bool`, *optional*, defaults to `False`)
            If both safetensors and PyTorch save files are present in checkpoint and `prefer_safe` is True, the
            safetensors files will be loaded. Otherwise, PyTorch files are always loaded when possible.

    Returns:
        `NamedTuple`: A named tuple with `missing_keys` and `unexpected_keys` fields
            - `missing_keys` is a list of str containing the missing keys
            - `unexpected_keys` is a list of str containing the unexpected keys
    """
    # Load the index
    index_file = os.path.join(folder, WEIGHTS_INDEX_NAME)
    safe_index_file = os.path.join(folder, SAFE_WEIGHTS_INDEX_NAME)

    index_present = os.path.isfile(index_file)
    safe_index_present = os.path.isfile(safe_index_file)

    if not index_present and not (safe_index_present and is_safetensors_available()):
        filenames = (
            (WEIGHTS_INDEX_NAME, SAFE_WEIGHTS_INDEX_NAME) if is_safetensors_available() else (WEIGHTS_INDEX_NAME,)
        )
        raise ValueError(f"Can't find a checkpoint index ({' or '.join(filenames)}) in {folder}.")

    load_safe = False
    if safe_index_present:
        if prefer_safe:
            if is_safetensors_available():
                load_safe = True  # load safe due to preference
            else:
                logger.warning(
                    f"Cannot load sharded checkpoint at {folder} safely since safetensors is not installed!"
                )
        elif not index_present:
            load_safe = True  # load safe since we have no other choice

    load_index = safe_index_file if load_safe else index_file

    with open(load_index, "r", encoding="utf-8") as f:
        index = json.load(f)

    shard_files = list(set(index["weight_map"].values()))

    # If strict=True, error before loading any of the state dicts.
    loaded_keys = index["weight_map"].keys()
    model_keys = model.state_dict().keys()
    missing_keys = [key for key in model_keys if key not in loaded_keys]
    unexpected_keys = [key for key in loaded_keys if key not in model_keys]
    if strict and (len(missing_keys) > 0 or len(unexpected_keys) > 0):
        error_message = f"Error(s) in loading state_dict for {model.__class__.__name__}"
        if len(missing_keys) > 0:
            str_missing_keys = ",".join([f'"{k}"' for k in missing_keys])
            error_message += f"\nMissing key(s): {str_missing_keys}."
        if len(unexpected_keys) > 0:
            str_unexpected_keys = ",".join([f'"{k}"' for k in unexpected_keys])
            error_message += f"\nMissing key(s): {str_unexpected_keys}."
        raise RuntimeError(error_message)

    loader = safe_load_file if load_safe else partial(torch.load, map_location="cpu")

    for shard_file in shard_files:
        state_dict = loader(os.path.join(folder, shard_file))
        model.load_state_dict(state_dict, strict=False)

        # Make sure memory is freed before we load the next state dict.
        del state_dict
        gc.collect()

    # Return the same thing as PyTorch load_state_dict function.
    return torch.nn.modules.module._IncompatibleKeys(missing_keys, unexpected_keys)


def load_state_dict(checkpoint_file: Union[str, os.PathLike]):
    """
    Reads a PyTorch checkpoint file, returning properly formatted errors if they arise.
    """
    if checkpoint_file.endswith(".safetensors") and is_safetensors_available():
        # Check format of the archive
        with safe_open(checkpoint_file, framework="pt") as f:
            metadata = f.metadata()
        if metadata.get("format") not in ["pt", "tf", "flax"]:
            raise OSError(
                f"The safetensors archive passed at {checkpoint_file} does not contain the valid metadata. Make sure "
                "you save your model with the `save_pretrained` method."
            )
        return safe_load_file(checkpoint_file)
    try:
        if (
            is_deepspeed_zero3_enabled() and torch.distributed.is_initialized() and torch.distributed.get_rank() > 0
        ) or (is_fsdp_enabled() and not is_local_dist_rank_0()):
            map_location = "meta"
        else:
            map_location = "cpu"

        return torch.load(checkpoint_file, map_location=map_location)
    except Exception as e:
        try:
            with open(checkpoint_file) as f:
                if f.read(7) == "version":
                    raise OSError(
                        "You seem to have cloned a repository without having git-lfs installed. Please install "
                        "git-lfs and run `git lfs install` followed by `git lfs pull` in the folder "
                        "you cloned."
                    )
                else:
                    raise ValueError(
                        f"Unable to locate the file {checkpoint_file} which is necessary to load this pretrained "
                        "model. Make sure you have saved the model properly."
                    ) from e
        except (UnicodeDecodeError, ValueError):
            raise OSError(
                f"Unable to load weights from pytorch checkpoint file for '{checkpoint_file}' "
                f"at '{checkpoint_file}'. "
                "If you tried to load a PyTorch model from a TF 2.0 checkpoint, please set from_tf=True."
            )


def set_initialized_submodules(model, state_dict_keys):
    """
    Sets the `_is_hf_initialized` flag in all submodules of a given model when all its weights are in the loaded state
    dict.
    """
    for module_name, module in model.named_modules():
        loaded_keys = [k.replace(f"{module_name}.", "") for k in state_dict_keys if k.startswith(f"{module_name}.")]
        if len(set(module.state_dict().keys()) - set(loaded_keys)) == 0:
            module._is_hf_initialized = True


def _load_state_dict_into_model(model_to_load, state_dict, start_prefix):
    # Convert old format to new format if needed from a PyTorch state_dict
    old_keys = []
    new_keys = []
    for key in state_dict.keys():
        new_key = None
        if "gamma" in key:
            new_key = key.replace("gamma", "weight")
        if "beta" in key:
            new_key = key.replace("beta", "bias")
        if new_key:
            old_keys.append(key)
            new_keys.append(new_key)
    for old_key, new_key in zip(old_keys, new_keys):
        state_dict[new_key] = state_dict.pop(old_key)

    # copy state_dict so _load_from_state_dict can modify it
    metadata = getattr(state_dict, "_metadata", None)
    state_dict = state_dict.copy()
    if metadata is not None:
        state_dict._metadata = metadata

    error_msgs = []

    # PyTorch's `_load_from_state_dict` does not copy parameters in a module's descendants
    # so we need to apply the function recursively.
    def load(module: nn.Module, state_dict, prefix=""):
        local_metadata = {} if metadata is None else metadata.get(prefix[:-1], {})
        args = (state_dict, prefix, local_metadata, True, [], [], error_msgs)
        # Parameters of module and children will start with prefix. We can exit early if there are none in this
        # state_dict
        if len([key for key in state_dict if key.startswith(prefix)]) > 0:
            if is_deepspeed_zero3_enabled():
                import deepspeed

                # In sharded models, each shard has only part of the full state_dict, so only gather
                # parameters that are in the current state_dict.
                named_parameters = dict(module.named_parameters(prefix=prefix[:-1], recurse=False))
                params_to_gather = [named_parameters[k] for k in state_dict.keys() if k in named_parameters]
                if len(params_to_gather) > 0:
                    # because zero3 puts placeholders in model params, this context
                    # manager gathers (unpartitions) the params of the current layer, then loads from
                    # the state dict and then re-partitions them again
                    with deepspeed.zero.GatheredParameters(params_to_gather, modifier_rank=0):
                        if torch.distributed.get_rank() == 0:
                            module._load_from_state_dict(*args)
            else:
                module._load_from_state_dict(*args)

        for name, child in module._modules.items():
            if child is not None:
                load(child, state_dict, prefix + name + ".")

    load(model_to_load, state_dict, prefix=start_prefix)
    # Delete `state_dict` so it could be collected by GC earlier. Note that `state_dict` is a copy of the argument, so
    # it's safe to delete it.
    del state_dict

    return error_msgs


def find_submodule_and_param_name(model, long_key, start_prefix):
    """
    A helper util to find the last sub-module and the param/buffer name. If `start_prefix` is supplied it'll be removed
    from the start of the key
    """

    if len(start_prefix) > 0 and long_key.startswith(start_prefix):
        long_key = ".".join(long_key.split(".")[1:])

    split_key = long_key.split(".")
    submodule = model
    while len(split_key) > 1:
        if hasattr(submodule, split_key[0]):
            submodule = getattr(submodule, split_key[0])
            del split_key[0]
        else:
            submodule = None
            break
    if submodule == model:
        submodule = None
    return submodule, split_key[0]


def _move_model_to_meta(model, loaded_state_dict_keys, start_prefix):
    """
    Moves `loaded_state_dict_keys` in model to meta device which frees up the memory taken by those params.

    `start_prefix` is used for models which insert their name into model keys, e.g. `bert` in
    `bert.pooler.dense.weight`

    """

    # dematerialize param storage for keys that are going to be replaced by state_dict, by
    # putting those on the meta device
    for k in loaded_state_dict_keys:
        submodule, param_name = find_submodule_and_param_name(model, k, start_prefix)
        if submodule is not None:
            # selectively switch to the meta device only those params/buffers that will
            # be next replaced from state_dict. This a complex way to do p.to_("meta")
            # since we have no in-place to_ for tensors.
            new_val = getattr(submodule, param_name)
            if isinstance(new_val, torch.nn.Parameter):
                # isinstance returns False for Params on meta device, so switch after the check
                new_val = torch.nn.Parameter(new_val.to("meta"))
            else:
                new_val = new_val.to("meta")
            setattr(submodule, param_name, new_val)


def _load_state_dict_into_meta_model(
    model,
    state_dict,
    loaded_state_dict_keys,  # left for now but could be removed, see below
    start_prefix,
    expected_keys,
    device_map=None,
    offload_folder=None,
    offload_index=None,
    state_dict_folder=None,
    state_dict_index=None,
    dtype=None,
    is_quantized=False,
    is_safetensors=False,
    keep_in_fp32_modules=None,
):
    """
    This is somewhat similar to `_load_state_dict_into_model`, but deals with a model that has some or all of its
    params on a `meta` device. It replaces the model params with the data from the `state_dict`, while moving the
    params back to the normal device, but only for `loaded_state_dict_keys`.

    `start_prefix` is used for models which insert their name into model keys, e.g. `bert` in
    `bert.pooler.dense.weight`

    """

    # XXX: remaining features to implement to be fully compatible with _load_state_dict_into_model
    # - deepspeed zero 3 support
    # - need to copy metadata if any - see _load_state_dict_into_model
    # - handling error_msgs - mimicking the error handling in module._load_from_state_dict()
    # - Is there a situation where some keys aren't in `loaded_state_dict_keys` and in which case
    #   they won't get loaded.

    if is_quantized:
        from .integrations import set_module_quantized_tensor_to_device

    error_msgs = []

    old_keys = []
    new_keys = []
    for key in state_dict.keys():
        new_key = None
        if "gamma" in key:
            new_key = key.replace("gamma", "weight")
        if "beta" in key:
            new_key = key.replace("beta", "bias")
        if new_key:
            old_keys.append(key)
            new_keys.append(new_key)
    for old_key, new_key in zip(old_keys, new_keys):
        state_dict[new_key] = state_dict.pop(old_key)

    for param_name, param in state_dict.items():
        # First part of the test is always true as load_state_dict_keys always contains state_dict keys.
        if param_name not in loaded_state_dict_keys or param_name not in expected_keys:
            continue

        if param_name.startswith(start_prefix):
            param_name = param_name[len(start_prefix) :]

        module_name = param_name
        set_module_kwargs = {}

        # We convert floating dtypes to the `dtype` passed. We want to keep the buffers/params
        # in int/uint/bool and not cast them.
        if dtype is not None and torch.is_floating_point(param):
            if (
                keep_in_fp32_modules is not None
                and any(
                    module_to_keep_in_fp32 in param_name.split(".") for module_to_keep_in_fp32 in keep_in_fp32_modules
                )
                and dtype == torch.float16
            ):
                param = param.to(torch.float32)

                # For backward compatibility with older versions of `accelerate`
                # TODO: @sgugger replace this check with version check at the next `accelerate` release
                if "dtype" in list(inspect.signature(set_module_tensor_to_device).parameters):
                    set_module_kwargs["dtype"] = torch.float32
            else:
                param = param.to(dtype)

        # For compatibility with PyTorch load_state_dict which converts state dict dtype to existing dtype in model
        if dtype is None:
            old_param = model
            splits = param_name.split(".")
            for split in splits:
                old_param = getattr(old_param, split)
                if old_param is None:
                    break

            if old_param is not None:
                param = param.to(old_param.dtype)

        set_module_kwargs["value"] = param

        if device_map is None:
            param_device = "cpu"
        else:
            # find next higher level module that is defined in device_map:
            # bert.lm_head.weight -> bert.lm_head -> bert -> ''
            while len(module_name) > 0 and module_name not in device_map:
                module_name = ".".join(module_name.split(".")[:-1])
            if module_name == "" and "" not in device_map:
                # TODO: group all errors and raise at the end.
                raise ValueError(f"{param_name} doesn't have any device set.")
            param_device = device_map[module_name]

        if param_device == "disk":
            if not is_safetensors:
                offload_index = offload_weight(param, param_name, offload_folder, offload_index)
        elif param_device == "cpu" and state_dict_index is not None:
            state_dict_index = offload_weight(param, param_name, state_dict_folder, state_dict_index)
        elif not is_quantized:
            # For backward compatibility with older versions of `accelerate`
            set_module_tensor_to_device(model, param_name, param_device, **set_module_kwargs)
        else:
            if param.dtype == torch.int8 and param_name.replace("weight", "SCB") in state_dict.keys():
                fp16_statistics = state_dict[param_name.replace("weight", "SCB")]
            else:
                fp16_statistics = None

            if "SCB" not in param_name:
                set_module_quantized_tensor_to_device(
                    model, param_name, param_device, value=param, fp16_statistics=fp16_statistics
                )

    return error_msgs, offload_index, state_dict_index


def _add_variant(weights_name: str, variant: Optional[str] = None) -> str:
    if variant is not None:
        splits = weights_name.split(".")
        splits = splits[:-1] + [variant] + splits[-1:]
        weights_name = ".".join(splits)

    return weights_name


class ModuleUtilsMixin:
    """
    A few utilities for `torch.nn.Modules`, to be used as a mixin.
    """

    @staticmethod
    def _hook_rss_memory_pre_forward(module, *args, **kwargs):
        try:
            import psutil
        except ImportError:
            raise ImportError("You need to install psutil (pip install psutil) to use memory tracing.")

        process = psutil.Process(os.getpid())
        mem = process.memory_info()
        module.mem_rss_pre_forward = mem.rss
        return None

    @staticmethod
    def _hook_rss_memory_post_forward(module, *args, **kwargs):
        try:
            import psutil
        except ImportError:
            raise ImportError("You need to install psutil (pip install psutil) to use memory tracing.")

        process = psutil.Process(os.getpid())
        mem = process.memory_info()
        module.mem_rss_post_forward = mem.rss
        mem_rss_diff = module.mem_rss_post_forward - module.mem_rss_pre_forward
        module.mem_rss_diff = mem_rss_diff + (module.mem_rss_diff if hasattr(module, "mem_rss_diff") else 0)
        return None

    def add_memory_hooks(self):
        """
        Add a memory hook before and after each sub-module forward pass to record increase in memory consumption.

        Increase in memory consumption is stored in a `mem_rss_diff` attribute for each module and can be reset to zero
        with `model.reset_memory_hooks_state()`.
        """
        for module in self.modules():
            module.register_forward_pre_hook(self._hook_rss_memory_pre_forward)
            module.register_forward_hook(self._hook_rss_memory_post_forward)
        self.reset_memory_hooks_state()

    def reset_memory_hooks_state(self):
        """
        Reset the `mem_rss_diff` attribute of each module (see [`~modeling_utils.ModuleUtilsMixin.add_memory_hooks`]).
        """
        for module in self.modules():
            module.mem_rss_diff = 0
            module.mem_rss_post_forward = 0
            module.mem_rss_pre_forward = 0

    @property
    def device(self) -> torch.device:
        """
        `torch.device`: The device on which the module is (assuming that all the module parameters are on the same
        device).
        """
        return get_parameter_device(self)

    @property
    def dtype(self) -> torch.dtype:
        """
        `torch.dtype`: The dtype of the module (assuming that all the module parameters have the same dtype).
        """
        return get_parameter_dtype(self)

    def invert_attention_mask(self, encoder_attention_mask: Tensor) -> Tensor:
        """
        Invert an attention mask (e.g., switches 0. and 1.).

        Args:
            encoder_attention_mask (`torch.Tensor`): An attention mask.

        Returns:
            `torch.Tensor`: The inverted attention mask.
        """
        if encoder_attention_mask.dim() == 3:
            encoder_extended_attention_mask = encoder_attention_mask[:, None, :, :]
        if encoder_attention_mask.dim() == 2:
            encoder_extended_attention_mask = encoder_attention_mask[:, None, None, :]
        # T5 has a mask that can compare sequence ids, we can simulate this here with this transposition
        # Cf. https://github.com/tensorflow/mesh/blob/8d2465e9bc93129b913b5ccc6a59aa97abd96ec6/mesh_tensorflow
        # /transformer/transformer_layers.py#L270
        # encoder_extended_attention_mask = (encoder_extended_attention_mask ==
        # encoder_extended_attention_mask.transpose(-1, -2))
        encoder_extended_attention_mask = encoder_extended_attention_mask.to(dtype=self.dtype)  # fp16 compatibility
        encoder_extended_attention_mask = (1.0 - encoder_extended_attention_mask) * torch.finfo(self.dtype).min

        return encoder_extended_attention_mask

    @staticmethod
    def create_extended_attention_mask_for_decoder(input_shape, attention_mask, device=None):
        if device is not None:
            warnings.warn(
                "The `device` argument is deprecated and will be removed in v5 of Transformers.", FutureWarning
            )
        else:
            device = attention_mask.device
        batch_size, seq_length = input_shape
        seq_ids = torch.arange(seq_length, device=device)
        causal_mask = seq_ids[None, None, :].repeat(batch_size, seq_length, 1) <= seq_ids[None, :, None]
        # in case past_key_values are used we need to add a prefix ones mask to the causal mask
        # causal and attention masks must have same type with pytorch version < 1.3
        causal_mask = causal_mask.to(attention_mask.dtype)

        if causal_mask.shape[1] < attention_mask.shape[1]:
            prefix_seq_len = attention_mask.shape[1] - causal_mask.shape[1]
            causal_mask = torch.cat(
                [
                    torch.ones((batch_size, seq_length, prefix_seq_len), device=device, dtype=causal_mask.dtype),
                    causal_mask,
                ],
                axis=-1,
            )

        extended_attention_mask = causal_mask[:, None, :, :] * attention_mask[:, None, None, :]
        return extended_attention_mask

    def get_extended_attention_mask(
        self, attention_mask: Tensor, input_shape: Tuple[int], device: torch.device = None, dtype: torch.float = None
    ) -> Tensor:
        """
        Makes broadcastable attention and causal masks so that future and masked tokens are ignored.

        Arguments:
            attention_mask (`torch.Tensor`):
                Mask with ones indicating tokens to attend to, zeros for tokens to ignore.
            input_shape (`Tuple[int]`):
                The shape of the input to the model.

        Returns:
            `torch.Tensor` The extended attention mask, with a the same dtype as `attention_mask.dtype`.
        """
        if dtype is None:
            dtype = self.dtype

        if not (attention_mask.dim() == 2 and self.config.is_decoder):
            # show warning only if it won't be shown in `create_extended_attention_mask_for_decoder`
            if device is not None:
                warnings.warn(
                    "The `device` argument is deprecated and will be removed in v5 of Transformers.", FutureWarning
                )
        # We can provide a self-attention mask of dimensions [batch_size, from_seq_length, to_seq_length]
        # ourselves in which case we just need to make it broadcastable to all heads.
        if attention_mask.dim() == 3:
            extended_attention_mask = attention_mask[:, None, :, :]
        elif attention_mask.dim() == 2:
            # Provided a padding mask of dimensions [batch_size, seq_length]
            # - if the model is a decoder, apply a causal mask in addition to the padding mask
            # - if the model is an encoder, make the mask broadcastable to [batch_size, num_heads, seq_length, seq_length]
            if self.config.is_decoder:
                extended_attention_mask = ModuleUtilsMixin.create_extended_attention_mask_for_decoder(
                    input_shape, attention_mask, device
                )
            else:
                extended_attention_mask = attention_mask[:, None, None, :]
        else:
            raise ValueError(
                f"Wrong shape for input_ids (shape {input_shape}) or attention_mask (shape {attention_mask.shape})"
            )

        # Since attention_mask is 1.0 for positions we want to attend and 0.0 for
        # masked positions, this operation will create a tensor which is 0.0 for
        # positions we want to attend and the dtype's smallest value for masked positions.
        # Since we are adding it to the raw scores before the softmax, this is
        # effectively the same as removing these entirely.
        extended_attention_mask = extended_attention_mask.to(dtype=dtype)  # fp16 compatibility
        extended_attention_mask = (1.0 - extended_attention_mask) * torch.finfo(dtype).min
        return extended_attention_mask

    def get_head_mask(
        self, head_mask: Optional[Tensor], num_hidden_layers: int, is_attention_chunked: bool = False
    ) -> Tensor:
        """
        Prepare the head mask if needed.

        Args:
            head_mask (`torch.Tensor` with shape `[num_heads]` or `[num_hidden_layers x num_heads]`, *optional*):
                The mask indicating if we should keep the heads or not (1.0 for keep, 0.0 for discard).
            num_hidden_layers (`int`):
                The number of hidden layers in the model.
            is_attention_chunked (`bool`, *optional*, defaults to `False`):
                Whether or not the attentions scores are computed by chunks or not.

        Returns:
            `torch.Tensor` with shape `[num_hidden_layers x batch x num_heads x seq_length x seq_length]` or list with
            `[None]` for each layer.
        """
        if head_mask is not None:
            head_mask = self._convert_head_mask_to_5d(head_mask, num_hidden_layers)
            if is_attention_chunked is True:
                head_mask = head_mask.unsqueeze(-1)
        else:
            head_mask = [None] * num_hidden_layers

        return head_mask

    def _convert_head_mask_to_5d(self, head_mask, num_hidden_layers):
        """-> [num_hidden_layers x batch x num_heads x seq_length x seq_length]"""
        if head_mask.dim() == 1:
            head_mask = head_mask.unsqueeze(0).unsqueeze(0).unsqueeze(-1).unsqueeze(-1)
            head_mask = head_mask.expand(num_hidden_layers, -1, -1, -1, -1)
        elif head_mask.dim() == 2:
            head_mask = head_mask.unsqueeze(1).unsqueeze(-1).unsqueeze(-1)  # We can specify head_mask for each layer
        assert head_mask.dim() == 5, f"head_mask.dim != 5, instead {head_mask.dim()}"
        head_mask = head_mask.to(dtype=self.dtype)  # switch to float if need + fp16 compatibility
        return head_mask

    def num_parameters(self, only_trainable: bool = False, exclude_embeddings: bool = False) -> int:
        """
        Get number of (optionally, trainable or non-embeddings) parameters in the module.

        Args:
            only_trainable (`bool`, *optional*, defaults to `False`):
                Whether or not to return only the number of trainable parameters

            exclude_embeddings (`bool`, *optional*, defaults to `False`):
                Whether or not to return only the number of non-embeddings parameters

        Returns:
            `int`: The number of parameters.
        """

        if exclude_embeddings:
            embedding_param_names = [
                f"{name}.weight" for name, module_type in self.named_modules() if isinstance(module_type, nn.Embedding)
            ]
            total_parameters = [
                parameter for name, parameter in self.named_parameters() if name not in embedding_param_names
            ]
        else:
            total_parameters = list(self.parameters())

        total_numel = []
        is_loaded_in_4bit = getattr(self, "is_loaded_in_4bit", False)
        if is_loaded_in_4bit:
            if is_bitsandbytes_available():
                import bitsandbytes as bnb
            else:
                raise ValueError(
                    "bitsandbytes is not installed but it seems that the model has been loaded in 4bit precision, something went wrong"
                    " make sure to install bitsandbytes with `pip install bitsandbytes`. You also need a GPU. "
                )

        for param in total_parameters:
            if param.requires_grad or not only_trainable:
                # For 4bit models, we need to multiply the number of parameters by 2 as half of the parameters are
                # used for the 4bit quantization (uint8 tensors are stored)
                if is_loaded_in_4bit and isinstance(param, bnb.nn.Params4bit):
                    total_numel.append(param.numel() * 2)
                else:
                    total_numel.append(param.numel())

        return sum(total_numel)

    def estimate_tokens(self, input_dict: Dict[str, Union[torch.Tensor, Any]]) -> int:
        """
        Helper function to estimate the total number of tokens from the model inputs.

        Args:
            inputs (`dict`): The model inputs.

        Returns:
            `int`: The total number of tokens.
        """
        if not hasattr(self, "warnings_issued"):
            self.warnings_issued = {}
        if self.main_input_name in input_dict:
            return input_dict[self.main_input_name].numel()
        elif "estimate_tokens" not in self.warnings_issued:
            logger.warning(
                "Could not estimate the number of tokens of the input, floating-point operations will not be computed"
            )
            self.warnings_issued["estimate_tokens"] = True
        return 0

    def floating_point_ops(
        self, input_dict: Dict[str, Union[torch.Tensor, Any]], exclude_embeddings: bool = True
    ) -> int:
        """
        Get number of (optionally, non-embeddings) floating-point operations for the forward and backward passes of a
        batch with this transformer model. Default approximation neglects the quadratic dependency on the number of
        tokens (valid if `12 * d_model << sequence_length`) as laid out in [this
        paper](https://arxiv.org/pdf/2001.08361.pdf) section 2.1. Should be overridden for transformers with parameter
        re-use e.g. Albert or Universal Transformers, or if doing long-range modeling with very high sequence lengths.

        Args:
            batch_size (`int`):
                The batch size for the forward pass.

            sequence_length (`int`):
                The number of tokens in each line of the batch.

            exclude_embeddings (`bool`, *optional*, defaults to `True`):
                Whether or not to count embedding and softmax operations.

        Returns:
            `int`: The number of floating-point operations.
        """

        return 6 * self.estimate_tokens(input_dict) * self.num_parameters(exclude_embeddings=exclude_embeddings)


class PreTrainedModel(nn.Module, ModuleUtilsMixin, GenerationMixin, PushToHubMixin, PeftAdapterMixin):
    r"""
    Base class for all models.

    [`PreTrainedModel`] takes care of storing the configuration of the models and handles methods for loading,
    downloading and saving models as well as a few methods common to all models to:

        - resize the input embeddings,
        - prune heads in the self-attention heads.

    Class attributes (overridden by derived classes):

        - **config_class** ([`PretrainedConfig`]) -- A subclass of [`PretrainedConfig`] to use as configuration class
          for this model architecture.
        - **load_tf_weights** (`Callable`) -- A python *method* for loading a TensorFlow checkpoint in a PyTorch model,
          taking as arguments:

            - **model** ([`PreTrainedModel`]) -- An instance of the model on which to load the TensorFlow checkpoint.
            - **config** ([`PreTrainedConfig`]) -- An instance of the configuration associated to the model.
            - **path** (`str`) -- A path to the TensorFlow checkpoint.

        - **base_model_prefix** (`str`) -- A string indicating the attribute associated to the base model in derived
          classes of the same architecture adding modules on top of the base model.
        - **is_parallelizable** (`bool`) -- A flag indicating whether this model supports model parallelization.
        - **main_input_name** (`str`) -- The name of the principal input to the model (often `input_ids` for NLP
          models, `pixel_values` for vision models and `input_values` for speech models).
    """

    config_class = None
    base_model_prefix = ""
    main_input_name = "input_ids"
    _auto_class = None
    _no_split_modules = None
    _skip_keys_device_placement = None
    _keep_in_fp32_modules = None

    # a list of `re` patterns of `state_dict` keys that should be removed from the list of missing
    # keys we find (keys inside the model but not in the checkpoint) and avoid unnecessary warnings.
    _keys_to_ignore_on_load_missing = None
    # a list of `re` patterns of `state_dict` keys that should be removed from the list of
    # unexpected keys we find (keys inside the checkpoint but not the model) and avoid unnecessary
    # warnings.
    _keys_to_ignore_on_load_unexpected = None
    # a list of `state_dict` keys to ignore when saving the model (useful for keys that aren't
    # trained, but which are either deterministic or tied variables)
    _keys_to_ignore_on_save = None
    # a list of `state_dict` keys that are potentially tied to another key in the state_dict.
    _tied_weights_keys = None

    is_parallelizable = False
    supports_gradient_checkpointing = False

    # Flash Attention 2 support
    _supports_flash_attn_2 = False

    @property
    def dummy_inputs(self) -> Dict[str, torch.Tensor]:
        """
        `Dict[str, torch.Tensor]`: Dummy inputs to do a forward pass in the network.
        """
        return {"input_ids": torch.tensor(DUMMY_INPUTS)}

    @property
    def framework(self) -> str:
        """
        :str: Identifies that this is a PyTorch model.
        """
        return "pt"

    def __init__(self, config: PretrainedConfig, *inputs, **kwargs):
        super().__init__()
        if not isinstance(config, PretrainedConfig):
            raise ValueError(
                f"Parameter config in `{self.__class__.__name__}(config)` should be an instance of class "
                "`PretrainedConfig`. To create a model from a pretrained model use "
                f"`model = {self.__class__.__name__}.from_pretrained(PRETRAINED_MODEL_NAME)`"
            )
        # Save config and origin of the pretrained weights if given in model
        self.config = config
        self.name_or_path = config.name_or_path
        self.warnings_issued = {}
        self.generation_config = GenerationConfig.from_model_config(config) if self.can_generate() else None

    def post_init(self):
        """
        A method executed at the end of each Transformer model initialization, to execute code that needs the model's
        modules properly initialized (such as weight initialization).
        """
        self.init_weights()
        self._backward_compatibility_gradient_checkpointing()

    def _backward_compatibility_gradient_checkpointing(self):
        if self.supports_gradient_checkpointing and getattr(self.config, "gradient_checkpointing", False):
            self.gradient_checkpointing_enable()
            # Remove the attribute now that is has been consumed, so it's no saved in the config.
            delattr(self.config, "gradient_checkpointing")

    @classmethod
    def _from_config(cls, config, **kwargs):
        """
        All context managers that the model should be initialized under go here.

        Args:
            torch_dtype (`torch.dtype`, *optional*):
                Override the default `torch.dtype` and load the model under this dtype.
            use_flash_attention_2 (`bool`, *optional*):
                Whether to load the model with Flash Attention 2 modules.
        """
        torch_dtype = kwargs.pop("torch_dtype", None)
        use_flash_attention_2 = kwargs.pop("use_flash_attention_2", False)

        # override default dtype if needed
        dtype_orig = None
        if torch_dtype is not None:
            dtype_orig = cls._set_default_torch_dtype(torch_dtype)

        if use_flash_attention_2:
            config = cls._check_and_enable_flash_attn_2(config, torch_dtype)

        if is_deepspeed_zero3_enabled():
            import deepspeed

            logger.info("Detected DeepSpeed ZeRO-3: activating zero.init() for this model")
            # this immediately partitions the model across all gpus, to avoid the overhead in time
            # and memory copying it on CPU or each GPU first
            with deepspeed.zero.Init(config_dict_or_path=deepspeed_config()):
                model = cls(config, **kwargs)
        else:
            model = cls(config, **kwargs)

        # restore default dtype if it was modified
        if dtype_orig is not None:
            torch.set_default_dtype(dtype_orig)

        return model

    @classmethod
    def _set_default_torch_dtype(cls, dtype: torch.dtype) -> torch.dtype:
        """
        Change the default dtype and return the previous one. This is needed when wanting to instantiate the model
        under specific dtype.

        Args:
            dtype (`torch.dtype`):
                a floating dtype to set to.

        Returns:
            `torch.dtype`: the original `dtype` that can be used to restore `torch.set_default_dtype(dtype)` if it was
            modified. If it wasn't, returns `None`.

        Note `set_default_dtype` currently only works with floating-point types and asserts if for example,
        `torch.int64` is passed. So if a non-float `dtype` is passed this functions will throw an exception.
        """
        if not dtype.is_floating_point:
            raise ValueError(
                f"Can't instantiate {cls.__name__} model under dtype={dtype} since it is not a floating point dtype"
            )

        logger.info(f"Instantiating {cls.__name__} model under default dtype {dtype}.")
        dtype_orig = torch.get_default_dtype()
        torch.set_default_dtype(dtype)
        return dtype_orig

    @property
    def base_model(self) -> nn.Module:
        """
        `torch.nn.Module`: The main body of the model.
        """
        return getattr(self, self.base_model_prefix, self)

    @classmethod
    def can_generate(cls) -> bool:
        """
        Returns whether this model can generate sequences with `.generate()`.

        Returns:
            `bool`: Whether this model can generate sequences with `.generate()`.
        """
        # Detects whether `prepare_inputs_for_generation` has been overwritten, which is a requirement for generation.
        # Alternativelly, the model can also have a custom `generate` function.
        if "GenerationMixin" in str(cls.prepare_inputs_for_generation) and "GenerationMixin" in str(cls.generate):
            return False
        return True

    @classmethod
    def _check_and_enable_flash_attn_2(
        cls, config, torch_dtype: Optional[torch.dtype] = None, device_map: Optional[Union[str, Dict[str, int]]] = None
    ) -> PretrainedConfig:
        """
        If you don't know about Flash Attention, check out the official repository of flash attention:
        https://github.com/Dao-AILab/flash-attention

        For using Flash Attention 1.0 you can do it directly via the `BetterTransformer` API, have a look at this
        specific section of the documentation to learn more about it:
        https://huggingface.co/docs/transformers/main/en/perf_infer_gpu_one#decoder-models

        The method checks if the current setup is compatible with Flash Attention as it requires the model to be in
        half precision and not ran on CPU.

        If all checks pass, the method will create an attribute in the config `_flash_attn_2_enabled` so that the model
        can initialize the correct attention module
        """
        if not cls._supports_flash_attn_2:
            raise ValueError(
                "The current architecture does not support Flash Attention 2.0. Please open an issue on GitHub to "
                "request support for this architecture: https://github.com/huggingface/transformers/issues/new"
            )

        if not is_flash_attn_2_available():
            raise ImportError(
                "Flash Attention 2 is not available. Please refer to the documentation of https://github.com/Dao-AILab/flash-attention for"
                " installing it. Make sure to have at least the version 2.1.0"
            )
        else:
            flash_attention_version = version.parse(importlib.metadata.version("flash_attn"))
            is_flash_greater_than_2 = flash_attention_version >= version.parse("2.1.0")
            if not is_flash_greater_than_2:
                raise ValueError(
                    f"You need flash_attn package version to be greater or equal than 2.1. Make sure to have that version installed - detected version {flash_attention_version}"
                )

        _is_bettertransformer = getattr(cls, "use_bettertransformer", False)

        if _is_bettertransformer:
            raise ValueError(
                "Flash Attention 2 and BetterTransformer API are not compatible. Please make sure to disable BetterTransformers by doing model.reverse_bettertransformer()"
            )

        if torch_dtype is None:
            logger.warning(
                "You are attempting to use Flash Attention 2.0 without specifying a torch dtype. This might lead to unexpected behaviour"
            )
        elif torch_dtype is not None and torch_dtype not in [torch.float16, torch.bfloat16]:
            raise ValueError(
                f"Flash Attention 2.0 only supports torch.float16 and torch.bfloat16 dtypes. You passed {torch_dtype}, this might lead to"
                " unexpected behaviour."
            )

        if device_map is None:
            if torch.cuda.is_available():
                logger.warning(
                    "You are attempting to use Flash Attention 2.0 with a model initialized on CPU. Make sure to move the model to GPU"
                    " after initializing it on CPU with `model.to('cuda')`."
                )
            else:
                raise ValueError(
                    "You are attempting to use Flash Attention 2.0 with a model initialized on CPU and with no GPU available. "
                    "This is not supported yet. Please make sure to have access to a GPU and either initialise the model on a GPU by passing a device_map "
                    "or initialising the model on CPU and then moving it to GPU."
                )
        elif (
            device_map is not None
            and isinstance(device_map, dict)
            and ("cpu" in device_map.values() or "disk" in device_map.values())
        ):
            raise ValueError(
                "You are attempting to use Flash Attention 2.0 with a model dispatched on CPU or disk. This is not supported. Please make sure to "
                "initialise the model on a GPU by passing a device_map that contains only GPU devices as keys."
            )
        config._flash_attn_2_enabled = True
        return config

    def enable_input_require_grads(self):
        """
        Enables the gradients for the input embeddings. This is useful for fine-tuning adapter weights while keeping
        the model weights fixed.
        """

        def make_inputs_require_grads(module, input, output):
            output.requires_grad_(True)

        self._require_grads_hook = self.get_input_embeddings().register_forward_hook(make_inputs_require_grads)

    def disable_input_require_grads(self):
        """
        Removes the `_require_grads_hook`.
        """
        self._require_grads_hook.remove()

    def get_input_embeddings(self) -> nn.Module:
        """
        Returns the model's input embeddings.

        Returns:
            `nn.Module`: A torch module mapping vocabulary to hidden states.
        """
        base_model = getattr(self, self.base_model_prefix, self)
        if base_model is not self:
            return base_model.get_input_embeddings()
        else:
            raise NotImplementedError

    def set_input_embeddings(self, value: nn.Module):
        """
        Set model's input embeddings.

        Args:
            value (`nn.Module`): A module mapping vocabulary to hidden states.
        """
        base_model = getattr(self, self.base_model_prefix, self)
        if base_model is not self:
            base_model.set_input_embeddings(value)
        else:
            raise NotImplementedError

    def get_output_embeddings(self) -> nn.Module:
        """
        Returns the model's output embeddings.

        Returns:
            `nn.Module`: A torch module mapping hidden states to vocabulary.
        """
        return None  # Overwrite for models with output embeddings

    def _init_weights(self, module):
        """
        Initialize the weights. This method should be overridden by derived class.
        """
        pass

    def _initialize_weights(self, module):
        """
        Initialize the weights if they are not already initialized.
        """
        if getattr(module, "_is_hf_initialized", False):
            return
        self._init_weights(module)
        module._is_hf_initialized = True

    def tie_weights(self):
        """
        Tie the weights between the input embeddings and the output embeddings.

        If the `torchscript` flag is set in the configuration, can't handle parameter sharing so we are cloning the
        weights instead.
        """
        if getattr(self.config, "tie_word_embeddings", True):
            output_embeddings = self.get_output_embeddings()
            if output_embeddings is not None:
                self._tie_or_clone_weights(output_embeddings, self.get_input_embeddings())

        if getattr(self.config, "is_encoder_decoder", False) and getattr(self.config, "tie_encoder_decoder", False):
            if hasattr(self, self.base_model_prefix):
                self = getattr(self, self.base_model_prefix)
            self._tie_encoder_decoder_weights(self.encoder, self.decoder, self.base_model_prefix)

        for module in self.modules():
            if hasattr(module, "_tie_weights"):
                module._tie_weights()

    @staticmethod
    def _tie_encoder_decoder_weights(encoder: nn.Module, decoder: nn.Module, base_model_prefix: str):
        uninitialized_encoder_weights: List[str] = []
        if decoder.__class__ != encoder.__class__:
            logger.info(
                f"{decoder.__class__} and {encoder.__class__} are not equal. In this case make sure that all encoder"
                " weights are correctly initialized."
            )

        def tie_encoder_to_decoder_recursively(
            decoder_pointer: nn.Module,
            encoder_pointer: nn.Module,
            module_name: str,
            uninitialized_encoder_weights: List[str],
            depth=0,
        ):
            assert isinstance(decoder_pointer, nn.Module) and isinstance(
                encoder_pointer, nn.Module
            ), f"{decoder_pointer} and {encoder_pointer} have to be of type nn.Module"
            if hasattr(decoder_pointer, "weight"):
                assert hasattr(encoder_pointer, "weight")
                encoder_pointer.weight = decoder_pointer.weight
                if hasattr(decoder_pointer, "bias"):
                    assert hasattr(encoder_pointer, "bias")
                    encoder_pointer.bias = decoder_pointer.bias
                return

            encoder_modules = encoder_pointer._modules
            decoder_modules = decoder_pointer._modules
            if len(decoder_modules) > 0:
                assert (
                    len(encoder_modules) > 0
                ), f"Encoder module {encoder_pointer} does not match decoder module {decoder_pointer}"

                all_encoder_weights = {module_name + "/" + sub_name for sub_name in encoder_modules.keys()}
                encoder_layer_pos = 0
                for name, module in decoder_modules.items():
                    if name.isdigit():
                        encoder_name = str(int(name) + encoder_layer_pos)
                        decoder_name = name
                        if not isinstance(decoder_modules[decoder_name], type(encoder_modules[encoder_name])) and len(
                            encoder_modules
                        ) != len(decoder_modules):
                            # this can happen if the name corresponds to the position in a list module list of layers
                            # in this case the decoder has added a cross-attention that the encoder does not have
                            # thus skip this step and subtract one layer pos from encoder
                            encoder_layer_pos -= 1
                            continue
                    elif name not in encoder_modules:
                        continue
                    elif depth > 500:
                        raise ValueError(
                            "Max depth of recursive function `tie_encoder_to_decoder` reached. It seems that there is"
                            " a circular dependency between two or more `nn.Modules` of your model."
                        )
                    else:
                        decoder_name = encoder_name = name
                    tie_encoder_to_decoder_recursively(
                        decoder_modules[decoder_name],
                        encoder_modules[encoder_name],
                        module_name + "/" + name,
                        uninitialized_encoder_weights,
                        depth=depth + 1,
                    )
                    all_encoder_weights.remove(module_name + "/" + encoder_name)

                uninitialized_encoder_weights += list(all_encoder_weights)

        # tie weights recursively
        tie_encoder_to_decoder_recursively(decoder, encoder, base_model_prefix, uninitialized_encoder_weights)
        if len(uninitialized_encoder_weights) > 0:
            logger.warning(
                f"The following encoder weights were not tied to the decoder {uninitialized_encoder_weights}"
            )

    def _tie_or_clone_weights(self, output_embeddings, input_embeddings):
        """Tie or clone module weights depending of whether we are using TorchScript or not"""
        if self.config.torchscript:
            output_embeddings.weight = nn.Parameter(input_embeddings.weight.clone())
        else:
            output_embeddings.weight = input_embeddings.weight

        if getattr(output_embeddings, "bias", None) is not None:
            output_embeddings.bias.data = nn.functional.pad(
                output_embeddings.bias.data,
                (
                    0,
                    output_embeddings.weight.shape[0] - output_embeddings.bias.shape[0],
                ),
                "constant",
                0,
            )
        if hasattr(output_embeddings, "out_features") and hasattr(input_embeddings, "num_embeddings"):
            output_embeddings.out_features = input_embeddings.num_embeddings

    def _get_no_split_modules(self, device_map: str):
        """
        Get the modules of the model that should not be spit when using device_map. We iterate through the modules to
        get the underlying `_no_split_modules`.

        Args:
            device_map (`str`):
                The device map value. Options are ["auto", "balanced", "balanced_low_0", "sequential"]

        Returns:
            `List[str]`: List of modules that should not be split
        """
        _no_split_modules = set()
        modules_to_check = [self]
        while len(modules_to_check) > 0:
            module = modules_to_check.pop(-1)
            # if the module does not appear in _no_split_modules, we also check the children
            if module.__class__.__name__ not in _no_split_modules:
                if isinstance(module, PreTrainedModel):
                    if module._no_split_modules is None:
                        raise ValueError(
                            f"{module.__class__.__name__} does not support `device_map='{device_map}'`. To implement support, the model "
                            "class needs to implement the `_no_split_modules` attribute."
                        )
                    else:
                        _no_split_modules = _no_split_modules | set(module._no_split_modules)
                modules_to_check += list(module.children())
        return list(_no_split_modules)

    def resize_token_embeddings(
        self, new_num_tokens: Optional[int] = None, pad_to_multiple_of: Optional[int] = None
    ) -> nn.Embedding:
        """
        Resizes input token embeddings matrix of the model if `new_num_tokens != config.vocab_size`.

        Takes care of tying weights embeddings afterwards if the model class has a `tie_weights()` method.

        Arguments:
            new_num_tokens (`int`, *optional*):
                The number of new tokens in the embedding matrix. Increasing the size will add newly initialized
                vectors at the end. Reducing the size will remove vectors from the end. If not provided or `None`, just
                returns a pointer to the input tokens `torch.nn.Embedding` module of the model without doing anything.
            pad_to_multiple_of (`int`, *optional*):
                If set will pad the embedding matrix to a multiple of the provided value.If `new_num_tokens` is set to
                `None` will just pad the embedding to a multiple of `pad_to_multiple_of`.

                This is especially useful to enable the use of Tensor Cores on NVIDIA hardware with compute capability
                `>= 7.5` (Volta), or on TPUs which benefit from having sequence lengths be a multiple of 128. For more
                details about this, or help on choosing the correct value for resizing, refer to this guide:
                https://docs.nvidia.com/deeplearning/performance/dl-performance-matrix-multiplication/index.html#requirements-tc

        Return:
            `torch.nn.Embedding`: Pointer to the input tokens Embeddings Module of the model.
        """
        model_embeds = self._resize_token_embeddings(new_num_tokens, pad_to_multiple_of)
        if new_num_tokens is None and pad_to_multiple_of is None:
            return model_embeds

        # Update base model and current model config
        self.config.vocab_size = model_embeds.weight.shape[0]
        self.vocab_size = model_embeds.weight.shape[0]

        # Tie weights again if needed
        self.tie_weights()

        return model_embeds

    def _resize_token_embeddings(self, new_num_tokens, pad_to_multiple_of=None):
        old_embeddings = self.get_input_embeddings()
        new_embeddings = self._get_resized_embeddings(old_embeddings, new_num_tokens, pad_to_multiple_of)
        if hasattr(old_embeddings, "_hf_hook"):
            hook = old_embeddings._hf_hook
            add_hook_to_module(new_embeddings, hook)
        old_embeddings_requires_grad = old_embeddings.weight.requires_grad
        new_embeddings.requires_grad_(old_embeddings_requires_grad)
        self.set_input_embeddings(new_embeddings)

        # Update new_num_tokens with the actual size of new_embeddings
        if pad_to_multiple_of is not None:
            if is_deepspeed_zero3_enabled():
                import deepspeed

                with deepspeed.zero.GatheredParameters(new_embeddings.weight, modifier_rank=None):
                    new_num_tokens = new_embeddings.weight.shape[0]
            else:
                new_num_tokens = new_embeddings.weight.shape[0]

        # if word embeddings are not tied, make sure that lm head is resized as well
        if self.get_output_embeddings() is not None and not self.config.tie_word_embeddings:
            old_lm_head = self.get_output_embeddings()
            new_lm_head = self._get_resized_lm_head(old_lm_head, new_num_tokens)
            if hasattr(old_lm_head, "_hf_hook"):
                hook = old_lm_head._hf_hook
                add_hook_to_module(new_lm_head, hook)
            old_lm_head_requires_grad = old_lm_head.weight.requires_grad
            new_lm_head.requires_grad_(old_lm_head_requires_grad)
            self.set_output_embeddings(new_lm_head)

        return self.get_input_embeddings()

    def _get_resized_embeddings(
        self,
        old_embeddings: nn.Embedding,
        new_num_tokens: Optional[int] = None,
        pad_to_multiple_of: Optional[int] = None,
    ) -> nn.Embedding:
        """
        Build a resized Embedding Module from a provided token Embedding Module. Increasing the size will add newly
        initialized vectors at the end. Reducing the size will remove vectors from the end

        Args:
            old_embeddings (`torch.nn.Embedding`):
                Old embeddings to be resized.
            new_num_tokens (`int`, *optional*):
                New number of tokens in the embedding matrix.

                Increasing the size will add newly initialized vectors at the end. Reducing the size will remove
                vectors from the end. If not provided or `None`, just returns a pointer to the input tokens
                `torch.nn.Embedding` module of the model without doing anything.
            pad_to_multiple_of (`int`, *optional*):
                If set will pad the embedding matrix to a multiple of the provided value. If `new_num_tokens` is set to
                `None` will just pad the embedding to a multiple of `pad_to_multiple_of`.

                This is especially useful to enable the use of Tensor Cores on NVIDIA hardware with compute capability
                `>= 7.5` (Volta), or on TPUs which benefit from having sequence lengths be a multiple of 128. For more
                details about this, or help on choosing the correct value for resizing, refer to this guide:
                https://docs.nvidia.com/deeplearning/performance/dl-performance-matrix-multiplication/index.html#requirements-tc


        Return:
            `torch.nn.Embedding`: Pointer to the resized Embedding Module or the old Embedding Module if
            `new_num_tokens` is `None`
        """

        if pad_to_multiple_of is not None:
            if not isinstance(pad_to_multiple_of, int):
                raise ValueError(
                    f"Asking to pad the embedding matrix to a multiple of `{pad_to_multiple_of}`, which is not and integer. Please make sure to pass an integer"
                )
            if new_num_tokens is None:
                new_num_tokens = old_embeddings.weight.shape[0]
            new_num_tokens = ((new_num_tokens + pad_to_multiple_of - 1) // pad_to_multiple_of) * pad_to_multiple_of
        else:
            logger.info(
                "You are resizing the embedding layer without providing a `pad_to_multiple_of` parameter. This means that the new embedding"
                f" dimension will be {new_num_tokens}. This might induce some performance reduction as *Tensor Cores* will not be available."
                " For more details about this, or help on choosing the correct value for resizing, refer to this guide:"
                " https://docs.nvidia.com/deeplearning/performance/dl-performance-matrix-multiplication/index.html#requirements-tc"
            )

        if new_num_tokens is None:
            return old_embeddings

        if is_deepspeed_zero3_enabled():
            import deepspeed

            with deepspeed.zero.GatheredParameters(old_embeddings.weight, modifier_rank=None):
                old_num_tokens, old_embedding_dim = old_embeddings.weight.size()
        else:
            old_num_tokens, old_embedding_dim = old_embeddings.weight.size()

        if old_num_tokens == new_num_tokens and not is_deepspeed_zero3_enabled():
            return old_embeddings

        if not isinstance(old_embeddings, nn.Embedding):
            raise TypeError(
                f"Old embeddings are of type {type(old_embeddings)}, which is not an instance of {nn.Embedding}. You"
                " should either use a different resize function or make sure that `old_embeddings` are an instance of"
                f" {nn.Embedding}."
            )

        # Build new embeddings

        # When using DeepSpeed ZeRO-3, we shouldn't create new embeddings with DeepSpeed init
        # because the shape of the new embedding layer is used across various modeling files
        # as well as to update config vocab size. Shape will be 0 when using DeepSpeed init leading
        # to errors when training.
        new_embeddings = nn.Embedding(
            new_num_tokens,
            old_embedding_dim,
            device=old_embeddings.weight.device,
            dtype=old_embeddings.weight.dtype,
        )

        # initialize all new embeddings (in particular added tokens)
        self._init_weights(new_embeddings)

        # Copy token embeddings from the previous weights

        # numbers of tokens to copy
        n = min(old_num_tokens, new_num_tokens)

        if is_deepspeed_zero3_enabled():
            import deepspeed

            params = [old_embeddings.weight, new_embeddings.weight]
            with deepspeed.zero.GatheredParameters(params, modifier_rank=0):
                new_embeddings.weight.data[:n, :] = old_embeddings.weight.data[:n, :]
        else:
            new_embeddings.weight.data[:n, :] = old_embeddings.weight.data[:n, :]

        return new_embeddings

    def _get_resized_lm_head(
        self, old_lm_head: nn.Linear, new_num_tokens: Optional[int] = None, transposed: Optional[bool] = False
    ) -> nn.Linear:
        """
        Build a resized Linear Module from a provided old Linear Module. Increasing the size will add newly initialized
        vectors at the end. Reducing the size will remove vectors from the end

        Args:
            old_lm_head (`torch.nn.Linear`):
                Old lm head liner layer to be resized.
            new_num_tokens (`int`, *optional*):
                New number of tokens in the linear matrix.

                Increasing the size will add newly initialized vectors at the end. Reducing the size will remove
                vectors from the end. If not provided or `None`, just returns a pointer to the input tokens
                `torch.nn.Linear` module of the model without doing anything. transposed (`bool`, *optional*, defaults
                to `False`): Whether `old_lm_head` is transposed or not. If True `old_lm_head.size()` is `lm_head_dim,
                vocab_size` else `vocab_size, lm_head_dim`.

        Return:
            `torch.nn.Linear`: Pointer to the resized Linear Module or the old Linear Module if `new_num_tokens` is
            `None`
        """
        if new_num_tokens is None:
            return old_lm_head

        if is_deepspeed_zero3_enabled():
            import deepspeed

            with deepspeed.zero.GatheredParameters(old_lm_head.weight, modifier_rank=None):
                old_num_tokens, old_lm_head_dim = (
                    old_lm_head.weight.size() if not transposed else old_lm_head.weight.t().size()
                )
        else:
            old_num_tokens, old_lm_head_dim = (
                old_lm_head.weight.size() if not transposed else old_lm_head.weight.t().size()
            )

        if old_num_tokens == new_num_tokens and not is_deepspeed_zero3_enabled():
            return old_lm_head

        if not isinstance(old_lm_head, nn.Linear):
            raise TypeError(
                f"Old language model head is of type {type(old_lm_head)}, which is not an instance of {nn.Linear}. You"
                " should either use a different resize function or make sure that `old_lm_head` are an instance of"
                f" {nn.Linear}."
            )

        # Build new lm head
        new_lm_head_shape = (old_lm_head_dim, new_num_tokens) if not transposed else (new_num_tokens, old_lm_head_dim)
        has_new_lm_head_bias = old_lm_head.bias is not None

        # When using DeepSpeed ZeRO-3, we shouldn't create new embeddings with DeepSpeed init
        # because the shape of the new embedding layer is used across various modeling files
        # as well as to update config vocab size. Shape will be 0 when using DeepSpeed init leading
        # to errors when training.
        new_lm_head = nn.Linear(
            *new_lm_head_shape,
            bias=has_new_lm_head_bias,
            device=old_lm_head.weight.device,
            dtype=old_lm_head.weight.dtype,
        )

        # initialize new lm head (in particular added tokens)
        self._init_weights(new_lm_head)

        num_tokens_to_copy = min(old_num_tokens, new_num_tokens)

        if is_deepspeed_zero3_enabled():
            import deepspeed

            params = [old_lm_head.weight, old_lm_head.bias, new_lm_head.weight, new_lm_head.bias]
            with deepspeed.zero.GatheredParameters(params, modifier_rank=0):
                self._copy_lm_head_original_to_resized(
                    new_lm_head, old_lm_head, num_tokens_to_copy, transposed, has_new_lm_head_bias
                )
        else:
            self._copy_lm_head_original_to_resized(
                new_lm_head, old_lm_head, num_tokens_to_copy, transposed, has_new_lm_head_bias
            )

        return new_lm_head

    def _copy_lm_head_original_to_resized(
        self, new_lm_head, old_lm_head, num_tokens_to_copy, transposed, has_new_lm_head_bias
    ):
        # Copy old lm head weights to new lm head
        if not transposed:
            new_lm_head.weight.data[:num_tokens_to_copy, :] = old_lm_head.weight.data[:num_tokens_to_copy, :]
        else:
            new_lm_head.weight.data[:, :num_tokens_to_copy] = old_lm_head.weight.data[:, :num_tokens_to_copy]

        # Copy bias weights to new lm head
        if has_new_lm_head_bias:
            new_lm_head.bias.data[:num_tokens_to_copy] = old_lm_head.bias.data[:num_tokens_to_copy]

    def resize_position_embeddings(self, new_num_position_embeddings: int):
        raise NotImplementedError(
            f"`resize_position_embeddings` is not implemented for {self.__class__}`. To implement it, you should "
            f"overwrite this method in the class {self.__class__} in `modeling_{self.__class__.__module__}.py`"
        )

    def get_position_embeddings(self) -> Union[nn.Embedding, Tuple[nn.Embedding]]:
        raise NotImplementedError(
            f"`get_position_embeddings` is not implemented for {self.__class__}`. To implement it, you should "
            f"overwrite this method in the class {self.__class__} in `modeling_{self.__class__.__module__}.py`"
        )

    def init_weights(self):
        """
        If needed prunes and maybe initializes weights. If using a custom `PreTrainedModel`, you need to implement any
        initialization logic in `_init_weights`.
        """
        # Prune heads if needed
        if self.config.pruned_heads:
            self.prune_heads(self.config.pruned_heads)

        if _init_weights:
            # Initialize weights
            self.apply(self._initialize_weights)

            # Tie weights should be skipped when not initializing all weights
            # since from_pretrained(...) calls tie weights anyways
            self.tie_weights()

    def prune_heads(self, heads_to_prune: Dict[int, List[int]]):
        """
        Prunes heads of the base model.

        Arguments:
            heads_to_prune (`Dict[int, List[int]]`):
                Dictionary with keys being selected layer indices (`int`) and associated values being the list of heads
                to prune in said layer (list of `int`). For instance {1: [0, 2], 2: [2, 3]} will prune heads 0 and 2 on
                layer 1 and heads 2 and 3 on layer 2.
        """
        # save new sets of pruned heads as union of previously stored pruned heads and newly pruned heads
        for layer, heads in heads_to_prune.items():
            union_heads = set(self.config.pruned_heads.get(layer, [])) | set(heads)
            self.config.pruned_heads[layer] = list(union_heads)  # Unfortunately we have to store it as list for JSON

        self.base_model._prune_heads(heads_to_prune)

    def gradient_checkpointing_enable(self, gradient_checkpointing_kwargs=None):
        """
        Activates gradient checkpointing for the current model.

        Note that in other frameworks this feature can be referred to as "activation checkpointing" or "checkpoint
        activations".

        We pass the `__call__` method of the modules instead of `forward` because `__call__` attaches all the hooks of
        the module. https://discuss.pytorch.org/t/any-different-between-model-input-and-model-forward-input/3690/2

        Args:
            gradient_checkpointing_kwargs (dict, *optional*):
                Additional keyword arguments passed along to the `torch.utils.checkpoint.checkpoint` function.
        """
        if not self.supports_gradient_checkpointing:
            raise ValueError(f"{self.__class__.__name__} does not support gradient checkpointing.")

        if gradient_checkpointing_kwargs is None:
            gradient_checkpointing_kwargs = {}

        gradient_checkpointing_func = functools.partial(checkpoint, **gradient_checkpointing_kwargs)

        # For old GC format (transformers < 4.35.0) for models that live on the Hub
        # we will fall back to the overwritten `_set_gradient_checkpointing` methid
        _is_using_old_format = "value" in inspect.signature(self._set_gradient_checkpointing).parameters

        if not _is_using_old_format:
            self._set_gradient_checkpointing(enable=True, gradient_checkpointing_func=gradient_checkpointing_func)
        else:
            self.apply(partial(self._set_gradient_checkpointing, value=True))
            logger.warn(
                "You are using an old version of the checkpointing format that is deprecated (We will also silently ignore `gradient_checkpointing_kwargs` in case you passed it)."
                "Please update to the new format on your modeling file. To use the new format, you need to completely remove the definition of the method `_set_gradient_checkpointing` in your model."
            )

        if getattr(self, "_hf_peft_config_loaded", False):
            # When using PEFT + gradient checkpointing + Trainer we need to make sure the input has requires_grad=True
            # we do it also on PEFT: https://github.com/huggingface/peft/blob/85013987aa82aa1af3da1236b6902556ce3e483e/src/peft/peft_model.py#L334
            # When training with PEFT, only LoRA layers will have requires grad set to True, but the output of frozen layers need to propagate
            # the gradients to make sure the gradient flows.
            self.enable_input_require_grads()

    def _set_gradient_checkpointing(self, enable: bool = True, gradient_checkpointing_func: Callable = checkpoint):
        is_gradient_checkpointing_set = False

        # Apply it on the top-level module in case the top-level modules supports it
        # for example, LongT5Stack inherits from `PreTrainedModel`.
        if hasattr(self, "gradient_checkpointing"):
            self._gradient_checkpointing_func = gradient_checkpointing_func
            self.gradient_checkpointing = enable
            is_gradient_checkpointing_set = True

        for module in self.modules():
            if hasattr(module, "gradient_checkpointing"):
                module._gradient_checkpointing_func = gradient_checkpointing_func
                module.gradient_checkpointing = enable
                is_gradient_checkpointing_set = True

        if not is_gradient_checkpointing_set:
            raise ValueError(
                f"{self.__class__.__name__} is not compatible with gradient checkpointing. Make sure all the architecture support it by setting a boolean attribute"
                " `gradient_checkpointing` to modules of the model that uses checkpointing."
            )

    def gradient_checkpointing_disable(self):
        """
        Deactivates gradient checkpointing for the current model.

        Note that in other frameworks this feature can be referred to as "activation checkpointing" or "checkpoint
        activations".
        """
        if self.supports_gradient_checkpointing:
            # For old GC format (transformers < 4.35.0) for models that live on the Hub
            # we will fall back to the overwritten `_set_gradient_checkpointing` methid
            _is_using_old_format = "value" in inspect.signature(self._set_gradient_checkpointing).parameters
            if not _is_using_old_format:
                self._set_gradient_checkpointing(enable=False)
            else:
                logger.warn(
                    "You are using an old version of the checkpointing format that is deprecated (We will also silently ignore `gradient_checkpointing_kwargs` in case you passed it)."
                    "Please update to the new format on your modeling file. To use the new format, you need to completely remove the definition of the method `_set_gradient_checkpointing` in your model."
                )
                self.apply(partial(self._set_gradient_checkpointing, value=False))

        if getattr(self, "_hf_peft_config_loaded", False):
            self.disable_input_require_grads()

    @property
    def is_gradient_checkpointing(self) -> bool:
        """
        Whether gradient checkpointing is activated for this model or not.

        Note that in other frameworks this feature can be referred to as "activation checkpointing" or "checkpoint
        activations".
        """
        return any(hasattr(m, "gradient_checkpointing") and m.gradient_checkpointing for m in self.modules())

    def save_pretrained(
        self,
        save_directory: Union[str, os.PathLike],
        is_main_process: bool = True,
        state_dict: Optional[dict] = None,
        save_function: Callable = torch.save,
        push_to_hub: bool = False,
        max_shard_size: Union[int, str] = "5GB",
        safe_serialization: bool = True,
        variant: Optional[str] = None,
        token: Optional[Union[str, bool]] = None,
        save_peft_format: bool = True,
        **kwargs,
    ):
        """
        Save a model and its configuration file to a directory, so that it can be re-loaded using the
        [`~PreTrainedModel.from_pretrained`] class method.

        Arguments:
            save_directory (`str` or `os.PathLike`):
                Directory to which to save. Will be created if it doesn't exist.
            is_main_process (`bool`, *optional*, defaults to `True`):
                Whether the process calling this is the main process or not. Useful when in distributed training like
                TPUs and need to call this function on all processes. In this case, set `is_main_process=True` only on
                the main process to avoid race conditions.
            state_dict (nested dictionary of `torch.Tensor`):
                The state dictionary of the model to save. Will default to `self.state_dict()`, but can be used to only
                save parts of the model or if special precautions need to be taken when recovering the state dictionary
                of a model (like when using model parallelism).
            save_function (`Callable`):
                The function to use to save the state dictionary. Useful on distributed training like TPUs when one
                need to replace `torch.save` by another method.
            push_to_hub (`bool`, *optional*, defaults to `False`):
                Whether or not to push your model to the Hugging Face model hub after saving it. You can specify the
                repository you want to push to with `repo_id` (will default to the name of `save_directory` in your
                namespace).
            max_shard_size (`int` or `str`, *optional*, defaults to `"5GB"`):
                The maximum size for a checkpoint before being sharded. Checkpoints shard will then be each of size
                lower than this size. If expressed as a string, needs to be digits followed by a unit (like `"5MB"`).
                We default it to 5GB in order for models to be able to run easily on free-tier google colab instances
                without CPU OOM issues.

                <Tip warning={true}>

                If a single weight of the model is bigger than `max_shard_size`, it will be in its own checkpoint shard
                which will be bigger than `max_shard_size`.

                </Tip>

            safe_serialization (`bool`, *optional*, defaults to `True`):
                Whether to save the model using `safetensors` or the traditional PyTorch way (that uses `pickle`).
            variant (`str`, *optional*):
                If specified, weights are saved in the format pytorch_model.<variant>.bin.
            token (`str` or `bool`, *optional*):
                The token to use as HTTP bearer authorization for remote files. If `True`, or not specified, will use
                the token generated when running `huggingface-cli login` (stored in `~/.huggingface`).
            save_peft_format (`bool`, *optional*, defaults to `True`):
                For backward compatibility with PEFT library, in case adapter weights are attached to the model, all
                keys of the state dict of adapters needs to be pre-pended with `base_model.model`. Advanced users can
                disable this behaviours by setting `save_peft_format` to `False`.
            kwargs (`Dict[str, Any]`, *optional*):
                Additional key word arguments passed along to the [`~utils.PushToHubMixin.push_to_hub`] method.
        """
        use_auth_token = kwargs.pop("use_auth_token", None)

        if use_auth_token is not None:
            warnings.warn(
                "The `use_auth_token` argument is deprecated and will be removed in v5 of Transformers. Please use `token` instead.",
                FutureWarning,
            )
            if token is not None:
                raise ValueError(
                    "`token` and `use_auth_token` are both specified. Please set only the argument `token`."
                )
            token = use_auth_token

        if token is not None:
            kwargs["token"] = token

        _hf_peft_config_loaded = getattr(self, "_hf_peft_config_loaded", False)

        # Checks if the model has been loaded in 8-bit
        if (
            getattr(self, "is_loaded_in_8bit", False)
            and not getattr(self, "is_8bit_serializable", False)
            and not _hf_peft_config_loaded
        ):
            raise ValueError(
                "You are calling `save_pretrained` to a 8-bit converted model you may likely encounter unexepected"
                " behaviors. If you want to save 8-bit models, make sure to have `bitsandbytes>0.37.2` installed."
            )

        # If the model has adapters attached, you can save the adapters
        if getattr(self, "is_loaded_in_4bit", False) and not _hf_peft_config_loaded:
            raise NotImplementedError(
                "You are calling `save_pretrained` on a 4-bit converted model. This is currently not supported"
            )

<<<<<<< HEAD
        if (
            getattr(self.config, "quantization_config", None) is not None
            and self.config.quantization_config.quant_method == QuantizationMethod.AWQ
            and self.config.quantization_config.is_using_fused_modules
        ):
=======
        if getattr(self, "_awq_is_fused", False):
>>>>>>> cd37d323
            raise ValueError("You cannot save an AWQ model that uses fused modules!")

        if "save_config" in kwargs:
            warnings.warn(
                "`save_config` is deprecated and will be removed in v5 of Transformers. Use `is_main_process` instead."
            )
            is_main_process = kwargs.pop("save_config")
        if safe_serialization and not is_safetensors_available():
            raise ImportError("`safe_serialization` requires the `safetensors library: `pip install safetensors`.")

        if os.path.isfile(save_directory):
            logger.error(f"Provided path ({save_directory}) should be a directory, not a file")
            return

        os.makedirs(save_directory, exist_ok=True)

        if push_to_hub:
            commit_message = kwargs.pop("commit_message", None)
            repo_id = kwargs.pop("repo_id", save_directory.split(os.path.sep)[-1])
            repo_id = self._create_repo(repo_id, **kwargs)
            files_timestamps = self._get_files_timestamps(save_directory)

        # Only save the model itself if we are using distributed training
        model_to_save = unwrap_model(self)

        # save the string version of dtype to the config, e.g. convert torch.float32 => "float32"
        # we currently don't use this setting automatically, but may start to use with v5
        dtype = get_parameter_dtype(model_to_save)
        model_to_save.config.torch_dtype = str(dtype).split(".")[1]

        # Attach architecture to the config
        model_to_save.config.architectures = [model_to_save.__class__.__name__]

        # If we have a custom model, we copy the file defining it in the folder and set the attributes so it can be
        # loaded from the Hub.
        if self._auto_class is not None:
            custom_object_save(self, save_directory, config=self.config)

        # Save the config
        if is_main_process:
            if not _hf_peft_config_loaded:
                model_to_save.config.save_pretrained(save_directory)
            if self.can_generate():
                model_to_save.generation_config.save_pretrained(save_directory)

            if _hf_peft_config_loaded:
                logger.info(
                    "Detected adapters on the model, saving the model in the PEFT format, only adapter weights will be saved."
                )
                state_dict = model_to_save.get_adapter_state_dict()

                if save_peft_format:
                    logger.info(
                        "To match the expected format of the PEFT library, all keys of the state dict of adapters will be pre-pended with `base_model.model`."
                    )
                    peft_state_dict = {}
                    for key, value in state_dict.items():
                        peft_state_dict[f"base_model.model.{key}"] = value
                    state_dict = peft_state_dict

                active_adapter = self.active_adapters()

                if len(active_adapter) > 1:
                    raise ValueError(
                        "Multiple active adapters detected, saving multiple active adapters is not supported yet. You can save adapters separately one by one "
                        "by iteratively calling `model.set_adapter(adapter_name)` then `model.save_pretrained(...)`"
                    )
                active_adapter = active_adapter[0]

                current_peft_config = self.peft_config[active_adapter]
                current_peft_config.save_pretrained(save_directory)

        # Save the model
        if state_dict is None:
            state_dict = model_to_save.state_dict()

        # Translate state_dict from smp to hf if saving with smp >= 1.10
        if IS_SAGEMAKER_MP_POST_1_10:
            for smp_to_hf, _ in smp.state.module_manager.translate_functions:
                state_dict = smp_to_hf(state_dict)

        # Handle the case where some state_dict keys shouldn't be saved
        if self._keys_to_ignore_on_save is not None:
            for ignore_key in self._keys_to_ignore_on_save:
                if ignore_key in state_dict.keys():
                    del state_dict[ignore_key]
        if safe_serialization:
            # Safetensors does not allow tensor aliasing.
            # We're going to remove aliases before saving
            ptrs = collections.defaultdict(list)
            for name, tensor in state_dict.items():
                # Sometimes in the state_dict we have non-tensor objects.
                # e.g. in bitsandbytes we have some `str` objects in the state_dict
                if isinstance(tensor, torch.Tensor):
                    ptrs[id_tensor_storage(tensor)].append(name)
                else:
                    # In the non-tensor case, fall back to the pointer of the object itself
                    ptrs[id(tensor)].append(name)

            # These are all the pointers of shared tensors.
            shared_ptrs = {ptr: names for ptr, names in ptrs.items() if len(names) > 1}
            warn_names = set()
            for names in shared_ptrs.values():
                # Removing the keys which are declared as known duplicates on
                # load. This allows to make sure the name which is kept is consistent.
                if self._tied_weights_keys is not None:
                    found = 0
                    for name in sorted(names):
                        matches_pattern = any(re.search(pat, name) for pat in self._tied_weights_keys)
                        if matches_pattern and name in state_dict:
                            found += 1
                            if found < len(names):
                                del state_dict[name]

                # When not all duplicates have been cleaned, still remove those keys, but put a clear warning.
                # If the link between tensors was done at runtime then `from_pretrained` will not get
                # the key back leading to random tensor. A proper warning will be shown
                # during reload (if applicable), but since the file is not necessarily compatible with
                # the config, better show a proper warning.
                found = 0
                for name in names:
                    if name in state_dict:
                        found += 1
                        if found > 1:
                            del state_dict[name]
                            warn_names.add(name)
            if len(warn_names) > 0:
                logger.warning_once(
                    f"Removed shared tensor {warn_names} while saving. This should be OK, but check by verifying that you don't receive any warning while reloading",
                )

        # Shard the model if it is too big.
        if not _hf_peft_config_loaded:
            weights_name = SAFE_WEIGHTS_NAME if safe_serialization else WEIGHTS_NAME
            weights_name = _add_variant(weights_name, variant)
        else:
            weights_name = ADAPTER_SAFE_WEIGHTS_NAME if safe_serialization else ADAPTER_WEIGHTS_NAME

        shards, index = shard_checkpoint(state_dict, max_shard_size=max_shard_size, weights_name=weights_name)

        # Clean the folder from a previous save
        for filename in os.listdir(save_directory):
            full_filename = os.path.join(save_directory, filename)
            # If we have a shard file that is not going to be replaced, we delete it, but only from the main process
            # in distributed settings to avoid race conditions.
            weights_no_suffix = weights_name.replace(".bin", "").replace(".safetensors", "")

            # make sure that file to be deleted matches format of sharded file, e.g. pytorch_model-00001-of-00005
            filename_no_suffix = filename.replace(".bin", "").replace(".safetensors", "")
            reg = re.compile(r"(.*?)-\d{5}-of-\d{5}")

            if (
                filename.startswith(weights_no_suffix)
                and os.path.isfile(full_filename)
                and filename not in shards.keys()
                and is_main_process
                and reg.fullmatch(filename_no_suffix) is not None
            ):
                os.remove(full_filename)

        # Save the model
        for shard_file, shard in shards.items():
            if safe_serialization:
                # At some point we will need to deal better with save_function (used for TPU and other distributed
                # joyfulness), but for now this enough.
                safe_save_file(shard, os.path.join(save_directory, shard_file), metadata={"format": "pt"})
            else:
                save_function(shard, os.path.join(save_directory, shard_file))

        if index is None:
            path_to_weights = os.path.join(save_directory, _add_variant(WEIGHTS_NAME, variant))
            logger.info(f"Model weights saved in {path_to_weights}")
        else:
            save_index_file = SAFE_WEIGHTS_INDEX_NAME if safe_serialization else WEIGHTS_INDEX_NAME
            save_index_file = os.path.join(save_directory, _add_variant(save_index_file, variant))
            # Save the index as well
            with open(save_index_file, "w", encoding="utf-8") as f:
                content = json.dumps(index, indent=2, sort_keys=True) + "\n"
                f.write(content)
            logger.info(
                f"The model is bigger than the maximum size per checkpoint ({max_shard_size}) and is going to be "
                f"split in {len(shards)} checkpoint shards. You can find where each parameters has been saved in the "
                f"index located at {save_index_file}."
            )

        if push_to_hub:
            self._upload_modified_files(
                save_directory,
                repo_id,
                files_timestamps,
                commit_message=commit_message,
                token=token,
            )

    def get_memory_footprint(self, return_buffers=True):
        r"""
        Get the memory footprint of a model. This will return the memory footprint of the current model in bytes.
        Useful to benchmark the memory footprint of the current model and design some tests. Solution inspired from the
        PyTorch discussions: https://discuss.pytorch.org/t/gpu-memory-that-model-uses/56822/2

        Arguments:
            return_buffers (`bool`, *optional*, defaults to `True`):
                Whether to return the size of the buffer tensors in the computation of the memory footprint. Buffers
                are tensors that do not require gradients and not registered as parameters. E.g. mean and std in batch
                norm layers. Please see: https://discuss.pytorch.org/t/what-pytorch-means-by-buffers/120266/2
        """
        mem = sum([param.nelement() * param.element_size() for param in self.parameters()])
        if return_buffers:
            mem_bufs = sum([buf.nelement() * buf.element_size() for buf in self.buffers()])
            mem = mem + mem_bufs
        return mem

    @wraps(torch.nn.Module.cuda)
    def cuda(self, *args, **kwargs):
        # Checks if the model has been loaded in 8-bit
        if getattr(self, "quantization_method", None) == QuantizationMethod.BITS_AND_BYTES:
            raise ValueError(
                "Calling `cuda()` is not supported for `4-bit` or `8-bit` quantized models. Please use the model as it is, since the"
                " model has already been set to the correct devices and casted to the correct `dtype`."
            )
        else:
            return super().cuda(*args, **kwargs)

    @wraps(torch.nn.Module.to)
    def to(self, *args, **kwargs):
        # Checks if the model has been loaded in 8-bit
        if getattr(self, "quantization_method", None) == QuantizationMethod.BITS_AND_BYTES:
            raise ValueError(
                "`.to` is not supported for `4-bit` or `8-bit` bitsandbytes models. Please use the model as it is, since the"
                " model has already been set to the correct devices and casted to the correct `dtype`."
            )
        elif getattr(self, "quantization_method", None) == QuantizationMethod.GPTQ:
            # For GPTQ models, we prevent users from casting the model to another dytpe to restrict unwanted behaviours.
            # the correct API should be to load the model with the desired dtype directly through `from_pretrained`.
            dtype_present_in_args = False

            if "dtype" not in kwargs:
                for arg in args:
                    if isinstance(arg, torch.dtype):
                        dtype_present_in_args = True
                        break
            else:
                dtype_present_in_args = True

            if dtype_present_in_args:
                raise ValueError(
                    "You cannot cast a GPTQ model in a new `dtype`. Make sure to load the model using `from_pretrained` using the desired"
                    " `dtype` by passing the correct `torch_dtype` argument."
                )
        return super().to(*args, **kwargs)

    def half(self, *args):
        # Checks if the model is quantized
        if getattr(self, "is_quantized", False):
            raise ValueError(
                "`.half()` is not supported for quantized model. Please use the model as it is, since the"
                " model has already been casted to the correct `dtype`."
            )
        else:
            return super().half(*args)

    def float(self, *args):
        # Checks if the model is quantized
        if getattr(self, "is_quantized", False):
            raise ValueError(
                "`.float()` is not supported for quantized model. Please use the model as it is, since the"
                " model has already been casted to the correct `dtype`."
            )
        else:
            return super().float(*args)

    @classmethod
    def from_pretrained(
        cls,
        pretrained_model_name_or_path: Optional[Union[str, os.PathLike]],
        *model_args,
        config: Optional[Union[PretrainedConfig, str, os.PathLike]] = None,
        cache_dir: Optional[Union[str, os.PathLike]] = None,
        ignore_mismatched_sizes: bool = False,
        force_download: bool = False,
        local_files_only: bool = False,
        token: Optional[Union[str, bool]] = None,
        revision: str = "main",
        use_safetensors: bool = None,
        **kwargs,
    ):
        r"""
        Instantiate a pretrained pytorch model from a pre-trained model configuration.

        The model is set in evaluation mode by default using `model.eval()` (Dropout modules are deactivated). To train
        the model, you should first set it back in training mode with `model.train()`.

        The warning *Weights from XXX not initialized from pretrained model* means that the weights of XXX do not come
        pretrained with the rest of the model. It is up to you to train those weights with a downstream fine-tuning
        task.

        The warning *Weights from XXX not used in YYY* means that the layer XXX is not used by YYY, therefore those
        weights are discarded.

        Parameters:
            pretrained_model_name_or_path (`str` or `os.PathLike`, *optional*):
                Can be either:

                    - A string, the *model id* of a pretrained model hosted inside a model repo on huggingface.co.
                      Valid model ids can be located at the root-level, like `bert-base-uncased`, or namespaced under a
                      user or organization name, like `dbmdz/bert-base-german-cased`.
                    - A path to a *directory* containing model weights saved using
                      [`~PreTrainedModel.save_pretrained`], e.g., `./my_model_directory/`.
                    - A path or url to a *tensorflow index checkpoint file* (e.g, `./tf_model/model.ckpt.index`). In
                      this case, `from_tf` should be set to `True` and a configuration object should be provided as
                      `config` argument. This loading path is slower than converting the TensorFlow checkpoint in a
                      PyTorch model using the provided conversion scripts and loading the PyTorch model afterwards.
                    - A path or url to a model folder containing a *flax checkpoint file* in *.msgpack* format (e.g,
                      `./flax_model/` containing `flax_model.msgpack`). In this case, `from_flax` should be set to
                      `True`.
                    - `None` if you are both providing the configuration and state dictionary (resp. with keyword
                      arguments `config` and `state_dict`).
            model_args (sequence of positional arguments, *optional*):
                All remaining positional arguments will be passed to the underlying model's `__init__` method.
            config (`Union[PretrainedConfig, str, os.PathLike]`, *optional*):
                Can be either:

                    - an instance of a class derived from [`PretrainedConfig`],
                    - a string or path valid as input to [`~PretrainedConfig.from_pretrained`].

                Configuration for the model to use instead of an automatically loaded configuration. Configuration can
                be automatically loaded when:

                    - The model is a model provided by the library (loaded with the *model id* string of a pretrained
                      model).
                    - The model was saved using [`~PreTrainedModel.save_pretrained`] and is reloaded by supplying the
                      save directory.
                    - The model is loaded by supplying a local directory as `pretrained_model_name_or_path` and a
                      configuration JSON file named *config.json* is found in the directory.
            state_dict (`Dict[str, torch.Tensor]`, *optional*):
                A state dictionary to use instead of a state dictionary loaded from saved weights file.

                This option can be used if you want to create a model from a pretrained configuration but load your own
                weights. In this case though, you should check if using [`~PreTrainedModel.save_pretrained`] and
                [`~PreTrainedModel.from_pretrained`] is not a simpler option.
            cache_dir (`Union[str, os.PathLike]`, *optional*):
                Path to a directory in which a downloaded pretrained model configuration should be cached if the
                standard cache should not be used.
            from_tf (`bool`, *optional*, defaults to `False`):
                Load the model weights from a TensorFlow checkpoint save file (see docstring of
                `pretrained_model_name_or_path` argument).
            from_flax (`bool`, *optional*, defaults to `False`):
                Load the model weights from a Flax checkpoint save file (see docstring of
                `pretrained_model_name_or_path` argument).
            ignore_mismatched_sizes (`bool`, *optional*, defaults to `False`):
                Whether or not to raise an error if some of the weights from the checkpoint do not have the same size
                as the weights of the model (if for instance, you are instantiating a model with 10 labels from a
                checkpoint with 3 labels).
            force_download (`bool`, *optional*, defaults to `False`):
                Whether or not to force the (re-)download of the model weights and configuration files, overriding the
                cached versions if they exist.
            resume_download (`bool`, *optional*, defaults to `False`):
                Whether or not to delete incompletely received files. Will attempt to resume the download if such a
                file exists.
            proxies (`Dict[str, str]`, *optional*):
                A dictionary of proxy servers to use by protocol or endpoint, e.g., `{'http': 'foo.bar:3128',
                'http://hostname': 'foo.bar:4012'}`. The proxies are used on each request.
            output_loading_info(`bool`, *optional*, defaults to `False`):
                Whether ot not to also return a dictionary containing missing keys, unexpected keys and error messages.
            local_files_only(`bool`, *optional*, defaults to `False`):
                Whether or not to only look at local files (i.e., do not try to download the model).
            token (`str` or `bool`, *optional*):
                The token to use as HTTP bearer authorization for remote files. If `True`, or not specified, will use
                the token generated when running `huggingface-cli login` (stored in `~/.huggingface`).
            revision (`str`, *optional*, defaults to `"main"`):
                The specific model version to use. It can be a branch name, a tag name, or a commit id, since we use a
                git-based system for storing models and other artifacts on huggingface.co, so `revision` can be any
                identifier allowed by git.

                <Tip>

                To test a pull request you made on the Hub, you can pass `revision="refs/pr/<pr_number>".

                </Tip>

            mirror (`str`, *optional*):
                Mirror source to accelerate downloads in China. If you are from China and have an accessibility
                problem, you can set this option to resolve it. Note that we do not guarantee the timeliness or safety.
                Please refer to the mirror site for more information.
            _fast_init(`bool`, *optional*, defaults to `True`):
                Whether or not to disable fast initialization.

                <Tip warning={true}>

                One should only disable *_fast_init* to ensure backwards compatibility with `transformers.__version__ <
                4.6.0` for seeded model initialization. This argument will be removed at the next major version. See
                [pull request 11471](https://github.com/huggingface/transformers/pull/11471) for more information.

                </Tip>

            > Parameters for big model inference

            low_cpu_mem_usage(`bool`, *optional*):
                Tries to not use more than 1x model size in CPU memory (including peak memory) while loading the model.
                This is an experimental feature and a subject to change at any moment.
            torch_dtype (`str` or `torch.dtype`, *optional*):
                Override the default `torch.dtype` and load the model under a specific `dtype`. The different options
                are:

                1. `torch.float16` or `torch.bfloat16` or `torch.float`: load in a specified
                  `dtype`, ignoring the model's `config.torch_dtype` if one exists. If not specified
                  - the model will get loaded in `torch.float` (fp32).

                2. `"auto"` - A `torch_dtype` entry in the `config.json` file of the model will be
                  attempted to be used. If this entry isn't found then next check the `dtype` of the first weight in
                  the checkpoint that's of a floating point type and use that as `dtype`. This will load the model
                  using the `dtype` it was saved in at the end of the training. It can't be used as an indicator of how
                  the model was trained. Since it could be trained in one of half precision dtypes, but saved in fp32.

                <Tip>

                For some models the `dtype` they were trained in is unknown - you may try to check the model's paper or
                reach out to the authors and ask them to add this information to the model's card and to insert the
                `torch_dtype` entry in `config.json` on the hub.

                </Tip>

            device_map (`str` or `Dict[str, Union[int, str, torch.device]]` or `int` or `torch.device`, *optional*):
                A map that specifies where each submodule should go. It doesn't need to be refined to each
                parameter/buffer name, once a given module name is inside, every submodule of it will be sent to the
                same device. If we only pass the device (*e.g.*, `"cpu"`, `"cuda:1"`, `"mps"`, or a GPU ordinal rank
                like `1`) on which the model will be allocated, the device map will map the entire model to this
                device. Passing `device_map = 0` means put the whole model on GPU 0.

                To have Accelerate compute the most optimized `device_map` automatically, set `device_map="auto"`. For
                more information about each option see [designing a device
                map](https://hf.co/docs/accelerate/main/en/usage_guides/big_modeling#designing-a-device-map).
            max_memory (`Dict`, *optional*):
                A dictionary device identifier to maximum memory. Will default to the maximum memory available for each
                GPU and the available CPU RAM if unset.
            offload_folder (`str` or `os.PathLike`, *optional*):
                If the `device_map` contains any value `"disk"`, the folder where we will offload weights.
            offload_state_dict (`bool`, *optional*):
                If `True`, will temporarily offload the CPU state dict to the hard drive to avoid getting out of CPU
                RAM if the weight of the CPU state dict + the biggest shard of the checkpoint does not fit. Defaults to
                `True` when there is some disk offload.
            load_in_8bit (`bool`, *optional*, defaults to `False`):
                If `True`, will convert the loaded model into mixed-8bit quantized model. To use this feature please
                install `bitsandbytes` (`pip install -U bitsandbytes`).
            load_in_4bit (`bool`, *optional*, defaults to `False`):
                If `True`, will convert the loaded model into 4bit precision quantized model. To use this feature
                install the latest version of `bitsandbytes` (`pip install -U bitsandbytes`).
            quantization_config (`Union[QuantizationConfigMixin,Dict]`, *optional*):
                A dictionary of configuration parameters or a QuantizationConfigMixin object for quantization (e.g
                bitsandbytes, gptq)
            subfolder (`str`, *optional*, defaults to `""`):
                In case the relevant files are located inside a subfolder of the model repo on huggingface.co, you can
                specify the folder name here.
            variant (`str`, *optional*):
                If specified load weights from `variant` filename, *e.g.* pytorch_model.<variant>.bin. `variant` is
                ignored when using `from_tf` or `from_flax`.
            use_safetensors (`bool`, *optional*, defaults to `None`):
                Whether or not to use `safetensors` checkpoints. Defaults to `None`. If not specified and `safetensors`
                is not installed, it will be set to `False`.

            kwargs (remaining dictionary of keyword arguments, *optional*):
                Can be used to update the configuration object (after it being loaded) and initiate the model (e.g.,
                `output_attentions=True`). Behaves differently depending on whether a `config` is provided or
                automatically loaded:

                    - If a configuration is provided with `config`, `**kwargs` will be directly passed to the
                      underlying model's `__init__` method (we assume all relevant updates to the configuration have
                      already been done)
                    - If a configuration is not provided, `kwargs` will be first passed to the configuration class
                      initialization function ([`~PretrainedConfig.from_pretrained`]). Each key of `kwargs` that
                      corresponds to a configuration attribute will be used to override said attribute with the
                      supplied `kwargs` value. Remaining keys that do not correspond to any configuration attribute
                      will be passed to the underlying model's `__init__` function.

        <Tip>

        Activate the special ["offline-mode"](https://huggingface.co/transformers/installation.html#offline-mode) to
        use this method in a firewalled environment.

        </Tip>

        Examples:

        ```python
        >>> from transformers import BertConfig, BertModel

        >>> # Download model and configuration from huggingface.co and cache.
        >>> model = BertModel.from_pretrained("bert-base-uncased")
        >>> # Model was saved using *save_pretrained('./test/saved_model/')* (for example purposes, not runnable).
        >>> model = BertModel.from_pretrained("./test/saved_model/")
        >>> # Update configuration during loading.
        >>> model = BertModel.from_pretrained("bert-base-uncased", output_attentions=True)
        >>> assert model.config.output_attentions == True
        >>> # Loading from a TF checkpoint file instead of a PyTorch model (slower, for example purposes, not runnable).
        >>> config = BertConfig.from_json_file("./tf_model/my_tf_model_config.json")
        >>> model = BertModel.from_pretrained("./tf_model/my_tf_checkpoint.ckpt.index", from_tf=True, config=config)
        >>> # Loading from a Flax checkpoint file instead of a PyTorch model (slower)
        >>> model = BertModel.from_pretrained("bert-base-uncased", from_flax=True)
        ```

        * `low_cpu_mem_usage` algorithm:

        This is an experimental function that loads the model using ~1x model size CPU memory

        Here is how it works:

        1. save which state_dict keys we have
        2. drop state_dict before the model is created, since the latter takes 1x model size CPU memory
        3. after the model has been instantiated switch to the meta device all params/buffers that
        are going to be replaced from the loaded state_dict
        4. load state_dict 2nd time
        5. replace the params/buffers from the state_dict

        Currently, it can't handle deepspeed ZeRO stage 3 and ignores loading errors

        """
        state_dict = kwargs.pop("state_dict", None)
        from_tf = kwargs.pop("from_tf", False)
        from_flax = kwargs.pop("from_flax", False)
        resume_download = kwargs.pop("resume_download", False)
        proxies = kwargs.pop("proxies", None)
        output_loading_info = kwargs.pop("output_loading_info", False)
        use_auth_token = kwargs.pop("use_auth_token", None)
        trust_remote_code = kwargs.pop("trust_remote_code", None)
        _ = kwargs.pop("mirror", None)
        from_pipeline = kwargs.pop("_from_pipeline", None)
        from_auto_class = kwargs.pop("_from_auto", False)
        _fast_init = kwargs.pop("_fast_init", True)
        torch_dtype = kwargs.pop("torch_dtype", None)
        low_cpu_mem_usage = kwargs.pop("low_cpu_mem_usage", None)
        device_map = kwargs.pop("device_map", None)
        max_memory = kwargs.pop("max_memory", None)
        offload_folder = kwargs.pop("offload_folder", None)
        offload_state_dict = kwargs.pop("offload_state_dict", False)
        load_in_8bit = kwargs.pop("load_in_8bit", False)
        load_in_4bit = kwargs.pop("load_in_4bit", False)
        quantization_config = kwargs.pop("quantization_config", None)
        subfolder = kwargs.pop("subfolder", "")
        commit_hash = kwargs.pop("_commit_hash", None)
        variant = kwargs.pop("variant", None)
        adapter_kwargs = kwargs.pop("adapter_kwargs", {})
        adapter_name = kwargs.pop("adapter_name", "default")
        use_flash_attention_2 = kwargs.pop("use_flash_attention_2", False)

        if is_fsdp_enabled():
            low_cpu_mem_usage = True

        if use_auth_token is not None:
            warnings.warn(
                "The `use_auth_token` argument is deprecated and will be removed in v5 of Transformers. Please use `token` instead.",
                FutureWarning,
            )
            if token is not None:
                raise ValueError(
                    "`token` and `use_auth_token` are both specified. Please set only the argument `token`."
                )
            token = use_auth_token

        if token is not None and adapter_kwargs is not None and "token" not in adapter_kwargs:
            adapter_kwargs["token"] = token

        if use_safetensors is None and not is_safetensors_available():
            use_safetensors = False

        if is_bitsandbytes_available():
            is_8bit_serializable = version.parse(importlib.metadata.version("bitsandbytes")) > version.parse("0.37.2")
        else:
            is_8bit_serializable = False

        if trust_remote_code is True:
            logger.warning(
                "The argument `trust_remote_code` is to be used with Auto classes. It has no effect here and is"
                " ignored."
            )

        if commit_hash is None:
            if not isinstance(config, PretrainedConfig):
                # We make a call to the config file first (which may be absent) to get the commit hash as soon as possible
                resolved_config_file = cached_file(
                    pretrained_model_name_or_path,
                    CONFIG_NAME,
                    cache_dir=cache_dir,
                    force_download=force_download,
                    resume_download=resume_download,
                    proxies=proxies,
                    local_files_only=local_files_only,
                    token=token,
                    revision=revision,
                    subfolder=subfolder,
                    _raise_exceptions_for_missing_entries=False,
                    _raise_exceptions_for_connection_errors=False,
                )
                commit_hash = extract_commit_hash(resolved_config_file, commit_hash)
            else:
                commit_hash = getattr(config, "_commit_hash", None)

        if is_peft_available():
            _adapter_model_path = adapter_kwargs.pop("_adapter_model_path", None)

            if _adapter_model_path is None:
                _adapter_model_path = find_adapter_config_file(
                    pretrained_model_name_or_path,
                    cache_dir=cache_dir,
                    force_download=force_download,
                    resume_download=resume_download,
                    proxies=proxies,
                    local_files_only=local_files_only,
                    _commit_hash=commit_hash,
                    **adapter_kwargs,
                )
            if _adapter_model_path is not None and os.path.isfile(_adapter_model_path):
                with open(_adapter_model_path, "r", encoding="utf-8") as f:
                    _adapter_model_path = pretrained_model_name_or_path
                    pretrained_model_name_or_path = json.load(f)["base_model_name_or_path"]
        else:
            _adapter_model_path = None

        # change device_map into a map if we passed an int, a str or a torch.device
        if isinstance(device_map, torch.device):
            device_map = {"": device_map}
        elif isinstance(device_map, str) and device_map not in ["auto", "balanced", "balanced_low_0", "sequential"]:
            try:
                device_map = {"": torch.device(device_map)}
            except RuntimeError:
                raise ValueError(
                    "When passing device_map as a string, the value needs to be a device name (e.g. cpu, cuda:0) or "
                    f"'auto', 'balanced', 'balanced_low_0', 'sequential' but found {device_map}."
                )
        elif isinstance(device_map, int):
            if device_map < 0:
                raise ValueError(
                    "You can't pass device_map as a negative int. If you want to put the model on the cpu, pass device_map = 'cpu' "
                )
            else:
                device_map = {"": device_map}

        if device_map is not None:
            if low_cpu_mem_usage is None:
                low_cpu_mem_usage = True
            elif not low_cpu_mem_usage:
                raise ValueError("Passing along a `device_map` requires `low_cpu_mem_usage=True`")

        if low_cpu_mem_usage:
            if device_map is not None:
                # The max memory utils require PyTorch >= 1.10 to have torch.cuda.mem_get_info.
                require_version_core("torch>=1.10")

            if is_deepspeed_zero3_enabled():
                raise ValueError(
                    "DeepSpeed Zero-3 is not compatible with `low_cpu_mem_usage=True` or with passing a `device_map`."
                )
            elif not is_accelerate_available():
                raise ImportError(
                    "Using `low_cpu_mem_usage=True` or a `device_map` requires Accelerate: `pip install accelerate`"
                )

        quantization_method_from_args = None

        if quantization_config is None and (load_in_8bit or load_in_4bit):
            quantization_method_from_args = QuantizationMethod.BITS_AND_BYTES
            quantization_config, kwargs = BitsAndBytesConfig.from_dict(
                config_dict={"load_in_8bit": load_in_8bit, "load_in_4bit": load_in_4bit},
                return_unused_kwargs=True,
                **kwargs,
            )
        elif quantization_method_from_args == QuantizationMethod.BITS_AND_BYTES:
            load_in_8bit = quantization_config.load_in_8bit
            load_in_4bit = quantization_config.load_in_4bit

            quantization_config_kwargs = {
                k: v for k, v in kwargs.items() if k in inspect.signature(BitsAndBytesConfig).parameters
            }

            if len(quantization_config_kwargs) > 0:
                raise ValueError(
                    "You can't pass `load_in_8bit` or any other `BitsAndBytesConfig` argument as a kwarg when passing "
                    "`quantization_config` argument at the same time."
                )

        if load_in_8bit or load_in_4bit:
            if not torch.cuda.is_available():
                raise RuntimeError("No GPU found. A GPU is needed for quantization.")
            if not (is_accelerate_available() and is_bitsandbytes_available()):
                raise ImportError(
                    "Using `load_in_8bit=True` requires Accelerate: `pip install accelerate` and the latest version of"
                    " bitsandbytes `pip install -i https://test.pypi.org/simple/ bitsandbytes` or"
                    " `pip install bitsandbytes`."
                )

            if torch_dtype is None:
                # We force the `dtype` to be float16, this is a requirement from `bitsandbytes`
                logger.info(
                    f"Overriding torch_dtype={torch_dtype} with `torch_dtype=torch.float16` due to "
                    "requirements of `bitsandbytes` to enable model loading in 8-bit or 4-bit. "
                    "Pass your own torch_dtype to specify the dtype of the remaining non-linear layers or pass"
                    " torch_dtype=torch.float16 to remove this warning."
                )
                torch_dtype = torch.float16

            if device_map is None:
                device_map = {"": torch.cuda.current_device()}
                logger.info(
                    "The device_map was not initialized. "
                    "Setting device_map to {'':torch.cuda.current_device()}. "
                    "If you want to use the model for inference, please set device_map ='auto' "
                )
                if low_cpu_mem_usage is None:
                    low_cpu_mem_usage = True

            if from_tf or from_flax:
                raise ValueError(
                    "Converting into 4-bit or 8-bit weights from tf/flax weights is currently not supported, please make"
                    " sure the weights are in PyTorch format."
                )

        user_agent = {"file_type": "model", "framework": "pytorch", "from_auto_class": from_auto_class}
        if from_pipeline is not None:
            user_agent["using_pipeline"] = from_pipeline

        if is_offline_mode() and not local_files_only:
            logger.info("Offline mode: forcing local_files_only=True")
            local_files_only = True

        # Load config if we don't provide a configuration
        if not isinstance(config, PretrainedConfig):
            config_path = config if config is not None else pretrained_model_name_or_path
            config, model_kwargs = cls.config_class.from_pretrained(
                config_path,
                cache_dir=cache_dir,
                return_unused_kwargs=True,
                force_download=force_download,
                resume_download=resume_download,
                proxies=proxies,
                local_files_only=local_files_only,
                token=token,
                revision=revision,
                subfolder=subfolder,
                _from_auto=from_auto_class,
                _from_pipeline=from_pipeline,
                **kwargs,
            )
        else:
            model_kwargs = kwargs

        quantizer = None
        quantization_method_from_config = None
        if hasattr(config, "quantization_config"):
            quantization_method_from_config = config.quantization_config.get(
                "quant_method", QuantizationMethod.BITS_AND_BYTES
            )
        if (
            quantization_method_from_config in (QuantizationMethod.GPTQ, QuantizationMethod.AWQ)
            and quantization_method_from_args is not None
        ):
            loading_attr_dict = quantization_config.get_loading_attributes()
            for attr, val in loading_attr_dict.items():
                config.quantization_config[attr] = val
            quantization_method_from_args = None
            logger.warning(
                "You passed `quantization_config` to `from_pretrained` but the model you're loading already has a "
                "`quantization_config` attribute and has already quantized weights. However, loading attributes"
                " (e.g. use_exllama, exllama_config, use_cuda_fp16, max_input_length) will be overwritten with the one you passed to `from_pretrained`. The rest will be ignored."
            )
        if (
            quantization_method_from_args == QuantizationMethod.GPTQ
            or quantization_method_from_config == QuantizationMethod.GPTQ
        ):
            gptq_supports_cpu = version.parse(importlib.metadata.version("auto-gptq")) > version.parse("0.4.2")
            if not gptq_supports_cpu and not torch.cuda.is_available():
                raise RuntimeError("GPU is required to quantize or run quantize model.")
            elif not (is_optimum_available() and is_auto_gptq_available()):
                raise ImportError(
                    "Loading a GPTQ quantized model requires optimum (`pip install optimum`) and auto-gptq library (`pip install auto-gptq`)"
                )
            elif version.parse(importlib.metadata.version("auto_gptq")) < version.parse("0.4.2"):
                raise ImportError(
                    "You need a version of auto_gptq >= 0.4.2 to use GPTQ: `pip install --upgrade auto-gptq`"
                )
            else:
                # Need to protect the import
                from optimum.gptq import GPTQQuantizer
            if quantization_method_from_config == QuantizationMethod.GPTQ:
                quantization_config = GPTQConfig.from_dict(config.quantization_config)
                config.quantization_config = quantization_config
            if torch_dtype is None:
                torch_dtype = torch.float16
            else:
                logger.info("We suggest you to set `torch_dtype=torch.float16` for better efficiency with GPTQ.")
            quantizer = GPTQQuantizer.from_dict(quantization_config.to_dict_optimum())
        elif quantization_method_from_config == QuantizationMethod.AWQ:
            if not torch.cuda.is_available():
                raise RuntimeError("GPU is required to run AWQ quantized model.")

            if not is_auto_awq_available():
                raise ImportError("Loading an AWQ quantized model requires auto-awq library (`pip install autoawq`)")

            if not is_accelerate_available():
                raise ImportError("Loading an AWQ quantized model requires accelerate (`pip install accelerate`)")

            if device_map is None:
                logger.warning(
                    "You have loaded an AWQ model on CPU and have a CUDA device available, make sure to set "
                    "your model on a GPU device in order to run your model."
                )
            elif device_map is not None:
                if isinstance(device_map, dict) and ("cpu" in device_map.values() or "disk" in device_map.values()):
                    raise ValueError(
                        "You are attempting to load an AWQ model with a device_map that contains a CPU or disk device."
                        " This is not supported. Please remove the CPU or disk device from the device_map."
                    )

            if torch_dtype is None:
                torch_dtype = torch.float16
            else:
                logger.info("We suggest you to set `torch_dtype=torch.float16` for better efficiency with AWQ.")

            # Force-set to `True` for more mem efficiency
            if low_cpu_mem_usage is None:
                low_cpu_mem_usage = True

        if (
            is_8bit_serializable
            and quantization_method_from_args == QuantizationMethod.BITS_AND_BYTES
            and load_in_8bit
        ):
            if quantization_method_from_config == QuantizationMethod.BITS_AND_BYTES:
                logger.warning(
                    "You passed `quantization_config` to `from_pretrained` but the model you're loading already has a"
                    " `quantization_config` attribute. The `quantization_config` attribute will be overwritten with the"
                    " one you passed to `from_pretrained`."
                )
            config.quantization_config = quantization_config
        elif (
            is_8bit_serializable
            and not load_in_8bit
            and quantization_method_from_config == QuantizationMethod.BITS_AND_BYTES
        ):
            quantization_config = config.quantization_config
            if isinstance(quantization_config, dict):
                quantization_config = BitsAndBytesConfig.from_dict(quantization_config, return_unused_kwargs=False)
            elif isinstance(quantization_config, BitsAndBytesConfig):
                pass
            else:
                raise ValueError(
                    f"Invalid type for `quantization_config`: {type(quantization_config)}. Should be a `dict` or a"
                    " `BitsAndBytesConfig` instance."
                )

            load_in_8bit = quantization_config.load_in_8bit

            if load_in_8bit:
                if torch_dtype is None:
                    torch_dtype = torch.float16
                if device_map is None:
                    if torch.cuda.is_available():
                        device_map = {"": torch.cuda.current_device()}
                    else:
                        raise RuntimeError("No GPU found. A GPU is needed for quantization.")
                    logger.info(
                        "The device_map was not initialized. "
                        "Setting device_map to {'':torch.cuda.current_device()}. "
                        "If you want to use the model for inference, please set device_map ='auto' "
                    )
                    if low_cpu_mem_usage is None:
                        low_cpu_mem_usage = True

        elif (
            not is_8bit_serializable
            and not load_in_8bit
            and quantization_method_from_config == QuantizationMethod.BITS_AND_BYTES
        ):
            logger.warning(
                "Detected the presence of a `quantization_config` attribute in the model's configuration but you don't have the correct"
                " `bitsandbytes` version to support int8 serialization. Please install the latest version of `bitsandbytes` with "
                " `pip install --upgrade bitsandbytes`."
            )

        # This variable will flag if we're loading a sharded checkpoint. In this case the archive file is just the
        # index of the files.
        is_sharded = False
        sharded_metadata = None
        # Load model
        loading_info = None

        # Keep in fp32 modules
        keep_in_fp32_modules = None
        use_keep_in_fp32_modules = False

        if pretrained_model_name_or_path is not None:
            pretrained_model_name_or_path = str(pretrained_model_name_or_path)
            is_local = os.path.isdir(pretrained_model_name_or_path)
            if is_local:
                if from_tf and os.path.isfile(
                    os.path.join(pretrained_model_name_or_path, subfolder, TF_WEIGHTS_NAME + ".index")
                ):
                    # Load from a TF 1.0 checkpoint in priority if from_tf
                    archive_file = os.path.join(pretrained_model_name_or_path, subfolder, TF_WEIGHTS_NAME + ".index")
                elif from_tf and os.path.isfile(
                    os.path.join(pretrained_model_name_or_path, subfolder, TF2_WEIGHTS_NAME)
                ):
                    # Load from a TF 2.0 checkpoint in priority if from_tf
                    archive_file = os.path.join(pretrained_model_name_or_path, subfolder, TF2_WEIGHTS_NAME)
                elif from_flax and os.path.isfile(
                    os.path.join(pretrained_model_name_or_path, subfolder, FLAX_WEIGHTS_NAME)
                ):
                    # Load from a Flax checkpoint in priority if from_flax
                    archive_file = os.path.join(pretrained_model_name_or_path, subfolder, FLAX_WEIGHTS_NAME)
                elif use_safetensors is not False and os.path.isfile(
                    os.path.join(pretrained_model_name_or_path, subfolder, _add_variant(SAFE_WEIGHTS_NAME, variant))
                ):
                    # Load from a safetensors checkpoint
                    archive_file = os.path.join(
                        pretrained_model_name_or_path, subfolder, _add_variant(SAFE_WEIGHTS_NAME, variant)
                    )
                elif use_safetensors is not False and os.path.isfile(
                    os.path.join(
                        pretrained_model_name_or_path, subfolder, _add_variant(SAFE_WEIGHTS_INDEX_NAME, variant)
                    )
                ):
                    # Load from a sharded safetensors checkpoint
                    archive_file = os.path.join(
                        pretrained_model_name_or_path, subfolder, _add_variant(SAFE_WEIGHTS_INDEX_NAME, variant)
                    )
                    is_sharded = True
                elif os.path.isfile(
                    os.path.join(pretrained_model_name_or_path, subfolder, _add_variant(WEIGHTS_NAME, variant))
                ):
                    # Load from a PyTorch checkpoint
                    archive_file = os.path.join(
                        pretrained_model_name_or_path, subfolder, _add_variant(WEIGHTS_NAME, variant)
                    )
                elif os.path.isfile(
                    os.path.join(pretrained_model_name_or_path, subfolder, _add_variant(WEIGHTS_INDEX_NAME, variant))
                ):
                    # Load from a sharded PyTorch checkpoint
                    archive_file = os.path.join(
                        pretrained_model_name_or_path, subfolder, _add_variant(WEIGHTS_INDEX_NAME, variant)
                    )
                    is_sharded = True
                # At this stage we don't have a weight file so we will raise an error.
                elif os.path.isfile(
                    os.path.join(pretrained_model_name_or_path, subfolder, TF_WEIGHTS_NAME + ".index")
                ) or os.path.isfile(os.path.join(pretrained_model_name_or_path, subfolder, TF2_WEIGHTS_NAME)):
                    raise EnvironmentError(
                        f"Error no file named {_add_variant(WEIGHTS_NAME, variant)} found in directory"
                        f" {pretrained_model_name_or_path} but there is a file for TensorFlow weights. Use"
                        " `from_tf=True` to load this model from those weights."
                    )
                elif os.path.isfile(os.path.join(pretrained_model_name_or_path, subfolder, FLAX_WEIGHTS_NAME)):
                    raise EnvironmentError(
                        f"Error no file named {_add_variant(WEIGHTS_NAME, variant)} found in directory"
                        f" {pretrained_model_name_or_path} but there is a file for Flax weights. Use `from_flax=True`"
                        " to load this model from those weights."
                    )
                elif use_safetensors:
                    raise EnvironmentError(
                        f"Error no file named {_add_variant(SAFE_WEIGHTS_NAME, variant)} found in directory"
                        f" {pretrained_model_name_or_path}."
                    )
                else:
                    raise EnvironmentError(
                        f"Error no file named {_add_variant(WEIGHTS_NAME, variant)}, {TF2_WEIGHTS_NAME},"
                        f" {TF_WEIGHTS_NAME + '.index'} or {FLAX_WEIGHTS_NAME} found in directory"
                        f" {pretrained_model_name_or_path}."
                    )
            elif os.path.isfile(os.path.join(subfolder, pretrained_model_name_or_path)):
                archive_file = pretrained_model_name_or_path
                is_local = True
            elif os.path.isfile(os.path.join(subfolder, pretrained_model_name_or_path + ".index")):
                if not from_tf:
                    raise ValueError(
                        f"We found a TensorFlow checkpoint at {pretrained_model_name_or_path + '.index'}, please set "
                        "from_tf to True to load from this checkpoint."
                    )
                archive_file = os.path.join(subfolder, pretrained_model_name_or_path + ".index")
                is_local = True
            elif is_remote_url(pretrained_model_name_or_path):
                filename = pretrained_model_name_or_path
                resolved_archive_file = download_url(pretrained_model_name_or_path)
            else:
                # set correct filename
                if from_tf:
                    filename = TF2_WEIGHTS_NAME
                elif from_flax:
                    filename = FLAX_WEIGHTS_NAME
                elif use_safetensors is not False:
                    filename = _add_variant(SAFE_WEIGHTS_NAME, variant)
                else:
                    filename = _add_variant(WEIGHTS_NAME, variant)

                try:
                    # Load from URL or cache if already cached
                    cached_file_kwargs = {
                        "cache_dir": cache_dir,
                        "force_download": force_download,
                        "proxies": proxies,
                        "resume_download": resume_download,
                        "local_files_only": local_files_only,
                        "token": token,
                        "user_agent": user_agent,
                        "revision": revision,
                        "subfolder": subfolder,
                        "_raise_exceptions_for_missing_entries": False,
                        "_commit_hash": commit_hash,
                    }
                    resolved_archive_file = cached_file(pretrained_model_name_or_path, filename, **cached_file_kwargs)

                    # Since we set _raise_exceptions_for_missing_entries=False, we don't get an exception but a None
                    # result when internet is up, the repo and revision exist, but the file does not.
                    if resolved_archive_file is None and filename == _add_variant(SAFE_WEIGHTS_NAME, variant):
                        # Maybe the checkpoint is sharded, we try to grab the index name in this case.
                        resolved_archive_file = cached_file(
                            pretrained_model_name_or_path,
                            _add_variant(SAFE_WEIGHTS_INDEX_NAME, variant),
                            **cached_file_kwargs,
                        )
                        if resolved_archive_file is not None:
                            is_sharded = True
                        elif use_safetensors:
                            if revision == "main":
                                resolved_archive_file, revision, is_sharded = auto_conversion(
                                    pretrained_model_name_or_path, **cached_file_kwargs
                                )
                            cached_file_kwargs["revision"] = revision
                            if resolved_archive_file is None:
                                raise EnvironmentError(
                                    f"{pretrained_model_name_or_path} does not appear to have a file named"
                                    f" {_add_variant(SAFE_WEIGHTS_NAME, variant)} or {_add_variant(SAFE_WEIGHTS_INDEX_NAME, variant)} "
                                    "and thus cannot be loaded with `safetensors`. Please make sure that the model has "
                                    "been saved with `safe_serialization=True` or do not set `use_safetensors=True`."
                                )
                        else:
                            # This repo has no safetensors file of any kind, we switch to PyTorch.
                            filename = _add_variant(WEIGHTS_NAME, variant)
                            resolved_archive_file = cached_file(
                                pretrained_model_name_or_path, filename, **cached_file_kwargs
                            )
                    if resolved_archive_file is None and filename == _add_variant(WEIGHTS_NAME, variant):
                        # Maybe the checkpoint is sharded, we try to grab the index name in this case.
                        resolved_archive_file = cached_file(
                            pretrained_model_name_or_path,
                            _add_variant(WEIGHTS_INDEX_NAME, variant),
                            **cached_file_kwargs,
                        )
                        if resolved_archive_file is not None:
                            is_sharded = True
                    if resolved_archive_file is None:
                        # Otherwise, maybe there is a TF or Flax model file.  We try those to give a helpful error
                        # message.
                        has_file_kwargs = {
                            "revision": revision,
                            "proxies": proxies,
                            "token": token,
                        }
                        if has_file(pretrained_model_name_or_path, TF2_WEIGHTS_NAME, **has_file_kwargs):
                            raise EnvironmentError(
                                f"{pretrained_model_name_or_path} does not appear to have a file named"
                                f" {_add_variant(WEIGHTS_NAME, variant)} but there is a file for TensorFlow weights."
                                " Use `from_tf=True` to load this model from those weights."
                            )
                        elif has_file(pretrained_model_name_or_path, FLAX_WEIGHTS_NAME, **has_file_kwargs):
                            raise EnvironmentError(
                                f"{pretrained_model_name_or_path} does not appear to have a file named"
                                f" {_add_variant(WEIGHTS_NAME, variant)} but there is a file for Flax weights. Use"
                                " `from_flax=True` to load this model from those weights."
                            )
                        elif variant is not None and has_file(
                            pretrained_model_name_or_path, WEIGHTS_NAME, **has_file_kwargs
                        ):
                            raise EnvironmentError(
                                f"{pretrained_model_name_or_path} does not appear to have a file named"
                                f" {_add_variant(WEIGHTS_NAME, variant)} but there is a file without the variant"
                                f" {variant}. Use `variant=None` to load this model from those weights."
                            )
                        else:
                            raise EnvironmentError(
                                f"{pretrained_model_name_or_path} does not appear to have a file named"
                                f" {_add_variant(WEIGHTS_NAME, variant)}, {TF2_WEIGHTS_NAME}, {TF_WEIGHTS_NAME} or"
                                f" {FLAX_WEIGHTS_NAME}."
                            )
                except EnvironmentError:
                    # Raise any environment error raise by `cached_file`. It will have a helpful error message adapted
                    # to the original exception.
                    raise
                except Exception as e:
                    # For any other exception, we throw a generic error.
                    raise EnvironmentError(
                        f"Can't load the model for '{pretrained_model_name_or_path}'. If you were trying to load it"
                        " from 'https://huggingface.co/models', make sure you don't have a local directory with the"
                        f" same name. Otherwise, make sure '{pretrained_model_name_or_path}' is the correct path to a"
                        f" directory containing a file named {_add_variant(WEIGHTS_NAME, variant)},"
                        f" {TF2_WEIGHTS_NAME}, {TF_WEIGHTS_NAME} or {FLAX_WEIGHTS_NAME}."
                    ) from e

            if is_local:
                logger.info(f"loading weights file {archive_file}")
                resolved_archive_file = archive_file
            else:
                logger.info(f"loading weights file {filename} from cache at {resolved_archive_file}")
        else:
            resolved_archive_file = None

        # We'll need to download and cache each checkpoint shard if the checkpoint is sharded.
        if is_sharded:
            # rsolved_archive_file becomes a list of files that point to the different checkpoint shards in this case.
            resolved_archive_file, sharded_metadata = get_checkpoint_shard_files(
                pretrained_model_name_or_path,
                resolved_archive_file,
                cache_dir=cache_dir,
                force_download=force_download,
                proxies=proxies,
                resume_download=resume_download,
                local_files_only=local_files_only,
                token=token,
                user_agent=user_agent,
                revision=revision,
                subfolder=subfolder,
                _commit_hash=commit_hash,
            )

        if (
            is_safetensors_available()
            and isinstance(resolved_archive_file, str)
            and resolved_archive_file.endswith(".safetensors")
        ):
            with safe_open(resolved_archive_file, framework="pt") as f:
                metadata = f.metadata()

            if metadata.get("format") == "pt":
                pass
            elif metadata.get("format") == "tf":
                from_tf = True
                logger.info("A TensorFlow safetensors file is being loaded in a PyTorch model.")
            elif metadata.get("format") == "flax":
                from_flax = True
                logger.info("A Flax safetensors file is being loaded in a PyTorch model.")
            else:
                raise ValueError(
                    f"Incompatible safetensors file. File metadata is not ['pt', 'tf', 'flax'] but {metadata.get('format')}"
                )

        from_pt = not (from_tf | from_flax)

        # load pt weights early so that we know which dtype to init the model under
        if from_pt:
            if not is_sharded and state_dict is None:
                # Time to load the checkpoint
                state_dict = load_state_dict(resolved_archive_file)

            # set dtype to instantiate the model under:
            # 1. If torch_dtype is not None, we use that dtype
            # 2. If torch_dtype is "auto", we auto-detect dtype from the loaded state_dict, by checking its first
            #    weights entry that is of a floating type - we assume all floating dtype weights are of the same dtype
            # we also may have config.torch_dtype available, but we won't rely on it till v5
            dtype_orig = None

            if torch_dtype is not None:
                if isinstance(torch_dtype, str):
                    if torch_dtype == "auto":
                        if hasattr(config, "torch_dtype") and config.torch_dtype is not None:
                            torch_dtype = config.torch_dtype
                            logger.info(f"Will use torch_dtype={torch_dtype} as defined in model's config object")
                        else:
                            if is_sharded and "dtype" in sharded_metadata:
                                torch_dtype = sharded_metadata["dtype"]
                            elif not is_sharded:
                                torch_dtype = get_state_dict_dtype(state_dict)
                            else:
                                one_state_dict = load_state_dict(resolved_archive_file[0])
                                torch_dtype = get_state_dict_dtype(one_state_dict)
                                del one_state_dict  # free CPU memory
                            logger.info(
                                "Since the `torch_dtype` attribute can't be found in model's config object, "
                                "will use torch_dtype={torch_dtype} as derived from model's weights"
                            )
                    else:
                        raise ValueError(
                            f'`torch_dtype` can be either `torch.dtype` or `"auto"`, but received {torch_dtype}'
                        )
                dtype_orig = cls._set_default_torch_dtype(torch_dtype)

            # Check if `_keep_in_fp32_modules` is not None
            use_keep_in_fp32_modules = (cls._keep_in_fp32_modules is not None) and (
                torch_dtype == torch.float16 or load_in_4bit or load_in_8bit
            )

            if is_sharded:
                loaded_state_dict_keys = sharded_metadata["all_checkpoint_keys"]
            else:
                loaded_state_dict_keys = list(state_dict.keys())
            if low_cpu_mem_usage or (use_keep_in_fp32_modules and is_accelerate_available()):
                # In case some weights need to be kept in float32 and accelerate is not installed,
                # we later on want to take the path where state_dict is not None, that is the one
                # that do not require accelerate.
                state_dict = None

        config.name_or_path = pretrained_model_name_or_path

        # Instantiate model.
        init_contexts = [no_init_weights(_enable=_fast_init)]

        if is_deepspeed_zero3_enabled():
            import deepspeed

            logger.info("Detected DeepSpeed ZeRO-3: activating zero.init() for this model")
            init_contexts = [deepspeed.zero.Init(config_dict_or_path=deepspeed_config())] + init_contexts
        elif load_in_8bit or load_in_4bit or low_cpu_mem_usage:
            init_contexts.append(init_empty_weights())

        if use_flash_attention_2:
            config = cls._check_and_enable_flash_attn_2(config, torch_dtype=torch_dtype, device_map=device_map)

        with ContextManagers(init_contexts):
            model = cls(config, *model_args, **model_kwargs)

        # make sure we use the model's config since the __init__ call might have copied it
        config = model.config

        # Check first if we are `from_pt`
        if use_keep_in_fp32_modules:
            if is_accelerate_available():
                low_cpu_mem_usage = True
            keep_in_fp32_modules = model._keep_in_fp32_modules
        else:
            keep_in_fp32_modules = []

        if load_in_8bit or load_in_4bit:
            from .integrations import get_keys_to_not_convert, replace_with_bnb_linear

            llm_int8_skip_modules = quantization_config.llm_int8_skip_modules
            load_in_8bit_fp32_cpu_offload = quantization_config.llm_int8_enable_fp32_cpu_offload
            if load_in_8bit:
                logger.info("Detected 8-bit loading: activating 8-bit loading for this model")
            else:
                logger.info("Detected 4-bit loading: activating 4-bit loading for this model")

            # We keep some modules such as the lm_head in their original dtype for numerical stability reasons
            if llm_int8_skip_modules is None:
                modules_to_not_convert = get_keys_to_not_convert(model)
            else:
                modules_to_not_convert = llm_int8_skip_modules

            if not isinstance(modules_to_not_convert, list):
                modules_to_not_convert = [modules_to_not_convert]

            modules_to_not_convert.extend(keep_in_fp32_modules)

            # Extend the modules to not convert to keys that are supposed to be offloaded to `cpu` or `disk`
            if isinstance(device_map, dict) and len(device_map.keys()) > 1:
                keys_on_cpu = [key for key, value in device_map.items() if value in ["disk", "cpu"]]

                if len(keys_on_cpu) > 0 and not load_in_8bit_fp32_cpu_offload:
                    raise ValueError(
                        "If you want to offload some keys to `cpu` or `disk`, you need to set "
                        "`llm_int8_enable_fp32_cpu_offload=True`. Note that these modules will not be "
                        " converted to 8-bit but kept in 32-bit."
                    )

                modules_to_not_convert.extend(keys_on_cpu)

            supports_4bit = version.parse(importlib.metadata.version("bitsandbytes")) >= version.parse("0.39.0")

            if load_in_4bit and not supports_4bit:
                raise ValueError(
                    "You have a version of `bitsandbytes` that is not compatible with 4bit inference and training"
                    " make sure you have the latest version of `bitsandbytes` installed"
                )

            model = replace_with_bnb_linear(
                model, modules_to_not_convert=modules_to_not_convert, quantization_config=quantization_config
            )
            # training in 8-bit is only available in 0.37.0+
            model._is_quantized_training_enabled = version.parse(
                importlib.metadata.version("bitsandbytes")
            ) >= version.parse("0.37.0")

            config.quantization_config = quantization_config
            model.is_8bit_serializable = is_8bit_serializable

        if load_in_8bit and torch_dtype is None:
            logger.warning(
                "You are loading your model in 8bit but you did not specify a `torch_dtype` attribute. "
                "All non-linear modules will be loaded in full precision."
                " If you want to load the other modules in other precision, please specify a `torch_dtype` attribute."
            )
        if quantization_method_from_config == QuantizationMethod.GPTQ:
            model = quantizer.convert_model(model)
            model._is_quantized_training_enabled = True
        elif quantization_method_from_config == QuantizationMethod.AWQ:
            from .integrations import fuse_awq_modules, get_keys_to_not_convert, replace_with_awq_linear

            modules_to_not_convert = get_keys_to_not_convert(model)

            if quantization_config is None:
                quantization_config = AwqConfig.from_dict(config.quantization_config)

            model, has_been_replaced = replace_with_awq_linear(
                model, quantization_config=quantization_config, modules_to_not_convert=modules_to_not_convert
            )
            model._is_quantized_training_enabled = False

            if not has_been_replaced:
                logger.warning(
                    "You are loading an AWQ model but no linear modules were found in your model."
                    " Please double check your model architecture, or submit an issue on github if you think this is"
                    " a bug."
                )

        if quantization_method_from_config is not None:
            model.quantization_method = quantization_method_from_config
        elif quantization_method_from_args is not None:
            model.quantization_method = quantization_method_from_args
        if hasattr(model, "quantization_method"):
            model.is_quantized = True

            # We store the original dtype for quantized models as we cannot easily retrieve it
            # once the weights have been quantized
            # Note that once you have loaded a quantized model, you can't change its dtype so this will
            # remain a single source of truth
            config._pre_quantization_dtype = torch_dtype

        if isinstance(device_map, str):
            special_dtypes = {}
            if load_in_8bit or load_in_4bit:
                special_dtypes.update(
                    {
                        name: torch_dtype
                        for name, _ in model.named_parameters()
                        if any(m in name for m in modules_to_not_convert)
                    }
                )

            special_dtypes.update(
                {
                    name: torch.float32
                    for name, _ in model.named_parameters()
                    if any(m in name for m in keep_in_fp32_modules)
                }
            )

            target_dtype = torch_dtype

            if load_in_4bit:
                if version.parse(importlib.metadata.version("accelerate")) > version.parse("0.19.0"):
                    from accelerate.utils import CustomDtype

                    target_dtype = CustomDtype.INT4
                else:
                    raise ValueError(
                        "You are using `device_map='auto'` on a 4bit loaded version of the model. To automatically compute"
                        " the appropriate device map, you should upgrade your `accelerate` library, "
                        "`pip install --upgrade accelerate` or install it from source to support fp4 auto device map "
                        "calculation. You may encounter unexpected behavior, or pass your own device map"
                    )
            elif load_in_8bit:
                target_dtype = torch.int8

            no_split_modules = model._get_no_split_modules(device_map)
            if device_map not in ["auto", "balanced", "balanced_low_0", "sequential"]:
                raise ValueError(
                    "If passing a string for `device_map`, please choose 'auto', 'balanced', 'balanced_low_0' or "
                    "'sequential'."
                )

            device_map_kwargs = {"no_split_module_classes": no_split_modules}
            if "special_dtypes" in inspect.signature(infer_auto_device_map).parameters:
                device_map_kwargs["special_dtypes"] = special_dtypes
            elif len(special_dtypes) > 0:
                logger.warning(
                    "This model has some weights that should be kept in higher precision, you need to upgrade "
                    "`accelerate` to properly deal with them (`pip install --upgrade accelerate`)."
                )
            if device_map != "sequential":
                max_memory = get_balanced_memory(
                    model,
                    dtype=target_dtype,
                    low_zero=(device_map == "balanced_low_0"),
                    max_memory=max_memory,
                    **device_map_kwargs,
                )
            else:
                max_memory = get_max_memory(max_memory)
            if getattr(model, "quantization_method", None) == QuantizationMethod.BITS_AND_BYTES:
                # need more space for buffers that are created during quantization
                max_memory = {key: val * 0.90 for key, val in max_memory.items()}
            device_map_kwargs["max_memory"] = max_memory

            # Make sure tied weights are tied before creating the device map.
            model.tie_weights()
            device_map = infer_auto_device_map(model, dtype=target_dtype, **device_map_kwargs)

            if load_in_8bit or load_in_4bit:
                # The LM head / tied weights or any last module can stay on disk / CPU
                device_map_without_lm_head = {
                    key: device_map[key] for key in device_map.keys() if key not in modules_to_not_convert
                }
                if "cpu" in device_map_without_lm_head.values() or "disk" in device_map_without_lm_head.values():
                    raise ValueError(
                        """
                        Some modules are dispatched on the CPU or the disk. Make sure you have enough GPU RAM to fit
                        the quantized model. If you want to dispatch the model on the CPU or the disk while keeping
                        these modules in 32-bit, you need to set `load_in_8bit_fp32_cpu_offload=True` and pass a custom
                        `device_map` to `from_pretrained`. Check
                        https://huggingface.co/docs/transformers/main/en/main_classes/quantization#offload-between-cpu-and-gpu
                        for more details.
                        """
                    )
                del device_map_without_lm_head

        elif device_map is not None:
            model.tie_weights()
            tied_params = find_tied_parameters(model)
            # check if we don't have tied param in different devices
            check_tied_parameters_on_same_device(tied_params, device_map)

        if from_tf:
            if resolved_archive_file.endswith(".index"):
                # Load from a TensorFlow 1.X checkpoint - provided by original authors
                model = cls.load_tf_weights(model, config, resolved_archive_file[:-6])  # Remove the '.index'
            else:
                # Load from our TensorFlow 2.0 checkpoints
                try:
                    from .modeling_tf_pytorch_utils import load_tf2_checkpoint_in_pytorch_model

                    model, loading_info = load_tf2_checkpoint_in_pytorch_model(
                        model, resolved_archive_file, allow_missing_keys=True, output_loading_info=True
                    )
                except ImportError:
                    logger.error(
                        "Loading a TensorFlow model in PyTorch, requires both PyTorch and TensorFlow to be installed."
                        " Please see https://pytorch.org/ and https://www.tensorflow.org/install/ for installation"
                        " instructions."
                    )
                    raise
        elif from_flax:
            try:
                from .modeling_flax_pytorch_utils import load_flax_checkpoint_in_pytorch_model

                model = load_flax_checkpoint_in_pytorch_model(model, resolved_archive_file)
            except ImportError:
                logger.error(
                    "Loading a Flax model in PyTorch, requires both PyTorch and Flax to be installed. Please see"
                    " https://pytorch.org/ and https://flax.readthedocs.io/en/latest/installation.html for"
                    " installation instructions."
                )
                raise
        elif from_pt:
            # restore default dtype
            if dtype_orig is not None:
                torch.set_default_dtype(dtype_orig)
            (
                model,
                missing_keys,
                unexpected_keys,
                mismatched_keys,
                offload_index,
                error_msgs,
            ) = cls._load_pretrained_model(
                model,
                state_dict,
                loaded_state_dict_keys,  # XXX: rename?
                resolved_archive_file,
                pretrained_model_name_or_path,
                ignore_mismatched_sizes=ignore_mismatched_sizes,
                sharded_metadata=sharded_metadata,
                _fast_init=_fast_init,
                low_cpu_mem_usage=low_cpu_mem_usage,
                device_map=device_map,
                offload_folder=offload_folder,
                offload_state_dict=offload_state_dict,
                dtype=torch_dtype,
                is_quantized=(getattr(model, "quantization_method", None) == QuantizationMethod.BITS_AND_BYTES),
                keep_in_fp32_modules=keep_in_fp32_modules,
            )

        model.is_loaded_in_4bit = load_in_4bit
        model.is_loaded_in_8bit = load_in_8bit

        # make sure token embedding weights are still tied if needed
        model.tie_weights()

        # Set model in evaluation mode to deactivate DropOut modules by default
        model.eval()

        # If it is a model with generation capabilities, attempt to load the generation config
        if model.can_generate() and pretrained_model_name_or_path is not None:
            try:
                model.generation_config = GenerationConfig.from_pretrained(
                    pretrained_model_name_or_path,
                    cache_dir=cache_dir,
                    force_download=force_download,
                    resume_download=resume_download,
                    proxies=proxies,
                    local_files_only=local_files_only,
                    token=token,
                    revision=revision,
                    subfolder=subfolder,
                    _from_auto=from_auto_class,
                    _from_pipeline=from_pipeline,
                    **kwargs,
                )
            except OSError:
                logger.info(
                    "Generation config file not found, using a generation config created from the model config."
                )
                pass

        if (
            quantization_config is not None
            and quantization_config.quant_method == QuantizationMethod.AWQ
<<<<<<< HEAD
            and quantization_config.is_using_fused_modules
        ):
            model = fuse_awq_modules(model, quantization_config)
=======
            and quantization_config.do_fuse
        ):
            model = fuse_awq_modules(model, quantization_config)
            model._awq_is_fused = True
>>>>>>> cd37d323

        # Dispatch model with hooks on all devices if necessary
        if device_map is not None:
            device_map_kwargs = {
                "device_map": device_map,
                "offload_dir": offload_folder,
                "offload_index": offload_index,
            }
            if "skip_keys" in inspect.signature(dispatch_model).parameters:
                device_map_kwargs["skip_keys"] = model._skip_keys_device_placement
            dispatch_model(model, **device_map_kwargs)

        if quantization_method_from_args == QuantizationMethod.GPTQ:
            if quantization_config.tokenizer is None:
                quantization_config.tokenizer = pretrained_model_name_or_path
            if cls.main_input_name != "input_ids":
                raise RuntimeError("We can only quantize pure text model.")
            quantizer.quantize_model(model, quantization_config.tokenizer)
            config.quantization_config = GPTQConfig.from_dict_optimum(quantizer.to_dict())
            model._is_quantized_training_enabled = True
        if quantization_method_from_config == QuantizationMethod.GPTQ:
            model = quantizer.post_init_model(model)

        if _adapter_model_path is not None:
            model.load_adapter(
                _adapter_model_path,
                adapter_name=adapter_name,
                token=token,
                adapter_kwargs=adapter_kwargs,
            )

        if output_loading_info:
            if loading_info is None:
                loading_info = {
                    "missing_keys": missing_keys,
                    "unexpected_keys": unexpected_keys,
                    "mismatched_keys": mismatched_keys,
                    "error_msgs": error_msgs,
                }
            return model, loading_info

        return model

    @classmethod
    def _load_pretrained_model(
        cls,
        model,
        state_dict,
        loaded_keys,
        resolved_archive_file,
        pretrained_model_name_or_path,
        ignore_mismatched_sizes=False,
        sharded_metadata=None,
        _fast_init=True,
        low_cpu_mem_usage=False,
        device_map=None,
        offload_folder=None,
        offload_state_dict=None,
        dtype=None,
        is_quantized=False,
        keep_in_fp32_modules=None,
    ):
        is_safetensors = False
        if is_quantized:
            from .integrations import set_module_quantized_tensor_to_device

        if device_map is not None and "disk" in device_map.values():
            archive_file = (
                resolved_archive_file[0] if isinstance(resolved_archive_file, (list, tuple)) else resolved_archive_file
            )
            is_safetensors = archive_file.endswith(".safetensors")
            if offload_folder is None and not is_safetensors:
                raise ValueError(
                    "The current `device_map` had weights offloaded to the disk. Please provide an `offload_folder`"
                    " for them. Alternatively, make sure you have `safetensors` installed if the model you are using"
                    " offers the weights in this format."
                )
            if offload_folder is not None:
                os.makedirs(offload_folder, exist_ok=True)
            if offload_state_dict is None:
                offload_state_dict = True

        is_sharded_safetensors = is_safetensors and sharded_metadata is not None

        # tie the model weights before retrieving the state_dict
        model.tie_weights()

        # Retrieve missing & unexpected_keys
        model_state_dict = model.state_dict()
        expected_keys = list(model_state_dict.keys())
        prefix = model.base_model_prefix

        def _fix_key(key):
            if "beta" in key:
                return key.replace("beta", "bias")
            if "gamma" in key:
                return key.replace("gamma", "weight")
            return key

        original_loaded_keys = loaded_keys
        loaded_keys = [_fix_key(key) for key in loaded_keys]

        if len(prefix) > 0:
            has_prefix_module = any(s.startswith(prefix) for s in loaded_keys)
            expects_prefix_module = any(s.startswith(prefix) for s in expected_keys)
        else:
            has_prefix_module = False
            expects_prefix_module = False

        # key re-naming operations are never done on the keys
        # that are loaded, but always on the keys of the newly initialized model
        remove_prefix_from_model = not has_prefix_module and expects_prefix_module
        add_prefix_to_model = has_prefix_module and not expects_prefix_module

        if remove_prefix_from_model:
            _prefix = f"{prefix}."
            expected_keys_not_prefixed = [s for s in expected_keys if not s.startswith(_prefix)]
            expected_keys = [s[len(_prefix) :] if s.startswith(_prefix) else s for s in expected_keys]
        elif add_prefix_to_model:
            expected_keys = [".".join([prefix, s]) for s in expected_keys]

        missing_keys = list(set(expected_keys) - set(loaded_keys))
        unexpected_keys = set(loaded_keys) - set(expected_keys)
        # Remove nonpersistent buffers from unexpected keys: they are not in the state dict but will be in the model
        # buffers
        model_buffers = {n for n, _ in model.named_buffers()}
        if remove_prefix_from_model:
            model_buffers = {key[len(_prefix) :] if key.startswith(_prefix) else key for key in model_buffers}
        elif add_prefix_to_model:
            model_buffers = {".".join([prefix, key]) for key in model_buffers}
        unexpected_keys = list(unexpected_keys - model_buffers)

        model.tie_weights()
        if device_map is None and not is_fsdp_enabled():
            ptrs = collections.defaultdict(list)
            for name, tensor in model.state_dict().items():
                id_tensor = id_tensor_storage(tensor)
                ptrs[id_tensor].append(name)

            # These are all the pointers of shared tensors.
            tied_params = [names for _, names in ptrs.items() if len(names) > 1]
        else:
            # id function doesn't work for meta tensor so we need this function
            tied_params = find_tied_parameters(model)

        for group in tied_params:
            if remove_prefix_from_model:
                group = [key[len(_prefix) :] if key.startswith(_prefix) else key for key in group]
            elif add_prefix_to_model:
                group = [".".join([prefix, key]) for key in group]
            missing_in_group = [k for k in missing_keys if k in group]
            if len(missing_in_group) > 0 and len(missing_in_group) < len(group):
                missing_keys = [k for k in missing_keys if k not in missing_in_group]

        # Some models may have keys that are not in the state by design, removing them before needlessly warning
        # the user.
        if cls._keys_to_ignore_on_load_missing is not None:
            for pat in cls._keys_to_ignore_on_load_missing:
                missing_keys = [k for k in missing_keys if re.search(pat, k) is None]

        if cls._keys_to_ignore_on_load_unexpected is not None:
            for pat in cls._keys_to_ignore_on_load_unexpected:
                unexpected_keys = [k for k in unexpected_keys if re.search(pat, k) is None]

        # retrieve weights on meta device and put them back on CPU.
        # This is not ideal in terms of memory, but if we don't do that not, we can't initialize them in the next step
        if low_cpu_mem_usage:
            for key in missing_keys:
                if key in list(model_state_dict.keys()):
                    key = key
                elif f"{prefix}.{key}" in list(model_state_dict.keys()):
                    key = f"{prefix}.{key}"
                elif key.startswith(prefix) and ".".join(key.split(".")[1:]) in list(model_state_dict.keys()):
                    key = ".".join(key.split(".")[1:])
                param = model_state_dict[key]

                # upcast in fp32 if any
                target_dtype = dtype
                if (
                    keep_in_fp32_modules is not None
                    and dtype == torch.float16
                    and any(
                        module_to_keep_in_fp32 in key.split(".") for module_to_keep_in_fp32 in keep_in_fp32_modules
                    )
                ):
                    target_dtype = torch.float32

                if param.device == torch.device("meta"):
                    if not (is_quantized):
                        set_module_tensor_to_device(model, key, "cpu", torch.empty(*param.size(), dtype=target_dtype))
                    else:
                        set_module_quantized_tensor_to_device(
                            model, key, "cpu", torch.empty(*param.size(), dtype=target_dtype)
                        )

        # retrieve unintialized modules and initialize before maybe overriding that with the pretrained weights.
        if _fast_init:
            if remove_prefix_from_model:
                _loaded_keys = [f"{prefix}.{k}" for k in loaded_keys]
            elif add_prefix_to_model:
                _loaded_keys = [k[len(prefix) + 1 :] for k in loaded_keys]
            else:
                _loaded_keys = loaded_keys
            set_initialized_submodules(model, _loaded_keys)
            # This will only initialize submodules that are not marked as initialized by the line above.
            model.apply(model._initialize_weights)

        # Set some modules to fp32 if any
        if keep_in_fp32_modules is not None:
            for name, param in model.named_parameters():
                if any(module_to_keep_in_fp32 in name.split(".") for module_to_keep_in_fp32 in keep_in_fp32_modules):
                    # param = param.to(torch.float32) does not work here as only in the local scope.
                    param.data = param.data.to(torch.float32)

        # Make sure we are able to load base models as well as derived models (with heads)
        start_prefix = ""
        model_to_load = model
        if len(cls.base_model_prefix) > 0 and not hasattr(model, cls.base_model_prefix) and has_prefix_module:
            start_prefix = cls.base_model_prefix + "."
        if len(cls.base_model_prefix) > 0 and hasattr(model, cls.base_model_prefix) and not has_prefix_module:
            model_to_load = getattr(model, cls.base_model_prefix)
            base_model_expected_keys = list(model_to_load.state_dict().keys())
            if any(key in expected_keys_not_prefixed and key not in base_model_expected_keys for key in loaded_keys):
                raise ValueError(
                    "The state dictionary of the model you are trying to load is corrupted. Are you sure it was "
                    "properly saved?"
                )
            if device_map is not None:
                device_map = {k.replace(f"{cls.base_model_prefix}.", ""): v for k, v in device_map.items()}

        def _find_mismatched_keys(
            state_dict,
            model_state_dict,
            loaded_keys,
            add_prefix_to_model,
            remove_prefix_from_model,
            ignore_mismatched_sizes,
        ):
            mismatched_keys = []
            if ignore_mismatched_sizes:
                for checkpoint_key in loaded_keys:
                    # If the checkpoint is sharded, we may not have the key here.
                    if checkpoint_key not in state_dict:
                        continue
                    model_key = checkpoint_key
                    if remove_prefix_from_model:
                        # The model key starts with `prefix` but `checkpoint_key` doesn't so we add it.
                        model_key = f"{prefix}.{checkpoint_key}"
                    elif add_prefix_to_model:
                        # The model key doesn't start with `prefix` but `checkpoint_key` does so we remove it.
                        model_key = ".".join(checkpoint_key.split(".")[1:])

                    if (
                        model_key in model_state_dict
                        and state_dict[checkpoint_key].shape != model_state_dict[model_key].shape
                    ):
                        mismatched_keys.append(
                            (checkpoint_key, state_dict[checkpoint_key].shape, model_state_dict[model_key].shape)
                        )
                        del state_dict[checkpoint_key]
            return mismatched_keys

        if resolved_archive_file is not None:
            folder = os.path.sep.join(resolved_archive_file[0].split(os.path.sep)[:-1])
        else:
            folder = None
        if device_map is not None and is_safetensors:
            param_device_map = expand_device_map(device_map, original_loaded_keys, start_prefix)
            str_dtype = str(dtype).replace("torch.", "") if dtype is not None else "float32"
            if sharded_metadata is None:
                archive_file = (
                    resolved_archive_file[0]
                    if isinstance(resolved_archive_file, (list, tuple))
                    else resolved_archive_file
                )
                weight_map = {p: archive_file for p in original_loaded_keys}
            else:
                weight_map = {p: os.path.join(folder, f) for p, f in sharded_metadata["weight_map"].items()}
            offload_index = {
                p[len(start_prefix) :]: {"safetensors_file": f, "weight_name": p, "dtype": str_dtype}
                for p, f in weight_map.items()
                if p.startswith(start_prefix) and param_device_map[p[len(start_prefix) :]] == "disk"
            }

        if state_dict is not None:
            # Whole checkpoint
            mismatched_keys = _find_mismatched_keys(
                state_dict,
                model_state_dict,
                original_loaded_keys,
                add_prefix_to_model,
                remove_prefix_from_model,
                ignore_mismatched_sizes,
            )
            error_msgs = _load_state_dict_into_model(model_to_load, state_dict, start_prefix)
            offload_index = None
        else:
            # Sharded checkpoint or whole but low_cpu_mem_usage==True

            # This should always be a list but, just to be sure.
            if not isinstance(resolved_archive_file, list):
                resolved_archive_file = [resolved_archive_file]

            error_msgs = []
            mismatched_keys = []
            if not is_safetensors:
                offload_index = {} if device_map is not None and "disk" in device_map.values() else None
            if offload_state_dict:
                state_dict_folder = tempfile.mkdtemp()
                state_dict_index = {}
            else:
                state_dict_folder = None
                state_dict_index = None

            if is_sharded_safetensors:
                disk_only_shard_files = get_disk_only_shard_files(
                    device_map, sharded_metadata=sharded_metadata, start_prefix=start_prefix
                )
                disk_only_shard_files = [os.path.join(folder, f) for f in disk_only_shard_files]
            else:
                disk_only_shard_files = []

            if len(resolved_archive_file) > 1:
                resolved_archive_file = logging.tqdm(resolved_archive_file, desc="Loading checkpoint shards")
            for shard_file in resolved_archive_file:
                # Skip the load for shards that only contain disk-offloaded weights when using safetensors for the offload.
                if shard_file in disk_only_shard_files:
                    continue
                state_dict = load_state_dict(shard_file)

                # Mistmatched keys contains tuples key/shape1/shape2 of weights in the checkpoint that have a shape not
                # matching the weights in the model.
                mismatched_keys += _find_mismatched_keys(
                    state_dict,
                    model_state_dict,
                    original_loaded_keys,
                    add_prefix_to_model,
                    remove_prefix_from_model,
                    ignore_mismatched_sizes,
                )
                if low_cpu_mem_usage:
                    if is_fsdp_enabled() and not is_local_dist_rank_0():
                        for key, param in model_to_load.state_dict().items():
                            if param.device == torch.device("meta"):
                                if not (is_quantized):
                                    set_module_tensor_to_device(
                                        model_to_load, key, "cpu", torch.empty(*param.size(), dtype=dtype)
                                    )
                                else:
                                    set_module_quantized_tensor_to_device(
                                        model_to_load, key, "cpu", torch.empty(*param.size(), dtype=dtype)
                                    )
                    else:
                        new_error_msgs, offload_index, state_dict_index = _load_state_dict_into_meta_model(
                            model_to_load,
                            state_dict,
                            loaded_keys,
                            start_prefix,
                            expected_keys,
                            device_map=device_map,
                            offload_folder=offload_folder,
                            offload_index=offload_index,
                            state_dict_folder=state_dict_folder,
                            state_dict_index=state_dict_index,
                            dtype=dtype,
                            is_quantized=is_quantized,
                            is_safetensors=is_safetensors,
                            keep_in_fp32_modules=keep_in_fp32_modules,
                        )
                        error_msgs += new_error_msgs
                else:
                    error_msgs += _load_state_dict_into_model(model_to_load, state_dict, start_prefix)

                # force memory release
                del state_dict
                gc.collect()

            if offload_index is not None and len(offload_index) > 0:
                if model != model_to_load:
                    # We need to add the prefix of the base model
                    prefix = cls.base_model_prefix
                    if not is_safetensors:
                        for weight_name in offload_index:
                            shutil.move(
                                os.path.join(offload_folder, f"{weight_name}.dat"),
                                os.path.join(offload_folder, f"{prefix}.{weight_name}.dat"),
                            )
                    offload_index = {f"{prefix}.{key}": value for key, value in offload_index.items()}
                if not is_safetensors:
                    save_offload_index(offload_index, offload_folder)
                    offload_index = None

            if offload_state_dict:
                # Load back temporarily offloaded state dict
                load_offloaded_weights(model_to_load, state_dict_index, state_dict_folder)
                shutil.rmtree(state_dict_folder)

        if len(error_msgs) > 0:
            error_msg = "\n\t".join(error_msgs)
            if "size mismatch" in error_msg:
                error_msg += (
                    "\n\tYou may consider adding `ignore_mismatched_sizes=True` in the model `from_pretrained` method."
                )
            raise RuntimeError(f"Error(s) in loading state_dict for {model.__class__.__name__}:\n\t{error_msg}")

        if is_quantized:
            unexpected_keys = [elem for elem in unexpected_keys if "SCB" not in elem]
            missing_keys = [elem for elem in missing_keys if "SCB" not in elem]

        if len(unexpected_keys) > 0:
            archs = [] if model.config.architectures is None else model.config.architectures
            warner = logger.warning if model.__class__.__name__ in archs else logger.info
            warner(
                f"Some weights of the model checkpoint at {pretrained_model_name_or_path} were not used when"
                f" initializing {model.__class__.__name__}: {unexpected_keys}\n- This IS expected if you are"
                f" initializing {model.__class__.__name__} from the checkpoint of a model trained on another task or"
                " with another architecture (e.g. initializing a BertForSequenceClassification model from a"
                " BertForPreTraining model).\n- This IS NOT expected if you are initializing"
                f" {model.__class__.__name__} from the checkpoint of a model that you expect to be exactly identical"
                " (initializing a BertForSequenceClassification model from a BertForSequenceClassification model)."
            )
        else:
            logger.info(f"All model checkpoint weights were used when initializing {model.__class__.__name__}.\n")
        if len(missing_keys) > 0:
            logger.warning(
                f"Some weights of {model.__class__.__name__} were not initialized from the model checkpoint at"
                f" {pretrained_model_name_or_path} and are newly initialized: {missing_keys}\nYou should probably"
                " TRAIN this model on a down-stream task to be able to use it for predictions and inference."
            )
        elif len(mismatched_keys) == 0:
            logger.info(
                f"All the weights of {model.__class__.__name__} were initialized from the model checkpoint at"
                f" {pretrained_model_name_or_path}.\nIf your task is similar to the task the model of the checkpoint"
                f" was trained on, you can already use {model.__class__.__name__} for predictions without further"
                " training."
            )
        if len(mismatched_keys) > 0:
            mismatched_warning = "\n".join(
                [
                    f"- {key}: found shape {shape1} in the checkpoint and {shape2} in the model instantiated"
                    for key, shape1, shape2 in mismatched_keys
                ]
            )
            logger.warning(
                f"Some weights of {model.__class__.__name__} were not initialized from the model checkpoint at"
                f" {pretrained_model_name_or_path} and are newly initialized because the shapes did not"
                f" match:\n{mismatched_warning}\nYou should probably TRAIN this model on a down-stream task to be able"
                " to use it for predictions and inference."
            )

        return model, missing_keys, unexpected_keys, mismatched_keys, offload_index, error_msgs

    def retrieve_modules_from_names(self, names, add_prefix=False, remove_prefix=False):
        module_keys = {".".join(key.split(".")[:-1]) for key in names}

        # torch.nn.ParameterList is a special case where two parameter keywords
        # are appended to the module name, *e.g.* bert.special_embeddings.0
        module_keys = module_keys.union(
            {".".join(key.split(".")[:-2]) for key in names if len(key) > 0 and key[-1].isdigit()}
        )

        retrieved_modules = []
        # retrieve all modules that has at least one missing weight name
        for name, module in self.named_modules():
            if remove_prefix:
                _prefix = f"{self.base_model_prefix}."
                name = name[len(_prefix) :] if name.startswith(_prefix) else name
            elif add_prefix:
                name = ".".join([self.base_model_prefix, name]) if len(name) > 0 else self.base_model_prefix

            if name in module_keys:
                retrieved_modules.append(module)

        return retrieved_modules

    @staticmethod
    def _load_pretrained_model_low_mem(model, loaded_state_dict_keys, resolved_archive_file, start_prefix=""):
        """
        This is an experimental function that loads the model using ~1.x model size CPU memory

        Before you call it do:

        1. save which state_dict keys are available
        2. drop state_dict before model is created, since the latter takes 1x model size memory

        Here then we continue:

        3. switch to the meta device all params/buffers that are going to be replaced from the loaded state_dict
        4. load state_dict 2nd time
        5. replace the params/buffers from the state_dict

        Currently, it doesn't handle missing_keys, unexpected_keys, mismatched_keys. It can't handle deepspeed.
        """

        _move_model_to_meta(model, loaded_state_dict_keys, start_prefix)
        state_dict = load_state_dict(resolved_archive_file)
        error_msgs = _load_state_dict_into_meta_model(model, state_dict, loaded_state_dict_keys, start_prefix)
        return error_msgs

    @classmethod
    def register_for_auto_class(cls, auto_class="AutoModel"):
        """
        Register this class with a given auto class. This should only be used for custom models as the ones in the
        library are already mapped with an auto class.

        <Tip warning={true}>

        This API is experimental and may have some slight breaking changes in the next releases.

        </Tip>

        Args:
            auto_class (`str` or `type`, *optional*, defaults to `"AutoModel"`):
                The auto class to register this new model with.
        """
        if not isinstance(auto_class, str):
            auto_class = auto_class.__name__

        import transformers.models.auto as auto_module

        if not hasattr(auto_module, auto_class):
            raise ValueError(f"{auto_class} is not a valid auto class.")

        cls._auto_class = auto_class

    def to_bettertransformer(self) -> "PreTrainedModel":
        """
        Converts the model to use [PyTorch's native attention
        implementation](https://pytorch.org/docs/stable/generated/torch.nn.MultiheadAttention.html), integrated to
        Transformers through [Optimum library](https://huggingface.co/docs/optimum/bettertransformer/overview). Only a
        subset of all Transformers models are supported.

        PyTorch's attention fastpath allows to speed up inference through kernel fusions and the use of [nested
        tensors](https://pytorch.org/docs/stable/nested.html). Detailed benchmarks can be found in [this blog
        post](https://medium.com/pytorch/bettertransformer-out-of-the-box-performance-for-huggingface-transformers-3fbe27d50ab2).

        Returns:
            [`PreTrainedModel`]: The model converted to BetterTransformer.
        """
        if not is_optimum_available():
            raise ImportError("The package `optimum` is required to use Better Transformer.")

        from optimum.version import __version__ as optimum_version

        if version.parse(optimum_version) < version.parse("1.7.0"):
            raise ImportError(
                f"Please install optimum>=1.7.0 to use Better Transformer. The version {optimum_version} was found."
            )

        from optimum.bettertransformer import BetterTransformer

        return BetterTransformer.transform(self)

    def reverse_bettertransformer(self):
        """
        Reverts the transformation from [`~PreTrainedModel.to_bettertransformer`] so that the original modeling is
        used, for example in order to save the model.

        Returns:
            [`PreTrainedModel`]: The model converted back to the original modeling.
        """
        if not is_optimum_available():
            raise ImportError("The package `optimum` is required to use Better Transformer.")

        from optimum.version import __version__ as optimum_version

        if version.parse(optimum_version) < version.parse("1.7.0"):
            raise ImportError(
                f"Please install optimum>=1.7.0 to use Better Transformer. The version {optimum_version} was found."
            )

        from optimum.bettertransformer import BetterTransformer

        return BetterTransformer.reverse(self)

    def warn_if_padding_and_no_attention_mask(self, input_ids, attention_mask):
        """
        Shows a one-time warning if the input_ids appear to contain padding and no attention mask was given.
        """

        # Skip the check during tracing.
        if is_torch_fx_proxy(input_ids) or torch.jit.is_tracing() or is_torchdynamo_compiling():
            return

        if (attention_mask is not None) or (self.config.pad_token_id is None):
            return

        # Check only the first and last input IDs to reduce overhead.
        if self.config.pad_token_id in input_ids[:, [-1, 0]]:
            warn_string = (
                "We strongly recommend passing in an `attention_mask` since your input_ids may be padded. See "
                "https://huggingface.co/docs/transformers/troubleshooting"
                "#incorrect-output-when-padding-tokens-arent-masked."
            )

            # If the pad token is equal to either BOS, EOS, or SEP, we do not know whether the user should use an
            # attention_mask or not. In this case, we should still show a warning because this is a rare case.
            if (
                (self.config.bos_token_id is not None and self.config.bos_token_id == self.config.pad_token_id)
                or (self.config.eos_token_id is not None and self.config.eos_token_id == self.config.pad_token_id)
                or (self.config.sep_token_id is not None and self.config.sep_token_id == self.config.pad_token_id)
            ):
                warn_string += (
                    f"\nYou may ignore this warning if your `pad_token_id` ({self.config.pad_token_id}) is identical "
                    f"to the `bos_token_id` ({self.config.bos_token_id}), `eos_token_id` ({self.config.eos_token_id}), "
                    f"or the `sep_token_id` ({self.config.sep_token_id}), and your input is not padded."
                )

            logger.warning_once(warn_string)


PreTrainedModel.push_to_hub = copy_func(PreTrainedModel.push_to_hub)
if PreTrainedModel.push_to_hub.__doc__ is not None:
    PreTrainedModel.push_to_hub.__doc__ = PreTrainedModel.push_to_hub.__doc__.format(
        object="model", object_class="AutoModel", object_files="model file"
    )


class PoolerStartLogits(nn.Module):
    """
    Compute SQuAD start logits from sequence hidden states.

    Args:
        config ([`PretrainedConfig`]):
            The config used by the model, will be used to grab the `hidden_size` of the model.
    """

    def __init__(self, config: PretrainedConfig):
        super().__init__()
        self.dense = nn.Linear(config.hidden_size, 1)

    def forward(
        self, hidden_states: torch.FloatTensor, p_mask: Optional[torch.FloatTensor] = None
    ) -> torch.FloatTensor:
        """
        Args:
            hidden_states (`torch.FloatTensor` of shape `(batch_size, seq_len, hidden_size)`):
                The final hidden states of the model.
            p_mask (`torch.FloatTensor` of shape `(batch_size, seq_len)`, *optional*):
                Mask for tokens at invalid position, such as query and special symbols (PAD, SEP, CLS). 1.0 means token
                should be masked.

        Returns:
            `torch.FloatTensor`: The start logits for SQuAD.
        """
        x = self.dense(hidden_states).squeeze(-1)

        if p_mask is not None:
            if get_parameter_dtype(self) == torch.float16:
                x = x * (1 - p_mask) - 65500 * p_mask
            else:
                x = x * (1 - p_mask) - 1e30 * p_mask

        return x


class PoolerEndLogits(nn.Module):
    """
    Compute SQuAD end logits from sequence hidden states.

    Args:
        config ([`PretrainedConfig`]):
            The config used by the model, will be used to grab the `hidden_size` of the model and the `layer_norm_eps`
            to use.
    """

    def __init__(self, config: PretrainedConfig):
        super().__init__()
        self.dense_0 = nn.Linear(config.hidden_size * 2, config.hidden_size)
        self.activation = nn.Tanh()
        self.LayerNorm = nn.LayerNorm(config.hidden_size, eps=config.layer_norm_eps)
        self.dense_1 = nn.Linear(config.hidden_size, 1)

    def forward(
        self,
        hidden_states: torch.FloatTensor,
        start_states: Optional[torch.FloatTensor] = None,
        start_positions: Optional[torch.LongTensor] = None,
        p_mask: Optional[torch.FloatTensor] = None,
    ) -> torch.FloatTensor:
        """
        Args:
            hidden_states (`torch.FloatTensor` of shape `(batch_size, seq_len, hidden_size)`):
                The final hidden states of the model.
            start_states (`torch.FloatTensor` of shape `(batch_size, seq_len, hidden_size)`, *optional*):
                The hidden states of the first tokens for the labeled span.
            start_positions (`torch.LongTensor` of shape `(batch_size,)`, *optional*):
                The position of the first token for the labeled span.
            p_mask (`torch.FloatTensor` of shape `(batch_size, seq_len)`, *optional*):
                Mask for tokens at invalid position, such as query and special symbols (PAD, SEP, CLS). 1.0 means token
                should be masked.

        <Tip>

        One of `start_states` or `start_positions` should be not `None`. If both are set, `start_positions` overrides
        `start_states`.

        </Tip>

        Returns:
            `torch.FloatTensor`: The end logits for SQuAD.
        """
        assert (
            start_states is not None or start_positions is not None
        ), "One of start_states, start_positions should be not None"
        if start_positions is not None:
            slen, hsz = hidden_states.shape[-2:]
            start_positions = start_positions[:, None, None].expand(-1, -1, hsz)  # shape (bsz, 1, hsz)
            start_states = hidden_states.gather(-2, start_positions)  # shape (bsz, 1, hsz)
            start_states = start_states.expand(-1, slen, -1)  # shape (bsz, slen, hsz)

        x = self.dense_0(torch.cat([hidden_states, start_states], dim=-1))
        x = self.activation(x)
        x = self.LayerNorm(x)
        x = self.dense_1(x).squeeze(-1)

        if p_mask is not None:
            if get_parameter_dtype(self) == torch.float16:
                x = x * (1 - p_mask) - 65500 * p_mask
            else:
                x = x * (1 - p_mask) - 1e30 * p_mask

        return x


class PoolerAnswerClass(nn.Module):
    """
    Compute SQuAD 2.0 answer class from classification and start tokens hidden states.

    Args:
        config ([`PretrainedConfig`]):
            The config used by the model, will be used to grab the `hidden_size` of the model.
    """

    def __init__(self, config):
        super().__init__()
        self.dense_0 = nn.Linear(config.hidden_size * 2, config.hidden_size)
        self.activation = nn.Tanh()
        self.dense_1 = nn.Linear(config.hidden_size, 1, bias=False)

    def forward(
        self,
        hidden_states: torch.FloatTensor,
        start_states: Optional[torch.FloatTensor] = None,
        start_positions: Optional[torch.LongTensor] = None,
        cls_index: Optional[torch.LongTensor] = None,
    ) -> torch.FloatTensor:
        """
        Args:
            hidden_states (`torch.FloatTensor` of shape `(batch_size, seq_len, hidden_size)`):
                The final hidden states of the model.
            start_states (`torch.FloatTensor` of shape `(batch_size, seq_len, hidden_size)`, *optional*):
                The hidden states of the first tokens for the labeled span.
            start_positions (`torch.LongTensor` of shape `(batch_size,)`, *optional*):
                The position of the first token for the labeled span.
            cls_index (`torch.LongTensor` of shape `(batch_size,)`, *optional*):
                Position of the CLS token for each sentence in the batch. If `None`, takes the last token.

        <Tip>

        One of `start_states` or `start_positions` should be not `None`. If both are set, `start_positions` overrides
        `start_states`.

        </Tip>

        Returns:
            `torch.FloatTensor`: The SQuAD 2.0 answer class.
        """
        # No dependency on end_feature so that we can obtain one single `cls_logits` for each sample.
        hsz = hidden_states.shape[-1]
        assert (
            start_states is not None or start_positions is not None
        ), "One of start_states, start_positions should be not None"
        if start_positions is not None:
            start_positions = start_positions[:, None, None].expand(-1, -1, hsz)  # shape (bsz, 1, hsz)
            start_states = hidden_states.gather(-2, start_positions).squeeze(-2)  # shape (bsz, hsz)

        if cls_index is not None:
            cls_index = cls_index[:, None, None].expand(-1, -1, hsz)  # shape (bsz, 1, hsz)
            cls_token_state = hidden_states.gather(-2, cls_index).squeeze(-2)  # shape (bsz, hsz)
        else:
            cls_token_state = hidden_states[:, -1, :]  # shape (bsz, hsz)

        x = self.dense_0(torch.cat([start_states, cls_token_state], dim=-1))
        x = self.activation(x)
        x = self.dense_1(x).squeeze(-1)

        return x


@dataclass
class SquadHeadOutput(ModelOutput):
    """
    Base class for outputs of question answering models using a [`~modeling_utils.SQuADHead`].

    Args:
        loss (`torch.FloatTensor` of shape `(1,)`, *optional*, returned if both `start_positions` and `end_positions` are provided):
            Classification loss as the sum of start token, end token (and is_impossible if provided) classification
            losses.
        start_top_log_probs (`torch.FloatTensor` of shape `(batch_size, config.start_n_top)`, *optional*, returned if `start_positions` or `end_positions` is not provided):
            Log probabilities for the top config.start_n_top start token possibilities (beam-search).
        start_top_index (`torch.LongTensor` of shape `(batch_size, config.start_n_top)`, *optional*, returned if `start_positions` or `end_positions` is not provided):
            Indices for the top config.start_n_top start token possibilities (beam-search).
        end_top_log_probs (`torch.FloatTensor` of shape `(batch_size, config.start_n_top * config.end_n_top)`, *optional*, returned if `start_positions` or `end_positions` is not provided):
            Log probabilities for the top `config.start_n_top * config.end_n_top` end token possibilities
            (beam-search).
        end_top_index (`torch.LongTensor` of shape `(batch_size, config.start_n_top * config.end_n_top)`, *optional*, returned if `start_positions` or `end_positions` is not provided):
            Indices for the top `config.start_n_top * config.end_n_top` end token possibilities (beam-search).
        cls_logits (`torch.FloatTensor` of shape `(batch_size,)`, *optional*, returned if `start_positions` or `end_positions` is not provided):
            Log probabilities for the `is_impossible` label of the answers.

    """

    loss: Optional[torch.FloatTensor] = None
    start_top_log_probs: Optional[torch.FloatTensor] = None
    start_top_index: Optional[torch.LongTensor] = None
    end_top_log_probs: Optional[torch.FloatTensor] = None
    end_top_index: Optional[torch.LongTensor] = None
    cls_logits: Optional[torch.FloatTensor] = None


class SQuADHead(nn.Module):
    r"""
    A SQuAD head inspired by XLNet.

    Args:
        config ([`PretrainedConfig`]):
            The config used by the model, will be used to grab the `hidden_size` of the model and the `layer_norm_eps`
            to use.
    """

    def __init__(self, config):
        super().__init__()
        self.start_n_top = config.start_n_top
        self.end_n_top = config.end_n_top

        self.start_logits = PoolerStartLogits(config)
        self.end_logits = PoolerEndLogits(config)
        self.answer_class = PoolerAnswerClass(config)

    @replace_return_docstrings(output_type=SquadHeadOutput, config_class=PretrainedConfig)
    def forward(
        self,
        hidden_states: torch.FloatTensor,
        start_positions: Optional[torch.LongTensor] = None,
        end_positions: Optional[torch.LongTensor] = None,
        cls_index: Optional[torch.LongTensor] = None,
        is_impossible: Optional[torch.LongTensor] = None,
        p_mask: Optional[torch.FloatTensor] = None,
        return_dict: bool = False,
    ) -> Union[SquadHeadOutput, Tuple[torch.FloatTensor]]:
        """
        Args:
            hidden_states (`torch.FloatTensor` of shape `(batch_size, seq_len, hidden_size)`):
                Final hidden states of the model on the sequence tokens.
            start_positions (`torch.LongTensor` of shape `(batch_size,)`, *optional*):
                Positions of the first token for the labeled span.
            end_positions (`torch.LongTensor` of shape `(batch_size,)`, *optional*):
                Positions of the last token for the labeled span.
            cls_index (`torch.LongTensor` of shape `(batch_size,)`, *optional*):
                Position of the CLS token for each sentence in the batch. If `None`, takes the last token.
            is_impossible (`torch.LongTensor` of shape `(batch_size,)`, *optional*):
                Whether the question has a possible answer in the paragraph or not.
            p_mask (`torch.FloatTensor` of shape `(batch_size, seq_len)`, *optional*):
                Mask for tokens at invalid position, such as query and special symbols (PAD, SEP, CLS). 1.0 means token
                should be masked.
            return_dict (`bool`, *optional*, defaults to `False`):
                Whether or not to return a [`~utils.ModelOutput`] instead of a plain tuple.

        Returns:
        """
        start_logits = self.start_logits(hidden_states, p_mask=p_mask)

        if start_positions is not None and end_positions is not None:
            # If we are on multi-GPU, let's remove the dimension added by batch splitting
            for x in (start_positions, end_positions, cls_index, is_impossible):
                if x is not None and x.dim() > 1:
                    x.squeeze_(-1)

            # during training, compute the end logits based on the ground truth of the start position
            end_logits = self.end_logits(hidden_states, start_positions=start_positions, p_mask=p_mask)

            loss_fct = CrossEntropyLoss()
            start_loss = loss_fct(start_logits, start_positions)
            end_loss = loss_fct(end_logits, end_positions)
            total_loss = (start_loss + end_loss) / 2

            if cls_index is not None and is_impossible is not None:
                # Predict answerability from the representation of CLS and START
                cls_logits = self.answer_class(hidden_states, start_positions=start_positions, cls_index=cls_index)
                loss_fct_cls = nn.BCEWithLogitsLoss()
                cls_loss = loss_fct_cls(cls_logits, is_impossible)

                # note(zhiliny): by default multiply the loss by 0.5 so that the scale is comparable to start_loss and end_loss
                total_loss += cls_loss * 0.5

            return SquadHeadOutput(loss=total_loss) if return_dict else (total_loss,)

        else:
            # during inference, compute the end logits based on beam search
            bsz, slen, hsz = hidden_states.size()
            start_log_probs = nn.functional.softmax(start_logits, dim=-1)  # shape (bsz, slen)

            start_top_log_probs, start_top_index = torch.topk(
                start_log_probs, self.start_n_top, dim=-1
            )  # shape (bsz, start_n_top)
            start_top_index_exp = start_top_index.unsqueeze(-1).expand(-1, -1, hsz)  # shape (bsz, start_n_top, hsz)
            start_states = torch.gather(hidden_states, -2, start_top_index_exp)  # shape (bsz, start_n_top, hsz)
            start_states = start_states.unsqueeze(1).expand(-1, slen, -1, -1)  # shape (bsz, slen, start_n_top, hsz)

            hidden_states_expanded = hidden_states.unsqueeze(2).expand_as(
                start_states
            )  # shape (bsz, slen, start_n_top, hsz)
            p_mask = p_mask.unsqueeze(-1) if p_mask is not None else None
            end_logits = self.end_logits(hidden_states_expanded, start_states=start_states, p_mask=p_mask)
            end_log_probs = nn.functional.softmax(end_logits, dim=1)  # shape (bsz, slen, start_n_top)

            end_top_log_probs, end_top_index = torch.topk(
                end_log_probs, self.end_n_top, dim=1
            )  # shape (bsz, end_n_top, start_n_top)
            end_top_log_probs = end_top_log_probs.view(-1, self.start_n_top * self.end_n_top)
            end_top_index = end_top_index.view(-1, self.start_n_top * self.end_n_top)

            start_states = torch.einsum("blh,bl->bh", hidden_states, start_log_probs)
            cls_logits = self.answer_class(hidden_states, start_states=start_states, cls_index=cls_index)

            if not return_dict:
                return (start_top_log_probs, start_top_index, end_top_log_probs, end_top_index, cls_logits)
            else:
                return SquadHeadOutput(
                    start_top_log_probs=start_top_log_probs,
                    start_top_index=start_top_index,
                    end_top_log_probs=end_top_log_probs,
                    end_top_index=end_top_index,
                    cls_logits=cls_logits,
                )


class SequenceSummary(nn.Module):
    r"""
    Compute a single vector summary of a sequence hidden states.

    Args:
        config ([`PretrainedConfig`]):
            The config used by the model. Relevant arguments in the config class of the model are (refer to the actual
            config class of your model for the default values it uses):

            - **summary_type** (`str`) -- The method to use to make this summary. Accepted values are:

                - `"last"` -- Take the last token hidden state (like XLNet)
                - `"first"` -- Take the first token hidden state (like Bert)
                - `"mean"` -- Take the mean of all tokens hidden states
                - `"cls_index"` -- Supply a Tensor of classification token position (GPT/GPT-2)
                - `"attn"` -- Not implemented now, use multi-head attention

            - **summary_use_proj** (`bool`) -- Add a projection after the vector extraction.
            - **summary_proj_to_labels** (`bool`) -- If `True`, the projection outputs to `config.num_labels` classes
              (otherwise to `config.hidden_size`).
            - **summary_activation** (`Optional[str]`) -- Set to `"tanh"` to add a tanh activation to the output,
              another string or `None` will add no activation.
            - **summary_first_dropout** (`float`) -- Optional dropout probability before the projection and activation.
            - **summary_last_dropout** (`float`)-- Optional dropout probability after the projection and activation.
    """

    def __init__(self, config: PretrainedConfig):
        super().__init__()

        self.summary_type = getattr(config, "summary_type", "last")
        if self.summary_type == "attn":
            # We should use a standard multi-head attention module with absolute positional embedding for that.
            # Cf. https://github.com/zihangdai/xlnet/blob/master/modeling.py#L253-L276
            # We can probably just use the multi-head attention module of PyTorch >=1.1.0
            raise NotImplementedError

        self.summary = Identity()
        if hasattr(config, "summary_use_proj") and config.summary_use_proj:
            if hasattr(config, "summary_proj_to_labels") and config.summary_proj_to_labels and config.num_labels > 0:
                num_classes = config.num_labels
            else:
                num_classes = config.hidden_size
            self.summary = nn.Linear(config.hidden_size, num_classes)

        activation_string = getattr(config, "summary_activation", None)
        self.activation: Callable = get_activation(activation_string) if activation_string else Identity()

        self.first_dropout = Identity()
        if hasattr(config, "summary_first_dropout") and config.summary_first_dropout > 0:
            self.first_dropout = nn.Dropout(config.summary_first_dropout)

        self.last_dropout = Identity()
        if hasattr(config, "summary_last_dropout") and config.summary_last_dropout > 0:
            self.last_dropout = nn.Dropout(config.summary_last_dropout)

    def forward(
        self, hidden_states: torch.FloatTensor, cls_index: Optional[torch.LongTensor] = None
    ) -> torch.FloatTensor:
        """
        Compute a single vector summary of a sequence hidden states.

        Args:
            hidden_states (`torch.FloatTensor` of shape `[batch_size, seq_len, hidden_size]`):
                The hidden states of the last layer.
            cls_index (`torch.LongTensor` of shape `[batch_size]` or `[batch_size, ...]` where ... are optional leading dimensions of `hidden_states`, *optional*):
                Used if `summary_type == "cls_index"` and takes the last token of the sequence as classification token.

        Returns:
            `torch.FloatTensor`: The summary of the sequence hidden states.
        """
        if self.summary_type == "last":
            output = hidden_states[:, -1]
        elif self.summary_type == "first":
            output = hidden_states[:, 0]
        elif self.summary_type == "mean":
            output = hidden_states.mean(dim=1)
        elif self.summary_type == "cls_index":
            if cls_index is None:
                cls_index = torch.full_like(
                    hidden_states[..., :1, :],
                    hidden_states.shape[-2] - 1,
                    dtype=torch.long,
                )
            else:
                cls_index = cls_index.unsqueeze(-1).unsqueeze(-1)
                cls_index = cls_index.expand((-1,) * (cls_index.dim() - 1) + (hidden_states.size(-1),))
            # shape of cls_index: (bsz, XX, 1, hidden_size) where XX are optional leading dim of hidden_states
            output = hidden_states.gather(-2, cls_index).squeeze(-2)  # shape (bsz, XX, hidden_size)
        elif self.summary_type == "attn":
            raise NotImplementedError

        output = self.first_dropout(output)
        output = self.summary(output)
        output = self.activation(output)
        output = self.last_dropout(output)

        return output


def unwrap_model(model: nn.Module) -> nn.Module:
    """
    Recursively unwraps a model from potential containers (as used in distributed training).

    Args:
        model (`torch.nn.Module`): The model to unwrap.
    """
    # since there could be multiple levels of wrapping, unwrap recursively
    if hasattr(model, "module"):
        return unwrap_model(model.module)
    else:
        return model


def expand_device_map(device_map, param_names, start_prefix):
    """
    Expand a device map to return the correspondance parameter name to device.
    """
    new_device_map = {}
    param_names = [p[len(start_prefix) :] for p in param_names if p.startswith(start_prefix)]
    for module, device in device_map.items():
        new_device_map.update(
            {p: device for p in param_names if p == module or p.startswith(f"{module}.") or module == ""}
        )
    return new_device_map


def get_disk_only_shard_files(device_map, sharded_metadata, start_prefix):
    """
    Returns the list of shard files containing only weights offloaded to disk.
    """

    weight_map = {
        p[len(start_prefix) :]: v for p, v in sharded_metadata["weight_map"].items() if p.startswith(start_prefix)
    }
    files_content = collections.defaultdict(list)
    for weight_name, filename in weight_map.items():
        while len(weight_name) > 0 and weight_name not in device_map:
            weight_name = ".".join(weight_name.split(".")[:-1])
        files_content[filename].append(device_map[weight_name])

    return [fname for fname, devices in files_content.items() if set(devices) == {"disk"}]<|MERGE_RESOLUTION|>--- conflicted
+++ resolved
@@ -2057,15 +2057,7 @@
                 "You are calling `save_pretrained` on a 4-bit converted model. This is currently not supported"
             )
 
-<<<<<<< HEAD
-        if (
-            getattr(self.config, "quantization_config", None) is not None
-            and self.config.quantization_config.quant_method == QuantizationMethod.AWQ
-            and self.config.quantization_config.is_using_fused_modules
-        ):
-=======
         if getattr(self, "_awq_is_fused", False):
->>>>>>> cd37d323
             raise ValueError("You cannot save an AWQ model that uses fused modules!")
 
         if "save_config" in kwargs:
@@ -3576,16 +3568,10 @@
         if (
             quantization_config is not None
             and quantization_config.quant_method == QuantizationMethod.AWQ
-<<<<<<< HEAD
-            and quantization_config.is_using_fused_modules
-        ):
-            model = fuse_awq_modules(model, quantization_config)
-=======
             and quantization_config.do_fuse
         ):
             model = fuse_awq_modules(model, quantization_config)
             model._awq_is_fused = True
->>>>>>> cd37d323
 
         # Dispatch model with hooks on all devices if necessary
         if device_map is not None:
