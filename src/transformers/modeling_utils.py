--- conflicted
+++ resolved
@@ -783,7 +783,6 @@
     for param_name, empty_param in state_dict.items():
         if param_name not in expected_keys:  # when loading from ckpt, we skip param if doesnt exist in modeling
             continue
-<<<<<<< HEAD
 
         param_device = tensor_device
         if device_map_regex:
@@ -793,20 +792,14 @@
             else:
                 param_device = device_map[module_layer.group()]
 
-=======
->>>>>>> 369c99d0
         # we need to use serialized_param_name as file pointer is untouched
         if is_meta_state_dict:
             # This is the name of the parameter as it appears on disk file
             serialized_param_name = reverse_renaming_mapping[param_name]
             param = file_pointer.get_slice(serialized_param_name)
         else:
-<<<<<<< HEAD
             param = empty_param.to(param_device)  # It is actually not empty!
 
-=======
-            param = empty_param.to(tensor_device)  # It is actually not empty!
->>>>>>> 369c99d0
         to_contiguous, casting_dtype = _infer_parameter_dtype(
             model,
             param_name,
