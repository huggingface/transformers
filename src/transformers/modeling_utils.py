# coding=utf-8
# Copyright 2018 The Google AI Language Team Authors, Facebook AI Research authors and The HuggingFace Inc. team.
# Copyright (c) 2018, NVIDIA CORPORATION.  All rights reserved.
#
# Licensed under the Apache License, Version 2.0 (the "License");
# you may not use this file except in compliance with the License.
# You may obtain a copy of the License at
#
#     http://www.apache.org/licenses/LICENSE-2.0
#
# Unless required by applicable law or agreed to in writing, software
# distributed under the License is distributed on an "AS IS" BASIS,
# WITHOUT WARRANTIES OR CONDITIONS OF ANY KIND, either express or implied.
# See the License for the specific language governing permissions and
# limitations under the License.
import collections
import copy
import functools
import gc
import importlib.metadata
import inspect
import itertools
import json
import os
import re
import shutil
import sys
import tempfile
import warnings
from abc import abstractmethod
from collections import defaultdict
from concurrent.futures import ThreadPoolExecutor, as_completed
from contextlib import contextmanager
from enum import Enum
from functools import partial, wraps
from threading import Thread
from typing import Any, Callable, Optional, TypeVar, Union, get_type_hints
from zipfile import is_zipfile

import torch
from huggingface_hub import split_torch_state_dict_into_shards
from packaging import version
from torch import Tensor, nn
from torch.distributions import constraints
from torch.utils.checkpoint import checkpoint

from transformers.utils import is_torchao_available


if is_torchao_available():
    from torchao.quantization import Int4WeightOnlyConfig

from .configuration_utils import PretrainedConfig
from .dynamic_module_utils import custom_object_save
from .generation import CompileConfig, GenerationConfig
from .integrations import PeftAdapterMixin, deepspeed_config, is_deepspeed_zero3_enabled
from .integrations.accelerate import find_tied_parameters, init_empty_weights
from .integrations.deepspeed import _load_state_dict_into_zero3_model
from .integrations.eager_paged import eager_paged_attention_forward
from .integrations.flash_attention import flash_attention_forward
from .integrations.flash_paged import paged_attention_forward
from .integrations.flex_attention import flex_attention_forward
from .integrations.sdpa_attention import sdpa_attention_forward
from .integrations.sdpa_paged import sdpa_attention_paged_forward
from .integrations.tensor_parallel import (
    _get_parameter_tp_plan,
    distribute_model,
    initialize_tensor_parallelism,
    repack_weights,
    replace_state_dict_local_with_dtensor,
    shard_and_distribute_module,
    verify_tp_plan,
)
from .loss.loss_utils import LOSS_MAPPING
from .masking_utils import ALL_MASK_ATTENTION_FUNCTIONS
from .pytorch_utils import (  # noqa: F401
    Conv1D,
    apply_chunking_to_forward,
    find_pruneable_heads_and_indices,
    id_tensor_storage,
    prune_conv1d_layer,
    prune_layer,
    prune_linear_layer,
)
from .quantizers import AutoHfQuantizer, HfQuantizer
from .quantizers.quantizers_utils import get_module_from_name
from .safetensors_conversion import auto_conversion
from .utils import (
    ADAPTER_SAFE_WEIGHTS_NAME,
    ADAPTER_WEIGHTS_NAME,
    CONFIG_NAME,
    DUMMY_INPUTS,
    FLAX_WEIGHTS_NAME,
    SAFE_WEIGHTS_INDEX_NAME,
    SAFE_WEIGHTS_NAME,
    TF2_WEIGHTS_NAME,
    TF_WEIGHTS_NAME,
    WEIGHTS_INDEX_NAME,
    WEIGHTS_NAME,
    ContextManagers,
    PushToHubMixin,
    cached_file,
    check_torch_load_is_safe,
    copy_func,
    download_url,
    extract_commit_hash,
    has_file,
    is_accelerate_available,
    is_bitsandbytes_available,
    is_flash_attn_2_available,
    is_flash_attn_3_available,
    is_kernels_available,
    is_offline_mode,
    is_optimum_available,
    is_peft_available,
    is_remote_url,
    is_safetensors_available,
    is_torch_flex_attn_available,
    is_torch_greater_or_equal,
    is_torch_mlu_available,
    is_torch_npu_available,
    is_torch_sdpa_available,
    is_torch_xla_available,
    is_torch_xpu_available,
    logging,
    strtobool,
)
from .utils.generic import _CAN_RECORD_REGISTRY, GeneralInterface, OutputRecorder
from .utils.hub import create_and_tag_model_card, get_checkpoint_shard_files
from .utils.import_utils import (
    ENV_VARS_TRUE_VALUES,
    is_huggingface_hub_greater_or_equal,
    is_sagemaker_mp_enabled,
    is_torch_fx_proxy,
    is_torchdynamo_compiling,
)
from .utils.quantization_config import BitsAndBytesConfig, QuantizationMethod


XLA_USE_BF16 = os.environ.get("XLA_USE_BF16", "0").upper()
XLA_DOWNCAST_BF16 = os.environ.get("XLA_DOWNCAST_BF16", "0").upper()


if is_accelerate_available():
    from accelerate import dispatch_model, infer_auto_device_map
    from accelerate.hooks import add_hook_to_module
    from accelerate.utils import (
        check_tied_parameters_on_same_device,
        extract_model_from_parallel,
        get_balanced_memory,
        get_max_memory,
        load_offloaded_weights,
        offload_weight,
        save_offload_index,
    )

    accelerate_version = version.parse(importlib.metadata.version("accelerate"))
    if accelerate_version >= version.parse("0.31"):
        from accelerate.utils.modeling import get_state_dict_from_offload

if is_safetensors_available():
    from safetensors import safe_open
    from safetensors.torch import load_file as safe_load_file
    from safetensors.torch import save_file as safe_save_file


if is_kernels_available():
    from kernels import get_kernel


logger = logging.get_logger(__name__)


_init_weights = True
_is_quantized = False
_is_ds_init_called = False
_torch_distributed_available = torch.distributed.is_available()

_is_dtensor_available = _torch_distributed_available and is_torch_greater_or_equal("2.5")
if _is_dtensor_available:
    from torch.distributed.tensor import DTensor


def is_fsdp_enabled():
    return (
        torch.distributed.is_available()
        and torch.distributed.is_initialized()
        and strtobool(os.environ.get("ACCELERATE_USE_FSDP", "False")) == 1
        and strtobool(os.environ.get("FSDP_CPU_RAM_EFFICIENT_LOADING", "False")) == 1
    )


def is_local_dist_rank_0():
    return (
        torch.distributed.is_available()
        and torch.distributed.is_initialized()
        and int(os.environ.get("LOCAL_RANK", -1)) == 0
    )


if is_sagemaker_mp_enabled():
    import smdistributed.modelparallel.torch as smp
    from smdistributed.modelparallel import __version__ as SMP_VERSION

    IS_SAGEMAKER_MP_POST_1_10 = version.parse(SMP_VERSION) >= version.parse("1.10")
else:
    IS_SAGEMAKER_MP_POST_1_10 = False

if is_peft_available():
    from .utils import find_adapter_config_file


SpecificPreTrainedModelType = TypeVar("SpecificPreTrainedModelType", bound="PreTrainedModel")

TORCH_INIT_FUNCTIONS = {
    "uniform_": nn.init.uniform_,
    "normal_": nn.init.normal_,
    "trunc_normal_": nn.init.trunc_normal_,
    "constant_": nn.init.constant_,
    "xavier_uniform_": nn.init.xavier_uniform_,
    "xavier_normal_": nn.init.xavier_normal_,
    "kaiming_uniform_": nn.init.kaiming_uniform_,
    "kaiming_normal_": nn.init.kaiming_normal_,
    "uniform": nn.init.uniform,
    "normal": nn.init.normal,
    "xavier_uniform": nn.init.xavier_uniform,
    "xavier_normal": nn.init.xavier_normal,
    "kaiming_uniform": nn.init.kaiming_uniform,
    "kaiming_normal": nn.init.kaiming_normal,
}

# DO NOT MODIFY, KEPT FOR BC ONLY
VLMS = [
    "aria",
    "ayavision",
    "colpali",
    "emu3",
    "fuyu",
    "gotocr2",
    "gemma3",
    "internvl",
    "llava",  # all llava prefixed models fall under this check
    "mistral3",
    "mllama",
    "paligemma",
    "shieldgemma2",
    "qwen2vl",
    "qwen2_5_vl",
    "videollava",
    "vipllava",
]


@contextmanager
def no_init_weights():
    """
    Context manager to globally disable weight initialization to speed up loading large models.
    """
    global _init_weights
    old_init_weights = _init_weights

    _init_weights = False

    def _skip_init(*args, **kwargs):
        pass

    # Save the original initialization functions
    for name, init_func in TORCH_INIT_FUNCTIONS.items():
        setattr(torch.nn.init, name, _skip_init)

    try:
        yield
    finally:
        _init_weights = old_init_weights
        # Restore the original initialization functions
        for name, init_func in TORCH_INIT_FUNCTIONS.items():
            setattr(torch.nn.init, name, init_func)


@contextmanager
def set_quantized_state():
    global _is_quantized
    _is_quantized = True
    try:
        yield
    finally:
        _is_quantized = False


# Skip recursive calls to deepspeed.zero.Init to avoid pinning errors.
# This issue occurs with ZeRO stage 3 when using NVMe offloading.
# For more details, refer to issue #34429.
@contextmanager
def set_zero3_state():
    global _is_ds_init_called
    _is_ds_init_called = True
    try:
        yield
    finally:
        _is_ds_init_called = False


def restore_default_torch_dtype(func):
    """
    Decorator to restore the default torch dtype
    at the end of the function. Serves
    as a backup in case calling the function raises
    an error after the function has changed the default dtype but before it could restore it.
    """

    @wraps(func)
    def _wrapper(*args, **kwargs):
        old_dtype = torch.get_default_dtype()
        try:
            return func(*args, **kwargs)
        finally:
            torch.set_default_dtype(old_dtype)

    return _wrapper


def get_torch_context_manager_or_global_device():
    """
    Test if a device context manager is currently in use, or if it is not the case, check if the default device
    is not "cpu". This is used to infer the correct device to load the model on, in case `device_map` is not provided.
    """
    device_in_context = torch.tensor([]).device
    # `get_default_device` was only introduced in torch>=2.3 - use cpu otherwise to align the behavior
    default_device = torch.get_default_device() if is_torch_greater_or_equal("2.3") else torch.device("cpu")
    # This case means no context manager was used -> we still check if the default that was potentially set is not cpu
    if device_in_context == default_device:
        if default_device != torch.device("cpu"):
            return default_device
        return None
    return device_in_context


def get_parameter_device(parameter: Union[nn.Module, "ModuleUtilsMixin"]):
    try:
        return next(parameter.parameters()).device
    except StopIteration:
        # For nn.DataParallel compatibility in PyTorch 1.5

        def find_tensor_attributes(module: nn.Module) -> list[tuple[str, Tensor]]:
            tuples = [(k, v) for k, v in module.__dict__.items() if torch.is_tensor(v)]
            return tuples

        gen = parameter._named_members(get_members_fn=find_tensor_attributes)
        first_tuple = next(gen)
        return first_tuple[1].device


def get_parameter_dtype(parameter: Union[nn.Module, "ModuleUtilsMixin"]):
    """
    Returns the first found floating dtype in parameters if there is one, otherwise returns the last dtype it found.
    """
    last_dtype = None
    for t in parameter.parameters():
        last_dtype = t.dtype
        if t.is_floating_point():
            # Adding fix for https://github.com/pytorch/xla/issues/4152
            # Fixes issue where the model code passes a value that is out of range for XLA_USE_BF16=1
            # and XLA_DOWNCAST_BF16=1 so the conversion would cast it to -inf
            # NOTE: `is_torch_xla_available()` is checked last as it induces a graph break in torch dynamo
            if XLA_USE_BF16 in ENV_VARS_TRUE_VALUES and is_torch_xla_available():
                return torch.bfloat16
            if XLA_DOWNCAST_BF16 in ENV_VARS_TRUE_VALUES and is_torch_xla_available():
                if t.dtype == torch.float:
                    return torch.bfloat16
                if t.dtype == torch.double:
                    return torch.float32
            return t.dtype

    if last_dtype is not None:
        # if no floating dtype was found return whatever the first dtype is
        return last_dtype

    # For nn.DataParallel compatibility in PyTorch > 1.5
    def find_tensor_attributes(module: nn.Module) -> list[tuple[str, Tensor]]:
        tuples = [(k, v) for k, v in module.__dict__.items() if torch.is_tensor(v)]
        return tuples

    gen = parameter._named_members(get_members_fn=find_tensor_attributes)
    last_tuple = None
    for gen_tuple in gen:
        last_tuple = gen_tuple
        if gen_tuple[1].is_floating_point():
            return gen_tuple[1].dtype

    if last_tuple is not None:
        # fallback to the last dtype
        return last_tuple[1].dtype

    # fallback to buffer dtype
    for t in parameter.buffers():
        last_dtype = t.dtype
        if t.is_floating_point():
            return t.dtype
    return last_dtype


def get_state_dict_dtype(state_dict):
    """
    Returns the first found floating dtype in `state_dict` if there is one, otherwise returns the first dtype.
    """
    for t in state_dict.values():
        if t.is_floating_point():
            return t.dtype

    # if no floating dtype was found return whatever the first dtype is
    else:
        return next(state_dict.values()).dtype


def load_sharded_checkpoint(model, folder, strict=True, prefer_safe=True):
    """
    This is the same as
    [`torch.nn.Module.load_state_dict`](https://pytorch.org/docs/stable/generated/torch.nn.Module.html?highlight=load_state_dict#torch.nn.Module.load_state_dict)
    but for a sharded checkpoint.

    This load is performed efficiently: each checkpoint shard is loaded one by one in RAM and deleted after being
    loaded in the model.

    Args:
        model (`torch.nn.Module`): The model in which to load the checkpoint.
        folder (`str` or `os.PathLike`): A path to a folder containing the sharded checkpoint.
        strict (`bool`, *optional*, defaults to `True`):
            Whether to strictly enforce that the keys in the model state dict match the keys in the sharded checkpoint.
        prefer_safe (`bool`, *optional*, defaults to `False`):
            If both safetensors and PyTorch save files are present in checkpoint and `prefer_safe` is True, the
            safetensors files will be loaded. Otherwise, PyTorch files are always loaded when possible.

    Returns:
        `NamedTuple`: A named tuple with `missing_keys` and `unexpected_keys` fields
            - `missing_keys` is a list of str containing the missing keys
            - `unexpected_keys` is a list of str containing the unexpected keys
    """
    # Load the index
    index_file = os.path.join(folder, WEIGHTS_INDEX_NAME)
    safe_index_file = os.path.join(folder, SAFE_WEIGHTS_INDEX_NAME)

    index_present = os.path.isfile(index_file)
    safe_index_present = os.path.isfile(safe_index_file)

    if not index_present and not (safe_index_present and is_safetensors_available()):
        filenames = (
            (WEIGHTS_INDEX_NAME, SAFE_WEIGHTS_INDEX_NAME) if is_safetensors_available() else (WEIGHTS_INDEX_NAME,)
        )
        raise ValueError(f"Can't find a checkpoint index ({' or '.join(filenames)}) in {folder}.")

    load_safe = False
    if safe_index_present:
        if prefer_safe:
            if is_safetensors_available():
                load_safe = True  # load safe due to preference
            else:
                logger.warning(
                    f"Cannot load sharded checkpoint at {folder} safely since safetensors is not installed!"
                )
        elif not index_present:
            load_safe = True  # load safe since we have no other choice

    load_index = safe_index_file if load_safe else index_file

    with open(load_index, "r", encoding="utf-8") as f:
        index = json.load(f)

    shard_files = list(set(index["weight_map"].values()))

    # If strict=True, error before loading any of the state dicts.
    loaded_keys = index["weight_map"].keys()
    model_keys = model.state_dict().keys()
    missing_keys = [key for key in model_keys if key not in loaded_keys]
    unexpected_keys = [key for key in loaded_keys if key not in model_keys]
    if strict and (len(missing_keys) > 0 or len(unexpected_keys) > 0):
        error_message = f"Error(s) in loading state_dict for {model.__class__.__name__}"
        if len(missing_keys) > 0:
            str_missing_keys = ",".join([f'"{k}"' for k in missing_keys])
            error_message += f"\nMissing key(s): {str_missing_keys}."
        if len(unexpected_keys) > 0:
            str_unexpected_keys = ",".join([f'"{k}"' for k in unexpected_keys])
            error_message += f"\nMissing key(s): {str_unexpected_keys}."
        raise RuntimeError(error_message)

    if load_safe:
        loader = safe_load_file
    else:
        check_torch_load_is_safe()
        loader = partial(torch.load, map_location="cpu", weights_only=True)

    for shard_file in shard_files:
        state_dict = loader(os.path.join(folder, shard_file))
        model.load_state_dict(state_dict, strict=False)

        # Make sure memory is freed before we load the next state dict.
        del state_dict
        gc.collect()

    # Return the same thing as PyTorch load_state_dict function.
    return torch.nn.modules.module._IncompatibleKeys(missing_keys, unexpected_keys)


str_to_torch_dtype = {
    "BOOL": torch.bool,
    "U8": torch.uint8,
    "I8": torch.int8,
    "I16": torch.int16,
    "F16": torch.float16,
    "BF16": torch.bfloat16,
    "I32": torch.int32,
    "F32": torch.float32,
    "F64": torch.float64,
    "I64": torch.int64,
    "F8_E4M3": torch.float8_e4m3fn,
    "F8_E5M2": torch.float8_e5m2,
}


if is_torch_greater_or_equal("2.3.0"):
    str_to_torch_dtype["U16"] = torch.uint16
    str_to_torch_dtype["U32"] = torch.uint32
    str_to_torch_dtype["U64"] = torch.uint64


def load_state_dict(
    checkpoint_file: Union[str, os.PathLike],
    is_quantized: bool = False,
    map_location: Optional[Union[str, torch.device]] = "cpu",
    weights_only: bool = True,
):
    """
    Reads a `safetensor` or a `.bin` checkpoint file. We load the checkpoint on "cpu" by default.
    """
    # Use safetensors if possible
    if checkpoint_file.endswith(".safetensors") and is_safetensors_available():
        with safe_open(checkpoint_file, framework="pt") as f:
            metadata = f.metadata()

            if metadata is not None and metadata.get("format") not in ["pt", "tf", "flax", "mlx"]:
                raise OSError(
                    f"The safetensors archive passed at {checkpoint_file} does not contain the valid metadata. Make sure "
                    "you save your model with the `save_pretrained` method."
                )
            state_dict = {}
            for k in f.keys():
                if map_location == "meta":
                    _slice = f.get_slice(k)
                    k_dtype = _slice.get_dtype()
                    if k_dtype in str_to_torch_dtype:
                        dtype = str_to_torch_dtype[k_dtype]
                    else:
                        raise ValueError(f"Cannot load safetensors of unknown dtype {k_dtype}")
                    state_dict[k] = torch.empty(size=_slice.get_shape(), dtype=dtype, device="meta")
                else:
                    state_dict[k] = f.get_tensor(k)
            return state_dict

    # Fallback to torch.load (if weights_only was explicitly False, do not check safety as this is known to be unsafe)
    if weights_only:
        check_torch_load_is_safe()
    try:
        if map_location is None:
            if (
                (
                    is_deepspeed_zero3_enabled()
                    and torch.distributed.is_initialized()
                    and torch.distributed.get_rank() > 0
                )
                or (is_fsdp_enabled() and not is_local_dist_rank_0())
            ) and not is_quantized:
                map_location = "meta"
            else:
                map_location = "cpu"
        extra_args = {}
        # mmap can only be used with files serialized with zipfile-based format.
        if isinstance(checkpoint_file, str) and map_location != "meta" and is_zipfile(checkpoint_file):
            extra_args = {"mmap": True}
        return torch.load(
            checkpoint_file,
            map_location=map_location,
            weights_only=weights_only,
            **extra_args,
        )
    except Exception as e:
        try:
            with open(checkpoint_file) as f:
                if f.read(7) == "version":
                    raise OSError(
                        "You seem to have cloned a repository without having git-lfs installed. Please install "
                        "git-lfs and run `git lfs install` followed by `git lfs pull` in the folder "
                        "you cloned."
                    )
                else:
                    raise ValueError(
                        f"Unable to locate the file {checkpoint_file} which is necessary to load this pretrained "
                        "model. Make sure you have saved the model properly."
                    ) from e
        except (UnicodeDecodeError, ValueError):
            raise OSError(
                f"Unable to load weights from pytorch checkpoint file for '{checkpoint_file}' "
                f"at '{checkpoint_file}'. "
                "If you tried to load a PyTorch model from a TF 2.0 checkpoint, please set from_tf=True."
            )


def set_initialized_submodules(model, state_dict_keys):
    """
    Sets the `_is_hf_initialized` flag in all submodules of a given model when all its weights are in the loaded state
    dict.
    """
    state_dict_keys = set(state_dict_keys)
    not_initialized_submodules = {}
    for module_name, module in model.named_modules():
        if module_name == "":
            # When checking if the root module is loaded there's no need to prepend module_name.
            module_keys = set(module.state_dict())
        else:
            module_keys = {f"{module_name}.{k}" for k in module.state_dict()}
        if module_keys.issubset(state_dict_keys):
            module._is_hf_initialized = True
        else:
            not_initialized_submodules[module_name] = module
    return not_initialized_submodules


def _end_ptr(tensor: torch.Tensor) -> int:
    # extract the end of the pointer if the tensor is a slice of a bigger tensor
    if tensor.nelement():
        stop = tensor.view(-1)[-1].data_ptr() + tensor.element_size()
    else:
        stop = tensor.data_ptr()
    return stop


def _get_tied_weight_keys(module: nn.Module, prefix=""):
    tied_weight_keys = []
    if getattr(module, "_tied_weights_keys", None) is not None:
        names = [f"{prefix}.{k}" if prefix else k for k in module._tied_weights_keys]
        tied_weight_keys.extend(names)
    if getattr(module, "_dynamic_tied_weights_keys", None) is not None:
        names = [f"{prefix}.{k}" if prefix else k for k in module._dynamic_tied_weights_keys]
        tied_weight_keys.extend(names)
    for name, submodule in module.named_children():
        local_prefix = f"{prefix}.{name}" if prefix else name
        tied_weight_keys.extend(_get_tied_weight_keys(submodule, prefix=local_prefix))
    return tied_weight_keys


def _find_disjoint(tensors: list[set[str]], state_dict: dict[str, torch.Tensor]) -> tuple[list[set[str]], list[str]]:
    filtered_tensors = []
    for shared in tensors:
        if len(shared) < 2:
            filtered_tensors.append(shared)
            continue

        areas = []
        for name in shared:
            tensor = state_dict[name]
            areas.append((tensor.data_ptr(), _end_ptr(tensor), name))
        areas.sort()

        _, last_stop, last_name = areas[0]
        filtered_tensors.append({last_name})
        for start, stop, name in areas[1:]:
            if start >= last_stop:
                filtered_tensors.append({name})
            else:
                filtered_tensors[-1].add(name)
            last_stop = stop
    disjoint_tensors = []
    shared_tensors = []
    for tensors in filtered_tensors:
        if len(tensors) == 1:
            disjoint_tensors.append(tensors.pop())
        else:
            shared_tensors.append(tensors)
    return shared_tensors, disjoint_tensors


def _find_identical(tensors: list[set[str]], state_dict: dict[str, torch.Tensor]) -> tuple[list[set[str]], set[str]]:
    shared_tensors = []
    identical = []
    for shared in tensors:
        if len(shared) < 2:
            continue

        areas = collections.defaultdict(set)
        for name in shared:
            tensor = state_dict[name]
            area = (tensor.device, tensor.data_ptr(), _end_ptr(tensor))
            areas[area].add(name)
        if len(areas) == 1:
            identical.append(shared)
        else:
            shared_tensors.append(shared)
    return shared_tensors, identical


def _infer_parameter_dtype(
    model: "PreTrainedModel",
    param_name: str,
    empty_param: torch.Tensor,
    keep_in_fp32_regex: Optional[re.Pattern] = None,
    hf_quantizer: Optional[HfQuantizer] = None,
) -> Union[bool, Optional[torch.dtype]]:
    try:
        old_param = model.get_parameter_or_buffer(param_name)
    except Exception as e:
        if hf_quantizer is not None and hf_quantizer.quantization_config.quant_method in {
            QuantizationMethod.HQQ,
            QuantizationMethod.QUARK,
        }:
            return True, None
        else:
            raise e
    is_torch_e4m3fn_available = hasattr(torch, "float8_e4m3fn")
    # We convert floating dtypes to the `dtype` passed except for float8_e4m3fn type. We also want to keep the buffers/params
    # in int/uint/bool and not cast them.
    casting_dtype = None
    is_param_float8_e4m3fn = is_torch_e4m3fn_available and empty_param.dtype == torch.float8_e4m3fn
    if empty_param.dtype.is_floating_point and not is_param_float8_e4m3fn:
        # First fp32 if part of the exception list
        if keep_in_fp32_regex is not None and keep_in_fp32_regex.search(param_name):
            casting_dtype = torch.float32
        # Then dtype that was instantiated in the meta model -- note that this respects subconfigs dtypes
        elif hf_quantizer is not None:
            casting_dtype = model.config._pre_quantization_dtype
        else:
            casting_dtype = old_param.dtype
    return old_param is not None and old_param.is_contiguous(), casting_dtype


def _load_parameter_into_model(model: "PreTrainedModel", param_name: str, tensor: torch.Tensor):
    """Cast a single parameter `param_name` into the `model`, with value `tensor`."""
    module, param_type = get_module_from_name(model, param_name)
    # This will check potential shape mismatch if skipped before
    module.load_state_dict({param_type: tensor}, strict=False, assign=True)


@torch.no_grad()
def _load_state_dict_into_meta_model(
    model: "PreTrainedModel",
    state_dict: dict,
    shard_file: str,
    expected_keys: list[str],
    reverse_renaming_mapping: dict[str, str],
    device_map: Optional[dict] = None,
    disk_offload_folder: Optional[str] = None,
    disk_offload_index: Optional[dict] = None,
    cpu_offload_folder: Optional[str] = None,
    cpu_offload_index: Optional[dict] = None,
    hf_quantizer: Optional[HfQuantizer] = None,
    is_safetensors: bool = False,
    keep_in_fp32_regex: Optional[re.Pattern] = None,
    unexpected_keys: Optional[list[str]] = None,  # passing `unexpected` for cleanup from quantization items
    device_mesh: Optional["torch.distributed.device_mesh.DeviceMesh"] = None,
) -> tuple[Optional[dict], Optional[dict]]:
    """Load parameters from `meta_state_dict` into the model. The parameters of the `meta_state_dict` are on the meta
    device in order to easily infer the shapes and dtypes that they will have. Then proper parameters are then loaded
    from `shard_file`, which is the actual state dict file on disk.
    This function takes care of correctly casting dtypes, devices, and sharding tensors in case of tensor parallelism.
    """
    tensor_device = "cpu"
    if device_map is not None and device_map.get("", None) is not None:
        if device_map[""] not in ("cpu", torch.device("cpu")):
            tensor_device = device_map[""].index if isinstance(device_map[""], torch.device) else device_map[""]
    if device_map is not None:
        device_map_regex = "|".join([re.escape(k) for k in sorted(device_map.keys(), reverse=True)])

    is_quantized = hf_quantizer is not None
    is_hqq_or_bnb = is_quantized and hf_quantizer.quantization_config.quant_method in {
        QuantizationMethod.HQQ,
        QuantizationMethod.BITS_AND_BYTES,
    }
    is_meta_state_dict = shard_file.endswith(".safetensors") and not is_hqq_or_bnb
    file_pointer = None
    if is_meta_state_dict:
        file_pointer = safe_open(shard_file, framework="pt", device=tensor_device)

    for param_name, empty_param in state_dict.items():
        if param_name not in expected_keys:
            continue

        # we need to use serialized_param_name as file pointer is untouched
        if is_meta_state_dict:
            # This is the name of the parameter as it appears on disk file
            serialized_param_name = reverse_renaming_mapping[param_name]
            param = file_pointer.get_slice(serialized_param_name)
        else:
            param = empty_param.to(tensor_device)  # It is actually not empty!

        to_contiguous, casting_dtype = _infer_parameter_dtype(
            model,
            param_name,
            empty_param,
            keep_in_fp32_regex,
            hf_quantizer,
        )

        if device_mesh is not None:  # In this case, the param is already on the correct device!
            shard_and_distribute_module(
                model,
                param,
                empty_param,
                param_name,
                casting_dtype,
                to_contiguous,
                device_mesh.get_local_rank(),
                device_mesh,
            )
        else:
            param = param[...]
            if casting_dtype is not None:
                param = param.to(casting_dtype)
            if to_contiguous:
                param = param.contiguous()

            if device_map is None:
                param_device = "cpu"
            else:
                module_layer = re.search(device_map_regex, param_name)
                if not module_layer:
                    raise ValueError(f"{param_name} doesn't have any device set.")
                else:
                    param_device = device_map[module_layer.group()]

            if param_device == "disk":
                if not is_safetensors:
                    disk_offload_index = offload_weight(param, param_name, disk_offload_folder, disk_offload_index)
            elif param_device == "cpu" and cpu_offload_index is not None:
                cpu_offload_index = offload_weight(param, param_name, cpu_offload_folder, cpu_offload_index)
            elif (
                not is_quantized
                or (not hf_quantizer.requires_parameters_quantization)
                or (
                    not hf_quantizer.check_quantized_param(
                        model,
                        param,
                        param_name,
                        state_dict,
                        param_device=param_device,
                        device_map=device_map,
                    )
                )
            ):
                if is_fsdp_enabled():
                    param_device = "cpu" if is_local_dist_rank_0() else "meta"

                _load_parameter_into_model(model, param_name, param.to(param_device))

            else:
                hf_quantizer.create_quantized_param(
                    model, param, param_name, param_device, state_dict, unexpected_keys
                )
                # For quantized modules with FSDP/DeepSpeed Stage 3, we need to quantize the parameter on the GPU
                # and then cast it to CPU to avoid excessive memory usage on each GPU
                # in comparison to the sharded model across GPUs.
                if is_fsdp_enabled() or is_deepspeed_zero3_enabled():
                    module, param_type = get_module_from_name(model, param_name)
                    value = getattr(module, param_type)
                    param_to = "cpu"
                    if is_fsdp_enabled() and not is_local_dist_rank_0():
                        param_to = "meta"
                    val_kwargs = {}
                    if hasattr(module, "weight") and module.weight.__class__.__name__ == "Int8Params":
                        val_kwargs["requires_grad"] = False
                    value = type(value)(value.data.to(param_to), **val_kwargs, **value.__dict__)
                    setattr(module, param_type, value)

    if file_pointer is not None:
        file_pointer.__exit__(None, None, None)

    return disk_offload_index, cpu_offload_index


def load_shard_file(args):
    (
        shard_file,
        state_dict,
        disk_only_shard_files,
        is_hqq_or_bnb,
        is_quantized,
        device_map,
        hf_quantizer,
        key_renaming_mapping,
        weights_only,
        model_to_load,
        expected_keys,
        reverse_key_renaming_mapping,
        disk_offload_folder,
        disk_offload_index,
        cpu_offload_folder,
        cpu_offload_index,
        is_offloaded_safetensors,
        keep_in_fp32_regex,
        unexpected_keys,
        device_mesh,
    ) = args

    # Skip the load for shards that only contain disk-offloaded weights
    if shard_file in disk_only_shard_files:
        return [], disk_offload_index, cpu_offload_index

    map_location = "cpu"
    if (
        shard_file.endswith(".safetensors")
        and not is_hqq_or_bnb
        and not (is_deepspeed_zero3_enabled() and not is_quantized)
    ):
        map_location = "meta"
    elif (
        device_map is not None
        and hf_quantizer is not None
        and hf_quantizer.quantization_config.quant_method == QuantizationMethod.TORCHAO
        and (
            hf_quantizer.quantization_config.quant_type in ["int4_weight_only", "autoquant"]
            or isinstance(hf_quantizer.quantization_config.quant_type, Int4WeightOnlyConfig)
        )
    ):
        map_location = torch.device([d for d in device_map.values() if d not in ["cpu", "disk"]][0])

    # If shard_file is "", we use the existing state_dict instead of loading it
    if shard_file != "":
        state_dict = load_state_dict(
            shard_file, is_quantized=is_quantized, map_location=map_location, weights_only=weights_only
        )

    # Fix the key names
    state_dict = {key_renaming_mapping[k]: v for k, v in state_dict.items() if k in key_renaming_mapping}

    error_msgs = []

    if is_deepspeed_zero3_enabled() and not is_quantized:
        error_msgs += _load_state_dict_into_zero3_model(model_to_load, state_dict)
    # Skip it with fsdp on ranks other than 0
    elif not (is_fsdp_enabled() and not is_local_dist_rank_0() and not is_quantized):
        disk_offload_index, cpu_offload_index = _load_state_dict_into_meta_model(
            model_to_load,
            state_dict,
            shard_file,
            expected_keys,
            reverse_key_renaming_mapping,
            device_map=device_map,
            disk_offload_folder=disk_offload_folder,
            disk_offload_index=disk_offload_index,
            cpu_offload_folder=cpu_offload_folder,
            cpu_offload_index=cpu_offload_index,
            hf_quantizer=hf_quantizer,
            is_safetensors=is_offloaded_safetensors,
            keep_in_fp32_regex=keep_in_fp32_regex,
            unexpected_keys=unexpected_keys,
            device_mesh=device_mesh,
        )

    return error_msgs, disk_offload_index, cpu_offload_index


def load_shard_files_with_threadpool(args_list):
    num_workers = int(os.environ.get("HF_PARALLEL_LOADING_WORKERS", "8"))

    # Do not spawn anymore workers than you need
    num_workers = min(len(args_list), num_workers)

    logger.info(f"Loading model weights in parallel with {num_workers} workers...")

    error_msgs = []

    with ThreadPoolExecutor(max_workers=num_workers) as executor:
        with logging.tqdm(total=len(args_list), desc="Loading checkpoint shards") as pbar:
            futures = [executor.submit(load_shard_file, arg) for arg in args_list]
            for future in as_completed(futures):
                result = future.result()
                (
                    _error_msgs,
                    disk_offload_index,
                    cpu_offload_index,
                ) = result

                error_msgs += _error_msgs

                pbar.update(1)

    return error_msgs, disk_offload_index, cpu_offload_index


def _add_variant(weights_name: str, variant: Optional[str] = None) -> str:
    if variant is not None:
        path, name = weights_name.rsplit(".", 1)
        weights_name = f"{path}.{variant}.{name}"
    return weights_name


def _get_resolved_checkpoint_files(
    pretrained_model_name_or_path: Optional[Union[str, os.PathLike]],
    subfolder: str,
    variant: Optional[str],
    gguf_file: Optional[str],
    from_tf: bool,
    from_flax: bool,
    use_safetensors: bool,
    cache_dir: str,
    force_download: bool,
    proxies: Optional[dict[str, str]],
    local_files_only: bool,
    token: Optional[Union[str, bool]],
    user_agent: dict,
    revision: str,
    commit_hash: Optional[str],
    is_remote_code: bool,  # Because we can't determine this inside this function, we need it to be passed in
    transformers_explicit_filename: Optional[str] = None,
) -> tuple[Optional[list[str]], Optional[dict]]:
    """Get all the checkpoint filenames based on `pretrained_model_name_or_path`, and optional metadata if the
    checkpoints are sharded.
    This function will download the data if necessary.
    """
    is_sharded = False

    if pretrained_model_name_or_path is not None and gguf_file is None:
        pretrained_model_name_or_path = str(pretrained_model_name_or_path)
        is_local = os.path.isdir(pretrained_model_name_or_path)
        if is_local:
            if transformers_explicit_filename is not None:
                # If the filename is explicitly defined, load this by default.
                archive_file = os.path.join(pretrained_model_name_or_path, subfolder, transformers_explicit_filename)
                is_sharded = transformers_explicit_filename.endswith(".safetensors.index.json")
            elif from_tf and os.path.isfile(
                os.path.join(pretrained_model_name_or_path, subfolder, TF_WEIGHTS_NAME + ".index")
            ):
                # Load from a TF 1.0 checkpoint in priority if from_tf
                archive_file = os.path.join(pretrained_model_name_or_path, subfolder, TF_WEIGHTS_NAME + ".index")
            elif from_tf and os.path.isfile(os.path.join(pretrained_model_name_or_path, subfolder, TF2_WEIGHTS_NAME)):
                # Load from a TF 2.0 checkpoint in priority if from_tf
                archive_file = os.path.join(pretrained_model_name_or_path, subfolder, TF2_WEIGHTS_NAME)
            elif from_flax and os.path.isfile(
                os.path.join(pretrained_model_name_or_path, subfolder, FLAX_WEIGHTS_NAME)
            ):
                # Load from a Flax checkpoint in priority if from_flax
                archive_file = os.path.join(pretrained_model_name_or_path, subfolder, FLAX_WEIGHTS_NAME)
            elif use_safetensors is not False and os.path.isfile(
                os.path.join(pretrained_model_name_or_path, subfolder, _add_variant(SAFE_WEIGHTS_NAME, variant))
            ):
                # Load from a safetensors checkpoint
                archive_file = os.path.join(
                    pretrained_model_name_or_path, subfolder, _add_variant(SAFE_WEIGHTS_NAME, variant)
                )
            elif use_safetensors is not False and os.path.isfile(
                os.path.join(pretrained_model_name_or_path, subfolder, _add_variant(SAFE_WEIGHTS_INDEX_NAME, variant))
            ):
                # Load from a sharded safetensors checkpoint
                archive_file = os.path.join(
                    pretrained_model_name_or_path, subfolder, _add_variant(SAFE_WEIGHTS_INDEX_NAME, variant)
                )
                is_sharded = True
            elif not use_safetensors and os.path.isfile(
                os.path.join(pretrained_model_name_or_path, subfolder, _add_variant(WEIGHTS_NAME, variant))
            ):
                # Load from a PyTorch checkpoint
                archive_file = os.path.join(
                    pretrained_model_name_or_path, subfolder, _add_variant(WEIGHTS_NAME, variant)
                )
            elif not use_safetensors and os.path.isfile(
                os.path.join(pretrained_model_name_or_path, subfolder, _add_variant(WEIGHTS_INDEX_NAME, variant))
            ):
                # Load from a sharded PyTorch checkpoint
                archive_file = os.path.join(
                    pretrained_model_name_or_path, subfolder, _add_variant(WEIGHTS_INDEX_NAME, variant)
                )
                is_sharded = True
            # At this stage we don't have a weight file so we will raise an error.
            elif not use_safetensors and (
                os.path.isfile(os.path.join(pretrained_model_name_or_path, subfolder, TF_WEIGHTS_NAME + ".index"))
                or os.path.isfile(os.path.join(pretrained_model_name_or_path, subfolder, TF2_WEIGHTS_NAME))
            ):
                raise OSError(
                    f"Error no file named {_add_variant(WEIGHTS_NAME, variant)} found in directory"
                    f" {pretrained_model_name_or_path} but there is a file for TensorFlow weights. Use"
                    " `from_tf=True` to load this model from those weights."
                )
            elif not use_safetensors and os.path.isfile(
                os.path.join(pretrained_model_name_or_path, subfolder, FLAX_WEIGHTS_NAME)
            ):
                raise OSError(
                    f"Error no file named {_add_variant(WEIGHTS_NAME, variant)} found in directory"
                    f" {pretrained_model_name_or_path} but there is a file for Flax weights. Use `from_flax=True`"
                    " to load this model from those weights."
                )
            elif use_safetensors:
                raise OSError(
                    f"Error no file named {_add_variant(SAFE_WEIGHTS_NAME, variant)} found in directory"
                    f" {pretrained_model_name_or_path}."
                )
            else:
                raise OSError(
                    f"Error no file named {_add_variant(WEIGHTS_NAME, variant)}, {_add_variant(SAFE_WEIGHTS_NAME, variant)},"
                    f" {TF2_WEIGHTS_NAME}, {TF_WEIGHTS_NAME + '.index'} or {FLAX_WEIGHTS_NAME} found in directory"
                    f" {pretrained_model_name_or_path}."
                )
        elif os.path.isfile(os.path.join(subfolder, pretrained_model_name_or_path)):
            archive_file = pretrained_model_name_or_path
            is_local = True
        elif os.path.isfile(os.path.join(subfolder, pretrained_model_name_or_path + ".index")):
            if not from_tf:
                raise ValueError(
                    f"We found a TensorFlow checkpoint at {pretrained_model_name_or_path + '.index'}, please set "
                    "from_tf to True to load from this checkpoint."
                )
            archive_file = os.path.join(subfolder, pretrained_model_name_or_path + ".index")
            is_local = True
        elif is_remote_url(pretrained_model_name_or_path):
            filename = pretrained_model_name_or_path
            resolved_archive_file = download_url(pretrained_model_name_or_path)
        else:
            # set correct filename
            if transformers_explicit_filename is not None:
                filename = transformers_explicit_filename
                is_sharded = transformers_explicit_filename.endswith(".safetensors.index.json")
            elif from_tf:
                filename = TF2_WEIGHTS_NAME
            elif from_flax:
                filename = FLAX_WEIGHTS_NAME
            elif use_safetensors is not False:
                filename = _add_variant(SAFE_WEIGHTS_NAME, variant)
            else:
                filename = _add_variant(WEIGHTS_NAME, variant)

            try:
                # Load from URL or cache if already cached
                cached_file_kwargs = {
                    "cache_dir": cache_dir,
                    "force_download": force_download,
                    "proxies": proxies,
                    "local_files_only": local_files_only,
                    "token": token,
                    "user_agent": user_agent,
                    "revision": revision,
                    "subfolder": subfolder,
                    "_raise_exceptions_for_gated_repo": False,
                    "_raise_exceptions_for_missing_entries": False,
                    "_commit_hash": commit_hash,
                }
                resolved_archive_file = cached_file(pretrained_model_name_or_path, filename, **cached_file_kwargs)

                # Since we set _raise_exceptions_for_missing_entries=False, we don't get an exception but a None
                # result when internet is up, the repo and revision exist, but the file does not.
                if resolved_archive_file is None and filename == _add_variant(SAFE_WEIGHTS_NAME, variant):
                    # Maybe the checkpoint is sharded, we try to grab the index name in this case.
                    resolved_archive_file = cached_file(
                        pretrained_model_name_or_path,
                        _add_variant(SAFE_WEIGHTS_INDEX_NAME, variant),
                        **cached_file_kwargs,
                    )
                    if resolved_archive_file is not None:
                        is_sharded = True
                    elif use_safetensors:
                        if revision == "main":
                            resolved_archive_file, revision, is_sharded = auto_conversion(
                                pretrained_model_name_or_path, **cached_file_kwargs
                            )
                        cached_file_kwargs["revision"] = revision
                        if resolved_archive_file is None:
                            raise OSError(
                                f"{pretrained_model_name_or_path} does not appear to have a file named"
                                f" {_add_variant(SAFE_WEIGHTS_NAME, variant)} or {_add_variant(SAFE_WEIGHTS_INDEX_NAME, variant)} "
                                "and thus cannot be loaded with `safetensors`. Please make sure that the model has "
                                "been saved with `safe_serialization=True` or do not set `use_safetensors=True`."
                            )
                    else:
                        # This repo has no safetensors file of any kind, we switch to PyTorch.
                        filename = _add_variant(WEIGHTS_NAME, variant)
                        resolved_archive_file = cached_file(
                            pretrained_model_name_or_path, filename, **cached_file_kwargs
                        )
                if resolved_archive_file is None and filename == _add_variant(WEIGHTS_NAME, variant):
                    # Maybe the checkpoint is sharded, we try to grab the index name in this case.
                    resolved_archive_file = cached_file(
                        pretrained_model_name_or_path,
                        _add_variant(WEIGHTS_INDEX_NAME, variant),
                        **cached_file_kwargs,
                    )
                    if resolved_archive_file is not None:
                        is_sharded = True
                if not local_files_only and not is_offline_mode():
                    if resolved_archive_file is not None:
                        if filename in [WEIGHTS_NAME, WEIGHTS_INDEX_NAME]:
                            # If the PyTorch file was found, check if there is a safetensors file on the repository
                            # If there is no safetensors file on the repositories, start an auto conversion
                            safe_weights_name = SAFE_WEIGHTS_INDEX_NAME if is_sharded else SAFE_WEIGHTS_NAME
                            has_file_kwargs = {
                                "revision": revision,
                                "proxies": proxies,
                                "token": token,
                                "cache_dir": cache_dir,
                                "local_files_only": local_files_only,
                            }
                            cached_file_kwargs = {
                                "cache_dir": cache_dir,
                                "force_download": force_download,
                                "local_files_only": local_files_only,
                                "user_agent": user_agent,
                                "subfolder": subfolder,
                                "_raise_exceptions_for_gated_repo": False,
                                "_raise_exceptions_for_missing_entries": False,
                                "_commit_hash": commit_hash,
                                **has_file_kwargs,
                            }
                            if (
                                not has_file(pretrained_model_name_or_path, safe_weights_name, **has_file_kwargs)
                                and not is_remote_code
                            ):
                                Thread(
                                    target=auto_conversion,
                                    args=(pretrained_model_name_or_path,),
                                    kwargs={"ignore_errors_during_conversion": True, **cached_file_kwargs},
                                    name="Thread-auto_conversion",
                                ).start()
                    else:
                        # Otherwise, no PyTorch file was found, maybe there is a TF or Flax model file.
                        # We try those to give a helpful error message.
                        has_file_kwargs = {
                            "revision": revision,
                            "proxies": proxies,
                            "token": token,
                            "cache_dir": cache_dir,
                            "local_files_only": local_files_only,
                        }
                        if has_file(pretrained_model_name_or_path, TF2_WEIGHTS_NAME, **has_file_kwargs):
                            raise OSError(
                                f"{pretrained_model_name_or_path} does not appear to have a file named"
                                f" {_add_variant(WEIGHTS_NAME, variant)} but there is a file for TensorFlow weights."
                                " Use `from_tf=True` to load this model from those weights."
                            )
                        elif has_file(pretrained_model_name_or_path, FLAX_WEIGHTS_NAME, **has_file_kwargs):
                            raise OSError(
                                f"{pretrained_model_name_or_path} does not appear to have a file named"
                                f" {_add_variant(WEIGHTS_NAME, variant)} but there is a file for Flax weights. Use"
                                " `from_flax=True` to load this model from those weights."
                            )
                        elif variant is not None and has_file(
                            pretrained_model_name_or_path, WEIGHTS_NAME, **has_file_kwargs
                        ):
                            raise OSError(
                                f"{pretrained_model_name_or_path} does not appear to have a file named"
                                f" {_add_variant(WEIGHTS_NAME, variant)} but there is a file without the variant"
                                f" {variant}. Use `variant=None` to load this model from those weights."
                            )
                        else:
                            raise OSError(
                                f"{pretrained_model_name_or_path} does not appear to have a file named"
                                f" {_add_variant(WEIGHTS_NAME, variant)}, {_add_variant(SAFE_WEIGHTS_NAME, variant)},"
                                f" {TF2_WEIGHTS_NAME}, {TF_WEIGHTS_NAME} or {FLAX_WEIGHTS_NAME}."
                            )

            except OSError:
                # Raise any environment error raise by `cached_file`. It will have a helpful error message adapted
                # to the original exception.
                raise
            except Exception as e:
                # For any other exception, we throw a generic error.
                raise OSError(
                    f"Can't load the model for '{pretrained_model_name_or_path}'. If you were trying to load it"
                    " from 'https://huggingface.co/models', make sure you don't have a local directory with the"
                    f" same name. Otherwise, make sure '{pretrained_model_name_or_path}' is the correct path to a"
                    f" directory containing a file named {_add_variant(WEIGHTS_NAME, variant)},"
                    f" {TF2_WEIGHTS_NAME}, {TF_WEIGHTS_NAME} or {FLAX_WEIGHTS_NAME}."
                ) from e

        if is_local:
            logger.info(f"loading weights file {archive_file}")
            resolved_archive_file = archive_file
        else:
            logger.info(f"loading weights file {filename} from cache at {resolved_archive_file}")

    elif gguf_file:
        # Case 1: the GGUF file is present locally
        if os.path.isfile(gguf_file):
            resolved_archive_file = gguf_file
        # Case 2: The GGUF path is a location on the Hub
        # Load from URL or cache if already cached
        else:
            cached_file_kwargs = {
                "cache_dir": cache_dir,
                "force_download": force_download,
                "proxies": proxies,
                "local_files_only": local_files_only,
                "token": token,
                "user_agent": user_agent,
                "revision": revision,
                "subfolder": subfolder,
                "_raise_exceptions_for_gated_repo": False,
                "_raise_exceptions_for_missing_entries": False,
                "_commit_hash": commit_hash,
            }

            resolved_archive_file = cached_file(pretrained_model_name_or_path, gguf_file, **cached_file_kwargs)

    # We now download and resolve all checkpoint files if the checkpoint is sharded
    sharded_metadata = None
    if is_sharded:
        checkpoint_files, sharded_metadata = get_checkpoint_shard_files(
            pretrained_model_name_or_path,
            resolved_archive_file,
            cache_dir=cache_dir,
            force_download=force_download,
            proxies=proxies,
            local_files_only=local_files_only,
            token=token,
            user_agent=user_agent,
            revision=revision,
            subfolder=subfolder,
            _commit_hash=commit_hash,
        )
    else:
        checkpoint_files = [resolved_archive_file] if pretrained_model_name_or_path is not None else None

    return checkpoint_files, sharded_metadata


def _get_torch_dtype(
    cls,
    torch_dtype: Optional[Union[str, torch.dtype, dict]],
    checkpoint_files: Optional[list[str]],
    config: PretrainedConfig,
    sharded_metadata: Optional[dict],
    state_dict: Optional[dict],
    weights_only: bool,
) -> tuple[PretrainedConfig, Optional[torch.dtype], Optional[torch.dtype]]:
    """Find the correct `torch_dtype` to use based on provided arguments. Also update the `config` based on the
    inferred dtype. We do the following:
    1. If torch_dtype is not None, we use that dtype
    2. If torch_dtype is "auto", we auto-detect dtype from the loaded state_dict, by checking its first
        weights entry that is of a floating type - we assume all floating dtype weights are of the same dtype
    we also may have config.torch_dtype available, but we won't rely on it till v5
    """
    dtype_orig = None
    is_sharded = sharded_metadata is not None

    if torch_dtype is not None:
        if isinstance(torch_dtype, str):
            if torch_dtype == "auto":
                if hasattr(config, "torch_dtype") and config.torch_dtype is not None:
                    torch_dtype = config.torch_dtype
                    logger.info(f"Will use torch_dtype={torch_dtype} as defined in model's config object")
                else:
                    if is_sharded and "dtype" in sharded_metadata:
                        torch_dtype = sharded_metadata["dtype"]
                    elif state_dict is not None:
                        torch_dtype = get_state_dict_dtype(state_dict)
                    else:
                        state_dict = load_state_dict(
                            checkpoint_files[0], map_location="meta", weights_only=weights_only
                        )
                        torch_dtype = get_state_dict_dtype(state_dict)
                    logger.info(
                        "Since the `torch_dtype` attribute can't be found in model's config object, "
                        "will use torch_dtype={torch_dtype} as derived from model's weights"
                    )
            elif hasattr(torch, torch_dtype):
                torch_dtype = getattr(torch, torch_dtype)
                config.torch_dtype = torch_dtype
                for sub_config_key in config.sub_configs.keys():
                    sub_config = getattr(config, sub_config_key)
                    sub_config.torch_dtype = torch_dtype
        elif isinstance(torch_dtype, torch.dtype):
            config.torch_dtype = torch_dtype
            for sub_config_key in config.sub_configs.keys():
                sub_config = getattr(config, sub_config_key)
                sub_config.torch_dtype = torch_dtype
        elif isinstance(torch_dtype, dict):
            for key, curr_dtype in torch_dtype.items():
                if hasattr(config, key):
                    value = getattr(config, key)
                    curr_dtype = curr_dtype if not isinstance(curr_dtype, str) else getattr(torch, curr_dtype)
                    value.torch_dtype = curr_dtype
            # main torch dtype for modules that aren't part of any sub-config
            torch_dtype = torch_dtype.get("")
            torch_dtype = torch_dtype if not isinstance(torch_dtype, str) else getattr(torch, torch_dtype)
            config.torch_dtype = torch_dtype
            if torch_dtype is None:
                torch_dtype = torch.float32
        else:
            raise ValueError(
                f"`torch_dtype` can be one of: `torch.dtype`, `'auto'`, a string of a valid `torch.dtype` or a `dict` with valid `torch_dtype` "
                f"for each sub-config in composite configs, but received {torch_dtype}"
            )

        dtype_orig = cls._set_default_torch_dtype(torch_dtype)
    else:
        # set fp32 as the default dtype for BC
        default_dtype = torch.get_default_dtype()
        config.torch_dtype = default_dtype
        for key in config.sub_configs.keys():
            value = getattr(config, key)
            value.torch_dtype = default_dtype

    return config, torch_dtype, dtype_orig


def _get_device_map(
    model: "PreTrainedModel",
    device_map: Optional[Union[dict, str]],
    max_memory: Optional[dict],
    hf_quantizer: Optional[HfQuantizer],
    torch_dtype: Optional[torch.dtype],
    keep_in_fp32_regex: Optional[re.Pattern],
) -> dict:
    """Compute the final `device_map` to use if we passed a value in ['auto', 'balanced', 'balanced_low_0', 'sequential'].
    Otherwise, we check for any device inconsistencies in the device_map.
    """
    if isinstance(device_map, str):
        special_dtypes = {}
        if hf_quantizer is not None:
            special_dtypes.update(hf_quantizer.get_special_dtypes_update(model, torch_dtype))
        if keep_in_fp32_regex is not None:
            special_dtypes.update(
                {name: torch.float32 for name, _ in model.named_parameters() if keep_in_fp32_regex.search(name)}
            )

        target_dtype = torch_dtype

        if hf_quantizer is not None:
            target_dtype = hf_quantizer.adjust_target_dtype(target_dtype)

        no_split_modules = model._get_no_split_modules(device_map)
        device_map_kwargs = {"no_split_module_classes": no_split_modules}

        if "special_dtypes" in inspect.signature(infer_auto_device_map).parameters:
            device_map_kwargs["special_dtypes"] = special_dtypes
        elif len(special_dtypes) > 0:
            logger.warning(
                "This model has some weights that should be kept in higher precision, you need to upgrade "
                "`accelerate` to properly deal with them (`pip install --upgrade accelerate`)."
            )

        if device_map != "sequential":
            inferred_max_memory = get_balanced_memory(
                model,
                dtype=target_dtype,
                low_zero=(device_map == "balanced_low_0"),
                max_memory=max_memory,
                **device_map_kwargs,
            )
        else:
            inferred_max_memory = get_max_memory(max_memory)
        if hf_quantizer is not None:
            inferred_max_memory = hf_quantizer.adjust_max_memory(inferred_max_memory)

        # `inferred_max_memory` contains non-reserved memory. There may be *unused* reserved memory in the GPU,
        # which we can use to allocate parameters.
        for device_name in inferred_max_memory.keys():
            if isinstance(device_name, int):  # it's a GPU device
                if is_torch_xpu_available():
                    unused_memory = torch.xpu.memory_reserved(device_name) - torch.xpu.memory_allocated(device_name)
                else:
                    unused_memory = torch.cuda.memory_reserved(device_name) - torch.cuda.memory_allocated(device_name)
                inferred_max_memory[device_name] += unused_memory
            # respect the `max_memory` passed by the user
            if max_memory is not None and device_name in max_memory:
                inferred_max_memory[device_name] = min(inferred_max_memory[device_name], max_memory[device_name])
        device_map_kwargs["max_memory"] = inferred_max_memory

        device_map = infer_auto_device_map(model, dtype=target_dtype, **device_map_kwargs)

        if hf_quantizer is not None:
            hf_quantizer.validate_environment(device_map=device_map)

    elif device_map is not None:
        tied_params = find_tied_parameters(model)
        # check if we don't have tied param in different devices
        check_tied_parameters_on_same_device(tied_params, device_map)

    return device_map


def _find_missing_and_unexpected_keys(
    cls,
    model: "PreTrainedModel",
    original_checkpoint_keys: list[str],
    checkpoint_keys: list[str],
    loading_base_model_from_task_state_dict: bool,
    hf_quantizer: Optional[HfQuantizer],
    device_map: dict,
) -> tuple[list[str], list[str]]:
    """Find missing keys (keys that are part of the model parameters but were NOT found in the loaded state dict keys) and unexpected keys
    (keys found in the loaded state dict keys, but that are NOT part of the model parameters)
    """
    prefix = model.base_model_prefix

    # Compute expected keys, i.e. keys that the FULL model (not model_to_load) expects
    expected_keys = list(model.state_dict().keys())
    if hf_quantizer is not None:
        expected_keys = hf_quantizer.update_expected_keys(model, expected_keys, checkpoint_keys)

    # Adjust prefix of the keys to make them match loaded keys before removing them
    missing_keys = sorted(set(expected_keys) - set(checkpoint_keys))
    unexpected_keys = set(checkpoint_keys) - set(expected_keys)
    # If a module has the same name under the base and task specific model, we have to re-add it to unexpected keys
    if loading_base_model_from_task_state_dict:
        task_specific_keys = [k for k in original_checkpoint_keys if not k.startswith(f"{prefix}.")]
        unexpected_keys.update(task_specific_keys)

    # Remove nonpersistent buffers from unexpected keys: they are not in the expected keys (model state dict), but
    # may be in the loaded keys. Note that removing all buffers does the job, as they were part of the expected keys anyway
    model_buffers = {n for n, _ in model.named_buffers()}
    unexpected_keys = sorted(unexpected_keys - model_buffers)

    # Old checkpoints may have keys for rotary_emb.inv_freq for each layer, however we moved this buffer to the main model
    # (so the buffer name has changed). Remove them in such a case
    has_inv_freq_buffers = any(buffer.endswith("rotary_emb.inv_freq") for buffer in model_buffers)
    if has_inv_freq_buffers:
        unexpected_keys = [k for k in unexpected_keys if "rotary_emb.inv_freq" not in k]

    tied_params = find_tied_parameters(model)
    for group in tied_params:
        missing_in_group = [k for k in missing_keys if k in group]
        if len(missing_in_group) > 0 and len(missing_in_group) < len(group):
            missing_keys = [k for k in missing_keys if k not in missing_in_group]

    if hf_quantizer is not None:
        missing_keys = hf_quantizer.update_missing_keys(model, missing_keys, prefix)
        unexpected_keys = hf_quantizer.update_unexpected_keys(model, unexpected_keys, prefix)

    # Model-specific exceptions for missing and unexpected keys (e.g. if the modeling change over time, or any other reason...)
    if cls._keys_to_ignore_on_load_missing is not None:
        for pattern in cls._keys_to_ignore_on_load_missing:
            missing_keys = [k for k in missing_keys if re.search(pattern, k) is None]

    if cls._keys_to_ignore_on_load_unexpected is not None:
        for pattern in cls._keys_to_ignore_on_load_unexpected:
            unexpected_keys = [k for k in unexpected_keys if re.search(pattern, k) is None]

    return missing_keys, unexpected_keys


def _find_mismatched_keys(
    model: "PreTrainedModel",
    state_dict: Optional[dict],
    checkpoint_files: Optional[list[str]],
    ignore_mismatched_sizes: bool,
    keys_to_rename_mapping: dict[str, str],
    is_quantized: bool,
    weights_only: bool,
) -> tuple[list[str], list[tuple[int, int]]]:
    """
    Find potential shape mismatch between the different state dicts and the model parameters, but only if `ignore_mismatched_sizes`
    is True. Otherwise, return immediately and any shape mismatch that may exist will be raised later on. This avoids checking
    every parameter in advance, as shape mismatch are extremely rare in practice. If we want to ignore them however, we do
    need to check in advance as we need to know which parameters we need to move back from meta to cpu, and initialize
    correctly. Indeed, as our model initialization takes place at the module level, and not the weight level, in the
    case of a sharded checkpoint we cannot correctly initialize the weights according to `model._init_weights()` if we perform
    this check on each state dict at loading time (after the first loaded checkpoint, there are no way to initialize only the
    mismatched weights if any, without overwriting the previously loaded weights as well because all the module will be
    initialized, not only the weights that are mismatched).
    """

    # An error will be raised later on anyway if there is a mismatch - this avoids running the rest of this function
    # if there are no mismatch (which is almost always the case)
    if not ignore_mismatched_sizes:
        return [], []

    if state_dict is not None:
        checkpoint_files = [""]

    model_state_dict = model.state_dict()
    mismatched_keys = []
    mismatched_shapes = []
    for shard_file in checkpoint_files:
        # If shard_file is "", we use the existing state_dict instead of loading it
        if shard_file != "":
            state_dict = load_state_dict(
                shard_file, is_quantized=is_quantized, map_location="meta", weights_only=weights_only
            )

        # Fix the key names
        new_state_dict = {keys_to_rename_mapping[k]: v for k, v in state_dict.items() if k in keys_to_rename_mapping}

        for key, tensor in new_state_dict.items():
            if key in model_state_dict and tensor.shape != model_state_dict[key].shape:
                # This skips size mismatches for 4-bit weights. Two 4-bit values share an 8-bit container, causing size differences.
                # Without matching with module type or parameter type it seems like a practical way to detect valid 4bit weights.
                if not (
                    is_quantized
                    and new_state_dict[key].shape[-1] == 1
                    and new_state_dict[key].numel() * 2 == model_state_dict[key].numel()
                ):
                    mismatched_keys.append(key)
                    mismatched_shapes.append((tensor.shape, model_state_dict[key].shape))

    return mismatched_keys, mismatched_shapes


class PipelineParallel(Enum):
    inputs: 0
    outputs: 1


class ModuleUtilsMixin:
    """
    A few utilities for `torch.nn.Modules`, to be used as a mixin.
    """

    @staticmethod
    def _hook_rss_memory_pre_forward(module, *args, **kwargs):
        try:
            import psutil
        except ImportError:
            raise ImportError("You need to install psutil (pip install psutil) to use memory tracing.")

        process = psutil.Process(os.getpid())
        mem = process.memory_info()
        module.mem_rss_pre_forward = mem.rss
        return None

    @staticmethod
    def _hook_rss_memory_post_forward(module, *args, **kwargs):
        try:
            import psutil
        except ImportError:
            raise ImportError("You need to install psutil (pip install psutil) to use memory tracing.")

        process = psutil.Process(os.getpid())
        mem = process.memory_info()
        module.mem_rss_post_forward = mem.rss
        mem_rss_diff = module.mem_rss_post_forward - module.mem_rss_pre_forward
        module.mem_rss_diff = mem_rss_diff + (module.mem_rss_diff if hasattr(module, "mem_rss_diff") else 0)
        return None

    def add_memory_hooks(self):
        """
        Add a memory hook before and after each sub-module forward pass to record increase in memory consumption.

        Increase in memory consumption is stored in a `mem_rss_diff` attribute for each module and can be reset to zero
        with `model.reset_memory_hooks_state()`.
        """
        for module in self.modules():
            module.register_forward_pre_hook(self._hook_rss_memory_pre_forward)
            module.register_forward_hook(self._hook_rss_memory_post_forward)
        self.reset_memory_hooks_state()

    def reset_memory_hooks_state(self):
        """
        Reset the `mem_rss_diff` attribute of each module (see [`~modeling_utils.ModuleUtilsMixin.add_memory_hooks`]).
        """
        for module in self.modules():
            module.mem_rss_diff = 0
            module.mem_rss_post_forward = 0
            module.mem_rss_pre_forward = 0

    @property
    def device(self) -> torch.device:
        """
        `torch.device`: The device on which the module is (assuming that all the module parameters are on the same
        device).
        """
        return get_parameter_device(self)

    @property
    def dtype(self) -> torch.dtype:
        """
        `torch.dtype`: The dtype of the module (assuming that all the module parameters have the same dtype).
        """
        return get_parameter_dtype(self)

    def invert_attention_mask(self, encoder_attention_mask: Tensor) -> Tensor:
        """
        Invert an attention mask (e.g., switches 0. and 1.).

        Args:
            encoder_attention_mask (`torch.Tensor`): An attention mask.

        Returns:
            `torch.Tensor`: The inverted attention mask.
        """
        if encoder_attention_mask.dim() == 3:
            encoder_extended_attention_mask = encoder_attention_mask[:, None, :, :]
        if encoder_attention_mask.dim() == 2:
            encoder_extended_attention_mask = encoder_attention_mask[:, None, None, :]
        # T5 has a mask that can compare sequence ids, we can simulate this here with this transposition
        # Cf. https://github.com/tensorflow/mesh/blob/8d2465e9bc93129b913b5ccc6a59aa97abd96ec6/mesh_tensorflow
        # /transformer/transformer_layers.py#L270
        # encoder_extended_attention_mask = (encoder_extended_attention_mask ==
        # encoder_extended_attention_mask.transpose(-1, -2))
        encoder_extended_attention_mask = encoder_extended_attention_mask.to(dtype=self.dtype)  # fp16 compatibility
        encoder_extended_attention_mask = (1.0 - encoder_extended_attention_mask) * torch.finfo(self.dtype).min

        return encoder_extended_attention_mask

    @staticmethod
    def create_extended_attention_mask_for_decoder(input_shape, attention_mask, device=None):
        if device is not None:
            warnings.warn(
                "The `device` argument is deprecated and will be removed in v5 of Transformers.", FutureWarning
            )
        else:
            device = attention_mask.device
        batch_size, seq_length = input_shape
        seq_ids = torch.arange(seq_length, device=device)
        causal_mask = seq_ids[None, None, :].repeat(batch_size, seq_length, 1) <= seq_ids[None, :, None]
        # in case past_key_values are used we need to add a prefix ones mask to the causal mask
        causal_mask = causal_mask.to(attention_mask.dtype)

        if causal_mask.shape[1] < attention_mask.shape[1]:
            prefix_seq_len = attention_mask.shape[1] - causal_mask.shape[1]
            causal_mask = torch.cat(
                [
                    torch.ones((batch_size, seq_length, prefix_seq_len), device=device, dtype=causal_mask.dtype),
                    causal_mask,
                ],
                axis=-1,
            )

        extended_attention_mask = causal_mask[:, None, :, :] * attention_mask[:, None, None, :]
        return extended_attention_mask

    def get_extended_attention_mask(
        self, attention_mask: Tensor, input_shape: tuple[int], device: torch.device = None, dtype: torch.float = None
    ) -> Tensor:
        """
        Makes broadcastable attention and causal masks so that future and masked tokens are ignored.

        Arguments:
            attention_mask (`torch.Tensor`):
                Mask with ones indicating tokens to attend to, zeros for tokens to ignore.
            input_shape (`tuple[int]`):
                The shape of the input to the model.

        Returns:
            `torch.Tensor` The extended attention mask, with a the same dtype as `attention_mask.dtype`.
        """
        if dtype is None:
            dtype = self.dtype

        if not (attention_mask.dim() == 2 and self.config.is_decoder):
            # show warning only if it won't be shown in `create_extended_attention_mask_for_decoder`
            if device is not None:
                warnings.warn(
                    "The `device` argument is deprecated and will be removed in v5 of Transformers.", FutureWarning
                )
        # We can provide a self-attention mask of dimensions [batch_size, from_seq_length, to_seq_length]
        # ourselves in which case we just need to make it broadcastable to all heads.
        if attention_mask.dim() == 3:
            extended_attention_mask = attention_mask[:, None, :, :]
        elif attention_mask.dim() == 2:
            # Provided a padding mask of dimensions [batch_size, seq_length]
            # - if the model is a decoder, apply a causal mask in addition to the padding mask
            # - if the model is an encoder, make the mask broadcastable to [batch_size, num_heads, seq_length, seq_length]
            if self.config.is_decoder:
                extended_attention_mask = ModuleUtilsMixin.create_extended_attention_mask_for_decoder(
                    input_shape, attention_mask, device
                )
            else:
                extended_attention_mask = attention_mask[:, None, None, :]
        else:
            raise ValueError(
                f"Wrong shape for input_ids (shape {input_shape}) or attention_mask (shape {attention_mask.shape})"
            )

        # Since attention_mask is 1.0 for positions we want to attend and 0.0 for
        # masked positions, this operation will create a tensor which is 0.0 for
        # positions we want to attend and the dtype's smallest value for masked positions.
        # Since we are adding it to the raw scores before the softmax, this is
        # effectively the same as removing these entirely.
        extended_attention_mask = extended_attention_mask.to(dtype=dtype)  # fp16 compatibility
        extended_attention_mask = (1.0 - extended_attention_mask) * torch.finfo(dtype).min
        return extended_attention_mask

    def get_head_mask(
        self, head_mask: Optional[Tensor], num_hidden_layers: int, is_attention_chunked: bool = False
    ) -> Tensor:
        """
        Prepare the head mask if needed.

        Args:
            head_mask (`torch.Tensor` with shape `[num_heads]` or `[num_hidden_layers x num_heads]`, *optional*):
                The mask indicating if we should keep the heads or not (1.0 for keep, 0.0 for discard).
            num_hidden_layers (`int`):
                The number of hidden layers in the model.
            is_attention_chunked (`bool`, *optional*, defaults to `False`):
                Whether or not the attentions scores are computed by chunks or not.

        Returns:
            `torch.Tensor` with shape `[num_hidden_layers x batch x num_heads x seq_length x seq_length]` or list with
            `[None]` for each layer.
        """
        if head_mask is not None:
            head_mask = self._convert_head_mask_to_5d(head_mask, num_hidden_layers)
            if is_attention_chunked is True:
                head_mask = head_mask.unsqueeze(-1)
        else:
            head_mask = [None] * num_hidden_layers

        return head_mask

    def _convert_head_mask_to_5d(self, head_mask, num_hidden_layers):
        """-> [num_hidden_layers x batch x num_heads x seq_length x seq_length]"""
        if head_mask.dim() == 1:
            head_mask = head_mask.unsqueeze(0).unsqueeze(0).unsqueeze(-1).unsqueeze(-1)
            head_mask = head_mask.expand(num_hidden_layers, -1, -1, -1, -1)
        elif head_mask.dim() == 2:
            head_mask = head_mask.unsqueeze(1).unsqueeze(-1).unsqueeze(-1)  # We can specify head_mask for each layer
        assert head_mask.dim() == 5, f"head_mask.dim != 5, instead {head_mask.dim()}"
        head_mask = head_mask.to(dtype=self.dtype)  # switch to float if need + fp16 compatibility
        return head_mask

    def num_parameters(self, only_trainable: bool = False, exclude_embeddings: bool = False) -> int:
        """
        Get number of (optionally, trainable or non-embeddings) parameters in the module.

        Args:
            only_trainable (`bool`, *optional*, defaults to `False`):
                Whether or not to return only the number of trainable parameters

            exclude_embeddings (`bool`, *optional*, defaults to `False`):
                Whether or not to return only the number of non-embeddings parameters

        Returns:
            `int`: The number of parameters.
        """

        if exclude_embeddings:
            embedding_param_names = [
                f"{name}.weight" for name, module_type in self.named_modules() if isinstance(module_type, nn.Embedding)
            ]
            total_parameters = [
                parameter for name, parameter in self.named_parameters() if name not in embedding_param_names
            ]
        else:
            total_parameters = list(self.parameters())

        total_numel = []
        is_loaded_in_4bit = getattr(self, "is_loaded_in_4bit", False)

        if is_loaded_in_4bit:
            if is_bitsandbytes_available():
                import bitsandbytes as bnb
            else:
                raise ValueError(
                    "bitsandbytes is not installed but it seems that the model has been loaded in 4bit precision, something went wrong"
                    " make sure to install bitsandbytes with `pip install bitsandbytes`. You also need a GPU. "
                )

        for param in total_parameters:
            if param.requires_grad or not only_trainable:
                # For 4bit models, we need to multiply the number of parameters by 2 as half of the parameters are
                # used for the 4bit quantization (uint8 tensors are stored)
                if is_loaded_in_4bit and isinstance(param, bnb.nn.Params4bit):
                    if hasattr(param, "element_size"):
                        num_bytes = param.element_size()
                    elif hasattr(param, "quant_storage"):
                        num_bytes = param.quant_storage.itemsize
                    else:
                        num_bytes = 1
                    total_numel.append(param.numel() * 2 * num_bytes)
                else:
                    total_numel.append(param.numel())

        return sum(total_numel)

    def estimate_tokens(self, input_dict: dict[str, Union[torch.Tensor, Any]]) -> int:
        """
        Helper function to estimate the total number of tokens from the model inputs.

        Args:
            inputs (`dict`): The model inputs.

        Returns:
            `int`: The total number of tokens.
        """
        if not hasattr(self, "warnings_issued"):
            self.warnings_issued = {}
        if self.main_input_name in input_dict:
            return input_dict[self.main_input_name].numel()
        elif "estimate_tokens" not in self.warnings_issued:
            logger.warning(
                "Could not estimate the number of tokens of the input, floating-point operations will not be computed"
            )
            self.warnings_issued["estimate_tokens"] = True
        return 0

    def floating_point_ops(
        self, input_dict: dict[str, Union[torch.Tensor, Any]], exclude_embeddings: bool = True
    ) -> int:
        """
        Get number of (optionally, non-embeddings) floating-point operations for the forward and backward passes of a
        batch with this transformer model. Default approximation neglects the quadratic dependency on the number of
        tokens (valid if `12 * d_model << sequence_length`) as laid out in [this
        paper](https://huggingface.co/papers/2001.08361) section 2.1. Should be overridden for transformers with parameter
        re-use e.g. Albert or Universal Transformers, or if doing long-range modeling with very high sequence lengths.

        Args:
            batch_size (`int`):
                The batch size for the forward pass.

            sequence_length (`int`):
                The number of tokens in each line of the batch.

            exclude_embeddings (`bool`, *optional*, defaults to `True`):
                Whether or not to count embedding and softmax operations.

        Returns:
            `int`: The number of floating-point operations.
        """

        return 6 * self.estimate_tokens(input_dict) * self.num_parameters(exclude_embeddings=exclude_embeddings)


class EmbeddingAccessMixin:
    """
    Base utilities to regroup getters and setters for embeddings.
    Introduces the `input_layer_embed` attribute, which indicates
    where the input embeddings come from and where they
    should be set.
    """

    _input_embed_layer = "embed_tokens"  # default layer that holds input embeddings.

    def get_input_embeddings(self) -> nn.Module:
        """
        Returns the model's input embeddings.

        Returns:
            `nn.Module`: A torch module mapping vocabulary to hidden states.
        """

        # 1) Check if the model has an attribute named 'embed_tokens' (the standard input embedding layer
        #  for most NLP models), and if so, return it.

        name = getattr(self, "_input_embed_layer", "embed_tokens")

        if (default_embedding := getattr(self, name, None)) is not None:
            return default_embedding
        # 2) encoder/decoder and VLMs like `Gemma3nForConditionalGeneration`

        if hasattr(self, "model") and hasattr(self.model, "embed_tokens"):
            return self.model.embed_tokens

        # 3) vanilla decoder‑only architectures
        elif hasattr(self, "embed_tokens"):
            return self.embed_tokens
        else:
            base_model = getattr(self, "base_model_prefix", None)
            if base_model is not None:
                base_model = getattr(self, base_model, None)
                if base_model is not None and base_model is not self:
                    return base_model.get_input_embeddings()
            raise NotImplementedError(
                f"`get_input_embeddings` not auto‑handled for {self.__class__.__name__}; "
                "please override in the subclass."
            )

    def set_input_embeddings(self, value: nn.Module):
        """Fallback setter that handles **~70 %** of models in the code‑base.

        Order of attempts:
        1. `self.model.embed_tokens`
        2. `self.embed_tokens`
        3. delegate to the *base model* if one exists
        4. otherwise raise `NotImplementedError` so subclasses still can (and
            should) override for exotic layouts.
        """

        # 1) encoder/decoder and VLMs like `Gemma3nForConditionalGeneration`
        name = getattr(self, "_input_embed_layer", "embed_tokens")
        if hasattr(self, "model") and hasattr(self.model, name):
            setattr(self.model, name, value)
        # 2) as well as vanilla decoder‑only architectures
        elif hasattr(self, name):
            setattr(self, name, value)
        # 3) recurse once into the registered *base* model (e.g. for encoder/decoder)
        elif getattr(self, self.base_model_prefix, self) is not self:
            base_model = getattr(self, self.base_model_prefix, self)
            base_model.set_input_embeddings(value)
        else:
            raise NotImplementedError(
                f"`set_input_embeddings` not auto‑handled for {self.__class__.__name__}; please override in the subclass."
            )

    def get_output_embeddings(self):
        if not hasattr(self, "lm_head"):
            return None
        try:
            # Speech / vision backbones raise here, so we return None.
            # Legit use of get_input_embs?
            self.get_input_embeddings()
        except NotImplementedError:
            return None
        return self.lm_head

    def set_output_embeddings(self, new_embeddings):
        """
        Sets the model's output embedding, defaulting to setting new_embeddings to lm_head.
        """
        if getattr(self, "lm_head"):
            self.lm_head = new_embeddings


class PreTrainedModel(nn.Module, EmbeddingAccessMixin, ModuleUtilsMixin, PushToHubMixin, PeftAdapterMixin):
    r"""
    Base class for all models.

    [`PreTrainedModel`] takes care of storing the configuration of the models and handles methods for loading,
    downloading and saving models as well as a few methods common to all models to:

        - resize the input embeddings,
        - prune heads in the self-attention heads.

    Class attributes (overridden by derived classes):

        - **config_class** ([`PretrainedConfig`]) -- A subclass of [`PretrainedConfig`] to use as configuration class
          for this model architecture.
        - **load_tf_weights** (`Callable`) -- A python *method* for loading a TensorFlow checkpoint in a PyTorch model,
          taking as arguments:

            - **model** ([`PreTrainedModel`]) -- An instance of the model on which to load the TensorFlow checkpoint.
            - **config** ([`PreTrainedConfig`]) -- An instance of the configuration associated to the model.
            - **path** (`str`) -- A path to the TensorFlow checkpoint.

        - **base_model_prefix** (`str`) -- A string indicating the attribute associated to the base model in derived
          classes of the same architecture adding modules on top of the base model.
        - **is_parallelizable** (`bool`) -- A flag indicating whether this model supports model parallelization.
        - **main_input_name** (`str`) -- The name of the principal input to the model (often `input_ids` for NLP
          models, `pixel_values` for vision models and `input_values` for speech models).
        - **can_record_outputs** (dict):"""

    config_class = None
    base_model_prefix = ""
    main_input_name = "input_ids"
    model_tags = None

    _checkpoint_conversion_mapping = {}  # used for BC support in VLMs, not meant to be used by new models

    _auto_class = None
    _no_split_modules = None
    _skip_keys_device_placement = None

    _keep_in_fp32_modules = None
    # the _keep_in_fp32_modules will avoid casting to anything other than float32, except bfloat16
    # to also prevent bfloat16 casting, use the _keep_in_fp32_modules_strict flag
    _keep_in_fp32_modules_strict = None

    # a list of `re` patterns of `state_dict` keys that should be removed from the list of missing
    # keys we find (keys inside the model but not in the checkpoint) and avoid unnecessary warnings.
    _keys_to_ignore_on_load_missing = None
    # a list of `re` patterns of `state_dict` keys that should be removed from the list of
    # unexpected keys we find (keys inside the checkpoint but not the model) and avoid unnecessary
    # warnings.
    _keys_to_ignore_on_load_unexpected = None
    # a list of `state_dict` keys to ignore when saving the model (useful for keys that aren't
    # trained, but which are either deterministic or tied variables)
    _keys_to_ignore_on_save = None
    # a list of `state_dict` keys that are potentially tied to another key in the state_dict.
    _tied_weights_keys = None

    is_parallelizable = False
    supports_gradient_checkpointing = False
    _is_stateful = False

    # Flash Attention support
    _supports_flash_attn = False

    # SDPA support
    _supports_sdpa = False

    # Flex Attention support
    _supports_flex_attn = False

    _can_compile_fullgraph = False

    # A tensor parallel plan to be applied to the model when TP is enabled. For
    # top-level models, this attribute is currently defined in respective model
    # code. For base models, this attribute comes from
    # `config.base_model_tp_plan` during `__init__`.
    # It should identify the layers exactly: if you want to TP model.language_model.layers.fc1
    # by passing `tp_plan` to the init, it should be {"model.language_model.layers.fc1":"colwise"}
    # for example.
    _tp_plan = None

    # tensor parallel degree to which model is sharded to.
    _tp_size = None

    # A pipeline parallel plan specifying the layers which may not be present
    # on all ranks when PP is enabled. For top-level models, this attribute is
    # currently defined in respective model code. For base models, this
    # attribute comes from `config.base_model_pp_plan` during `post_init`.
    #
    # The variable names for the inputs and outputs of the specified layers can
    # be indexed using the `PipelineParallel` enum as follows:
    # - `_pp_plan["layers"][PipelineParallel.inputs]`
    # - `_pp_plan["layers"][PipelineParallel.outputs]`
    _pp_plan = None

    # This flag signal that the model can be used as an efficient backend in TGI and vLLM
    # In practice, it means that they support attention interface functions, fully pass the kwargs
    # through all modules up to the Attention layer, can slice logits with Tensor, and have a default TP plan
    _supports_attention_backend = False
    _can_record_outputs = None

    @property
    @torch._dynamo.allow_in_graph
    def can_record_outputs(self) -> dict[str, OutputRecorder]:
        """
         Maps output names (e.g., "attentions", "hidden_states")
         to either:
             - A module class (e.g., `LlamaDecoderLayer`), using default index conventions:
                 * index=0 for "hidden_states"
                 * index=1 for "attentions"
             - Or an `OutputRecorder(...)` with `target_class`, optional `index`, and `layer_name`.

         Examples:
             These two are equivalent:

         ```python
             _can_record_outputs = {
                 "attentions": LlamaAttention,
                 "hidden_states": LlamaDecoderLayer
             }

             _can_record_outputs = {
                 "attentions": OutputRecorder(LlamaAttention, index=1),
                 "hidden_states": OutputRecorder(LlamaDecoderLayer, index=0)
             }
        ```

         This means you can record outputs from the same class, by specifying a layer name. Before
         collecting outputs, we check that they come from this layer.

         If you have cross attention that come from `LlamaAttention` and self attention that also
         come from `LlamaAttention` but from `self_attn` you can do this:

         ```python
         class LlamaModel(PreTrainedModel):
             _can_record_outputs = {
                 "attentions": OutputRecorder(LlamaAttention, index=1, layer-name="self_attn"),
                 "cross_attentions": OutputRecorder(LlamaAttention, index=1, layer_name="cross_attn")
             }

        ```
        """
        return self._can_record_outputs or {}

    @property
    def dummy_inputs(self) -> dict[str, torch.Tensor]:
        """
        `dict[str, torch.Tensor]`: Dummy inputs to do a forward pass in the network.
        """
        return {"input_ids": torch.tensor(DUMMY_INPUTS)}

    @property
    def framework(self) -> str:
        """
        :str: Identifies that this is a PyTorch model.
        """
        return "pt"

    def __init_subclass__(cls, **kwargs):
        super().__init_subclass__(**kwargs)
        # For BC we keep the original `config_class` definition in case
        # there is a `config_class` attribute (e.g. remote code models),
        # otherwise we derive it from the annotated `config` attribute.

        # defined in this particular subclass
        child_annotation = cls.__dict__.get("__annotations__", {}).get("config", None)
        child_attribute = cls.__dict__.get("config_class", None)

        # defined in the class (this subclass or any parent class)
        full_annotation = get_type_hints(cls).get("config", None)
        full_attribute = cls.config_class

        # priority (child class_config -> child annotation -> global class_config -> global annotation)
        if child_attribute is not None:
            cls.config_class = child_attribute
        elif child_annotation is not None:
            cls.config_class = child_annotation
        elif full_attribute is not None:
            cls.config_class = full_attribute
        elif full_annotation is not None:
            cls.config_class = full_annotation

    def __init__(self, config: PretrainedConfig, *inputs, **kwargs):
        super().__init__()
        if not isinstance(config, PretrainedConfig):
            raise TypeError(
                f"Parameter config in `{self.__class__.__name__}(config)` should be an instance of class "
                "`PretrainedConfig`. To create a model from a pretrained model use "
                f"`model = {self.__class__.__name__}.from_pretrained(PRETRAINED_MODEL_NAME)`"
            )
        self.config = config

        # Check the attention implementation is supported, or set it if not yet set (on the internal attr, to avoid
        # setting it recursively)
        self.config._attn_implementation_internal = self._check_and_adjust_attn_implementation(
            self.config._attn_implementation, is_init_check=True
        )

        # for initialization of the loss
        loss_type = self.__class__.__name__
        if loss_type not in LOSS_MAPPING:
            loss_groups = f"({'|'.join(LOSS_MAPPING)})"
            loss_type = re.findall(loss_groups, self.__class__.__name__)
            if len(loss_type) > 0:
                loss_type = loss_type[0]
            else:
                loss_type = None
        self.loss_type = loss_type

        self.name_or_path = config.name_or_path
        self.warnings_issued = {}
        self.generation_config = GenerationConfig.from_model_config(config) if self.can_generate() else None
        # Overwrite the class attribute to make it an instance attribute, so models like
        # `InstructBlipForConditionalGeneration` can dynamically update it without modifying the class attribute
        # when a different component (e.g. language_model) is used.
        self._keep_in_fp32_modules = copy.copy(self.__class__._keep_in_fp32_modules)
        self._keep_in_fp32_modules_strict = copy.copy(self.__class__._keep_in_fp32_modules_strict)

        self._no_split_modules = self._no_split_modules or []
        _CAN_RECORD_REGISTRY[str(self.__class__)] = self._can_record_outputs  # added for executorch support only

    def post_init(self):
        """
        A method executed at the end of each Transformer model initialization, to execute code that needs the model's
        modules properly initialized (such as weight initialization).

        This is also used when the user is running distributed code. We add hooks to the modules here, according to
        the model's tp_plan!
        """
        self.init_weights()
        self._backward_compatibility_gradient_checkpointing()

        # Make sure the modules correctly exist if the flag is active
        if self._keep_in_fp32_modules is not None or self._keep_in_fp32_modules_strict is not None:
            all_parameters = {name for name, _ in self.named_parameters() if len(name) > 0}
            unique_module_names = set()
            # Get all unique module names in the module graph, without the prefixes
            for param in all_parameters:
                unique_module_names.update(
                    [name for name in param.split(".") if not name.isnumeric() and name not in ["weight", "bias"]]
                )
            # Check that every module in the keep_in_fp32 list is part of the module graph
            if self._keep_in_fp32_modules is not None:
                for module in self._keep_in_fp32_modules:
                    if module not in unique_module_names:
                        raise ValueError(
                            f"{module} was specified in the `_keep_in_fp32_modules` list, but is not part of the modules in"
                            f" {self.__class__.__name__}"
                        )

            if self._keep_in_fp32_modules_strict is not None:
                for module in self._keep_in_fp32_modules_strict:
                    if module not in unique_module_names:
                        raise ValueError(
                            f"{module} was specified in the `_keep_in_fp32_modules_strict` list, but is not part of the modules in"
                            f" {self.__class__.__name__}"
                        )

        # If current model is a base model, attach `base_model_tp_plan` and `base_model_pp_plan` from config
        self._pp_plan = self.config.base_model_pp_plan.copy() if self.config.base_model_pp_plan is not None else None

    def dequantize(self):
        """
        Potentially dequantize the model in case it has been quantized by a quantization method that support
        dequantization.
        """
        hf_quantizer = getattr(self, "hf_quantizer", None)

        if hf_quantizer is None:
            raise ValueError("You need to first quantize your model in order to dequantize it")

        return hf_quantizer.dequantize(self)

    def _backward_compatibility_gradient_checkpointing(self):
        if self.supports_gradient_checkpointing and getattr(self.config, "gradient_checkpointing", False):
            self.gradient_checkpointing_enable()
            # Remove the attribute now that is has been consumed, so it's no saved in the config.
            delattr(self.config, "gradient_checkpointing")

    def add_model_tags(self, tags: Union[list[str], str]) -> None:
        r"""
        Add custom tags into the model that gets pushed to the Hugging Face Hub. Will
        not overwrite existing tags in the model.

        Args:
            tags (`Union[list[str], str]`):
                The desired tags to inject in the model

        Examples:

        ```python
        from transformers import AutoModel

        model = AutoModel.from_pretrained("google-bert/bert-base-cased")

        model.add_model_tags(["custom", "custom-bert"])

        # Push the model to your namespace with the name "my-custom-bert".
        model.push_to_hub("my-custom-bert")
        ```
        """
        if isinstance(tags, str):
            tags = [tags]

        if self.model_tags is None:
            self.model_tags = []

        for tag in tags:
            if tag not in self.model_tags:
                self.model_tags.append(tag)

    @classmethod
    @restore_default_torch_dtype
    def _from_config(cls, config, **kwargs):
        """
        All context managers that the model should be initialized under go here.

        Args:
            torch_dtype (`torch.dtype`, *optional*):
                Override the default `torch.dtype` and load the model under this dtype.
        """
        # when we init a model from within another model (e.g. VLMs) and dispatch on FA2
        # a warning is raised that dtype should be fp16. Since we never pass dtype from within
        # modeling code, we can try to infer it here same way as done in `from_pretrained`
        torch_dtype = kwargs.pop("torch_dtype", config.torch_dtype)
        if isinstance(torch_dtype, str):
            torch_dtype = getattr(torch, torch_dtype)

        # override default dtype if needed
        dtype_orig = None
        if torch_dtype is not None:
            dtype_orig = cls._set_default_torch_dtype(torch_dtype)

        # If passing `attn_implementation` as kwargs, respect it (it will be applied recursively on subconfigs)
        if "attn_implementation" in kwargs:
            config._attn_implementation = kwargs.pop("attn_implementation")

        if is_deepspeed_zero3_enabled() and not _is_quantized and not _is_ds_init_called:
            logger.info("Detected DeepSpeed ZeRO-3: activating zero.init() for this model")
            # this immediately partitions the model across all gpus, to avoid the overhead in time
            # and memory copying it on CPU or each GPU first
            import deepspeed

            init_contexts = [deepspeed.zero.Init(config_dict_or_path=deepspeed_config()), set_zero3_state()]
            with ContextManagers(init_contexts):
                model = cls(config, **kwargs)

        else:
            model = cls(config, **kwargs)

        # restore default dtype if it was modified
        if dtype_orig is not None:
            torch.set_default_dtype(dtype_orig)

        return model

    @classmethod
    def _set_default_torch_dtype(cls, dtype: torch.dtype) -> torch.dtype:
        """
        Change the default dtype and return the previous one. This is needed when wanting to instantiate the model
        under specific dtype.

        Args:
            dtype (`torch.dtype`):
                a floating dtype to set to.

        Returns:
            `torch.dtype`: the original `dtype` that can be used to restore `torch.set_default_dtype(dtype)` if it was
            modified. If it wasn't, returns `None`.

        Note `set_default_dtype` currently only works with floating-point types and asserts if for example,
        `torch.int64` is passed. So if a non-float `dtype` is passed this functions will throw an exception.
        """
        if not dtype.is_floating_point:
            raise ValueError(
                f"Can't instantiate {cls.__name__} model under dtype={dtype} since it is not a floating point dtype"
            )

        logger.info(f"Instantiating {cls.__name__} model under default dtype {dtype}.")
        dtype_orig = torch.get_default_dtype()
        torch.set_default_dtype(dtype)
        return dtype_orig

    @property
    def base_model(self) -> nn.Module:
        """
        `torch.nn.Module`: The main body of the model.
        """
        return getattr(self, self.base_model_prefix, self)

    @classmethod
    def can_generate(cls) -> bool:
        """
        Returns whether this model can generate sequences with `.generate()` from the `GenerationMixin`.

        Under the hood, on classes where this function returns True, some generation-specific changes are triggered:
        for instance, the model instance will have a populated `generation_config` attribute.

        Returns:
            `bool`: Whether this model can generate sequences with `.generate()`.
        """
        # Directly inherits `GenerationMixin` -> can generate
        if "GenerationMixin" in str(cls.__bases__):
            return True
        # The class inherits from a class that can generate (recursive check) -> can generate
        for base in cls.__bases__:
            if not hasattr(base, "can_generate"):
                continue
            if "PreTrainedModel" not in str(base) and base.can_generate():
                return True
        # Detects whether `prepare_inputs_for_generation` has been overwritten in the model. Prior to v4.45, this
        # was how we detected whether a model could generate.
        if hasattr(cls, "prepare_inputs_for_generation"):  # implicit: doesn't inherit `GenerationMixin`
            logger.warning(
                f"{cls.__name__} has generative capabilities, as `prepare_inputs_for_generation` is explicitly "
                "defined. However, it doesn't directly inherit from `GenerationMixin`. From 👉v4.50👈 onwards, "
                "`PreTrainedModel` will NOT inherit from `GenerationMixin`, and this model will lose the ability "
                "to call `generate` and other related functions."
                "\n  - If you're using `trust_remote_code=True`, you can get rid of this warning by loading the "
                "model with an auto class. See https://huggingface.co/docs/transformers/en/model_doc/auto#auto-classes"
                "\n  - If you are the owner of the model architecture code, please modify your model class such that "
                "it inherits from `GenerationMixin` (after `PreTrainedModel`, otherwise you'll get an exception)."
                "\n  - If you are not the owner of the model architecture class, please contact the model code owner "
                "to update it."
            )
        # Otherwise, can't generate
        return False

    def _flash_attn_2_can_dispatch(self, is_init_check: bool = False) -> bool:
        """
        Check the availability of Flash Attention 2 for a given model.

        Args:
            is_init_check (`bool`, *optional*):
                Whether this check is performed early, i.e. at __init__ time, or later when the model and its weights are
                fully instantiated. This is needed as we also check the devices of the weights, and/or if the model uses
                BetterTransformer, which are only available later after __init__. This allows to raise proper exceptions early
                before instantiating the full models if we know that the model does not support the requested attention.
        """
        torch_dtype = self.config.torch_dtype

        # check `supports_flash_attn_2` for BC with custom code. TODO: remove after a few releases
        if not (self._supports_flash_attn or getattr(self, "_supports_flash_attn_2", False)):
            raise ValueError(
                f"{self.__class__.__name__} does not support Flash Attention 2.0 yet. Please request to add support where"
                f" the model is hosted, on its model hub page: https://huggingface.co/{self.config._name_or_path}/discussions/new"
                " or in the Transformers GitHub repo: https://github.com/huggingface/transformers/issues/new"
            )

        if not is_flash_attn_2_available():
            preface = "FlashAttention2 has been toggled on, but it cannot be used due to the following error:"
            install_message = "Please refer to the documentation of https://huggingface.co/docs/transformers/perf_infer_gpu_one#flashattention-2 to install Flash Attention 2."

            # package `flash-attn` can not be installed on Ascend NPU, ignore related validation logi
            if importlib.util.find_spec("flash_attn") is None and not is_torch_npu_available():
                raise ImportError(f"{preface} the package flash_attn seems to be not installed. {install_message}")
            else:
                # Check FA2 installed version compatibility
                flash_attention_version = version.parse(importlib.metadata.version("flash_attn"))
                if torch.version.cuda:
                    if flash_attention_version < version.parse("2.1.0"):
                        raise ImportError(
                            f"{preface} you need flash_attn package version to be greater or equal than 2.1.0. Detected version {flash_attention_version}. {install_message}"
                        )
                    elif not torch.cuda.is_available():
                        raise ValueError(
                            f"{preface} Flash Attention 2 is not available on CPU. Please make sure torch can access a CUDA device."
                        )
                    else:
                        raise ImportError(f"{preface} Flash Attention 2 is not available. {install_message}")
                elif torch.version.hip:
                    if flash_attention_version < version.parse("2.0.4"):
                        raise ImportError(
                            f"{preface} you need flash_attn package version to be greater or equal than 2.0.4. Detected version {flash_attention_version}. {install_message}"
                        )
                    else:
                        raise ImportError(f"{preface} Flash Attention 2 is not available. {install_message}")

        if torch_dtype is None:
            logger.warning_once(
                "You are attempting to use Flash Attention 2 without specifying a torch dtype. This might lead to unexpected behaviour"
            )
        elif torch_dtype is not None and torch_dtype not in [torch.float16, torch.bfloat16]:
            logger.warning_once(
                "Flash Attention 2 only supports torch.float16 and torch.bfloat16 dtypes, but"
                f" the current dype in {self.__class__.__name__} is {torch_dtype}. You should run training or inference using Automatic Mixed-Precision via the `with torch.autocast(device_type='torch_device'):` decorator,"
                ' or load the model with the `torch_dtype` argument. Example: `model = AutoModel.from_pretrained("openai/whisper-tiny", attn_implementation="flash_attention_2", torch_dtype=torch.float16)`'
            )

        # With the early check, the parameters are not yet initalized correctly
        if not is_init_check:
            if getattr(self, "use_bettertransformer", False):
                raise ValueError(
                    "Flash Attention 2 and BetterTransformer API are not compatible. Please make sure to disable BetterTransformers by doing model.reverse_bettertransformer()"
                )

            param_devices = list({param.device for param in self.parameters()})
            if len(param_devices) == 1 and param_devices[0].type == "cpu":
                if torch.cuda.is_available():
                    logger.warning_once(
                        "You are attempting to use Flash Attention 2 with a model not initialized on GPU. Make sure to move the model to GPU"
                        " after initializing it on CPU with `model.to('cuda')`."
                    )
                elif is_torch_mlu_available():
                    logger.warning_once(
                        "You are attempting to use Flash Attention 2 with a model not initialized on MLU. Make sure to move the model to MLU"
                        " after initializing it on CPU with `model.to('mlu')`."
                    )
                else:
                    raise ValueError(
                        "You are attempting to use Flash Attention 2 with a model not initialized on GPU and with no GPU available. "
                        "This is not supported yet. Please make sure to have access to a GPU and either initialise the model on a GPU by passing a device_map "
                        "or initialising the model on CPU and then moving it to GPU."
                    )

        # If no error raise by this point, we can return `True`
        return True

    def _flash_attn_3_can_dispatch(self, is_init_check: bool = False) -> bool:
        """
        Check the availability of Flash Attention 3 for a given model.

        Args:
            is_init_check (`bool`, *optional*):
                Whether this check is performed early, i.e. at __init__ time, or later when the model and its weights are
                fully instantiated. This is needed as we also check the devices of the weights, and/or if the model uses
                BetterTransformer, which are only available later after __init__. This allows to raise proper exceptions early
                before instantiating the full models if we know that the model does not support the requested attention.
        """
        torch_dtype = self.config.torch_dtype

        if not self._supports_flash_attn:
            raise ValueError(
                f"{self.__class__.__name__} does not support Flash Attention 3 yet. Please request to add support where"
                f" the model is hosted, on its model hub page: https://huggingface.co/{self.config._name_or_path}/discussions/new"
                " or in the Transformers GitHub repo: https://github.com/huggingface/transformers/issues/new"
            )

        if not is_flash_attn_3_available():
            preface = "FlashAttention3 has been toggled on, but it cannot be used due to the following error:"

            if importlib.util.find_spec("flash_attn_3") is None:
                raise ImportError(f"{preface} the package flash_attn_3 seems to be not installed.")

            if torch.cuda.is_available():
                major, _ = torch.cuda.get_device_capability()
                if major < 9:
                    raise ValueError(
                        f"{preface} Flash Attention 3 requires compute capability >= 9.0, but found {torch.cuda.get_device_capability()} with compute capability {major}.0."
                    )
                else:
                    raise ImportError(f"{preface} Flash Attention 3 is not available.")
            else:
                raise ValueError(
                    f"{preface} Flash Attention 3 is not available on CPU. Please make sure torch can access a CUDA device."
                )

        if torch_dtype is None:
            logger.warning_once(
                "You are attempting to use Flash Attention 3 without specifying a torch dtype. This might lead to unexpected behaviour"
            )
        elif torch_dtype is not None and torch_dtype not in [torch.float16, torch.bfloat16]:
            logger.warning_once(
                "Flash Attention 3 only supports torch.float16 and torch.bfloat16 dtypes, but"
                f" the current dype in {self.__class__.__name__} is {torch_dtype}. You should run training or inference using Automatic Mixed-Precision via the `with torch.autocast(device_type='torch_device'):` decorator,"
                ' or load the model with the `torch_dtype` argument. Example: `model = AutoModel.from_pretrained("meta-llama/Llama-3.2-1B", attn_implementation="flash_attention_3", torch_dtype=torch.float16)`'
            )

        if getattr(self.config, "alibi", False) or getattr(self.config, "use_alibi", False):
            raise ValueError("Model is configured to use ALiBi, which is not supported by Flash Attention 3.")

        # Check for attention dropout, which is incompatible with FA3
        if hasattr(self.config, "attention_dropout") and self.config.attention_dropout > 0:
            raise ValueError(
                f"Model has attention_dropout={self.config.attention_dropout}, which is not supported by Flash Attention 3."
            )

        # With the early check, the parameters are not yet initalized correctly
        if not is_init_check:
            param_devices = list({param.device for param in self.parameters()})
            if len(param_devices) == 1 and param_devices[0].type == "cpu":
                if torch.cuda.is_available():
                    logger.warning_once(
                        "You are attempting to use Flash Attention 3 with a model not initialized on GPU. Make sure to move the model to GPU"
                        " after initializing it on CPU with `model.to('cuda')`."
                    )
                else:
                    raise ValueError(
                        "You are attempting to use Flash Attention 3 with a model not initialized on GPU and with no GPU available. "
                        "This is not supported yet. Please make sure to have access to a GPU and either initialise the model on a GPU by passing a device_map "
                        "or initialising the model on CPU and then moving it to GPU."
                    )

        return True

    def _sdpa_can_dispatch(self, is_init_check: bool = False) -> bool:
        """
        Check the availability of SDPA for a given model.

        Args:
            is_init_check (`bool`, *optional*):
                Whether this check is performed early, i.e. at __init__ time, or later when the model and its weights are
                fully instantiated. This is needed as we also check the devices of the weights, and/or if the model uses
                BetterTransformer, which are only available later after __init__. This allows to raise proper exceptions early
                before instantiating the full models if we know that the model does not support the requested attention.
        """
        if not self._supports_sdpa:
            raise ValueError(
                f"{self.__class__.__name__} does not support an attention implementation through torch.nn.functional.scaled_dot_product_attention yet."
                " Please request the support for this architecture: https://github.com/huggingface/transformers/issues/28005. If you believe"
                ' this error is a bug, please open an issue in Transformers GitHub repository and load your model with the argument `attn_implementation="eager"` meanwhile. Example: `model = AutoModel.from_pretrained("openai/whisper-tiny", attn_implementation="eager")`'
            )
        if not is_torch_sdpa_available():
            raise ImportError("PyTorch SDPA requirements in Transformers are not met. Please install torch>=2.1.1.")

        if (
            torch.version.hip is not None
            and torch.cuda.device_count() > 1
            and version.parse(torch.__version__) < version.parse("2.4.1")
        ):
            logger.warning_once(
                "Using the `SDPA` attention implementation on multi-gpu setup with ROCM may lead to performance issues due to the FA backend. Disabling it to use alternative backends."
            )
            torch.backends.cuda.enable_flash_sdp(False)

        if not is_init_check:
            if getattr(self, "use_bettertransformer", False):
                raise ValueError(
                    "SDPA and BetterTransformer API are not compatible. Please make sure to disable BetterTransformers by doing model.reverse_bettertransformer()"
                )

        return True

    def _flex_attn_can_dispatch(self, is_init_check: bool = False) -> bool:
        """
        Check the availability of Flex Attention for a given model.

        Args:
            is_init_check (`bool`, *optional*):
                Whether this check is performed early, i.e. at __init__ time, or later when the model and its weights are
                fully instantiated. This is needed as we also check the devices of the weights, and/or if the model uses
                BetterTransformer, which are only available later after __init__. This allows to raise proper exceptions early
                before instantiating the full models if we know that the model does not support the requested attention.
        """
        if not self._supports_flex_attn:
            raise ValueError(
                f"{self.__class__.__name__} does not support an attention implementation through torch's flex_attention."
                " Please request the support for this architecture: https://github.com/huggingface/transformers/issues/34809."
                " If you believe this error is a bug, please open an issue in Transformers GitHub repository"
                ' and load your model with the argument `attn_implementation="eager"` meanwhile.'
                ' Example: `model = AutoModel.from_pretrained("openai/whisper-tiny", attn_implementation="eager")`'
            )
        if not is_torch_flex_attn_available():
            raise ImportError(
                "PyTorch Flex Attention requirements in Transformers are not met. Please install torch>=2.5.0."
            )

        if not is_init_check:
            if getattr(self, "use_bettertransformer", False):
                raise ValueError(
                    "FlexAttention and BetterTransformer API are not compatible. Please make sure to disable BetterTransformers by doing model.reverse_bettertransformer()"
                )

        # If no error raise by this point, we can return `True`
        return True

    def _check_and_adjust_attn_implementation(
        self, attn_implementation: Optional[str], is_init_check: bool = False
    ) -> str:
        """
        Check that the `attn_implementation` exists and is supported by the models, and try to get the kernel from hub if
        it matches hf kernels pattern.

        Args:
            attn_implementation (`str` or `None`):
                The attention implementation to check for existence/validity.
            is_init_check (`bool`, *optional*):
                Whether this check is performed early, i.e. at __init__ time, or later when the model and its weights are
                fully instantiated. This is needed as we also check the devices of the weights, and/or if the model uses
                BetterTransformer, which are only available later after __init__. This allows to raise proper exceptions early
                before instantiating the full models if we know that the model does not support the requested attention.

        Returns:
            `str`: The final attention implementation to use, including potential fallbacks from sdpa to eager, or from
            None to sdpa (to potentially eager).
        """
        applicable_attn_implementation = "sdpa" if attn_implementation is None else attn_implementation
        if re.match(r"^[^/:]+/[^/:]+:?[^/:]+$", applicable_attn_implementation):
            if not is_kernels_available():
                raise ValueError("kernels is not installed. Please install it with `pip install kernels`.")

            # Extract repo_id and kernel_name from the string
            if ":" in applicable_attn_implementation:
                repo_id, kernel_name = attn_implementation.split(":")
                kernel_name = kernel_name.strip()
            else:
                repo_id = attn_implementation
                kernel_name = None
            repo_id = repo_id.strip()
            try:
                kernel = get_kernel(repo_id)
                if hasattr(kernel, "flash_attn_varlen_func"):
                    kernel_function = partial(flash_attention_forward, implementation=kernel)
                elif kernel_name is not None:
                    kernel_function = getattr(kernel, kernel_name)
                # Register it
                ALL_ATTENTION_FUNCTIONS.register(repo_id, kernel_function)
                ALL_MASK_ATTENTION_FUNCTIONS.register(repo_id, ALL_MASK_ATTENTION_FUNCTIONS["flash_attention_2"])
                applicable_attn_implementation = repo_id
            except Exception as e:
                logger.warning_once(
                    f"Could not find a kernel repository '{repo_id}' compatible with your device in the hub: {e}. Using "
                    "default attention implementation instead (sdpa if available, eager otherwise)."
                )
                applicable_attn_implementation = "sdpa"  # Try to fallback to sdpa in this case
        if applicable_attn_implementation not in ["eager"] + ALL_ATTENTION_FUNCTIONS.valid_keys():
            message = (
                f'Specified `attn_implementation="{attn_implementation}"` is not supported. The only possible arguments are '
                '`attn_implementation="eager"` (manual attention implementation)'
            )
            # check `supports_flash_attn_2` for BC with custom code. TODO: remove after a few releases
            if self._supports_flash_attn or getattr(self, "_supports_flash_attn_2", False):
                message += (
                    ', `"attn_implementation=flash_attention_3"` (implementation using flash attention 3)'
                    ', `"attn_implementation=flash_attention_2"` (implementation using flash attention 2)'
                )
            if self._supports_sdpa:
                message += ', `"attn_implementation=sdpa"` (implementation using torch.nn.functional.scaled_dot_product_attention)'
            if self._supports_flex_attn:
                message += ', `"attn_implementation=flex_attention"` (implementation using torch\'s flex_attention)'
            raise ValueError(message + ".")

        # Perform relevant checks
        if applicable_attn_implementation == "flash_attention_2":
            self._flash_attn_2_can_dispatch(is_init_check)
        elif applicable_attn_implementation == "flash_attention_3":
            self._flash_attn_3_can_dispatch(is_init_check)
        elif applicable_attn_implementation == "flex_attention":
            self._flex_attn_can_dispatch(is_init_check)
        elif applicable_attn_implementation == "sdpa":
            # Sdpa is the default, so we try it and fallback to eager otherwise when not possible
            try:
                self._sdpa_can_dispatch(is_init_check)
            except (ValueError, ImportError) as e:
                # In this case, sdpa was requested explicitly, but we can't use it, so let's raise
                if attn_implementation == "sdpa":
                    raise e
                applicable_attn_implementation = "eager"

        return applicable_attn_implementation

    @classmethod
    def _can_set_attn_implementation(cls) -> bool:
        """Detect whether the class supports setting its attention implementation dynamically. It is an ugly check based on
        opening the file, but avoids maintaining yet another property flag.
        """
        class_file = sys.modules[cls.__module__].__file__
        with open(class_file, "r") as f:
            code = f.read()
        # heuristic -> if we find those patterns, the model uses the correct interface
        return (
            "eager_attention_forward" in code and "ALL_ATTENTION_FUNCTIONS[self.config._attn_implementation]" in code
        )

    def set_attn_implementation(self, attn_implementation: Union[str, dict]):
        """
        Set the requested `attn_implementation` for this model.

        Args:
            attn_implementation (`str` or `dict`):
                The attention implementation to set for this model. It can be either a `str`, in which case it will be
                dispatched to all submodels if relevant, or a `dict` where keys are the sub_configs name, in which case each
                submodel will dispatch the corresponding value.
        """
        requested_implementation = (
            attn_implementation
            if not isinstance(attn_implementation, dict)
            else attn_implementation.get("", self.config._attn_implementation)
        )

        # At this point, the model was already instantiated, so instead of crashing on bad value, let's simply
        # warn the user that the requested value is not working
        if requested_implementation != self.config._attn_implementation:
            # In this case, raise
            if not self._can_set_attn_implementation():
                logger.warning(
                    f"{self.__class__.__name__} does not support setting its attention implementation dynamically, because it "
                    "does not follow the functional approach based on AttentionInterface "
                    "(see https://huggingface.co/docs/transformers/en/attention_interface)"
                )
            else:
                try:
                    applicable_attn_implementation = self._check_and_adjust_attn_implementation(
                        requested_implementation, is_init_check=False
                    )
                    # Apply the change (on the internal attr, to avoid setting it recursively)
                    self.config._attn_implementation_internal = applicable_attn_implementation
                except (ValueError, ImportError) as e:
                    logger.warning(
                        f"Impossible to set the requested `attn_implementation`. The following error was captured: {str(e)}"
                    )

        subconfigs_changed = set()
        # Apply it to all submodels as well
        for submodule in self.modules():
            # We found a submodel (which is not self) with a different config (otherwise, it may be the same "actual model",
            # e.g. ForCausalLM has a Model inside, but no need to check it again)
            if (
                submodule is not self
                and isinstance(submodule, PreTrainedModel)
                and submodule.config.__class__ != self.config.__class__
            ):
                sub_implementation = attn_implementation
                if isinstance(attn_implementation, dict):
                    for subconfig_key in self.config.sub_configs:
                        # We need to check for exact object match here, with `is`
                        if getattr(self.config, subconfig_key) is submodule.config:
                            sub_implementation = attn_implementation.get(
                                subconfig_key, submodule.config._attn_implementation
                            )
                            break
                submodule.set_attn_implementation(sub_implementation)
                subconfigs_changed.add(submodule.config.__class__)

        # We need this as some old and badly designed models use subconfigs without declaring the corresponding modules as PreTrainedModel
        for subconfig_key in self.config.sub_configs:
            subconfig = getattr(self.config, subconfig_key)
            requested_implementation = (
                attn_implementation
                if not isinstance(attn_implementation, dict)
                else attn_implementation.get(subconfig_key, subconfig._attn_implementation)
            )
            # This means we did not perform any check above for this particular subconfig -> set it in the dark if it is registered
            if (
                subconfig.__class__ not in subconfigs_changed
                and requested_implementation != subconfig._attn_implementation
                and requested_implementation in ["eager"] + ALL_ATTENTION_FUNCTIONS.valid_keys()
            ):
                subconfig._attn_implementation_internal = requested_implementation
                logger.warning(
                    f"We set the attention implementation for the sub-config `{subconfig_key}` to `{requested_implementation}` "
                    "without finding the associated sub-model. For this reason we could not check if the model supports it. "
                    "You may encounter undefined behavior."
                )

    def enable_input_require_grads(self):
        """
        Enables the gradients for the input embeddings. This is useful for fine-tuning adapter weights while keeping
        the model weights fixed.
        """

        def make_inputs_require_grads(module, input, output):
            output.requires_grad_(True)

        self._require_grads_hook = self.get_input_embeddings().register_forward_hook(make_inputs_require_grads)

    def disable_input_require_grads(self):
        """
        Removes the `_require_grads_hook`.
        """
        self._require_grads_hook.remove()

    def _init_weights(self, module):
        """
        Initialize the weights. This is quite general on purpose, in the spirit of what we usually do. For more complex
        initialization scheme, it should be overriden by the derived `PreTrainedModel` class. In case a model adds an explicit
        `nn.Parameter`, this method should also be overriden in order to initialize it correctly.
        """
        if hasattr(self.config, "initializer_range"):
            std = self.config.initializer_range
        else:
            # 0.02 is the standard default value accross the library
            std = getattr(self.config.get_text_config(), "initializer_range", 0.02)

        if isinstance(module, (nn.Linear, nn.Conv1d, nn.Conv2d, nn.Conv3d, nn.ConvTranspose1d, nn.ConvTranspose2d)):
            module.weight.data.normal_(mean=0.0, std=std)
            if module.bias is not None:
                module.bias.data.zero_()
        elif isinstance(module, nn.Embedding):
            module.weight.data.normal_(mean=0.0, std=std)
            if module.padding_idx is not None:
                module.weight.data[module.padding_idx].zero_()
        elif isinstance(module, nn.MultiheadAttention):
            # This uses torch's original init
            module._reset_parameters()
        # We cannot use `isinstance` on the RMSNorms or LayerNorms, as they usually are custom modules which change names
        # between modelings (because they are prefixed with the model name)
        elif (
            isinstance(
                module, (nn.LayerNorm, nn.RMSNorm, nn.GroupNorm, nn.BatchNorm1d, nn.BatchNorm2d, nn.BatchNorm3d)
            )
            or "LayerNorm" in module.__class__.__name__
            or "RMSNorm" in module.__class__.__name__
        ):
            # Norms can exist without weights (in which case they are None from torch primitives)
            if hasattr(module, "weight") and module.weight is not None:
                module.weight.data.fill_(1.0)
            if hasattr(module, "bias") and module.bias is not None:
                module.bias.data.zero_()

    def _initialize_weights(self, module):
        """
        Initialize the weights if they are not already initialized.
        """
        if getattr(module, "_is_hf_initialized", False):
            return
        self._init_weights(module)
        module._is_hf_initialized = True

    @torch.no_grad()
    def initialize_weights(self):
        """
        This is equivalent to calling `self.apply(self._initialize_weights)`, but correctly handles composite models.
        This function dynamically dispatches the correct `init_weights` function to the modules as we advance in the
        module graph along the recursion. It can handle an arbitrary number of sub-models. Without it, every composite
        model would have to recurse a second time on all sub-models explicitly in the outer-most `_init_weights`, which
        is extremely error prone and inefficient.

        Note that the `torch.no_grad()` decorator is very important as well, as most of our `_init_weights` do not use
        `torch.nn.init` functions (which are all no_grad by default), but simply do in-place ops such as
        `module.weight.data.zero_()`.
        """
        if not hasattr(torch.nn.Module, "smart_apply"):
            # This function is equivalent to `torch.nn.Module.apply`, except that it dynamically adjust the function
            # to apply as we go down the graph
            def smart_apply(self, fn):
                for module in self.children():
                    # We found a sub-model: recursively dispatch its own init function now!
                    if isinstance(module, PreTrainedModel):
                        module.smart_apply(module._initialize_weights)
                    else:
                        module.smart_apply(fn)
                fn(self)
                return self

            torch.nn.Module.smart_apply = smart_apply

        # Let the magic happen with this simple call
        self.smart_apply(self._initialize_weights)

    def tie_weights(self):
        """
        Tie the weights between the input embeddings and the output embeddings.

        If the `torchscript` flag is set in the configuration, can't handle parameter sharing so we are cloning the
        weights instead.
        """
        if getattr(self.config.get_text_config(decoder=True), "tie_word_embeddings", True):
            output_embeddings = self.get_output_embeddings()
            if output_embeddings is not None:
                self._tie_or_clone_weights(output_embeddings, self.get_input_embeddings())

        if getattr(self.config, "is_encoder_decoder", False) and getattr(self.config, "tie_encoder_decoder", False):
            if hasattr(self, self.base_model_prefix):
                self = getattr(self, self.base_model_prefix)
            tied_weights = self._tie_encoder_decoder_weights(
                self.encoder, self.decoder, self.base_model_prefix, "encoder"
            )
            # Setting a dynamic variable instead of `_tied_weights_keys` because it's a class
            # attributed not an instance member, therefore modifying it will modify the entire class
            # Leading to issues on subsequent calls by different tests or subsequent calls.
            self._dynamic_tied_weights_keys = tied_weights

        for module in self.modules():
            if hasattr(module, "_tie_weights"):
                module._tie_weights()

    @staticmethod
    def _tie_encoder_decoder_weights(
        encoder: nn.Module, decoder: nn.Module, base_model_prefix: str, base_encoder_name: str
    ):
        uninitialized_encoder_weights: list[str] = []
        tied_weights: list[str] = []
        if decoder.__class__ != encoder.__class__:
            logger.info(
                f"{decoder.__class__} and {encoder.__class__} are not equal. In this case make sure that all encoder"
                " weights are correctly initialized."
            )

        def tie_encoder_to_decoder_recursively(
            decoder_pointer: nn.Module,
            encoder_pointer: nn.Module,
            module_name: str,
            base_encoder_name: str,
            uninitialized_encoder_weights: list[str],
            depth=0,
            total_decoder_name="",
            total_encoder_name="",
        ):
            assert isinstance(decoder_pointer, nn.Module) and isinstance(encoder_pointer, nn.Module), (
                f"{decoder_pointer} and {encoder_pointer} have to be of type nn.Module"
            )
            if hasattr(decoder_pointer, "weight"):
                assert hasattr(encoder_pointer, "weight")
                encoder_pointer.weight = decoder_pointer.weight
                tied_weights.append(f"{base_encoder_name}{total_encoder_name}.weight")
                if hasattr(decoder_pointer, "bias"):
                    assert hasattr(encoder_pointer, "bias")
                    tied_weights.append(f"{base_encoder_name}{total_encoder_name}.bias")
                    encoder_pointer.bias = decoder_pointer.bias
                return

            encoder_modules = encoder_pointer._modules
            decoder_modules = decoder_pointer._modules
            if len(decoder_modules) > 0:
                assert len(encoder_modules) > 0, (
                    f"Encoder module {encoder_pointer} does not match decoder module {decoder_pointer}"
                )

                all_encoder_weights = {module_name + "/" + sub_name for sub_name in encoder_modules.keys()}
                encoder_layer_pos = 0
                for name in decoder_modules.keys():
                    if name.isdigit():
                        encoder_name = str(int(name) + encoder_layer_pos)
                        decoder_name = name
                        if not isinstance(decoder_modules[decoder_name], type(encoder_modules[encoder_name])) and len(
                            encoder_modules
                        ) != len(decoder_modules):
                            # this can happen if the name corresponds to the position in a list module list of layers
                            # in this case the decoder has added a cross-attention that the encoder does not have
                            # thus skip this step and subtract one layer pos from encoder
                            encoder_layer_pos -= 1
                            continue
                    elif name not in encoder_modules:
                        continue
                    elif depth > 500:
                        raise ValueError(
                            "Max depth of recursive function `tie_encoder_to_decoder` reached. It seems that there is"
                            " a circular dependency between two or more `nn.Modules` of your model."
                        )
                    else:
                        decoder_name = encoder_name = name
                    tie_encoder_to_decoder_recursively(
                        decoder_modules[decoder_name],
                        encoder_modules[encoder_name],
                        module_name + "/" + name,
                        base_encoder_name,
                        uninitialized_encoder_weights,
                        depth=depth + 1,
                        total_encoder_name=f"{total_encoder_name}.{encoder_name}",
                        total_decoder_name=f"{total_decoder_name}.{decoder_name}",
                    )
                    all_encoder_weights.remove(module_name + "/" + encoder_name)

                uninitialized_encoder_weights += list(all_encoder_weights)

        # tie weights recursively
        tie_encoder_to_decoder_recursively(
            decoder, encoder, base_model_prefix, base_encoder_name, uninitialized_encoder_weights
        )

        if len(uninitialized_encoder_weights) > 0:
            logger.warning(
                f"The following encoder weights were not tied to the decoder {uninitialized_encoder_weights}"
            )
        return tied_weights

    def _tie_or_clone_weights(self, output_embeddings, input_embeddings):
        """Tie or clone module weights depending of whether we are using TorchScript or not"""
        if self.config.torchscript:
            output_embeddings.weight = nn.Parameter(input_embeddings.weight.clone())
        else:
            output_embeddings.weight = input_embeddings.weight

        # Passing hooks over to the embeddings if needed
        # (currently limited to tensor parallel hooks and flags only)
        if hasattr(input_embeddings, "_is_hooked") and getattr(input_embeddings, "_hf_tp_plan", None):
            output_embeddings._is_hooked = input_embeddings._is_hooked
            output_embeddings._hf_tp_plan = input_embeddings._hf_tp_plan
            output_embeddings._forward_hooks = input_embeddings._forward_hooks
            output_embeddings._forward_pre_hooks = input_embeddings._forward_pre_hooks
            output_embeddings.__repr__ = (
                lambda: f"{output_embeddings.__repr__()}\nTP Plan: {output_embeddings._hf_tp_plan}"
            )

        if getattr(output_embeddings, "bias", None) is not None:
            output_embeddings.bias.data = nn.functional.pad(
                output_embeddings.bias.data,
                (
                    0,
                    output_embeddings.weight.shape[0] - output_embeddings.bias.shape[0],
                ),
                "constant",
                0,
            )
        if hasattr(output_embeddings, "out_features") and hasattr(input_embeddings, "num_embeddings"):
            output_embeddings.out_features = input_embeddings.num_embeddings

    def _get_no_split_modules(self, device_map: str):
        """
        Get the modules of the model that should not be spit when using device_map. We iterate through the modules to
        get the underlying `_no_split_modules`.

        Args:
            device_map (`str`):
                The device map value. Options are ["auto", "balanced", "balanced_low_0", "sequential"]

        Returns:
            `list[str]`: List of modules that should not be split
        """
        _no_split_modules = set()
        modules_to_check = [self]
        while len(modules_to_check) > 0:
            module = modules_to_check.pop(-1)
            # if the module does not appear in _no_split_modules, we also check the children
            if module.__class__.__name__ not in _no_split_modules:
                if isinstance(module, PreTrainedModel):
                    if module._no_split_modules is None:
                        raise ValueError(
                            f"{module.__class__.__name__} does not support `device_map='{device_map}'`. To implement support, the model "
                            "class needs to implement the `_no_split_modules` attribute."
                        )
                    else:
                        _no_split_modules = _no_split_modules | set(module._no_split_modules)
                modules_to_check += list(module.children())
        return list(_no_split_modules)

    def resize_token_embeddings(
        self,
        new_num_tokens: Optional[int] = None,
        pad_to_multiple_of: Optional[int] = None,
        mean_resizing: bool = True,
    ) -> nn.Embedding:
        """
        Resizes input token embeddings matrix of the model if `new_num_tokens != config.vocab_size`.

        Takes care of tying weights embeddings afterwards if the model class has a `tie_weights()` method.

        Arguments:
            new_num_tokens (`int`, *optional*):
                The new number of tokens in the embedding matrix. Increasing the size will add newly initialized
                vectors at the end. Reducing the size will remove vectors from the end. If not provided or `None`, just
                returns a pointer to the input tokens `torch.nn.Embedding` module of the model without doing anything.
            pad_to_multiple_of (`int`, *optional*):
                If set will pad the embedding matrix to a multiple of the provided value.If `new_num_tokens` is set to
                `None` will just pad the embedding to a multiple of `pad_to_multiple_of`.

                This is especially useful to enable the use of Tensor Cores on NVIDIA hardware with compute capability
                `>= 7.5` (Volta), or on TPUs which benefit from having sequence lengths be a multiple of 128. For more
                details about this, or help on choosing the correct value for resizing, refer to this guide:
                https://docs.nvidia.com/deeplearning/performance/dl-performance-matrix-multiplication/index.html#requirements-tc
            mean_resizing (`bool`):
                Whether to initialize the added embeddings from a multivariate normal distribution that has old embeddings' mean and
                covariance or to initialize them with a normal distribution that has a mean of zero and std equals `config.initializer_range`.

                Setting `mean_resizing` to `True` is useful when increasing the size of the embeddings of causal language models,
                where the generated tokens' probabilities won't be affected by the added embeddings because initializing the new embeddings with the
                old embeddings' mean will reduce the kl-divergence between the next token probability before and after adding the new embeddings.
                Refer to this article for more information: https://nlp.stanford.edu/~johnhew/vocab-expansion.html

        Return:
            `torch.nn.Embedding`: Pointer to the input tokens Embeddings Module of the model.
        """
        model_embeds = self._resize_token_embeddings(new_num_tokens, pad_to_multiple_of, mean_resizing)
        if new_num_tokens is None and pad_to_multiple_of is None:
            return model_embeds

        # Since we are basically reusing the same old embeddings with new weight values, gathering is required
        is_quantized = hasattr(self, "hf_quantizer") and self.hf_quantizer is not None
        if is_deepspeed_zero3_enabled() and not is_quantized:
            import deepspeed

            with deepspeed.zero.GatheredParameters(model_embeds.weight, modifier_rank=None):
                vocab_size = model_embeds.weight.shape[0]
        else:
            vocab_size = model_embeds.weight.shape[0]

        # Update base model and current model config.
        self.config.get_text_config().vocab_size = vocab_size
        self.vocab_size = vocab_size

        # Tie weights again if needed
        self.tie_weights()

        return model_embeds

    def _resize_token_embeddings(self, new_num_tokens, pad_to_multiple_of=None, mean_resizing=True):
        old_embeddings = self.get_input_embeddings()
        new_embeddings = self._get_resized_embeddings(
            old_embeddings, new_num_tokens, pad_to_multiple_of, mean_resizing
        )
        if hasattr(old_embeddings, "_hf_hook"):
            hook = old_embeddings._hf_hook
            add_hook_to_module(new_embeddings, hook)
        old_embeddings_requires_grad = old_embeddings.weight.requires_grad
        new_embeddings.requires_grad_(old_embeddings_requires_grad)
        self.set_input_embeddings(new_embeddings)
        is_quantized = hasattr(self, "hf_quantizer") and self.hf_quantizer is not None

        # Update new_num_tokens with the actual size of new_embeddings
        if pad_to_multiple_of is not None:
            if is_deepspeed_zero3_enabled() and not is_quantized:
                import deepspeed

                with deepspeed.zero.GatheredParameters(new_embeddings.weight, modifier_rank=None):
                    new_num_tokens = new_embeddings.weight.shape[0]
            else:
                new_num_tokens = new_embeddings.weight.shape[0]

        # if word embeddings are not tied, make sure that lm head is resized as well
        if (
            self.get_output_embeddings() is not None
            and not self.config.get_text_config(decoder=True).tie_word_embeddings
        ):
            old_lm_head = self.get_output_embeddings()
            if isinstance(old_lm_head, torch.nn.Embedding):
                new_lm_head = self._get_resized_embeddings(old_lm_head, new_num_tokens, mean_resizing=mean_resizing)
            else:
                new_lm_head = self._get_resized_lm_head(old_lm_head, new_num_tokens, mean_resizing=mean_resizing)
            if hasattr(old_lm_head, "_hf_hook"):
                hook = old_lm_head._hf_hook
                add_hook_to_module(new_lm_head, hook)
            old_lm_head_requires_grad = old_lm_head.weight.requires_grad
            new_lm_head.requires_grad_(old_lm_head_requires_grad)
            self.set_output_embeddings(new_lm_head)

        return self.get_input_embeddings()

    def _get_resized_embeddings(
        self,
        old_embeddings: nn.Embedding,
        new_num_tokens: Optional[int] = None,
        pad_to_multiple_of: Optional[int] = None,
        mean_resizing: bool = True,
    ) -> nn.Embedding:
        """
        Build a resized Embedding Module from a provided token Embedding Module. Increasing the size will add newly
        initialized vectors at the end. Reducing the size will remove vectors from the end

        Args:
            old_embeddings (`torch.nn.Embedding`):
                Old embeddings to be resized.
            new_num_tokens (`int`, *optional*):
                New number of tokens in the embedding matrix.

                Increasing the size will add newly initialized vectors at the end. Reducing the size will remove
                vectors from the end. If not provided or `None`, just returns a pointer to the input tokens
                `torch.nn.Embedding` module of the model without doing anything.
            pad_to_multiple_of (`int`, *optional*):
                If set will pad the embedding matrix to a multiple of the provided value. If `new_num_tokens` is set to
                `None` will just pad the embedding to a multiple of `pad_to_multiple_of`.

                This is especially useful to enable the use of Tensor Cores on NVIDIA hardware with compute capability
                `>= 7.5` (Volta), or on TPUs which benefit from having sequence lengths be a multiple of 128. For more
                details about this, or help on choosing the correct value for resizing, refer to this guide:
                https://docs.nvidia.com/deeplearning/performance/dl-performance-matrix-multiplication/index.html#requirements-tc
            mean_resizing (`bool`):
                Whether to initialize the added embeddings from a multivariate normal distribution that has old embeddings' mean and
                covariance or to initialize them with a normal distribution that has a mean of zero and std equals `config.initializer_range`.

                Setting `mean_resizing` to `True` is useful when increasing the size of the embeddings of causal language models,
                where the generated tokens' probabilities will not be affected by the added embeddings because initializing the new embeddings with the
                old embeddings' mean will reduce the kl-divergence between the next token probability before and after adding the new embeddings.
                Refer to this article for more information: https://nlp.stanford.edu/~johnhew/vocab-expansion.html


        Return:
            `torch.nn.Embedding`: Pointer to the resized Embedding Module or the old Embedding Module if
            `new_num_tokens` is `None`
        """

        if pad_to_multiple_of is not None:
            if not isinstance(pad_to_multiple_of, int):
                raise ValueError(
                    f"Asking to pad the embedding matrix to a multiple of `{pad_to_multiple_of}`, which is not and integer. Please make sure to pass an integer"
                )
            if new_num_tokens is None:
                new_num_tokens = old_embeddings.weight.shape[0]
            new_num_tokens = ((new_num_tokens + pad_to_multiple_of - 1) // pad_to_multiple_of) * pad_to_multiple_of
        else:
            logger.info(
                "You are resizing the embedding layer without providing a `pad_to_multiple_of` parameter. This means that the new embedding"
                f" dimension will be {new_num_tokens}. This might induce some performance reduction as *Tensor Cores* will not be available."
                " For more details about this, or help on choosing the correct value for resizing, refer to this guide:"
                " https://docs.nvidia.com/deeplearning/performance/dl-performance-matrix-multiplication/index.html#requirements-tc"
            )

        if new_num_tokens is None:
            return old_embeddings

        is_quantized = hasattr(self, "hf_quantizer") and self.hf_quantizer is not None
        if is_deepspeed_zero3_enabled() and not is_quantized:
            import deepspeed

            with deepspeed.zero.GatheredParameters(old_embeddings.weight, modifier_rank=None):
                old_num_tokens, old_embedding_dim = old_embeddings.weight.size()
        else:
            old_num_tokens, old_embedding_dim = old_embeddings.weight.size()

        if old_num_tokens == new_num_tokens and not is_deepspeed_zero3_enabled():
            return old_embeddings

        if not isinstance(old_embeddings, nn.Embedding):
            raise TypeError(
                f"Old embeddings are of type {type(old_embeddings)}, which is not an instance of {nn.Embedding}. You"
                " should either use a different resize function or make sure that `old_embeddings` are an instance of"
                f" {nn.Embedding}."
            )

        # Build new embeddings

        # When using DeepSpeed ZeRO-3, we shouldn't create new embeddings with DeepSpeed init
        # because the shape of the new embedding layer is used across various modeling files
        # as well as to update config vocab size. Shape will be 0 when using DeepSpeed init leading
        # to errors when training.
        new_embeddings = nn.Embedding(
            new_num_tokens,
            old_embedding_dim,
            device=old_embeddings.weight.device,
            dtype=old_embeddings.weight.dtype,
        )

        if new_num_tokens > old_num_tokens and not mean_resizing:
            # initialize new embeddings (in particular added tokens) with a mean of 0 and std equals `config.initializer_range`.
            self._init_weights(new_embeddings)

        elif new_num_tokens > old_num_tokens and mean_resizing:
            # initialize new embeddings  (in particular added tokens). The new embeddings will be initialized
            # from a multivariate normal distribution that has old embeddings' mean and covariance.
            # as described in this article: https://nlp.stanford.edu/~johnhew/vocab-expansion.html
            logger.warning_once(
                "The new embeddings will be initialized from a multivariate normal distribution that has old embeddings' mean and covariance. "
                "As described in this article: https://nlp.stanford.edu/~johnhew/vocab-expansion.html. "
                "To disable this, use `mean_resizing=False`"
            )

            added_num_tokens = new_num_tokens - old_num_tokens
            if is_deepspeed_zero3_enabled() and not is_quantized:
                import deepspeed

                with deepspeed.zero.GatheredParameters([old_embeddings.weight], modifier_rank=None):
                    self._init_added_embeddings_weights_with_mean(
                        old_embeddings, new_embeddings, old_embedding_dim, old_num_tokens, added_num_tokens
                    )
            else:
                self._init_added_embeddings_weights_with_mean(
                    old_embeddings, new_embeddings, old_embedding_dim, old_num_tokens, added_num_tokens
                )

        # Copy token embeddings from the previous weights

        # numbers of tokens to copy
        n = min(old_num_tokens, new_num_tokens)

        if is_deepspeed_zero3_enabled() and not is_quantized:
            import deepspeed

            params = [old_embeddings.weight, new_embeddings.weight]
            with deepspeed.zero.GatheredParameters(params, modifier_rank=0):
                new_embeddings.weight.data[:n, :] = old_embeddings.weight.data[:n, :]
        else:
            new_embeddings.weight.data[:n, :] = old_embeddings.weight.data[:n, :]

        # Replace weights in old_embeddings and return to maintain the same embedding type.
        # This ensures correct functionality when a Custom Embedding class is passed as input.
        # The input and output embedding types remain consistent. (c.f. https://github.com/huggingface/transformers/pull/31979)
        if is_deepspeed_zero3_enabled() and not is_quantized:
            import deepspeed

            params = [old_embeddings.weight, new_embeddings.weight]
            with deepspeed.zero.GatheredParameters(params, modifier_rank=0):
                old_embeddings.weight = new_embeddings.weight
                old_embeddings.num_embeddings = new_embeddings.weight.data.shape[0]

                # If the new number of tokens is smaller than the original `padding_idx`, the `padding_idx`
                # will be set to `None` in the resized embeddings.
                if old_embeddings.padding_idx is not None and (new_num_tokens - 1) < old_embeddings.padding_idx:
                    old_embeddings.padding_idx = None
        else:
            old_embeddings.weight.data = new_embeddings.weight.data
            old_embeddings.num_embeddings = new_embeddings.weight.data.shape[0]
            if old_embeddings.padding_idx is not None and (new_num_tokens - 1) < old_embeddings.padding_idx:
                old_embeddings.padding_idx = None

        return old_embeddings

    def _get_resized_lm_head(
        self,
        old_lm_head: nn.Linear,
        new_num_tokens: Optional[int] = None,
        transposed: Optional[bool] = False,
        mean_resizing: bool = True,
    ) -> nn.Linear:
        """
        Build a resized Linear Module from a provided old Linear Module. Increasing the size will add newly initialized
        vectors at the end. Reducing the size will remove vectors from the end

        Args:
            old_lm_head (`torch.nn.Linear`):
                Old lm head liner layer to be resized.
            new_num_tokens (`int`, *optional*):
                New number of tokens in the linear matrix.

                Increasing the size will add newly initialized vectors at the end. Reducing the size will remove
                vectors from the end. If not provided or `None`, just returns a pointer to the input tokens
                `torch.nn.Linear` module of the model without doing anything. transposed (`bool`, *optional*, defaults
                to `False`): Whether `old_lm_head` is transposed or not. If True `old_lm_head.size()` is `lm_head_dim,
                vocab_size` else `vocab_size, lm_head_dim`.
            mean_resizing (`bool`):
                Whether to initialize the added embeddings from a multivariate normal distribution that has old embeddings' mean and
                covariance or to initialize them with a normal distribution that has a mean of zero and std equals `config.initializer_range`.

                Setting `mean_resizing` to `True` is useful when increasing the size of the embeddings of causal language models,
                where the generated tokens' probabilities will not be affected by the added embeddings because initializing the new embeddings with the
                old embeddings' mean will reduce the kl-divergence between the next token probability before and after adding the new embeddings.
                Refer to this article for more information: https://nlp.stanford.edu/~johnhew/vocab-expansion.html

        Return:
            `torch.nn.Linear`: Pointer to the resized Linear Module or the old Linear Module if `new_num_tokens` is
            `None`
        """

        if new_num_tokens is None:
            return old_lm_head

        is_quantized = hasattr(self, "hf_quantizer") and self.hf_quantizer is not None
        if is_deepspeed_zero3_enabled() and not is_quantized:
            import deepspeed

            with deepspeed.zero.GatheredParameters(old_lm_head.weight, modifier_rank=None):
                old_num_tokens, old_lm_head_dim = (
                    old_lm_head.weight.size() if not transposed else old_lm_head.weight.t().size()
                )
        else:
            old_num_tokens, old_lm_head_dim = (
                old_lm_head.weight.size() if not transposed else old_lm_head.weight.t().size()
            )

        if old_num_tokens == new_num_tokens and not is_deepspeed_zero3_enabled():
            return old_lm_head

        if not isinstance(old_lm_head, nn.Linear):
            raise TypeError(
                f"Old language model head is of type {type(old_lm_head)}, which is not an instance of {nn.Linear}. You"
                " should either use a different resize function or make sure that `old_lm_head` are an instance of"
                f" {nn.Linear}."
            )

        # Build new lm head
        new_lm_head_shape = (old_lm_head_dim, new_num_tokens) if not transposed else (new_num_tokens, old_lm_head_dim)
        has_new_lm_head_bias = old_lm_head.bias is not None

        # When using DeepSpeed ZeRO-3, we shouldn't create new embeddings with DeepSpeed init
        # because the shape of the new embedding layer is used across various modeling files
        # as well as to update config vocab size. Shape will be 0 when using DeepSpeed init leading
        # to errors when training.
        new_lm_head = nn.Linear(
            *new_lm_head_shape,
            bias=has_new_lm_head_bias,
            device=old_lm_head.weight.device,
            dtype=old_lm_head.weight.dtype,
        )

        if new_num_tokens > old_num_tokens and not mean_resizing:
            # initialize new embeddings (in particular added tokens) with a mean of 0 and std equals `config.initializer_range`.
            self._init_weights(new_lm_head)

        elif new_num_tokens > old_num_tokens and mean_resizing:
            # initialize new lm_head weights (in particular added tokens). The new lm_head weights
            # will be initialized from a multivariate normal distribution that has old embeddings' mean and covariance.
            # as described in this article: https://nlp.stanford.edu/~johnhew/vocab-expansion.html
            logger.warning_once(
                "The new lm_head weights will be initialized from a multivariate normal distribution that has old embeddings' mean and covariance. "
                "As described in this article: https://nlp.stanford.edu/~johnhew/vocab-expansion.html. "
                "To disable this, use `mean_resizing=False`"
            )

            added_num_tokens = new_num_tokens - old_num_tokens
            if is_deepspeed_zero3_enabled() and not is_quantized:
                import deepspeed

                params = [old_lm_head.weight]
                if has_new_lm_head_bias:
                    params += [old_lm_head.bias]
                with deepspeed.zero.GatheredParameters(params, modifier_rank=None):
                    self._init_added_lm_head_weights_with_mean(
                        old_lm_head, new_lm_head, old_lm_head_dim, old_num_tokens, added_num_tokens, transposed
                    )
                    if has_new_lm_head_bias:
                        self._init_added_lm_head_bias_with_mean(old_lm_head, new_lm_head, added_num_tokens)

            else:
                self._init_added_lm_head_weights_with_mean(
                    old_lm_head, new_lm_head, old_lm_head_dim, old_num_tokens, added_num_tokens, transposed
                )
                if has_new_lm_head_bias:
                    self._init_added_lm_head_bias_with_mean(old_lm_head, new_lm_head, added_num_tokens)

        num_tokens_to_copy = min(old_num_tokens, new_num_tokens)

        if is_deepspeed_zero3_enabled() and not is_quantized:
            import deepspeed

            params = [old_lm_head.weight, old_lm_head.bias, new_lm_head.weight, new_lm_head.bias]
            with deepspeed.zero.GatheredParameters(params, modifier_rank=0):
                self._copy_lm_head_original_to_resized(
                    new_lm_head, old_lm_head, num_tokens_to_copy, transposed, has_new_lm_head_bias
                )
        else:
            self._copy_lm_head_original_to_resized(
                new_lm_head, old_lm_head, num_tokens_to_copy, transposed, has_new_lm_head_bias
            )

        return new_lm_head

    def _init_added_embeddings_weights_with_mean(
        self, old_embeddings, new_embeddings, old_embedding_dim, old_num_tokens, added_num_tokens
    ):
        old_embeddings_weight = old_embeddings.weight.data.to(torch.float32)
        mean_embeddings = torch.mean(old_embeddings_weight, axis=0)
        old_centered_embeddings = old_embeddings_weight - mean_embeddings
        covariance = old_centered_embeddings.T @ old_centered_embeddings / old_num_tokens

        # Check if the covariance is positive definite.
        epsilon = 1e-9
        is_covariance_psd = constraints.positive_definite.check(epsilon * covariance).all()
        if is_covariance_psd:
            # If covariances is positive definite, a distribution can be created. and we can sample new weights from it.
            distribution = torch.distributions.multivariate_normal.MultivariateNormal(
                mean_embeddings, covariance_matrix=epsilon * covariance
            )
            new_embeddings.weight.data[-1 * added_num_tokens :, :] = distribution.sample(
                sample_shape=(added_num_tokens,)
            ).to(old_embeddings.weight.dtype)
        else:
            # Otherwise, just initialize with the mean. because distribution will not be created.
            new_embeddings.weight.data[-1 * added_num_tokens :, :] = (
                mean_embeddings[None, :].repeat(added_num_tokens, 1).to(old_embeddings.weight.dtype)
            )

    def _init_added_lm_head_weights_with_mean(
        self,
        old_lm_head,
        new_lm_head,
        old_lm_head_dim,
        old_num_tokens,
        added_num_tokens,
        transposed=False,
    ):
        if transposed:
            # Transpose to the desired shape for the function.
            new_lm_head.weight.data = new_lm_head.weight.data.T
            old_lm_head.weight.data = old_lm_head.weight.data.T

        # The same initialization logic as Embeddings.
        self._init_added_embeddings_weights_with_mean(
            old_lm_head, new_lm_head, old_lm_head_dim, old_num_tokens, added_num_tokens
        )

        if transposed:
            # Transpose again to the correct shape.
            new_lm_head.weight.data = new_lm_head.weight.data.T
            old_lm_head.weight.data = old_lm_head.weight.data.T

    def _init_added_lm_head_bias_with_mean(self, old_lm_head, new_lm_head, added_num_tokens):
        bias_mean = torch.mean(old_lm_head.bias.data, axis=0, dtype=torch.float32)
        bias_std = torch.std(old_lm_head.bias.data, axis=0).to(torch.float32)
        new_lm_head.bias.data[-1 * added_num_tokens :].normal_(mean=bias_mean, std=1e-9 * bias_std)

    def _copy_lm_head_original_to_resized(
        self, new_lm_head, old_lm_head, num_tokens_to_copy, transposed, has_new_lm_head_bias
    ):
        # Copy old lm head weights to new lm head
        if not transposed:
            new_lm_head.weight.data[:num_tokens_to_copy, :] = old_lm_head.weight.data[:num_tokens_to_copy, :]
        else:
            new_lm_head.weight.data[:, :num_tokens_to_copy] = old_lm_head.weight.data[:, :num_tokens_to_copy]

        # Copy bias weights to new lm head
        if has_new_lm_head_bias:
            new_lm_head.bias.data[:num_tokens_to_copy] = old_lm_head.bias.data[:num_tokens_to_copy]

    def resize_position_embeddings(self, new_num_position_embeddings: int):
        raise NotImplementedError(
            f"`resize_position_embeddings` is not implemented for {self.__class__}`. To implement it, you should "
            f"overwrite this method in the class {self.__class__} in `modeling_{self.__class__.__module__}.py`"
        )

    def get_position_embeddings(self) -> Union[nn.Embedding, tuple[nn.Embedding]]:
        raise NotImplementedError(
            f"`get_position_embeddings` is not implemented for {self.__class__}`. To implement it, you should "
            f"overwrite this method in the class {self.__class__} in `modeling_{self.__class__.__module__}.py`"
        )

    def init_weights(self):
        """
        If needed prunes and maybe initializes weights. If using a custom `PreTrainedModel`, you need to implement any
        initialization logic in `_init_weights`.
        """
        # Prune heads if needed
        if self.config.pruned_heads:
            self.prune_heads(self.config.pruned_heads)

        if _init_weights:
            # Initialize weights
            self.initialize_weights()

            # Tie weights should be skipped when not initializing all weights
            # since from_pretrained(...) calls tie weights anyways
            self.tie_weights()

    def prune_heads(self, heads_to_prune: dict[int, list[int]]):
        """
        Prunes heads of the base model.

        Arguments:
            heads_to_prune (`dict[int, list[int]]`):
                Dictionary with keys being selected layer indices (`int`) and associated values being the list of heads
                to prune in said layer (list of `int`). For instance {1: [0, 2], 2: [2, 3]} will prune heads 0 and 2 on
                layer 1 and heads 2 and 3 on layer 2.
        """
        # save new sets of pruned heads as union of previously stored pruned heads and newly pruned heads
        for layer, heads in heads_to_prune.items():
            union_heads = set(self.config.pruned_heads.get(layer, [])) | set(heads)
            self.config.pruned_heads[layer] = list(union_heads)  # Unfortunately we have to store it as list for JSON

        self.base_model._prune_heads(heads_to_prune)

    def gradient_checkpointing_enable(self, gradient_checkpointing_kwargs=None):
        """
        Activates gradient checkpointing for the current model.

        Note that in other frameworks this feature can be referred to as "activation checkpointing" or "checkpoint
        activations".

        We pass the `__call__` method of the modules instead of `forward` because `__call__` attaches all the hooks of
        the module. https://discuss.pytorch.org/t/any-different-between-model-input-and-model-forward-input/3690/2

        Args:
            gradient_checkpointing_kwargs (dict, *optional*):
                Additional keyword arguments passed along to the `torch.utils.checkpoint.checkpoint` function.
        """
        if not self.supports_gradient_checkpointing:
            raise ValueError(f"{self.__class__.__name__} does not support gradient checkpointing.")

        if gradient_checkpointing_kwargs is None:
            gradient_checkpointing_kwargs = {"use_reentrant": True}

        gradient_checkpointing_func = functools.partial(checkpoint, **gradient_checkpointing_kwargs)

        # For old GC format (transformers < 4.35.0) for models that live on the Hub
        # we will fall back to the overwritten `_set_gradient_checkpointing` method
        _is_using_old_format = "value" in inspect.signature(self._set_gradient_checkpointing).parameters

        if not _is_using_old_format:
            self._set_gradient_checkpointing(enable=True, gradient_checkpointing_func=gradient_checkpointing_func)
        else:
            self.apply(partial(self._set_gradient_checkpointing, value=True))
            logger.warning(
                "You are using an old version of the checkpointing format that is deprecated (We will also silently ignore `gradient_checkpointing_kwargs` in case you passed it)."
                "Please update to the new format on your modeling file. To use the new format, you need to completely remove the definition of the method `_set_gradient_checkpointing` in your model."
            )

        if getattr(self, "_hf_peft_config_loaded", False):
            # When using PEFT + gradient checkpointing + Trainer we need to make sure the input has requires_grad=True
            # we do it also on PEFT: https://github.com/huggingface/peft/blob/85013987aa82aa1af3da1236b6902556ce3e483e/src/peft/peft_model.py#L334
            # When training with PEFT, only LoRA layers will have requires grad set to True, but the output of frozen layers need to propagate
            # the gradients to make sure the gradient flows.
            self.enable_input_require_grads()

    def _set_gradient_checkpointing(self, enable: bool = True, gradient_checkpointing_func: Callable = checkpoint):
        is_gradient_checkpointing_set = False

        # Apply it on the top-level module in case the top-level modules supports it
        # for example, LongT5Stack inherits from `PreTrainedModel`.
        if hasattr(self, "gradient_checkpointing"):
            self._gradient_checkpointing_func = gradient_checkpointing_func
            self.gradient_checkpointing = enable
            is_gradient_checkpointing_set = True

        for module in self.modules():
            if hasattr(module, "gradient_checkpointing"):
                module._gradient_checkpointing_func = gradient_checkpointing_func
                module.gradient_checkpointing = enable
                is_gradient_checkpointing_set = True

        if not is_gradient_checkpointing_set:
            raise ValueError(
                f"{self.__class__.__name__} is not compatible with gradient checkpointing. Make sure all the architecture support it by setting a boolean attribute"
                " `gradient_checkpointing` to modules of the model that uses checkpointing."
            )

    def gradient_checkpointing_disable(self):
        """
        Deactivates gradient checkpointing for the current model.

        Note that in other frameworks this feature can be referred to as "activation checkpointing" or "checkpoint
        activations".
        """
        if self.supports_gradient_checkpointing:
            # For old GC format (transformers < 4.35.0) for models that live on the Hub
            # we will fall back to the overwritten `_set_gradient_checkpointing` method
            _is_using_old_format = "value" in inspect.signature(self._set_gradient_checkpointing).parameters
            if not _is_using_old_format:
                self._set_gradient_checkpointing(enable=False)
            else:
                logger.warning(
                    "You are using an old version of the checkpointing format that is deprecated (We will also silently ignore `gradient_checkpointing_kwargs` in case you passed it)."
                    "Please update to the new format on your modeling file. To use the new format, you need to completely remove the definition of the method `_set_gradient_checkpointing` in your model."
                )
                self.apply(partial(self._set_gradient_checkpointing, value=False))

        if getattr(self, "_hf_peft_config_loaded", False):
            self.disable_input_require_grads()

    @property
    def is_gradient_checkpointing(self) -> bool:
        """
        Whether gradient checkpointing is activated for this model or not.

        Note that in other frameworks this feature can be referred to as "activation checkpointing" or "checkpoint
        activations".
        """
        return any(hasattr(m, "gradient_checkpointing") and m.gradient_checkpointing for m in self.modules())

    def save_pretrained(
        self,
        save_directory: Union[str, os.PathLike],
        is_main_process: bool = True,
        state_dict: Optional[dict] = None,
        save_function: Callable = torch.save,
        push_to_hub: bool = False,
        max_shard_size: Union[int, str] = "5GB",
        safe_serialization: bool = True,
        variant: Optional[str] = None,
        token: Optional[Union[str, bool]] = None,
        save_peft_format: bool = True,
        **kwargs,
    ):
        """
        Save a model and its configuration file to a directory, so that it can be re-loaded using the
        [`~PreTrainedModel.from_pretrained`] class method.

        Arguments:
            save_directory (`str` or `os.PathLike`):
                Directory to which to save. Will be created if it doesn't exist.
            is_main_process (`bool`, *optional*, defaults to `True`):
                Whether the process calling this is the main process or not. Useful when in distributed training like
                TPUs and need to call this function on all processes. In this case, set `is_main_process=True` only on
                the main process to avoid race conditions.
            state_dict (nested dictionary of `torch.Tensor`):
                The state dictionary of the model to save. Will default to `self.state_dict()`, but can be used to only
                save parts of the model or if special precautions need to be taken when recovering the state dictionary
                of a model (like when using model parallelism).
            save_function (`Callable`):
                The function to use to save the state dictionary. Useful on distributed training like TPUs when one
                need to replace `torch.save` by another method.
            push_to_hub (`bool`, *optional*, defaults to `False`):
                Whether or not to push your model to the Hugging Face model hub after saving it. You can specify the
                repository you want to push to with `repo_id` (will default to the name of `save_directory` in your
                namespace).
            max_shard_size (`int` or `str`, *optional*, defaults to `"5GB"`):
                The maximum size for a checkpoint before being sharded. Checkpoints shard will then be each of size
                lower than this size. If expressed as a string, needs to be digits followed by a unit (like `"5MB"`).
                We default it to 5GB in order for models to be able to run easily on free-tier google colab instances
                without CPU OOM issues.

                <Tip warning={true}>

                If a single weight of the model is bigger than `max_shard_size`, it will be in its own checkpoint shard
                which will be bigger than `max_shard_size`.

                </Tip>

            safe_serialization (`bool`, *optional*, defaults to `True`):
                Whether to save the model using `safetensors` or the traditional PyTorch way (that uses `pickle`).
            variant (`str`, *optional*):
                If specified, weights are saved in the format pytorch_model.<variant>.bin.
            token (`str` or `bool`, *optional*):
                The token to use as HTTP bearer authorization for remote files. If `True`, or not specified, will use
                the token generated when running `hf auth login` (stored in `~/.huggingface`).
            save_peft_format (`bool`, *optional*, defaults to `True`):
                For backward compatibility with PEFT library, in case adapter weights are attached to the model, all
                keys of the state dict of adapters needs to be prepended with `base_model.model`. Advanced users can
                disable this behaviours by setting `save_peft_format` to `False`.
            kwargs (`dict[str, Any]`, *optional*):
                Additional key word arguments passed along to the [`~utils.PushToHubMixin.push_to_hub`] method.
        """
        use_auth_token = kwargs.pop("use_auth_token", None)
        ignore_metadata_errors = kwargs.pop("ignore_metadata_errors", False)

        if use_auth_token is not None:
            warnings.warn(
                "The `use_auth_token` argument is deprecated and will be removed in v5 of Transformers. Please use `token` instead.",
                FutureWarning,
            )
            if token is not None:
                raise ValueError(
                    "`token` and `use_auth_token` are both specified. Please set only the argument `token`."
                )
            token = use_auth_token

        if token is not None:
            kwargs["token"] = token

        _hf_peft_config_loaded = getattr(self, "_hf_peft_config_loaded", False)

        hf_quantizer = getattr(self, "hf_quantizer", None)
        quantization_serializable = (
            hf_quantizer is not None
            and isinstance(hf_quantizer, HfQuantizer)
            and hf_quantizer.is_serializable(safe_serialization=safe_serialization)
        )

        if hf_quantizer is not None and not _hf_peft_config_loaded and not quantization_serializable:
            raise ValueError(
                f"The model is quantized with {hf_quantizer.quantization_config.quant_method} and is not serializable - check out the warnings from"
                " the logger on the traceback to understand the reason why the quantized model is not serializable."
            )

        if "save_config" in kwargs:
            warnings.warn(
                "`save_config` is deprecated and will be removed in v5 of Transformers. Use `is_main_process` instead."
            )
            is_main_process = kwargs.pop("save_config")
        if safe_serialization and not is_safetensors_available():
            raise ImportError("`safe_serialization` requires the `safetensors library: `pip install safetensors`.")

        # we need to check against tp_size, not tp_plan, as tp_plan is substituted to the class one
        if self._tp_size is not None and not is_huggingface_hub_greater_or_equal("0.31.4"):
            raise ImportError(
                "Saving a model with tensor parallelism requires `huggingface_hub` version 0.31.4 or higher."
            )

        if os.path.isfile(save_directory):
            logger.error(f"Provided path ({save_directory}) should be a directory, not a file")
            return

        os.makedirs(save_directory, exist_ok=True)

        if push_to_hub:
            commit_message = kwargs.pop("commit_message", None)
            repo_id = kwargs.pop("repo_id", save_directory.split(os.path.sep)[-1])
            repo_id = self._create_repo(repo_id, **kwargs)
            files_timestamps = self._get_files_timestamps(save_directory)

        # Only save the model itself if we are using distributed training
        model_to_save = unwrap_model(self)

        # save the string version of dtype to the config, e.g. convert torch.float32 => "float32"
        # we currently don't use this setting automatically, but may start to use with v5
        dtype = get_parameter_dtype(model_to_save)
        model_to_save.config.torch_dtype = str(dtype).split(".")[1]

        # Attach architecture to the config
        model_to_save.config.architectures = [model_to_save.__class__.__name__]

        # If we have a custom model, we copy the file defining it in the folder and set the attributes so it can be
        # loaded from the Hub.
        if self._auto_class is not None:
            custom_object_save(self, save_directory, config=self.config)

        # Save the config
        if is_main_process:
            if not _hf_peft_config_loaded:
                # If the model config has set attributes that should be in the generation config, move them there.
                misplaced_generation_parameters = model_to_save.config._get_non_default_generation_parameters()
                if self.can_generate() and len(misplaced_generation_parameters) > 0:
                    warnings.warn(
                        "Moving the following attributes in the config to the generation config: "
                        f"{misplaced_generation_parameters}. You are seeing this warning because you've set "
                        "generation parameters in the model config, as opposed to in the generation config.",
                        UserWarning,
                    )
                    for param_name, param_value in misplaced_generation_parameters.items():
                        setattr(model_to_save.generation_config, param_name, param_value)
                        setattr(model_to_save.config, param_name, None)

                model_to_save.config.save_pretrained(save_directory)
            if self.can_generate():
                model_to_save.generation_config.save_pretrained(save_directory)

            if _hf_peft_config_loaded:
                logger.info(
                    "Detected adapters on the model, saving the model in the PEFT format, only adapter weights will be saved."
                )
                state_dict = model_to_save.get_adapter_state_dict(state_dict=state_dict)

                if save_peft_format:
                    logger.info(
                        "To match the expected format of the PEFT library, all keys of the state dict of adapters will be prepended with `base_model.model`."
                    )
                    peft_state_dict = {}
                    for key, value in state_dict.items():
                        peft_state_dict[f"base_model.model.{key}"] = value
                    state_dict = peft_state_dict

                active_adapter = self.active_adapters()

                if len(active_adapter) > 1:
                    raise ValueError(
                        "Multiple active adapters detected, saving multiple active adapters is not supported yet. You can save adapters separately one by one "
                        "by iteratively calling `model.set_adapter(adapter_name)` then `model.save_pretrained(...)`"
                    )
                active_adapter = active_adapter[0]

                current_peft_config = self.peft_config[active_adapter]
                current_peft_config.save_pretrained(save_directory)

        # for offloaded modules
        module_map = {}

        # Save the model
        if state_dict is None:
            # if any model parameters are offloaded, make module map
            if (
                hasattr(self, "hf_device_map")
                and len(set(self.hf_device_map.values())) > 1
                and ("cpu" in self.hf_device_map.values() or "disk" in self.hf_device_map.values())
            ):
                warnings.warn(
                    "Attempting to save a model with offloaded modules. Ensure that unallocated cpu memory exceeds the `shard_size` (5GB default)"
                )
                for name, module in model_to_save.named_modules():
                    if name == "":
                        continue
                    module_state_dict = module.state_dict()

                    for key in module_state_dict:
                        module_map[name + f".{key}"] = module
            state_dict = model_to_save.state_dict()

        if any(
            allowed_name in class_name.__name__.lower()
            for class_name in self.__class__.__mro__[:-1]
            for allowed_name in VLMS
        ):
            reverse_key_mapping = {v: k for k, v in self._checkpoint_conversion_mapping.items()}

            original_state_dict = {}
            for key, value in state_dict.items():
                for pattern, replacement in reverse_key_mapping.items():
                    replacement = replacement.lstrip("^")  # strip off un-needed chars and patterns
                    replacement = re.sub(r"\(.*\)", "", replacement)
                    key, n_replace = re.subn(pattern, replacement, key)
                    # Early exit of the loop
                    if n_replace > 0:
                        break
                original_state_dict[key] = value
            state_dict = original_state_dict

        # Translate state_dict from smp to hf if saving with smp >= 1.10
        if IS_SAGEMAKER_MP_POST_1_10:
            for smp_to_hf, _ in smp.state.module_manager.translate_functions:
                state_dict = smp_to_hf(state_dict)

        # Handle the case where some state_dict keys shouldn't be saved
        if self._keys_to_ignore_on_save is not None:
            for ignore_key in self._keys_to_ignore_on_save:
                if ignore_key in state_dict.keys():
                    del state_dict[ignore_key]

        # Rename state_dict keys before saving to file. Do nothing unless overridden in a particular model.
        # (initially introduced with TimmWrapperModel to remove prefix and make checkpoints compatible with timm)
        state_dict = self._fix_state_dict_keys_on_save(state_dict)
        # If model was sharded, we cannot properly determine sizes of tensors that `local_*` strategy was used,
        # therefore we replace them with DTensors that are equivalently sharded
        if self._tp_size is not None:
            state_dict = replace_state_dict_local_with_dtensor(state_dict, self._tp_plan, self._device_mesh)

        if safe_serialization:
            # TODO: fix safe_serialization for tied weights
            # Safetensors does not allow tensor aliasing.
            # We're going to remove aliases before saving
            ptrs = collections.defaultdict(list)
            for name, tensor in state_dict.items():
                if not isinstance(tensor, torch.Tensor):
                    # Sometimes in the state_dict we have non-tensor objects.
                    # e.g. in bitsandbytes we have some `str` objects in the state_dict
                    # In the non-tensor case, fall back to the pointer of the object itself
                    ptrs[id(tensor)].append(name)

                elif tensor.device.type == "meta":
                    # In offloaded cases, there may be meta tensors in the state_dict.
                    # For these cases, key by the pointer of the original tensor object
                    # (state_dict tensors are detached and therefore no longer shared)
                    tensor = self.get_parameter(name)
                    ptrs[id(tensor)].append(name)

                else:
                    ptrs[id_tensor_storage(tensor)].append(name)

            shared_ptrs = {ptr: names for ptr, names in ptrs.items() if len(names) > 1}

            # Recursively descend to find tied weight keys
            _tied_weights_keys = _get_tied_weight_keys(self)
            error_names = []
            to_delete_names = set()
            for names in shared_ptrs.values():
                # Removing the keys which are declared as known duplicates on
                # load. This allows to make sure the name which is kept is consistent.
                if _tied_weights_keys is not None:
                    found = 0
                    for name in sorted(names):
                        matches_pattern = any(re.search(pat, name) for pat in _tied_weights_keys)
                        if matches_pattern and name in state_dict:
                            found += 1
                            if found < len(names):
                                to_delete_names.add(name)
            # We are entering a place where the weights and the transformers configuration do NOT match.
            shared_names, disjoint_names = _find_disjoint(shared_ptrs.values(), state_dict)
            # Those are actually tensor sharing but disjoint from each other, we can safely clone them
            # Reloaded won't have the same property, but it shouldn't matter in any meaningful way.
            for name in disjoint_names:
                state_dict[name] = state_dict[name].clone()

            # When not all duplicates have been cleaned, still remove those keys, but put a clear warning.
            # If the link between tensors was done at runtime then `from_pretrained` will not get
            # the key back leading to random tensor. A proper warning will be shown
            # during reload (if applicable), but since the file is not necessarily compatible with
            # the config, better show a proper warning.
            shared_names, identical_names = _find_identical(shared_names, state_dict)
            # delete tensors that have identical storage
            for inames in identical_names:
                known = inames.intersection(to_delete_names)
                for name in known:
                    del state_dict[name]
                unknown = inames.difference(to_delete_names)
                if len(unknown) > 1:
                    error_names.append(unknown)

            if shared_names:
                error_names.extend(shared_names)

            if len(error_names) > 0:
                raise RuntimeError(
                    f"The weights trying to be saved contained shared tensors {error_names} that are mismatching "
                    "the transformers base configuration. Try saving using `safe_serialization=False`, setting the "
                    "`_dynamic_tied_weights_keys` attribute for affected modules, or remove this tensor sharing.",
                )

        # Shard the model if it is too big.
        if not _hf_peft_config_loaded:
            weights_name = SAFE_WEIGHTS_NAME if safe_serialization else WEIGHTS_NAME
            weights_name = _add_variant(weights_name, variant)
        else:
            weights_name = ADAPTER_SAFE_WEIGHTS_NAME if safe_serialization else ADAPTER_WEIGHTS_NAME

        filename_pattern = weights_name.replace(".bin", "{suffix}.bin").replace(".safetensors", "{suffix}.safetensors")
        state_dict_split = split_torch_state_dict_into_shards(
            state_dict, filename_pattern=filename_pattern, max_shard_size=max_shard_size
        )
        # Save index if sharded
        index = None
        if state_dict_split.is_sharded:
            index = {
                "metadata": {"total_parameters": self.num_parameters(), **state_dict_split.metadata},
                "weight_map": state_dict_split.tensor_to_filename,
            }

        # Clean the folder from a previous save
        for filename in os.listdir(save_directory):
            full_filename = os.path.join(save_directory, filename)
            # If we have a shard file that is not going to be replaced, we delete it, but only from the main process
            # in distributed settings to avoid race conditions.
            weights_no_suffix = weights_name.replace(".bin", "").replace(".safetensors", "")

            # make sure that file to be deleted matches format of sharded file, e.g. pytorch_model-00001-of-00005
            filename_no_suffix = filename.replace(".bin", "").replace(".safetensors", "")
            reg = re.compile(r"(.*?)-\d{5}-of-\d{5}")

            if (
                filename.startswith(weights_no_suffix)
                and os.path.isfile(full_filename)
                and filename not in state_dict_split.filename_to_tensors.keys()
                and is_main_process
                and reg.fullmatch(filename_no_suffix) is not None
            ):
                os.remove(full_filename)
        # Save the model
        filename_to_tensors = state_dict_split.filename_to_tensors.items()
        if module_map:
            filename_to_tensors = logging.tqdm(filename_to_tensors, desc="Saving checkpoint shards")
        for shard_file, tensors in filename_to_tensors:
            shard = {}
            for tensor in tensors:
                if _is_dtensor_available and isinstance(state_dict[tensor], DTensor):
                    full_tensor = state_dict[tensor].full_tensor()
                    # to get the correctly ordered tensor we need to repack if packed
                    if _get_parameter_tp_plan(tensor, self._tp_plan) in ("local_packed_rowwise",):
                        full_tensor = repack_weights(full_tensor, -1, self._tp_size, 2)
                    shard[tensor] = full_tensor.contiguous()  # only do contiguous after it's permuted correctly
                else:
                    shard[tensor] = state_dict[tensor].contiguous()
                # delete reference, see https://github.com/huggingface/transformers/pull/34890
                del state_dict[tensor]

            # remake shard with onloaded parameters if necessary
            if module_map:
                if accelerate_version < version.parse("0.31"):
                    raise ImportError(
                        f"You need accelerate version to be greater or equal than 0.31 to save models with offloaded parameters. Detected version {accelerate_version}. "
                        f"Please upgrade accelerate with `pip install -U accelerate`"
                    )
                # init state_dict for this shard
                shard_state_dict = dict.fromkeys(shard, "")
                for module_name in shard:
                    # note that get_state_dict_from_offload can update with meta tensors
                    # if both a parent module and its descendant are offloaded
                    tensor = shard_state_dict[module_name]
                    if tensor == "" or (isinstance(tensor, torch.Tensor) and tensor.device.type == "meta"):
                        # update state dict with onloaded parameters
                        module = module_map[module_name]
                        shard_state_dict = get_state_dict_from_offload(module, module_name, shard_state_dict)

                # assign shard to be the completed state dict
                shard = shard_state_dict
                del shard_state_dict
                gc.collect()

            if safe_serialization:
                # At some point we will need to deal better with save_function (used for TPU and other distributed
                # joyfulness), but for now this enough.
                safe_save_file(shard, os.path.join(save_directory, shard_file), metadata={"format": "pt"})
            else:
                save_function(shard, os.path.join(save_directory, shard_file))

        del state_dict

        if index is None:
            path_to_weights = os.path.join(save_directory, weights_name)
            logger.info(f"Model weights saved in {path_to_weights}")
        else:
            save_index_file = SAFE_WEIGHTS_INDEX_NAME if safe_serialization else WEIGHTS_INDEX_NAME
            save_index_file = os.path.join(save_directory, _add_variant(save_index_file, variant))
            # Save the index as well
            with open(save_index_file, "w", encoding="utf-8") as f:
                content = json.dumps(index, indent=2, sort_keys=True) + "\n"
                f.write(content)
            logger.info(
                f"The model is bigger than the maximum size per checkpoint ({max_shard_size}) and is going to be "
                f"split in {len(state_dict_split.filename_to_tensors)} checkpoint shards. You can find where each parameters has been saved in the "
                f"index located at {save_index_file}."
            )

        if push_to_hub:
            # Eventually create an empty model card
            model_card = create_and_tag_model_card(
                repo_id, self.model_tags, token=token, ignore_metadata_errors=ignore_metadata_errors
            )

            # Update model card if needed:
            model_card.save(os.path.join(save_directory, "README.md"))

            self._upload_modified_files(
                save_directory,
                repo_id,
                files_timestamps,
                commit_message=commit_message,
                token=token,
            )

    @wraps(PushToHubMixin.push_to_hub)
    def push_to_hub(self, *args, **kwargs):
        tags = self.model_tags if self.model_tags is not None else []

        tags_kwargs = kwargs.get("tags", [])
        if isinstance(tags_kwargs, str):
            tags_kwargs = [tags_kwargs]

        for tag in tags_kwargs:
            if tag not in tags:
                tags.append(tag)

        if tags:
            kwargs["tags"] = tags
        return super().push_to_hub(*args, **kwargs)

    def get_memory_footprint(self, return_buffers=True):
        r"""
        Get the memory footprint of a model. This will return the memory footprint of the current model in bytes.
        Useful to benchmark the memory footprint of the current model and design some tests. Solution inspired from the
        PyTorch discussions: https://discuss.pytorch.org/t/gpu-memory-that-model-uses/56822/2

        Arguments:
            return_buffers (`bool`, *optional*, defaults to `True`):
                Whether to return the size of the buffer tensors in the computation of the memory footprint. Buffers
                are tensors that do not require gradients and not registered as parameters. E.g. mean and std in batch
                norm layers. Please see: https://discuss.pytorch.org/t/what-pytorch-means-by-buffers/120266/2
        """
        mem = sum([param.nelement() * param.element_size() for param in self.parameters()])
        if return_buffers:
            mem_bufs = sum([buf.nelement() * buf.element_size() for buf in self.buffers()])
            mem = mem + mem_bufs
        return mem

    @wraps(torch.nn.Module.cuda)
    def cuda(self, *args, **kwargs):
        if getattr(self, "quantization_method", None) == QuantizationMethod.HQQ:
            from hqq.core.quantize import HQQLinear

            # Since HQQLinear stores some tensors in the 'meta' attribute,
            # it's necessary to manually call the `cuda` method on HQQLinear layers.
            super().cuda(*args, **kwargs)
            for module in self.modules():
                if isinstance(module, HQQLinear):
                    if len(args) > 0:
                        device = args[0]
                    else:
                        device = kwargs.get("device", "cuda")
                    module.cuda(device)
            return self

        # Checks if the model has been loaded in 4-bit or 8-bit with BNB
        if getattr(self, "quantization_method", None) == QuantizationMethod.BITS_AND_BYTES:
            if getattr(self, "is_loaded_in_8bit", False):
                raise ValueError(
                    "Calling `cuda()` is not supported for `8-bit` quantized models. "
                    " Please use the model as it is, since the model has already been set to the correct devices."
                )
            elif version.parse(importlib.metadata.version("bitsandbytes")) < version.parse("0.43.2"):
                raise ValueError(
                    "Calling `cuda()` is not supported for `4-bit` quantized models with the installed version of bitsandbytes. "
                    f"The current device is `{self.device}`. If you intended to move the model, please install bitsandbytes >= 0.43.2."
                )
        return super().cuda(*args, **kwargs)

    @wraps(torch.nn.Module.to)
    def to(self, *args, **kwargs):
        # For BNB/GPTQ models, we prevent users from casting the model to another dtype to restrict unwanted behaviours.
        # the correct API should be to load the model with the desired dtype directly through `from_pretrained`.
        dtype_present_in_args = "dtype" in kwargs

        if not dtype_present_in_args:
            for arg in args:
                if isinstance(arg, torch.dtype):
                    dtype_present_in_args = True
                    break

        if getattr(self, "quantization_method", None) == QuantizationMethod.HQQ:
            from hqq.core.quantize import HQQLinear

            # Since HQQLinear stores some tensors in the 'meta' attribute, we must
            # explicitly move the parameters to the target device for each HQQLinear layer after `to`.
            super().to(*args, **kwargs)
            for module in self.modules():
                if isinstance(module, HQQLinear):
                    if "device" in kwargs:
                        device = kwargs["device"]
                    else:
                        device = args[0]
                    if "dtype" in kwargs:
                        dtype = kwargs["dtype"]
                    elif dtype_present_in_args:
                        dtype = arg
                    else:
                        dtype = None
                    # Due to the current messy implementation of HQQLinear, updating `compute_dtype`
                    # followed by calling the `cuda` method achieves the intended behavior of `to`,
                    # even when the target device is CPU.
                    if dtype is not None:
                        module.compute_dtype = dtype
                    module.cuda(device)
            return self

        if dtype_present_in_args and getattr(self, "quantization_method", None) == QuantizationMethod.QUARK:
            raise ValueError("Casting a Quark quantized model to a new `dtype` is not supported.")

        # Checks if the model has been loaded in 4-bit or 8-bit with BNB
        if getattr(self, "quantization_method", None) == QuantizationMethod.BITS_AND_BYTES:
            if dtype_present_in_args:
                raise ValueError(
                    "You cannot cast a bitsandbytes model in a new `dtype`. Make sure to load the model using `from_pretrained` using the"
                    " desired `dtype` by passing the correct `torch_dtype` argument."
                )

            if getattr(self, "is_loaded_in_8bit", False):
                raise ValueError(
                    "`.to` is not supported for `8-bit` bitsandbytes models. Please use the model as it is, since the"
                    " model has already been set to the correct devices and casted to the correct `dtype`."
                )
            elif version.parse(importlib.metadata.version("bitsandbytes")) < version.parse("0.43.2"):
                raise ValueError(
                    "Calling `to()` is not supported for `4-bit` quantized models with the installed version of bitsandbytes. "
                    f"The current device is `{self.device}`. If you intended to move the model, please install bitsandbytes >= 0.43.2."
                )
        elif getattr(self, "quantization_method", None) == QuantizationMethod.GPTQ:
            if dtype_present_in_args:
                raise ValueError(
                    "You cannot cast a GPTQ model in a new `dtype`. Make sure to load the model using `from_pretrained` using the desired"
                    " `dtype` by passing the correct `torch_dtype` argument."
                )
        return super().to(*args, **kwargs)

    def half(self, *args):
        # Checks if the model is quantized
        if getattr(self, "is_quantized", False):
            raise ValueError(
                "`.half()` is not supported for quantized model. Please use the model as it is, since the"
                " model has already been casted to the correct `dtype`."
            )
        else:
            return super().half(*args)

    def float(self, *args):
        # Checks if the model is quantized
        if getattr(self, "is_quantized", False):
            raise ValueError(
                "`.float()` is not supported for quantized model. Please use the model as it is, since the"
                " model has already been casted to the correct `dtype`."
            )
        else:
            return super().float(*args)

    @classmethod
    def get_init_context(cls, is_quantized: bool, _is_ds_init_called: bool):
        if is_deepspeed_zero3_enabled():
            import deepspeed

            init_contexts = [no_init_weights()]
            # We cannot initialize the model on meta device with deepspeed when not quantized
            if not is_quantized and not _is_ds_init_called:
                logger.info("Detected DeepSpeed ZeRO-3: activating zero.init() for this model")
                init_contexts.extend([deepspeed.zero.Init(config_dict_or_path=deepspeed_config()), set_zero3_state()])
            elif is_quantized:
                init_contexts.extend([init_empty_weights(), set_quantized_state()])
        else:
            init_contexts = [no_init_weights(), init_empty_weights()]

        return init_contexts

    @classmethod
    @restore_default_torch_dtype
    def from_pretrained(
        cls: type[SpecificPreTrainedModelType],
        pretrained_model_name_or_path: Optional[Union[str, os.PathLike]],
        *model_args,
        config: Optional[Union[PretrainedConfig, str, os.PathLike]] = None,
        cache_dir: Optional[Union[str, os.PathLike]] = None,
        ignore_mismatched_sizes: bool = False,
        force_download: bool = False,
        local_files_only: bool = False,
        token: Optional[Union[str, bool]] = None,
        revision: str = "main",
        use_safetensors: Optional[bool] = None,
        weights_only: bool = True,
        **kwargs,
    ) -> SpecificPreTrainedModelType:
        r"""
        Instantiate a pretrained pytorch model from a pre-trained model configuration.

        The model is set in evaluation mode by default using `model.eval()` (Dropout modules are deactivated). To train
        the model, you should first set it back in training mode with `model.train()`.

        The warning *Weights from XXX not initialized from pretrained model* means that the weights of XXX do not come
        pretrained with the rest of the model. It is up to you to train those weights with a downstream fine-tuning
        task.

        The warning *Weights from XXX not used in YYY* means that the layer XXX is not used by YYY, therefore those
        weights are discarded.

        Parameters:
            pretrained_model_name_or_path (`str` or `os.PathLike`, *optional*):
                Can be either:

                    - A string, the *model id* of a pretrained model hosted inside a model repo on huggingface.co.
                    - A path to a *directory* containing model weights saved using
                      [`~PreTrainedModel.save_pretrained`], e.g., `./my_model_directory/`.
                    - A path or url to a *tensorflow index checkpoint file* (e.g, `./tf_model/model.ckpt.index`). In
                      this case, `from_tf` should be set to `True` and a configuration object should be provided as
                      `config` argument. This loading path is slower than converting the TensorFlow checkpoint in a
                      PyTorch model using the provided conversion scripts and loading the PyTorch model afterwards.
                    - A path or url to a model folder containing a *flax checkpoint file* in *.msgpack* format (e.g,
                      `./flax_model/` containing `flax_model.msgpack`). In this case, `from_flax` should be set to
                      `True`.
                    - `None` if you are both providing the configuration and state dictionary (resp. with keyword
                      arguments `config` and `state_dict`).
            model_args (sequence of positional arguments, *optional*):
                All remaining positional arguments will be passed to the underlying model's `__init__` method.
            config (`Union[PretrainedConfig, str, os.PathLike]`, *optional*):
                Can be either:

                    - an instance of a class derived from [`PretrainedConfig`],
                    - a string or path valid as input to [`~PretrainedConfig.from_pretrained`].

                Configuration for the model to use instead of an automatically loaded configuration. Configuration can
                be automatically loaded when:

                    - The model is a model provided by the library (loaded with the *model id* string of a pretrained
                      model).
                    - The model was saved using [`~PreTrainedModel.save_pretrained`] and is reloaded by supplying the
                      save directory.
                    - The model is loaded by supplying a local directory as `pretrained_model_name_or_path` and a
                      configuration JSON file named *config.json* is found in the directory.
            state_dict (`dict[str, torch.Tensor]`, *optional*):
                A state dictionary to use instead of a state dictionary loaded from saved weights file.

                This option can be used if you want to create a model from a pretrained configuration but load your own
                weights. In this case though, you should check if using [`~PreTrainedModel.save_pretrained`] and
                [`~PreTrainedModel.from_pretrained`] is not a simpler option.
            cache_dir (`Union[str, os.PathLike]`, *optional*):
                Path to a directory in which a downloaded pretrained model configuration should be cached if the
                standard cache should not be used.
            from_tf (`bool`, *optional*, defaults to `False`):
                Load the model weights from a TensorFlow checkpoint save file (see docstring of
                `pretrained_model_name_or_path` argument).
            from_flax (`bool`, *optional*, defaults to `False`):
                Load the model weights from a Flax checkpoint save file (see docstring of
                `pretrained_model_name_or_path` argument).
            ignore_mismatched_sizes (`bool`, *optional*, defaults to `False`):
                Whether or not to raise an error if some of the weights from the checkpoint do not have the same size
                as the weights of the model (if for instance, you are instantiating a model with 10 labels from a
                checkpoint with 3 labels).
            force_download (`bool`, *optional*, defaults to `False`):
                Whether or not to force the (re-)download of the model weights and configuration files, overriding the
                cached versions if they exist.
            resume_download:
                Deprecated and ignored. All downloads are now resumed by default when possible.
                Will be removed in v5 of Transformers.
            proxies (`dict[str, str]`, *optional*):
                A dictionary of proxy servers to use by protocol or endpoint, e.g., `{'http': 'foo.bar:3128',
                'http://hostname': 'foo.bar:4012'}`. The proxies are used on each request.
            output_loading_info(`bool`, *optional*, defaults to `False`):
                Whether ot not to also return a dictionary containing missing keys, unexpected keys and error messages.
            local_files_only(`bool`, *optional*, defaults to `False`):
                Whether or not to only look at local files (i.e., do not try to download the model).
            token (`str` or `bool`, *optional*):
                The token to use as HTTP bearer authorization for remote files. If `True`, or not specified, will use
                the token generated when running `hf auth login` (stored in `~/.huggingface`).
            revision (`str`, *optional*, defaults to `"main"`):
                The specific model version to use. It can be a branch name, a tag name, or a commit id, since we use a
                git-based system for storing models and other artifacts on huggingface.co, so `revision` can be any
                identifier allowed by git.

                <Tip>

                To test a pull request you made on the Hub, you can pass `revision="refs/pr/<pr_number>"`.

                </Tip>
            attn_implementation (`str`, *optional*):
                The attention implementation to use in the model (if relevant). Can be any of `"eager"` (manual implementation of the attention), `"sdpa"` (using [`F.scaled_dot_product_attention`](https://pytorch.org/docs/master/generated/torch.nn.functional.scaled_dot_product_attention.html)), `"flash_attention_2"` (using [Dao-AILab/flash-attention](https://github.com/Dao-AILab/flash-attention)), or `"flash_attention_3"` (using [Dao-AILab/flash-attention/hopper](https://github.com/Dao-AILab/flash-attention/tree/main/hopper)). By default, if available, SDPA will be used for torch>=2.1.1. The default is otherwise the manual `"eager"` implementation.

            > Parameters for big model inference

            torch_dtype (`str` or `torch.dtype`, *optional*):
                Override the default `torch.dtype` and load the model under a specific `dtype`. The different options
                are:

                1. `torch.float16` or `torch.bfloat16` or `torch.float`: load in a specified
                  `dtype`, ignoring the model's `config.torch_dtype` if one exists. If not specified
                  - the model will get loaded in `torch.float` (fp32).

                2. `"auto"` - A `torch_dtype` entry in the `config.json` file of the model will be
                  attempted to be used. If this entry isn't found then next check the `dtype` of the first weight in
                  the checkpoint that's of a floating point type and use that as `dtype`. This will load the model
                  using the `dtype` it was saved in at the end of the training. It can't be used as an indicator of how
                  the model was trained. Since it could be trained in one of half precision dtypes, but saved in fp32.

                3. A string that is a valid `torch.dtype`. E.g. "float32" loads the model in `torch.float32`, "float16" loads in `torch.float16` etc.

                <Tip>

                For some models the `dtype` they were trained in is unknown - you may try to check the model's paper or
                reach out to the authors and ask them to add this information to the model's card and to insert the
                `torch_dtype` entry in `config.json` on the hub.

                </Tip>

            device_map (`str` or `dict[str, Union[int, str, torch.device]]` or `int` or `torch.device`, *optional*):
                A map that specifies where each submodule should go. It doesn't need to be refined to each
                parameter/buffer name, once a given module name is inside, every submodule of it will be sent to the
                same device. If we only pass the device (*e.g.*, `"cpu"`, `"cuda:1"`, `"mps"`, or a GPU ordinal rank
                like `1`) on which the model will be allocated, the device map will map the entire model to this
                device. Passing `device_map = 0` means put the whole model on GPU 0.

                To have Accelerate compute the most optimized `device_map` automatically, set `device_map="auto"`. For
                more information about each option see [designing a device
                map](https://hf.co/docs/accelerate/main/en/usage_guides/big_modeling#designing-a-device-map).
            max_memory (`Dict`, *optional*):
                A dictionary device identifier to maximum memory if using `device_map`. Will default to the maximum memory available for each
                GPU and the available CPU RAM if unset.
            tp_plan (`str`, *optional*):
                A torch tensor parallel plan, see [here](https://pytorch.org/tutorials/intermediate/TP_tutorial.html). Currently, it only accepts
                `tp_plan="auto"` to use predefined plan based on the model. Note that if you use it, you should launch your script accordingly with
                `torchrun [args] script.py`. This will be much faster than using a `device_map`, but has limitations.
            tp_size (`str`, *optional*):
                A torch tensor parallel degree. If not provided would default to world size.
            device_mesh (`torch.distributed.DeviceMesh`, *optional*):
                A torch device mesh. If not provided would default to world size. Used only for tensor parallel for now.
                If provided, it has to contain dimension named `"tp"` which will be used for tensor parallelism
            offload_folder (`str` or `os.PathLike`, *optional*):
                If the `device_map` contains any value `"disk"`, the folder where we will offload weights.
            offload_state_dict (`bool`, *optional*):
                If `True`, will temporarily offload the CPU state dict to the hard drive to avoid getting out of CPU
                RAM if the weight of the CPU state dict + the biggest shard of the checkpoint does not fit. Defaults to
                `True` when there is some disk offload.
            offload_buffers (`bool`, *optional*):
                Whether or not to offload the buffers with the model parameters.
            quantization_config (`Union[QuantizationConfigMixin,Dict]`, *optional*):
                A dictionary of configuration parameters or a QuantizationConfigMixin object for quantization (e.g
                bitsandbytes, gptq). There may be other quantization-related kwargs, including `load_in_4bit` and
                `load_in_8bit`, which are parsed by QuantizationConfigParser. Supported only for bitsandbytes
                quantizations and not preferred. consider inserting all such arguments into quantization_config
                instead.
            subfolder (`str`, *optional*, defaults to `""`):
                In case the relevant files are located inside a subfolder of the model repo on huggingface.co, you can
                specify the folder name here.
            variant (`str`, *optional*):
                If specified load weights from `variant` filename, *e.g.* pytorch_model.<variant>.bin. `variant` is
                ignored when using `from_tf` or `from_flax`.
            use_safetensors (`bool`, *optional*, defaults to `None`):
                Whether or not to use `safetensors` checkpoints. Defaults to `None`. If not specified and `safetensors`
                is not installed, it will be set to `False`.
            weights_only (`bool`, *optional*, defaults to `True`):
                Indicates whether unpickler should be restricted to loading only tensors, primitive types,
                dictionaries and any types added via torch.serialization.add_safe_globals().
                When set to False, we can load wrapper tensor subclass weights.
            key_mapping (`dict[str, str], *optional*):
                A potential mapping of the weight names if using a model on the Hub which is compatible to a Transformers
                architecture, but was not converted accordingly.
            kwargs (remaining dictionary of keyword arguments, *optional*):
                Can be used to update the configuration object (after it being loaded) and initiate the model (e.g.,
                `output_attentions=True`). Behaves differently depending on whether a `config` is provided or
                automatically loaded:

                    - If a configuration is provided with `config`, `**kwargs` will be directly passed to the
                      underlying model's `__init__` method (we assume all relevant updates to the configuration have
                      already been done)
                    - If a configuration is not provided, `kwargs` will be first passed to the configuration class
                      initialization function ([`~PretrainedConfig.from_pretrained`]). Each key of `kwargs` that
                      corresponds to a configuration attribute will be used to override said attribute with the
                      supplied `kwargs` value. Remaining keys that do not correspond to any configuration attribute
                      will be passed to the underlying model's `__init__` function.

        <Tip>

        Activate the special ["offline-mode"](https://huggingface.co/transformers/installation.html#offline-mode) to
        use this method in a firewalled environment.

        </Tip>

        Examples:

        ```python
        >>> from transformers import BertConfig, BertModel

        >>> # Download model and configuration from huggingface.co and cache.
        >>> model = BertModel.from_pretrained("google-bert/bert-base-uncased")
        >>> # Model was saved using *save_pretrained('./test/saved_model/')* (for example purposes, not runnable).
        >>> model = BertModel.from_pretrained("./test/saved_model/")
        >>> # Update configuration during loading.
        >>> model = BertModel.from_pretrained("google-bert/bert-base-uncased", output_attentions=True)
        >>> assert model.config.output_attentions == True
        >>> # Loading from a TF checkpoint file instead of a PyTorch model (slower, for example purposes, not runnable).
        >>> config = BertConfig.from_json_file("./tf_model/my_tf_model_config.json")
        >>> model = BertModel.from_pretrained("./tf_model/my_tf_checkpoint.ckpt.index", from_tf=True, config=config)
        >>> # Loading from a Flax checkpoint file instead of a PyTorch model (slower)
        >>> model = BertModel.from_pretrained("google-bert/bert-base-uncased", from_flax=True)
        ```
        """
        state_dict = kwargs.pop("state_dict", None)
        from_tf = kwargs.pop("from_tf", False)
        from_flax = kwargs.pop("from_flax", False)
        proxies = kwargs.pop("proxies", None)
        output_loading_info = kwargs.pop("output_loading_info", False)
        use_auth_token = kwargs.pop("use_auth_token", None)
        from_pipeline = kwargs.pop("_from_pipeline", None)
        from_auto_class = kwargs.pop("_from_auto", False)
        torch_dtype = kwargs.pop("torch_dtype", None)
        device_map = kwargs.pop("device_map", None)
        max_memory = kwargs.pop("max_memory", None)
        offload_folder = kwargs.pop("offload_folder", None)
        offload_state_dict = kwargs.pop("offload_state_dict", False)
        offload_buffers = kwargs.pop("offload_buffers", False)
        load_in_8bit = kwargs.pop("load_in_8bit", False)
        load_in_4bit = kwargs.pop("load_in_4bit", False)
        quantization_config = kwargs.pop("quantization_config", None)
        distributed_config = kwargs.pop("distributed_config", None)
        subfolder = kwargs.pop("subfolder", "")
        commit_hash = kwargs.pop("_commit_hash", None)
        variant = kwargs.pop("variant", None)
        adapter_kwargs = kwargs.pop("adapter_kwargs", {})
        adapter_name = kwargs.pop("adapter_name", "default")
        generation_config = kwargs.pop("generation_config", None)
        gguf_file = kwargs.pop("gguf_file", None)
        tp_plan = kwargs.pop("tp_plan", None)
        tp_size = kwargs.pop("tp_size", None)
        device_mesh = kwargs.pop("device_mesh", None)
        trust_remote_code = kwargs.pop("trust_remote_code", None)
        use_kernels = kwargs.pop("use_kernels", False)

        key_mapping = kwargs.pop("key_mapping", None)
        # Load models with hardcoded key mapping on class for VLMs only, to keep BC and standardize model
        if key_mapping is None and any(
            allowed_name in class_name.__name__.lower() for class_name in cls.__mro__[:-1] for allowed_name in VLMS
        ):
            key_mapping = cls._checkpoint_conversion_mapping

        if distributed_config is not None:
            tp_plan = "auto"

        # Not used anymore -- remove them from the kwargs
        _ = kwargs.pop("resume_download", None)
        _ = kwargs.pop("mirror", None)
        _ = kwargs.pop("_fast_init", True)
        _ = kwargs.pop("low_cpu_mem_usage", None)

        if state_dict is not None and (pretrained_model_name_or_path is not None or gguf_file is not None):
            raise ValueError(
                "`state_dict` cannot be passed together with a model name or a `gguf_file`. Use one of the two loading strategies."
            )
        if tp_size is not None and tp_plan is None:
            raise ValueError("tp_plan has to be set when tp_size is passed.")
        if tp_plan is not None and tp_plan != "auto":
            # TODO: we can relax this check when we support taking tp_plan from a json file, for example.
            raise ValueError(f"tp_plan supports 'auto' only for now but got {tp_plan}.")
        if tp_plan is not None and device_map is not None:
            raise ValueError(
                "`tp_plan` and `device_map` are mutually exclusive. Choose either one for parallelization."
            )

        if device_map == "auto" and int(os.environ.get("WORLD_SIZE", 0)):
            logger.info(
                "You've set device_map=`auto` while triggering a distributed run with torchrun. This might lead to unexpected behavior. "
                "If your plan is to load the model on each device, you should set device_map={"
                ": PartialState().process_index} where PartialState comes from accelerate library"
            )

        # We need to correctly dispatch the model on the current process device. The easiest way for this is to use a simple
        # `device_map` pointing to the correct device
        if tp_plan is not None:
            if device_mesh is None:
<<<<<<< HEAD
                tp_plan, device_map, device_mesh = initialize_tensor_parallelism(tp_plan, tp_size=None)
            else:
                if "tp" not in device_mesh.mesh_dim_names:
                    raise ValueError(
                        "When using `tp_plan`, the `device_mesh` must contain a 'tp' dimension. "
                        "Please provide a valid `device_mesh`."
                    )
                device_mesh = device_mesh["tp"]
                tp_size = device_mesh["tp"].size()
                device_map = torch.device(f"{device_mesh.device_type}:{int(os.environ['LOCAL_RANK'])}")
=======
                tp_plan, device_map, device_mesh, tp_size = initialize_tensor_parallelism(tp_plan, tp_size=tp_size)
            else:
                # TODO: make device_mesh support multiple dimensions
                if device_mesh.ndim > 1:
                    raise ValueError("device_mesh must be 1 dimensional and will be used for TP")
                device_map = torch.device(device_mesh.device_type, int(os.environ["LOCAL_RANK"]))
>>>>>>> a6393e7d

            if tp_size is None:
                tp_size = torch.distributed.get_world_size()

        if use_auth_token is not None:
            warnings.warn(
                "The `use_auth_token` argument is deprecated and will be removed in v5 of Transformers. Please use `token` instead.",
                FutureWarning,
            )
            if token is not None:
                raise ValueError(
                    "`token` and `use_auth_token` are both specified. Please set only the argument `token`."
                )
            token = use_auth_token

        if token is not None and adapter_kwargs is not None and "token" not in adapter_kwargs:
            adapter_kwargs["token"] = token

        if use_safetensors is None and not is_safetensors_available():
            use_safetensors = False

        if gguf_file is not None and not is_accelerate_available():
            raise ValueError("accelerate is required when loading a GGUF file `pip install accelerate`.")

        if commit_hash is None:
            if not isinstance(config, PretrainedConfig):
                # We make a call to the config file first (which may be absent) to get the commit hash as soon as possible
                resolved_config_file = cached_file(
                    pretrained_model_name_or_path,
                    CONFIG_NAME,
                    cache_dir=cache_dir,
                    force_download=force_download,
                    proxies=proxies,
                    local_files_only=local_files_only,
                    token=token,
                    revision=revision,
                    subfolder=subfolder,
                    _raise_exceptions_for_gated_repo=False,
                    _raise_exceptions_for_missing_entries=False,
                    _raise_exceptions_for_connection_errors=False,
                )
                commit_hash = extract_commit_hash(resolved_config_file, commit_hash)
            else:
                commit_hash = getattr(config, "_commit_hash", None)

        if is_peft_available():
            _adapter_model_path = adapter_kwargs.pop("_adapter_model_path", None)

            if _adapter_model_path is None:
                _adapter_model_path = find_adapter_config_file(
                    pretrained_model_name_or_path,
                    cache_dir=cache_dir,
                    force_download=force_download,
                    proxies=proxies,
                    local_files_only=local_files_only,
                    _commit_hash=commit_hash,
                    **adapter_kwargs,
                )
            if _adapter_model_path is not None and os.path.isfile(_adapter_model_path):
                with open(_adapter_model_path, "r", encoding="utf-8") as f:
                    _adapter_model_path = pretrained_model_name_or_path
                    pretrained_model_name_or_path = json.load(f)["base_model_name_or_path"]
        else:
            _adapter_model_path = None

        # Potentially detect context manager or global device, and use it (only if no device_map was provided)
        if device_map is None and not is_deepspeed_zero3_enabled():
            device_in_context = get_torch_context_manager_or_global_device()
            if device_in_context == torch.device("meta"):
                # TODO Cyril: raise an error instead of the warning in v4.53 (and change the test to check for raise instead of success)
                logger.warning(
                    "We detected that you are using `from_pretrained` with a meta device context manager or `torch.set_default_device('meta')`\n"
                    "This is an anti-pattern and will raise an Error in version v4.53\nIf you want to initialize a model on the meta device, use "
                    "the context manager or global device with `from_config`, or `ModelClass(config)`"
                )
            device_map = device_in_context

        # change device_map into a map if we passed an int, a str or a torch.device
        if isinstance(device_map, torch.device):
            device_map = {"": device_map}
        elif isinstance(device_map, str) and device_map not in ["auto", "balanced", "balanced_low_0", "sequential"]:
            try:
                device_map = {"": torch.device(device_map)}
            except RuntimeError:
                raise ValueError(
                    "When passing device_map as a string, the value needs to be a device name (e.g. cpu, cuda:0) or "
                    f"'auto', 'balanced', 'balanced_low_0', 'sequential' but found {device_map}."
                )
        elif isinstance(device_map, int):
            if device_map < 0:
                raise ValueError(
                    "You can't pass device_map as a negative int. If you want to put the model on the cpu, pass device_map = 'cpu' "
                )
            else:
                device_map = {"": device_map}

        if device_map is not None:
            if is_deepspeed_zero3_enabled():
                raise ValueError("DeepSpeed Zero-3 is not compatible with passing a `device_map`.")
            if not is_accelerate_available():
                raise ValueError(
                    "Using a `device_map`, `tp_plan`, `torch.device` context manager or setting `torch.set_default_device(device)` "
                    "requires `accelerate`. You can install it with `pip install accelerate`"
                )

        # handling bnb config from kwargs, remove after `load_in_{4/8}bit` deprecation.
        if load_in_4bit or load_in_8bit:
            if quantization_config is not None:
                raise ValueError(
                    "You can't pass `load_in_4bit`or `load_in_8bit` as a kwarg when passing "
                    "`quantization_config` argument at the same time."
                )

            # preparing BitsAndBytesConfig from kwargs
            config_dict = {k: v for k, v in kwargs.items() if k in inspect.signature(BitsAndBytesConfig).parameters}
            config_dict = {**config_dict, "load_in_4bit": load_in_4bit, "load_in_8bit": load_in_8bit}
            quantization_config, kwargs = BitsAndBytesConfig.from_dict(
                config_dict=config_dict, return_unused_kwargs=True, **kwargs
            )
            logger.warning(
                "The `load_in_4bit` and `load_in_8bit` arguments are deprecated and will be removed in the future versions. "
                "Please, pass a `BitsAndBytesConfig` object in `quantization_config` argument instead."
            )

        from_pt = not (from_tf | from_flax)

        user_agent = {"file_type": "model", "framework": "pytorch", "from_auto_class": from_auto_class}
        if from_pipeline is not None:
            user_agent["using_pipeline"] = from_pipeline

        if is_offline_mode() and not local_files_only:
            logger.info("Offline mode: forcing local_files_only=True")
            local_files_only = True

        # Load config if we don't provide a configuration
        if not isinstance(config, PretrainedConfig):
            config_path = config if config is not None else pretrained_model_name_or_path
            config, model_kwargs = cls.config_class.from_pretrained(
                config_path,
                cache_dir=cache_dir,
                return_unused_kwargs=True,
                force_download=force_download,
                proxies=proxies,
                local_files_only=local_files_only,
                token=token,
                revision=revision,
                subfolder=subfolder,
                gguf_file=gguf_file,
                _from_auto=from_auto_class,
                _from_pipeline=from_pipeline,
                **kwargs,
            )
            if "gguf_file" in model_kwargs:
                model_kwargs.pop("gguf_file")
        else:
            config = copy.deepcopy(config)
            model_kwargs = kwargs

        # Because some composite configs call super().__init__ before instantiating the sub-configs, we need this call
        # to correctly redispatch recursively if the kwarg is provided
        if "attn_implementation" in kwargs:
            config._attn_implementation = kwargs.pop("attn_implementation")

        transformers_explicit_filename = getattr(config, "transformers_weights", None)

        if transformers_explicit_filename is not None:
            if not transformers_explicit_filename.endswith(
                ".safetensors"
            ) and not transformers_explicit_filename.endswith(".safetensors.index.json"):
                raise ValueError(
                    "The transformers file in the config seems to be incorrect: it is neither a safetensors file "
                    "(*.safetensors) nor a safetensors index file (*.safetensors.index.json): "
                    f"{transformers_explicit_filename}"
                )

        pre_quantized = hasattr(config, "quantization_config")
        if pre_quantized and not AutoHfQuantizer.supports_quant_method(config.quantization_config):
            pre_quantized = False

        if pre_quantized or quantization_config is not None:
            if pre_quantized:
                config.quantization_config = AutoHfQuantizer.merge_quantization_configs(
                    config.quantization_config, quantization_config
                )
            else:
                config.quantization_config = quantization_config

            hf_quantizer = AutoHfQuantizer.from_config(
                config.quantization_config,
                pre_quantized=pre_quantized,
            )
        else:
            hf_quantizer = None

        if hf_quantizer is not None:
            hf_quantizer.validate_environment(
                torch_dtype=torch_dtype,
                from_tf=from_tf,
                from_flax=from_flax,
                device_map=device_map,
                weights_only=weights_only,
            )
            torch_dtype = hf_quantizer.update_torch_dtype(torch_dtype)
            device_map = hf_quantizer.update_device_map(device_map)
            config = hf_quantizer.update_tp_plan(config)

            # In order to ensure popular quantization methods are supported. Can be disable with `disable_telemetry`
            if hasattr(hf_quantizer.quantization_config.quant_method, "value"):
                user_agent["quant"] = hf_quantizer.quantization_config.quant_method.value
            else:
                user_agent["quant"] = hf_quantizer.quantization_config.quant_method

        if gguf_file is not None and hf_quantizer is not None:
            raise ValueError(
                "You cannot combine Quantization and loading a model from a GGUF file, try again by making sure you did not passed a `quantization_config` or that you did not load a quantized model from the Hub."
            )

        if (
            gguf_file
            and device_map is not None
            and ((isinstance(device_map, dict) and "disk" in device_map.values()) or "disk" in device_map)
        ):
            raise RuntimeError(
                "One or more modules is configured to be mapped to disk. Disk offload is not supported for models "
                "loaded from GGUF files."
            )

        checkpoint_files, sharded_metadata = _get_resolved_checkpoint_files(
            pretrained_model_name_or_path=pretrained_model_name_or_path,
            subfolder=subfolder,
            variant=variant,
            gguf_file=gguf_file,
            from_tf=from_tf,
            from_flax=from_flax,
            use_safetensors=use_safetensors,
            cache_dir=cache_dir,
            force_download=force_download,
            proxies=proxies,
            local_files_only=local_files_only,
            token=token,
            user_agent=user_agent,
            revision=revision,
            commit_hash=commit_hash,
            is_remote_code=cls._auto_class is not None,
            transformers_explicit_filename=transformers_explicit_filename,
        )

        is_sharded = sharded_metadata is not None
        is_quantized = hf_quantizer is not None
        is_from_file = pretrained_model_name_or_path is not None or gguf_file is not None

        if (
            is_safetensors_available()
            and is_from_file
            and not is_sharded
            and checkpoint_files[0].endswith(".safetensors")
        ):
            with safe_open(checkpoint_files[0], framework="pt") as f:
                metadata = f.metadata()

            if metadata is None:
                # Assume it's a pytorch checkpoint (introduced for timm checkpoints)
                pass
            elif metadata.get("format") == "pt":
                pass
            elif metadata.get("format") == "tf":
                from_tf = True
                logger.info("A TensorFlow safetensors file is being loaded in a PyTorch model.")
            elif metadata.get("format") == "flax":
                from_flax = True
                logger.info("A Flax safetensors file is being loaded in a PyTorch model.")
            elif metadata.get("format") == "mlx":
                # This is a mlx file, we assume weights are compatible with pt
                pass
            else:
                raise ValueError(
                    f"Incompatible safetensors file. File metadata is not ['pt', 'tf', 'flax', 'mlx'] but {metadata.get('format')}"
                )

        from_pt = not (from_tf | from_flax)

        if from_pt:
            if gguf_file:
                from .modeling_gguf_pytorch_utils import load_gguf_checkpoint

                # we need a dummy model to get the state_dict - for this reason, we keep the state_dict as if it was
                # passed directly as a kwarg from now on
                with torch.device("meta"):
                    dummy_model = cls(config)
                state_dict = load_gguf_checkpoint(checkpoint_files[0], return_tensors=True, model_to_load=dummy_model)[
                    "tensors"
                ]

            # Find the correct dtype based on current state
            config, torch_dtype, dtype_orig = _get_torch_dtype(
                cls, torch_dtype, checkpoint_files, config, sharded_metadata, state_dict, weights_only
            )

        config.name_or_path = pretrained_model_name_or_path
        model_init_context = cls.get_init_context(is_quantized, _is_ds_init_called)
        config = copy.deepcopy(config)  # We do not want to modify the config inplace in from_pretrained.
        with ContextManagers(model_init_context):
            # Let's make sure we don't run the init function of buffer modules
            model = cls(config, *model_args, **model_kwargs)

        if _torch_distributed_available and device_mesh is not None:
            model = distribute_model(model, distributed_config, device_mesh, tp_size)

        # Make sure to tie the weights correctly
        model.tie_weights()

        # make sure we use the model's config since the __init__ call might have copied it
        config = model.config

        # Find fp32 modules if needed
        keep_in_fp32_modules = []
        # The _keep_in_fp32_modules flag is only used to avoid bf16 -> fp16 casting precision issues. It was introduced
        # in case of force loading a model that should stay bf16 in fp16 (which includes a few quantizers as this is a pre-processing
        # step for e.g. bitsandbytes). See https://github.com/huggingface/transformers/issues/20287 for details.
        if model._keep_in_fp32_modules is not None and (
            torch_dtype == torch.float16 or getattr(hf_quantizer, "use_keep_in_fp32_modules", False)
        ):
            keep_in_fp32_modules.extend(model._keep_in_fp32_modules)

        if model._keep_in_fp32_modules_strict is not None and (
            torch_dtype == torch.float16 or torch_dtype == torch.bfloat16
        ):
            keep_in_fp32_modules.extend(model._keep_in_fp32_modules_strict)

        keep_in_fp32_regex = None
        if keep_in_fp32_modules:
            # We need to match exact layers, so we add either `.` on each side, or start/end of string
            keep_in_fp32_regex = re.compile("|".join([rf"((^|\.){module}($|\.))" for module in keep_in_fp32_modules]))

        if hf_quantizer is not None:
            hf_quantizer.preprocess_model(
                model=model, device_map=device_map, keep_in_fp32_modules=model._keep_in_fp32_modules, config=config
            )
            # We store the original dtype for quantized models as we cannot easily retrieve it
            # once the weights have been quantized
            # Note that once you have loaded a quantized model, you can't change its dtype so this will
            # remain a single source of truth
            original_dtype = torch_dtype if torch_dtype is not None else torch.get_default_dtype()

            def _assign_original_dtype(module):
                for child in module.children():
                    if isinstance(child, PreTrainedModel):
                        child.config._pre_quantization_dtype = original_dtype
                    _assign_original_dtype(child)

            config._pre_quantization_dtype = original_dtype
            _assign_original_dtype(model)

        # Prepare the full device map
        if device_map is not None:
            device_map = _get_device_map(model, device_map, max_memory, hf_quantizer, torch_dtype, keep_in_fp32_regex)

        # Finalize model weight initialization
        if from_tf:
            model, loading_info = cls._load_from_tf(model, config, checkpoint_files)
        elif from_flax:
            model = cls._load_from_flax(model, checkpoint_files)
        elif from_pt:
            # restore default dtype
            if dtype_orig is not None:
                torch.set_default_dtype(dtype_orig)

            (
                model,
                missing_keys,
                unexpected_keys,
                mismatched_keys,
                offload_index,
                error_msgs,
            ) = cls._load_pretrained_model(
                model,
                state_dict,
                checkpoint_files,
                pretrained_model_name_or_path,
                ignore_mismatched_sizes=ignore_mismatched_sizes,
                sharded_metadata=sharded_metadata,
                device_map=device_map,
                disk_offload_folder=offload_folder,
                offload_state_dict=offload_state_dict,
                dtype=torch_dtype,
                hf_quantizer=hf_quantizer,
                keep_in_fp32_regex=keep_in_fp32_regex,
                device_mesh=device_mesh,
                key_mapping=key_mapping,
                weights_only=weights_only,
            )
        # make sure token embedding weights are still tied if needed
        model.tie_weights()

        # Set model in evaluation mode to deactivate DropOut modules by default
        model.eval()

        # check if using kernels
        if use_kernels:
            from kernels import Device, kernelize

            kernelize(model, device=Device(type=model.device.type))

        # If it is a model with generation capabilities, attempt to load generation files (generation config,
        # custom generate function)
        if model.can_generate() and generation_config is not None:
            logger.info("The user-defined `generation_config` will be used to override the default generation config.")
            model.generation_config = model.generation_config.from_dict(generation_config.to_dict())
        elif model.can_generate() and pretrained_model_name_or_path is not None:
            repo_loading_kwargs = {
                "cache_dir": cache_dir,
                "force_download": force_download,
                "proxies": proxies,
                "local_files_only": local_files_only,
                "token": token,
                "revision": revision,
                "subfolder": subfolder,
                **kwargs,
            }
            # Load generation config
            try:
                model.generation_config = GenerationConfig.from_pretrained(
                    pretrained_model_name_or_path,
                    _from_auto=from_auto_class,
                    _from_pipeline=from_pipeline,
                    **repo_loading_kwargs,
                )
            except OSError:
                logger.info(
                    "Generation config file not found, using a generation config created from the model config."
                )
                pass
            # Load custom generate function if `pretrained_model_name_or_path` defines it (and override `generate`)
            if hasattr(model, "load_custom_generate"):
                try:
                    custom_generate = model.load_custom_generate(
                        pretrained_model_name_or_path, trust_remote_code=trust_remote_code, **repo_loading_kwargs
                    )
                    model.generate = functools.partial(custom_generate, model=model)
                except OSError:  # there is no custom generate function
                    pass

        # Dispatch model with hooks on all devices if necessary (not needed with a tp_plan, so we skip it as it slightly
        # harm performances)
        if device_map is not None and device_mesh is None:
            device_map_kwargs = {
                "device_map": device_map,
                "offload_dir": offload_folder,
                "offload_index": offload_index,
                "offload_buffers": offload_buffers,
            }
            if "skip_keys" in inspect.signature(dispatch_model).parameters:
                device_map_kwargs["skip_keys"] = model._skip_keys_device_placement
            # For HQQ method we force-set the hooks for single GPU envs
            if (
                "force_hooks" in inspect.signature(dispatch_model).parameters
                and hf_quantizer is not None
                and hf_quantizer.quantization_config.quant_method == QuantizationMethod.HQQ
            ):
                device_map_kwargs["force_hooks"] = True
            if (
                hf_quantizer is not None
                and hf_quantizer.quantization_config.quant_method == QuantizationMethod.FBGEMM_FP8
                and isinstance(device_map, dict)
                and ("cpu" in device_map.values() or "disk" in device_map.values())
            ):
                device_map_kwargs["offload_buffers"] = True

            if not is_fsdp_enabled() and not is_deepspeed_zero3_enabled():
                dispatch_model(model, **device_map_kwargs)

        if hf_quantizer is not None:
            hf_quantizer.postprocess_model(model, config=config)
            model.hf_quantizer = hf_quantizer

        if _adapter_model_path is not None:
            adapter_kwargs["key_mapping"] = key_mapping
            model.load_adapter(
                _adapter_model_path,
                adapter_name=adapter_name,
                token=token,
                adapter_kwargs=adapter_kwargs,
            )

        if output_loading_info:
            if from_pt:
                loading_info = {
                    "missing_keys": missing_keys,
                    "unexpected_keys": unexpected_keys,
                    "mismatched_keys": mismatched_keys,
                    "error_msgs": error_msgs,
                }
            elif from_flax:
                loading_info = None
            return model, loading_info
        return model

    @staticmethod
    def _fix_state_dict_key_on_load(key: str) -> tuple[str, bool]:
        """Replace legacy parameter names with their modern equivalents. E.g. beta -> bias, gamma -> weight."""
        # Rename LayerNorm beta & gamma params for some early models ported from Tensorflow (e.g. Bert)
        # This rename is logged.
        if key.endswith("LayerNorm.beta"):
            return key.replace("LayerNorm.beta", "LayerNorm.bias"), True
        if key.endswith("LayerNorm.gamma"):
            return key.replace("LayerNorm.gamma", "LayerNorm.weight"), True

        # Rename weight norm parametrizations to match changes across torch versions.
        # Impacts a number of speech/wav2vec models. e.g. Hubert, Wav2Vec2, and others.
        # This rename is not logged.
        if hasattr(nn.utils.parametrizations, "weight_norm"):
            if key.endswith("weight_g"):
                return key.replace("weight_g", "parametrizations.weight.original0"), True
            if key.endswith("weight_v"):
                return key.replace("weight_v", "parametrizations.weight.original1"), True
        else:
            if key.endswith("parametrizations.weight.original0"):
                return key.replace("parametrizations.weight.original0", "weight_g"), True
            if key.endswith("parametrizations.weight.original1"):
                return key.replace("parametrizations.weight.original1", "weight_v"), True

        return key, False

    def _get_key_renaming_mapping(
        self,
        checkpoint_keys: list[str],
        key_mapping: Optional[dict[str, str]] = None,
        loading_base_model_from_task_state_dict: bool = False,
        loading_task_model_from_base_state_dict: bool = False,
    ):
        """
        Compute a mapping between the serialized keys on disk `checkpoint_keys`, and the keys that the model
        that we are loading expects. This is the single entry point for key renaming that will be used during
        loading.
        Log if any parameters have been renamed.
        """
        prefix = self.base_model_prefix
        _prefix = f"{prefix}."

        renamed_keys = {}
        key_renaming_mapping = {}
        for key in checkpoint_keys:
            # Class specific rename
            new_key, has_changed = self._fix_state_dict_key_on_load(key)

            # Optionally map the key according to `key_mapping`
            if key_mapping is not None:
                for pattern, replacement in key_mapping.items():
                    new_key, n_replace = re.subn(pattern, replacement, new_key)
                    # Early exit of the loop
                    if n_replace > 0:
                        has_changed = True
                        break

            # In this case, we need to add the prefix to the keys, to match them to the expected keys
            if loading_task_model_from_base_state_dict:
                new_key = ".".join([prefix, new_key])
            # In this case we need to remove the prefix from the key to match them to the expected keys, and use
            # only the keys starting with the prefix
            elif loading_base_model_from_task_state_dict:
                if not new_key.startswith(_prefix):
                    continue
                new_key = new_key[len(_prefix) :]

            key_renaming_mapping[key] = new_key

            # track gamma/beta rename for logging
            if has_changed:
                if key.endswith("LayerNorm.gamma"):
                    renamed_keys["LayerNorm.gamma"] = (key, new_key)
                elif key.endswith("LayerNorm.beta"):
                    renamed_keys["LayerNorm.beta"] = (key, new_key)

        if renamed_keys:
            warning_msg = f"A pretrained model of type `{self.__class__.__name__}` "
            warning_msg += "contains parameters that have been renamed internally (a few are listed below but more are present in the model):\n"
            for old_key, new_key in renamed_keys.values():
                warning_msg += f"* `{old_key}` -> `{new_key}`\n"
            warning_msg += "If you are using a model from the Hub, consider submitting a PR to adjust these weights and help future users."
            logger.info_once(warning_msg)

        return key_renaming_mapping

    @staticmethod
    def _fix_state_dict_key_on_save(key) -> tuple[str, bool]:
        """
        Similar to `_fix_state_dict_key_on_load` allows to define hook for state dict key renaming on model save.
        Do nothing by default, but can be overridden in particular models.
        """
        return key, False

    def _fix_state_dict_keys_on_save(self, state_dict):
        """
        Similar to `_fix_state_dict_keys_on_load` allows to define hook for state dict key renaming on model save.
        Apply `_fix_state_dict_key_on_save` to all keys in `state_dict`.
        """
        return {self._fix_state_dict_key_on_save(key)[0]: value for key, value in state_dict.items()}

    @classmethod
    def _load_pretrained_model(
        cls,
        model: "PreTrainedModel",
        state_dict: Optional[dict],
        checkpoint_files: Optional[list[str]],
        pretrained_model_name_or_path: Optional[str],
        ignore_mismatched_sizes: bool = False,
        sharded_metadata: Optional[dict] = None,
        device_map: Optional[dict] = None,
        disk_offload_folder: Optional[str] = None,
        offload_state_dict: Optional[bool] = None,
        dtype: Optional[torch.dtype] = None,
        hf_quantizer: Optional[HfQuantizer] = None,
        keep_in_fp32_regex: Optional[re.Pattern] = None,
        device_mesh: Optional["torch.distributed.device_mesh.DeviceMesh"] = None,
        key_mapping: Optional[dict[str, str]] = None,
        weights_only: bool = True,
    ):
        # Useful flags
        is_quantized = hf_quantizer is not None
        is_hqq_or_quark = is_quantized and hf_quantizer.quantization_config.quant_method in {
            QuantizationMethod.HQQ,
            QuantizationMethod.QUARK,
        }
        is_hqq_or_bnb = is_quantized and hf_quantizer.quantization_config.quant_method in {
            QuantizationMethod.HQQ,
            QuantizationMethod.BITS_AND_BYTES,
        }

        # Get all the keys of the state dicts that we have to initialize the model
        if sharded_metadata is not None:
            original_checkpoint_keys = sharded_metadata["all_checkpoint_keys"]
        elif state_dict is not None:
            original_checkpoint_keys = list(state_dict.keys())
        else:
            original_checkpoint_keys = list(
                load_state_dict(checkpoint_files[0], map_location="meta", weights_only=weights_only).keys()
            )

        # Check if we are in a special state, i.e. loading from a state dict coming from a different architecture
        prefix = model.base_model_prefix
        _prefix = f"{prefix}."
        has_prefix_module = any(s.startswith(prefix) for s in original_checkpoint_keys) if len(prefix) > 0 else False
        expects_prefix_module = hasattr(model, prefix) if len(prefix) > 0 else False
        loading_task_model_from_base_state_dict = not has_prefix_module and expects_prefix_module
        loading_base_model_from_task_state_dict = has_prefix_module and not expects_prefix_module

        # Find the key names that the model expects from the serialized keys
        key_renaming_mapping = model._get_key_renaming_mapping(
            original_checkpoint_keys,
            key_mapping,
            loading_base_model_from_task_state_dict,
            loading_task_model_from_base_state_dict,
        )
        checkpoint_keys = list(key_renaming_mapping.values())

        # Find missing and unexpected keys from the state dict
        missing_keys, unexpected_keys = _find_missing_and_unexpected_keys(
            cls,
            model,
            original_checkpoint_keys,
            checkpoint_keys,
            loading_base_model_from_task_state_dict,
            hf_quantizer,
            device_map,
        )
        # Find all the keys with shape mismatch (if we ignore the mismatch, the weights need to be newly initialized the
        # same way as missing keys)
        mismatched_keys, mismatched_shapes = _find_mismatched_keys(
            model,
            state_dict,
            checkpoint_files,
            ignore_mismatched_sizes,
            key_renaming_mapping,
            is_quantized,
            weights_only,
        )

        # We need to update both the mapping and the list of checkpoint keys to remove the mismatched ones
        key_renaming_mapping = {k: v for k, v in key_renaming_mapping.items() if v not in mismatched_keys}
        checkpoint_keys = list(key_renaming_mapping.values())

        # Move missing (and potentially mismatched) keys back to cpu from meta device (because they won't be moved when
        # loading the weights as they are not in the loaded state dict)
        model._move_missing_keys_from_meta_to_cpu(missing_keys + mismatched_keys, unexpected_keys, dtype, hf_quantizer)

        # correctly initialize the missing (and potentially mismatched) keys
        model._initialize_missing_keys(checkpoint_keys, ignore_mismatched_sizes, is_quantized)

        # Set some modules to fp32 if needed
        if keep_in_fp32_regex is not None:
            for name, param in model.named_parameters():
                if keep_in_fp32_regex.search(name):
                    # param = param.to(torch.float32) does not work here as only in the local scope.
                    param.data = param.data.to(torch.float32)

        # Make sure we are able to load base models as well as derived models (specific task models, with heads)
        model_to_load = model
        # In this case, we load a ForTaskModel with keys from a BaseModel -> only load keys to the BaseModel
        if loading_task_model_from_base_state_dict:
            model_to_load = getattr(model, prefix)
            # Here we need to remove the prefix we added to correctly find missing/unexpected keys, as we will load
            # in the submodule
            key_renaming_mapping = {k: v[len(_prefix) :] for k, v in key_renaming_mapping.items()}
            checkpoint_keys = list(key_renaming_mapping.values())
            # We need to update the device map as well
            if device_map is not None:
                device_map = {k[len(_prefix) :] if k.startswith(_prefix) else k: v for k, v in device_map.items()}
            # small sanity check: the base model should not contain task-specific head keys
            task_specific_expected_keys = [s for s in model.state_dict().keys() if not s.startswith(_prefix)]
            base_model_expected_keys = list(model_to_load.state_dict().keys())
            if any(
                key in task_specific_expected_keys and key not in base_model_expected_keys for key in checkpoint_keys
            ):
                raise ValueError(
                    "The state dictionary of the model you are trying to load is corrupted. Are you sure it was "
                    "properly saved?"
                )

        # Get reverse key mapping
        reverse_key_renaming_mapping = {v: k for k, v in key_renaming_mapping.items()}

        is_offloaded_safetensors = False
        # This offload index if for params explicitly on the "disk" in the device_map
        disk_offload_index = None
        disk_only_shard_files = []
        # Prepare parameters offloading if needed
        if device_map is not None and "disk" in device_map.values():
            if offload_state_dict is None:
                offload_state_dict = True
            if disk_offload_folder is not None:
                os.makedirs(disk_offload_folder, exist_ok=True)
            is_offloaded_safetensors = checkpoint_files is not None and checkpoint_files[0].endswith(".safetensors")
            if disk_offload_folder is None and not is_offloaded_safetensors:
                raise ValueError(
                    "The current `device_map` had weights offloaded to the disk. Please provide an `offload_folder`"
                    " for them. Alternatively, make sure you have `safetensors` installed if the model you are using"
                    " offers the weights in this format."
                )
            if is_offloaded_safetensors:
                param_device_map = expand_device_map(device_map, checkpoint_keys)
                str_dtype = str(dtype).replace("torch.", "") if dtype is not None else "float32"
                if sharded_metadata is None:
                    weight_map = dict.fromkeys(checkpoint_keys, checkpoint_files[0])
                else:
                    folder = os.path.sep.join(checkpoint_files[0].split(os.path.sep)[:-1])
                    # Fix the weight map keys according to the key mapping
                    weight_map = {
                        key_renaming_mapping[k]: v
                        for k, v in sharded_metadata["weight_map"].items()
                        if k in key_renaming_mapping
                    }
                    weight_map = {k: os.path.join(folder, v) for k, v in weight_map.items()}
                    # Find potential checkpoints containing only offloaded weights
                    disk_only_shard_files = get_disk_only_shard_files(device_map, weight_map)
                disk_offload_index = {
                    name: {
                        "safetensors_file": file,
                        "weight_name": reverse_key_renaming_mapping[name],
                        "dtype": str_dtype,
                    }
                    for name, file in weight_map.items()
                    if param_device_map[name] == "disk"
                }
            else:
                disk_offload_index = {}

        # This offload index if for params that are supposed to be on the "cpu", either with or without a device_map
        # It allows to load parameters one-by-one from the state dict, avoiding a memory peak of 2 x state_dict_size,
        # i.e. 1x to load it, and 1x to copy it to model
        cpu_offload_folder = None
        cpu_offload_index = None
        if offload_state_dict:
            cpu_offload_folder = tempfile.mkdtemp()
            cpu_offload_index = {}

        # To be able to iterate, even if we don't use it if the state_dict is already provided
        elif state_dict is not None:
            checkpoint_files = [""]

        # Compute expected model keys
        expected_keys = list(model_to_load.state_dict().keys())
        if hf_quantizer is not None:
            expected_keys = hf_quantizer.update_expected_keys(model_to_load, expected_keys, checkpoint_keys)

        if logger.level >= logging.WARNING:
            verify_tp_plan(expected_keys, getattr(model_to_load, "_tp_plan", None))

        # Warmup cuda to load the weights much faster on devices
        if device_map is not None and not is_hqq_or_quark:
            expanded_device_map = expand_device_map(device_map, expected_keys)
            caching_allocator_warmup(model_to_load, expanded_device_map, hf_quantizer)

        # Prepare and compatabilize arguments for serial and parallel shard loading
        args_list = [
            (
                shard_file,
                state_dict,
                disk_only_shard_files,
                is_hqq_or_bnb,
                is_quantized,
                device_map,
                hf_quantizer,
                key_renaming_mapping,
                weights_only,
                model_to_load,
                expected_keys,
                reverse_key_renaming_mapping,
                disk_offload_folder,
                disk_offload_index,
                cpu_offload_folder,
                cpu_offload_index,
                is_offloaded_safetensors,
                keep_in_fp32_regex,
                unexpected_keys,
                device_mesh,
            )
            for shard_file in checkpoint_files
        ]

        error_msgs = []

        if (
            os.environ.get("HF_ENABLE_PARALLEL_LOADING", "").upper() in ENV_VARS_TRUE_VALUES
            and not is_deepspeed_zero3_enabled()
        ):
            _error_msgs, disk_offload_index, cpu_offload_index = load_shard_files_with_threadpool(args_list)
            error_msgs += _error_msgs
        else:
            if len(args_list) > 1:
                args_list = logging.tqdm(args_list, desc="Loading checkpoint shards")

            for args in args_list:
                _error_msgs, disk_offload_index, cpu_offload_index = load_shard_file(args)
                error_msgs += _error_msgs

        # Adjust offloaded weights name and save if needed
        if disk_offload_index is not None and len(disk_offload_index) > 0:
            if loading_task_model_from_base_state_dict:
                # We need to add the prefix of the base model
                prefix = cls.base_model_prefix
                if not is_offloaded_safetensors:
                    for weight_name in disk_offload_index:
                        shutil.move(
                            os.path.join(disk_offload_folder, f"{weight_name}.dat"),
                            os.path.join(disk_offload_folder, f"{prefix}.{weight_name}.dat"),
                        )
                disk_offload_index = {f"{prefix}.{key}": value for key, value in disk_offload_index.items()}
            if not is_offloaded_safetensors:
                save_offload_index(disk_offload_index, disk_offload_folder)
                disk_offload_index = None

        # one-at-a-time param loading for the cpu offloaded params
        if offload_state_dict:
            # Load back temporarily offloaded state dict
            load_offloaded_weights(model_to_load, cpu_offload_index, cpu_offload_folder)
            shutil.rmtree(cpu_offload_folder)

        if hf_quantizer is not None:
            missing_keys = hf_quantizer.update_missing_keys_after_loading(model_to_load, missing_keys, prefix)

        # Post-processing for tensor parallelism
        if device_mesh is not None:
            # When using TP, the device map is a single device for all parameters
            tp_device = list(device_map.values())[0]
            # This is needed for the RotaryEmbedding, which was not initialized on the correct device as it is
            # not part of the state_dict (persistent=False)
            for buffer in model.buffers():
                if buffer.device != tp_device:
                    buffer.data = buffer.to(tp_device)

            # In this case, the top-most task module weights were not moved to device and parallelized as they
            # were not part of the loaded weights: do it now
            if loading_task_model_from_base_state_dict:
                parameters_to_initialize = {
                    name: param for name, param in model.named_parameters() if not name.startswith(prefix)
                }
                for name, param in parameters_to_initialize.items():
                    # If it is still on meta here, it means that it's a tied weight that will be tied later anyway -> skip it
                    if param.device.type == "meta":
                        continue
                    # Shard the param
                    to_contiguous, casting_dtype = _infer_parameter_dtype(model, name, param, keep_in_fp32_regex)
                    shard_and_distribute_module(
                        model,
                        param.to(tp_device),
                        param,
                        name,
                        casting_dtype,
                        to_contiguous,
                        device_mesh.get_local_rank(),
                        device_mesh,
                    )

        # All potential warnings/infos
        if len(error_msgs) > 0:
            error_msg = "\n\t".join(error_msgs)
            if "size mismatch" in error_msg:
                error_msg += (
                    "\n\tYou may consider adding `ignore_mismatched_sizes=True` in the model `from_pretrained` method."
                )
            raise RuntimeError(f"Error(s) in loading state_dict for {model.__class__.__name__}:\n\t{error_msg}")
        if len(unexpected_keys) > 0:
            archs = [] if model.config.architectures is None else model.config.architectures
            warner = logger.warning if model.__class__.__name__ in archs else logger.info
            warner(
                f"Some weights of the model checkpoint at {pretrained_model_name_or_path} were not used when"
                f" initializing {model.__class__.__name__}: {unexpected_keys}\n- This IS expected if you are"
                f" initializing {model.__class__.__name__} from the checkpoint of a model trained on another task or"
                " with another architecture (e.g. initializing a BertForSequenceClassification model from a"
                " BertForPreTraining model).\n- This IS NOT expected if you are initializing"
                f" {model.__class__.__name__} from the checkpoint of a model that you expect to be exactly identical"
                " (initializing a BertForSequenceClassification model from a BertForSequenceClassification model)."
            )
        else:
            logger.info(f"All model checkpoint weights were used when initializing {model.__class__.__name__}.\n")
        if len(missing_keys) > 0:
            logger.warning(
                f"Some weights of {model.__class__.__name__} were not initialized from the model checkpoint at"
                f" {pretrained_model_name_or_path} and are newly initialized: {missing_keys}\nYou should probably"
                " TRAIN this model on a down-stream task to be able to use it for predictions and inference."
            )
        elif len(mismatched_keys) == 0:
            logger.info(
                f"All the weights of {model.__class__.__name__} were initialized from the model checkpoint at"
                f" {pretrained_model_name_or_path}.\nIf your task is similar to the task the model of the checkpoint"
                f" was trained on, you can already use {model.__class__.__name__} for predictions without further"
                " training."
            )
        if len(mismatched_keys) > 0:
            mismatched_warning = "\n".join(
                [
                    f"- {key}: found shape {shape1} in the checkpoint and {shape2} in the model instantiated"
                    for key, (shape1, shape2) in zip(mismatched_keys, mismatched_shapes)
                ]
            )
            logger.warning(
                f"Some weights of {model.__class__.__name__} were not initialized from the model checkpoint at"
                f" {pretrained_model_name_or_path} and are newly initialized because the shapes did not"
                f" match:\n{mismatched_warning}\nYou should probably TRAIN this model on a down-stream task to be able"
                " to use it for predictions and inference."
            )

        return model, missing_keys, unexpected_keys, mismatched_keys, disk_offload_index, error_msgs

    @classmethod
    def _load_from_tf(cls, model, config, checkpoint_files):
        if checkpoint_files[0].endswith(".index"):
            # Load from a TensorFlow 1.X checkpoint - provided by original authors
            model = cls.load_tf_weights(model, config, checkpoint_files[0][:-6])  # Remove the '.index'
            loading_info = None
        else:
            # Load from our TensorFlow 2.0 checkpoints
            try:
                from .modeling_tf_pytorch_utils import load_tf2_checkpoint_in_pytorch_model

                model, loading_info = load_tf2_checkpoint_in_pytorch_model(
                    model, checkpoint_files[0], allow_missing_keys=True, output_loading_info=True
                )
            except ImportError:
                logger.error(
                    "Loading a TensorFlow model in PyTorch, requires both PyTorch and TensorFlow to be installed."
                    " Please see https://pytorch.org/ and https://www.tensorflow.org/install/ for installation"
                    " instructions."
                )
                raise
        return model, loading_info

    @classmethod
    def _load_from_flax(cls, model, checkpoint_files):
        try:
            from .modeling_flax_pytorch_utils import load_flax_checkpoint_in_pytorch_model

            model = load_flax_checkpoint_in_pytorch_model(model, checkpoint_files[0])
        except ImportError:
            logger.error(
                "Loading a Flax model in PyTorch, requires both PyTorch and Flax to be installed. Please see"
                " https://pytorch.org/ and https://flax.readthedocs.io/en/latest/installation.html for"
                " installation instructions."
            )
            raise
        return model

    def retrieve_modules_from_names(self, names, add_prefix=False, remove_prefix=False):
        module_keys = {".".join(key.split(".")[:-1]) for key in names}

        # torch.nn.ParameterList is a special case where two parameter keywords
        # are appended to the module name, *e.g.* bert.special_embeddings.0
        module_keys = module_keys.union(
            {".".join(key.split(".")[:-2]) for key in names if len(key) > 0 and key[-1].isdigit()}
        )

        retrieved_modules = []
        # retrieve all modules that has at least one missing weight name
        for name, module in self.named_modules():
            if remove_prefix:
                _prefix = f"{self.base_model_prefix}."
                name = name[len(_prefix) :] if name.startswith(_prefix) else name
            elif add_prefix:
                name = ".".join([self.base_model_prefix, name]) if len(name) > 0 else self.base_model_prefix

            if name in module_keys:
                retrieved_modules.append(module)

        return retrieved_modules

    @classmethod
    def register_for_auto_class(cls, auto_class="AutoModel"):
        """
        Register this class with a given auto class. This should only be used for custom models as the ones in the
        library are already mapped with an auto class.



        Args:
            auto_class (`str` or `type`, *optional*, defaults to `"AutoModel"`):
                The auto class to register this new model with.
        """
        if not isinstance(auto_class, str):
            auto_class = auto_class.__name__

        import transformers.models.auto as auto_module

        if not hasattr(auto_module, auto_class):
            raise ValueError(f"{auto_class} is not a valid auto class.")

        cls._auto_class = auto_class

    def to_bettertransformer(self) -> "PreTrainedModel":
        """
        Converts the model to use [PyTorch's native attention
        implementation](https://pytorch.org/docs/stable/generated/torch.nn.MultiheadAttention.html), integrated to
        Transformers through [Optimum library](https://huggingface.co/docs/optimum/bettertransformer/overview). Only a
        subset of all Transformers models are supported.

        PyTorch's attention fastpath allows to speed up inference through kernel fusions and the use of [nested
        tensors](https://pytorch.org/docs/stable/nested.html). Detailed benchmarks can be found in [this blog
        post](https://medium.com/pytorch/bettertransformer-out-of-the-box-performance-for-huggingface-transformers-3fbe27d50ab2).

        Returns:
            [`PreTrainedModel`]: The model converted to BetterTransformer.
        """
        if not is_optimum_available():
            raise ImportError("The package `optimum` is required to use Better Transformer.")

        from optimum.version import __version__ as optimum_version

        if version.parse(optimum_version) < version.parse("1.7.0"):
            raise ImportError(
                f"Please install optimum>=1.7.0 to use Better Transformer. The version {optimum_version} was found."
            )

        from optimum.bettertransformer import BetterTransformer

        return BetterTransformer.transform(self)

    def reverse_bettertransformer(self):
        """
        Reverts the transformation from [`~PreTrainedModel.to_bettertransformer`] so that the original modeling is
        used, for example in order to save the model.

        Returns:
            [`PreTrainedModel`]: The model converted back to the original modeling.
        """
        if not is_optimum_available():
            raise ImportError("The package `optimum` is required to use Better Transformer.")

        from optimum.version import __version__ as optimum_version

        if version.parse(optimum_version) < version.parse("1.7.0"):
            raise ImportError(
                f"Please install optimum>=1.7.0 to use Better Transformer. The version {optimum_version} was found."
            )

        from optimum.bettertransformer import BetterTransformer

        return BetterTransformer.reverse(self)

    def warn_if_padding_and_no_attention_mask(self, input_ids, attention_mask):
        """
        Shows a one-time warning if the input_ids appear to contain padding and no attention mask was given.
        """

        # Skip the check during tracing.
        if is_torch_fx_proxy(input_ids) or torch.jit.is_tracing() or is_torchdynamo_compiling():
            return

        if (attention_mask is not None) or (self.config.pad_token_id is None):
            return

        # Check only the first and last input IDs to reduce overhead.
        if self.config.pad_token_id in input_ids[:, [-1, 0]]:
            warn_string = (
                "We strongly recommend passing in an `attention_mask` since your input_ids may be padded. See "
                "https://huggingface.co/docs/transformers/troubleshooting"
                "#incorrect-output-when-padding-tokens-arent-masked."
            )

            # If the pad token is equal to either BOS, EOS, or SEP, we do not know whether the user should use an
            # attention_mask or not. In this case, we should still show a warning because this is a rare case.
            if (
                (self.config.bos_token_id is not None and self.config.bos_token_id == self.config.pad_token_id)
                or (self.config.eos_token_id is not None and self.config.eos_token_id == self.config.pad_token_id)
                or (self.config.sep_token_id is not None and self.config.sep_token_id == self.config.pad_token_id)
            ):
                warn_string += (
                    f"\nYou may ignore this warning if your `pad_token_id` ({self.config.pad_token_id}) is identical "
                    f"to the `bos_token_id` ({self.config.bos_token_id}), `eos_token_id` ({self.config.eos_token_id}), "
                    f"or the `sep_token_id` ({self.config.sep_token_id}), and your input is not padded."
                )

            logger.warning_once(warn_string)

    @property
    def supports_tp_plan(self):
        """
        Returns whether the model has a tensor parallelism plan.
        """
        if self._tp_plan is not None:
            return True
        # Check if base model has a TP plan
        if getattr(self.base_model, "_tp_plan", None) is not None:
            return True
        return False

    @property
    def tp_size(self):
        """
        Returns the model's tensor parallelism degree.
        """
        # if None, the model didn't undergo tensor parallel sharding
        return self._tp_size

    @property
    def supports_pp_plan(self):
        if self._pp_plan is not None:
            return True
        # Check if base model has PP plan
        if getattr(self.base_model, "_pp_plan", None) is not None:
            return True
        return False

    @property
    def loss_function(self):
        if hasattr(self, "_loss_function"):
            return self._loss_function

        loss_type = getattr(self, "loss_type", None)

        if loss_type is None or loss_type not in LOSS_MAPPING:
            logger.warning_once(
                f"`loss_type={loss_type}` was set in the config but it is unrecognised."
                f"Using the default loss: `ForCausalLMLoss`."
            )
            loss_type = "ForCausalLM"
        return LOSS_MAPPING[loss_type]

    @loss_function.setter
    def loss_function(self, value):
        self._loss_function = value

    def get_compiled_call(self, compile_config: Optional[CompileConfig]) -> Callable:
        """Return a `torch.compile`'d version of `self.__call__`. This is useful to dynamically choose between
        non-compiled/compiled `forward` during inference, especially to switch between prefill (where we don't
        want to use compiled version to avoid recomputing the graph with new shapes) and iterative decoding
        (where we want the speed-ups of compiled version with static shapes)."""
        # Only reset it if not present or different from previous config
        if "llama4" in self.config.model_type:  # TODO try to enable for FULL COMPILE HYBRID CACHE SUPPORT
            return self.__call__
        compile_config = compile_config or CompileConfig()
        default_config = getattr(self.generation_config, "compile_config", None) or CompileConfig()
        if (
            not hasattr(self, "_compiled_call")
            or getattr(self, "_last_compile_config", default_config) != compile_config
        ):
            self._last_compile_config = compile_config
            self._compiled_call = torch.compile(self.__call__, **compile_config.to_dict())
        return self._compiled_call

    @classmethod
    def is_backend_compatible(cls):
        return cls._supports_attention_backend

    def _move_missing_keys_from_meta_to_cpu(
        self,
        missing_keys: list[str],
        unexpected_keys: list[str],
        dtype: Optional[torch.dtype],
        hf_quantizer: Optional[HfQuantizer],
    ) -> "PreTrainedModel":
        """Move the missing keys (keys that are part of the model parameters, but were NOT found in the loaded state dicts) back
        from meta device to cpu.
        """
        is_quantized = hf_quantizer is not None

        # In this case we need to move everything back
        if is_fsdp_enabled() and not is_local_dist_rank_0() and not is_quantized:
            # We only do it for the parameters, as the buffers are not initialized on the meta device by default
            for key, param in self.named_parameters():
                value = torch.empty_like(param, dtype=dtype, device="cpu")
                _load_parameter_into_model(self, key, value)
            return

        model_state_dict = self.state_dict()
        for key in missing_keys:
            param = model_state_dict[key]
            # Buffers are not initialized on the meta device, so we still need this check to avoid overwriting them
            if param.device == torch.device("meta"):
                value = torch.empty_like(param, dtype=dtype, device="cpu")
                if (
                    not is_quantized
                    or (getattr(hf_quantizer, "requires_parameters_quantization", False))
                    or not hf_quantizer.check_quantized_param(self, param_value=value, param_name=key, state_dict={})
                ):
                    _load_parameter_into_model(self, key, value)
                else:
                    hf_quantizer.create_quantized_param(self, value, key, "cpu", model_state_dict, unexpected_keys)

    def _initialize_missing_keys(
        self,
        loaded_keys: list[str],
        ignore_mismatched_sizes: bool,
        is_quantized: bool,
    ) -> "PreTrainedModel":
        """Initialize the missing keys (keys that are part of the model parameters, but were NOT found in the loaded state dicts), according to
        `_initialize_weights`. Indeed, since the corresponding weights are missing from the state dict, they will not be replaced and need to
        be initialized correctly (i.e. weight initialization distribution).
        Also take care of setting the `_is_hf_initialized` flag for keys that are not missing.
        """
        if not ignore_mismatched_sizes:
            not_initialized_submodules = set_initialized_submodules(self, loaded_keys)
            # If we're about to tie the output embeds to the input embeds we don't need to init them
            if (
                hasattr(self.config.get_text_config(decoder=True), "tie_word_embeddings")
                and self.config.get_text_config(decoder=True).tie_word_embeddings
            ):
                output_embeddings = self.get_output_embeddings()
                if output_embeddings is not None:
                    # Still need to initialize if there is a bias term since biases are not tied.
                    if not hasattr(output_embeddings, "bias") or output_embeddings.bias is None:
                        output_embeddings._is_hf_initialized = True
        else:
            not_initialized_submodules = dict(self.named_modules())
        # This will only initialize submodules that are not marked as initialized by the line above.
        if is_deepspeed_zero3_enabled() and not is_quantized:
            import deepspeed

            not_initialized_parameters = list(
                set(
                    itertools.chain.from_iterable(
                        submodule.parameters(recurse=False) for submodule in not_initialized_submodules.values()
                    )
                )
            )
            with deepspeed.zero.GatheredParameters(not_initialized_parameters, modifier_rank=0):
                self.initialize_weights()
        else:
            self.initialize_weights()

    def get_parameter_or_buffer(self, target: str):
        """
        Return the parameter or buffer given by `target` if it exists, otherwise throw an error. This combines
        `get_parameter()` and `get_buffer()` in a single handy function. If the target is an `_extra_state` attribute,
        it will return the extra state provided by the module. Note that it only work if `target` is a leaf of the model.
        """
        try:
            return self.get_parameter(target)
        except AttributeError:
            pass
        try:
            return self.get_buffer(target)
        except AttributeError:
            pass
        module, param_name = get_module_from_name(self, target)
        if (
            param_name == "_extra_state"
            and getattr(module.__class__, "get_extra_state", torch.nn.Module.get_extra_state)
            is not torch.nn.Module.get_extra_state
        ):
            return module.get_extra_state()

        raise AttributeError(f"`{target}` is neither a parameter, buffer, nor extra state.")


PreTrainedModel.push_to_hub = copy_func(PreTrainedModel.push_to_hub)
if PreTrainedModel.push_to_hub.__doc__ is not None:
    PreTrainedModel.push_to_hub.__doc__ = PreTrainedModel.push_to_hub.__doc__.format(
        object="model", object_class="AutoModel", object_files="model file"
    )


def unwrap_model(model: nn.Module, recursive: bool = False) -> nn.Module:
    """
    Recursively unwraps a model from potential containers (as used in distributed training).

    Args:
        model (`torch.nn.Module`): The model to unwrap.
        recursive (`bool`, *optional*, defaults to `False`):
            Whether to recursively extract all cases of `module.module` from `model` as well as unwrap child sublayers
            recursively, not just the top-level distributed containers.
    """
    # Use accelerate implementation if available (should always be the case when using torch)
    # This is for pytorch, as we also have to handle things like dynamo
    if is_accelerate_available():
        kwargs = {}
        if recursive:
            if not is_accelerate_available("0.29.0"):
                raise RuntimeError(
                    "Setting `recursive=True` to `unwrap_model` requires `accelerate` v0.29.0. Please upgrade your version of accelerate"
                )
            else:
                kwargs["recursive"] = recursive
        return extract_model_from_parallel(model, **kwargs)
    else:
        # since there could be multiple levels of wrapping, unwrap recursively
        if hasattr(model, "module"):
            return unwrap_model(model.module)
        else:
            return model


def expand_device_map(device_map, param_names):
    """
    Expand a device map to return the correspondence parameter name to device.
    """
    new_device_map = {}
    for module, device in device_map.items():
        new_device_map.update(
            {p: device for p in param_names if p == module or p.startswith(f"{module}.") or module == ""}
        )
    return new_device_map


def is_accelerator_device(device: Union[str, int, torch.device]) -> bool:
    """Check if the device is an accelerator. We need to function, as device_map can be "disk" as well, which is not
    a proper `torch.device`.
    """
    if device == "disk":
        return False
    else:
        return torch.device(device).type not in ["meta", "cpu"]


def caching_allocator_warmup(model: PreTrainedModel, expanded_device_map: dict, hf_quantizer: Optional[HfQuantizer]):
    """This function warm-ups the caching allocator based on the size of the model tensors that will reside on each
    device. It allows to have one large call to Malloc, instead of recursively calling it later when loading
    the model, which is actually the loading speed bottleneck.
    Calling this function allows to cut the model loading time by a very large margin.

    A few facts related to loading speed (taking into account the use of this function):
    - When loading a model the first time, it is usually slower than the subsequent times, because the OS is very likely
    to cache the different state dicts (if enough resources/RAM are available)
    - Trying to force the OS to cache the files in advance (by e.g. accessing a small portion of them) is really hard,
    and not a good idea in general as this is low level OS optimizations that depend on resource usage anyway
    - As of 18/03/2025, loading a Llama 70B model with TP takes ~1 min without file cache, and ~13s with full file cache.
    The baseline, i.e. only loading the tensor shards on device and adjusting dtype (i.e. copying them) is ~5s with full cache.
    These numbers are reported for TP on 4 H100 GPUs.
    - It is useless to pre-allocate more than the model size in this function (i.e. using an `allocation_factor` > 1) as
    cudaMalloc is not a bottleneck at all anymore
    - Loading speed bottleneck is now almost only tensor copy (i.e. changing the dtype) and moving the tensors to the devices.
    However, we cannot really improve on those aspects obviously, as the data needs to be moved/copied in the end.
    """
    factor = 2 if hf_quantizer is None else hf_quantizer.get_cuda_warm_up_factor()

    # Remove disk, cpu and meta devices, and cast to proper torch.device
    accelerator_device_map = {
        param: torch.device(device) for param, device in expanded_device_map.items() if is_accelerator_device(device)
    }
    if not accelerator_device_map:
        return

    tp_plan = getattr(model, "_tp_plan", []) or []
    tp_plan_regex = (
        re.compile("|".join([re.escape(plan) for plan in tp_plan]))
        if _torch_distributed_available and torch.distributed.is_initialized()
        else None
    )
    total_byte_count = defaultdict(lambda: 0)
    tied_param_names = _get_tied_weight_keys(model)
    for param_name, device in accelerator_device_map.items():
        # Skip if the parameter has already been accounted for (tied weights)
        if param_name in tied_param_names:
            continue

        param = model.get_parameter_or_buffer(param_name)
        # The dtype of different parameters may be different with composite models or `keep_in_fp32_modules`
        param_byte_count = param.numel() * param.element_size()

        if tp_plan_regex is not None:
            generic_name = re.sub(r"\.\d+\.", ".*.", param_name)
            param_byte_count //= torch.distributed.get_world_size() if tp_plan_regex.search(generic_name) else 1

        total_byte_count[device] += param_byte_count

    # This will kick off the caching allocator to avoid having to Malloc afterwards
    for device, byte_count in total_byte_count.items():
        if device.type == "cuda":
            index = device.index if device.index is not None else torch.cuda.current_device()
            device_memory = torch.cuda.mem_get_info(index)[0]
            # Allow up to (max device memory - 1.2 GiB) in resource-constrained hardware configurations. Trying to reserve more
            # than that amount might sometimes lead to unnecessary cuda OOM, if the last parameter to be loaded on the device is large,
            # and the remaining reserved memory portion is smaller than the param size -> torch will then try to fully re-allocate all
            # the param size, instead of using the remaining reserved part, and allocating only the difference, which can lead
            # to OOM. See https://github.com/huggingface/transformers/issues/37436#issuecomment-2808982161 for more details.
            # Note that we use an absolute value instead of device proportion here, as a 8GiB device could still allocate too much
            # if using e.g. 90% of device size, while a 140GiB device would allocate too little
            byte_count = min(byte_count, max(0, int(device_memory - 1.2 * 1024**3)))
            # If there is *unused* reserved cuda memory, we can skip/reduce the allocation.
            unused_memory = torch.cuda.memory_reserved(index) - torch.cuda.memory_allocated(index)
            byte_count = max(0, byte_count - unused_memory)
        # Allocate memory
        _ = torch.empty(byte_count // factor, dtype=torch.float16, device=device, requires_grad=False)


def get_disk_only_shard_files(device_map, weight_map):
    """
    Returns the list of shard files containing only weights offloaded to disk.
    """
    files_content = collections.defaultdict(list)
    for weight_name, filename in weight_map.items():
        while len(weight_name) > 0 and weight_name not in device_map:
            weight_name = ".".join(weight_name.split(".")[:-1])
        files_content[filename].append(device_map[weight_name])

    return [fname for fname, devices in files_content.items() if set(devices) == {"disk"}]


class AttentionInterface(GeneralInterface):
    """
    Dict-like object keeping track of allowed attention functions. You can easily add a new attention function
    with a call to `register()`. If a model needs to locally overwrite an existing attention function, say `sdpa`,
    it needs to declare a new instance of this class inside the `modeling_<model>.py`, and declare it on that instance.
    """

    # Class instance object, so that a call to `register` can be reflected into all other files correctly, even if
    # a new instance is created (in order to locally override a given function)
    _global_mapping = {
        "flash_attention_3": flash_attention_forward,
        "flash_attention_2": flash_attention_forward,
        "flex_attention": flex_attention_forward,
        "paged_attention": paged_attention_forward,
        "sdpa": sdpa_attention_forward,
        "sdpa_paged": sdpa_attention_paged_forward,
        "eager_paged": eager_paged_attention_forward,
    }


# Global AttentionInterface shared by all models which do not need to overwrite any of the existing ones
ALL_ATTENTION_FUNCTIONS: AttentionInterface = AttentionInterface()


class PreTrainedAudioTokenizerBase(PreTrainedModel):
    """
    Class that additionally defines the behavior of any `audio_tokenizer` to be added.
    Characteristic for any of them:
        1. Encode raw audio into discrete audio codebooks (with x channels)
        2. Decode from discrete audio codebooks back to raw audio
    It is possible that they can decode in different ways given a different representation
    but they are forced to support 2. nonetheless, e.g. see `DAC`.
    """

    @abstractmethod
    def encode(self, input_values: torch.Tensor, *args, **kwargs):
        """
        Encode raw audio retrieved from a respective `FeatureExtractor` into discrete audio codebooks (with x channels)
        """
        pass

    @abstractmethod
    def decode(self, audio_codes: torch.Tensor, *args, **kwargs):
        """Decode from discrete audio codebooks back to raw audio"""
        pass<|MERGE_RESOLUTION|>--- conflicted
+++ resolved
@@ -4615,8 +4615,7 @@
         # `device_map` pointing to the correct device
         if tp_plan is not None:
             if device_mesh is None:
-<<<<<<< HEAD
-                tp_plan, device_map, device_mesh = initialize_tensor_parallelism(tp_plan, tp_size=None)
+                tp_plan, device_map, device_mesh, tp_size = initialize_tensor_parallelism(tp_plan, tp_size=tp_size)
             else:
                 if "tp" not in device_mesh.mesh_dim_names:
                     raise ValueError(
@@ -4626,14 +4625,6 @@
                 device_mesh = device_mesh["tp"]
                 tp_size = device_mesh["tp"].size()
                 device_map = torch.device(f"{device_mesh.device_type}:{int(os.environ['LOCAL_RANK'])}")
-=======
-                tp_plan, device_map, device_mesh, tp_size = initialize_tensor_parallelism(tp_plan, tp_size=tp_size)
-            else:
-                # TODO: make device_mesh support multiple dimensions
-                if device_mesh.ndim > 1:
-                    raise ValueError("device_mesh must be 1 dimensional and will be used for TP")
-                device_map = torch.device(device_mesh.device_type, int(os.environ["LOCAL_RANK"]))
->>>>>>> a6393e7d
 
             if tp_size is None:
                 tp_size = torch.distributed.get_world_size()
