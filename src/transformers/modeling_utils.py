# coding=utf-8
# Copyright 2018 The Google AI Language Team Authors, Facebook AI Research authors and The HuggingFace Inc. team.
# Copyright (c) 2018, NVIDIA CORPORATION.  All rights reserved.
#
# Licensed under the Apache License, Version 2.0 (the "License");
# you may not use this file except in compliance with the License.
# You may obtain a copy of the License at
#
#     http://www.apache.org/licenses/LICENSE-2.0
#
# Unless required by applicable law or agreed to in writing, software
# distributed under the License is distributed on an "AS IS" BASIS,
# WITHOUT WARRANTIES OR CONDITIONS OF ANY KIND, either express or implied.
# See the License for the specific language governing permissions and
# limitations under the License.
import collections
import copy
import functools
import gc
import importlib.metadata
import inspect
import json
import os
import re
import sys
import warnings
from abc import abstractmethod
from collections import defaultdict
from concurrent.futures import ThreadPoolExecutor, as_completed
from contextlib import contextmanager
from enum import Enum
from functools import partial, wraps
from threading import Thread
from typing import Any, Callable, Optional, TypeVar, Union, get_type_hints
from zipfile import is_zipfile

import torch
from huggingface_hub import split_torch_state_dict_into_shards
from packaging import version
from safetensors import safe_open
from safetensors.torch import load_file as safe_load_file
from safetensors.torch import save_file as safe_save_file
from torch import Tensor, nn
from torch.distributions import constraints
from torch.utils.checkpoint import checkpoint

from .configuration_utils import PretrainedConfig
from .distributed import DistributedConfig
from .dynamic_module_utils import custom_object_save
from .generation import CompileConfig, GenerationConfig
from .integrations import PeftAdapterMixin, deepspeed_config, is_deepspeed_zero3_enabled, is_fsdp_enabled
from .integrations.accelerate import find_tied_parameters, init_empty_weights
from .integrations.deepspeed import _load_state_dict_into_zero3_model
from .integrations.eager_paged import eager_paged_attention_forward
from .integrations.flash_attention import flash_attention_forward
from .integrations.flash_paged import paged_attention_forward
from .integrations.flex_attention import flex_attention_forward
from .integrations.hub_kernels import is_kernel, load_and_register_kernel
from .integrations.sdpa_attention import sdpa_attention_forward
from .integrations.sdpa_paged import sdpa_attention_paged_forward
from .integrations.tensor_parallel import (
    _get_parameter_tp_plan,
    distribute_model,
    initialize_tensor_parallelism,
    repack_weights,
    replace_state_dict_local_with_dtensor,
    shard_and_distribute_module,
    verify_tp_plan,
)
from .loss.loss_utils import LOSS_MAPPING
from .modeling_flash_attention_utils import lazy_import_flash_attention
from .pytorch_utils import id_tensor_storage
from .quantizers import HfQuantizer
from .quantizers.auto import get_hf_quantizer
from .quantizers.quantizers_utils import get_module_from_name
from .safetensors_conversion import auto_conversion
from .utils import (
    ADAPTER_SAFE_WEIGHTS_NAME,
    ADAPTER_WEIGHTS_NAME,
    CONFIG_NAME,
    DUMMY_INPUTS,
    SAFE_WEIGHTS_INDEX_NAME,
    SAFE_WEIGHTS_NAME,
    WEIGHTS_INDEX_NAME,
    WEIGHTS_NAME,
    ContextManagers,
    PushToHubMixin,
    cached_file,
    check_torch_load_is_safe,
    copy_func,
    download_url,
    extract_commit_hash,
    has_file,
    is_accelerate_available,
    is_bitsandbytes_available,
    is_flash_attn_2_available,
    is_flash_attn_3_available,
    is_kernels_available,
    is_offline_mode,
    is_optimum_available,
    is_peft_available,
    is_remote_url,
    is_torch_flex_attn_available,
    is_torch_greater_or_equal,
    is_torch_mlu_available,
    is_torch_npu_available,
    is_torch_xla_available,
    is_torch_xpu_available,
    logging,
)
from .utils.generic import _CAN_RECORD_REGISTRY, GeneralInterface, OutputRecorder
from .utils.hub import create_and_tag_model_card, get_checkpoint_shard_files
from .utils.import_utils import (
    ENV_VARS_TRUE_VALUES,
    is_huggingface_hub_greater_or_equal,
    is_sagemaker_mp_enabled,
    is_torch_fx_proxy,
    is_torchdynamo_compiling,
)
from .utils.quantization_config import BitsAndBytesConfig, QuantizationMethod


if is_accelerate_available():
    from accelerate import dispatch_model, infer_auto_device_map
    from accelerate.hooks import add_hook_to_module
    from accelerate.utils import (
        check_tied_parameters_on_same_device,
        extract_model_from_parallel,
        get_balanced_memory,
        get_max_memory,
        offload_weight,
        save_offload_index,
    )

    accelerate_version = version.parse(importlib.metadata.version("accelerate"))
    if accelerate_version >= version.parse("0.31"):
        from accelerate.utils.modeling import get_state_dict_from_offload

if is_peft_available():
    from .utils import find_adapter_config_file

_torch_distributed_available = torch.distributed.is_available()
_is_dtensor_available = _torch_distributed_available and is_torch_greater_or_equal("2.5")
if _is_dtensor_available:
    from torch.distributed.tensor import DTensor

if is_sagemaker_mp_enabled():
    import smdistributed.modelparallel.torch as smp
    from smdistributed.modelparallel import __version__ as SMP_VERSION

    IS_SAGEMAKER_MP_POST_1_10 = version.parse(SMP_VERSION) >= version.parse("1.10")
else:
    IS_SAGEMAKER_MP_POST_1_10 = False


logger = logging.get_logger(__name__)

XLA_USE_BF16 = os.environ.get("XLA_USE_BF16", "0").upper()
XLA_DOWNCAST_BF16 = os.environ.get("XLA_DOWNCAST_BF16", "0").upper()
SpecificPreTrainedModelType = TypeVar("SpecificPreTrainedModelType", bound="PreTrainedModel")
_init_weights = True
_is_quantized = False
_is_ds_init_called = False


def is_local_dist_rank_0():
    return (
        torch.distributed.is_available()
        and torch.distributed.is_initialized()
        and int(os.environ.get("LOCAL_RANK", "-1")) == 0
    )


TORCH_INIT_FUNCTIONS = {
    "uniform_": nn.init.uniform_,
    "normal_": nn.init.normal_,
    "trunc_normal_": nn.init.trunc_normal_,
    "constant_": nn.init.constant_,
    "xavier_uniform_": nn.init.xavier_uniform_,
    "xavier_normal_": nn.init.xavier_normal_,
    "kaiming_uniform_": nn.init.kaiming_uniform_,
    "kaiming_normal_": nn.init.kaiming_normal_,
    "uniform": nn.init.uniform,
    "normal": nn.init.normal,
    "xavier_uniform": nn.init.xavier_uniform,
    "xavier_normal": nn.init.xavier_normal,
    "kaiming_uniform": nn.init.kaiming_uniform,
    "kaiming_normal": nn.init.kaiming_normal,
}

# DO NOT MODIFY, KEPT FOR BC ONLY
VLMS = [
    "aria",
    "ayavision",
    "colpali",
    "emu3",
    "fuyu",
    "gotocr2",
    "gemma3",
    "internvl",
    "llava",  # all llava prefixed models fall under this check
    "mistral3",
    "mllama",
    "paligemma",
    "shieldgemma2",
    "qwen2vl",
    "qwen2_5_vl",
    "videollava",
    "vipllava",
]


@contextmanager
def no_init_weights():
    """
    Context manager to globally disable weight initialization to speed up loading large models.
    """
    global _init_weights
    old_init_weights = _init_weights

    _init_weights = False

    def _skip_init(*args, **kwargs):
        pass

    # Save the original initialization functions
    for name, init_func in TORCH_INIT_FUNCTIONS.items():
        setattr(torch.nn.init, name, _skip_init)

    try:
        yield
    finally:
        _init_weights = old_init_weights
        # Restore the original initialization functions
        for name, init_func in TORCH_INIT_FUNCTIONS.items():
            setattr(torch.nn.init, name, init_func)


@contextmanager
def set_quantized_state():
    global _is_quantized
    _is_quantized = True
    try:
        yield
    finally:
        _is_quantized = False


# Skip recursive calls to deepspeed.zero.Init to avoid pinning errors.
# This issue occurs with ZeRO stage 3 when using NVMe offloading.
# For more details, refer to issue #34429.
@contextmanager
def set_zero3_state():
    global _is_ds_init_called
    _is_ds_init_called = True
    try:
        yield
    finally:
        _is_ds_init_called = False


def restore_default_dtype(func):
    """
    Decorator to restore the default torch dtype
    at the end of the function. Serves
    as a backup in case calling the function raises
    an error after the function has changed the default dtype but before it could restore it.
    """

    @wraps(func)
    def _wrapper(*args, **kwargs):
        old_dtype = torch.get_default_dtype()
        try:
            return func(*args, **kwargs)
        finally:
            torch.set_default_dtype(old_dtype)

    return _wrapper


def get_torch_context_manager_or_global_device():
    """
    Test if a device context manager is currently in use, or if it is not the case, check if the default device
    is not "cpu". This is used to infer the correct device to load the model on, in case `device_map` is not provided.
    """
    device_in_context = torch.tensor([]).device
    # `get_default_device` was only introduced in torch>=2.3 - use cpu otherwise to align the behavior
    default_device = torch.get_default_device() if is_torch_greater_or_equal("2.3") else torch.device("cpu")
    # This case means no context manager was used -> we still check if the default that was potentially set is not cpu
    if device_in_context == default_device:
        if default_device != torch.device("cpu"):
            return default_device
        return None
    return device_in_context


def get_parameter_device(parameter: Union[nn.Module, "ModuleUtilsMixin"]):
    try:
        return next(parameter.parameters()).device
    except StopIteration:
        # For nn.DataParallel compatibility in PyTorch 1.5

        def find_tensor_attributes(module: nn.Module) -> list[tuple[str, Tensor]]:
            tuples = [(k, v) for k, v in module.__dict__.items() if torch.is_tensor(v)]
            return tuples

        gen = parameter._named_members(get_members_fn=find_tensor_attributes)
        first_tuple = next(gen)
        return first_tuple[1].device


def get_parameter_dtype(parameter: Union[nn.Module, "ModuleUtilsMixin"]):
    """
    Returns the first found floating dtype in parameters if there is one, otherwise returns the last dtype it found.
    """
    last_dtype = None
    for t in parameter.parameters():
        last_dtype = t.dtype
        if t.is_floating_point():
            # Adding fix for https://github.com/pytorch/xla/issues/4152
            # Fixes issue where the model code passes a value that is out of range for XLA_USE_BF16=1
            # and XLA_DOWNCAST_BF16=1 so the conversion would cast it to -inf
            # NOTE: `is_torch_xla_available()` is checked last as it induces a graph break in torch dynamo
            if XLA_USE_BF16 in ENV_VARS_TRUE_VALUES and is_torch_xla_available():
                return torch.bfloat16
            if XLA_DOWNCAST_BF16 in ENV_VARS_TRUE_VALUES and is_torch_xla_available():
                if t.dtype == torch.float:
                    return torch.bfloat16
                if t.dtype == torch.double:
                    return torch.float32
            return t.dtype

    if last_dtype is not None:
        # if no floating dtype was found return whatever the first dtype is
        return last_dtype

    # For nn.DataParallel compatibility in PyTorch > 1.5
    def find_tensor_attributes(module: nn.Module) -> list[tuple[str, Tensor]]:
        tuples = [(k, v) for k, v in module.__dict__.items() if torch.is_tensor(v)]
        return tuples

    gen = parameter._named_members(get_members_fn=find_tensor_attributes)
    last_tuple = None
    for gen_tuple in gen:
        last_tuple = gen_tuple
        if gen_tuple[1].is_floating_point():
            return gen_tuple[1].dtype

    if last_tuple is not None:
        # fallback to the last dtype
        return last_tuple[1].dtype

    # fallback to buffer dtype
    for t in parameter.buffers():
        last_dtype = t.dtype
        if t.is_floating_point():
            return t.dtype
    return last_dtype


def get_state_dict_dtype(state_dict):
    """
    Returns the first found floating dtype in `state_dict` if there is one, otherwise returns the first dtype.
    """
    for t in state_dict.values():
        if t.is_floating_point():
            return t.dtype

    # if no floating dtype was found return whatever the first dtype is
    return next(state_dict.values()).dtype


def load_sharded_checkpoint(model, folder, strict=True, prefer_safe=True):
    """
    This is the same as
    [`torch.nn.Module.load_state_dict`](https://pytorch.org/docs/stable/generated/torch.nn.Module.html?highlight=load_state_dict#torch.nn.Module.load_state_dict)
    but for a sharded checkpoint.

    This load is performed efficiently: each checkpoint shard is loaded one by one in RAM and deleted after being
    loaded in the model.

    Args:
        model (`torch.nn.Module`): The model in which to load the checkpoint.
        folder (`str` or `os.PathLike`): A path to a folder containing the sharded checkpoint.
        strict (`bool`, *optional*, defaults to `True`):
            Whether to strictly enforce that the keys in the model state dict match the keys in the sharded checkpoint.
        prefer_safe (`bool`, *optional*, defaults to `False`):
            If both safetensors and PyTorch save files are present in checkpoint and `prefer_safe` is True, the
            safetensors files will be loaded. Otherwise, PyTorch files are always loaded when possible.

    Returns:
        `NamedTuple`: A named tuple with `missing_keys` and `unexpected_keys` fields
            - `missing_keys` is a list of str containing the missing keys
            - `unexpected_keys` is a list of str containing the unexpected keys
    """
    # Load the index
    index_file = os.path.join(folder, WEIGHTS_INDEX_NAME)
    safe_index_file = os.path.join(folder, SAFE_WEIGHTS_INDEX_NAME)

    index_present = os.path.isfile(index_file)
    safe_index_present = os.path.isfile(safe_index_file)

    if not index_present and not safe_index_present:
        filenames = (WEIGHTS_INDEX_NAME, SAFE_WEIGHTS_INDEX_NAME)
        raise ValueError(f"Can't find a checkpoint index ({' or '.join(filenames)}) in {folder}.")

    load_safe = safe_index_present and (prefer_safe or not index_present)
    load_index = safe_index_file if load_safe else index_file

    with open(load_index, "r", encoding="utf-8") as f:
        index = json.load(f)

    shard_files = list(set(index["weight_map"].values()))

    # If strict=True, error before loading any of the state dicts.
    loaded_keys = index["weight_map"].keys()
    model_keys = model.state_dict().keys()
    missing_keys = [key for key in model_keys if key not in loaded_keys]
    unexpected_keys = [key for key in loaded_keys if key not in model_keys]
    if strict and (len(missing_keys) > 0 or len(unexpected_keys) > 0):
        error_message = f"Error(s) in loading state_dict for {model.__class__.__name__}"
        if len(missing_keys) > 0:
            str_missing_keys = ",".join([f'"{k}"' for k in missing_keys])
            error_message += f"\nMissing key(s): {str_missing_keys}."
        if len(unexpected_keys) > 0:
            str_unexpected_keys = ",".join([f'"{k}"' for k in unexpected_keys])
            error_message += f"\nMissing key(s): {str_unexpected_keys}."
        raise RuntimeError(error_message)

    if load_safe:
        loader = safe_load_file
    else:
        check_torch_load_is_safe()
        loader = partial(torch.load, map_location="cpu", weights_only=True)

    for shard_file in shard_files:
        state_dict = loader(os.path.join(folder, shard_file))
        model.load_state_dict(state_dict, strict=False)

        # Make sure memory is freed before we load the next state dict.
        del state_dict
        gc.collect()

    # Return the same thing as PyTorch load_state_dict function.
    return torch.nn.modules.module._IncompatibleKeys(missing_keys, unexpected_keys)


str_to_torch_dtype = {
    "BOOL": torch.bool,
    "U8": torch.uint8,
    "I8": torch.int8,
    "I16": torch.int16,
    "F16": torch.float16,
    "BF16": torch.bfloat16,
    "I32": torch.int32,
    "F32": torch.float32,
    "F64": torch.float64,
    "I64": torch.int64,
    "F8_E4M3": torch.float8_e4m3fn,
    "F8_E5M2": torch.float8_e5m2,
}


if is_torch_greater_or_equal("2.3.0"):
    str_to_torch_dtype["U16"] = torch.uint16
    str_to_torch_dtype["U32"] = torch.uint32
    str_to_torch_dtype["U64"] = torch.uint64


def load_state_dict(
    checkpoint_file: Union[str, os.PathLike],
    is_quantized: bool = False,
    map_location: Optional[Union[str, torch.device]] = "cpu",
    weights_only: bool = True,
):
    """
    Reads a `safetensor` or a `.bin` checkpoint file. We load the checkpoint on "cpu" by default.
    """
    # Use safetensors if possible
    if checkpoint_file.endswith(".safetensors"):
        with safe_open(checkpoint_file, framework="pt") as f:
            state_dict = {}
            for k in f.keys():
                if map_location == "meta":
                    _slice = f.get_slice(k)
                    k_dtype = _slice.get_dtype()
                    if k_dtype in str_to_torch_dtype:
                        dtype = str_to_torch_dtype[k_dtype]
                    else:
                        raise ValueError(f"Cannot load safetensors of unknown dtype {k_dtype}")
                    state_dict[k] = torch.empty(size=_slice.get_shape(), dtype=dtype, device="meta")
                else:
                    state_dict[k] = f.get_tensor(k)
            return state_dict

    # Fallback to torch.load (if weights_only was explicitly False, do not check safety as this is known to be unsafe)
    if weights_only:
        check_torch_load_is_safe()
    try:
        if map_location is None:
            if (
                (
                    is_deepspeed_zero3_enabled()
                    and torch.distributed.is_initialized()
                    and torch.distributed.get_rank() > 0
                )
                or (is_fsdp_enabled() and not is_local_dist_rank_0())
            ) and not is_quantized:
                map_location = "meta"
            else:
                map_location = "cpu"
        extra_args = {}
        # mmap can only be used with files serialized with zipfile-based format.
        if isinstance(checkpoint_file, str) and map_location != "meta" and is_zipfile(checkpoint_file):
            extra_args = {"mmap": True}
        return torch.load(
            checkpoint_file,
            map_location=map_location,
            weights_only=weights_only,
            **extra_args,
        )
    except Exception as e:
        try:
            with open(checkpoint_file) as f:
                if f.read(7) == "version":
                    raise OSError(
                        "You seem to have cloned a repository without having git-lfs installed. Please install "
                        "git-lfs and run `git lfs install` followed by `git lfs pull` in the folder "
                        "you cloned."
                    )
                else:
                    raise ValueError(
                        f"Unable to locate the file {checkpoint_file} which is necessary to load this pretrained "
                        "model. Make sure you have saved the model properly."
                    ) from e
        except (UnicodeDecodeError, ValueError):
            raise OSError(f"Unable to load weights from pytorch checkpoint file '{checkpoint_file}'.")


def _end_ptr(tensor: torch.Tensor) -> int:
    # extract the end of the pointer if the tensor is a slice of a bigger tensor
    if tensor.nelement():
        stop = tensor.view(-1)[-1].data_ptr() + tensor.element_size()
    else:
        stop = tensor.data_ptr()
    return stop


def _get_tied_weight_keys(module: nn.Module, prefix=""):
    tied_weight_keys = []
    if getattr(module, "_tied_weights_keys", None) is not None:
        names = [f"{prefix}.{k}" if prefix else k for k in module._tied_weights_keys]
        tied_weight_keys.extend(names)
    if getattr(module, "_dynamic_tied_weights_keys", None) is not None:
        names = [f"{prefix}.{k}" if prefix else k for k in module._dynamic_tied_weights_keys]
        tied_weight_keys.extend(names)
    for name, submodule in module.named_children():
        local_prefix = f"{prefix}.{name}" if prefix else name
        tied_weight_keys.extend(_get_tied_weight_keys(submodule, prefix=local_prefix))
    return tied_weight_keys


def _find_disjoint(tensors: list[set[str]], state_dict: dict[str, torch.Tensor]) -> tuple[list[set[str]], list[str]]:
    filtered_tensors = []
    for shared in tensors:
        if len(shared) < 2:
            filtered_tensors.append(shared)
            continue

        areas = []
        for name in shared:
            tensor = state_dict[name]
            areas.append((tensor.data_ptr(), _end_ptr(tensor), name))
        areas.sort()

        _, last_stop, last_name = areas[0]
        filtered_tensors.append({last_name})
        for start, stop, name in areas[1:]:
            if start >= last_stop:
                filtered_tensors.append({name})
            else:
                filtered_tensors[-1].add(name)
            last_stop = stop
    disjoint_tensors = []
    shared_tensors = []
    for tensors in filtered_tensors:
        if len(tensors) == 1:
            disjoint_tensors.append(tensors.pop())
        else:
            shared_tensors.append(tensors)
    return shared_tensors, disjoint_tensors


def _find_identical(tensors: list[set[str]], state_dict: dict[str, torch.Tensor]) -> tuple[list[set[str]], set[str]]:
    shared_tensors = []
    identical = []
    for shared in tensors:
        if len(shared) < 2:
            continue

        areas = collections.defaultdict(set)
        for name in shared:
            tensor = state_dict[name]
            area = (tensor.device, tensor.data_ptr(), _end_ptr(tensor))
            areas[area].add(name)
        if len(areas) == 1:
            identical.append(shared)
        else:
            shared_tensors.append(shared)
    return shared_tensors, identical


def _infer_parameter_dtype(
    model: "PreTrainedModel",
    param_name: str,
    empty_param: torch.Tensor,
    keep_in_fp32_regex: Optional[re.Pattern] = None,
    hf_quantizer: Optional[HfQuantizer] = None,
) -> Union[bool, Optional[torch.dtype]]:
    try:
        old_param = model.get_parameter_or_buffer(param_name)
    except Exception as e:
        if hf_quantizer is not None and hf_quantizer.quantization_config.quant_method in {
            QuantizationMethod.HQQ,
            QuantizationMethod.QUARK,
            QuantizationMethod.MXFP4,
            QuantizationMethod.BITS_AND_BYTES,
        }:
            return True, None
        else:
            raise e
    is_torch_e4m3fn_available = hasattr(torch, "float8_e4m3fn")
    # We convert floating dtypes to the `dtype` passed except for float8_e4m3fn type. We also want to keep the buffers/params
    # in int/uint/bool and not cast them.
    casting_dtype = None
    is_param_float8_e4m3fn = is_torch_e4m3fn_available and empty_param.dtype == torch.float8_e4m3fn
    if empty_param.dtype.is_floating_point and not is_param_float8_e4m3fn:
        # First fp32 if part of the exception list
        if keep_in_fp32_regex is not None and keep_in_fp32_regex.search(param_name):
            casting_dtype = torch.float32
        # Then dtype that was instantiated in the meta model -- note that this respects subconfigs dtypes
        elif hf_quantizer is not None:
            casting_dtype = model.config._pre_quantization_dtype
        else:
            casting_dtype = old_param.dtype
    return old_param is not None and old_param.is_contiguous(), casting_dtype


def _load_parameter_into_model(model: "PreTrainedModel", param_name: str, tensor: torch.Tensor):
    """Cast a single parameter `param_name` into the `model`, with value `tensor`."""
    module, param_type = get_module_from_name(model, param_name)
    # This will check potential shape mismatch if skipped before
    module.load_state_dict({param_type: tensor}, strict=False, assign=True)


@torch.no_grad()
def _load_state_dict_into_meta_model(
    model: "PreTrainedModel",
    state_dict: dict,
    shard_file: str,
    reverse_renaming_mapping: dict[str, str],
    device_map: Optional[dict] = None,
    disk_offload_folder: Optional[str] = None,
    disk_offload_index: Optional[dict] = None,
    hf_quantizer: Optional[HfQuantizer] = None,
    keep_in_fp32_regex: Optional[re.Pattern] = None,
    device_mesh: Optional["torch.distributed.device_mesh.DeviceMesh"] = None,
) -> tuple[Optional[dict], Optional[dict]]:
    """Load parameters from `meta_state_dict` into the model. The parameters of the `meta_state_dict` are on the meta
    device in order to easily infer the shapes and dtypes that they will have. Then proper parameters are then loaded
    from `shard_file`, which is the actual state dict file on disk.
    This function takes care of correctly casting dtypes, devices, and sharding tensors in case of tensor parallelism.
    """
    tensor_device = "cpu"
    if device_map is not None and device_map.get("", None) is not None:
        if device_map[""] not in ("cpu", torch.device("cpu")):
            tensor_device = device_map[""].index if isinstance(device_map[""], torch.device) else device_map[""]
    if device_map is not None:
        device_map_regex = "|".join([re.escape(k) for k in sorted(device_map.keys(), reverse=True)])

    is_quantized = hf_quantizer is not None
    is_safetensors = shard_file.endswith(".safetensors")
    is_meta_state_dict = is_safetensors
    file_pointer = safe_open(shard_file, framework="pt", device=tensor_device) if is_meta_state_dict else None
    params_to_load = list(state_dict.keys())

    for param_name in params_to_load:
        empty_param = state_dict[param_name]
        # we need to use serialized_param_name as file pointer is untouched
        if is_meta_state_dict:
            # This is the name of the parameter as it appears on disk file
            serialized_param_name = reverse_renaming_mapping[param_name]
            param = file_pointer.get_slice(serialized_param_name)
        else:
            param = empty_param.to(tensor_device)  # It is actually not empty!
        to_contiguous, casting_dtype = _infer_parameter_dtype(
            model,
            param_name,
            empty_param,
            keep_in_fp32_regex,
            hf_quantizer,
        )

        if device_mesh is not None:
            if not is_quantized or not hf_quantizer.param_needs_quantization(model, param_name):
                # In this case, the param is already on the correct device!
                shard_and_distribute_module(
                    model,
                    param,
                    empty_param,
                    param_name,
                    casting_dtype,
                    to_contiguous,
                    device_mesh.get_local_rank(),
                    device_mesh,
                )
            else:
                # we have a device mesh but the param needs to be quantized, so we shard inside create_quantized_param
                sharding_kwargs = {
                    "empty_param": empty_param,
                    "casting_dtype": casting_dtype,
                    "to_contiguous": to_contiguous,
                    "rank": device_mesh.get_local_rank(),
                    "device_mesh": device_mesh,
                }
                hf_quantizer.create_quantized_param(
                    model,
                    param,
                    param_name,
                    device_mesh.get_local_rank(),
                    **sharding_kwargs,
                )
        else:
            param = param[...]
            if casting_dtype is not None:
                param = param.to(casting_dtype)
            if to_contiguous:
                param = param.contiguous()

            if device_map is None:
                param_device = "cpu"
            else:
                module_layer = re.search(device_map_regex, param_name)
                if not module_layer:
                    raise ValueError(f"{param_name} doesn't have any device set.")
                else:
                    param_device = device_map[module_layer.group()]

            if param_device == "disk":
                if not is_safetensors:
                    disk_offload_index = offload_weight(param, param_name, disk_offload_folder, disk_offload_index)
            elif not is_quantized or not hf_quantizer.param_needs_quantization(model, param_name):
                if is_fsdp_enabled():
                    param_device = "cpu" if is_local_dist_rank_0() else "meta"

                _load_parameter_into_model(model, param_name, param.to(param_device))

            else:
                # TODO naming is stupid it loads it as well
                hf_quantizer.create_quantized_param(model, param, param_name, param_device)

                # For quantized modules with FSDP/DeepSpeed Stage 3, we need to quantize the parameter on the GPU
                # and then cast it to CPU to avoid excessive memory usage on each GPU
                # in comparison to the sharded model across GPUs.
                if is_fsdp_enabled() or is_deepspeed_zero3_enabled():
                    param_name = hf_quantizer.update_param_name(param_name)
                    module, param_type = get_module_from_name(model, param_name)
                    value = getattr(module, param_type)
                    # special case for gpt_oss model, we wait for the param to be leave the meta device before casting it to cpu
                    if model.config.model_type == "gpt_oss" and value.device.type == "meta":
                        continue
                    param_to = "cpu"
                    if is_fsdp_enabled() and not is_local_dist_rank_0():
                        param_to = "meta"
                    val_kwargs = {}
                    if (hasattr(module, "weight") and module.weight.__class__.__name__ == "Int8Params") or (
                        value.dtype == torch.uint8 or value.dtype == torch.int8
                    ):
                        val_kwargs["requires_grad"] = False
                    value = type(value)(value.data.to(param_to), **val_kwargs, **value.__dict__)
                    setattr(module, param_type, value)

        # Remove the param from the state dict if it was not loaded on the fly to avoid wasting memory
        if not is_meta_state_dict:
            del state_dict[param_name]

    if file_pointer is not None:
        file_pointer.__exit__(None, None, None)

    return disk_offload_index


def load_shard_file(args):
    (
        shard_file,
        state_dict,
        disk_only_shard_files,
        is_quantized,
        device_map,
        hf_quantizer,
        key_renaming_mapping,
        weights_only,
        model,
        reverse_key_renaming_mapping,
        disk_offload_folder,
        disk_offload_index,
        keep_in_fp32_regex,
        device_mesh,
    ) = args

    # Skip the load for shards that only contain disk-offloaded weights
    if shard_file in disk_only_shard_files:
        return [], disk_offload_index

    map_location = "cpu"
    if shard_file.endswith(".safetensors") and not (is_deepspeed_zero3_enabled() and not is_quantized):
        map_location = "meta"

    # If shard_file is "", we use the existing state_dict instead of loading it
    if shard_file != "":
        state_dict = load_state_dict(
            shard_file, is_quantized=is_quantized, map_location=map_location, weights_only=weights_only
        )

    # Fix the key names
    state_dict = {key_renaming_mapping[k]: v for k, v in state_dict.items() if k in key_renaming_mapping}

    error_msgs = []
    if is_deepspeed_zero3_enabled() and not is_quantized:
        error_msgs += _load_state_dict_into_zero3_model(model, state_dict)
    # Skip it with fsdp on ranks other than 0
    elif not (is_fsdp_enabled() and not is_local_dist_rank_0() and not is_quantized):
        disk_offload_index = _load_state_dict_into_meta_model(
            model,
            state_dict,
            shard_file,
            reverse_key_renaming_mapping,
            device_map=device_map,
            disk_offload_folder=disk_offload_folder,
            disk_offload_index=disk_offload_index,
            hf_quantizer=hf_quantizer,
            keep_in_fp32_regex=keep_in_fp32_regex,
            device_mesh=device_mesh,
        )

    return error_msgs, disk_offload_index


def load_shard_files_with_threadpool(args_list):
    num_workers = int(os.environ.get("HF_PARALLEL_LOADING_WORKERS", "8"))

    # Do not spawn anymore workers than you need
    num_workers = min(len(args_list), num_workers)

    logger.info(f"Loading model weights in parallel with {num_workers} workers...")

    error_msgs = []

    with ThreadPoolExecutor(max_workers=num_workers) as executor:
        with logging.tqdm(total=len(args_list), desc="Loading checkpoint shards") as pbar:
            futures = [executor.submit(load_shard_file, arg) for arg in args_list]
            for future in as_completed(futures):
                _error_msgs, disk_offload_index = future.result()

                error_msgs += _error_msgs

                pbar.update(1)

    return error_msgs, disk_offload_index


def _add_variant(weights_name: str, variant: Optional[str] = None) -> str:
    if variant is not None:
        path, name = weights_name.rsplit(".", 1)
        weights_name = f"{path}.{variant}.{name}"
    return weights_name


def _get_resolved_checkpoint_files(
    pretrained_model_name_or_path: Optional[Union[str, os.PathLike]],
    subfolder: str,
    variant: Optional[str],
    gguf_file: Optional[str],
    use_safetensors: Optional[bool],
    cache_dir: str,
    force_download: bool,
    proxies: Optional[dict[str, str]],
    local_files_only: bool,
    token: Optional[Union[str, bool]],
    user_agent: dict,
    revision: str,
    commit_hash: Optional[str],
    is_remote_code: bool,  # Because we can't determine this inside this function, we need it to be passed in
    transformers_explicit_filename: Optional[str] = None,
) -> tuple[Optional[list[str]], Optional[dict]]:
    """Get all the checkpoint filenames based on `pretrained_model_name_or_path`, and optional metadata if the
    checkpoints are sharded.
    This function will download the data if necessary.
    """
    is_sharded = False

    if pretrained_model_name_or_path is not None and gguf_file is None:
        pretrained_model_name_or_path = str(pretrained_model_name_or_path)
        is_local = os.path.isdir(pretrained_model_name_or_path)
        if is_local:
            if transformers_explicit_filename is not None:
                # If the filename is explicitly defined, load this by default.
                archive_file = os.path.join(pretrained_model_name_or_path, subfolder, transformers_explicit_filename)
                is_sharded = transformers_explicit_filename.endswith(".safetensors.index.json")
            elif use_safetensors is not False and os.path.isfile(
                os.path.join(pretrained_model_name_or_path, subfolder, _add_variant(SAFE_WEIGHTS_NAME, variant))
            ):
                # Load from a safetensors checkpoint
                archive_file = os.path.join(
                    pretrained_model_name_or_path, subfolder, _add_variant(SAFE_WEIGHTS_NAME, variant)
                )
            elif use_safetensors is not False and os.path.isfile(
                os.path.join(pretrained_model_name_or_path, subfolder, _add_variant(SAFE_WEIGHTS_INDEX_NAME, variant))
            ):
                # Load from a sharded safetensors checkpoint
                archive_file = os.path.join(
                    pretrained_model_name_or_path, subfolder, _add_variant(SAFE_WEIGHTS_INDEX_NAME, variant)
                )
                is_sharded = True
            elif not use_safetensors and os.path.isfile(
                os.path.join(pretrained_model_name_or_path, subfolder, _add_variant(WEIGHTS_NAME, variant))
            ):
                # Load from a PyTorch checkpoint
                archive_file = os.path.join(
                    pretrained_model_name_or_path, subfolder, _add_variant(WEIGHTS_NAME, variant)
                )
            elif not use_safetensors and os.path.isfile(
                os.path.join(pretrained_model_name_or_path, subfolder, _add_variant(WEIGHTS_INDEX_NAME, variant))
            ):
                # Load from a sharded PyTorch checkpoint
                archive_file = os.path.join(
                    pretrained_model_name_or_path, subfolder, _add_variant(WEIGHTS_INDEX_NAME, variant)
                )
                is_sharded = True
            elif use_safetensors:
                raise OSError(
                    f"Error no file named {_add_variant(SAFE_WEIGHTS_NAME, variant)} found in directory"
                    f" {pretrained_model_name_or_path}."
                )
            else:
                raise OSError(
                    f"Error no file named {_add_variant(SAFE_WEIGHTS_NAME, variant)}, or {_add_variant(WEIGHTS_NAME, variant)},"
                    f" found in directory {pretrained_model_name_or_path}."
                )
        elif os.path.isfile(os.path.join(subfolder, pretrained_model_name_or_path)):
            archive_file = pretrained_model_name_or_path
            is_local = True
        elif is_remote_url(pretrained_model_name_or_path):
            filename = pretrained_model_name_or_path
            resolved_archive_file = download_url(pretrained_model_name_or_path)
        else:
            # set correct filename
            if transformers_explicit_filename is not None:
                filename = transformers_explicit_filename
                is_sharded = transformers_explicit_filename.endswith(".safetensors.index.json")
            elif use_safetensors is not False:
                filename = _add_variant(SAFE_WEIGHTS_NAME, variant)
            else:
                filename = _add_variant(WEIGHTS_NAME, variant)

            try:
                # Load from URL or cache if already cached
                cached_file_kwargs = {
                    "cache_dir": cache_dir,
                    "force_download": force_download,
                    "proxies": proxies,
                    "local_files_only": local_files_only,
                    "token": token,
                    "user_agent": user_agent,
                    "revision": revision,
                    "subfolder": subfolder,
                    "_raise_exceptions_for_gated_repo": False,
                    "_raise_exceptions_for_missing_entries": False,
                    "_commit_hash": commit_hash,
                }
                resolved_archive_file = cached_file(pretrained_model_name_or_path, filename, **cached_file_kwargs)

                # Since we set _raise_exceptions_for_missing_entries=False, we don't get an exception but a None
                # result when internet is up, the repo and revision exist, but the file does not.
                if resolved_archive_file is None and filename == _add_variant(SAFE_WEIGHTS_NAME, variant):
                    # Maybe the checkpoint is sharded, we try to grab the index name in this case.
                    resolved_archive_file = cached_file(
                        pretrained_model_name_or_path,
                        _add_variant(SAFE_WEIGHTS_INDEX_NAME, variant),
                        **cached_file_kwargs,
                    )
                    if resolved_archive_file is not None:
                        is_sharded = True
                    elif use_safetensors:
                        if revision == "main":
                            resolved_archive_file, revision, is_sharded = auto_conversion(
                                pretrained_model_name_or_path, **cached_file_kwargs
                            )
                        cached_file_kwargs["revision"] = revision
                        if resolved_archive_file is None:
                            raise OSError(
                                f"{pretrained_model_name_or_path} does not appear to have a file named"
                                f" {_add_variant(SAFE_WEIGHTS_NAME, variant)} or {_add_variant(SAFE_WEIGHTS_INDEX_NAME, variant)} "
                                "and thus cannot be loaded with `safetensors`. Please make sure that the model has "
                                "been saved with `safe_serialization=True` or do not set `use_safetensors=True`."
                            )
                    else:
                        # This repo has no safetensors file of any kind, we switch to PyTorch.
                        filename = _add_variant(WEIGHTS_NAME, variant)
                        resolved_archive_file = cached_file(
                            pretrained_model_name_or_path, filename, **cached_file_kwargs
                        )
                if resolved_archive_file is None and filename == _add_variant(WEIGHTS_NAME, variant):
                    # Maybe the checkpoint is sharded, we try to grab the index name in this case.
                    resolved_archive_file = cached_file(
                        pretrained_model_name_or_path,
                        _add_variant(WEIGHTS_INDEX_NAME, variant),
                        **cached_file_kwargs,
                    )
                    if resolved_archive_file is not None:
                        is_sharded = True
                if not local_files_only and not is_offline_mode():
                    if resolved_archive_file is not None:
                        # In a CI environment (CircleCI / Github Actions workflow runs) or in a pytest run,
                        # we set `DISABLE_SAFETENSORS_CONVERSION=true` to prevent the conversion.
                        if (
                            filename in [WEIGHTS_NAME, WEIGHTS_INDEX_NAME]
                            and os.getenv("DISABLE_SAFETENSORS_CONVERSION", None) != "true"
                        ):
                            # If the PyTorch file was found, check if there is a safetensors file on the repository
                            # If there is no safetensors file on the repositories, start an auto conversion
                            safe_weights_name = SAFE_WEIGHTS_INDEX_NAME if is_sharded else SAFE_WEIGHTS_NAME
                            has_file_kwargs = {
                                "revision": revision,
                                "proxies": proxies,
                                "token": token,
                                "cache_dir": cache_dir,
                                "local_files_only": local_files_only,
                            }
                            cached_file_kwargs = {
                                "cache_dir": cache_dir,
                                "force_download": force_download,
                                "local_files_only": local_files_only,
                                "user_agent": user_agent,
                                "subfolder": subfolder,
                                "_raise_exceptions_for_gated_repo": False,
                                "_raise_exceptions_for_missing_entries": False,
                                "_commit_hash": commit_hash,
                                **has_file_kwargs,
                            }
                            if (
                                not has_file(pretrained_model_name_or_path, safe_weights_name, **has_file_kwargs)
                                and not is_remote_code
                            ):
                                Thread(
                                    target=auto_conversion,
                                    args=(pretrained_model_name_or_path,),
                                    kwargs={"ignore_errors_during_conversion": True, **cached_file_kwargs},
                                    name="Thread-auto_conversion",
                                ).start()
                    else:
                        # Otherwise, no PyTorch file was found
                        has_file_kwargs = {
                            "revision": revision,
                            "proxies": proxies,
                            "token": token,
                            "cache_dir": cache_dir,
                            "local_files_only": local_files_only,
                        }
                        if variant is not None and has_file(
                            pretrained_model_name_or_path, WEIGHTS_NAME, **has_file_kwargs
                        ):
                            raise OSError(
                                f"{pretrained_model_name_or_path} does not appear to have a file named"
                                f" {_add_variant(WEIGHTS_NAME, variant)} but there is a file without the variant"
                                f" {variant}. Use `variant=None` to load this model from those weights."
                            )
                        else:
                            raise OSError(
                                f"{pretrained_model_name_or_path} does not appear to have a file named"
                                f" {_add_variant(WEIGHTS_NAME, variant)} or {_add_variant(SAFE_WEIGHTS_NAME, variant)}."
                            )

            except OSError:
                # Raise any environment error raise by `cached_file`. It will have a helpful error message adapted
                # to the original exception.
                raise
            except Exception as e:
                # For any other exception, we throw a generic error.
                raise OSError(
                    f"Can't load the model for '{pretrained_model_name_or_path}'. If you were trying to load it"
                    " from 'https://huggingface.co/models', make sure you don't have a local directory with the"
                    f" same name. Otherwise, make sure '{pretrained_model_name_or_path}' is the correct path to a"
                    f" directory containing a file named {_add_variant(WEIGHTS_NAME, variant)}."
                ) from e

        if is_local:
            logger.info(f"loading weights file {archive_file}")
            resolved_archive_file = archive_file
        else:
            logger.info(f"loading weights file {filename} from cache at {resolved_archive_file}")

    elif gguf_file:
        # Case 1: the GGUF file is present locally
        if os.path.isfile(gguf_file):
            resolved_archive_file = gguf_file
        # Case 2: The GGUF path is a location on the Hub
        # Load from URL or cache if already cached
        else:
            cached_file_kwargs = {
                "cache_dir": cache_dir,
                "force_download": force_download,
                "proxies": proxies,
                "local_files_only": local_files_only,
                "token": token,
                "user_agent": user_agent,
                "revision": revision,
                "subfolder": subfolder,
                "_raise_exceptions_for_gated_repo": False,
                "_raise_exceptions_for_missing_entries": False,
                "_commit_hash": commit_hash,
            }

            resolved_archive_file = cached_file(pretrained_model_name_or_path, gguf_file, **cached_file_kwargs)

    # We now download and resolve all checkpoint files if the checkpoint is sharded
    sharded_metadata = None
    if is_sharded:
        checkpoint_files, sharded_metadata = get_checkpoint_shard_files(
            pretrained_model_name_or_path,
            resolved_archive_file,
            cache_dir=cache_dir,
            force_download=force_download,
            proxies=proxies,
            local_files_only=local_files_only,
            token=token,
            user_agent=user_agent,
            revision=revision,
            subfolder=subfolder,
            _commit_hash=commit_hash,
        )
    else:
        checkpoint_files = [resolved_archive_file] if pretrained_model_name_or_path is not None else None

    return checkpoint_files, sharded_metadata


def _get_dtype(
    cls,
    dtype: Optional[Union[str, torch.dtype, dict]],
    checkpoint_files: Optional[list[str]],
    config: PretrainedConfig,
    sharded_metadata: Optional[dict],
    state_dict: Optional[dict],
    weights_only: bool,
) -> tuple[PretrainedConfig, Optional[torch.dtype], Optional[torch.dtype]]:
    """Find the correct `dtype` to use based on provided arguments. Also update the `config` based on the
    inferred dtype. We do the following:
    1. If dtype is not None, we use that dtype
    2. If dtype is "auto", we auto-detect dtype from the loaded state_dict, by checking its first
        weights entry that is of a floating type - we assume all floating dtype weights are of the same dtype
    we also may have config.dtype available, but we won't rely on it till v5
    """
    dtype_orig = None
    is_sharded = sharded_metadata is not None

    if dtype is not None:
        if isinstance(dtype, str):
            if dtype == "auto":
                if hasattr(config, "dtype") and config.dtype is not None:
                    dtype = config.dtype
                    logger.info(f"Will use dtype={dtype} as defined in model's config object")
                else:
                    if is_sharded and "dtype" in sharded_metadata:
                        dtype = sharded_metadata["dtype"]
                    elif state_dict is not None:
                        dtype = get_state_dict_dtype(state_dict)
                    else:
                        state_dict = load_state_dict(
                            checkpoint_files[0], map_location="meta", weights_only=weights_only
                        )
                        dtype = get_state_dict_dtype(state_dict)
                    logger.info(
                        "Since the `dtype` attribute can't be found in model's config object, "
                        "will use dtype={dtype} as derived from model's weights"
                    )
            elif hasattr(torch, dtype):
                dtype = getattr(torch, dtype)
                config.dtype = dtype
                for sub_config_key in config.sub_configs:
                    sub_config = getattr(config, sub_config_key)
                    sub_config.dtype = dtype
        elif isinstance(dtype, torch.dtype):
            config.dtype = dtype
            for sub_config_key in config.sub_configs:
                sub_config = getattr(config, sub_config_key)
                sub_config.dtype = dtype
        elif isinstance(dtype, dict):
            for key, curr_dtype in dtype.items():
                if hasattr(config, key):
                    value = getattr(config, key)
                    curr_dtype = curr_dtype if not isinstance(curr_dtype, str) else getattr(torch, curr_dtype)
                    value.dtype = curr_dtype
            # main torch dtype for modules that aren't part of any sub-config
            dtype = dtype.get("")
            dtype = dtype if not isinstance(dtype, str) else getattr(torch, dtype)
            config.dtype = dtype
            if dtype is None:
                dtype = torch.float32
        else:
            raise ValueError(
                f"`dtype` can be one of: `torch.dtype`, `'auto'`, a string of a valid `torch.dtype` or a `dict` with valid `dtype` "
                f"for each sub-config in composite configs, but received {dtype}"
            )

        dtype_orig = cls._set_default_dtype(dtype)
    else:
        # set fp32 as the default dtype for BC
        default_dtype = torch.get_default_dtype()
        config.dtype = default_dtype
        for key in config.sub_configs:
            value = getattr(config, key)
            value.dtype = default_dtype

    return config, dtype, dtype_orig


def _get_device_map(
    model: "PreTrainedModel",
    device_map: Optional[Union[dict, str]],
    max_memory: Optional[dict],
    hf_quantizer: Optional[HfQuantizer],
    dtype: Optional[torch.dtype],
    keep_in_fp32_regex: Optional[re.Pattern],
) -> dict:
    """Compute the final `device_map` to use if we passed a value in ['auto', 'balanced', 'balanced_low_0', 'sequential'].
    Otherwise, we check for any device inconsistencies in the device_map.
    """
    if isinstance(device_map, str):
        special_dtypes = {}
        if hf_quantizer is not None:
            special_dtypes.update(hf_quantizer.get_special_dtypes_update(model, dtype))
        if keep_in_fp32_regex is not None:
            special_dtypes.update(
                {name: torch.float32 for name, _ in model.named_parameters() if keep_in_fp32_regex.search(name)}
            )

        target_dtype = dtype

        if hf_quantizer is not None:
            target_dtype = hf_quantizer.adjust_target_dtype(target_dtype)

        no_split_modules = model._get_no_split_modules(device_map)
        device_map_kwargs = {"no_split_module_classes": no_split_modules}

        if "special_dtypes" in inspect.signature(infer_auto_device_map).parameters:
            device_map_kwargs["special_dtypes"] = special_dtypes
        elif len(special_dtypes) > 0:
            logger.warning(
                "This model has some weights that should be kept in higher precision, you need to upgrade "
                "`accelerate` to properly deal with them (`pip install --upgrade accelerate`)."
            )

        if device_map != "sequential":
            inferred_max_memory = get_balanced_memory(
                model,
                dtype=target_dtype,
                low_zero=(device_map == "balanced_low_0"),
                max_memory=max_memory,
                **device_map_kwargs,
            )
        else:
            inferred_max_memory = get_max_memory(max_memory)
        if hf_quantizer is not None:
            inferred_max_memory = hf_quantizer.adjust_max_memory(inferred_max_memory)

        # `inferred_max_memory` contains non-reserved memory. There may be *unused* reserved memory in the GPU,
        # which we can use to allocate parameters.
        for device_name in inferred_max_memory:
            if isinstance(device_name, int):  # it's a GPU device
                if is_torch_xpu_available():
                    unused_memory = torch.xpu.memory_reserved(device_name) - torch.xpu.memory_allocated(device_name)
                else:
                    unused_memory = torch.cuda.memory_reserved(device_name) - torch.cuda.memory_allocated(device_name)
                inferred_max_memory[device_name] += unused_memory
            # respect the `max_memory` passed by the user
            if max_memory is not None and device_name in max_memory:
                inferred_max_memory[device_name] = min(inferred_max_memory[device_name], max_memory[device_name])
        device_map_kwargs["max_memory"] = inferred_max_memory

        device_map = infer_auto_device_map(model, dtype=target_dtype, **device_map_kwargs)

        if hf_quantizer is not None:
            hf_quantizer.validate_environment(device_map=device_map)

    elif device_map is not None:
        tied_params = find_tied_parameters(model)
        # check if we don't have tied param in different devices
        check_tied_parameters_on_same_device(tied_params, device_map)

    return device_map


def _find_missing_and_unexpected_keys(
    model: "PreTrainedModel",
    original_checkpoint_keys: list[str],
    checkpoint_keys: list[str],
    loading_base_model_from_task_state_dict: bool,
    hf_quantizer: Optional[HfQuantizer],
) -> tuple[list[str], list[str]]:
    """Find missing keys (keys that are part of the model parameters but were NOT found in the loaded state dict keys) and unexpected keys
    (keys found in the loaded state dict keys, but that are NOT part of the model parameters)
    """
    prefix = model.base_model_prefix

    # Compute expected keys, i.e. keys that the full model expects
    expected_keys = list(model.state_dict().keys())
    if hf_quantizer is not None:
        expected_keys = hf_quantizer.update_expected_keys(model, expected_keys, checkpoint_keys)

    # Adjust prefix of the keys to make them match loaded keys before removing them
    missing_keys = sorted(set(expected_keys) - set(checkpoint_keys))
    unexpected_keys = set(checkpoint_keys) - set(expected_keys)
    # If a module has the same name under the base and task specific model, we have to re-add it to unexpected keys
    if loading_base_model_from_task_state_dict:
        task_specific_keys = [k for k in original_checkpoint_keys if not k.startswith(f"{prefix}.")]
        unexpected_keys.update(task_specific_keys)

    # Remove nonpersistent buffers from unexpected keys: they are not in the expected keys (model state dict), but
    # may be in the loaded keys. Note that removing all buffers does the job, as they were part of the expected keys anyway
    model_buffers = {n for n, _ in model.named_buffers()}
    unexpected_keys = sorted(unexpected_keys - model_buffers)

    tied_params = find_tied_parameters(model)
    for group in tied_params:
        missing_in_group = [k for k in missing_keys if k in group]
        if len(missing_in_group) > 0 and len(missing_in_group) < len(group):
            missing_keys = [k for k in missing_keys if k not in missing_in_group]

    if hf_quantizer is not None:
        missing_keys = hf_quantizer.update_missing_keys(model, missing_keys, prefix)
        unexpected_keys = hf_quantizer.update_unexpected_keys(model, unexpected_keys)

    return missing_keys, unexpected_keys


def _find_mismatched_keys(
    model: "PreTrainedModel",
    state_dict: Optional[dict],
    checkpoint_files: Optional[list[str]],
    ignore_mismatched_sizes: bool,
    keys_to_rename_mapping: dict[str, str],
    is_quantized: bool,
    weights_only: bool,
) -> tuple[list[str], list[tuple[int, int]]]:
    """
    Find potential shape mismatch between the different state dicts and the model parameters, but only if `ignore_mismatched_sizes`
    is True. Otherwise, return immediately and any shape mismatch that may exist will be raised later on. This avoids checking
    every parameter in advance, as shape mismatch are extremely rare in practice. If we want to ignore them however, we do
    need to check in advance as we need to know which parameters we need to move back from meta to cpu, and initialize
    correctly. Indeed, as our model initialization takes place at the module level, and not the weight level, in the
    case of a sharded checkpoint we cannot correctly initialize the weights according to `model._init_weights()` if we perform
    this check on each state dict at loading time (after the first loaded checkpoint, there are no way to initialize only the
    mismatched weights if any, without overwriting the previously loaded weights as well because all the module will be
    initialized, not only the weights that are mismatched).
    """

    # An error will be raised later on anyway if there is a mismatch - this avoids running the rest of this function
    # if there are no mismatch (which is almost always the case)
    if not ignore_mismatched_sizes:
        return [], []

    if state_dict is not None:
        checkpoint_files = [""]

    model_state_dict = model.state_dict()
    mismatched_keys = []
    mismatched_shapes = []
    for shard_file in checkpoint_files:
        # If shard_file is "", we use the existing state_dict instead of loading it
        if shard_file != "":
            state_dict = load_state_dict(
                shard_file, is_quantized=is_quantized, map_location="meta", weights_only=weights_only
            )

        # Fix the key names
        new_state_dict = {keys_to_rename_mapping[k]: v for k, v in state_dict.items() if k in keys_to_rename_mapping}

        for key, tensor in new_state_dict.items():
            if key in model_state_dict and tensor.shape != model_state_dict[key].shape:
                # This skips size mismatches for 4-bit weights. Two 4-bit values share an 8-bit container, causing size differences.
                # Without matching with module type or parameter type it seems like a practical way to detect valid 4bit weights.
                if not (
                    is_quantized and tensor.shape[-1] == 1 and tensor.numel() * 2 == model_state_dict[key].numel()
                ):
                    mismatched_keys.append(key)
                    mismatched_shapes.append((tensor.shape, model_state_dict[key].shape))

    return mismatched_keys, mismatched_shapes


class PipelineParallel(Enum):
    inputs = 0
    outputs = 1


class ModuleUtilsMixin:
    """
    A few utilities for `torch.nn.Modules`, to be used as a mixin.
    """

    @staticmethod
    def _hook_rss_memory_pre_forward(module, *args, **kwargs):
        try:
            import psutil
        except ImportError:
            raise ImportError("You need to install psutil (pip install psutil) to use memory tracing.")

        process = psutil.Process(os.getpid())
        mem = process.memory_info()
        module.mem_rss_pre_forward = mem.rss
        return None

    @staticmethod
    def _hook_rss_memory_post_forward(module, *args, **kwargs):
        try:
            import psutil
        except ImportError:
            raise ImportError("You need to install psutil (pip install psutil) to use memory tracing.")

        process = psutil.Process(os.getpid())
        mem = process.memory_info()
        module.mem_rss_post_forward = mem.rss
        mem_rss_diff = module.mem_rss_post_forward - module.mem_rss_pre_forward
        module.mem_rss_diff = mem_rss_diff + (module.mem_rss_diff if hasattr(module, "mem_rss_diff") else 0)
        return None

    def add_memory_hooks(self):
        """
        Add a memory hook before and after each sub-module forward pass to record increase in memory consumption.

        Increase in memory consumption is stored in a `mem_rss_diff` attribute for each module and can be reset to zero
        with `model.reset_memory_hooks_state()`.
        """
        for module in self.modules():
            module.register_forward_pre_hook(self._hook_rss_memory_pre_forward)
            module.register_forward_hook(self._hook_rss_memory_post_forward)
        self.reset_memory_hooks_state()

    def reset_memory_hooks_state(self):
        """
        Reset the `mem_rss_diff` attribute of each module (see [`~modeling_utils.ModuleUtilsMixin.add_memory_hooks`]).
        """
        for module in self.modules():
            module.mem_rss_diff = 0
            module.mem_rss_post_forward = 0
            module.mem_rss_pre_forward = 0

    @property
    def device(self) -> torch.device:
        """
        `torch.device`: The device on which the module is (assuming that all the module parameters are on the same
        device).
        """
        return get_parameter_device(self)

    @property
    def dtype(self) -> torch.dtype:
        """
        `torch.dtype`: The dtype of the module (assuming that all the module parameters have the same dtype).
        """
        return get_parameter_dtype(self)

    def invert_attention_mask(self, encoder_attention_mask: Tensor) -> Tensor:
        """
        Invert an attention mask (e.g., switches 0. and 1.).

        Args:
            encoder_attention_mask (`torch.Tensor`): An attention mask.

        Returns:
            `torch.Tensor`: The inverted attention mask.
        """
        if encoder_attention_mask.dim() == 3:
            encoder_extended_attention_mask = encoder_attention_mask[:, None, :, :]
        if encoder_attention_mask.dim() == 2:
            encoder_extended_attention_mask = encoder_attention_mask[:, None, None, :]
        # T5 has a mask that can compare sequence ids, we can simulate this here with this transposition
        # encoder_extended_attention_mask = (encoder_extended_attention_mask ==
        # encoder_extended_attention_mask.transpose(-1, -2))
        encoder_extended_attention_mask = encoder_extended_attention_mask.to(dtype=self.dtype)  # fp16 compatibility
        encoder_extended_attention_mask = (1.0 - encoder_extended_attention_mask) * torch.finfo(self.dtype).min

        return encoder_extended_attention_mask

    @staticmethod
    def create_extended_attention_mask_for_decoder(input_shape, attention_mask, device=None):
        if device is not None:
            warnings.warn(
                "The `device` argument is deprecated and will be removed in v5 of Transformers.", FutureWarning
            )
        else:
            device = attention_mask.device
        batch_size, seq_length = input_shape
        seq_ids = torch.arange(seq_length, device=device)
        causal_mask = seq_ids[None, None, :].repeat(batch_size, seq_length, 1) <= seq_ids[None, :, None]
        # in case past_key_values are used we need to add a prefix ones mask to the causal mask
        causal_mask = causal_mask.to(attention_mask.dtype)

        if causal_mask.shape[1] < attention_mask.shape[1]:
            prefix_seq_len = attention_mask.shape[1] - causal_mask.shape[1]
            causal_mask = torch.cat(
                [
                    torch.ones((batch_size, seq_length, prefix_seq_len), device=device, dtype=causal_mask.dtype),
                    causal_mask,
                ],
                axis=-1,
            )

        extended_attention_mask = causal_mask[:, None, :, :] * attention_mask[:, None, None, :]
        return extended_attention_mask

    def get_extended_attention_mask(
        self,
        attention_mask: Tensor,
        input_shape: tuple[int, ...],
        device: Optional[torch.device] = None,
        dtype: Optional[torch.dtype] = None,
    ) -> Tensor:
        """
        Makes broadcastable attention and causal masks so that future and masked tokens are ignored.

        Arguments:
            attention_mask (`torch.Tensor`):
                Mask with ones indicating tokens to attend to, zeros for tokens to ignore.
            input_shape (`tuple[int]`):
                The shape of the input to the model.

        Returns:
            `torch.Tensor` The extended attention mask, with a the same dtype as `attention_mask.dtype`.
        """
        if dtype is None:
            dtype = self.dtype

        if not (attention_mask.dim() == 2 and self.config.is_decoder):
            # show warning only if it won't be shown in `create_extended_attention_mask_for_decoder`
            if device is not None:
                warnings.warn(
                    "The `device` argument is deprecated and will be removed in v5 of Transformers.", FutureWarning
                )
        # We can provide a self-attention mask of dimensions [batch_size, from_seq_length, to_seq_length]
        # ourselves in which case we just need to make it broadcastable to all heads.
        if attention_mask.dim() == 3:
            extended_attention_mask = attention_mask[:, None, :, :]
        elif attention_mask.dim() == 2:
            # Provided a padding mask of dimensions [batch_size, seq_length]
            # - if the model is a decoder, apply a causal mask in addition to the padding mask
            # - if the model is an encoder, make the mask broadcastable to [batch_size, num_heads, seq_length, seq_length]
            if self.config.is_decoder:
                extended_attention_mask = ModuleUtilsMixin.create_extended_attention_mask_for_decoder(
                    input_shape, attention_mask, device
                )
            else:
                extended_attention_mask = attention_mask[:, None, None, :]
        else:
            raise ValueError(
                f"Wrong shape for input_ids (shape {input_shape}) or attention_mask (shape {attention_mask.shape})"
            )

        # Since attention_mask is 1.0 for positions we want to attend and 0.0 for
        # masked positions, this operation will create a tensor which is 0.0 for
        # positions we want to attend and the dtype's smallest value for masked positions.
        # Since we are adding it to the raw scores before the softmax, this is
        # effectively the same as removing these entirely.
        extended_attention_mask = extended_attention_mask.to(dtype=dtype)  # fp16 compatibility
        extended_attention_mask = (1.0 - extended_attention_mask) * torch.finfo(dtype).min
        return extended_attention_mask

    def num_parameters(self, only_trainable: bool = False, exclude_embeddings: bool = False) -> int:
        """
        Get number of (optionally, trainable or non-embeddings) parameters in the module.

        Args:
            only_trainable (`bool`, *optional*, defaults to `False`):
                Whether or not to return only the number of trainable parameters

            exclude_embeddings (`bool`, *optional*, defaults to `False`):
                Whether or not to return only the number of non-embeddings parameters

        Returns:
            `int`: The number of parameters.
        """

        if exclude_embeddings:
            embedding_param_names = [
                f"{name}.weight" for name, module_type in self.named_modules() if isinstance(module_type, nn.Embedding)
            ]
            total_parameters = [
                parameter for name, parameter in self.named_parameters() if name not in embedding_param_names
            ]
        else:
            total_parameters = list(self.parameters())

        total_numel = []
        is_loaded_in_4bit = getattr(self, "is_loaded_in_4bit", False)

        if is_loaded_in_4bit:
            if is_bitsandbytes_available():
                import bitsandbytes as bnb
            else:
                raise ValueError(
                    "bitsandbytes is not installed but it seems that the model has been loaded in 4bit precision, something went wrong"
                    " make sure to install bitsandbytes with `pip install bitsandbytes`. You also need a GPU. "
                )

        for param in total_parameters:
            if param.requires_grad or not only_trainable:
                # For 4bit models, we need to multiply the number of parameters by 2 as half of the parameters are
                # used for the 4bit quantization (uint8 tensors are stored)
                if is_loaded_in_4bit and isinstance(param, bnb.nn.Params4bit):
                    if hasattr(param, "element_size"):
                        num_bytes = param.element_size()
                    elif hasattr(param, "quant_storage"):
                        num_bytes = param.quant_storage.itemsize
                    else:
                        num_bytes = 1
                    total_numel.append(param.numel() * 2 * num_bytes)
                else:
                    total_numel.append(param.numel())

        return sum(total_numel)

    def estimate_tokens(self, input_dict: dict[str, Union[torch.Tensor, Any]]) -> int:
        """
        Helper function to estimate the total number of tokens from the model inputs.

        Args:
            inputs (`dict`): The model inputs.

        Returns:
            `int`: The total number of tokens.
        """
        if not hasattr(self, "warnings_issued"):
            self.warnings_issued = {}
        if self.main_input_name in input_dict:
            return input_dict[self.main_input_name].numel()
        elif "estimate_tokens" not in self.warnings_issued:
            logger.warning(
                "Could not estimate the number of tokens of the input, floating-point operations will not be computed"
            )
            self.warnings_issued["estimate_tokens"] = True
        return 0

    def floating_point_ops(
        self, input_dict: dict[str, Union[torch.Tensor, Any]], exclude_embeddings: bool = True
    ) -> int:
        """
        Get number of (optionally, non-embeddings) floating-point operations for the forward and backward passes of a
        batch with this transformer model. Default approximation neglects the quadratic dependency on the number of
        tokens (valid if `12 * d_model << sequence_length`) as laid out in [this
        paper](https://huggingface.co/papers/2001.08361) section 2.1. Should be overridden for transformers with parameter
        re-use e.g. Albert or Universal Transformers, or if doing long-range modeling with very high sequence lengths.

        Args:
            batch_size (`int`):
                The batch size for the forward pass.

            sequence_length (`int`):
                The number of tokens in each line of the batch.

            exclude_embeddings (`bool`, *optional*, defaults to `True`):
                Whether or not to count embedding and softmax operations.

        Returns:
            `int`: The number of floating-point operations.
        """

        return 6 * self.estimate_tokens(input_dict) * self.num_parameters(exclude_embeddings=exclude_embeddings)


class EmbeddingAccessMixin:
    """
    Base utilities to regroup getters and setters for embeddings.
    Introduces the `input_layer_embed` attribute, which indicates
    where the input embeddings come from and where they
    should be set.
    """

    _input_embed_layer = "embed_tokens"  # default layer that holds input embeddings.

    def get_input_embeddings(self) -> nn.Module:
        """
        Returns the model's input embeddings.

        Returns:
            `nn.Module`: A torch module mapping vocabulary to hidden states.
        """

        # 1) Check if the model has an attribute named 'embed_tokens' (the standard input embedding layer
        #  for most NLP models), and if so, return it.

        name = getattr(self, "_input_embed_layer", "embed_tokens")

        if (default_embedding := getattr(self, name, None)) is not None:
            return default_embedding
        # 2) encoder/decoder and VLMs like `Gemma3nForConditionalGeneration`

        if hasattr(self, "model") and hasattr(self.model, "embed_tokens"):
            return self.model.embed_tokens

        # 3) vanilla decoder‑only architectures
        elif hasattr(self, "embed_tokens"):
            return self.embed_tokens
        else:
            base_model = getattr(self, "base_model_prefix", None)
            if base_model is not None:
                base_model = getattr(self, base_model, None)
                if base_model is not None and base_model is not self:
                    return base_model.get_input_embeddings()
            raise NotImplementedError(
                f"`get_input_embeddings` not auto‑handled for {self.__class__.__name__}; "
                "please override in the subclass."
            )

    def set_input_embeddings(self, value: nn.Module):
        """Fallback setter that handles **~70%** of models in the code-base.

        Order of attempts:
        1. `self.model.embed_tokens`
        2. `self.embed_tokens`
        3. delegate to the *base model* if one exists
        4. otherwise raise `NotImplementedError` so subclasses still can (and
            should) override for exotic layouts.
        """

        # 1) encoder/decoder and VLMs like `Gemma3nForConditionalGeneration`
        name = getattr(self, "_input_embed_layer", "embed_tokens")
        if hasattr(self, "model") and hasattr(self.model, name):
            setattr(self.model, name, value)
        # 2) as well as vanilla decoder‑only architectures
        elif hasattr(self, name):
            setattr(self, name, value)
        # 3) recurse once into the registered *base* model (e.g. for encoder/decoder)
        elif getattr(self, self.base_model_prefix, self) is not self:
            base_model = getattr(self, self.base_model_prefix, self)
            base_model.set_input_embeddings(value)
        else:
            raise NotImplementedError(
                f"`set_input_embeddings` not auto‑handled for {self.__class__.__name__}; please override in the subclass."
            )

    def get_output_embeddings(self):
        if not hasattr(self, "lm_head"):
            return None
        try:
            # Speech / vision backbones raise here, so we return None.
            # Legit use of get_input_embs?
            self.get_input_embeddings()
        except NotImplementedError:
            return None
        return self.lm_head

    def set_output_embeddings(self, new_embeddings):
        """
        Sets the model's output embedding, defaulting to setting new_embeddings to lm_head.
        """
        if getattr(self, "lm_head"):
            self.lm_head = new_embeddings


class PreTrainedModel(nn.Module, EmbeddingAccessMixin, ModuleUtilsMixin, PushToHubMixin, PeftAdapterMixin):
    r"""
    Base class for all models.

    [`PreTrainedModel`] takes care of storing the configuration of the models and handles methods for loading,
    downloading and saving models as well as a few methods common to all models to:

        - resize the input embeddings,
        - prune heads in the self-attention heads.

    Class attributes (overridden by derived classes):

        - **config_class** ([`PretrainedConfig`]) -- A subclass of [`PretrainedConfig`] to use as configuration class
          for this model architecture.
        - **base_model_prefix** (`str`) -- A string indicating the attribute associated to the base model in derived
          classes of the same architecture adding modules on top of the base model.
        - **main_input_name** (`str`) -- The name of the principal input to the model (often `input_ids` for NLP
          models, `pixel_values` for vision models and `input_values` for speech models).
        - **can_record_outputs** (dict):
    """

    config_class = None
    base_model_prefix = ""
    main_input_name = "input_ids"
    model_tags = None

    _checkpoint_conversion_mapping = {}  # used for BC support in VLMs, not meant to be used by new models

    _auto_class = None
    _no_split_modules = None
    _skip_keys_device_placement = None

    _keep_in_fp32_modules = None
    # the _keep_in_fp32_modules will avoid casting to anything other than float32, except bfloat16
    # to also prevent bfloat16 casting, use the _keep_in_fp32_modules_strict flag
    _keep_in_fp32_modules_strict = None

    # a list of `re` patterns of `state_dict` keys that should be removed from the list of missing
    # keys we find (keys inside the model but not in the checkpoint) and avoid unnecessary warnings.
    _keys_to_ignore_on_load_missing = None
    # a list of `re` patterns of `state_dict` keys that should be removed from the list of
    # unexpected keys we find (keys inside the checkpoint but not the model) and avoid unnecessary
    # warnings.
    _keys_to_ignore_on_load_unexpected = None
    # a list of `state_dict` keys to ignore when saving the model (useful for keys that aren't
    # trained, but which are either deterministic or tied variables)
    _keys_to_ignore_on_save = None
    # a list of `state_dict` keys that are potentially tied to another key in the state_dict.
    _tied_weights_keys = None

    supports_gradient_checkpointing = False
    _is_stateful = False

    # Flash Attention support
    _supports_flash_attn = False

    # SDPA support
    _supports_sdpa = False

    # Flex Attention support
    _supports_flex_attn = False

    _can_compile_fullgraph = False

    # A tensor parallel plan to be applied to the model when TP is enabled. For
    # top-level models, this attribute is currently defined in respective model
    # code. For base models, this attribute comes from
    # `config.base_model_tp_plan` during `__init__`.
    # It should identify the layers exactly: if you want to TP model.language_model.layers.fc1
    # by passing `tp_plan` to the init, it should be {"model.language_model.layers.fc1":"colwise"}
    # for example.
    _tp_plan = None

    # tensor parallel degree to which model is sharded to.
    _tp_size = None

    # A pipeline parallel plan specifying the layers which may not be present
    # on all ranks when PP is enabled. For top-level models, this attribute is
    # currently defined in respective model code. For base models, this
    # attribute comes from `config.base_model_pp_plan` during `post_init`.
    #
    # The variable names for the inputs and outputs of the specified layers can
    # be indexed using the `PipelineParallel` enum as follows:
    # - `_pp_plan["layers"][PipelineParallel.inputs]`
    # - `_pp_plan["layers"][PipelineParallel.outputs]`
    _pp_plan = None

    # This flag signal that the model can be used as an efficient backend in TGI and vLLM
    # In practice, it means that they support attention (mask) interface functions, fully pass the kwargs
    # through all modules up to the Attention layer, can slice logits with Tensor, and have a default TP plan
    _supports_attention_backend = False
    _can_record_outputs = None

    @property
    @torch._dynamo.allow_in_graph
    def can_record_outputs(self) -> dict[str, OutputRecorder]:
        """
         Maps output names (e.g., "attentions", "hidden_states")
         to either:
             - A module class (e.g., `LlamaDecoderLayer`), using default index conventions:
                 * index=0 for "hidden_states"
                 * index=1 for "attentions"
             - Or an `OutputRecorder(...)` with `target_class`, optional `index`, and `layer_name`.

         Examples:
             These two are equivalent:

         ```python
             _can_record_outputs = {
                 "attentions": LlamaAttention,
                 "hidden_states": LlamaDecoderLayer
             }

             _can_record_outputs = {
                 "attentions": OutputRecorder(LlamaAttention, index=1),
                 "hidden_states": OutputRecorder(LlamaDecoderLayer, index=0)
             }
        ```

         This means you can record outputs from the same class, by specifying a layer name. Before
         collecting outputs, we check that they come from this layer.

         If you have cross attention that come from `LlamaAttention` and self attention that also
         come from `LlamaAttention` but from `self_attn` you can do this:

         ```python
         class LlamaModel(PreTrainedModel):
             _can_record_outputs = {
                 "attentions": OutputRecorder(LlamaAttention, index=1, layer-name="self_attn"),
                 "cross_attentions": OutputRecorder(LlamaAttention, index=1, layer_name="cross_attn")
             }

        ```
        """
        return self._can_record_outputs or {}

    @property
    def dummy_inputs(self) -> dict[str, torch.Tensor]:
        """
        `dict[str, torch.Tensor]`: Dummy inputs to do a forward pass in the network.
        """
        return {"input_ids": torch.tensor(DUMMY_INPUTS)}

    def __init_subclass__(cls, **kwargs):
        super().__init_subclass__(**kwargs)
        # For BC we keep the original `config_class` definition in case
        # there is a `config_class` attribute (e.g. remote code models),
        # otherwise we derive it from the annotated `config` attribute.

        # defined in this particular subclass
        child_annotation = cls.__dict__.get("__annotations__", {}).get("config", None)
        child_attribute = cls.__dict__.get("config_class", None)

        # defined in the class (this subclass or any parent class)
        full_annotation = get_type_hints(cls).get("config", None)
        full_attribute = cls.config_class

        # priority (child class_config -> child annotation -> global class_config -> global annotation)
        if child_attribute is not None:
            cls.config_class = child_attribute
        elif child_annotation is not None:
            cls.config_class = child_annotation
        elif full_attribute is not None:
            cls.config_class = full_attribute
        elif full_annotation is not None:
            cls.config_class = full_annotation

    def __init__(self, config: PretrainedConfig, *inputs, **kwargs):
        super().__init__()
        if not isinstance(config, PretrainedConfig):
            raise TypeError(
                f"Parameter config in `{self.__class__.__name__}(config)` should be an instance of class "
                "`PretrainedConfig`. To create a model from a pretrained model use "
                f"`model = {self.__class__.__name__}.from_pretrained(PRETRAINED_MODEL_NAME)`"
            )
        self.config = config

        # Check the attention implementation is supported, or set it if not yet set (on the internal attr, to avoid
        # setting it recursively)
        self.config._attn_implementation_internal = self._check_and_adjust_attn_implementation(
            self.config._attn_implementation, is_init_check=True
        )

        # for initialization of the loss
        loss_type = self.__class__.__name__
        if loss_type not in LOSS_MAPPING:
            loss_groups = f"({'|'.join(LOSS_MAPPING)})"
            loss_type = re.findall(loss_groups, self.__class__.__name__)
            if len(loss_type) > 0:
                loss_type = loss_type[0]
            else:
                loss_type = None
        self.loss_type = loss_type

        self.name_or_path = config.name_or_path
        self.warnings_issued = {}
        self.generation_config = GenerationConfig.from_model_config(config) if self.can_generate() else None
        # Overwrite the class attribute to make it an instance attribute, so models like
        # `InstructBlipForConditionalGeneration` can dynamically update it without modifying the class attribute
        # when a different component (e.g. language_model) is used.
        self._keep_in_fp32_modules = copy.copy(self.__class__._keep_in_fp32_modules)
        self._keep_in_fp32_modules_strict = copy.copy(self.__class__._keep_in_fp32_modules_strict)

        self._no_split_modules = self._no_split_modules or []
        _CAN_RECORD_REGISTRY[str(self.__class__)] = self._can_record_outputs  # added for executorch support only

    def post_init(self):
        """
        A method executed at the end of each Transformer model initialization, to execute code that needs the model's
        modules properly initialized (such as weight initialization).

        This is also used when the user is running distributed code. We add hooks to the modules here, according to
        the model's tp_plan!
        """
        self.init_weights()
        self._backward_compatibility_gradient_checkpointing()

        # Make sure the modules correctly exist if the flag is active
        if self._keep_in_fp32_modules is not None or self._keep_in_fp32_modules_strict is not None:
            all_parameters = {name for name, _ in self.named_parameters() if len(name) > 0}
            unique_module_names = set()
            # Get all unique module names in the module graph, without the prefixes
            for param in all_parameters:
                unique_module_names.update(
                    [name for name in param.split(".") if not name.isnumeric() and name not in ["weight", "bias"]]
                )
            # Check that every module in the keep_in_fp32 list is part of the module graph
            if self._keep_in_fp32_modules is not None:
                for module in self._keep_in_fp32_modules:
                    if module not in unique_module_names:
                        raise ValueError(
                            f"{module} was specified in the `_keep_in_fp32_modules` list, but is not part of the modules in"
                            f" {self.__class__.__name__}"
                        )

            if self._keep_in_fp32_modules_strict is not None:
                for module in self._keep_in_fp32_modules_strict:
                    if module not in unique_module_names:
                        raise ValueError(
                            f"{module} was specified in the `_keep_in_fp32_modules_strict` list, but is not part of the modules in"
                            f" {self.__class__.__name__}"
                        )

        # If current model is a base model, attach `base_model_tp_plan` and `base_model_pp_plan` from config
        self._pp_plan = self.config.base_model_pp_plan.copy() if self.config.base_model_pp_plan is not None else {}
        self._tp_plan = self.config.base_model_tp_plan.copy() if self.config.base_model_tp_plan is not None else {}
        self._ep_plan = self.config.base_model_ep_plan.copy() if self.config.base_model_ep_plan is not None else {}
        for name, module in self.named_children():
            if plan := getattr(module, "_ep_plan", None):
                self._ep_plan.update({f"{name}.{k}": v for k, v in plan.copy().items()})
            if plan := getattr(module, "_tp_plan", None):
                self._tp_plan.update({f"{name}.{k}": v for k, v in plan.copy().items()})
            if plan := getattr(module, "_pp_plan", None):
                self._pp_plan.update({f"{name}.{k}": v for k, v in plan.copy().items()})

    @property
    def tp_plan(self) -> dict[str, str]:
        """
        The full tp plan for the model's modules
        """
        if hasattr(self.config, "distributed_config") and self.config.distributed_config.enable_expert_parallel:
            return self._ep_plan
        return self._tp_plan

    @property
    def pp_plan(self) -> dict[str, tuple[str, str]]:
        return self._pp_plan

    @tp_plan.setter
    def tp_plan(self, plan: dict[str, str]):
        if plan is not None:
            # Validate that all parallel styles in the plan are supported
            from .integrations.tensor_parallel import ALL_PARALLEL_STYLES

            for layer_pattern, parallel_style in plan.items():
                if parallel_style not in ALL_PARALLEL_STYLES:
                    raise ValueError(
                        f"Unsupported tensor parallel style '{parallel_style}' for layer '{layer_pattern}'. "
                        f"Supported styles are {list(ALL_PARALLEL_STYLES.keys())}"
                    )

            # Validate that the layer patterns match existing model structure
            # We check this by getting all parameter names and seeing if any match the patterns
            if hasattr(self, "named_parameters"):
                model_param_names = [name for name, _ in self.named_parameters()]
                if model_param_names:  # Only validate if model has parameters
                    for layer_pattern in plan.keys():
                        # Convert pattern to regex (replace * with .*)
                        regex_pattern = layer_pattern.replace("*", r"\d+")
                        pattern_matched = False
                        for param_name in model_param_names:
                            if re.match(regex_pattern, param_name):
                                pattern_matched = True
                                break
                        if not pattern_matched:
                            # Try more flexible matching - check if pattern components exist
                            pattern_parts = layer_pattern.split(".")
                            flexible_matched = False
                            for param_name in model_param_names:
                                param_parts = param_name.split(".")
                                if len(pattern_parts) <= len(param_parts):
                                    match_count = 0
                                    for i, pattern_part in enumerate(pattern_parts):
                                        if pattern_part == "*":
                                            match_count += 1
                                        elif i < len(param_parts) and pattern_part == param_parts[i]:
                                            match_count += 1
                                    if match_count == len(pattern_parts):
                                        flexible_matched = True
                                        break
                            if not flexible_matched:
                                warnings.warn(
                                    f"Layer pattern '{layer_pattern}' does not match any parameters in the model. "
                                    f"This rule may not be applied during tensor parallelization."
                                )

        self._tp_plan = plan if plan is not None else {}

    @pp_plan.setter
    def pp_plan(self, plan: dict[str, tuple[str, str]]):
        self._pp_plan = plan

    def dequantize(self):
        """
        Potentially dequantize the model in case it has been quantized by a quantization method that support
        dequantization.
        """
        hf_quantizer = getattr(self, "hf_quantizer", None)

        if hf_quantizer is None:
            raise ValueError("You need to first quantize your model in order to dequantize it")

        return hf_quantizer.dequantize(self)

    def _backward_compatibility_gradient_checkpointing(self):
        if self.supports_gradient_checkpointing and getattr(self.config, "gradient_checkpointing", False):
            self.gradient_checkpointing_enable()
            # Remove the attribute now that is has been consumed, so it's no saved in the config.
            delattr(self.config, "gradient_checkpointing")

    def add_model_tags(self, tags: Union[list[str], str]) -> None:
        r"""
        Add custom tags into the model that gets pushed to the Hugging Face Hub. Will
        not overwrite existing tags in the model.

        Args:
            tags (`Union[list[str], str]`):
                The desired tags to inject in the model

        Examples:

        ```python
        from transformers import AutoModel

        model = AutoModel.from_pretrained("google-bert/bert-base-cased")

        model.add_model_tags(["custom", "custom-bert"])

        # Push the model to your namespace with the name "my-custom-bert".
        model.push_to_hub("my-custom-bert")
        ```
        """
        if isinstance(tags, str):
            tags = [tags]

        if self.model_tags is None:
            self.model_tags = []

        for tag in tags:
            if tag not in self.model_tags:
                self.model_tags.append(tag)

    @classmethod
    @restore_default_dtype
    def _from_config(cls, config, **kwargs):
        """
        All context managers that the model should be initialized under go here.

        Args:
            dtype (`torch.dtype`, *optional*):
                Override the default `dtype` and load the model under this dtype.
        """
        # when we init a model from within another model (e.g. VLMs) and dispatch on FA2
        # a warning is raised that dtype should be fp16. Since we never pass dtype from within
        # modeling code, we can try to infer it here same way as done in `from_pretrained`
        # For BC on the old `torch_dtype`
        dtype = kwargs.pop("dtype", config.dtype)
        if (torch_dtype := kwargs.pop("torch_dtype", None)) is not None:
            logger.warning_once("`torch_dtype` is deprecated! Use `dtype` instead!")
            # if both kwargs are provided, use `dtype`
            dtype = dtype if dtype != config.dtype else torch_dtype
        if isinstance(dtype, str):
            dtype = getattr(torch, dtype)

        # override default dtype if needed
        dtype_orig = None
        if dtype is not None:
            dtype_orig = cls._set_default_dtype(dtype)

        # If passing `attn_implementation` as kwargs, respect it (it will be applied recursively on subconfigs)
        if "attn_implementation" in kwargs:
            config._attn_implementation = kwargs.pop("attn_implementation")

        if is_deepspeed_zero3_enabled() and not _is_quantized and not _is_ds_init_called:
            logger.info("Detected DeepSpeed ZeRO-3: activating zero.init() for this model")
            # this immediately partitions the model across all gpus, to avoid the overhead in time
            # and memory copying it on CPU or each GPU first
            import deepspeed

            init_contexts = [deepspeed.zero.Init(config_dict_or_path=deepspeed_config()), set_zero3_state()]
            with ContextManagers(init_contexts):
                model = cls(config, **kwargs)

        else:
            model = cls(config, **kwargs)

        # restore default dtype if it was modified
        if dtype_orig is not None:
            torch.set_default_dtype(dtype_orig)

        return model

    @classmethod
    def _set_default_dtype(cls, dtype: torch.dtype) -> torch.dtype:
        """
        Change the default dtype and return the previous one. This is needed when wanting to instantiate the model
        under specific dtype.

        Args:
            dtype (`torch.dtype`):
                a floating dtype to set to.

        Returns:
            `torch.dtype`: the original `dtype` that can be used to restore `torch.set_default_dtype(dtype)` if it was
            modified. If it wasn't, returns `None`.

        Note `set_default_dtype` currently only works with floating-point types and asserts if for example,
        `torch.int64` is passed. So if a non-float `dtype` is passed this functions will throw an exception.
        """
        if not dtype.is_floating_point:
            raise ValueError(
                f"Can't instantiate {cls.__name__} model under dtype={dtype} since it is not a floating point dtype"
            )

        logger.info(f"Instantiating {cls.__name__} model under default dtype {dtype}.")
        dtype_orig = torch.get_default_dtype()
        torch.set_default_dtype(dtype)
        return dtype_orig

    @property
    def base_model(self) -> nn.Module:
        """
        `torch.nn.Module`: The main body of the model.
        """
        return getattr(self, self.base_model_prefix, self)

    @classmethod
    def can_generate(cls) -> bool:
        """
        Returns whether this model can generate sequences with `.generate()` from the `GenerationMixin`.

        Under the hood, on classes where this function returns True, some generation-specific changes are triggered:
        for instance, the model instance will have a populated `generation_config` attribute.

        Returns:
            `bool`: Whether this model can generate sequences with `.generate()`.
        """
        # Directly inherits `GenerationMixin` -> can generate
        if "GenerationMixin" in str(cls.__bases__):
            return True
        # The class inherits from a class that can generate (recursive check) -> can generate
        for base in cls.__bases__:
            if not hasattr(base, "can_generate"):
                continue
            if "PreTrainedModel" not in str(base) and base.can_generate():
                return True
        # Detects whether `prepare_inputs_for_generation` has been overwritten in the model. Prior to v4.45, this
        # was how we detected whether a model could generate.
        if hasattr(cls, "prepare_inputs_for_generation"):  # implicit: doesn't inherit `GenerationMixin`
            logger.warning(
                f"{cls.__name__} has generative capabilities, as `prepare_inputs_for_generation` is explicitly "
                "defined. However, it doesn't directly inherit from `GenerationMixin`. From 👉v4.50👈 onwards, "
                "`PreTrainedModel` will NOT inherit from `GenerationMixin`, and this model will lose the ability "
                "to call `generate` and other related functions."
                "\n  - If you're using `trust_remote_code=True`, you can get rid of this warning by loading the "
                "model with an auto class. See https://huggingface.co/docs/transformers/en/model_doc/auto#auto-classes"
                "\n  - If you are the owner of the model architecture code, please modify your model class such that "
                "it inherits from `GenerationMixin` (after `PreTrainedModel`, otherwise you'll get an exception)."
                "\n  - If you are not the owner of the model architecture class, please contact the model code owner "
                "to update it."
            )
        # Otherwise, can't generate
        return False

    def _flash_attn_2_can_dispatch(self, is_init_check: bool = False) -> bool:
        """
        Check the availability of Flash Attention 2 for a given model.

        Args:
            is_init_check (`bool`, *optional*):
                Whether this check is performed early, i.e. at __init__ time, or later when the model and its weights are
                fully instantiated. This is needed as we also check the devices of the weights, and/or if the model uses
                BetterTransformer, which are only available later after __init__. This allows to raise proper exceptions early
                before instantiating the full models if we know that the model does not support the requested attention.
        """
        dtype = self.config.dtype

        # check `supports_flash_attn_2` for BC with custom code. TODO: remove after a few releases
        if not (self._supports_flash_attn or getattr(self, "_supports_flash_attn_2", False)):
            raise ValueError(
                f"{self.__class__.__name__} does not support Flash Attention 2.0 yet. Please request to add support where"
                f" the model is hosted, on its model hub page: https://huggingface.co/{self.config._name_or_path}/discussions/new"
                " or in the Transformers GitHub repo: https://github.com/huggingface/transformers/issues/new"
            )

        if not is_flash_attn_2_available():
            preface = "FlashAttention2 has been toggled on, but it cannot be used due to the following error:"
            install_message = "Please refer to the documentation of https://huggingface.co/docs/transformers/perf_infer_gpu_one#flashattention-2 to install Flash Attention 2."

            # package `flash-attn` can not be installed on Ascend NPU, following validation logics can be ignored.
            if is_torch_npu_available():
                logger.info("Detect using FlashAttention2 on Ascend NPU.")
                return True

            if importlib.util.find_spec("flash_attn") is None:
                raise ImportError(f"{preface} the package flash_attn seems to be not installed. {install_message}")
            else:
                # Check FA2 installed version compatibility
                flash_attention_version = version.parse(importlib.metadata.version("flash_attn"))
                if torch.version.cuda:
                    if flash_attention_version < version.parse("2.1.0"):
                        raise ImportError(
                            f"{preface} you need flash_attn package version to be greater or equal than 2.1.0. Detected version {flash_attention_version}. {install_message}"
                        )
                    elif not torch.cuda.is_available():
                        raise ValueError(
                            f"{preface} Flash Attention 2 is not available on CPU. Please make sure torch can access a CUDA device."
                        )
                    else:
                        raise ImportError(f"{preface} Flash Attention 2 is not available. {install_message}")
                elif torch.version.hip:
                    if flash_attention_version < version.parse("2.0.4"):
                        raise ImportError(
                            f"{preface} you need flash_attn package version to be greater or equal than 2.0.4. Detected version {flash_attention_version}. {install_message}"
                        )
                    else:
                        raise ImportError(f"{preface} Flash Attention 2 is not available. {install_message}")

        if dtype is None:
            logger.warning_once(
                "You are attempting to use Flash Attention 2 without specifying a torch dtype. This might lead to unexpected behaviour"
            )
        elif dtype is not None and dtype not in [torch.float16, torch.bfloat16]:
            logger.warning_once(
                "Flash Attention 2 only supports torch.float16 and torch.bfloat16 dtypes, but"
                f" the current dype in {self.__class__.__name__} is {dtype}. You should run training or inference using Automatic Mixed-Precision via the `with torch.autocast(device_type='torch_device'):` decorator,"
                ' or load the model with the `dtype` argument. Example: `model = AutoModel.from_pretrained("openai/whisper-tiny", attn_implementation="flash_attention_2", dtype=torch.float16)`'
            )

        # With the early check, the parameters are not yet initialized correctly
        if not is_init_check:
            if getattr(self, "use_bettertransformer", False):
                raise ValueError(
                    "Flash Attention 2 and BetterTransformer API are not compatible. Please make sure to disable BetterTransformers by doing model.reverse_bettertransformer()"
                )

            param_devices = list({param.device for param in self.parameters()})
            if len(param_devices) == 1 and param_devices[0].type == "cpu":
                if torch.cuda.is_available():
                    logger.warning_once(
                        "You are attempting to use Flash Attention 2 with a model not initialized on GPU. Make sure to move the model to GPU"
                        " after initializing it on CPU with `model.to('cuda')`."
                    )
                elif is_torch_mlu_available():
                    logger.warning_once(
                        "You are attempting to use Flash Attention 2 with a model not initialized on MLU. Make sure to move the model to MLU"
                        " after initializing it on CPU with `model.to('mlu')`."
                    )
                else:
                    raise ValueError(
                        "You are attempting to use Flash Attention 2 with a model not initialized on GPU and with no GPU available. "
                        "This is not supported yet. Please make sure to have access to a GPU and either initialise the model on a GPU by passing a device_map "
                        "or initialising the model on CPU and then moving it to GPU."
                    )

        # If no error raise by this point, we can return `True`
        return True

    def _flash_attn_3_can_dispatch(self, is_init_check: bool = False) -> bool:
        """
        Check the availability of Flash Attention 3 for a given model.

        Args:
            is_init_check (`bool`, *optional*):
                Whether this check is performed early, i.e. at __init__ time, or later when the model and its weights are
                fully instantiated. This is needed as we also check the devices of the weights, and/or if the model uses
                BetterTransformer, which are only available later after __init__. This allows to raise proper exceptions early
                before instantiating the full models if we know that the model does not support the requested attention.
        """
        dtype = self.config.dtype

        if not self._supports_flash_attn:
            raise ValueError(
                f"{self.__class__.__name__} does not support Flash Attention 3 yet. Please request to add support where"
                f" the model is hosted, on its model hub page: https://huggingface.co/{self.config._name_or_path}/discussions/new"
                " or in the Transformers GitHub repo: https://github.com/huggingface/transformers/issues/new"
            )

        if not is_flash_attn_3_available():
            preface = "FlashAttention3 has been toggled on, but it cannot be used due to the following error:"

            if importlib.util.find_spec("flash_attn_3") is None:
                raise ImportError(f"{preface} the package flash_attn_3 seems to be not installed.")

            if torch.cuda.is_available():
                major, _ = torch.cuda.get_device_capability()
                if major < 9:
                    raise ValueError(
                        f"{preface} Flash Attention 3 requires compute capability >= 9.0, but found {torch.cuda.get_device_capability()} with compute capability {major}.0."
                    )
                else:
                    raise ImportError(f"{preface} Flash Attention 3 is not available.")
            else:
                raise ValueError(
                    f"{preface} Flash Attention 3 is not available on CPU. Please make sure torch can access a CUDA device."
                )

        if dtype is None:
            logger.warning_once(
                "You are attempting to use Flash Attention 3 without specifying a torch dtype. This might lead to unexpected behaviour"
            )
        elif dtype is not None and dtype not in [torch.float16, torch.bfloat16]:
            logger.warning_once(
                "Flash Attention 3 only supports torch.float16 and torch.bfloat16 dtypes, but"
                f" the current dype in {self.__class__.__name__} is {dtype}. You should run training or inference using Automatic Mixed-Precision via the `with torch.autocast(device_type='torch_device'):` decorator,"
                ' or load the model with the `dtype` argument. Example: `model = AutoModel.from_pretrained("meta-llama/Llama-3.2-1B", attn_implementation="flash_attention_3", dtype=torch.float16)`'
            )

        if getattr(self.config, "alibi", False) or getattr(self.config, "use_alibi", False):
            raise ValueError("Model is configured to use ALiBi, which is not supported by Flash Attention 3.")

        # Check for attention dropout, which is incompatible with FA3
        if hasattr(self.config, "attention_dropout") and self.config.attention_dropout > 0:
            raise ValueError(
                f"Model has attention_dropout={self.config.attention_dropout}, which is not supported by Flash Attention 3."
            )

        # With the early check, the parameters are not yet initialized correctly
        if not is_init_check:
            param_devices = list({param.device for param in self.parameters()})
            if len(param_devices) == 1 and param_devices[0].type == "cpu":
                if torch.cuda.is_available():
                    logger.warning_once(
                        "You are attempting to use Flash Attention 3 with a model not initialized on GPU. Make sure to move the model to GPU"
                        " after initializing it on CPU with `model.to('cuda')`."
                    )
                else:
                    raise ValueError(
                        "You are attempting to use Flash Attention 3 with a model not initialized on GPU and with no GPU available. "
                        "This is not supported yet. Please make sure to have access to a GPU and either initialise the model on a GPU by passing a device_map "
                        "or initialising the model on CPU and then moving it to GPU."
                    )

        return True

    def _sdpa_can_dispatch(self, is_init_check: bool = False) -> bool:
        """
        Check the availability of SDPA for a given model.

        Args:
            is_init_check (`bool`, *optional*):
                Whether this check is performed early, i.e. at __init__ time, or later when the model and its weights are
                fully instantiated. This is needed as we also check the devices of the weights, and/or if the model uses
                BetterTransformer, which are only available later after __init__. This allows to raise proper exceptions early
                before instantiating the full models if we know that the model does not support the requested attention.
        """
        if not self._supports_sdpa:
            raise ValueError(
                f"{self.__class__.__name__} does not support an attention implementation through torch.nn.functional.scaled_dot_product_attention yet."
                " Please request the support for this architecture: https://github.com/huggingface/transformers/issues/28005. If you believe"
                ' this error is a bug, please open an issue in Transformers GitHub repository and load your model with the argument `attn_implementation="eager"` meanwhile. Example: `model = AutoModel.from_pretrained("openai/whisper-tiny", attn_implementation="eager")`'
            )

        if (
            torch.version.hip is not None
            and torch.cuda.device_count() > 1
            and version.parse(torch.__version__) < version.parse("2.4.1")
        ):
            logger.warning_once(
                "Using the `SDPA` attention implementation on multi-gpu setup with ROCM may lead to performance issues due to the FA backend. Disabling it to use alternative backends."
            )
            torch.backends.cuda.enable_flash_sdp(False)

        if not is_init_check:
            if getattr(self, "use_bettertransformer", False):
                raise ValueError(
                    "SDPA and BetterTransformer API are not compatible. Please make sure to disable BetterTransformers by doing model.reverse_bettertransformer()"
                )

        return True

    def _flex_attn_can_dispatch(self, is_init_check: bool = False) -> bool:
        """
        Check the availability of Flex Attention for a given model.

        Args:
            is_init_check (`bool`, *optional*):
                Whether this check is performed early, i.e. at __init__ time, or later when the model and its weights are
                fully instantiated. This is needed as we also check the devices of the weights, and/or if the model uses
                BetterTransformer, which are only available later after __init__. This allows to raise proper exceptions early
                before instantiating the full models if we know that the model does not support the requested attention.
        """
        if not self._supports_flex_attn:
            raise ValueError(
                f"{self.__class__.__name__} does not support an attention implementation through torch's flex_attention."
                " Please request the support for this architecture: https://github.com/huggingface/transformers/issues/34809."
                " If you believe this error is a bug, please open an issue in Transformers GitHub repository"
                ' and load your model with the argument `attn_implementation="eager"` meanwhile.'
                ' Example: `model = AutoModel.from_pretrained("openai/whisper-tiny", attn_implementation="eager")`'
            )
        if not is_torch_flex_attn_available():
            raise ImportError(
                "PyTorch Flex Attention requirements in Transformers are not met. Please install torch>=2.5.0."
            )

        if not is_init_check:
            if getattr(self, "use_bettertransformer", False):
                raise ValueError(
                    "FlexAttention and BetterTransformer API are not compatible. Please make sure to disable BetterTransformers by doing model.reverse_bettertransformer()"
                )

        # If no error raise by this point, we can return `True`
        return True

    def _check_and_adjust_attn_implementation(
        self, attn_implementation: Optional[str], is_init_check: bool = False
    ) -> str:
        """
        Check that the `attn_implementation` exists and is supported by the models, and try to get the kernel from hub if
        it matches hf kernels pattern.

        Args:
            attn_implementation (`str` or `None`):
                The attention implementation to check for existence/validity.
            is_init_check (`bool`, *optional*):
                Whether this check is performed early, i.e. at __init__ time, or later when the model and its weights are
                fully instantiated. This is needed as we also check the devices of the weights, and/or if the model uses
                BetterTransformer, which are only available later after __init__. This allows to raise proper exceptions early
                before instantiating the full models if we know that the model does not support the requested attention.

        Returns:
            `str`: The final attention implementation to use, including potential fallbacks from sdpa to eager, or from
            None to sdpa (to potentially eager).
        """
        applicable_attn_implementation = attn_implementation

        # If FA not installed, do not fail but use kernels instead
        if (
            attn_implementation is not None
            and attn_implementation.startswith("flash_attention")
            and self._supports_flash_attn
            and not (is_flash_attn_2_available() or is_flash_attn_3_available())
            and is_kernels_available()
        ):
            if attn_implementation.endswith("2"):
                applicable_attn_implementation = "kernels-community/flash-attn"
            else:
                applicable_attn_implementation = "kernels-community/vllm-flash-attn3"

        if is_kernel(applicable_attn_implementation):
            try:
                load_and_register_kernel(applicable_attn_implementation)
                # log that we used kernel fallback if successful
                if attn_implementation.startswith("flash_attention"):
                    logger.warning_once(
                        f"You do not have `flash_attn` installed, using `{applicable_attn_implementation}` "
                        "from the `kernels` library instead!"
                    )
            except Exception as e:
                # raise the proper exception for requested flash attention
                if attn_implementation.startswith("flash_attention"):
                    if attn_implementation.endswith("2"):
                        self._flash_attn_2_can_dispatch()
                    else:
                        self._flash_attn_3_can_dispatch()

                # error properly out if a kernel was specifically requested
                raise e
        else:
            applicable_attn_implementation = self.get_correct_attn_implementation(
                applicable_attn_implementation, is_init_check
            )
            # preload flash attention here to allow compile with fullgraph
            if applicable_attn_implementation.startswith("flash_attention"):
                lazy_import_flash_attention(applicable_attn_implementation, force_import=True)

        return applicable_attn_implementation

    def get_correct_attn_implementation(self, requested_attention: Optional[str], is_init_check: bool = False) -> str:
        applicable_attention = "sdpa" if requested_attention is None else requested_attention

        if applicable_attention not in ["eager"] + ALL_ATTENTION_FUNCTIONS.valid_keys():
            message = (
                f'Specified `attn_implementation="{applicable_attention}"` is not supported. The only possible arguments are '
                '`attn_implementation="eager"`'
            )
            # check `supports_flash_attn_2` for BC with custom code. TODO: remove after a few releases
            if self._supports_flash_attn or getattr(self, "_supports_flash_attn_2", False):
                message += ', `"attn_implementation=flash_attention_3"`, `"attn_implementation=flash_attention_2"`'
            if self._supports_sdpa:
                message += ', `"attn_implementation=sdpa"'
            if self._supports_flex_attn:
                message += ', `"attn_implementation=flex_attention"`'
            raise ValueError(message + ".")

        # Perform relevant checks
        if applicable_attention == "flash_attention_2":
            self._flash_attn_2_can_dispatch(is_init_check)
        elif applicable_attention == "flash_attention_3":
            self._flash_attn_3_can_dispatch(is_init_check)
        elif applicable_attention == "flex_attention":
            self._flex_attn_can_dispatch(is_init_check)
        elif applicable_attention == "sdpa":
            # Sdpa is the default, so we try it and fallback to eager otherwise when not possible
            try:
                self._sdpa_can_dispatch(is_init_check)
            except (ValueError, ImportError) as e:
                if requested_attention == "sdpa":
                    raise e
                applicable_attention = "eager"

        return applicable_attention

    @classmethod
    def _can_set_attn_implementation(cls) -> bool:
        """Detect whether the class supports setting its attention implementation dynamically. It is an ugly check based on
        opening the file, but avoids maintaining yet another property flag.
        """
        class_file = sys.modules[cls.__module__].__file__
        with open(class_file, "r") as f:
            code = f.read()
        # heuristic -> if we find those patterns, the model uses the correct interface
        if re.search(r"class \w+Attention\(nn.Module\)", code):
            return (
                "eager_attention_forward" in code
                and "ALL_ATTENTION_FUNCTIONS[self.config._attn_implementation]" in code
            )
        else:
            # If no attention layer, assume `True`. Most probably a multimodal model or inherits from existing models
            return True

    def set_attn_implementation(self, attn_implementation: Union[str, dict]):
        """
        Set the requested `attn_implementation` for this model.

        Args:
            attn_implementation (`str` or `dict`):
                The attention implementation to set for this model. It can be either a `str`, in which case it will be
                dispatched to all submodels if relevant, or a `dict` where keys are the sub_configs name, in which case each
                submodel will dispatch the corresponding value.
        """
        requested_implementation = (
            attn_implementation
            if not isinstance(attn_implementation, dict)
            else attn_implementation.get("", self.config._attn_implementation)
        )

        # At this point, the model was already instantiated, so instead of crashing on bad value, let's simply
        # warn the user that the requested value is not working
        if requested_implementation != self.config._attn_implementation:
            # In this case, raise
            if not self._can_set_attn_implementation():
                logger.warning(
                    f"{self.__class__.__name__} does not support setting its attention implementation dynamically, because it "
                    "does not follow the functional approach based on AttentionInterface "
                    "(see https://huggingface.co/docs/transformers/en/attention_interface)"
                )
            else:
                requested_implementation = self._check_and_adjust_attn_implementation(
                    requested_implementation, is_init_check=False
                )
                # Apply the change (on the internal attr, to avoid setting it recursively)
                self.config._attn_implementation_internal = requested_implementation

        # Apply it to all submodels as well
        for submodule in self.modules():
            # We found a submodel (which is not self) with a different config (otherwise, it may be the same "actual model",
            # e.g. ForCausalLM has a Model inside, but no need to check it again)
            if (
                submodule is not self
                and isinstance(submodule, PreTrainedModel)
                and submodule.config.__class__ != self.config.__class__
                # If it was already changed, no need to do it again
                and not hasattr(submodule.config, "_attn_was_changed")
            ):
                # In this case, warn and skip
                if not submodule._can_set_attn_implementation():
                    logger.warning(
                        f"{submodule.__class__.__name__} does not support setting its attention implementation dynamically, because it "
                        "does not follow the functional approach based on AttentionInterface "
                        "(see https://huggingface.co/docs/transformers/en/attention_interface)"
                    )
                # Set the attn on the submodule
                else:
                    sub_implementation = requested_implementation
                    if isinstance(attn_implementation, dict):
                        for subconfig_key in self.config.sub_configs:
                            # We need to check for exact object match here, with `is`
                            if getattr(self.config, subconfig_key) is submodule.config:
                                sub_implementation = attn_implementation.get(
                                    subconfig_key, submodule.config._attn_implementation
                                )
                                break
                    # Check the module can use correctly, otherwise we raise an error if requested attention can't be set for submodule
                    sub_implementation = submodule.get_correct_attn_implementation(sub_implementation)
                    submodule.config._attn_implementation_internal = sub_implementation

                # Still add it as "changed" even if it was skipped, as we would otherwise try to set it in the dark afterwards
                # We need to set it on the config itself, to differentiate 2 subconfigs of the same __class__ potentially
                submodule.config._attn_was_changed = True

        # We need this as some old and badly designed models use subconfigs without declaring the corresponding modules as PreTrainedModel
        for subconfig_key in self.config.sub_configs:
            subconfig = getattr(self.config, subconfig_key)
            sub_implementation = (
                requested_implementation
                if not isinstance(attn_implementation, dict)
                else attn_implementation.get(subconfig_key, subconfig._attn_implementation)
            )
            # This means we did not perform any check above for this particular subconfig -> set it in the dark if it is registered
            if (
                not hasattr(subconfig, "_attn_was_changed")
                # If it's already the same, then no need to enter here and raise warnings
                and sub_implementation != subconfig._attn_implementation
            ):
                if sub_implementation not in ["eager"] + ALL_ATTENTION_FUNCTIONS.valid_keys():
                    raise ValueError(
                        f'Specified `attn_implementation="{sub_implementation}"` is not supported for {subconfig_key}. '
                        'The only possible arguments are "eager" (manual attention implementation)'
                        f"or one of the following: {list(ALL_ATTENTION_FUNCTIONS.valid_keys())}"
                    )
                subconfig._attn_implementation_internal = sub_implementation
                logger.warning(
                    f"We set the attention implementation for the sub-config `{subconfig_key}` to `{sub_implementation}` "
                    "without finding the associated sub-model. For this reason we could not check if the model supports it. "
                    "You may encounter undefined behavior."
                )
            # Unset the attribute in this case, to avoid issues in the future
            else:
                if hasattr(subconfig, "_attn_was_changed"):
                    del subconfig._attn_was_changed

    def enable_input_require_grads(self):
        """
        Enables the gradients for the input embeddings. This is useful for fine-tuning adapter weights while keeping
        the model weights fixed.
        """

        def make_inputs_require_grads(module, input, output):
            output.requires_grad_(True)

        self._require_grads_hook = self.get_input_embeddings().register_forward_hook(make_inputs_require_grads)

    def disable_input_require_grads(self):
        """
        Removes the `_require_grads_hook`.
        """
        self._require_grads_hook.remove()

    def get_decoder(self):
        """
        Best-effort lookup of the *decoder* module.

        Order of attempts (covers ~85 % of current usages):

        1. `self.decoder`
        2. `self.model`                       (many wrappers store the decoder here)
        3. `self.model.get_decoder()`         (nested wrappers)
        4. fallback: raise for the few exotic models that need a bespoke rule
        """
        if hasattr(self, "decoder"):
            return self.decoder

        if hasattr(self, "model"):
            inner = self.model
            # See: https://github.com/huggingface/transformers/issues/40815
            if hasattr(inner, "get_decoder") and type(inner) is not type(self):
                return inner.get_decoder()
            return inner

        # If this is a base transformer model (no decoder/model attributes), return self
        # This handles cases like MistralModel which is itself the decoder
        return self

    def set_decoder(self, decoder):
        """
        Symmetric setter. Mirrors the lookup logic used in `get_decoder`.
        """

        if hasattr(self, "decoder"):
            self.decoder = decoder
            return

        if hasattr(self, "model"):
            inner = self.model
            if hasattr(inner, "set_decoder"):
                inner.set_decoder(decoder)
            else:
                self.model = decoder
            return

        return

    def _init_weights(self, module):
        """
        Initialize the weights. This is quite general on purpose, in the spirit of what we usually do. For more complex
        initialization scheme, it should be overridden by the derived `PreTrainedModel` class. In case a model adds an explicit
        `nn.Parameter`, this method should also be overridden in order to initialize it correctly.
        """
        if hasattr(self.config, "initializer_range"):
            std = self.config.initializer_range
        else:
            # 0.02 is the standard default value across the library
            std = getattr(self.config.get_text_config(), "initializer_range", 0.02)

        if isinstance(module, (nn.Linear, nn.Conv1d, nn.Conv2d, nn.Conv3d, nn.ConvTranspose1d, nn.ConvTranspose2d)):
            module.weight.data.normal_(mean=0.0, std=std)
            if module.bias is not None:
                module.bias.data.zero_()
        elif isinstance(module, nn.Embedding):
            module.weight.data.normal_(mean=0.0, std=std)
            if module.padding_idx is not None:
                module.weight.data[module.padding_idx].zero_()
        elif isinstance(module, nn.MultiheadAttention):
            # This uses torch's original init
            module._reset_parameters()
        # We cannot use `isinstance` on the RMSNorms or LayerNorms, as they usually are custom modules which change names
        # between modelings (because they are prefixed with the model name)
        elif (
            isinstance(module, (nn.GroupNorm, nn.BatchNorm1d, nn.BatchNorm2d, nn.BatchNorm3d))
            or "LayerNorm" in module.__class__.__name__
            or "RMSNorm" in module.__class__.__name__
        ):
            # Norms can exist without weights (in which case they are None from torch primitives)
            if hasattr(module, "weight") and module.weight is not None:
                module.weight.data.fill_(1.0)
            if hasattr(module, "bias") and module.bias is not None:
                module.bias.data.zero_()

    def _initialize_weights(self, module):
        """
        Initialize the weights if they are not already initialized.
        """
        if getattr(module, "_is_hf_initialized", False):
            return
        self._init_weights(module)
        module._is_hf_initialized = True

    @torch.no_grad()
    def initialize_weights(self):
        """
        This is equivalent to calling `self.apply(self._initialize_weights)`, but correctly handles composite models.
        This function dynamically dispatches the correct `init_weights` function to the modules as we advance in the
        module graph along the recursion. It can handle an arbitrary number of sub-models. Without it, every composite
        model would have to recurse a second time on all sub-models explicitly in the outer-most `_init_weights`, which
        is extremely error prone and inefficient.

        Note that the `torch.no_grad()` decorator is very important as well, as most of our `_init_weights` do not use
        `torch.nn.init` functions (which are all no_grad by default), but simply do in-place ops such as
        `module.weight.data.zero_()`.
        """
        if not hasattr(torch.nn.Module, "smart_apply"):
            # This function is equivalent to `torch.nn.Module.apply`, except that it dynamically adjust the function
            # to apply as we go down the graph
            def smart_apply(self, fn):
                for module in self.children():
                    # We found a sub-model: recursively dispatch its own init function now!
                    if isinstance(module, PreTrainedModel):
                        module.smart_apply(module._initialize_weights)
                    else:
                        module.smart_apply(fn)
                fn(self)
                return self

            torch.nn.Module.smart_apply = smart_apply

        # Let the magic happen with this simple call
        self.smart_apply(self._initialize_weights)

    def tie_embeddings_and_encoder_decoder(self):
        """
        If set in the config, tie the weights between the input embeddings and the output embeddings,
        and the encoder and decoder.

        If the `torchscript` flag is set in the configuration, can't handle parameter sharing so we are cloning the
        weights instead.
        """
        if getattr(self.config.get_text_config(decoder=True), "tie_word_embeddings", True):
            output_embeddings = self.get_output_embeddings()
            if output_embeddings is not None:
                self._tie_or_clone_weights(output_embeddings, self.get_input_embeddings())

        if getattr(self.config, "is_encoder_decoder", False) and getattr(self.config, "tie_encoder_decoder", False):
            if hasattr(self, self.base_model_prefix):
                self = getattr(self, self.base_model_prefix)
            tied_weights = self._tie_encoder_decoder_weights(
                self.encoder, self.decoder, self.base_model_prefix, "encoder"
            )
            # Setting a dynamic variable instead of `_tied_weights_keys` because it's a class
            # attributed not an instance member, therefore modifying it will modify the entire class
            # Leading to issues on subsequent calls by different tests or subsequent calls.
            self._dynamic_tied_weights_keys = tied_weights

    def tie_weights(self):
        """
        Recursively (for all submodels) tie all the weights of the model.
        """
        # Note that `self` is included in `self.modules` so we also apply to current PreTrainedModel with this call
        for module in self.modules():
            # If it's a PreTrainedModel, may need to tie the embeddings and/or encoder/decoder weights
            if isinstance(module, PreTrainedModel):
                module.tie_embeddings_and_encoder_decoder()
            # Additionally, if it has a custom `_tie_weights`, honor it
            if hasattr(module, "_tie_weights"):
                module._tie_weights()

    @staticmethod
    def _tie_encoder_decoder_weights(
        encoder: nn.Module, decoder: nn.Module, base_model_prefix: str, base_encoder_name: str
    ):
        uninitialized_encoder_weights: list[str] = []
        tied_weights: list[str] = []
        if decoder.__class__ != encoder.__class__:
            logger.info(
                f"{decoder.__class__} and {encoder.__class__} are not equal. In this case make sure that all encoder"
                " weights are correctly initialized."
            )

        def tie_encoder_to_decoder_recursively(
            decoder_pointer: nn.Module,
            encoder_pointer: nn.Module,
            module_name: str,
            base_encoder_name: str,
            uninitialized_encoder_weights: list[str],
            depth=0,
            total_decoder_name="",
            total_encoder_name="",
        ):
            assert isinstance(decoder_pointer, nn.Module) and isinstance(encoder_pointer, nn.Module), (
                f"{decoder_pointer} and {encoder_pointer} have to be of type nn.Module"
            )
            if hasattr(decoder_pointer, "weight"):
                assert hasattr(encoder_pointer, "weight")
                encoder_pointer.weight = decoder_pointer.weight
                tied_weights.append(f"{base_encoder_name}{total_encoder_name}.weight")
                if hasattr(decoder_pointer, "bias"):
                    assert hasattr(encoder_pointer, "bias")
                    tied_weights.append(f"{base_encoder_name}{total_encoder_name}.bias")
                    encoder_pointer.bias = decoder_pointer.bias
                return

            encoder_modules = encoder_pointer._modules
            decoder_modules = decoder_pointer._modules
            if len(decoder_modules) > 0:
                assert len(encoder_modules) > 0, (
                    f"Encoder module {encoder_pointer} does not match decoder module {decoder_pointer}"
                )

                all_encoder_weights = {module_name + "/" + sub_name for sub_name in encoder_modules}
                encoder_layer_pos = 0
                for name in decoder_modules:
                    if name.isdigit():
                        encoder_name = str(int(name) + encoder_layer_pos)
                        decoder_name = name
                        if not isinstance(decoder_modules[decoder_name], type(encoder_modules[encoder_name])) and len(
                            encoder_modules
                        ) != len(decoder_modules):
                            # this can happen if the name corresponds to the position in a list module list of layers
                            # in this case the decoder has added a cross-attention that the encoder does not have
                            # thus skip this step and subtract one layer pos from encoder
                            encoder_layer_pos -= 1
                            continue
                    elif name not in encoder_modules:
                        continue
                    elif depth > 500:
                        raise ValueError(
                            "Max depth of recursive function `tie_encoder_to_decoder` reached. It seems that there is"
                            " a circular dependency between two or more `nn.Modules` of your model."
                        )
                    else:
                        decoder_name = encoder_name = name
                    tie_encoder_to_decoder_recursively(
                        decoder_modules[decoder_name],
                        encoder_modules[encoder_name],
                        module_name + "/" + name,
                        base_encoder_name,
                        uninitialized_encoder_weights,
                        depth=depth + 1,
                        total_encoder_name=f"{total_encoder_name}.{encoder_name}",
                        total_decoder_name=f"{total_decoder_name}.{decoder_name}",
                    )
                    all_encoder_weights.remove(module_name + "/" + encoder_name)

                uninitialized_encoder_weights += list(all_encoder_weights)

        # tie weights recursively
        tie_encoder_to_decoder_recursively(
            decoder, encoder, base_model_prefix, base_encoder_name, uninitialized_encoder_weights
        )

        if len(uninitialized_encoder_weights) > 0:
            logger.warning(
                f"The following encoder weights were not tied to the decoder {uninitialized_encoder_weights}"
            )
        return tied_weights

    def _tie_or_clone_weights(self, output_embeddings, input_embeddings):
        """Tie or clone module weights depending of whether we are using TorchScript or not"""
        if self.config.torchscript:
            output_embeddings.weight = nn.Parameter(input_embeddings.weight.clone())
        else:
            output_embeddings.weight = input_embeddings.weight

        # Passing hooks over to the embeddings if needed
        # (currently limited to tensor parallel hooks and flags only)
        if hasattr(input_embeddings, "_is_hooked") and getattr(input_embeddings, "_hf_tp_plan", None):
            output_embeddings._is_hooked = input_embeddings._is_hooked
            output_embeddings._hf_tp_plan = input_embeddings._hf_tp_plan
            output_embeddings._forward_hooks = input_embeddings._forward_hooks
            output_embeddings._forward_pre_hooks = input_embeddings._forward_pre_hooks
            output_embeddings.__repr__ = (
                lambda: f"{output_embeddings.__repr__()}\nTP Plan: {output_embeddings._hf_tp_plan}"
            )

        if getattr(output_embeddings, "bias", None) is not None:
            output_embeddings.bias.data = nn.functional.pad(
                output_embeddings.bias.data,
                (
                    0,
                    output_embeddings.weight.shape[0] - output_embeddings.bias.shape[0],
                ),
                "constant",
                0,
            )
        if hasattr(output_embeddings, "out_features") and hasattr(input_embeddings, "num_embeddings"):
            output_embeddings.out_features = input_embeddings.num_embeddings

    def _get_no_split_modules(self, device_map: str):
        """
        Get the modules of the model that should not be spit when using device_map. We iterate through the modules to
        get the underlying `_no_split_modules`.

        Args:
            device_map (`str`):
                The device map value. Options are ["auto", "balanced", "balanced_low_0", "sequential"]

        Returns:
            `list[str]`: List of modules that should not be split
        """
        _no_split_modules = set()
        modules_to_check = [self]
        while len(modules_to_check) > 0:
            module = modules_to_check.pop(-1)
            # if the module does not appear in _no_split_modules, we also check the children
            if module.__class__.__name__ not in _no_split_modules:
                if isinstance(module, PreTrainedModel):
                    if module._no_split_modules is None:
                        raise ValueError(
                            f"{module.__class__.__name__} does not support `device_map='{device_map}'`. To implement support, the model "
                            "class needs to implement the `_no_split_modules` attribute."
                        )
                    else:
                        _no_split_modules = _no_split_modules | set(module._no_split_modules)
                modules_to_check += list(module.children())
        return list(_no_split_modules)

    def resize_token_embeddings(
        self,
        new_num_tokens: Optional[int] = None,
        pad_to_multiple_of: Optional[int] = None,
        mean_resizing: bool = True,
    ) -> nn.Embedding:
        """
        Resizes input token embeddings matrix of the model if `new_num_tokens != config.vocab_size`.

        Takes care of tying weights embeddings afterwards if the model class has a `tie_weights()` method.

        Arguments:
            new_num_tokens (`int`, *optional*):
                The new number of tokens in the embedding matrix. Increasing the size will add newly initialized
                vectors at the end. Reducing the size will remove vectors from the end. If not provided or `None`, just
                returns a pointer to the input tokens `torch.nn.Embedding` module of the model without doing anything.
            pad_to_multiple_of (`int`, *optional*):
                If set will pad the embedding matrix to a multiple of the provided value.If `new_num_tokens` is set to
                `None` will just pad the embedding to a multiple of `pad_to_multiple_of`.

                This is especially useful to enable the use of Tensor Cores on NVIDIA hardware with compute capability
                `>= 7.5` (Volta), or on TPUs which benefit from having sequence lengths be a multiple of 128. For more
                details about this, or help on choosing the correct value for resizing, refer to this guide:
                https://docs.nvidia.com/deeplearning/performance/dl-performance-matrix-multiplication/index.html#requirements-tc
            mean_resizing (`bool`):
                Whether to initialize the added embeddings from a multivariate normal distribution that has old embeddings' mean and
                covariance or to initialize them with a normal distribution that has a mean of zero and std equals `config.initializer_range`.

                Setting `mean_resizing` to `True` is useful when increasing the size of the embeddings of causal language models,
                where the generated tokens' probabilities won't be affected by the added embeddings because initializing the new embeddings with the
                old embeddings' mean will reduce the kl-divergence between the next token probability before and after adding the new embeddings.
                Refer to this article for more information: https://nlp.stanford.edu/~johnhew/vocab-expansion.html

        Return:
            `torch.nn.Embedding`: Pointer to the input tokens Embeddings Module of the model.
        """
        model_embeds = self._resize_token_embeddings(new_num_tokens, pad_to_multiple_of, mean_resizing)
        if new_num_tokens is None and pad_to_multiple_of is None:
            return model_embeds

        # Since we are basically reusing the same old embeddings with new weight values, gathering is required
        is_quantized = hasattr(self, "hf_quantizer") and self.hf_quantizer is not None
        if is_deepspeed_zero3_enabled() and not is_quantized:
            import deepspeed

            with deepspeed.zero.GatheredParameters(model_embeds.weight, modifier_rank=None):
                vocab_size = model_embeds.weight.shape[0]
        else:
            vocab_size = model_embeds.weight.shape[0]

        # Update base model and current model config.
        self.config.get_text_config().vocab_size = vocab_size
        self.vocab_size = vocab_size

        # Tie weights again if needed
        self.tie_weights()

        return model_embeds

    def _resize_token_embeddings(self, new_num_tokens, pad_to_multiple_of=None, mean_resizing=True):
        old_embeddings = self.get_input_embeddings()
        new_embeddings = self._get_resized_embeddings(
            old_embeddings, new_num_tokens, pad_to_multiple_of, mean_resizing
        )
        if hasattr(old_embeddings, "_hf_hook"):
            hook = old_embeddings._hf_hook
            add_hook_to_module(new_embeddings, hook)
        old_embeddings_requires_grad = old_embeddings.weight.requires_grad
        new_embeddings.requires_grad_(old_embeddings_requires_grad)
        self.set_input_embeddings(new_embeddings)
        is_quantized = hasattr(self, "hf_quantizer") and self.hf_quantizer is not None

        # Update new_num_tokens with the actual size of new_embeddings
        if pad_to_multiple_of is not None:
            if is_deepspeed_zero3_enabled() and not is_quantized:
                import deepspeed

                with deepspeed.zero.GatheredParameters(new_embeddings.weight, modifier_rank=None):
                    new_num_tokens = new_embeddings.weight.shape[0]
            else:
                new_num_tokens = new_embeddings.weight.shape[0]

        # if word embeddings are not tied, make sure that lm head is resized as well
        if (
            self.get_output_embeddings() is not None
            and not self.config.get_text_config(decoder=True).tie_word_embeddings
        ):
            old_lm_head = self.get_output_embeddings()
            if isinstance(old_lm_head, torch.nn.Embedding):
                new_lm_head = self._get_resized_embeddings(old_lm_head, new_num_tokens, mean_resizing=mean_resizing)
            else:
                new_lm_head = self._get_resized_lm_head(old_lm_head, new_num_tokens, mean_resizing=mean_resizing)
            if hasattr(old_lm_head, "_hf_hook"):
                hook = old_lm_head._hf_hook
                add_hook_to_module(new_lm_head, hook)
            old_lm_head_requires_grad = old_lm_head.weight.requires_grad
            new_lm_head.requires_grad_(old_lm_head_requires_grad)
            self.set_output_embeddings(new_lm_head)

        return self.get_input_embeddings()

    def _get_resized_embeddings(
        self,
        old_embeddings: nn.Embedding,
        new_num_tokens: Optional[int] = None,
        pad_to_multiple_of: Optional[int] = None,
        mean_resizing: bool = True,
    ) -> nn.Embedding:
        """
        Build a resized Embedding Module from a provided token Embedding Module. Increasing the size will add newly
        initialized vectors at the end. Reducing the size will remove vectors from the end

        Args:
            old_embeddings (`torch.nn.Embedding`):
                Old embeddings to be resized.
            new_num_tokens (`int`, *optional*):
                New number of tokens in the embedding matrix.

                Increasing the size will add newly initialized vectors at the end. Reducing the size will remove
                vectors from the end. If not provided or `None`, just returns a pointer to the input tokens
                `torch.nn.Embedding` module of the model without doing anything.
            pad_to_multiple_of (`int`, *optional*):
                If set will pad the embedding matrix to a multiple of the provided value. If `new_num_tokens` is set to
                `None` will just pad the embedding to a multiple of `pad_to_multiple_of`.

                This is especially useful to enable the use of Tensor Cores on NVIDIA hardware with compute capability
                `>= 7.5` (Volta), or on TPUs which benefit from having sequence lengths be a multiple of 128. For more
                details about this, or help on choosing the correct value for resizing, refer to this guide:
                https://docs.nvidia.com/deeplearning/performance/dl-performance-matrix-multiplication/index.html#requirements-tc
            mean_resizing (`bool`):
                Whether to initialize the added embeddings from a multivariate normal distribution that has old embeddings' mean and
                covariance or to initialize them with a normal distribution that has a mean of zero and std equals `config.initializer_range`.

                Setting `mean_resizing` to `True` is useful when increasing the size of the embeddings of causal language models,
                where the generated tokens' probabilities will not be affected by the added embeddings because initializing the new embeddings with the
                old embeddings' mean will reduce the kl-divergence between the next token probability before and after adding the new embeddings.
                Refer to this article for more information: https://nlp.stanford.edu/~johnhew/vocab-expansion.html


        Return:
            `torch.nn.Embedding`: Pointer to the resized Embedding Module or the old Embedding Module if
            `new_num_tokens` is `None`
        """

        if pad_to_multiple_of is not None:
            if not isinstance(pad_to_multiple_of, int):
                raise ValueError(
                    f"Asking to pad the embedding matrix to a multiple of `{pad_to_multiple_of}`, which is not and integer. Please make sure to pass an integer"
                )
            if new_num_tokens is None:
                new_num_tokens = old_embeddings.weight.shape[0]
            new_num_tokens = ((new_num_tokens + pad_to_multiple_of - 1) // pad_to_multiple_of) * pad_to_multiple_of
        else:
            logger.info(
                "You are resizing the embedding layer without providing a `pad_to_multiple_of` parameter. This means that the new embedding"
                f" dimension will be {new_num_tokens}. This might induce some performance reduction as *Tensor Cores* will not be available."
                " For more details about this, or help on choosing the correct value for resizing, refer to this guide:"
                " https://docs.nvidia.com/deeplearning/performance/dl-performance-matrix-multiplication/index.html#requirements-tc"
            )

        if new_num_tokens is None:
            return old_embeddings

        is_quantized = hasattr(self, "hf_quantizer") and self.hf_quantizer is not None
        if is_deepspeed_zero3_enabled() and not is_quantized:
            import deepspeed

            with deepspeed.zero.GatheredParameters(old_embeddings.weight, modifier_rank=None):
                old_num_tokens, old_embedding_dim = old_embeddings.weight.size()
        else:
            old_num_tokens, old_embedding_dim = old_embeddings.weight.size()

        if old_num_tokens == new_num_tokens and not is_deepspeed_zero3_enabled():
            return old_embeddings

        if not isinstance(old_embeddings, nn.Embedding):
            raise TypeError(
                f"Old embeddings are of type {type(old_embeddings)}, which is not an instance of {nn.Embedding}. You"
                " should either use a different resize function or make sure that `old_embeddings` are an instance of"
                f" {nn.Embedding}."
            )

        # Build new embeddings

        # When using DeepSpeed ZeRO-3, we shouldn't create new embeddings with DeepSpeed init
        # because the shape of the new embedding layer is used across various modeling files
        # as well as to update config vocab size. Shape will be 0 when using DeepSpeed init leading
        # to errors when training.
        new_embeddings = nn.Embedding(
            new_num_tokens,
            old_embedding_dim,
            device=old_embeddings.weight.device,
            dtype=old_embeddings.weight.dtype,
        )

        if new_num_tokens > old_num_tokens and not mean_resizing:
            # initialize new embeddings (in particular added tokens) with a mean of 0 and std equals `config.initializer_range`.
            self._init_weights(new_embeddings)

        elif new_num_tokens > old_num_tokens and mean_resizing:
            # initialize new embeddings  (in particular added tokens). The new embeddings will be initialized
            # from a multivariate normal distribution that has old embeddings' mean and covariance.
            # as described in this article: https://nlp.stanford.edu/~johnhew/vocab-expansion.html
            logger.warning_once(
                "The new embeddings will be initialized from a multivariate normal distribution that has old embeddings' mean and covariance. "
                "As described in this article: https://nlp.stanford.edu/~johnhew/vocab-expansion.html. "
                "To disable this, use `mean_resizing=False`"
            )

            added_num_tokens = new_num_tokens - old_num_tokens
            if is_deepspeed_zero3_enabled() and not is_quantized:
                import deepspeed

                with deepspeed.zero.GatheredParameters([old_embeddings.weight], modifier_rank=None):
                    self._init_added_embeddings_weights_with_mean(
                        old_embeddings, new_embeddings, old_embedding_dim, old_num_tokens, added_num_tokens
                    )
            else:
                self._init_added_embeddings_weights_with_mean(
                    old_embeddings, new_embeddings, old_embedding_dim, old_num_tokens, added_num_tokens
                )

        # Copy token embeddings from the previous weights

        # numbers of tokens to copy
        n = min(old_num_tokens, new_num_tokens)

        if is_deepspeed_zero3_enabled() and not is_quantized:
            import deepspeed

            params = [old_embeddings.weight, new_embeddings.weight]
            with deepspeed.zero.GatheredParameters(params, modifier_rank=0):
                new_embeddings.weight.data[:n, :] = old_embeddings.weight.data[:n, :]
        else:
            new_embeddings.weight.data[:n, :] = old_embeddings.weight.data[:n, :]

        # Replace weights in old_embeddings and return to maintain the same embedding type.
        # This ensures correct functionality when a Custom Embedding class is passed as input.
        # The input and output embedding types remain consistent. (c.f. https://github.com/huggingface/transformers/pull/31979)
        if is_deepspeed_zero3_enabled() and not is_quantized:
            import deepspeed

            params = [old_embeddings.weight, new_embeddings.weight]
            with deepspeed.zero.GatheredParameters(params, modifier_rank=0):
                old_embeddings.weight = new_embeddings.weight
                old_embeddings.num_embeddings = new_embeddings.weight.data.shape[0]

                # If the new number of tokens is smaller than the original `padding_idx`, the `padding_idx`
                # will be set to `None` in the resized embeddings.
                if old_embeddings.padding_idx is not None and (new_num_tokens - 1) < old_embeddings.padding_idx:
                    old_embeddings.padding_idx = None
        else:
            old_embeddings.weight.data = new_embeddings.weight.data
            old_embeddings.num_embeddings = new_embeddings.weight.data.shape[0]
            if old_embeddings.padding_idx is not None and (new_num_tokens - 1) < old_embeddings.padding_idx:
                old_embeddings.padding_idx = None

        return old_embeddings

    def _get_resized_lm_head(
        self,
        old_lm_head: nn.Linear,
        new_num_tokens: Optional[int] = None,
        transposed: bool = False,
        mean_resizing: bool = True,
    ) -> nn.Linear:
        """
        Build a resized Linear Module from a provided old Linear Module. Increasing the size will add newly initialized
        vectors at the end. Reducing the size will remove vectors from the end

        Args:
            old_lm_head (`torch.nn.Linear`):
                Old lm head liner layer to be resized.
            new_num_tokens (`int`, *optional*):
                New number of tokens in the linear matrix.

                Increasing the size will add newly initialized vectors at the end. Reducing the size will remove
                vectors from the end. If not provided or `None`, just returns a pointer to the input tokens
                `torch.nn.Linear` module of the model without doing anything. transposed (`bool`, *optional*, defaults
                to `False`): Whether `old_lm_head` is transposed or not. If True `old_lm_head.size()` is `lm_head_dim,
                vocab_size` else `vocab_size, lm_head_dim`.
            mean_resizing (`bool`):
                Whether to initialize the added embeddings from a multivariate normal distribution that has old embeddings' mean and
                covariance or to initialize them with a normal distribution that has a mean of zero and std equals `config.initializer_range`.

                Setting `mean_resizing` to `True` is useful when increasing the size of the embeddings of causal language models,
                where the generated tokens' probabilities will not be affected by the added embeddings because initializing the new embeddings with the
                old embeddings' mean will reduce the kl-divergence between the next token probability before and after adding the new embeddings.
                Refer to this article for more information: https://nlp.stanford.edu/~johnhew/vocab-expansion.html

        Return:
            `torch.nn.Linear`: Pointer to the resized Linear Module or the old Linear Module if `new_num_tokens` is
            `None`
        """

        if new_num_tokens is None:
            return old_lm_head

        is_quantized = hasattr(self, "hf_quantizer") and self.hf_quantizer is not None
        if is_deepspeed_zero3_enabled() and not is_quantized:
            import deepspeed

            with deepspeed.zero.GatheredParameters(old_lm_head.weight, modifier_rank=None):
                old_num_tokens, old_lm_head_dim = (
                    old_lm_head.weight.size() if not transposed else old_lm_head.weight.t().size()
                )
        else:
            old_num_tokens, old_lm_head_dim = (
                old_lm_head.weight.size() if not transposed else old_lm_head.weight.t().size()
            )

        if old_num_tokens == new_num_tokens and not is_deepspeed_zero3_enabled():
            return old_lm_head

        if not isinstance(old_lm_head, nn.Linear):
            raise TypeError(
                f"Old language model head is of type {type(old_lm_head)}, which is not an instance of {nn.Linear}. You"
                " should either use a different resize function or make sure that `old_lm_head` are an instance of"
                f" {nn.Linear}."
            )

        # Build new lm head
        new_lm_head_shape = (old_lm_head_dim, new_num_tokens) if not transposed else (new_num_tokens, old_lm_head_dim)
        has_new_lm_head_bias = old_lm_head.bias is not None

        # When using DeepSpeed ZeRO-3, we shouldn't create new embeddings with DeepSpeed init
        # because the shape of the new embedding layer is used across various modeling files
        # as well as to update config vocab size. Shape will be 0 when using DeepSpeed init leading
        # to errors when training.
        new_lm_head = nn.Linear(
            *new_lm_head_shape,
            bias=has_new_lm_head_bias,
            device=old_lm_head.weight.device,
            dtype=old_lm_head.weight.dtype,
        )

        if new_num_tokens > old_num_tokens and not mean_resizing:
            # initialize new embeddings (in particular added tokens) with a mean of 0 and std equals `config.initializer_range`.
            self._init_weights(new_lm_head)

        elif new_num_tokens > old_num_tokens and mean_resizing:
            # initialize new lm_head weights (in particular added tokens). The new lm_head weights
            # will be initialized from a multivariate normal distribution that has old embeddings' mean and covariance.
            # as described in this article: https://nlp.stanford.edu/~johnhew/vocab-expansion.html
            logger.warning_once(
                "The new lm_head weights will be initialized from a multivariate normal distribution that has old embeddings' mean and covariance. "
                "As described in this article: https://nlp.stanford.edu/~johnhew/vocab-expansion.html. "
                "To disable this, use `mean_resizing=False`"
            )

            added_num_tokens = new_num_tokens - old_num_tokens
            if is_deepspeed_zero3_enabled() and not is_quantized:
                import deepspeed

                params = [old_lm_head.weight]
                if has_new_lm_head_bias:
                    params += [old_lm_head.bias]
                with deepspeed.zero.GatheredParameters(params, modifier_rank=None):
                    self._init_added_lm_head_weights_with_mean(
                        old_lm_head, new_lm_head, old_lm_head_dim, old_num_tokens, added_num_tokens, transposed
                    )
                    if has_new_lm_head_bias:
                        self._init_added_lm_head_bias_with_mean(old_lm_head, new_lm_head, added_num_tokens)

            else:
                self._init_added_lm_head_weights_with_mean(
                    old_lm_head, new_lm_head, old_lm_head_dim, old_num_tokens, added_num_tokens, transposed
                )
                if has_new_lm_head_bias:
                    self._init_added_lm_head_bias_with_mean(old_lm_head, new_lm_head, added_num_tokens)

        num_tokens_to_copy = min(old_num_tokens, new_num_tokens)

        if is_deepspeed_zero3_enabled() and not is_quantized:
            import deepspeed

            params = [old_lm_head.weight, old_lm_head.bias, new_lm_head.weight, new_lm_head.bias]
            with deepspeed.zero.GatheredParameters(params, modifier_rank=0):
                self._copy_lm_head_original_to_resized(
                    new_lm_head, old_lm_head, num_tokens_to_copy, transposed, has_new_lm_head_bias
                )
        else:
            self._copy_lm_head_original_to_resized(
                new_lm_head, old_lm_head, num_tokens_to_copy, transposed, has_new_lm_head_bias
            )

        return new_lm_head

    def _init_added_embeddings_weights_with_mean(
        self, old_embeddings, new_embeddings, old_embedding_dim, old_num_tokens, added_num_tokens
    ):
        old_embeddings_weight = old_embeddings.weight.data.to(torch.float32)
        mean_embeddings = torch.mean(old_embeddings_weight, axis=0)
        old_centered_embeddings = old_embeddings_weight - mean_embeddings
        covariance = old_centered_embeddings.T @ old_centered_embeddings / old_num_tokens

        # Check if the covariance is positive definite.
        epsilon = 1e-9
        is_covariance_psd = constraints.positive_definite.check(epsilon * covariance).all()
        if is_covariance_psd:
            # If covariances is positive definite, a distribution can be created. and we can sample new weights from it.
            distribution = torch.distributions.multivariate_normal.MultivariateNormal(
                mean_embeddings, covariance_matrix=epsilon * covariance
            )
            new_embeddings.weight.data[-1 * added_num_tokens :, :] = distribution.sample(
                sample_shape=(added_num_tokens,)
            ).to(old_embeddings.weight.dtype)
        else:
            # Otherwise, just initialize with the mean. because distribution will not be created.
            new_embeddings.weight.data[-1 * added_num_tokens :, :] = (
                mean_embeddings[None, :].repeat(added_num_tokens, 1).to(old_embeddings.weight.dtype)
            )

    def _init_added_lm_head_weights_with_mean(
        self,
        old_lm_head,
        new_lm_head,
        old_lm_head_dim,
        old_num_tokens,
        added_num_tokens,
        transposed: bool = False,
    ):
        if transposed:
            # Transpose to the desired shape for the function.
            new_lm_head.weight.data = new_lm_head.weight.data.T
            old_lm_head.weight.data = old_lm_head.weight.data.T

        # The same initialization logic as Embeddings.
        self._init_added_embeddings_weights_with_mean(
            old_lm_head, new_lm_head, old_lm_head_dim, old_num_tokens, added_num_tokens
        )

        if transposed:
            # Transpose again to the correct shape.
            new_lm_head.weight.data = new_lm_head.weight.data.T
            old_lm_head.weight.data = old_lm_head.weight.data.T

    def _init_added_lm_head_bias_with_mean(self, old_lm_head, new_lm_head, added_num_tokens):
        bias_mean = torch.mean(old_lm_head.bias.data, axis=0, dtype=torch.float32)
        bias_std = torch.std(old_lm_head.bias.data, axis=0).to(torch.float32)
        new_lm_head.bias.data[-1 * added_num_tokens :].normal_(mean=bias_mean, std=1e-9 * bias_std)

    def _copy_lm_head_original_to_resized(
        self, new_lm_head, old_lm_head, num_tokens_to_copy, transposed, has_new_lm_head_bias
    ):
        # Copy old lm head weights to new lm head
        if not transposed:
            new_lm_head.weight.data[:num_tokens_to_copy, :] = old_lm_head.weight.data[:num_tokens_to_copy, :]
        else:
            new_lm_head.weight.data[:, :num_tokens_to_copy] = old_lm_head.weight.data[:, :num_tokens_to_copy]

        # Copy bias weights to new lm head
        if has_new_lm_head_bias:
            new_lm_head.bias.data[:num_tokens_to_copy] = old_lm_head.bias.data[:num_tokens_to_copy]

    def resize_position_embeddings(self, new_num_position_embeddings: int):
        raise NotImplementedError(
            f"`resize_position_embeddings` is not implemented for {self.__class__}`. To implement it, you should "
            f"overwrite this method in the class {self.__class__} in `modeling_{self.__class__.__module__}.py`"
        )

    def get_position_embeddings(self) -> Union[nn.Embedding, tuple[nn.Embedding]]:
        raise NotImplementedError(
            f"`get_position_embeddings` is not implemented for {self.__class__}`. To implement it, you should "
            f"overwrite this method in the class {self.__class__} in `modeling_{self.__class__.__module__}.py`"
        )

    def init_weights(self):
        """
        If needed prunes and maybe initializes weights. If using a custom `PreTrainedModel`, you need to implement any
        initialization logic in `_init_weights`.
        """
        # Prune heads if needed
        if self.config.pruned_heads:
            self.prune_heads(self.config.pruned_heads)

        if _init_weights:
            # Initialize weights
            self.initialize_weights()

            # Tie weights should be skipped when not initializing all weights
            # since from_pretrained(...) calls tie weights anyways
            self.tie_weights()

    def prune_heads(self, heads_to_prune: dict[int, list[int]]):
        """
        Prunes heads of the base model.

        Arguments:
            heads_to_prune (`dict[int, list[int]]`):
                Dictionary with keys being selected layer indices (`int`) and associated values being the list of heads
                to prune in said layer (list of `int`). For instance {1: [0, 2], 2: [2, 3]} will prune heads 0 and 2 on
                layer 1 and heads 2 and 3 on layer 2.
        """
        # save new sets of pruned heads as union of previously stored pruned heads and newly pruned heads
        for layer, heads in heads_to_prune.items():
            union_heads = set(self.config.pruned_heads.get(layer, [])) | set(heads)
            self.config.pruned_heads[layer] = list(union_heads)  # Unfortunately we have to store it as list for JSON

        self.base_model._prune_heads(heads_to_prune)

    def gradient_checkpointing_enable(self, gradient_checkpointing_kwargs=None):
        """
        Activates gradient checkpointing for the current model.

        We pass the `__call__` method of the modules instead of `forward` because `__call__` attaches all the hooks of
        the module. https://discuss.pytorch.org/t/any-different-between-model-input-and-model-forward-input/3690/2

        Args:
            gradient_checkpointing_kwargs (dict, *optional*):
                Additional keyword arguments passed along to the `torch.utils.checkpoint.checkpoint` function.
        """
        if not self.supports_gradient_checkpointing:
            raise ValueError(f"{self.__class__.__name__} does not support gradient checkpointing.")

        if gradient_checkpointing_kwargs is None:
            gradient_checkpointing_kwargs = {"use_reentrant": True}

        gradient_checkpointing_func = functools.partial(checkpoint, **gradient_checkpointing_kwargs)

        # For old GC format (transformers < 4.35.0) for models that live on the Hub
        # we will fall back to the overwritten `_set_gradient_checkpointing` method
        _is_using_old_format = "value" in inspect.signature(self._set_gradient_checkpointing).parameters

        if not _is_using_old_format:
            self._set_gradient_checkpointing(enable=True, gradient_checkpointing_func=gradient_checkpointing_func)
        else:
            self.apply(partial(self._set_gradient_checkpointing, value=True))
            logger.warning(
                "You are using an old version of the checkpointing format that is deprecated (We will also silently ignore `gradient_checkpointing_kwargs` in case you passed it)."
                "Please update to the new format on your modeling file. To use the new format, you need to completely remove the definition of the method `_set_gradient_checkpointing` in your model."
            )

        if getattr(self, "_hf_peft_config_loaded", False):
            # When using PEFT + gradient checkpointing + Trainer we need to make sure the input has requires_grad=True
            # we do it also on PEFT: https://github.com/huggingface/peft/blob/85013987aa82aa1af3da1236b6902556ce3e483e/src/peft/peft_model.py#L334
            # When training with PEFT, only LoRA layers will have requires grad set to True, but the output of frozen layers need to propagate
            # the gradients to make sure the gradient flows.
            self.enable_input_require_grads()

    def _set_gradient_checkpointing(self, enable: bool = True, gradient_checkpointing_func: Callable = checkpoint):
        is_gradient_checkpointing_set = False

        # Apply it on the top-level module in case the top-level modules supports it
        # for example, LongT5Stack inherits from `PreTrainedModel`.
        if hasattr(self, "gradient_checkpointing"):
            self._gradient_checkpointing_func = gradient_checkpointing_func
            self.gradient_checkpointing = enable
            is_gradient_checkpointing_set = True

        for module in self.modules():
            if hasattr(module, "gradient_checkpointing"):
                module._gradient_checkpointing_func = gradient_checkpointing_func
                module.gradient_checkpointing = enable
                is_gradient_checkpointing_set = True

        if not is_gradient_checkpointing_set:
            raise ValueError(
                f"{self.__class__.__name__} is not compatible with gradient checkpointing. Make sure all the architecture support it by setting a boolean attribute"
                " `gradient_checkpointing` to modules of the model that uses checkpointing."
            )

    def gradient_checkpointing_disable(self):
        """
        Deactivates gradient checkpointing for the current model.
        """
        if self.supports_gradient_checkpointing:
            # For old GC format (transformers < 4.35.0) for models that live on the Hub
            # we will fall back to the overwritten `_set_gradient_checkpointing` method
            _is_using_old_format = "value" in inspect.signature(self._set_gradient_checkpointing).parameters
            if not _is_using_old_format:
                self._set_gradient_checkpointing(enable=False)
            else:
                logger.warning(
                    "You are using an old version of the checkpointing format that is deprecated (We will also silently ignore `gradient_checkpointing_kwargs` in case you passed it)."
                    "Please update to the new format on your modeling file. To use the new format, you need to completely remove the definition of the method `_set_gradient_checkpointing` in your model."
                )
                self.apply(partial(self._set_gradient_checkpointing, value=False))

        if getattr(self, "_hf_peft_config_loaded", False):
            self.disable_input_require_grads()

    @property
    def is_gradient_checkpointing(self) -> bool:
        """
        Whether gradient checkpointing is activated for this model or not.
        """
        return any(hasattr(m, "gradient_checkpointing") and m.gradient_checkpointing for m in self.modules())

    def save_pretrained(
        self,
        save_directory: Union[str, os.PathLike],
        is_main_process: bool = True,
        state_dict: Optional[dict] = None,
        save_function: Callable = torch.save,
        push_to_hub: bool = False,
        max_shard_size: Union[int, str] = "5GB",
        safe_serialization: bool = True,
        variant: Optional[str] = None,
        token: Optional[Union[str, bool]] = None,
        save_peft_format: bool = True,
        **kwargs,
    ):
        """
        Save a model and its configuration file to a directory, so that it can be re-loaded using the
        [`~PreTrainedModel.from_pretrained`] class method.

        Arguments:
            save_directory (`str` or `os.PathLike`):
                Directory to which to save. Will be created if it doesn't exist.
            is_main_process (`bool`, *optional*, defaults to `True`):
                Whether the process calling this is the main process or not. Useful when in distributed training like
                TPUs and need to call this function on all processes. In this case, set `is_main_process=True` only on
                the main process to avoid race conditions.
            state_dict (nested dictionary of `torch.Tensor`):
                The state dictionary of the model to save. Will default to `self.state_dict()`, but can be used to only
                save parts of the model or if special precautions need to be taken when recovering the state dictionary
                of a model (like when using model parallelism).
            save_function (`Callable`):
                The function to use to save the state dictionary. Useful on distributed training like TPUs when one
                need to replace `torch.save` by another method.
            push_to_hub (`bool`, *optional*, defaults to `False`):
                Whether or not to push your model to the Hugging Face model hub after saving it. You can specify the
                repository you want to push to with `repo_id` (will default to the name of `save_directory` in your
                namespace).
            max_shard_size (`int` or `str`, *optional*, defaults to `"5GB"`):
                The maximum size for a checkpoint before being sharded. Checkpoints shard will then be each of size
                lower than this size. If expressed as a string, needs to be digits followed by a unit (like `"5MB"`).
                We default it to 5GB in order for models to be able to run easily on free-tier google colab instances
                without CPU OOM issues.

                <Tip warning={true}>

                If a single weight of the model is bigger than `max_shard_size`, it will be in its own checkpoint shard
                which will be bigger than `max_shard_size`.

                </Tip>

            safe_serialization (`bool`, *optional*, defaults to `True`):
                Whether to save the model using `safetensors` or the traditional PyTorch way (that uses `pickle`).
            variant (`str`, *optional*):
                If specified, weights are saved in the format pytorch_model.<variant>.bin.
            token (`str` or `bool`, *optional*):
                The token to use as HTTP bearer authorization for remote files. If `True`, or not specified, will use
                the token generated when running `hf auth login` (stored in `~/.huggingface`).
            save_peft_format (`bool`, *optional*, defaults to `True`):
                For backward compatibility with PEFT library, in case adapter weights are attached to the model, all
                keys of the state dict of adapters needs to be prepended with `base_model.model`. Advanced users can
                disable this behaviours by setting `save_peft_format` to `False`.
            kwargs (`dict[str, Any]`, *optional*):
                Additional key word arguments passed along to the [`~utils.PushToHubMixin.push_to_hub`] method.
        """
        use_auth_token = kwargs.pop("use_auth_token", None)
        ignore_metadata_errors = kwargs.pop("ignore_metadata_errors", False)

        if use_auth_token is not None:
            warnings.warn(
                "The `use_auth_token` argument is deprecated and will be removed in v5 of Transformers. Please use `token` instead.",
                FutureWarning,
            )
            if token is not None:
                raise ValueError(
                    "`token` and `use_auth_token` are both specified. Please set only the argument `token`."
                )
            token = use_auth_token

        if token is not None:
            kwargs["token"] = token

        _hf_peft_config_loaded = getattr(self, "_hf_peft_config_loaded", False)

        hf_quantizer = getattr(self, "hf_quantizer", None)
        quantization_serializable = (
            hf_quantizer is not None
            and isinstance(hf_quantizer, HfQuantizer)
            and hf_quantizer.is_serializable(safe_serialization=safe_serialization)
        )

        if hf_quantizer is not None and not _hf_peft_config_loaded and not quantization_serializable:
            raise ValueError(
                f"The model is quantized with {hf_quantizer.quantization_config.quant_method} and is not serializable - check out the warnings from"
                " the logger on the traceback to understand the reason why the quantized model is not serializable."
            )

        if "save_config" in kwargs:
            warnings.warn(
                "`save_config` is deprecated and will be removed in v5 of Transformers. Use `is_main_process` instead."
            )
            is_main_process = kwargs.pop("save_config")

        # we need to check against tp_size, not tp_plan, as tp_plan is substituted to the class one
        if self._tp_size is not None and not is_huggingface_hub_greater_or_equal("0.31.4"):
            raise ImportError(
                "Saving a model with tensor parallelism requires `huggingface_hub` version 0.31.4 or higher."
            )

        if os.path.isfile(save_directory):
            logger.error(f"Provided path ({save_directory}) should be a directory, not a file")
            return

        os.makedirs(save_directory, exist_ok=True)

        if push_to_hub:
            commit_message = kwargs.pop("commit_message", None)
            repo_id = kwargs.pop("repo_id", save_directory.split(os.path.sep)[-1])
            create_pr = kwargs.pop("create_pr", False)
            repo_id = self._create_repo(repo_id, **kwargs)
            files_timestamps = self._get_files_timestamps(save_directory)

        metadata = {}
        if hf_quantizer is not None:
            state_dict, metadata = hf_quantizer.get_state_dict_and_metadata(self, safe_serialization)
        metadata["format"] = "pt"

        # Only save the model itself if we are using distributed training
        model_to_save = unwrap_model(self)
        # save the string version of dtype to the config, e.g. convert torch.float32 => "float32"
        # we currently don't use this setting automatically, but may start to use with v5
        dtype = get_parameter_dtype(model_to_save)
        model_to_save.config.dtype = str(dtype).split(".")[1]

        # Attach architecture to the config
        # When using FSDP2, unwrapping is a noop, so the model name doesn't change back to the original model name
        model_to_save.config.architectures = [model_to_save.__class__.__name__.removeprefix("FSDP")]

        # If we have a custom model, we copy the file defining it in the folder and set the attributes so it can be
        # loaded from the Hub.
        if self._auto_class is not None:
            custom_object_save(self, save_directory, config=self.config)

        # Save the config
        if is_main_process:
            if not _hf_peft_config_loaded:
                # If the model config has set attributes that should be in the generation config, move them there.
                misplaced_generation_parameters = model_to_save.config._get_non_default_generation_parameters()
                if self.can_generate() and len(misplaced_generation_parameters) > 0:
                    warnings.warn(
                        "Moving the following attributes in the config to the generation config: "
                        f"{misplaced_generation_parameters}. You are seeing this warning because you've set "
                        "generation parameters in the model config, as opposed to in the generation config.",
                        UserWarning,
                    )
                    for param_name, param_value in misplaced_generation_parameters.items():
                        setattr(model_to_save.generation_config, param_name, param_value)
                        setattr(model_to_save.config, param_name, None)

                model_to_save.config.save_pretrained(save_directory)
            if self.can_generate():
                model_to_save.generation_config.save_pretrained(save_directory)

            if _hf_peft_config_loaded:
                logger.info(
                    "Detected adapters on the model, saving the model in the PEFT format, only adapter weights will be saved."
                )
                state_dict = model_to_save.get_adapter_state_dict(state_dict=state_dict)

                if save_peft_format:
                    logger.info(
                        "To match the expected format of the PEFT library, all keys of the state dict of adapters will be prepended with `base_model.model`."
                    )
                    peft_state_dict = {}
                    for key, value in state_dict.items():
                        peft_state_dict[f"base_model.model.{key}"] = value
                    state_dict = peft_state_dict

                active_adapter = self.active_adapters()

                if len(active_adapter) > 1:
                    raise ValueError(
                        "Multiple active adapters detected, saving multiple active adapters is not supported yet. You can save adapters separately one by one "
                        "by iteratively calling `model.set_adapter(adapter_name)` then `model.save_pretrained(...)`"
                    )
                active_adapter = active_adapter[0]

                current_peft_config = self.peft_config[active_adapter]
                current_peft_config.save_pretrained(save_directory)

        # for offloaded modules
        module_map = {}

        # Save the model
        if state_dict is None:
            # if any model parameters are offloaded, make module map
            if (
                hasattr(self, "hf_device_map")
                and len(set(self.hf_device_map.values())) > 1
                and ("cpu" in self.hf_device_map.values() or "disk" in self.hf_device_map.values())
            ):
                warnings.warn(
                    "Attempting to save a model with offloaded modules. Ensure that unallocated cpu memory exceeds the `shard_size` (5GB default)"
                )
                for name, module in model_to_save.named_modules():
                    if name == "":
                        continue
                    module_state_dict = module.state_dict()

                    for key in module_state_dict:
                        module_map[name + f".{key}"] = module
            state_dict = model_to_save.state_dict()

        if any(
            allowed_name in class_name.__name__.lower()
            for class_name in self.__class__.__mro__[:-1]
            for allowed_name in VLMS
        ):
            reverse_key_mapping = {v: k for k, v in self._checkpoint_conversion_mapping.items()}

            original_state_dict = {}
            for key, value in state_dict.items():
                for pattern, replacement in reverse_key_mapping.items():
                    replacement = replacement.lstrip("^")  # strip off un-needed chars and patterns
                    replacement = re.sub(r"\(.*\)", "", replacement)
                    key, n_replace = re.subn(pattern, replacement, key)
                    # Early exit of the loop
                    if n_replace > 0:
                        break
                original_state_dict[key] = value
            state_dict = original_state_dict

        # Translate state_dict from smp to hf if saving with smp >= 1.10
        if IS_SAGEMAKER_MP_POST_1_10:
            for smp_to_hf, _ in smp.state.module_manager.translate_functions:
                state_dict = smp_to_hf(state_dict)

        # Handle the case where some state_dict keys shouldn't be saved
        if self._keys_to_ignore_on_save is not None:
            for ignore_key in self._keys_to_ignore_on_save:
                if ignore_key in state_dict:
                    del state_dict[ignore_key]

        # Rename state_dict keys before saving to file. Do nothing unless overridden in a particular model.
        # (initially introduced with TimmWrapperModel to remove prefix and make checkpoints compatible with timm)
        state_dict = self._fix_state_dict_keys_on_save(state_dict)
        # If model was sharded, we cannot properly determine sizes of tensors that `local_*` strategy was used,
        # therefore we replace them with DTensors that are equivalently sharded
        if self._tp_size is not None:
            state_dict = replace_state_dict_local_with_dtensor(state_dict, self._tp_plan, self._device_mesh)

        if safe_serialization:
            # TODO: fix safe_serialization for tied weights
            # Safetensors does not allow tensor aliasing.
            # We're going to remove aliases before saving
            ptrs = collections.defaultdict(list)
            for name, tensor in state_dict.items():
                if not isinstance(tensor, torch.Tensor):
                    # Sometimes in the state_dict we have non-tensor objects.
                    # e.g. in bitsandbytes we have some `str` objects in the state_dict
                    # In the non-tensor case, fall back to the pointer of the object itself
                    ptrs[id(tensor)].append(name)

                elif tensor.device.type == "meta":
                    # In offloaded cases, there may be meta tensors in the state_dict.
                    # For these cases, key by the pointer of the original tensor object
                    # (state_dict tensors are detached and therefore no longer shared)
                    tensor = self.get_parameter(name)
                    ptrs[id(tensor)].append(name)

                else:
                    ptrs[id_tensor_storage(tensor)].append(name)

            shared_ptrs = {ptr: names for ptr, names in ptrs.items() if len(names) > 1}

            # Recursively descend to find tied weight keys
            _tied_weights_keys = _get_tied_weight_keys(self)
            error_names = []
            to_delete_names = set()
            for names in shared_ptrs.values():
                # Removing the keys which are declared as known duplicates on
                # load. This allows to make sure the name which is kept is consistent.
                if _tied_weights_keys is not None:
                    found = 0
                    for name in sorted(names):
                        matches_pattern = any(re.search(pat, name) for pat in _tied_weights_keys)
                        if matches_pattern and name in state_dict:
                            found += 1
                            if found < len(names):
                                to_delete_names.add(name)
            # We are entering a place where the weights and the transformers configuration do NOT match.
            shared_names, disjoint_names = _find_disjoint(shared_ptrs.values(), state_dict)
            # Those are actually tensor sharing but disjoint from each other, we can safely clone them
            # Reloaded won't have the same property, but it shouldn't matter in any meaningful way.
            for name in disjoint_names:
                state_dict[name] = state_dict[name].clone()

            # When not all duplicates have been cleaned, still remove those keys, but put a clear warning.
            # If the link between tensors was done at runtime then `from_pretrained` will not get
            # the key back leading to random tensor. A proper warning will be shown
            # during reload (if applicable), but since the file is not necessarily compatible with
            # the config, better show a proper warning.
            shared_names, identical_names = _find_identical(shared_names, state_dict)
            # delete tensors that have identical storage
            for inames in identical_names:
                known = inames.intersection(to_delete_names)
                for name in known:
                    del state_dict[name]
                unknown = inames.difference(to_delete_names)
                if len(unknown) > 1:
                    error_names.append(unknown)

            if shared_names:
                error_names.extend(shared_names)

            if len(error_names) > 0:
                raise RuntimeError(
                    f"The weights trying to be saved contained shared tensors {error_names} that are mismatching "
                    "the transformers base configuration. Try saving using `safe_serialization=False`, setting the "
                    "`_dynamic_tied_weights_keys` attribute for affected modules, or remove this tensor sharing.",
                )

        # Shard the model if it is too big.
        if not _hf_peft_config_loaded:
            weights_name = SAFE_WEIGHTS_NAME if safe_serialization else WEIGHTS_NAME
            weights_name = _add_variant(weights_name, variant)
        else:
            weights_name = ADAPTER_SAFE_WEIGHTS_NAME if safe_serialization else ADAPTER_WEIGHTS_NAME

        filename_pattern = weights_name.replace(".bin", "{suffix}.bin").replace(".safetensors", "{suffix}.safetensors")
        state_dict_split = split_torch_state_dict_into_shards(
            state_dict, filename_pattern=filename_pattern, max_shard_size=max_shard_size
        )
        # Save index if sharded
        index = None
        if state_dict_split.is_sharded:
            index = {
                "metadata": {"total_parameters": self.num_parameters(), **state_dict_split.metadata},
                "weight_map": state_dict_split.tensor_to_filename,
            }

        # Clean the folder from a previous save
        for filename in os.listdir(save_directory):
            full_filename = os.path.join(save_directory, filename)
            # If we have a shard file that is not going to be replaced, we delete it, but only from the main process
            # in distributed settings to avoid race conditions.
            weights_no_suffix = weights_name.replace(".bin", "").replace(".safetensors", "")

            # make sure that file to be deleted matches format of sharded file, e.g. pytorch_model-00001-of-00005
            filename_no_suffix = filename.replace(".bin", "").replace(".safetensors", "")
            reg = re.compile(r"(.*?)-\d{5}-of-\d{5}")

            if (
                filename.startswith(weights_no_suffix)
                and os.path.isfile(full_filename)
                and filename not in state_dict_split.filename_to_tensors
                and is_main_process
                and reg.fullmatch(filename_no_suffix) is not None
            ):
                os.remove(full_filename)
        # Save the model
        filename_to_tensors = state_dict_split.filename_to_tensors.items()
        if module_map:
            filename_to_tensors = logging.tqdm(filename_to_tensors, desc="Saving checkpoint shards")
        for shard_file, tensors in filename_to_tensors:
            shard = {}
            for tensor in tensors:
                if _is_dtensor_available and isinstance(state_dict[tensor], DTensor):
                    full_tensor = state_dict[tensor].full_tensor()
                    # to get the correctly ordered tensor we need to repack if packed
                    if _get_parameter_tp_plan(tensor, self._tp_plan) == "local_packed_rowwise":
                        full_tensor = repack_weights(full_tensor, -1, self._tp_size, 2)
                    shard[tensor] = full_tensor.contiguous()  # only do contiguous after it's permuted correctly
                else:
                    shard[tensor] = state_dict[tensor].contiguous()
                # delete reference, see https://github.com/huggingface/transformers/pull/34890
                del state_dict[tensor]

            # remake shard with onloaded parameters if necessary
            if module_map:
                if accelerate_version < version.parse("0.31"):
                    raise ImportError(
                        f"You need accelerate version to be greater or equal than 0.31 to save models with offloaded parameters. Detected version {accelerate_version}. "
                        f"Please upgrade accelerate with `pip install -U accelerate`"
                    )
                # init state_dict for this shard
                shard_state_dict = dict.fromkeys(shard, "")
                for module_name in shard:
                    # note that get_state_dict_from_offload can update with meta tensors
                    # if both a parent module and its descendant are offloaded
                    tensor = shard_state_dict[module_name]
                    if tensor == "" or (isinstance(tensor, torch.Tensor) and tensor.device.type == "meta"):
                        # update state dict with onloaded parameters
                        module = module_map[module_name]
                        shard_state_dict = get_state_dict_from_offload(module, module_name, shard_state_dict)

                # assign shard to be the completed state dict
                shard = shard_state_dict
                del shard_state_dict
                gc.collect()

            if safe_serialization:
                # At some point we will need to deal better with save_function (used for TPU and other distributed
                # joyfulness), but for now this enough.
                safe_save_file(shard, os.path.join(save_directory, shard_file), metadata=metadata)
            else:
                save_function(shard, os.path.join(save_directory, shard_file))

        del state_dict

        if index is None:
            path_to_weights = os.path.join(save_directory, weights_name)
            logger.info(f"Model weights saved in {path_to_weights}")
        else:
            save_index_file = SAFE_WEIGHTS_INDEX_NAME if safe_serialization else WEIGHTS_INDEX_NAME
            save_index_file = os.path.join(save_directory, _add_variant(save_index_file, variant))
            # Save the index as well
            with open(save_index_file, "w", encoding="utf-8") as f:
                content = json.dumps(index, indent=2, sort_keys=True) + "\n"
                f.write(content)
            logger.info(
                f"The model is bigger than the maximum size per checkpoint ({max_shard_size}) and is going to be "
                f"split in {len(state_dict_split.filename_to_tensors)} checkpoint shards. You can find where each parameters has been saved in the "
                f"index located at {save_index_file}."
            )

        if push_to_hub:
            # Eventually create an empty model card
            model_card = create_and_tag_model_card(
                repo_id, self.model_tags, token=token, ignore_metadata_errors=ignore_metadata_errors
            )

            # Update model card if needed:
            model_card.save(os.path.join(save_directory, "README.md"))

            self._upload_modified_files(
                save_directory,
                repo_id,
                files_timestamps,
                commit_message=commit_message,
                token=token,
                create_pr=create_pr,
            )

    @wraps(PushToHubMixin.push_to_hub)
    def push_to_hub(self, *args, **kwargs):
        tags = self.model_tags if self.model_tags is not None else []

        tags_kwargs = kwargs.get("tags", [])
        if isinstance(tags_kwargs, str):
            tags_kwargs = [tags_kwargs]

        for tag in tags_kwargs:
            if tag not in tags:
                tags.append(tag)

        if tags:
            kwargs["tags"] = tags
        return super().push_to_hub(*args, **kwargs)

    def get_memory_footprint(self, return_buffers=True):
        r"""
        Get the memory footprint of a model. This will return the memory footprint of the current model in bytes.
        Useful to benchmark the memory footprint of the current model and design some tests. Solution inspired from the
        PyTorch discussions: https://discuss.pytorch.org/t/gpu-memory-that-model-uses/56822/2

        Arguments:
            return_buffers (`bool`, *optional*, defaults to `True`):
                Whether to return the size of the buffer tensors in the computation of the memory footprint. Buffers
                are tensors that do not require gradients and not registered as parameters. E.g. mean and std in batch
                norm layers. Please see: https://discuss.pytorch.org/t/what-pytorch-means-by-buffers/120266/2
        """
        mem = sum(param.nelement() * param.element_size() for param in self.parameters())
        if return_buffers:
            mem_bufs = sum(buf.nelement() * buf.element_size() for buf in self.buffers())
            mem = mem + mem_bufs
        return mem

    @wraps(torch.nn.Module.cuda)
    def cuda(self, *args, **kwargs):
        if getattr(self, "quantization_method", None) == QuantizationMethod.HQQ:
            from hqq.core.quantize import HQQLinear

            # Since HQQLinear stores some tensors in the 'meta' attribute,
            # it's necessary to manually call the `cuda` method on HQQLinear layers.
            super().cuda(*args, **kwargs)
            for module in self.modules():
                if isinstance(module, HQQLinear):
                    if len(args) > 0:
                        device = args[0]
                    else:
                        device = kwargs.get("device", "cuda")
                    module.cuda(device)
            return self

        # Checks if the model has been loaded in 4-bit or 8-bit with BNB
        if getattr(self, "quantization_method", None) == QuantizationMethod.BITS_AND_BYTES:
            if getattr(self, "is_loaded_in_8bit", False):
                raise ValueError(
                    "Calling `cuda()` is not supported for `8-bit` quantized models. "
                    " Please use the model as it is, since the model has already been set to the correct devices."
                )
            elif version.parse(importlib.metadata.version("bitsandbytes")) < version.parse("0.43.2"):
                raise ValueError(
                    "Calling `cuda()` is not supported for `4-bit` quantized models with the installed version of bitsandbytes. "
                    f"The current device is `{self.device}`. If you intended to move the model, please install bitsandbytes >= 0.43.2."
                )
        return super().cuda(*args, **kwargs)

    @wraps(torch.nn.Module.to)
    def to(self, *args, **kwargs):
        # For BNB/GPTQ models, we prevent users from casting the model to another dtype to restrict unwanted behaviours.
        # the correct API should be to load the model with the desired dtype directly through `from_pretrained`.
        dtype_present_in_args = "dtype" in kwargs

        if not dtype_present_in_args:
            for arg in args:
                if isinstance(arg, torch.dtype):
                    dtype_present_in_args = True
                    break

        if getattr(self, "quantization_method", None) == QuantizationMethod.HQQ:
            from hqq.core.quantize import HQQLinear

            # Since HQQLinear stores some tensors in the 'meta' attribute, we must
            # explicitly move the parameters to the target device for each HQQLinear layer after `to`.
            super().to(*args, **kwargs)
            for module in self.modules():
                if isinstance(module, HQQLinear):
                    if "device" in kwargs:
                        device = kwargs["device"]
                    else:
                        device = args[0]
                    if "dtype" in kwargs:
                        dtype = kwargs["dtype"]
                    elif dtype_present_in_args:
                        dtype = arg
                    else:
                        dtype = None
                    # Due to the current messy implementation of HQQLinear, updating `compute_dtype`
                    # followed by calling the `cuda` method achieves the intended behavior of `to`,
                    # even when the target device is CPU.
                    if dtype is not None:
                        module.compute_dtype = dtype
                    module.cuda(device)
            return self

        if dtype_present_in_args and getattr(self, "quantization_method", None) == QuantizationMethod.QUARK:
            raise ValueError("Casting a Quark quantized model to a new `dtype` is not supported.")

        # Checks if the model has been loaded in 4-bit or 8-bit with BNB
        if getattr(self, "quantization_method", None) == QuantizationMethod.BITS_AND_BYTES:
            if dtype_present_in_args:
                raise ValueError(
                    "You cannot cast a bitsandbytes model in a new `dtype`. Make sure to load the model using `from_pretrained` using the"
                    " desired `dtype` by passing the correct `dtype` argument."
                )

            if getattr(self, "is_loaded_in_8bit", False):
                raise ValueError(
                    "`.to` is not supported for `8-bit` bitsandbytes models. Please use the model as it is, since the"
                    " model has already been set to the correct devices and casted to the correct `dtype`."
                )
            elif version.parse(importlib.metadata.version("bitsandbytes")) < version.parse("0.43.2"):
                raise ValueError(
                    "Calling `to()` is not supported for `4-bit` quantized models with the installed version of bitsandbytes. "
                    f"The current device is `{self.device}`. If you intended to move the model, please install bitsandbytes >= 0.43.2."
                )
        elif getattr(self, "quantization_method", None) == QuantizationMethod.GPTQ:
            if dtype_present_in_args:
                raise ValueError(
                    "You cannot cast a GPTQ model in a new `dtype`. Make sure to load the model using `from_pretrained` using the desired"
                    " `dtype` by passing the correct `dtype` argument."
                )
        return super().to(*args, **kwargs)

    def half(self, *args):
        # Checks if the model is quantized
        if getattr(self, "is_quantized", False):
            raise ValueError(
                "`.half()` is not supported for quantized model. Please use the model as it is, since the"
                " model has already been casted to the correct `dtype`."
            )
        else:
            return super().half(*args)

    def float(self, *args):
        # Checks if the model is quantized
        if getattr(self, "is_quantized", False):
            raise ValueError(
                "`.float()` is not supported for quantized model. Please use the model as it is, since the"
                " model has already been casted to the correct `dtype`."
            )
        else:
            return super().float(*args)

    @classmethod
    def get_init_context(cls, is_quantized: bool, _is_ds_init_called: bool):
        if is_deepspeed_zero3_enabled():
            import deepspeed

            init_contexts = [no_init_weights()]
            # We cannot initialize the model on meta device with deepspeed when not quantized
            if not is_quantized and not _is_ds_init_called:
                logger.info("Detected DeepSpeed ZeRO-3: activating zero.init() for this model")
                init_contexts.extend([deepspeed.zero.Init(config_dict_or_path=deepspeed_config()), set_zero3_state()])
            elif is_quantized:
                init_contexts.extend([init_empty_weights(), set_quantized_state()])
        else:
            init_contexts = [no_init_weights(), init_empty_weights()]

        return init_contexts

    @classmethod
    @restore_default_dtype
    def from_pretrained(
        cls: type[SpecificPreTrainedModelType],
        pretrained_model_name_or_path: Optional[Union[str, os.PathLike]],
        *model_args,
        config: Optional[Union[PretrainedConfig, str, os.PathLike]] = None,
        cache_dir: Optional[Union[str, os.PathLike]] = None,
        ignore_mismatched_sizes: bool = False,
        force_download: bool = False,
        local_files_only: bool = False,
        token: Optional[Union[str, bool]] = None,
        revision: str = "main",
        use_safetensors: Optional[bool] = None,
        weights_only: bool = True,
        **kwargs,
    ) -> SpecificPreTrainedModelType:
        r"""
        Instantiate a pretrained pytorch model from a pre-trained model configuration.

        The model is set in evaluation mode by default using `model.eval()` (Dropout modules are deactivated). To train
        the model, you should first set it back in training mode with `model.train()`.

        The warning *Weights from XXX not initialized from pretrained model* means that the weights of XXX do not come
        pretrained with the rest of the model. It is up to you to train those weights with a downstream fine-tuning
        task.

        The warning *Weights from XXX not used in YYY* means that the layer XXX is not used by YYY, therefore those
        weights are discarded.

        Parameters:
            pretrained_model_name_or_path (`str` or `os.PathLike`, *optional*):
                Can be either:

                    - A string, the *model id* of a pretrained model hosted inside a model repo on huggingface.co.
                    - A path to a *directory* containing model weights saved using
                      [`~PreTrainedModel.save_pretrained`], e.g., `./my_model_directory/`.
                    - `None` if you are both providing the configuration and state dictionary (resp. with keyword
                      arguments `config` and `state_dict`).
            model_args (sequence of positional arguments, *optional*):
                All remaining positional arguments will be passed to the underlying model's `__init__` method.
            config (`Union[PretrainedConfig, str, os.PathLike]`, *optional*):
                Can be either:

                    - an instance of a class derived from [`PretrainedConfig`],
                    - a string or path valid as input to [`~PretrainedConfig.from_pretrained`].

                Configuration for the model to use instead of an automatically loaded configuration. Configuration can
                be automatically loaded when:

                    - The model is a model provided by the library (loaded with the *model id* string of a pretrained
                      model).
                    - The model was saved using [`~PreTrainedModel.save_pretrained`] and is reloaded by supplying the
                      save directory.
                    - The model is loaded by supplying a local directory as `pretrained_model_name_or_path` and a
                      configuration JSON file named *config.json* is found in the directory.
            state_dict (`dict[str, torch.Tensor]`, *optional*):
                A state dictionary to use instead of a state dictionary loaded from saved weights file.

                This option can be used if you want to create a model from a pretrained configuration but load your own
                weights. In this case though, you should check if using [`~PreTrainedModel.save_pretrained`] and
                [`~PreTrainedModel.from_pretrained`] is not a simpler option.
            cache_dir (`Union[str, os.PathLike]`, *optional*):
                Path to a directory in which a downloaded pretrained model configuration should be cached if the
                standard cache should not be used.
            ignore_mismatched_sizes (`bool`, *optional*, defaults to `False`):
                Whether or not to raise an error if some of the weights from the checkpoint do not have the same size
                as the weights of the model (if for instance, you are instantiating a model with 10 labels from a
                checkpoint with 3 labels).
            force_download (`bool`, *optional*, defaults to `False`):
                Whether or not to force the (re-)download of the model weights and configuration files, overriding the
                cached versions if they exist.
            proxies (`dict[str, str]`, *optional*):
                A dictionary of proxy servers to use by protocol or endpoint, e.g., `{'http': 'foo.bar:3128',
                'http://hostname': 'foo.bar:4012'}`. The proxies are used on each request.
            output_loading_info(`bool`, *optional*, defaults to `False`):
                Whether ot not to also return a dictionary containing missing keys, unexpected keys and error messages.
            local_files_only(`bool`, *optional*, defaults to `False`):
                Whether or not to only look at local files (i.e., do not try to download the model).
            token (`str` or `bool`, *optional*):
                The token to use as HTTP bearer authorization for remote files. If `True`, or not specified, will use
                the token generated when running `hf auth login` (stored in `~/.huggingface`).
            revision (`str`, *optional*, defaults to `"main"`):
                The specific model version to use. It can be a branch name, a tag name, or a commit id, since we use a
                git-based system for storing models and other artifacts on huggingface.co, so `revision` can be any
                identifier allowed by git.

                <Tip>

                To test a pull request you made on the Hub, you can pass `revision="refs/pr/<pr_number>"`.

                </Tip>
            attn_implementation (`str`, *optional*):
                The attention implementation to use in the model (if relevant). Can be any of `"eager"` (manual implementation of the attention), `"sdpa"` (using [`F.scaled_dot_product_attention`](https://pytorch.org/docs/master/generated/torch.nn.functional.scaled_dot_product_attention.html)), `"flash_attention_2"` (using [Dao-AILab/flash-attention](https://github.com/Dao-AILab/flash-attention)), or `"flash_attention_3"` (using [Dao-AILab/flash-attention/hopper](https://github.com/Dao-AILab/flash-attention/tree/main/hopper)). By default, if available, SDPA will be used for torch>=2.1.1. The default is otherwise the manual `"eager"` implementation.

                Accept HF kernel references in the form:
                  <namespace>/<repo_name>[@<revision>][:<kernel_name>]

                - <namespace> and <repo_name> are any non-"/" and non-":" sequences.
                - "@<revision>" is optional (branch, tag, or commit-ish), e.g. "@main", "@v1.2.0", "@abc123".
                - ":<kernel_name>" is optional and selects a function inside the kernel repo.
                - Both options can appear together and in this order only: @revision first, then :kernel_name.
                - We intentionally allow a leading "<wrapper>|" prefix (e.g., "flash|...") because the code
                  strips it before loading; '|' is not excluded in the character classes here.

                Examples that match:
                  "org/model"
                  "org/model@main"
                  "org/model:custom_kernel"
                  "org/model@v1.2.3:custom_kernel"

            > Parameters for big model inference

<<<<<<< HEAD
            low_cpu_mem_usage(`bool`, *optional*):
                Tries not to use more than 1x model size in CPU memory (including peak memory) while loading the model.
                Generally should be combined with a `device_map` (such as `"auto"`) for best results.
                This is an experimental feature and a subject to change at any moment.
                </Tip>
                    If the model weights are in the same precision as the model loaded in, `low_cpu_mem_usage` (without
                    `device_map`) is redundant and will not provide any benefit in regards to CPU memory usage. However,
                    this should still be enabled if you are passing in a `device_map`.
                </Tip>
            torch_dtype (`str` or `torch.dtype`, *optional*, defaults to `"auto"`):
                Override the default `torch.dtype` and load the model under a specific `dtype`. The different options
=======
            dtype (`str` or `torch.dtype`, *optional*):
                Override the default `torch_dtype` and load the model under a specific `dtype`. The different options
>>>>>>> 5abfa43f
                are:

                1. `torch.float16` or `torch.bfloat16` or `torch.float`: load in a specified
                  `dtype`, ignoring the model's `config.dtype` if one exists. If not specified
                  - the model will get loaded in `torch.float` (fp32).

                2. `"auto"` - A `dtype` or `torch_dtype` entry in the `config.json` file of the model will be
                  attempted to be used. If this entry isn't found then next check the `dtype` of the first weight in
                  the checkpoint that's of a floating point type and use that as `dtype`. This will load the model
                  using the `dtype` it was saved in at the end of the training. It can't be used as an indicator of how
                  the model was trained. Since it could be trained in one of half precision dtypes, but saved in fp32.

                3. A string that is a valid `torch.dtype`. E.g. "float32" loads the model in `torch.float32`, "float16" loads in `torch.float16` etc.

                <Tip>

                For some models the `dtype` they were trained in is unknown - you may try to check the model's paper or
                reach out to the authors and ask them to add this information to the model's card and to insert the
                `dtype` or `torch_dtype` entry in `config.json` on the hub.

                </Tip>

            device_map (`str` or `dict[str, Union[int, str, torch.device]]` or `int` or `torch.device`, *optional*):
                A map that specifies where each submodule should go. It doesn't need to be refined to each
                parameter/buffer name, once a given module name is inside, every submodule of it will be sent to the
                same device. If we only pass the device (*e.g.*, `"cpu"`, `"cuda:1"`, `"mps"`, or a GPU ordinal rank
                like `1`) on which the model will be allocated, the device map will map the entire model to this
                device. Passing `device_map = 0` means put the whole model on GPU 0.

                To have Accelerate compute the most optimized `device_map` automatically, set `device_map="auto"`. For
                more information about each option see [designing a device
                map](https://hf.co/docs/accelerate/main/en/usage_guides/big_modeling#designing-a-device-map).
            max_memory (`Dict`, *optional*):
                A dictionary device identifier to maximum memory if using `device_map`. Will default to the maximum memory available for each
                GPU and the available CPU RAM if unset.
            tp_plan (`str`, *optional*):
                A torch tensor parallel plan, see [here](https://pytorch.org/tutorials/intermediate/TP_tutorial.html). Currently, it only accepts
                `tp_plan="auto"` to use predefined plan based on the model. Note that if you use it, you should launch your script accordingly with
                `torchrun [args] script.py`. This will be much faster than using a `device_map`, but has limitations.
            tp_size (`str`, *optional*):
                A torch tensor parallel degree. If not provided would default to world size.
            device_mesh (`torch.distributed.DeviceMesh`, *optional*):
                A torch device mesh. If not provided would default to world size. Used only for tensor parallel for now.
                If provided, it has to contain dimension named `"tp"` in case it's > 1 dimensional, this dimension will be used for tensor parallelism
            offload_folder (`str` or `os.PathLike`, *optional*):
                If the `device_map` contains any value `"disk"`, the folder where we will offload weights.
            offload_buffers (`bool`, *optional*):
                Whether or not to offload the buffers with the model parameters.
            quantization_config (`Union[QuantizationConfigMixin,Dict]`, *optional*):
                A dictionary of configuration parameters or a QuantizationConfigMixin object for quantization (e.g
                bitsandbytes, gptq). There may be other quantization-related kwargs, including `load_in_4bit` and
                `load_in_8bit`, which are parsed by QuantizationConfigParser. Supported only for bitsandbytes
                quantizations and not preferred. consider inserting all such arguments into quantization_config
                instead.
            subfolder (`str`, *optional*, defaults to `""`):
                In case the relevant files are located inside a subfolder of the model repo on huggingface.co, you can
                specify the folder name here.
            variant (`str`, *optional*):
                If specified load weights from `variant` filename, *e.g.* pytorch_model.<variant>.bin.
            use_safetensors (`bool`, *optional*, defaults to `None`):
                Whether or not to use `safetensors` checkpoints. Defaults to `None`. If not specified and `safetensors`
                is not installed, it will be set to `False`.
            weights_only (`bool`, *optional*, defaults to `True`):
                Indicates whether unpickler should be restricted to loading only tensors, primitive types,
                dictionaries and any types added via torch.serialization.add_safe_globals().
                When set to False, we can load wrapper tensor subclass weights.
            key_mapping (`dict[str, str], *optional*):
                A potential mapping of the weight names if using a model on the Hub which is compatible to a Transformers
                architecture, but was not converted accordingly.
            kwargs (remaining dictionary of keyword arguments, *optional*):
                Can be used to update the configuration object (after it being loaded) and initiate the model (e.g.,
                `output_attentions=True`). Behaves differently depending on whether a `config` is provided or
                automatically loaded:

                    - If a configuration is provided with `config`, `**kwargs` will be directly passed to the
                      underlying model's `__init__` method (we assume all relevant updates to the configuration have
                      already been done)
                    - If a configuration is not provided, `kwargs` will be first passed to the configuration class
                      initialization function ([`~PretrainedConfig.from_pretrained`]). Each key of `kwargs` that
                      corresponds to a configuration attribute will be used to override said attribute with the
                      supplied `kwargs` value. Remaining keys that do not correspond to any configuration attribute
                      will be passed to the underlying model's `__init__` function.

        <Tip>

        Activate the special ["offline-mode"](https://huggingface.co/transformers/installation.html#offline-mode) to
        use this method in a firewalled environment.

        </Tip>

        Examples:

        ```python
        >>> from transformers import BertConfig, BertModel

        >>> # Download model and configuration from huggingface.co and cache.
        >>> model = BertModel.from_pretrained("google-bert/bert-base-uncased")
        >>> # Model was saved using *save_pretrained('./test/saved_model/')* (for example purposes, not runnable).
        >>> model = BertModel.from_pretrained("./test/saved_model/")
        >>> # Update configuration during loading.
        >>> model = BertModel.from_pretrained("google-bert/bert-base-uncased", output_attentions=True)
        >>> assert model.config.output_attentions == True
        ```
        """
        state_dict = kwargs.pop("state_dict", None)
        proxies = kwargs.pop("proxies", None)
        output_loading_info = kwargs.pop("output_loading_info", False)
        use_auth_token = kwargs.pop("use_auth_token", None)
        from_pipeline = kwargs.pop("_from_pipeline", None)
        from_auto_class = kwargs.pop("_from_auto", False)
<<<<<<< HEAD
        _fast_init = kwargs.pop("_fast_init", True)
        torch_dtype = kwargs.pop("torch_dtype", "auto")
        low_cpu_mem_usage = kwargs.pop("low_cpu_mem_usage", None)
=======
        dtype = kwargs.pop("dtype", None)
        torch_dtype = kwargs.pop("torch_dtype", None)  # kept for BC
>>>>>>> 5abfa43f
        device_map = kwargs.pop("device_map", None)
        max_memory = kwargs.pop("max_memory", None)
        offload_folder = kwargs.pop("offload_folder", None)
        offload_buffers = kwargs.pop("offload_buffers", False)
        load_in_8bit = kwargs.pop("load_in_8bit", False)
        load_in_4bit = kwargs.pop("load_in_4bit", False)
        quantization_config = kwargs.pop("quantization_config", None)
        subfolder = kwargs.pop("subfolder", "")
        commit_hash = kwargs.pop("_commit_hash", None)
        variant = kwargs.pop("variant", None)
        adapter_kwargs = kwargs.pop("adapter_kwargs", {})
        adapter_name = kwargs.pop("adapter_name", "default")
        generation_config = kwargs.pop("generation_config", None)
        gguf_file = kwargs.pop("gguf_file", None)
        tp_plan = kwargs.pop("tp_plan", None)
        tp_size = kwargs.pop("tp_size", None)
        distributed_config: DistributedConfig = kwargs.pop("distributed_config", None)
        device_mesh = kwargs.pop("device_mesh", None)
        trust_remote_code = kwargs.pop("trust_remote_code", None)
        use_kernels = kwargs.pop("use_kernels", False)

        key_mapping = kwargs.pop("key_mapping", None)
        # Load models with hardcoded key mapping on class for VLMs only, to keep BC and standardize model
        if key_mapping is None and any(
            allowed_name in class_name.__name__.lower() for class_name in cls.__mro__[:-1] for allowed_name in VLMS
        ):
            key_mapping = cls._checkpoint_conversion_mapping

        if distributed_config is not None:
            tp_plan = "auto"

        # Not used anymore -- remove them from the kwargs
        _ = kwargs.pop("mirror", None)
        _ = kwargs.pop("_fast_init", None)
        _ = kwargs.pop("low_cpu_mem_usage", None)
        _ = kwargs.pop("from_tf", None)
        _ = kwargs.pop("from_flax", None)
        _ = kwargs.pop("offload_state_dict", None)

        # For BC on torch_dtype argument
        if torch_dtype is not None:
            logger.warning_once("`torch_dtype` is deprecated! Use `dtype` instead!")
            # If both kwargs are provided, use `dtype`
            dtype = dtype if dtype is not None else torch_dtype

        if state_dict is not None and (pretrained_model_name_or_path is not None or gguf_file is not None):
            raise ValueError(
                "`state_dict` cannot be passed together with a model name or a `gguf_file`. Use one of the two loading strategies."
            )
        if tp_size is not None and tp_plan is None:
            raise ValueError("tp_plan has to be set when tp_size is passed.")
        if tp_plan is not None and tp_plan != "auto":
            # TODO: we can relax this check when we support taking tp_plan from a json file, for example.
            raise ValueError(f"tp_plan supports 'auto' only for now but got {tp_plan}.")
        if tp_plan is not None and device_map is not None:
            raise ValueError(
                "`tp_plan` and `device_map` are mutually exclusive. Choose either one for parallelization."
            )

        if device_map == "auto" and int(os.environ.get("WORLD_SIZE", "0")):
            logger.info(
                "You've set device_map=`auto` while triggering a distributed run with torchrun. This might lead to unexpected behavior. "
                "If your plan is to load the model on each device, you should set device_map={"
                ": PartialState().process_index} where PartialState comes from accelerate library"
            )

        # We need to correctly dispatch the model on the current process device. The easiest way for this is to use a simple
        # `device_map` pointing to the correct device
        if tp_plan is not None:
            if device_mesh is None:
                tp_plan, device_map, device_mesh, tp_size = initialize_tensor_parallelism(tp_plan, tp_size=tp_size)
            else:
                if device_mesh.ndim > 1:
                    if "tp" not in device_mesh.mesh_dim_names:
                        raise ValueError(
                            "When using `tp_plan` and n-d `device_mesh`, it must contain a 'tp' dimension. "
                            "Please provide a valid `device_mesh`."
                        )
                    device_mesh = device_mesh["tp"]
                tp_size = device_mesh.size()
                device_map = torch.device(f"{device_mesh.device_type}:{int(os.environ['LOCAL_RANK'])}")

            if tp_size is None:
                tp_size = torch.distributed.get_world_size()

        if use_auth_token is not None:
            warnings.warn(
                "The `use_auth_token` argument is deprecated and will be removed in v5 of Transformers. Please use `token` instead.",
                FutureWarning,
            )
            if token is not None:
                raise ValueError(
                    "`token` and `use_auth_token` are both specified. Please set only the argument `token`."
                )
            token = use_auth_token

        if token is not None and adapter_kwargs is not None and "token" not in adapter_kwargs:
            adapter_kwargs["token"] = token

        if gguf_file is not None and not is_accelerate_available():
            raise ValueError("accelerate is required when loading a GGUF file `pip install accelerate`.")

        if commit_hash is None:
            if not isinstance(config, PretrainedConfig):
                # We make a call to the config file first (which may be absent) to get the commit hash as soon as possible
                resolved_config_file = cached_file(
                    pretrained_model_name_or_path,
                    CONFIG_NAME,
                    cache_dir=cache_dir,
                    force_download=force_download,
                    proxies=proxies,
                    local_files_only=local_files_only,
                    token=token,
                    revision=revision,
                    subfolder=subfolder,
                    _raise_exceptions_for_gated_repo=False,
                    _raise_exceptions_for_missing_entries=False,
                    _raise_exceptions_for_connection_errors=False,
                )
                commit_hash = extract_commit_hash(resolved_config_file, commit_hash)
            else:
                commit_hash = getattr(config, "_commit_hash", None)

        if is_peft_available():
            _adapter_model_path = adapter_kwargs.pop("_adapter_model_path", None)

            if _adapter_model_path is None:
                _adapter_model_path = find_adapter_config_file(
                    pretrained_model_name_or_path,
                    cache_dir=cache_dir,
                    force_download=force_download,
                    proxies=proxies,
                    local_files_only=local_files_only,
                    _commit_hash=commit_hash,
                    **adapter_kwargs,
                )
            if _adapter_model_path is not None and os.path.isfile(_adapter_model_path):
                with open(_adapter_model_path, "r", encoding="utf-8") as f:
                    _adapter_model_path = pretrained_model_name_or_path
                    pretrained_model_name_or_path = json.load(f)["base_model_name_or_path"]
        else:
            _adapter_model_path = None

        # Potentially detect context manager or global device, and use it (only if no device_map was provided)
        if device_map is None and not is_deepspeed_zero3_enabled():
            device_in_context = get_torch_context_manager_or_global_device()
            if device_in_context == torch.device("meta"):
                raise RuntimeError(
                    "You are using `from_pretrained` with a meta device context manager or `torch.set_default_device('meta')`.\n"
                    "This is an anti-pattern as `from_pretrained` wants to load existing weights.\nIf you want to initialize an "
                    "empty model on the meta device, use the context manager or global device with `from_config`, or `ModelClass(config)`"
                )
            device_map = device_in_context

        # change device_map into a map if we passed an int, a str or a torch.device
        if isinstance(device_map, torch.device):
            device_map = {"": device_map}
        elif isinstance(device_map, str) and device_map not in ["auto", "balanced", "balanced_low_0", "sequential"]:
            try:
                device_map = {"": torch.device(device_map)}
            except RuntimeError:
                raise ValueError(
                    "When passing device_map as a string, the value needs to be a device name (e.g. cpu, cuda:0) or "
                    f"'auto', 'balanced', 'balanced_low_0', 'sequential' but found {device_map}."
                )
        elif isinstance(device_map, int):
            if device_map < 0:
                raise ValueError(
                    "You can't pass device_map as a negative int. If you want to put the model on the cpu, pass device_map = 'cpu' "
                )
            else:
                device_map = {"": device_map}

        if device_map is not None:
            if is_deepspeed_zero3_enabled():
                raise ValueError("DeepSpeed Zero-3 is not compatible with passing a `device_map`.")
            if not is_accelerate_available():
                raise ValueError(
                    "Using a `device_map`, `tp_plan`, `torch.device` context manager or setting `torch.set_default_device(device)` "
                    "requires `accelerate`. You can install it with `pip install accelerate`"
                )

        # handling bnb config from kwargs, remove after `load_in_{4/8}bit` deprecation.
        if load_in_4bit or load_in_8bit:
            if quantization_config is not None:
                raise ValueError(
                    "You can't pass `load_in_4bit`or `load_in_8bit` as a kwarg when passing "
                    "`quantization_config` argument at the same time."
                )

            # preparing BitsAndBytesConfig from kwargs
            config_dict = {k: v for k, v in kwargs.items() if k in inspect.signature(BitsAndBytesConfig).parameters}
            config_dict = {**config_dict, "load_in_4bit": load_in_4bit, "load_in_8bit": load_in_8bit}
            quantization_config, kwargs = BitsAndBytesConfig.from_dict(
                config_dict=config_dict, return_unused_kwargs=True, **kwargs
            )
            logger.warning(
                "The `load_in_4bit` and `load_in_8bit` arguments are deprecated and will be removed in the future versions. "
                "Please, pass a `BitsAndBytesConfig` object in `quantization_config` argument instead."
            )

        user_agent = {"file_type": "model", "framework": "pytorch", "from_auto_class": from_auto_class}
        if from_pipeline is not None:
            user_agent["using_pipeline"] = from_pipeline

        if is_offline_mode() and not local_files_only:
            logger.info("Offline mode: forcing local_files_only=True")
            local_files_only = True

        # Load config if we don't provide a configuration
        if not isinstance(config, PretrainedConfig):
            config_path = config if config is not None else pretrained_model_name_or_path
            config, model_kwargs = cls.config_class.from_pretrained(
                config_path,
                cache_dir=cache_dir,
                return_unused_kwargs=True,
                force_download=force_download,
                proxies=proxies,
                local_files_only=local_files_only,
                token=token,
                revision=revision,
                subfolder=subfolder,
                gguf_file=gguf_file,
                _from_auto=from_auto_class,
                _from_pipeline=from_pipeline,
                **kwargs,
            )
            if "gguf_file" in model_kwargs:
                model_kwargs.pop("gguf_file")
        else:
            config = copy.deepcopy(config)
            model_kwargs = kwargs

        # Because some composite configs call super().__init__ before instantiating the sub-configs, we need this call
        # to correctly redispatch recursively if the kwarg is provided
        if "attn_implementation" in kwargs:
            config._attn_implementation = kwargs.pop("attn_implementation")

        transformers_explicit_filename = getattr(config, "transformers_weights", None)

        if transformers_explicit_filename is not None:
            if not transformers_explicit_filename.endswith(
                ".safetensors"
            ) and not transformers_explicit_filename.endswith(".safetensors.index.json"):
                raise ValueError(
                    "The transformers file in the config seems to be incorrect: it is neither a safetensors file "
                    "(*.safetensors) nor a safetensors index file (*.safetensors.index.json): "
                    f"{transformers_explicit_filename}"
                )

        hf_quantizer, config, dtype, device_map = get_hf_quantizer(
            config, quantization_config, dtype, device_map, weights_only, user_agent
        )

        if gguf_file is not None and hf_quantizer is not None:
            raise ValueError(
                "You cannot combine Quantization and loading a model from a GGUF file, try again by making sure you did not passed a `quantization_config` or that you did not load a quantized model from the Hub."
            )

        if (
            gguf_file
            and device_map is not None
            and ((isinstance(device_map, dict) and "disk" in device_map.values()) or "disk" in device_map)
        ):
            raise RuntimeError(
                "One or more modules is configured to be mapped to disk. Disk offload is not supported for models "
                "loaded from GGUF files."
            )

        checkpoint_files, sharded_metadata = _get_resolved_checkpoint_files(
            pretrained_model_name_or_path=pretrained_model_name_or_path,
            subfolder=subfolder,
            variant=variant,
            gguf_file=gguf_file,
            use_safetensors=use_safetensors,
            cache_dir=cache_dir,
            force_download=force_download,
            proxies=proxies,
            local_files_only=local_files_only,
            token=token,
            user_agent=user_agent,
            revision=revision,
            commit_hash=commit_hash,
            is_remote_code=cls._auto_class is not None,
            transformers_explicit_filename=transformers_explicit_filename,
        )

        is_quantized = hf_quantizer is not None
        is_from_file = pretrained_model_name_or_path is not None or gguf_file is not None

        # Just a helpful message in case we try to load safetensors files coming from old Transformers tf/flax classes
        if is_from_file and checkpoint_files[0].endswith(".safetensors"):
            with safe_open(checkpoint_files[0], framework="pt") as f:
                metadata = f.metadata()
            if metadata is not None and metadata.get("format") in ["tf", "flax"]:
                logger.warning(
                    "The safetensors checkpoint found has format `tf` or `flax`. This mean that the keys will very"
                    "likely not match to the model you are trying to load, and will be newly initialized. If it's the case "
                    "another warning will be raised later. Consider converting your checkpoint to the correct format."
                )

        if gguf_file:
            from .modeling_gguf_pytorch_utils import load_gguf_checkpoint

            # we need a dummy model to get the state_dict - for this reason, we keep the state_dict as if it was
            # passed directly as a kwarg from now on
            with torch.device("meta"):
                dummy_model = cls(config)
            state_dict = load_gguf_checkpoint(checkpoint_files[0], return_tensors=True, model_to_load=dummy_model)[
                "tensors"
            ]

        # Find the correct dtype based on current state
        config, dtype, dtype_orig = _get_dtype(
            cls, dtype, checkpoint_files, config, sharded_metadata, state_dict, weights_only
        )

        config.name_or_path = pretrained_model_name_or_path
        model_init_context = cls.get_init_context(is_quantized, _is_ds_init_called)
        config = copy.deepcopy(config)  # We do not want to modify the config inplace in from_pretrained.
        with ContextManagers(model_init_context):
            # Let's make sure we don't run the init function of buffer modules
            model = cls(config, *model_args, **model_kwargs)

        # Make sure to tie the weights correctly
        model.tie_weights()

        # make sure we use the model's config since the __init__ call might have copied it
        config = model.config

        # Find fp32 modules if needed
        keep_in_fp32_modules = []
        # The _keep_in_fp32_modules flag is only used to avoid bf16 -> fp16 casting precision issues. It was introduced
        # in case of force loading a model that should stay bf16 in fp16 (which includes a few quantizers as this is a pre-processing
        # step for e.g. bitsandbytes). See https://github.com/huggingface/transformers/issues/20287 for details.
        if model._keep_in_fp32_modules is not None and (
            dtype == torch.float16 or getattr(hf_quantizer, "use_keep_in_fp32_modules", False)
        ):
            keep_in_fp32_modules.extend(model._keep_in_fp32_modules)

        if model._keep_in_fp32_modules_strict is not None and (dtype == torch.float16 or dtype == torch.bfloat16):
            keep_in_fp32_modules.extend(model._keep_in_fp32_modules_strict)

        keep_in_fp32_regex = None
        if keep_in_fp32_modules:
            # We need to match exact layers, so we add either `.` on each side, or start/end of string
            keep_in_fp32_regex = re.compile("|".join([rf"((^|\.){module}($|\.))" for module in keep_in_fp32_modules]))

        if hf_quantizer is not None:
            hf_quantizer.preprocess_model(
                model=model,
                device_map=device_map,
                keep_in_fp32_modules=model._keep_in_fp32_modules,
                config=config,
                use_kernels=use_kernels,
            )
            # We store the original dtype for quantized models as we cannot easily retrieve it
            # once the weights have been quantized
            # Note that once you have loaded a quantized model, you can't change its dtype so this will
            # remain a single source of truth
            original_dtype = dtype if dtype is not None else torch.get_default_dtype()

            def _assign_original_dtype(module):
                for child in module.children():
                    if isinstance(child, PreTrainedModel):
                        child.config._pre_quantization_dtype = original_dtype
                    _assign_original_dtype(child)

            config._pre_quantization_dtype = original_dtype
            _assign_original_dtype(model)

            # Torchao needs access to all metadata later
            if hf_quantizer.quantization_config.quant_method == QuantizationMethod.TORCHAO:
                hf_quantizer.set_metadata(checkpoint_files)

        if _torch_distributed_available and device_mesh is not None:
            model = distribute_model(model, distributed_config, device_mesh, tp_size)

        # Prepare the full device map
        if device_map is not None:
            device_map = _get_device_map(model, device_map, max_memory, hf_quantizer, dtype, keep_in_fp32_regex)

        # restore default dtype
        if dtype_orig is not None:
            torch.set_default_dtype(dtype_orig)

        # Finalize model weight initialization
        model, missing_keys, unexpected_keys, mismatched_keys, offload_index, error_msgs = cls._load_pretrained_model(
            model,
            state_dict,
            checkpoint_files,
            pretrained_model_name_or_path,
            ignore_mismatched_sizes=ignore_mismatched_sizes,
            sharded_metadata=sharded_metadata,
            device_map=device_map,
            disk_offload_folder=offload_folder,
            dtype=dtype,
            hf_quantizer=hf_quantizer,
            keep_in_fp32_regex=keep_in_fp32_regex,
            device_mesh=device_mesh,
            key_mapping=key_mapping,
            weights_only=weights_only,
        )

        # make sure token embedding weights are still tied if needed
        model.tie_weights()

        # Set model in evaluation mode to deactivate DropOut modules by default
        model.eval()

        # check if using kernels
        if use_kernels:
            model.use_kernels = True

        # If it is a model with generation capabilities, attempt to load generation files (generation config,
        # custom generate function)
        if model.can_generate() and generation_config is not None:
            logger.info("The user-defined `generation_config` will be used to override the default generation config.")
            model.generation_config = model.generation_config.from_dict(generation_config.to_dict())
        elif model.can_generate() and pretrained_model_name_or_path is not None:
            repo_loading_kwargs = {
                "cache_dir": cache_dir,
                "force_download": force_download,
                "proxies": proxies,
                "local_files_only": local_files_only,
                "token": token,
                "revision": revision,
                "subfolder": subfolder,
                **kwargs,
            }
            # Load generation config
            try:
                model.generation_config = GenerationConfig.from_pretrained(
                    pretrained_model_name_or_path,
                    _from_auto=from_auto_class,
                    _from_pipeline=from_pipeline,
                    **repo_loading_kwargs,
                )
            except OSError:
                logger.info(
                    "Generation config file not found, using a generation config created from the model config."
                )
                pass
            # Load custom generate function if `pretrained_model_name_or_path` defines it (and override `generate`)
            if hasattr(model, "load_custom_generate"):
                try:
                    custom_generate = model.load_custom_generate(
                        pretrained_model_name_or_path, trust_remote_code=trust_remote_code, **repo_loading_kwargs
                    )
                    model.generate = functools.partial(custom_generate, model=model)
                except OSError:  # there is no custom generate function
                    pass

        # Dispatch model with hooks on all devices if necessary (not needed with a tp_plan, so we skip it as it slightly
        # harm performances)
        if device_map is not None and device_mesh is None:
            device_map_kwargs = {
                "device_map": device_map,
                "offload_dir": offload_folder,
                "offload_index": offload_index,
                "offload_buffers": offload_buffers,
            }
            if "skip_keys" in inspect.signature(dispatch_model).parameters:
                device_map_kwargs["skip_keys"] = model._skip_keys_device_placement
            # For HQQ method we force-set the hooks for single GPU envs
            if (
                "force_hooks" in inspect.signature(dispatch_model).parameters
                and hf_quantizer is not None
                and hf_quantizer.quantization_config.quant_method == QuantizationMethod.HQQ
            ):
                device_map_kwargs["force_hooks"] = True
            if (
                hf_quantizer is not None
                and hf_quantizer.quantization_config.quant_method == QuantizationMethod.FBGEMM_FP8
                and isinstance(device_map, dict)
                and ("cpu" in device_map.values() or "disk" in device_map.values())
            ):
                device_map_kwargs["offload_buffers"] = True

            if not is_fsdp_enabled() and not is_deepspeed_zero3_enabled():
                dispatch_model(model, **device_map_kwargs)

        if hf_quantizer is not None:
            model.hf_quantizer = hf_quantizer
            hf_quantizer.postprocess_model(model, config=config)

        if _adapter_model_path is not None:
            adapter_kwargs["key_mapping"] = key_mapping
            model.load_adapter(
                _adapter_model_path,
                adapter_name=adapter_name,
                token=token,
                adapter_kwargs=adapter_kwargs,
            )

        if output_loading_info:
            loading_info = {
                "missing_keys": missing_keys,
                "unexpected_keys": unexpected_keys,
                "mismatched_keys": mismatched_keys,
                "error_msgs": error_msgs,
            }
            return model, loading_info
        return model

    @staticmethod
    def _fix_state_dict_key_on_load(key: str) -> tuple[str, bool]:
        """Replace legacy parameter names with their modern equivalents. E.g. beta -> bias, gamma -> weight."""
        # Rename LayerNorm beta & gamma params for some early models ported from Tensorflow (e.g. Bert)
        # This rename is logged.
        if key.endswith("LayerNorm.beta"):
            return key.replace("LayerNorm.beta", "LayerNorm.bias"), True
        if key.endswith("LayerNorm.gamma"):
            return key.replace("LayerNorm.gamma", "LayerNorm.weight"), True

        # Rename weight norm parametrizations to match changes across torch versions.
        # Impacts a number of speech/wav2vec models. e.g. Hubert, Wav2Vec2, and others.
        # This rename is not logged.
        if hasattr(nn.utils.parametrizations, "weight_norm"):
            if key.endswith("weight_g"):
                return key.replace("weight_g", "parametrizations.weight.original0"), True
            if key.endswith("weight_v"):
                return key.replace("weight_v", "parametrizations.weight.original1"), True
        else:
            if key.endswith("parametrizations.weight.original0"):
                return key.replace("parametrizations.weight.original0", "weight_g"), True
            if key.endswith("parametrizations.weight.original1"):
                return key.replace("parametrizations.weight.original1", "weight_v"), True

        return key, False

    def _get_key_renaming_mapping(
        self,
        checkpoint_keys: list[str],
        key_mapping: Optional[dict[str, str]] = None,
        loading_base_model_from_task_state_dict: bool = False,
        loading_task_model_from_base_state_dict: bool = False,
    ):
        """
        Compute a mapping between the serialized keys on disk `checkpoint_keys`, and the keys that the model
        that we are loading expects. This is the single entry point for key renaming that will be used during
        loading.
        Log if any parameters have been renamed.
        """
        prefix = self.base_model_prefix
        _prefix = f"{prefix}."

        if loading_task_model_from_base_state_dict:
            task_specific_expected_keys, base_model_keys = [], []
            for key in self.state_dict():
                if key.startswith(_prefix):
                    base_model_keys.append(key[len(_prefix) :])
                else:
                    task_specific_expected_keys.append(key)

        renamed_keys = {}
        key_renaming_mapping = {}
        for key in checkpoint_keys:
            # Class specific rename
            new_key, has_changed = self._fix_state_dict_key_on_load(key)

            # Optionally map the key according to `key_mapping`
            if key_mapping is not None:
                for pattern, replacement in key_mapping.items():
                    new_key, n_replace = re.subn(pattern, replacement, new_key)
                    # Early exit of the loop
                    if n_replace > 0:
                        has_changed = True
                        break

            # In this case, we need to add the prefix to the keys, to match them to the expected keys
            if loading_task_model_from_base_state_dict:
                # small sanity check: if we find a key that is only part of the task-specific keys, we raise
                # (if it's also part of the base model, we do not raise and assume it comes from there)
                if new_key in task_specific_expected_keys and new_key not in base_model_keys:
                    raise ValueError(
                        "The state dictionary of the model you are trying to load is corrupted. Are you sure it was "
                        "properly saved?"
                    )
                new_key = ".".join([prefix, new_key])
            # In this case we need to remove the prefix from the key to match them to the expected keys, and use
            # only the keys starting with the prefix
            elif loading_base_model_from_task_state_dict:
                if not new_key.startswith(_prefix):
                    continue
                new_key = new_key[len(_prefix) :]

            key_renaming_mapping[key] = new_key

            # track gamma/beta rename for logging
            if has_changed:
                if key.endswith("LayerNorm.gamma"):
                    renamed_keys["LayerNorm.gamma"] = (key, new_key)
                elif key.endswith("LayerNorm.beta"):
                    renamed_keys["LayerNorm.beta"] = (key, new_key)

        if renamed_keys:
            warning_msg = f"A pretrained model of type `{self.__class__.__name__}` "
            warning_msg += "contains parameters that have been renamed internally (a few are listed below but more are present in the model):\n"
            for old_key, new_key in renamed_keys.values():
                warning_msg += f"* `{old_key}` -> `{new_key}`\n"
            warning_msg += "If you are using a model from the Hub, consider submitting a PR to adjust these weights and help future users."
            logger.info_once(warning_msg)

        return key_renaming_mapping

    @staticmethod
    def _fix_state_dict_key_on_save(key) -> tuple[str, bool]:
        """
        Similar to `_fix_state_dict_key_on_load` allows to define hook for state dict key renaming on model save.
        Do nothing by default, but can be overridden in particular models.
        """
        return key, False

    def _fix_state_dict_keys_on_save(self, state_dict):
        """
        Similar to `_fix_state_dict_keys_on_load` allows to define hook for state dict key renaming on model save.
        Apply `_fix_state_dict_key_on_save` to all keys in `state_dict`.
        """
        return {self._fix_state_dict_key_on_save(key)[0]: value for key, value in state_dict.items()}

    @classmethod
    def _load_pretrained_model(
        cls,
        model: "PreTrainedModel",
        state_dict: Optional[dict],
        checkpoint_files: Optional[list[str]],
        pretrained_model_name_or_path: Optional[str],
        ignore_mismatched_sizes: bool = False,
        sharded_metadata: Optional[dict] = None,
        device_map: Optional[dict] = None,
        disk_offload_folder: Optional[str] = None,
        dtype: Optional[torch.dtype] = None,
        hf_quantizer: Optional[HfQuantizer] = None,
        keep_in_fp32_regex: Optional[re.Pattern] = None,
        device_mesh: Optional["torch.distributed.device_mesh.DeviceMesh"] = None,
        key_mapping: Optional[dict[str, str]] = None,
        weights_only: bool = True,
    ):
        # TODO: we should only be calling hf_quantizer.skip_placement or something like that
        is_quantized = hf_quantizer is not None
        is_hqq_or_quark = is_quantized and hf_quantizer.quantization_config.quant_method in {
            QuantizationMethod.HQQ,
            QuantizationMethod.QUARK,
        }

        # Get all the keys of the state dicts that we have to initialize the model
        if sharded_metadata is not None:
            original_checkpoint_keys = sharded_metadata["all_checkpoint_keys"]
        elif state_dict is not None:
            original_checkpoint_keys = list(state_dict.keys())
        else:
            original_checkpoint_keys = list(
                load_state_dict(checkpoint_files[0], map_location="meta", weights_only=weights_only).keys()
            )

        # Check if we are in a special state, i.e. loading from a state dict coming from a different architecture
        prefix = model.base_model_prefix
        has_prefix_module = any(s.startswith(prefix) for s in original_checkpoint_keys) if len(prefix) > 0 else False
        expects_prefix_module = hasattr(model, prefix) if len(prefix) > 0 else False
        loading_task_model_from_base_state_dict = not has_prefix_module and expects_prefix_module
        loading_base_model_from_task_state_dict = has_prefix_module and not expects_prefix_module

        # Find the key names that the model expects from the serialized keys
        key_renaming_mapping = model._get_key_renaming_mapping(
            original_checkpoint_keys,
            key_mapping,
            loading_base_model_from_task_state_dict,
            loading_task_model_from_base_state_dict,
        )
        checkpoint_keys = list(key_renaming_mapping.values())

        # Find missing and unexpected keys from the state dict
        missing_keys, unexpected_keys = _find_missing_and_unexpected_keys(
            model, original_checkpoint_keys, checkpoint_keys, loading_base_model_from_task_state_dict, hf_quantizer
        )
        # Find all the keys with shape mismatch (if we ignore the mismatch, the weights need to be newly initialized the
        # same way as missing keys)
        mismatched_keys, mismatched_shapes = _find_mismatched_keys(
            model,
            state_dict,
            checkpoint_files,
            ignore_mismatched_sizes,
            key_renaming_mapping,
            is_quantized,
            weights_only,
        )

        # We need to update both the mapping and the list of checkpoint keys to remove the mismatched and unexpected ones
        key_renaming_mapping = {
            k: v for k, v in key_renaming_mapping.items() if v not in mismatched_keys and v not in unexpected_keys
        }
        checkpoint_keys = list(key_renaming_mapping.values())

        # Move missing (and potentially mismatched) keys back to cpu from meta device (because they won't be moved when
        # loading the weights as they are not in the loaded state dict)
        model._move_missing_keys_from_meta_to_cpu(missing_keys + mismatched_keys, dtype, hf_quantizer)

        # correctly initialize the missing (and potentially mismatched) keys
        model._initialize_missing_keys(missing_keys + mismatched_keys, is_quantized)

        # Set some modules to fp32 if needed
        if keep_in_fp32_regex is not None:
            for name, param in model.named_parameters():
                if keep_in_fp32_regex.search(name):
                    # param = param.to(torch.float32) does not work here as only in the local scope.
                    param.data = param.data.to(torch.float32)

        # Get reverse key mapping
        reverse_key_renaming_mapping = {v: k for k, v in key_renaming_mapping.items()}

        is_offloaded_safetensors = False
        # This offload index if for params explicitly on the "disk" in the device_map
        disk_offload_index = None
        disk_only_shard_files = []
        # Prepare parameters offloading if needed
        if device_map is not None and "disk" in device_map.values():
            if disk_offload_folder is not None:
                os.makedirs(disk_offload_folder, exist_ok=True)
            is_offloaded_safetensors = checkpoint_files is not None and checkpoint_files[0].endswith(".safetensors")
            if disk_offload_folder is None and not is_offloaded_safetensors:
                raise ValueError(
                    "The current `device_map` had weights offloaded to the disk. Please provide an `offload_folder`"
                    " for them. Alternatively, make sure you have `safetensors` installed if the model you are using"
                    " offers the weights in this format."
                )
            if is_offloaded_safetensors:
                param_device_map = expand_device_map(device_map, checkpoint_keys)
                str_dtype = str(dtype).replace("torch.", "") if dtype is not None else "float32"
                if sharded_metadata is None:
                    weight_map = dict.fromkeys(checkpoint_keys, checkpoint_files[0])
                else:
                    folder = os.path.sep.join(checkpoint_files[0].split(os.path.sep)[:-1])
                    # Fix the weight map keys according to the key mapping
                    weight_map = {
                        key_renaming_mapping[k]: v
                        for k, v in sharded_metadata["weight_map"].items()
                        if k in key_renaming_mapping
                    }
                    weight_map = {k: os.path.join(folder, v) for k, v in weight_map.items()}
                    # Find potential checkpoints containing only offloaded weights
                    disk_only_shard_files = get_disk_only_shard_files(device_map, weight_map)
                disk_offload_index = {
                    name: {
                        "safetensors_file": file,
                        "weight_name": reverse_key_renaming_mapping[name],
                        "dtype": str_dtype,
                    }
                    for name, file in weight_map.items()
                    if param_device_map[name] == "disk"
                }
            else:
                disk_offload_index = {}

        # To be able to iterate, even if we don't use it if the state_dict is already provided
        elif state_dict is not None:
            checkpoint_files = [""]

        # Compute expected model keys
        expected_keys = list(model.state_dict().keys())
        if hf_quantizer is not None:
            expected_keys = hf_quantizer.update_expected_keys(model, expected_keys, checkpoint_keys)

        if logger.level >= logging.WARNING:
            verify_tp_plan(expected_keys, getattr(model, "_tp_plan", None))

        # Warmup cuda to load the weights much faster on devices
        if device_map is not None and not is_hqq_or_quark:
            expanded_device_map = expand_device_map(device_map, expected_keys)
            caching_allocator_warmup(model, expanded_device_map, hf_quantizer)

        # Prepare and compatabilize arguments for serial and parallel shard loading
        args_list = [
            (
                shard_file,
                state_dict,
                disk_only_shard_files,
                is_quantized,
                device_map,
                hf_quantizer,
                key_renaming_mapping,
                weights_only,
                model,
                reverse_key_renaming_mapping,
                disk_offload_folder,
                disk_offload_index,
                keep_in_fp32_regex,
                device_mesh,
            )
            for shard_file in checkpoint_files
        ]

        error_msgs = []

        if (
            os.environ.get("HF_ENABLE_PARALLEL_LOADING", "").upper() in ENV_VARS_TRUE_VALUES
            and not is_deepspeed_zero3_enabled()
        ):
            _error_msgs, disk_offload_index = load_shard_files_with_threadpool(args_list)
            error_msgs += _error_msgs
        else:
            if len(args_list) > 1:
                args_list = logging.tqdm(args_list, desc="Loading checkpoint shards")

            for args in args_list:
                _error_msgs, disk_offload_index = load_shard_file(args)
                error_msgs += _error_msgs

        # Save offloaded index if needed
        if disk_offload_index is not None and len(disk_offload_index) > 0 and not is_offloaded_safetensors:
            save_offload_index(disk_offload_index, disk_offload_folder)
            disk_offload_index = None

        # Post-processing for tensor parallelism
        if device_mesh is not None:
            # When using TP, the device map is a single device for all parameters
            tp_device = list(device_map.values())[0]
            # This is needed for the RotaryEmbedding, which was not initialized on the correct device as it is
            # not part of the state_dict (persistent=False)
            for buffer in model.buffers():
                if buffer.device != tp_device:
                    buffer.data = buffer.to(tp_device)

            # In this case, the top-most task module weights were not moved to device and parallelized as they
            # were not part of the loaded weights: do it now
            if loading_task_model_from_base_state_dict:
                parameters_to_initialize = {
                    name: param for name, param in model.named_parameters() if not name.startswith(prefix)
                }
                for name, param in parameters_to_initialize.items():
                    # If it is still on meta here, it means that it's a tied weight that will be tied later anyway -> skip it
                    if param.device.type == "meta":
                        continue
                    # Shard the param
                    to_contiguous, casting_dtype = _infer_parameter_dtype(model, name, param, keep_in_fp32_regex)
                    shard_and_distribute_module(
                        model,
                        param.to(tp_device),
                        param,
                        name,
                        casting_dtype,
                        to_contiguous,
                        device_mesh.get_local_rank(),
                        device_mesh,
                    )

        # Remove potential model-specific exceptions from the warnings
        missing_keys, unexpected_keys = model._adjust_missing_and_unexpected_keys(
            missing_keys, unexpected_keys, loading_task_model_from_base_state_dict
        )

        # All potential warnings/infos
        if len(error_msgs) > 0:
            error_msg = "\n\t".join(error_msgs)
            if "size mismatch" in error_msg:
                error_msg += (
                    "\n\tYou may consider adding `ignore_mismatched_sizes=True` in the model `from_pretrained` method."
                )
            raise RuntimeError(f"Error(s) in loading state_dict for {model.__class__.__name__}:\n\t{error_msg}")
        if len(unexpected_keys) > 0:
            archs = [] if model.config.architectures is None else model.config.architectures
            warner = logger.warning if model.__class__.__name__ in archs else logger.info
            warner(
                f"Some weights of the model checkpoint at {pretrained_model_name_or_path} were not used when"
                f" initializing {model.__class__.__name__}: {unexpected_keys}\n- This IS expected if you are"
                f" initializing {model.__class__.__name__} from the checkpoint of a model trained on another task or"
                " with another architecture (e.g. initializing a BertForSequenceClassification model from a"
                " BertForPreTraining model).\n- This IS NOT expected if you are initializing"
                f" {model.__class__.__name__} from the checkpoint of a model that you expect to be exactly identical"
                " (initializing a BertForSequenceClassification model from a BertForSequenceClassification model)."
            )
        if len(missing_keys) > 0:
            logger.warning(
                f"Some weights of {model.__class__.__name__} were not initialized from the model checkpoint at"
                f" {pretrained_model_name_or_path} and are newly initialized: {missing_keys}\nYou should probably"
                " TRAIN this model on a down-stream task to be able to use it for predictions and inference."
            )
        if len(mismatched_keys) > 0:
            mismatched_warning = "\n".join(
                [
                    f"- {key}: found shape {shape1} in the checkpoint and {shape2} in the model instantiated"
                    for key, (shape1, shape2) in zip(mismatched_keys, mismatched_shapes)
                ]
            )
            logger.warning(
                f"Some weights of {model.__class__.__name__} were not initialized from the model checkpoint at"
                f" {pretrained_model_name_or_path} and are newly initialized because the shapes did not"
                f" match:\n{mismatched_warning}\nYou should probably TRAIN this model on a down-stream task to be able"
                " to use it for predictions and inference."
            )

        return model, missing_keys, unexpected_keys, mismatched_keys, disk_offload_index, error_msgs

    def retrieve_modules_from_names(self, names, add_prefix=False, remove_prefix=False):
        module_keys = {".".join(key.split(".")[:-1]) for key in names}

        # torch.nn.ParameterList is a special case where two parameter keywords
        # are appended to the module name, *e.g.* bert.special_embeddings.0
        module_keys = module_keys.union(
            {".".join(key.split(".")[:-2]) for key in names if len(key) > 0 and key[-1].isdigit()}
        )

        retrieved_modules = []
        # retrieve all modules that has at least one missing weight name
        for name, module in self.named_modules():
            if remove_prefix:
                _prefix = f"{self.base_model_prefix}."
                name = name.removeprefix(_prefix)
            elif add_prefix:
                name = ".".join([self.base_model_prefix, name]) if len(name) > 0 else self.base_model_prefix

            if name in module_keys:
                retrieved_modules.append(module)

        return retrieved_modules

    @classmethod
    def register_for_auto_class(cls, auto_class="AutoModel"):
        """
        Register this class with a given auto class. This should only be used for custom models as the ones in the
        library are already mapped with an auto class.



        Args:
            auto_class (`str` or `type`, *optional*, defaults to `"AutoModel"`):
                The auto class to register this new model with.
        """
        if not isinstance(auto_class, str):
            auto_class = auto_class.__name__

        import transformers.models.auto as auto_module

        if not hasattr(auto_module, auto_class):
            raise ValueError(f"{auto_class} is not a valid auto class.")

        cls._auto_class = auto_class

    def to_bettertransformer(self) -> "PreTrainedModel":
        """
        Converts the model to use [PyTorch's native attention
        implementation](https://pytorch.org/docs/stable/generated/torch.nn.MultiheadAttention.html), integrated to
        Transformers through [Optimum library](https://huggingface.co/docs/optimum/bettertransformer/overview). Only a
        subset of all Transformers models are supported.

        PyTorch's attention fastpath allows to speed up inference through kernel fusions and the use of [nested
        tensors](https://pytorch.org/docs/stable/nested.html). Detailed benchmarks can be found in [this blog
        post](https://medium.com/pytorch/bettertransformer-out-of-the-box-performance-for-huggingface-transformers-3fbe27d50ab2).

        Returns:
            [`PreTrainedModel`]: The model converted to BetterTransformer.
        """
        if not is_optimum_available():
            raise ImportError("The package `optimum` is required to use Better Transformer.")

        from optimum.version import __version__ as optimum_version

        if version.parse(optimum_version) < version.parse("1.7.0"):
            raise ImportError(
                f"Please install optimum>=1.7.0 to use Better Transformer. The version {optimum_version} was found."
            )

        from optimum.bettertransformer import BetterTransformer

        return BetterTransformer.transform(self)

    def reverse_bettertransformer(self):
        """
        Reverts the transformation from [`~PreTrainedModel.to_bettertransformer`] so that the original modeling is
        used, for example in order to save the model.

        Returns:
            [`PreTrainedModel`]: The model converted back to the original modeling.
        """
        if not is_optimum_available():
            raise ImportError("The package `optimum` is required to use Better Transformer.")

        from optimum.version import __version__ as optimum_version

        if version.parse(optimum_version) < version.parse("1.7.0"):
            raise ImportError(
                f"Please install optimum>=1.7.0 to use Better Transformer. The version {optimum_version} was found."
            )

        from optimum.bettertransformer import BetterTransformer

        return BetterTransformer.reverse(self)

    def warn_if_padding_and_no_attention_mask(self, input_ids, attention_mask):
        """
        Shows a one-time warning if the input_ids appear to contain padding and no attention mask was given.
        """

        # Skip the check during tracing.
        if is_torch_fx_proxy(input_ids) or torch.jit.is_tracing() or is_torchdynamo_compiling():
            return

        if (attention_mask is not None) or (self.config.pad_token_id is None):
            return

        # Check only the first and last input IDs to reduce overhead.
        if self.config.pad_token_id in input_ids[:, [-1, 0]]:
            warn_string = (
                "We strongly recommend passing in an `attention_mask` since your input_ids may be padded. See "
                "https://huggingface.co/docs/transformers/troubleshooting"
                "#incorrect-output-when-padding-tokens-arent-masked."
            )

            # If the pad token is equal to either BOS, EOS, or SEP, we do not know whether the user should use an
            # attention_mask or not. In this case, we should still show a warning because this is a rare case.
            if (
                (self.config.bos_token_id is not None and self.config.bos_token_id == self.config.pad_token_id)
                or (self.config.eos_token_id is not None and self.config.eos_token_id == self.config.pad_token_id)
                or (self.config.sep_token_id is not None and self.config.sep_token_id == self.config.pad_token_id)
            ):
                warn_string += (
                    f"\nYou may ignore this warning if your `pad_token_id` ({self.config.pad_token_id}) is identical "
                    f"to the `bos_token_id` ({self.config.bos_token_id}), `eos_token_id` ({self.config.eos_token_id}), "
                    f"or the `sep_token_id` ({self.config.sep_token_id}), and your input is not padded."
                )

            logger.warning_once(warn_string)

    @property
    def supports_tp_plan(self):
        """
        Returns whether the model has a tensor parallelism plan.
        """
        if self._tp_plan is not None:
            return True
        # Check if base model has a TP plan
        if getattr(self.base_model, "_tp_plan", None) is not None:
            return True
        if self.config.base_model_tp_plan is not None:
            return True
        return False

    @property
    def tp_size(self):
        """
        Returns the model's tensor parallelism degree.
        """
        # if None, the model didn't undergo tensor parallel sharding
        return self._tp_size

    @property
    def supports_pp_plan(self):
        if self._pp_plan is not None:
            return True
        # Check if base model has PP plan
        if getattr(self.base_model, "_pp_plan", None) is not None:
            return True
        return False

    @property
    def loss_function(self):
        if hasattr(self, "_loss_function"):
            return self._loss_function

        loss_type = getattr(self, "loss_type", None)

        if loss_type is None or loss_type not in LOSS_MAPPING:
            logger.warning_once(
                f"`loss_type={loss_type}` was set in the config but it is unrecognized. "
                f"Using the default loss: `ForCausalLMLoss`."
            )
            loss_type = "ForCausalLM"
        return LOSS_MAPPING[loss_type]

    @loss_function.setter
    def loss_function(self, value):
        self._loss_function = value

    def kernelize(self):
        if not is_kernels_available():
            raise ValueError(
                "Kernels are not available. To use kernels, please install kernels using `pip install kernels`"
            )
        from kernels import Device, Mode, kernelize

        mode = Mode.INFERENCE if not self.training else Mode.TRAINING
        kernelize(self, device=Device(type=self.device.type), mode=mode)
        self._use_kernels = True

    @property
    def use_kernels(self) -> bool:
        return getattr(self, "_use_kernels", False)

    @use_kernels.setter
    def use_kernels(self, value: bool) -> None:
        # Avoid re-kernelizing if already enabled
        if bool(value) and getattr(self, "_use_kernels", False):
            return

        if value:
            self.kernelize()
        else:
            if getattr(self, "_use_kernels", False):
                logger.warning_once(
                    "Disabling kernels at runtime is a no-op as there is no 'unkernelize' routine; keeping current kernels active."
                )
            self._use_kernels = False

    def get_compiled_call(self, compile_config: Optional[CompileConfig]) -> Callable:
        """Return a `torch.compile`'d version of `self.__call__`. This is useful to dynamically choose between
        non-compiled/compiled `forward` during inference, especially to switch between prefill (where we don't
        want to use compiled version to avoid recomputing the graph with new shapes) and iterative decoding
        (where we want the speed-ups of compiled version with static shapes)."""
        # Only reset it if not present or different from previous config
        if "llama4" in self.config.model_type:  # TODO try to enable for FULL COMPILE HYBRID CACHE SUPPORT
            return self.__call__
        compile_config = compile_config or CompileConfig()
        default_config = getattr(self.generation_config, "compile_config", None) or CompileConfig()
        if (
            not hasattr(self, "_compiled_call")
            or getattr(self, "_last_compile_config", default_config) != compile_config
        ):
            self._last_compile_config = compile_config
            self._compiled_call = torch.compile(self.__call__, **compile_config.to_dict())
        return self._compiled_call

    @classmethod
    def is_backend_compatible(cls):
        return cls._supports_attention_backend

    def _move_missing_keys_from_meta_to_cpu(
        self, missing_keys: list[str], dtype: torch.dtype, hf_quantizer: Optional[HfQuantizer]
    ) -> None:
        """Move the missing keys (keys that are part of the model parameters, but were NOT found in the loaded state dicts) back
        from meta device to cpu.
        """
        is_quantized = hf_quantizer is not None

        # In this case we need to move everything back
        if is_fsdp_enabled() and not is_local_dist_rank_0() and not is_quantized:
            # We only do it for the parameters, as the buffers are not initialized on the meta device by default
            for key, param in self.named_parameters():
                value = torch.empty_like(param, dtype=dtype, device="cpu")
                _load_parameter_into_model(self, key, value)
            return

        model_state_dict = self.state_dict()
        for key in missing_keys:
            param = model_state_dict[key]
            # Buffers are not initialized on the meta device, so we still need this check to avoid overwriting them
            if param.device == torch.device("meta"):
                value = torch.empty_like(param, dtype=dtype, device="cpu")
                if not is_quantized or not hf_quantizer.param_needs_quantization(self, key):
                    _load_parameter_into_model(self, key, value)
                else:
                    hf_quantizer.create_quantized_param(self, value, key, "cpu")

    def _initialize_missing_keys(self, missing_keys: list[str], is_quantized: bool) -> None:
        """Initialize the missing keys (keys that are part of the model parameters, but were NOT found in the loaded state dicts), according to
        `_initialize_weights`. Indeed, since the corresponding weights are missing from the state dict, they will not be replaced and need to
        be initialized correctly (i.e. weight initialization distribution).
        Also take care of setting the `_is_hf_initialized` flag for keys that are not missing.
        """
        for key in self.state_dict():
            # If it's part of the keys that will be loaded, mark it as already initialized
            if key not in missing_keys:
                param_or_buffer = self.get_parameter_or_buffer(key)
                param_or_buffer._is_hf_initialized = True

        def set_is_initialized_for_modules(module):
            # A module is already initialized if and only if all its children are also already initialized, and all
            # its immediate `nn.Parameter` and persistent buffers are also already initialized
            if (
                all(getattr(child, "_is_hf_initialized", False) for child in module.children())
                and all(getattr(param, "_is_hf_initialized", False) for param in module.parameters(recurse=False))
                and all(
                    getattr(buffer, "_is_hf_initialized", False)
                    for buffer in module.buffers(recurse=False)
                    if buffer not in module._non_persistent_buffers_set
                )
            ):
                module._is_hf_initialized = True

        # Set the flag on the modules as well. We do it recursively (depth-first), as it's more efficient (we do not
        # need to check the entire state dict of each module, only the immediate children, so we only iterate once over
        # each param)
        self.apply(set_is_initialized_for_modules)

        # This will only initialize submodules that are not marked as initialized by the line above.
        if is_deepspeed_zero3_enabled() and not is_quantized:
            import deepspeed

            not_initialized_parameters = list(
                {v for v in self.state_dict().values() if not getattr(v, "_is_hf_initialized", False)}
            )
            with deepspeed.zero.GatheredParameters(not_initialized_parameters, modifier_rank=0):
                self.initialize_weights()
        else:
            self.initialize_weights()

    def _adjust_missing_and_unexpected_keys(
        self, missing_keys: list[str], unexpected_keys: list[str], loading_task_model_from_base_state_dict: bool
    ) -> tuple[list[str], list[str]]:
        """Adjust the `missing_keys` and `unexpected_keys` based on current model's exception rules, to avoid
        raising unneeded warnings/errors.
        """
        # Old checkpoints may have keys for rotary_emb.inv_freq for each layer, however we moved this buffer to the main model
        # (so the buffer name has changed). Remove them in such a case. This is another exception that was not added to
        # `_keys_to_ignore_on_load_unexpected` as it touches many models -> we add it manually to the existing patterns
        has_inv_freq_buffers = any(buffer.endswith("rotary_emb.inv_freq") for buffer, _ in self.named_buffers())
        additional_unexpected_patterns = [r"rotary_emb\.inv_freq"] if has_inv_freq_buffers else []

        missing_patterns = self._keys_to_ignore_on_load_missing or []
        unexpected_patterns = (self._keys_to_ignore_on_load_unexpected or []) + additional_unexpected_patterns
        ignore_missing_regex, ignore_unexpected_regex = None, None
        if len(missing_patterns) > 0:
            ignore_missing_regex = re.compile("|".join(rf"({pattern})" for pattern in missing_patterns))
        if len(unexpected_patterns) > 0:
            ignore_unexpected_regex = re.compile("|".join(rf"({pattern})" for pattern in unexpected_patterns))

        # Clean-up missing keys
        if ignore_missing_regex is not None:
            missing_keys = [key for key in missing_keys if ignore_missing_regex.search(key) is None]

        # Clean-up unexpected keys
        if ignore_unexpected_regex is not None:
            unexpected_keys = [key for key in unexpected_keys if ignore_unexpected_regex.search(key) is None]

        # Note: only the unexpected keys should remove the added prefix here, to correctly display the original name
        # in the warnings. For missing keys, we should show the prefix in the warning as it's part of the final model
        if loading_task_model_from_base_state_dict:
            _prefix = f"{self.base_model_prefix}."
            unexpected_keys = [k.removeprefix(_prefix) for k in unexpected_keys]

        return missing_keys, unexpected_keys

    def get_parameter_or_buffer(self, target: str):
        """
        Return the parameter or buffer given by `target` if it exists, otherwise throw an error. This combines
        `get_parameter()` and `get_buffer()` in a single handy function. If the target is an `_extra_state` attribute,
        it will return the extra state provided by the module. Note that it only work if `target` is a leaf of the model.
        """
        try:
            return self.get_parameter(target)
        except AttributeError:
            pass
        try:
            return self.get_buffer(target)
        except AttributeError:
            pass
        module, param_name = get_module_from_name(self, target)
        if (
            param_name == "_extra_state"
            and getattr(module.__class__, "get_extra_state", torch.nn.Module.get_extra_state)
            is not torch.nn.Module.get_extra_state
        ):
            return module.get_extra_state()

        raise AttributeError(f"`{target}` is neither a parameter, buffer, nor extra state.")

    def train(self, mode: bool = True):
        out = super().train(mode)
        if self.use_kernels:
            self.kernelize()
        return out

    def eval(self):
        return self.train(False)


PreTrainedModel.push_to_hub = copy_func(PreTrainedModel.push_to_hub)
if PreTrainedModel.push_to_hub.__doc__ is not None:
    PreTrainedModel.push_to_hub.__doc__ = PreTrainedModel.push_to_hub.__doc__.format(
        object="model", object_class="AutoModel", object_files="model file"
    )


def unwrap_model(model: nn.Module, recursive: bool = False) -> nn.Module:
    """
    Recursively unwraps a model from potential containers (as used in distributed training).

    Args:
        model (`torch.nn.Module`): The model to unwrap.
        recursive (`bool`, *optional*, defaults to `False`):
            Whether to recursively extract all cases of `module.module` from `model` as well as unwrap child sublayers
            recursively, not just the top-level distributed containers.
    """
    # Use accelerate implementation if available (should always be the case when using torch)
    # This is for pytorch, as we also have to handle things like dynamo
    if is_accelerate_available():
        kwargs = {}
        if recursive:
            if not is_accelerate_available("0.29.0"):
                raise RuntimeError(
                    "Setting `recursive=True` to `unwrap_model` requires `accelerate` v0.29.0. Please upgrade your version of accelerate"
                )
            else:
                kwargs["recursive"] = recursive
        return extract_model_from_parallel(model, **kwargs)
    else:
        # since there could be multiple levels of wrapping, unwrap recursively
        if hasattr(model, "module"):
            return unwrap_model(model.module)
        else:
            return model


def expand_device_map(device_map, param_names):
    """
    Expand a device map to return the correspondence parameter name to device.
    """
    new_device_map = {}
    for module, device in device_map.items():
        new_device_map.update(
            {p: device for p in param_names if p == module or p.startswith(f"{module}.") or module == ""}
        )
    return new_device_map


def is_accelerator_device(device: Union[str, int, torch.device]) -> bool:
    """Check if the device is an accelerator. We need to function, as device_map can be "disk" as well, which is not
    a proper `torch.device`.
    """
    if device == "disk":
        return False
    else:
        return torch.device(device).type not in ["meta", "cpu"]


def caching_allocator_warmup(model: PreTrainedModel, expanded_device_map: dict, hf_quantizer: Optional[HfQuantizer]):
    """This function warm-ups the caching allocator based on the size of the model tensors that will reside on each
    device. It allows to have one large call to Malloc, instead of recursively calling it later when loading
    the model, which is actually the loading speed bottleneck.
    Calling this function allows to cut the model loading time by a very large margin.

    A few facts related to loading speed (taking into account the use of this function):
    - When loading a model the first time, it is usually slower than the subsequent times, because the OS is very likely
    to cache the different state dicts (if enough resources/RAM are available)
    - Trying to force the OS to cache the files in advance (by e.g. accessing a small portion of them) is really hard,
    and not a good idea in general as this is low level OS optimizations that depend on resource usage anyway
    - As of 18/03/2025, loading a Llama 70B model with TP takes ~1 min without file cache, and ~13s with full file cache.
    The baseline, i.e. only loading the tensor shards on device and adjusting dtype (i.e. copying them) is ~5s with full cache.
    These numbers are reported for TP on 4 H100 GPUs.
    - It is useless to pre-allocate more than the model size in this function (i.e. using an `allocation_factor` > 1) as
    cudaMalloc is not a bottleneck at all anymore
    - Loading speed bottleneck is now almost only tensor copy (i.e. changing the dtype) and moving the tensors to the devices.
    However, we cannot really improve on those aspects obviously, as the data needs to be moved/copied in the end.
    """
    factor = 2 if hf_quantizer is None else hf_quantizer.get_accelerator_warm_up_factor()

    # Remove disk, cpu and meta devices, and cast to proper torch.device
    accelerator_device_map = {
        param: torch.device(device) for param, device in expanded_device_map.items() if is_accelerator_device(device)
    }
    if not accelerator_device_map:
        return

    tp_plan = getattr(model, "_tp_plan", []) or []
    tp_plan_regex = (
        re.compile("|".join([re.escape(plan) for plan in tp_plan]))
        if _torch_distributed_available and torch.distributed.is_initialized()
        else None
    )
    total_byte_count = defaultdict(lambda: 0)
    tied_param_names = _get_tied_weight_keys(model)
    for param_name, device in accelerator_device_map.items():
        # Skip if the parameter has already been accounted for (tied weights)
        if param_name in tied_param_names:
            continue

        # For example in the case of MXFP4 quantization, we need to update the param name to the original param name
        # because the checkpoint contains blocks, and scales, but since we are dequantizing, we need to use the original param name
        if hf_quantizer is not None:
            param_name = hf_quantizer.update_param_name(param_name)

        try:
            param = model.get_parameter_or_buffer(param_name)
        except AttributeError:
            raise AttributeError(f"Parameter {param_name} not found in model")

        # The dtype of different parameters may be different with composite models or `keep_in_fp32_modules`
        param_byte_count = param.numel() * param.element_size()

        if tp_plan_regex is not None:
            generic_name = re.sub(r"\.\d+\.", ".*.", param_name)
            param_byte_count //= torch.distributed.get_world_size() if tp_plan_regex.search(generic_name) else 1

        total_byte_count[device] += param_byte_count

    # This will kick off the caching allocator to avoid having to Malloc afterwards
    for device, byte_count in total_byte_count.items():
        if device.type in ["cuda", "xpu"]:
            torch_accelerator_module = getattr(torch, device.type)
            index = device.index if device.index is not None else torch_accelerator_module.current_device()
            device_memory = torch_accelerator_module.mem_get_info(index)[0]
            # Allow up to (max device memory - 1.2 GiB) in resource-constrained hardware configurations. Trying to reserve more
            # than that amount might sometimes lead to unnecessary cuda/xpu OOM, if the last parameter to be loaded on the device is large,
            # and the remaining reserved memory portion is smaller than the param size -> torch will then try to fully re-allocate all
            # the param size, instead of using the remaining reserved part, and allocating only the difference, which can lead
            # to OOM. See https://github.com/huggingface/transformers/issues/37436#issuecomment-2808982161 for more details.
            # Note that we use an absolute value instead of device proportion here, as a 8GiB device could still allocate too much
            # if using e.g. 90% of device size, while a 140GiB device would allocate too little
            byte_count = min(byte_count, max(0, int(device_memory - 1.2 * 1024**3)))
            # If there is *unused* reserved cuda/xpu memory, we can skip/reduce the allocation.
            unused_memory = torch_accelerator_module.memory_reserved(
                index
            ) - torch_accelerator_module.memory_allocated(index)
            byte_count = max(0, byte_count - unused_memory)
        # Allocate memory
        _ = torch.empty(byte_count // factor, dtype=torch.float16, device=device, requires_grad=False)


def get_disk_only_shard_files(device_map, weight_map):
    """
    Returns the list of shard files containing only weights offloaded to disk.
    """
    files_content = collections.defaultdict(list)
    for weight_name, filename in weight_map.items():
        while len(weight_name) > 0 and weight_name not in device_map:
            weight_name = ".".join(weight_name.split(".")[:-1])
        files_content[filename].append(device_map[weight_name])

    return [fname for fname, devices in files_content.items() if set(devices) == {"disk"}]


class AttentionInterface(GeneralInterface):
    """
    Dict-like object keeping track of allowed attention functions. You can easily add a new attention function
    with a call to `register()`. If a model needs to locally overwrite an existing attention function, say `sdpa`,
    it needs to declare a new instance of this class inside the `modeling_<model>.py`, and declare it on that instance.
    """

    # Class instance object, so that a call to `register` can be reflected into all other files correctly, even if
    # a new instance is created (in order to locally override a given function)
    _global_mapping = {
        "flash_attention_3": flash_attention_forward,
        "flash_attention_2": flash_attention_forward,
        "flex_attention": flex_attention_forward,
        "paged_attention": paged_attention_forward,
        "sdpa": sdpa_attention_forward,
        "sdpa_paged": sdpa_attention_paged_forward,
        "eager_paged": eager_paged_attention_forward,
    }


# Global AttentionInterface shared by all models which do not need to overwrite any of the existing ones
ALL_ATTENTION_FUNCTIONS: AttentionInterface = AttentionInterface()


class PreTrainedAudioTokenizerBase(PreTrainedModel):
    """
    Class that additionally defines the behavior of any `audio_tokenizer` to be added.
    Characteristic for any of them:
        1. Encode raw audio into discrete audio codebooks (with x channels)
        2. Decode from discrete audio codebooks back to raw audio
    It is possible that they can decode in different ways given a different representation
    but they are forced to support 2. nonetheless, e.g. see `DAC`.
    """

    @abstractmethod
    def encode(self, input_values: torch.Tensor, *args, **kwargs):
        """
        Encode raw audio retrieved from a respective `FeatureExtractor` into discrete audio codebooks (with x channels)
        """
        pass

    @abstractmethod
    def decode(self, audio_codes: torch.Tensor, *args, **kwargs):
        """Decode from discrete audio codebooks back to raw audio"""
        pass<|MERGE_RESOLUTION|>--- conflicted
+++ resolved
@@ -4357,22 +4357,8 @@
 
             > Parameters for big model inference
 
-<<<<<<< HEAD
-            low_cpu_mem_usage(`bool`, *optional*):
-                Tries not to use more than 1x model size in CPU memory (including peak memory) while loading the model.
-                Generally should be combined with a `device_map` (such as `"auto"`) for best results.
-                This is an experimental feature and a subject to change at any moment.
-                </Tip>
-                    If the model weights are in the same precision as the model loaded in, `low_cpu_mem_usage` (without
-                    `device_map`) is redundant and will not provide any benefit in regards to CPU memory usage. However,
-                    this should still be enabled if you are passing in a `device_map`.
-                </Tip>
-            torch_dtype (`str` or `torch.dtype`, *optional*, defaults to `"auto"`):
-                Override the default `torch.dtype` and load the model under a specific `dtype`. The different options
-=======
             dtype (`str` or `torch.dtype`, *optional*):
                 Override the default `torch_dtype` and load the model under a specific `dtype`. The different options
->>>>>>> 5abfa43f
                 are:
 
                 1. `torch.float16` or `torch.bfloat16` or `torch.float`: load in a specified
@@ -4483,14 +4469,8 @@
         use_auth_token = kwargs.pop("use_auth_token", None)
         from_pipeline = kwargs.pop("_from_pipeline", None)
         from_auto_class = kwargs.pop("_from_auto", False)
-<<<<<<< HEAD
-        _fast_init = kwargs.pop("_fast_init", True)
-        torch_dtype = kwargs.pop("torch_dtype", "auto")
-        low_cpu_mem_usage = kwargs.pop("low_cpu_mem_usage", None)
-=======
         dtype = kwargs.pop("dtype", None)
         torch_dtype = kwargs.pop("torch_dtype", None)  # kept for BC
->>>>>>> 5abfa43f
         device_map = kwargs.pop("device_map", None)
         max_memory = kwargs.pop("max_memory", None)
         offload_folder = kwargs.pop("offload_folder", None)
