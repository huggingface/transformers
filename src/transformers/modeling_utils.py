--- conflicted
+++ resolved
@@ -536,10 +536,7 @@
             shared_tensors.append(shared)
     return shared_tensors, identical
 
-<<<<<<< HEAD
-=======
-
->>>>>>> e8dd4a45
+
 def _load_parameter_into_model(model: "PreTrainedModel", param_name: str, tensor: torch.Tensor):
     """Cast a single parameter `param_name` into the `model`, with value `tensor`."""
     module, param_type = get_module_from_name(model, param_name)
@@ -4585,11 +4582,6 @@
         else:
             self.initialize_weights()
 
-<<<<<<< HEAD
-        for p in self.parameters():  # TODO @Cyrilvallez if we are able to do this while we smart apply my be better
-            setattr(p, "__class__", nn.Parameter)
-            setattr(p, "_is_hf_initialized", True)
-=======
         for name, p in list(self.named_parameters()) + list(self.named_buffers()):
             if hasattr(p, "_original_cls"):
                 if '.' in name:
@@ -4599,7 +4591,6 @@
                     module = self
                 setattr(module, name, p._original_cls(p.data))
 
->>>>>>> e8dd4a45
 
     def _adjust_missing_and_unexpected_keys(
         self, missing_keys: set[str], unexpected_keys: set[str], loading_task_model_from_base_state_dict: bool
