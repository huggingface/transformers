# coding=utf-8
# Copyright 2018 The Google AI Language Team Authors, Facebook AI Research authors and The HuggingFace Inc. team.
# Copyright (c) 2018, NVIDIA CORPORATION.  All rights reserved.
#
# Licensed under the Apache License, Version 2.0 (the "License");
# you may not use this file except in compliance with the License.
# You may obtain a copy of the License at
#
#     http://www.apache.org/licenses/LICENSE-2.0
#
# Unless required by applicable law or agreed to in writing, software
# distributed under the License is distributed on an "AS IS" BASIS,
# WITHOUT WARRANTIES OR CONDITIONS OF ANY KIND, either express or implied.
# See the License for the specific language governing permissions and
# limitations under the License.
import collections
import copy
import functools
import gc
import importlib.metadata
import inspect
import itertools
import json
import os
import re
import shutil
import tempfile
import warnings
from collections import defaultdict
from collections.abc import MutableMapping
from contextlib import contextmanager
from dataclasses import dataclass
from enum import Enum
from functools import partial, wraps
from threading import Thread
from typing import Any, Callable, Dict, List, Optional, Set, Tuple, Type, TypeVar, Union
from zipfile import is_zipfile

import torch
import torch.distributed.tensor
from huggingface_hub import split_torch_state_dict_into_shards
from packaging import version
from torch import Tensor, nn
from torch.distributions import constraints
from torch.nn import CrossEntropyLoss, Identity
from torch.utils.checkpoint import checkpoint

from transformers.utils import is_torchao_available


if is_torchao_available():
    from torchao.quantization import Int4WeightOnlyConfig

from .activations import get_activation
from .configuration_utils import PretrainedConfig
from .dynamic_module_utils import custom_object_save
from .generation import CompileConfig, GenerationConfig
from .integrations import PeftAdapterMixin, deepspeed_config, is_deepspeed_zero3_enabled
from .integrations.accelerate import find_tied_parameters, init_empty_weights
from .integrations.deepspeed import _load_state_dict_into_zero3_model, is_deepspeed_available
from .integrations.flash_attention import flash_attention_forward
from .integrations.flex_attention import flex_attention_forward
from .integrations.sdpa_attention import sdpa_attention_forward
from .integrations.tensor_parallel import (
    SUPPORTED_TP_STYLES,
    shard_and_distribute_module,
)
from .loss.loss_utils import LOSS_MAPPING
from .pytorch_utils import (  # noqa: F401
    Conv1D,
    apply_chunking_to_forward,
    find_pruneable_heads_and_indices,
    id_tensor_storage,
    prune_conv1d_layer,
    prune_layer,
    prune_linear_layer,
)
from .quantizers import AutoHfQuantizer, HfQuantizer
from .quantizers.quantizers_utils import get_module_from_name
from .safetensors_conversion import auto_conversion
from .utils import (
    ADAPTER_SAFE_WEIGHTS_NAME,
    ADAPTER_WEIGHTS_NAME,
    CONFIG_NAME,
    DUMMY_INPUTS,
    FLAX_WEIGHTS_NAME,
    SAFE_WEIGHTS_INDEX_NAME,
    SAFE_WEIGHTS_NAME,
    TF2_WEIGHTS_NAME,
    TF_WEIGHTS_NAME,
    WEIGHTS_INDEX_NAME,
    WEIGHTS_NAME,
    ContextManagers,
    ModelOutput,
    PushToHubMixin,
    cached_file,
    copy_func,
    download_url,
    extract_commit_hash,
    has_file,
    is_accelerate_available,
    is_bitsandbytes_available,
    is_flash_attn_2_available,
    is_kernels_available,
    is_offline_mode,
    is_optimum_available,
    is_peft_available,
    is_remote_url,
    is_safetensors_available,
    is_torch_flex_attn_available,
    is_torch_greater_or_equal,
    is_torch_mlu_available,
    is_torch_npu_available,
    is_torch_sdpa_available,
    is_torch_xla_available,
    logging,
    replace_return_docstrings,
    strtobool,
)
from .utils.hub import create_and_tag_model_card, get_checkpoint_shard_files
from .utils.import_utils import (
    ENV_VARS_TRUE_VALUES,
    is_sagemaker_mp_enabled,
    is_torch_fx_proxy,
    is_torchdynamo_compiling,
)
from .utils.quantization_config import BitsAndBytesConfig, QuantizationMethod


XLA_USE_BF16 = os.environ.get("XLA_USE_BF16", "0").upper()
XLA_DOWNCAST_BF16 = os.environ.get("XLA_DOWNCAST_BF16", "0").upper()


if is_accelerate_available():
    from accelerate import dispatch_model, infer_auto_device_map
    from accelerate.hooks import add_hook_to_module
    from accelerate.utils import (
        check_tied_parameters_on_same_device,
        extract_model_from_parallel,
        get_balanced_memory,
        get_max_memory,
        load_offloaded_weights,
        offload_weight,
        save_offload_index,
    )

    accelerate_version = version.parse(importlib.metadata.version("accelerate"))
    if accelerate_version >= version.parse("0.31"):
        from accelerate.utils.modeling import get_state_dict_from_offload

if is_safetensors_available():
    from safetensors import safe_open
    from safetensors.torch import load_file as safe_load_file
    from safetensors.torch import save_file as safe_save_file


if is_deepspeed_available():
    import deepspeed

if is_kernels_available():
    from kernels import get_kernel

logger = logging.get_logger(__name__)


_init_weights = True
_is_quantized = False
_is_ds_init_called = False
_torch_distributed_available = torch.distributed.is_available()


def is_fsdp_enabled():
    return (
        torch.distributed.is_available()
        and torch.distributed.is_initialized()
        and strtobool(os.environ.get("ACCELERATE_USE_FSDP", "False")) == 1
        and strtobool(os.environ.get("FSDP_CPU_RAM_EFFICIENT_LOADING", "False")) == 1
    )


def is_local_dist_rank_0():
    return (
        torch.distributed.is_available()
        and torch.distributed.is_initialized()
        and int(os.environ.get("LOCAL_RANK", -1)) == 0
    )


if is_sagemaker_mp_enabled():
    import smdistributed.modelparallel.torch as smp
    from smdistributed.modelparallel import __version__ as SMP_VERSION

    IS_SAGEMAKER_MP_POST_1_10 = version.parse(SMP_VERSION) >= version.parse("1.10")
else:
    IS_SAGEMAKER_MP_POST_1_10 = False

if is_peft_available():
    from .utils import find_adapter_config_file


SpecificPreTrainedModelType = TypeVar("SpecificPreTrainedModelType", bound="PreTrainedModel")

TORCH_INIT_FUNCTIONS = {
    "uniform_": nn.init.uniform_,
    "normal_": nn.init.normal_,
    "trunc_normal_": nn.init.trunc_normal_,
    "constant_": nn.init.constant_,
    "xavier_uniform_": nn.init.xavier_uniform_,
    "xavier_normal_": nn.init.xavier_normal_,
    "kaiming_uniform_": nn.init.kaiming_uniform_,
    "kaiming_normal_": nn.init.kaiming_normal_,
    "uniform": nn.init.uniform,
    "normal": nn.init.normal,
    "xavier_uniform": nn.init.xavier_uniform,
    "xavier_normal": nn.init.xavier_normal,
    "kaiming_uniform": nn.init.kaiming_uniform,
    "kaiming_normal": nn.init.kaiming_normal,
}


@contextmanager
def no_init_weights():
    """
    Context manager to globally disable weight initialization to speed up loading large models.
    """
    global _init_weights
    old_init_weights = _init_weights

    _init_weights = False

    def _skip_init(*args, **kwargs):
        pass

    # Save the original initialization functions
    for name, init_func in TORCH_INIT_FUNCTIONS.items():
        setattr(torch.nn.init, name, _skip_init)

    try:
        yield
    finally:
        _init_weights = old_init_weights
        # Restore the original initialization functions
        for name, init_func in TORCH_INIT_FUNCTIONS.items():
            setattr(torch.nn.init, name, init_func)


@contextmanager
def set_quantized_state():
    global _is_quantized
    _is_quantized = True
    try:
        yield
    finally:
        _is_quantized = False


# Skip recursive calls to deepspeed.zero.Init to avoid pinning errors.
# This issue occurs with ZeRO stage 3 when using NVMe offloading.
# For more details, refer to issue #34429.
@contextmanager
def set_zero3_state():
    global _is_ds_init_called
    _is_ds_init_called = True
    try:
        yield
    finally:
        _is_ds_init_called = False


def restore_default_torch_dtype(func):
    """
    Decorator to restore the default torch dtype
    at the end of the function. Serves
    as a backup in case calling the function raises
    an error after the function has changed the default dtype but before it could restore it.
    """

    @wraps(func)
    def _wrapper(*args, **kwargs):
        old_dtype = torch.get_default_dtype()
        try:
            return func(*args, **kwargs)
        finally:
            torch.set_default_dtype(old_dtype)

    return _wrapper


def get_torch_context_manager_or_global_device():
    """
    Test if a device context manager is currently in use, or if it is not the case, check if the default device
    is not "cpu". This is used to infer the correct device to load the model on, in case `device_map` is not provided.
    """
    device_in_context = torch.tensor([]).device
    default_device = torch.get_default_device()
    # This case means no context manager was used -> we still check if the default that was potentially set is not cpu
    if device_in_context == default_device:
        if default_device != torch.device("cpu"):
            return default_device
        return None
    return device_in_context


def get_parameter_device(parameter: Union[nn.Module, "ModuleUtilsMixin"]):
    try:
        return next(parameter.parameters()).device
    except StopIteration:
        # For nn.DataParallel compatibility in PyTorch 1.5

        def find_tensor_attributes(module: nn.Module) -> List[Tuple[str, Tensor]]:
            tuples = [(k, v) for k, v in module.__dict__.items() if torch.is_tensor(v)]
            return tuples

        gen = parameter._named_members(get_members_fn=find_tensor_attributes)
        first_tuple = next(gen)
        return first_tuple[1].device


def get_parameter_dtype(parameter: Union[nn.Module, "ModuleUtilsMixin"]):
    """
    Returns the first found floating dtype in parameters if there is one, otherwise returns the last dtype it found.
    """
    last_dtype = None
    for t in parameter.parameters():
        last_dtype = t.dtype
        if t.is_floating_point():
            # Adding fix for https://github.com/pytorch/xla/issues/4152
            # Fixes issue where the model code passes a value that is out of range for XLA_USE_BF16=1
            # and XLA_DOWNCAST_BF16=1 so the conversion would cast it to -inf
            # NOTE: `is_torch_xla_available()` is checked last as it induces a graph break in torch dynamo
            if XLA_USE_BF16 in ENV_VARS_TRUE_VALUES and is_torch_xla_available():
                return torch.bfloat16
            if XLA_DOWNCAST_BF16 in ENV_VARS_TRUE_VALUES and is_torch_xla_available():
                if t.dtype == torch.float:
                    return torch.bfloat16
                if t.dtype == torch.double:
                    return torch.float32
            return t.dtype

    if last_dtype is not None:
        # if no floating dtype was found return whatever the first dtype is
        return last_dtype

    # For nn.DataParallel compatibility in PyTorch > 1.5
    def find_tensor_attributes(module: nn.Module) -> List[Tuple[str, Tensor]]:
        tuples = [(k, v) for k, v in module.__dict__.items() if torch.is_tensor(v)]
        return tuples

    gen = parameter._named_members(get_members_fn=find_tensor_attributes)
    last_tuple = None
    for tuple in gen:
        last_tuple = tuple
        if tuple[1].is_floating_point():
            return tuple[1].dtype

    if last_tuple is not None:
        # fallback to the last dtype
        return last_tuple[1].dtype

    # fallback to buffer dtype
    for t in parameter.buffers():
        last_dtype = t.dtype
        if t.is_floating_point():
            return t.dtype
    return last_dtype


def get_state_dict_dtype(state_dict):
    """
    Returns the first found floating dtype in `state_dict` if there is one, otherwise returns the first dtype.
    """
    for t in state_dict.values():
        if t.is_floating_point():
            return t.dtype

    # if no floating dtype was found return whatever the first dtype is
    else:
        return next(state_dict.values()).dtype


def load_sharded_checkpoint(model, folder, strict=True, prefer_safe=True):
    """
    This is the same as
    [`torch.nn.Module.load_state_dict`](https://pytorch.org/docs/stable/generated/torch.nn.Module.html?highlight=load_state_dict#torch.nn.Module.load_state_dict)
    but for a sharded checkpoint.

    This load is performed efficiently: each checkpoint shard is loaded one by one in RAM and deleted after being
    loaded in the model.

    Args:
        model (`torch.nn.Module`): The model in which to load the checkpoint.
        folder (`str` or `os.PathLike`): A path to a folder containing the sharded checkpoint.
        strict (`bool`, *optional*, defaults to `True`):
            Whether to strictly enforce that the keys in the model state dict match the keys in the sharded checkpoint.
        prefer_safe (`bool`, *optional*, defaults to `False`):
            If both safetensors and PyTorch save files are present in checkpoint and `prefer_safe` is True, the
            safetensors files will be loaded. Otherwise, PyTorch files are always loaded when possible.

    Returns:
        `NamedTuple`: A named tuple with `missing_keys` and `unexpected_keys` fields
            - `missing_keys` is a list of str containing the missing keys
            - `unexpected_keys` is a list of str containing the unexpected keys
    """
    # Load the index
    index_file = os.path.join(folder, WEIGHTS_INDEX_NAME)
    safe_index_file = os.path.join(folder, SAFE_WEIGHTS_INDEX_NAME)

    index_present = os.path.isfile(index_file)
    safe_index_present = os.path.isfile(safe_index_file)

    if not index_present and not (safe_index_present and is_safetensors_available()):
        filenames = (
            (WEIGHTS_INDEX_NAME, SAFE_WEIGHTS_INDEX_NAME) if is_safetensors_available() else (WEIGHTS_INDEX_NAME,)
        )
        raise ValueError(f"Can't find a checkpoint index ({' or '.join(filenames)}) in {folder}.")

    load_safe = False
    if safe_index_present:
        if prefer_safe:
            if is_safetensors_available():
                load_safe = True  # load safe due to preference
            else:
                logger.warning(
                    f"Cannot load sharded checkpoint at {folder} safely since safetensors is not installed!"
                )
        elif not index_present:
            load_safe = True  # load safe since we have no other choice

    load_index = safe_index_file if load_safe else index_file

    with open(load_index, "r", encoding="utf-8") as f:
        index = json.load(f)

    shard_files = list(set(index["weight_map"].values()))

    # If strict=True, error before loading any of the state dicts.
    loaded_keys = index["weight_map"].keys()
    model_keys = model.state_dict().keys()
    missing_keys = [key for key in model_keys if key not in loaded_keys]
    unexpected_keys = [key for key in loaded_keys if key not in model_keys]
    if strict and (len(missing_keys) > 0 or len(unexpected_keys) > 0):
        error_message = f"Error(s) in loading state_dict for {model.__class__.__name__}"
        if len(missing_keys) > 0:
            str_missing_keys = ",".join([f'"{k}"' for k in missing_keys])
            error_message += f"\nMissing key(s): {str_missing_keys}."
        if len(unexpected_keys) > 0:
            str_unexpected_keys = ",".join([f'"{k}"' for k in unexpected_keys])
            error_message += f"\nMissing key(s): {str_unexpected_keys}."
        raise RuntimeError(error_message)

    loader = safe_load_file if load_safe else partial(torch.load, map_location="cpu", weights_only=True)

    for shard_file in shard_files:
        state_dict = loader(os.path.join(folder, shard_file))
        model.load_state_dict(state_dict, strict=False)

        # Make sure memory is freed before we load the next state dict.
        del state_dict
        gc.collect()

    # Return the same thing as PyTorch load_state_dict function.
    return torch.nn.modules.module._IncompatibleKeys(missing_keys, unexpected_keys)


str_to_torch_dtype = {
    "BOOL": torch.bool,
    "U8": torch.uint8,
    "I8": torch.int8,
    "I16": torch.int16,
    "F16": torch.float16,
    "BF16": torch.bfloat16,
    "I32": torch.int32,
    "F32": torch.float32,
    "F64": torch.float64,
    "I64": torch.int64,
    "F8_E4M3": torch.float8_e4m3fn,
    "F8_E5M2": torch.float8_e5m2,
}


if is_torch_greater_or_equal("2.3.0"):
    str_to_torch_dtype["U16"] = torch.uint16
    str_to_torch_dtype["U32"] = torch.uint32
    str_to_torch_dtype["U64"] = torch.uint64


def load_state_dict(
    checkpoint_file: Union[str, os.PathLike],
    is_quantized: bool = False,
    map_location: Optional[Union[str, torch.device]] = "cpu",
    weights_only: bool = True,
):
    """
    Reads a `safetensor` or a `.bin` checkpoint file. We load the checkpoint on "cpu" by default.
    """
    if checkpoint_file.endswith(".safetensors") and is_safetensors_available():
        with safe_open(checkpoint_file, framework="pt") as f:
            metadata = f.metadata()

            if metadata is not None and metadata.get("format") not in ["pt", "tf", "flax", "mlx"]:
                raise OSError(
                    f"The safetensors archive passed at {checkpoint_file} does not contain the valid metadata. Make sure "
                    "you save your model with the `save_pretrained` method."
                )
            state_dict = {}
            for k in f.keys():
                k_dtype = f.get_slice(k).get_dtype()
                if k_dtype in str_to_torch_dtype:
                    dtype = str_to_torch_dtype[k_dtype]
                else:
                    raise ValueError(f"Cannot load safetensors of unknown dtype {k_dtype}")
                if map_location == "meta":
                    state_dict[k] = torch.empty(size=f.get_slice(k).get_shape(), dtype=dtype, device="meta")
                else:
                    state_dict[k] = f.get_tensor(k)
            return state_dict

    try:
        if map_location is None:
            if (
                (
                    is_deepspeed_zero3_enabled()
                    and torch.distributed.is_initialized()
                    and torch.distributed.get_rank() > 0
                )
                or (is_fsdp_enabled() and not is_local_dist_rank_0())
            ) and not is_quantized:
                map_location = "meta"
            else:
                map_location = "cpu"
        extra_args = {}
        # mmap can only be used with files serialized with zipfile-based format.
        if isinstance(checkpoint_file, str) and map_location != "meta" and is_zipfile(checkpoint_file):
            extra_args = {"mmap": True}
        return torch.load(
            checkpoint_file,
            map_location=map_location,
            weights_only=weights_only,
            **extra_args,
        )
    except Exception as e:
        try:
            with open(checkpoint_file) as f:
                if f.read(7) == "version":
                    raise OSError(
                        "You seem to have cloned a repository without having git-lfs installed. Please install "
                        "git-lfs and run `git lfs install` followed by `git lfs pull` in the folder "
                        "you cloned."
                    )
                else:
                    raise ValueError(
                        f"Unable to locate the file {checkpoint_file} which is necessary to load this pretrained "
                        "model. Make sure you have saved the model properly."
                    ) from e
        except (UnicodeDecodeError, ValueError):
            raise OSError(
                f"Unable to load weights from pytorch checkpoint file for '{checkpoint_file}' "
                f"at '{checkpoint_file}'. "
                "If you tried to load a PyTorch model from a TF 2.0 checkpoint, please set from_tf=True."
            )


def set_initialized_submodules(model, state_dict_keys):
    """
    Sets the `_is_hf_initialized` flag in all submodules of a given model when all its weights are in the loaded state
    dict.
    """
    state_dict_keys = set(state_dict_keys)
    not_initialized_submodules = {}
    for module_name, module in model.named_modules():
        if module_name == "":
            # When checking if the root module is loaded there's no need to prepend module_name.
            module_keys = set(module.state_dict())
        else:
            module_keys = {f"{module_name}.{k}" for k in module.state_dict()}
        if module_keys.issubset(state_dict_keys):
            module._is_hf_initialized = True
        else:
            not_initialized_submodules[module_name] = module
    return not_initialized_submodules


def _end_ptr(tensor: torch.Tensor) -> int:
    # extract the end of the pointer if the tensor is a slice of a bigger tensor
    if tensor.nelement():
        stop = tensor.view(-1)[-1].data_ptr() + tensor.element_size()
    else:
        stop = tensor.data_ptr()
    return stop


def _get_tied_weight_keys(module: nn.Module, prefix=""):
    tied_weight_keys = []
    if getattr(module, "_tied_weights_keys", None) is not None:
        names = [f"{prefix}.{k}" if prefix else k for k in module._tied_weights_keys]
        tied_weight_keys.extend(names)
    if getattr(module, "_dynamic_tied_weights_keys", None) is not None:
        names = [f"{prefix}.{k}" if prefix else k for k in module._dynamic_tied_weights_keys]
        tied_weight_keys.extend(names)
    for name, submodule in module.named_children():
        local_prefix = f"{prefix}.{name}" if prefix else name
        tied_weight_keys.extend(_get_tied_weight_keys(submodule, prefix=local_prefix))
    return tied_weight_keys


def _find_disjoint(tensors: List[Set[str]], state_dict: Dict[str, torch.Tensor]) -> Tuple[List[Set[str]], List[str]]:
    filtered_tensors = []
    for shared in tensors:
        if len(shared) < 2:
            filtered_tensors.append(shared)
            continue

        areas = []
        for name in shared:
            tensor = state_dict[name]
            areas.append((tensor.data_ptr(), _end_ptr(tensor), name))
        areas.sort()

        _, last_stop, last_name = areas[0]
        filtered_tensors.append({last_name})
        for start, stop, name in areas[1:]:
            if start >= last_stop:
                filtered_tensors.append({name})
            else:
                filtered_tensors[-1].add(name)
            last_stop = stop
    disjoint_tensors = []
    shared_tensors = []
    for tensors in filtered_tensors:
        if len(tensors) == 1:
            disjoint_tensors.append(tensors.pop())
        else:
            shared_tensors.append(tensors)
    return shared_tensors, disjoint_tensors


def _find_identical(tensors: List[Set[str]], state_dict: Dict[str, torch.Tensor]) -> Tuple[List[Set[str]], Set[str]]:
    shared_tensors = []
    identical = []
    for shared in tensors:
        if len(shared) < 2:
            continue

        areas = collections.defaultdict(set)
        for name in shared:
            tensor = state_dict[name]
            area = (tensor.device, tensor.data_ptr(), _end_ptr(tensor))
            areas[area].add(name)
        if len(areas) == 1:
            identical.append(shared)
        else:
            shared_tensors.append(shared)
    return shared_tensors, identical


def _infer_parameter_dtype(
    model: "PreTrainedModel",
    param_name: str,
    empty_param: torch.Tensor,
    keep_in_fp32_regex: Optional[re.Pattern] = None,
    hf_quantizer: Optional[HfQuantizer] = None,
) -> Union[bool, Optional[torch.dtype]]:
    try:
        old_param = model.get_parameter_or_buffer(param_name)
    except Exception as e:
        if hf_quantizer is not None and hf_quantizer.quantization_config.quant_method in {
            QuantizationMethod.HQQ,
            QuantizationMethod.QUARK,
        }:
            return True, None
        else:
            raise e
    is_torch_e4m3fn_available = hasattr(torch, "float8_e4m3fn")
    # We convert floating dtypes to the `dtype` passed except for float8_e4m3fn type. We also want to keep the buffers/params
    # in int/uint/bool and not cast them.
    casting_dtype = None
    is_param_float8_e4m3fn = is_torch_e4m3fn_available and empty_param.dtype == torch.float8_e4m3fn
    if empty_param.dtype.is_floating_point and not is_param_float8_e4m3fn:
        # First fp32 if part of the exception list
        if keep_in_fp32_regex is not None and keep_in_fp32_regex.search(param_name):
            casting_dtype = torch.float32
        # Then dtype that was instantiated in the meta model -- note that this respects subconfigs dtypes
        elif hf_quantizer is not None:
            casting_dtype = model.config._pre_quantization_dtype
        else:
            casting_dtype = old_param.dtype
    return old_param is not None and old_param.is_contiguous(), casting_dtype


def _load_parameter_into_model(model: "PreTrainedModel", param_name: str, tensor: torch.Tensor):
    """Cast a single parameter `param_name` into the `model`, with value `tensor`."""
    module, param_type = get_module_from_name(model, param_name)
    # This will check potential shape mismatch if skipped before
    module.load_state_dict({param_type: tensor}, strict=False, assign=True)


@torch.no_grad()
def _load_state_dict_into_meta_model(
    model: "PreTrainedModel",
    state_dict: Dict,
    shard_file: str,
    expected_keys: List[str],
    reverse_renaming_mapping: Dict[str, str],
    device_map: Optional[Dict] = None,
    disk_offload_folder: Optional[str] = None,
    disk_offload_index: Optional[Dict] = None,
    cpu_offload_folder: Optional[str] = None,
    cpu_offload_index: Optional[Dict] = None,
    hf_quantizer: Optional[HfQuantizer] = None,
    is_safetensors: bool = False,
    keep_in_fp32_regex: Optional[re.Pattern] = None,
    unexpected_keys: Optional[List[str]] = None,  # passing `unexpected` for cleanup from quantization items
    device_mesh: Optional["torch.distributed.device_mesh.DeviceMesh"] = None,
) -> Tuple[Optional[Dict], Optional[Dict]]:
    """Load parameters from `meta_state_dict` into the model. The parameters of the `meta_state_dict` are on the meta
    device in order to easily infer the shapes and dtypes that they will have. Then proper parameters are then loaded
    from `shard_file`, which is the actual state dict file on disk.
    This function takes care of correctly casting dtypes, devices, and sharding tensors in case of tensor parallelism.
    """
    tensor_device = "cpu"
    if device_map is not None and device_map.get("", None) is not None:
        if device_map[""] not in ("cpu", torch.device("cpu")):
            tensor_device = device_map[""].index if isinstance(device_map[""], torch.device) else device_map[""]
    if device_map is not None:
        device_map_regex = "|".join([re.escape(k) for k in sorted(device_map.keys(), reverse=True)])

    is_quantized = hf_quantizer is not None
    is_hqq_or_bnb = is_quantized and hf_quantizer.quantization_config.quant_method in {
        QuantizationMethod.HQQ,
        QuantizationMethod.BITS_AND_BYTES,
    }
    is_meta_state_dict = shard_file.endswith(".safetensors") and not is_hqq_or_bnb
    file_pointer = None
    if is_meta_state_dict:
        file_pointer = safe_open(shard_file, framework="pt", device=tensor_device)

    for param_name, empty_param in state_dict.items():
        if param_name not in expected_keys:
            continue

        # we need to use serialized_param_name as file pointer is untouched
        if is_meta_state_dict:
            # This is the name of the parameter as it appears on disk file
            serialized_param_name = reverse_renaming_mapping[param_name]
            param = file_pointer.get_slice(serialized_param_name)
        else:
            param = empty_param.to(tensor_device)  # It is actually not empty!

        to_contiguous, casting_dtype = _infer_parameter_dtype(
            model,
            param_name,
            empty_param,
            keep_in_fp32_regex,
            hf_quantizer,
        )

        if device_mesh is not None:  # In this case, the param is already on the correct device!
            shard_and_distribute_module(
                model,
                param,
                empty_param,
                param_name,
                casting_dtype,
                to_contiguous,
                int(os.environ["RANK"]),  # the rank
                device_mesh,
            )
        else:
            param = param[...]
            if casting_dtype is not None:
                param = param.to(casting_dtype)
            if to_contiguous:
                param = param.contiguous()

            if device_map is None:
                param_device = "cpu"
            else:
                module_layer = re.search(device_map_regex, param_name)
                if not module_layer:
                    raise ValueError(f"{param_name} doesn't have any device set.")
                else:
                    param_device = device_map[module_layer.group()]

            if param_device == "disk":
                if not is_safetensors:
                    disk_offload_index = offload_weight(param, param_name, disk_offload_folder, disk_offload_index)
            elif param_device == "cpu" and cpu_offload_index is not None:
                cpu_offload_index = offload_weight(param, param_name, cpu_offload_folder, cpu_offload_index)
            elif (
                not is_quantized
                or (not hf_quantizer.requires_parameters_quantization)
                or (
                    not hf_quantizer.check_quantized_param(
                        model,
                        param,
                        param_name,
                        state_dict,
                        param_device=param_device,
                        device_map=device_map,
                    )
                )
            ):
                if is_fsdp_enabled():
                    param_device = "cpu" if is_local_dist_rank_0() else "meta"

                _load_parameter_into_model(model, param_name, param.to(param_device))

            else:
                hf_quantizer.create_quantized_param(
                    model, param, param_name, param_device, state_dict, unexpected_keys
                )
                # For quantized modules with FSDP/DeepSpeed Stage 3, we need to quantize the parameter on the GPU
                # and then cast it to CPU to avoid excessive memory usage on each GPU
                # in comparison to the sharded model across GPUs.
                if is_fsdp_enabled() or is_deepspeed_zero3_enabled():
                    module, param_type = get_module_from_name(model, param_name)
                    value = getattr(module, param_type)
                    param_to = "cpu"
                    if is_fsdp_enabled() and not is_local_dist_rank_0():
                        param_to = "meta"
                    val_kwargs = {}
                    if hasattr(module, "weight") and module.weight.__class__.__name__ == "Int8Params":
                        val_kwargs["requires_grad"] = False
                    value = type(value)(value.data.to(param_to), **val_kwargs, **value.__dict__)
                    setattr(module, param_type, value)

    if file_pointer is not None:
        file_pointer.__exit__(None, None, None)

    return disk_offload_index, cpu_offload_index


def _add_variant(weights_name: str, variant: Optional[str] = None) -> str:
    if variant is not None:
        path, name = weights_name.rsplit(".", 1)
        weights_name = f"{path}.{variant}.{name}"
    return weights_name


def _get_resolved_checkpoint_files(
    pretrained_model_name_or_path: Optional[Union[str, os.PathLike]],
    subfolder: str,
    variant: Optional[str],
    gguf_file: Optional[str],
    from_tf: bool,
    from_flax: bool,
    use_safetensors: bool,
    cache_dir: str,
    force_download: bool,
    proxies: Optional[Dict[str, str]],
    local_files_only: bool,
    token: Optional[Union[str, bool]],
    user_agent: dict,
    revision: str,
    commit_hash: Optional[str],
) -> Tuple[Optional[List[str]], Optional[Dict]]:
    """Get all the checkpoint filenames based on `pretrained_model_name_or_path`, and optional metadata if the
    checkpoints are sharded.
    This function will download the data if necesary.
    """
    is_sharded = False

    if pretrained_model_name_or_path is not None and gguf_file is None:
        pretrained_model_name_or_path = str(pretrained_model_name_or_path)
        is_local = os.path.isdir(pretrained_model_name_or_path)
        if is_local:
            if from_tf and os.path.isfile(
                os.path.join(pretrained_model_name_or_path, subfolder, TF_WEIGHTS_NAME + ".index")
            ):
                # Load from a TF 1.0 checkpoint in priority if from_tf
                archive_file = os.path.join(pretrained_model_name_or_path, subfolder, TF_WEIGHTS_NAME + ".index")
            elif from_tf and os.path.isfile(os.path.join(pretrained_model_name_or_path, subfolder, TF2_WEIGHTS_NAME)):
                # Load from a TF 2.0 checkpoint in priority if from_tf
                archive_file = os.path.join(pretrained_model_name_or_path, subfolder, TF2_WEIGHTS_NAME)
            elif from_flax and os.path.isfile(
                os.path.join(pretrained_model_name_or_path, subfolder, FLAX_WEIGHTS_NAME)
            ):
                # Load from a Flax checkpoint in priority if from_flax
                archive_file = os.path.join(pretrained_model_name_or_path, subfolder, FLAX_WEIGHTS_NAME)
            elif use_safetensors is not False and os.path.isfile(
                os.path.join(pretrained_model_name_or_path, subfolder, _add_variant(SAFE_WEIGHTS_NAME, variant))
            ):
                # Load from a safetensors checkpoint
                archive_file = os.path.join(
                    pretrained_model_name_or_path, subfolder, _add_variant(SAFE_WEIGHTS_NAME, variant)
                )
            elif use_safetensors is not False and os.path.isfile(
                os.path.join(pretrained_model_name_or_path, subfolder, _add_variant(SAFE_WEIGHTS_INDEX_NAME, variant))
            ):
                # Load from a sharded safetensors checkpoint
                archive_file = os.path.join(
                    pretrained_model_name_or_path, subfolder, _add_variant(SAFE_WEIGHTS_INDEX_NAME, variant)
                )
                is_sharded = True
            elif not use_safetensors and os.path.isfile(
                os.path.join(pretrained_model_name_or_path, subfolder, _add_variant(WEIGHTS_NAME, variant))
            ):
                # Load from a PyTorch checkpoint
                archive_file = os.path.join(
                    pretrained_model_name_or_path, subfolder, _add_variant(WEIGHTS_NAME, variant)
                )
            elif not use_safetensors and os.path.isfile(
                os.path.join(pretrained_model_name_or_path, subfolder, _add_variant(WEIGHTS_INDEX_NAME, variant))
            ):
                # Load from a sharded PyTorch checkpoint
                archive_file = os.path.join(
                    pretrained_model_name_or_path, subfolder, _add_variant(WEIGHTS_INDEX_NAME, variant)
                )
                is_sharded = True
            # At this stage we don't have a weight file so we will raise an error.
            elif not use_safetensors and (
                os.path.isfile(os.path.join(pretrained_model_name_or_path, subfolder, TF_WEIGHTS_NAME + ".index"))
                or os.path.isfile(os.path.join(pretrained_model_name_or_path, subfolder, TF2_WEIGHTS_NAME))
            ):
                raise EnvironmentError(
                    f"Error no file named {_add_variant(WEIGHTS_NAME, variant)} found in directory"
                    f" {pretrained_model_name_or_path} but there is a file for TensorFlow weights. Use"
                    " `from_tf=True` to load this model from those weights."
                )
            elif not use_safetensors and os.path.isfile(
                os.path.join(pretrained_model_name_or_path, subfolder, FLAX_WEIGHTS_NAME)
            ):
                raise EnvironmentError(
                    f"Error no file named {_add_variant(WEIGHTS_NAME, variant)} found in directory"
                    f" {pretrained_model_name_or_path} but there is a file for Flax weights. Use `from_flax=True`"
                    " to load this model from those weights."
                )
            elif use_safetensors:
                raise EnvironmentError(
                    f"Error no file named {_add_variant(SAFE_WEIGHTS_NAME, variant)} found in directory"
                    f" {pretrained_model_name_or_path}."
                )
            else:
                raise EnvironmentError(
                    f"Error no file named {_add_variant(WEIGHTS_NAME, variant)}, {_add_variant(SAFE_WEIGHTS_NAME, variant)},"
                    f" {TF2_WEIGHTS_NAME}, {TF_WEIGHTS_NAME + '.index'} or {FLAX_WEIGHTS_NAME} found in directory"
                    f" {pretrained_model_name_or_path}."
                )
        elif os.path.isfile(os.path.join(subfolder, pretrained_model_name_or_path)):
            archive_file = pretrained_model_name_or_path
            is_local = True
        elif os.path.isfile(os.path.join(subfolder, pretrained_model_name_or_path + ".index")):
            if not from_tf:
                raise ValueError(
                    f"We found a TensorFlow checkpoint at {pretrained_model_name_or_path + '.index'}, please set "
                    "from_tf to True to load from this checkpoint."
                )
            archive_file = os.path.join(subfolder, pretrained_model_name_or_path + ".index")
            is_local = True
        elif is_remote_url(pretrained_model_name_or_path):
            filename = pretrained_model_name_or_path
            resolved_archive_file = download_url(pretrained_model_name_or_path)
        else:
            # set correct filename
            if from_tf:
                filename = TF2_WEIGHTS_NAME
            elif from_flax:
                filename = FLAX_WEIGHTS_NAME
            elif use_safetensors is not False:
                filename = _add_variant(SAFE_WEIGHTS_NAME, variant)
            else:
                filename = _add_variant(WEIGHTS_NAME, variant)

            try:
                # Load from URL or cache if already cached
                cached_file_kwargs = {
                    "cache_dir": cache_dir,
                    "force_download": force_download,
                    "proxies": proxies,
                    "local_files_only": local_files_only,
                    "token": token,
                    "user_agent": user_agent,
                    "revision": revision,
                    "subfolder": subfolder,
                    "_raise_exceptions_for_gated_repo": False,
                    "_raise_exceptions_for_missing_entries": False,
                    "_commit_hash": commit_hash,
                }
                resolved_archive_file = cached_file(pretrained_model_name_or_path, filename, **cached_file_kwargs)

                # Since we set _raise_exceptions_for_missing_entries=False, we don't get an exception but a None
                # result when internet is up, the repo and revision exist, but the file does not.
                if resolved_archive_file is None and filename == _add_variant(SAFE_WEIGHTS_NAME, variant):
                    # Maybe the checkpoint is sharded, we try to grab the index name in this case.
                    resolved_archive_file = cached_file(
                        pretrained_model_name_or_path,
                        _add_variant(SAFE_WEIGHTS_INDEX_NAME, variant),
                        **cached_file_kwargs,
                    )
                    if resolved_archive_file is not None:
                        is_sharded = True
                    elif use_safetensors:
                        if revision == "main":
                            resolved_archive_file, revision, is_sharded = auto_conversion(
                                pretrained_model_name_or_path, **cached_file_kwargs
                            )
                        cached_file_kwargs["revision"] = revision
                        if resolved_archive_file is None:
                            raise EnvironmentError(
                                f"{pretrained_model_name_or_path} does not appear to have a file named"
                                f" {_add_variant(SAFE_WEIGHTS_NAME, variant)} or {_add_variant(SAFE_WEIGHTS_INDEX_NAME, variant)} "
                                "and thus cannot be loaded with `safetensors`. Please make sure that the model has "
                                "been saved with `safe_serialization=True` or do not set `use_safetensors=True`."
                            )
                    else:
                        # This repo has no safetensors file of any kind, we switch to PyTorch.
                        filename = _add_variant(WEIGHTS_NAME, variant)
                        resolved_archive_file = cached_file(
                            pretrained_model_name_or_path, filename, **cached_file_kwargs
                        )
                if resolved_archive_file is None and filename == _add_variant(WEIGHTS_NAME, variant):
                    # Maybe the checkpoint is sharded, we try to grab the index name in this case.
                    resolved_archive_file = cached_file(
                        pretrained_model_name_or_path,
                        _add_variant(WEIGHTS_INDEX_NAME, variant),
                        **cached_file_kwargs,
                    )
                    if resolved_archive_file is not None:
                        is_sharded = True
                if not local_files_only and not is_offline_mode():
                    if resolved_archive_file is not None:
                        if filename in [WEIGHTS_NAME, WEIGHTS_INDEX_NAME]:
                            # If the PyTorch file was found, check if there is a safetensors file on the repository
                            # If there is no safetensors file on the repositories, start an auto conversion
                            safe_weights_name = SAFE_WEIGHTS_INDEX_NAME if is_sharded else SAFE_WEIGHTS_NAME
                            has_file_kwargs = {
                                "revision": revision,
                                "proxies": proxies,
                                "token": token,
                                "cache_dir": cache_dir,
                                "local_files_only": local_files_only,
                            }
                            cached_file_kwargs = {
                                "cache_dir": cache_dir,
                                "force_download": force_download,
                                "local_files_only": local_files_only,
                                "user_agent": user_agent,
                                "subfolder": subfolder,
                                "_raise_exceptions_for_gated_repo": False,
                                "_raise_exceptions_for_missing_entries": False,
                                "_commit_hash": commit_hash,
                                **has_file_kwargs,
                            }
                            if not has_file(pretrained_model_name_or_path, safe_weights_name, **has_file_kwargs):
                                Thread(
                                    target=auto_conversion,
                                    args=(pretrained_model_name_or_path,),
                                    kwargs={"ignore_errors_during_conversion": True, **cached_file_kwargs},
                                    name="Thread-auto_conversion",
                                ).start()
                    else:
                        # Otherwise, no PyTorch file was found, maybe there is a TF or Flax model file.
                        # We try those to give a helpful error message.
                        has_file_kwargs = {
                            "revision": revision,
                            "proxies": proxies,
                            "token": token,
                            "cache_dir": cache_dir,
                            "local_files_only": local_files_only,
                        }
                        if has_file(pretrained_model_name_or_path, TF2_WEIGHTS_NAME, **has_file_kwargs):
                            raise EnvironmentError(
                                f"{pretrained_model_name_or_path} does not appear to have a file named"
                                f" {_add_variant(WEIGHTS_NAME, variant)} but there is a file for TensorFlow weights."
                                " Use `from_tf=True` to load this model from those weights."
                            )
                        elif has_file(pretrained_model_name_or_path, FLAX_WEIGHTS_NAME, **has_file_kwargs):
                            raise EnvironmentError(
                                f"{pretrained_model_name_or_path} does not appear to have a file named"
                                f" {_add_variant(WEIGHTS_NAME, variant)} but there is a file for Flax weights. Use"
                                " `from_flax=True` to load this model from those weights."
                            )
                        elif variant is not None and has_file(
                            pretrained_model_name_or_path, WEIGHTS_NAME, **has_file_kwargs
                        ):
                            raise EnvironmentError(
                                f"{pretrained_model_name_or_path} does not appear to have a file named"
                                f" {_add_variant(WEIGHTS_NAME, variant)} but there is a file without the variant"
                                f" {variant}. Use `variant=None` to load this model from those weights."
                            )
                        else:
                            raise EnvironmentError(
                                f"{pretrained_model_name_or_path} does not appear to have a file named"
                                f" {_add_variant(WEIGHTS_NAME, variant)}, {_add_variant(SAFE_WEIGHTS_NAME, variant)},"
                                f" {TF2_WEIGHTS_NAME}, {TF_WEIGHTS_NAME} or {FLAX_WEIGHTS_NAME}."
                            )

            except EnvironmentError:
                # Raise any environment error raise by `cached_file`. It will have a helpful error message adapted
                # to the original exception.
                raise
            except Exception as e:
                # For any other exception, we throw a generic error.
                raise EnvironmentError(
                    f"Can't load the model for '{pretrained_model_name_or_path}'. If you were trying to load it"
                    " from 'https://huggingface.co/models', make sure you don't have a local directory with the"
                    f" same name. Otherwise, make sure '{pretrained_model_name_or_path}' is the correct path to a"
                    f" directory containing a file named {_add_variant(WEIGHTS_NAME, variant)},"
                    f" {TF2_WEIGHTS_NAME}, {TF_WEIGHTS_NAME} or {FLAX_WEIGHTS_NAME}."
                ) from e

        if is_local:
            logger.info(f"loading weights file {archive_file}")
            resolved_archive_file = archive_file
        else:
            logger.info(f"loading weights file {filename} from cache at {resolved_archive_file}")

    elif gguf_file:
        # Case 1: the GGUF file is present locally
        if os.path.isfile(gguf_file):
            resolved_archive_file = gguf_file
        # Case 2: The GGUF path is a location on the Hub
        # Load from URL or cache if already cached
        else:
            cached_file_kwargs = {
                "cache_dir": cache_dir,
                "force_download": force_download,
                "proxies": proxies,
                "local_files_only": local_files_only,
                "token": token,
                "user_agent": user_agent,
                "revision": revision,
                "subfolder": subfolder,
                "_raise_exceptions_for_gated_repo": False,
                "_raise_exceptions_for_missing_entries": False,
                "_commit_hash": commit_hash,
            }

            resolved_archive_file = cached_file(pretrained_model_name_or_path, gguf_file, **cached_file_kwargs)

    # We now download and resolve all checkpoint files if the checkpoint is sharded
    sharded_metadata = None
    if is_sharded:
        checkpoint_files, sharded_metadata = get_checkpoint_shard_files(
            pretrained_model_name_or_path,
            resolved_archive_file,
            cache_dir=cache_dir,
            force_download=force_download,
            proxies=proxies,
            local_files_only=local_files_only,
            token=token,
            user_agent=user_agent,
            revision=revision,
            subfolder=subfolder,
            _commit_hash=commit_hash,
        )
    else:
        checkpoint_files = [resolved_archive_file] if pretrained_model_name_or_path is not None else None

    return checkpoint_files, sharded_metadata


def _get_torch_dtype(
    cls,
    torch_dtype: Optional[Union[str, torch.dtype, Dict]],
    checkpoint_files: Optional[List[str]],
    config: PretrainedConfig,
    sharded_metadata: Optional[Dict],
    state_dict: Optional[Dict],
    weights_only: bool,
) -> Tuple[PretrainedConfig, Optional[torch.dtype], Optional[torch.dtype]]:
    """Find the correct `torch_dtype` to use based on provided arguments. Also update the `config` based on the
    inferred dtype. We do the following:
    1. If torch_dtype is not None, we use that dtype
    2. If torch_dtype is "auto", we auto-detect dtype from the loaded state_dict, by checking its first
        weights entry that is of a floating type - we assume all floating dtype weights are of the same dtype
    we also may have config.torch_dtype available, but we won't rely on it till v5
    """
    dtype_orig = None
    is_sharded = sharded_metadata is not None

    if torch_dtype is not None:
        if isinstance(torch_dtype, str):
            if torch_dtype == "auto":
                if hasattr(config, "torch_dtype") and config.torch_dtype is not None:
                    torch_dtype = config.torch_dtype
                    logger.info(f"Will use torch_dtype={torch_dtype} as defined in model's config object")
                else:
                    if is_sharded and "dtype" in sharded_metadata:
                        torch_dtype = sharded_metadata["dtype"]
                    elif state_dict is not None:
                        torch_dtype = get_state_dict_dtype(state_dict)
                    else:
                        state_dict = load_state_dict(
                            checkpoint_files[0], map_location="meta", weights_only=weights_only
                        )
                        torch_dtype = get_state_dict_dtype(state_dict)
                    logger.info(
                        "Since the `torch_dtype` attribute can't be found in model's config object, "
                        "will use torch_dtype={torch_dtype} as derived from model's weights"
                    )
            elif hasattr(torch, torch_dtype):
                torch_dtype = getattr(torch, torch_dtype)
                config.torch_dtype = torch_dtype
                for sub_config_key in config.sub_configs.keys():
                    sub_config = getattr(config, sub_config_key)
                    sub_config.torch_dtype = torch_dtype
        elif isinstance(torch_dtype, torch.dtype):
            config.torch_dtype = torch_dtype
            for sub_config_key in config.sub_configs.keys():
                sub_config = getattr(config, sub_config_key)
                sub_config.torch_dtype = torch_dtype
        elif isinstance(torch_dtype, dict):
            for key, curr_dtype in torch_dtype.items():
                if hasattr(config, key):
                    value = getattr(config, key)
                    curr_dtype = curr_dtype if not isinstance(curr_dtype, str) else getattr(torch, curr_dtype)
                    value.torch_dtype = curr_dtype
            # main torch dtype for modules that aren't part of any sub-config
            torch_dtype = torch_dtype.get("")
            torch_dtype = torch_dtype if not isinstance(torch_dtype, str) else getattr(torch, torch_dtype)
            config.torch_dtype = torch_dtype
            if torch_dtype is None:
                torch_dtype = torch.float32
        else:
            raise ValueError(
                f"`torch_dtype` can be one of: `torch.dtype`, `'auto'`, a string of a valid `torch.dtype` or a `dict` with valid `torch_dtype` "
                f"for each sub-config in composite configs, but received {torch_dtype}"
            )

        dtype_orig = cls._set_default_torch_dtype(torch_dtype)
    else:
        # set fp32 as the default dtype for BC
        default_dtype = torch.get_default_dtype()
        config.torch_dtype = default_dtype
        for key in config.sub_configs.keys():
            value = getattr(config, key)
            value.torch_dtype = default_dtype

    return config, torch_dtype, dtype_orig


def _get_device_map(
    model: "PreTrainedModel",
    device_map: Optional[Union[str, Dict]],
    max_memory: Optional[Dict],
    hf_quantizer: Optional[HfQuantizer],
    torch_dtype: Optional[torch.dtype],
    keep_in_fp32_regex: Optional[re.Pattern],
) -> Dict:
    """Compute the final `device_map` to use if we passed a value in ['auto', 'balanced', 'balanced_low_0', 'sequential'].
    Otherwise, we check for any device inconsistencies in the device_map.
    """
    if isinstance(device_map, str):
        special_dtypes = {}
        if hf_quantizer is not None:
            special_dtypes.update(hf_quantizer.get_special_dtypes_update(model, torch_dtype))
        if keep_in_fp32_regex is not None:
            special_dtypes.update(
                {name: torch.float32 for name, _ in model.named_parameters() if keep_in_fp32_regex.search(name)}
            )

        target_dtype = torch_dtype

        if hf_quantizer is not None:
            target_dtype = hf_quantizer.adjust_target_dtype(target_dtype)

        no_split_modules = model._get_no_split_modules(device_map)
        device_map_kwargs = {"no_split_module_classes": no_split_modules}

        if "special_dtypes" in inspect.signature(infer_auto_device_map).parameters:
            device_map_kwargs["special_dtypes"] = special_dtypes
        elif len(special_dtypes) > 0:
            logger.warning(
                "This model has some weights that should be kept in higher precision, you need to upgrade "
                "`accelerate` to properly deal with them (`pip install --upgrade accelerate`)."
            )

        if device_map != "sequential":
            max_memory = get_balanced_memory(
                model,
                dtype=target_dtype,
                low_zero=(device_map == "balanced_low_0"),
                max_memory=max_memory,
                **device_map_kwargs,
            )
        else:
            max_memory = get_max_memory(max_memory)
        if hf_quantizer is not None:
            max_memory = hf_quantizer.adjust_max_memory(max_memory)
        device_map_kwargs["max_memory"] = max_memory

        device_map = infer_auto_device_map(model, dtype=target_dtype, **device_map_kwargs)

        if hf_quantizer is not None:
            hf_quantizer.validate_environment(device_map=device_map)

    elif device_map is not None:
        tied_params = find_tied_parameters(model)
        # check if we don't have tied param in different devices
        check_tied_parameters_on_same_device(tied_params, device_map)

    return device_map


def _find_missing_and_unexpected_keys(
    cls,
    model: "PreTrainedModel",
    original_checkpoint_keys: List[str],
    checkpoint_keys: List[str],
    loading_base_model_from_task_state_dict: bool,
    hf_quantizer: Optional[HfQuantizer],
    device_map: Dict,
) -> Tuple[List[str], List[str]]:
    """Find missing keys (keys that are part of the model parameters but were NOT found in the loaded state dict keys) and unexpected keys
    (keys found in the loaded state dict keys, but that are NOT part of the model parameters)
    """
    prefix = model.base_model_prefix

    # Compute expected keys, i.e. keys that the FULL model (not model_to_load) expects
    expected_keys = list(model.state_dict().keys())
    if hf_quantizer is not None:
        expected_keys = hf_quantizer.update_expected_keys(model, expected_keys, checkpoint_keys)

    # Adjust prefix of the keys to make them match loaded keys before removing them
    missing_keys = sorted(set(expected_keys) - set(checkpoint_keys))
    unexpected_keys = set(checkpoint_keys) - set(expected_keys)
    # If a module has the same name under the base and task specific model, we have to re-add it to unexpected keys
    if loading_base_model_from_task_state_dict:
        task_specific_keys = [k for k in original_checkpoint_keys if not k.startswith(f"{prefix}.")]
        unexpected_keys.update(task_specific_keys)

    # Remove nonpersistent buffers from unexpected keys: they are not in the expected keys (model state dict), but
    # may be in the loaded keys. Note that removing all buffers does the job, as they were part of the expected keys anyway
    model_buffers = {n for n, _ in model.named_buffers()}
    unexpected_keys = sorted(unexpected_keys - model_buffers)

    # Old checkpoints may have keys for rotary_emb.inv_freq for each layer, however we moved this buffer to the main model
    # (so the buffer name has changed). Remove them in such a case
    has_inv_freq_buffers = any(buffer.endswith("rotary_emb.inv_freq") for buffer in model_buffers)
    if has_inv_freq_buffers:
        unexpected_keys = [k for k in unexpected_keys if "rotary_emb.inv_freq" not in k]

    tied_params = find_tied_parameters(model)
    for group in tied_params:
        missing_in_group = [k for k in missing_keys if k in group]
        if len(missing_in_group) > 0 and len(missing_in_group) < len(group):
            missing_keys = [k for k in missing_keys if k not in missing_in_group]

    if hf_quantizer is not None:
        missing_keys = hf_quantizer.update_missing_keys(model, missing_keys, prefix)
        unexpected_keys = hf_quantizer.update_unexpected_keys(model, unexpected_keys, prefix)

    # Model-specific exceptions for missing and unexpected keys (e.g. if the modeling change over time, or any other reason...)
    if cls._keys_to_ignore_on_load_missing is not None:
        for pattern in cls._keys_to_ignore_on_load_missing:
            missing_keys = [k for k in missing_keys if re.search(pattern, k) is None]

    if cls._keys_to_ignore_on_load_unexpected is not None:
        for pattern in cls._keys_to_ignore_on_load_unexpected:
            unexpected_keys = [k for k in unexpected_keys if re.search(pattern, k) is None]

    return missing_keys, unexpected_keys


def _find_mismatched_keys(
    model: "PreTrainedModel",
    state_dict: Optional[Dict],
    checkpoint_files: Optional[List[str]],
    ignore_mismatched_sizes: bool,
    keys_to_rename_mapping: Dict[str, str],
    is_quantized: bool,
    weights_only: bool,
) -> Tuple[List[str], List[Tuple[int, int]]]:
    """
    Find potential shape mismatch between the different state dicts and the model parameters, but only if `ignore_mismatched_sizes`
    is True. Otherwise, return immediately and any shape mismatch that may exist will be raised later on. This avoids checking
    every parameter in advance, as shape mismatch are extremely rare in practice. If we want to ignore them however, we do
    need to check in advance as we need to know which parameters we need to move back from meta to cpu, and initialize
    correctly. Indeed, as our model initialization takes place at the module level, and not the weight level, in the
    case of a sharded checkpoint we cannot correctly initialize the weights according to `model._init_weights()` if we perform
    this check on each state dict at loading time (after the first loaded checkpoint, there are no way to initialize only the
    mismatched weights if any, without overwriting the previously loaded weights as well because all the module will be
    initialized, not only the weights that are mismatched).
    """

    # An error will be raised later on anyway if there is a mismatch - this avoids running the rest of this function
    # if there are no mismatch (which is almost always the case)
    if not ignore_mismatched_sizes:
        return [], []

    if state_dict is not None:
        checkpoint_files = [""]

    model_state_dict = model.state_dict()
    mismatched_keys = []
    mismatched_shapes = []
    for shard_file in checkpoint_files:
        # If shard_file is "", we use the existing state_dict instead of loading it
        if shard_file != "":
            state_dict = load_state_dict(
                shard_file, is_quantized=is_quantized, map_location="meta", weights_only=weights_only
            )

        # Fix the key names
        new_state_dict = {keys_to_rename_mapping[k]: v for k, v in state_dict.items() if k in keys_to_rename_mapping}

        for key in new_state_dict.keys():
            if key in model_state_dict and new_state_dict[key].shape != model_state_dict[key].shape:
                # This skips size mismatches for 4-bit weights. Two 4-bit values share an 8-bit container, causing size differences.
                # Without matching with module type or paramter type it seems like a practical way to detect valid 4bit weights.
                if not (
                    new_state_dict[key].shape[-1] == 1
                    and new_state_dict[key].numel() * 2 == model_state_dict[key].numel()
                ):
                    mismatched_keys.append(key)
                    mismatched_shapes.append((new_state_dict[key].shape, model_state_dict[key].shape))

    return mismatched_keys, mismatched_shapes


class PipelineParallel(Enum):
    inputs: 0
    outputs: 1


class ModuleUtilsMixin:
    """
    A few utilities for `torch.nn.Modules`, to be used as a mixin.
    """

    @staticmethod
    def _hook_rss_memory_pre_forward(module, *args, **kwargs):
        try:
            import psutil
        except ImportError:
            raise ImportError("You need to install psutil (pip install psutil) to use memory tracing.")

        process = psutil.Process(os.getpid())
        mem = process.memory_info()
        module.mem_rss_pre_forward = mem.rss
        return None

    @staticmethod
    def _hook_rss_memory_post_forward(module, *args, **kwargs):
        try:
            import psutil
        except ImportError:
            raise ImportError("You need to install psutil (pip install psutil) to use memory tracing.")

        process = psutil.Process(os.getpid())
        mem = process.memory_info()
        module.mem_rss_post_forward = mem.rss
        mem_rss_diff = module.mem_rss_post_forward - module.mem_rss_pre_forward
        module.mem_rss_diff = mem_rss_diff + (module.mem_rss_diff if hasattr(module, "mem_rss_diff") else 0)
        return None

    def add_memory_hooks(self):
        """
        Add a memory hook before and after each sub-module forward pass to record increase in memory consumption.

        Increase in memory consumption is stored in a `mem_rss_diff` attribute for each module and can be reset to zero
        with `model.reset_memory_hooks_state()`.
        """
        for module in self.modules():
            module.register_forward_pre_hook(self._hook_rss_memory_pre_forward)
            module.register_forward_hook(self._hook_rss_memory_post_forward)
        self.reset_memory_hooks_state()

    def reset_memory_hooks_state(self):
        """
        Reset the `mem_rss_diff` attribute of each module (see [`~modeling_utils.ModuleUtilsMixin.add_memory_hooks`]).
        """
        for module in self.modules():
            module.mem_rss_diff = 0
            module.mem_rss_post_forward = 0
            module.mem_rss_pre_forward = 0

    @property
    def device(self) -> torch.device:
        """
        `torch.device`: The device on which the module is (assuming that all the module parameters are on the same
        device).
        """
        return get_parameter_device(self)

    @property
    def dtype(self) -> torch.dtype:
        """
        `torch.dtype`: The dtype of the module (assuming that all the module parameters have the same dtype).
        """
        return get_parameter_dtype(self)

    def invert_attention_mask(self, encoder_attention_mask: Tensor) -> Tensor:
        """
        Invert an attention mask (e.g., switches 0. and 1.).

        Args:
            encoder_attention_mask (`torch.Tensor`): An attention mask.

        Returns:
            `torch.Tensor`: The inverted attention mask.
        """
        if encoder_attention_mask.dim() == 3:
            encoder_extended_attention_mask = encoder_attention_mask[:, None, :, :]
        if encoder_attention_mask.dim() == 2:
            encoder_extended_attention_mask = encoder_attention_mask[:, None, None, :]
        # T5 has a mask that can compare sequence ids, we can simulate this here with this transposition
        # Cf. https://github.com/tensorflow/mesh/blob/8d2465e9bc93129b913b5ccc6a59aa97abd96ec6/mesh_tensorflow
        # /transformer/transformer_layers.py#L270
        # encoder_extended_attention_mask = (encoder_extended_attention_mask ==
        # encoder_extended_attention_mask.transpose(-1, -2))
        encoder_extended_attention_mask = encoder_extended_attention_mask.to(dtype=self.dtype)  # fp16 compatibility
        encoder_extended_attention_mask = (1.0 - encoder_extended_attention_mask) * torch.finfo(self.dtype).min

        return encoder_extended_attention_mask

    @staticmethod
    def create_extended_attention_mask_for_decoder(input_shape, attention_mask, device=None):
        if device is not None:
            warnings.warn(
                "The `device` argument is deprecated and will be removed in v5 of Transformers.", FutureWarning
            )
        else:
            device = attention_mask.device
        batch_size, seq_length = input_shape
        seq_ids = torch.arange(seq_length, device=device)
        causal_mask = seq_ids[None, None, :].repeat(batch_size, seq_length, 1) <= seq_ids[None, :, None]
        # in case past_key_values are used we need to add a prefix ones mask to the causal mask
        causal_mask = causal_mask.to(attention_mask.dtype)

        if causal_mask.shape[1] < attention_mask.shape[1]:
            prefix_seq_len = attention_mask.shape[1] - causal_mask.shape[1]
            causal_mask = torch.cat(
                [
                    torch.ones((batch_size, seq_length, prefix_seq_len), device=device, dtype=causal_mask.dtype),
                    causal_mask,
                ],
                axis=-1,
            )

        extended_attention_mask = causal_mask[:, None, :, :] * attention_mask[:, None, None, :]
        return extended_attention_mask

    def get_extended_attention_mask(
        self, attention_mask: Tensor, input_shape: Tuple[int], device: torch.device = None, dtype: torch.float = None
    ) -> Tensor:
        """
        Makes broadcastable attention and causal masks so that future and masked tokens are ignored.

        Arguments:
            attention_mask (`torch.Tensor`):
                Mask with ones indicating tokens to attend to, zeros for tokens to ignore.
            input_shape (`Tuple[int]`):
                The shape of the input to the model.

        Returns:
            `torch.Tensor` The extended attention mask, with a the same dtype as `attention_mask.dtype`.
        """
        if dtype is None:
            dtype = self.dtype

        if not (attention_mask.dim() == 2 and self.config.is_decoder):
            # show warning only if it won't be shown in `create_extended_attention_mask_for_decoder`
            if device is not None:
                warnings.warn(
                    "The `device` argument is deprecated and will be removed in v5 of Transformers.", FutureWarning
                )
        # We can provide a self-attention mask of dimensions [batch_size, from_seq_length, to_seq_length]
        # ourselves in which case we just need to make it broadcastable to all heads.
        if attention_mask.dim() == 3:
            extended_attention_mask = attention_mask[:, None, :, :]
        elif attention_mask.dim() == 2:
            # Provided a padding mask of dimensions [batch_size, seq_length]
            # - if the model is a decoder, apply a causal mask in addition to the padding mask
            # - if the model is an encoder, make the mask broadcastable to [batch_size, num_heads, seq_length, seq_length]
            if self.config.is_decoder:
                extended_attention_mask = ModuleUtilsMixin.create_extended_attention_mask_for_decoder(
                    input_shape, attention_mask, device
                )
            else:
                extended_attention_mask = attention_mask[:, None, None, :]
        else:
            raise ValueError(
                f"Wrong shape for input_ids (shape {input_shape}) or attention_mask (shape {attention_mask.shape})"
            )

        # Since attention_mask is 1.0 for positions we want to attend and 0.0 for
        # masked positions, this operation will create a tensor which is 0.0 for
        # positions we want to attend and the dtype's smallest value for masked positions.
        # Since we are adding it to the raw scores before the softmax, this is
        # effectively the same as removing these entirely.
        extended_attention_mask = extended_attention_mask.to(dtype=dtype)  # fp16 compatibility
        extended_attention_mask = (1.0 - extended_attention_mask) * torch.finfo(dtype).min
        return extended_attention_mask

    def get_head_mask(
        self, head_mask: Optional[Tensor], num_hidden_layers: int, is_attention_chunked: bool = False
    ) -> Tensor:
        """
        Prepare the head mask if needed.

        Args:
            head_mask (`torch.Tensor` with shape `[num_heads]` or `[num_hidden_layers x num_heads]`, *optional*):
                The mask indicating if we should keep the heads or not (1.0 for keep, 0.0 for discard).
            num_hidden_layers (`int`):
                The number of hidden layers in the model.
            is_attention_chunked (`bool`, *optional*, defaults to `False`):
                Whether or not the attentions scores are computed by chunks or not.

        Returns:
            `torch.Tensor` with shape `[num_hidden_layers x batch x num_heads x seq_length x seq_length]` or list with
            `[None]` for each layer.
        """
        if head_mask is not None:
            head_mask = self._convert_head_mask_to_5d(head_mask, num_hidden_layers)
            if is_attention_chunked is True:
                head_mask = head_mask.unsqueeze(-1)
        else:
            head_mask = [None] * num_hidden_layers

        return head_mask

    def _convert_head_mask_to_5d(self, head_mask, num_hidden_layers):
        """-> [num_hidden_layers x batch x num_heads x seq_length x seq_length]"""
        if head_mask.dim() == 1:
            head_mask = head_mask.unsqueeze(0).unsqueeze(0).unsqueeze(-1).unsqueeze(-1)
            head_mask = head_mask.expand(num_hidden_layers, -1, -1, -1, -1)
        elif head_mask.dim() == 2:
            head_mask = head_mask.unsqueeze(1).unsqueeze(-1).unsqueeze(-1)  # We can specify head_mask for each layer
        assert head_mask.dim() == 5, f"head_mask.dim != 5, instead {head_mask.dim()}"
        head_mask = head_mask.to(dtype=self.dtype)  # switch to float if need + fp16 compatibility
        return head_mask

    def num_parameters(self, only_trainable: bool = False, exclude_embeddings: bool = False) -> int:
        """
        Get number of (optionally, trainable or non-embeddings) parameters in the module.

        Args:
            only_trainable (`bool`, *optional*, defaults to `False`):
                Whether or not to return only the number of trainable parameters

            exclude_embeddings (`bool`, *optional*, defaults to `False`):
                Whether or not to return only the number of non-embeddings parameters

        Returns:
            `int`: The number of parameters.
        """

        if exclude_embeddings:
            embedding_param_names = [
                f"{name}.weight" for name, module_type in self.named_modules() if isinstance(module_type, nn.Embedding)
            ]
            total_parameters = [
                parameter for name, parameter in self.named_parameters() if name not in embedding_param_names
            ]
        else:
            total_parameters = list(self.parameters())

        total_numel = []
        is_loaded_in_4bit = getattr(self, "is_loaded_in_4bit", False)

        if is_loaded_in_4bit:
            if is_bitsandbytes_available():
                import bitsandbytes as bnb
            else:
                raise ValueError(
                    "bitsandbytes is not installed but it seems that the model has been loaded in 4bit precision, something went wrong"
                    " make sure to install bitsandbytes with `pip install bitsandbytes`. You also need a GPU. "
                )

        for param in total_parameters:
            if param.requires_grad or not only_trainable:
                # For 4bit models, we need to multiply the number of parameters by 2 as half of the parameters are
                # used for the 4bit quantization (uint8 tensors are stored)
                if is_loaded_in_4bit and isinstance(param, bnb.nn.Params4bit):
                    if hasattr(param, "element_size"):
                        num_bytes = param.element_size()
                    elif hasattr(param, "quant_storage"):
                        num_bytes = param.quant_storage.itemsize
                    else:
                        num_bytes = 1
                    total_numel.append(param.numel() * 2 * num_bytes)
                else:
                    total_numel.append(param.numel())

        return sum(total_numel)

    def estimate_tokens(self, input_dict: Dict[str, Union[torch.Tensor, Any]]) -> int:
        """
        Helper function to estimate the total number of tokens from the model inputs.

        Args:
            inputs (`dict`): The model inputs.

        Returns:
            `int`: The total number of tokens.
        """
        if not hasattr(self, "warnings_issued"):
            self.warnings_issued = {}
        if self.main_input_name in input_dict:
            return input_dict[self.main_input_name].numel()
        elif "estimate_tokens" not in self.warnings_issued:
            logger.warning(
                "Could not estimate the number of tokens of the input, floating-point operations will not be computed"
            )
            self.warnings_issued["estimate_tokens"] = True
        return 0

    def floating_point_ops(
        self, input_dict: Dict[str, Union[torch.Tensor, Any]], exclude_embeddings: bool = True
    ) -> int:
        """
        Get number of (optionally, non-embeddings) floating-point operations for the forward and backward passes of a
        batch with this transformer model. Default approximation neglects the quadratic dependency on the number of
        tokens (valid if `12 * d_model << sequence_length`) as laid out in [this
        paper](https://arxiv.org/pdf/2001.08361.pdf) section 2.1. Should be overridden for transformers with parameter
        re-use e.g. Albert or Universal Transformers, or if doing long-range modeling with very high sequence lengths.

        Args:
            batch_size (`int`):
                The batch size for the forward pass.

            sequence_length (`int`):
                The number of tokens in each line of the batch.

            exclude_embeddings (`bool`, *optional*, defaults to `True`):
                Whether or not to count embedding and softmax operations.

        Returns:
            `int`: The number of floating-point operations.
        """

        return 6 * self.estimate_tokens(input_dict) * self.num_parameters(exclude_embeddings=exclude_embeddings)


class PreTrainedModel(nn.Module, ModuleUtilsMixin, PushToHubMixin, PeftAdapterMixin):
    r"""
    Base class for all models.

    [`PreTrainedModel`] takes care of storing the configuration of the models and handles methods for loading,
    downloading and saving models as well as a few methods common to all models to:

        - resize the input embeddings,
        - prune heads in the self-attention heads.

    Class attributes (overridden by derived classes):

        - **config_class** ([`PretrainedConfig`]) -- A subclass of [`PretrainedConfig`] to use as configuration class
          for this model architecture.
        - **load_tf_weights** (`Callable`) -- A python *method* for loading a TensorFlow checkpoint in a PyTorch model,
          taking as arguments:

            - **model** ([`PreTrainedModel`]) -- An instance of the model on which to load the TensorFlow checkpoint.
            - **config** ([`PreTrainedConfig`]) -- An instance of the configuration associated to the model.
            - **path** (`str`) -- A path to the TensorFlow checkpoint.

        - **base_model_prefix** (`str`) -- A string indicating the attribute associated to the base model in derived
          classes of the same architecture adding modules on top of the base model.
        - **is_parallelizable** (`bool`) -- A flag indicating whether this model supports model parallelization.
        - **main_input_name** (`str`) -- The name of the principal input to the model (often `input_ids` for NLP
          models, `pixel_values` for vision models and `input_values` for speech models).
    """

    config_class = None
    base_model_prefix = ""
    main_input_name = "input_ids"
    model_tags = None

    _key_mapping = None  # used for BC support in VLMs, not meant to be used by new models

    _auto_class = None
    _no_split_modules = None
    _skip_keys_device_placement = None
    _keep_in_fp32_modules = None

    # a list of `re` patterns of `state_dict` keys that should be removed from the list of missing
    # keys we find (keys inside the model but not in the checkpoint) and avoid unnecessary warnings.
    _keys_to_ignore_on_load_missing = None
    # a list of `re` patterns of `state_dict` keys that should be removed from the list of
    # unexpected keys we find (keys inside the checkpoint but not the model) and avoid unnecessary
    # warnings.
    _keys_to_ignore_on_load_unexpected = None
    # a list of `state_dict` keys to ignore when saving the model (useful for keys that aren't
    # trained, but which are either deterministic or tied variables)
    _keys_to_ignore_on_save = None
    # a list of `state_dict` keys that are potentially tied to another key in the state_dict.
    _tied_weights_keys = None

    is_parallelizable = False
    supports_gradient_checkpointing = False
    _is_stateful = False

    # Flash Attention 2 support
    _supports_flash_attn_2 = False

    # SDPA support
    _supports_sdpa = False

    # Flex Attention support
    _supports_flex_attn = False

    # Has support for a `Cache` instance as `past_key_values`? Does it support a `StaticCache`?
    _supports_cache_class = False
    _supports_static_cache = False

    # Has support for a `QuantoQuantizedCache` instance as `past_key_values`
    _supports_quantized_cache = False

    # A tensor parallel plan to be applied to the model when TP is enabled. For
    # top-level models, this attribute is currently defined in respective model
    # code. For base models, this attribute comes from
    # `config.base_model_tp_plan` during `__init__`.
    # It should identify the layers exactly: if you want to TP model.language_model.layers.fc1
    # by passing `tp_plan` to the init, it should be {"model.language_model.layers.fc1":"colwise"}
    # for example.
    _tp_plan = None

    # tensor parallel degree to which model is sharded to.
    _tp_size = None

    # A pipeline parallel plan specifying the layers which may not be present
    # on all ranks when PP is enabled. For top-level models, this attribute is
    # currently defined in respective model code. For base models, this
    # attribute comes from `config.base_model_pp_plan` during `post_init`.
    #
    # The variable names for the inputs and outputs of the specified layers can
    # be indexed using the `PipelineParallel` enum as follows:
    # - `_pp_plan["layers"][PipelineParallel.inputs]`
    # - `_pp_plan["layers"][PipelineParallel.outputs]`
    _pp_plan = None

    # This flag signal that the model can be used as an efficient backend in TGI and vLLM
    # In practice, it means that they support attention interface functions, fully pass the kwargs
    # through all modules up to the Attention layer, can slice logits with Tensor, and have a default TP plan
    _supports_attention_backend = False

    @property
    def dummy_inputs(self) -> Dict[str, torch.Tensor]:
        """
        `Dict[str, torch.Tensor]`: Dummy inputs to do a forward pass in the network.
        """
        return {"input_ids": torch.tensor(DUMMY_INPUTS)}

    @property
    def framework(self) -> str:
        """
        :str: Identifies that this is a PyTorch model.
        """
        return "pt"

    def __init__(self, config: PretrainedConfig, *inputs, **kwargs):
        super().__init__()
        if not isinstance(config, PretrainedConfig):
            raise ValueError(
                f"Parameter config in `{self.__class__.__name__}(config)` should be an instance of class "
                "`PretrainedConfig`. To create a model from a pretrained model use "
                f"`model = {self.__class__.__name__}.from_pretrained(PRETRAINED_MODEL_NAME)`"
            )
        if not getattr(config, "_attn_implementation_autoset", False):
            # config usually has a `torch_dtype` but we need the next line for the `no_super_init` tests
            dtype = config.torch_dtype if hasattr(config, "torch_dtype") else torch.get_default_dtype()
            config = self._autoset_attn_implementation(config, torch_dtype=dtype, check_device_map=False)
        self.config = config

        # for initialization of the loss
        loss_type = self.__class__.__name__
        if loss_type not in LOSS_MAPPING:
            loss_groups = f"({'|'.join(LOSS_MAPPING)})"
            loss_type = re.findall(loss_groups, self.__class__.__name__)
            if len(loss_type) > 0:
                loss_type = loss_type[0]
            else:
                loss_type = None
        self.loss_type = loss_type

        self.name_or_path = config.name_or_path
        self.warnings_issued = {}
        self.generation_config = GenerationConfig.from_model_config(config) if self.can_generate() else None
        # Overwrite the class attribute to make it an instance attribute, so models like
        # `InstructBlipForConditionalGeneration` can dynamically update it without modifying the class attribute
        # when a different component (e.g. language_model) is used.
        self._keep_in_fp32_modules = copy.copy(self.__class__._keep_in_fp32_modules)

        self._no_split_modules = self._no_split_modules or []

    def post_init(self):
        """
        A method executed at the end of each Transformer model initialization, to execute code that needs the model's
        modules properly initialized (such as weight initialization).
        """
        self.init_weights()
        self._backward_compatibility_gradient_checkpointing()

        # Make sure the modules correctly exist if the flag is active
        if self._keep_in_fp32_modules is not None:
            all_parameters = {name for name, _ in self.named_parameters() if len(name) > 0}
            unique_module_names = set()
            # Get all unique module names in the module graph, without the prefixes
            for param in all_parameters:
                unique_module_names.update(
                    [name for name in param.split(".") if not name.isnumeric() and name not in ["weight", "bias"]]
                )
            # Check that every module in the keep_in_fp32 list is part of the module graph
            for module in self._keep_in_fp32_modules:
                if module not in unique_module_names:
                    raise ValueError(
                        f"{module} was specified in the `_keep_in_fp32_modules` list, but is not part of the modules in"
                        f" {self.__class__.__name__}"
                    )

        # If current model is a base model, attach `base_model_tp_plan` and `base_model_pp_plan` from config
        self._pp_plan = self.config.base_model_pp_plan.copy() if self.config.base_model_pp_plan is not None else None
        self._tp_plan = self.config.base_model_tp_plan.copy() if self.config.base_model_tp_plan is not None else {}
        for name, module in self.named_children():
            if plan := getattr(module, "_tp_plan", None):
                self._tp_plan.update({f"{name}.{k}": v for k, v in plan.copy().items()})

        if self._tp_plan is not None and is_torch_greater_or_equal("2.3"):
            for _, v in self._tp_plan.items():
                if v not in SUPPORTED_TP_STYLES:
                    raise ValueError(
                        f"Unsupported tensor parallel style {v}. Supported styles are {SUPPORTED_TP_STYLES}"
                    )

    def dequantize(self):
        """
        Potentially dequantize the model in case it has been quantized by a quantization method that support
        dequantization.
        """
        hf_quantizer = getattr(self, "hf_quantizer", None)

        if hf_quantizer is None:
            raise ValueError("You need to first quantize your model in order to dequantize it")

        return hf_quantizer.dequantize(self)

    def _backward_compatibility_gradient_checkpointing(self):
        if self.supports_gradient_checkpointing and getattr(self.config, "gradient_checkpointing", False):
            self.gradient_checkpointing_enable()
            # Remove the attribute now that is has been consumed, so it's no saved in the config.
            delattr(self.config, "gradient_checkpointing")

    def add_model_tags(self, tags: Union[List[str], str]) -> None:
        r"""
        Add custom tags into the model that gets pushed to the Hugging Face Hub. Will
        not overwrite existing tags in the model.

        Args:
            tags (`Union[List[str], str]`):
                The desired tags to inject in the model

        Examples:

        ```python
        from transformers import AutoModel

        model = AutoModel.from_pretrained("google-bert/bert-base-cased")

        model.add_model_tags(["custom", "custom-bert"])

        # Push the model to your namespace with the name "my-custom-bert".
        model.push_to_hub("my-custom-bert")
        ```
        """
        if isinstance(tags, str):
            tags = [tags]

        if self.model_tags is None:
            self.model_tags = []

        for tag in tags:
            if tag not in self.model_tags:
                self.model_tags.append(tag)

    @classmethod
    @restore_default_torch_dtype
    def _from_config(cls, config, **kwargs):
        """
        All context managers that the model should be initialized under go here.

        Args:
            torch_dtype (`torch.dtype`, *optional*):
                Override the default `torch.dtype` and load the model under this dtype.
        """
        # when we init a model from within another model (e.g. VLMs) and dispatch on FA2
        # a warning is raised that dtype should be fp16. Since we never pass dtype from within
        # modeling code, we can try to infer it here same way as done in `from_pretrained`
        torch_dtype = kwargs.pop("torch_dtype", config.torch_dtype)
        if isinstance(torch_dtype, str):
            torch_dtype = getattr(torch, torch_dtype)

        use_flash_attention_2 = kwargs.pop("use_flash_attention_2", False)

        # override default dtype if needed
        dtype_orig = None
        if torch_dtype is not None:
            dtype_orig = cls._set_default_torch_dtype(torch_dtype)

        config = copy.deepcopy(config)  # We do not want to modify the config inplace in _from_config.

        if config._attn_implementation_internal is not None:
            # In this case, the config has been created with the attn_implementation set by the user, which we
            # should respect.
            attn_implementation = config._attn_implementation_internal
        else:
            attn_implementation = None

        config._attn_implementation = kwargs.pop("attn_implementation", attn_implementation)
        if not getattr(config, "_attn_implementation_autoset", False):
            config = cls._autoset_attn_implementation(
                config,
                use_flash_attention_2=use_flash_attention_2,
                check_device_map=False,
                torch_dtype=torch_dtype,
            )

        if is_deepspeed_zero3_enabled() and not _is_quantized and not _is_ds_init_called:
            logger.info("Detected DeepSpeed ZeRO-3: activating zero.init() for this model")
            # this immediately partitions the model across all gpus, to avoid the overhead in time
            # and memory copying it on CPU or each GPU first
            init_contexts = [deepspeed.zero.Init(config_dict_or_path=deepspeed_config()), set_zero3_state()]
            with ContextManagers(init_contexts):
                model = cls(config, **kwargs)

        else:
            model = cls(config, **kwargs)

        # restore default dtype if it was modified
        if dtype_orig is not None:
            torch.set_default_dtype(dtype_orig)

        return model

    @classmethod
    def _autoset_attn_implementation(
        cls,
        config,
        use_flash_attention_2: bool = False,
        torch_dtype: Optional[torch.dtype] = None,
        device_map: Optional[Union[str, Dict[str, int]]] = None,
        check_device_map: bool = True,
    ):
        """
        Automatically checks and dispatches to a default attention implementation. In order of priority:
            1. An implementation specified in `config._attn_implementation` (due for example to the argument attn_implementation="sdpa" in from_pretrained).
            2. DEPRECATED: if use_flash_attention_2 is set to `True` and `flash_attn` is available, flash attention. (`LlamaFlashAttention` for example)
            3. SDPA implementation, if available and supported by the model type. (`LlamaSdpaAttention` for example)
            4. The default model's implementation otherwise (`LlamaAttention` for example) .
        """
        # Here we use config._attn_implementation_internal to check whether the attention implementation was explicitly set by the user.
        # The property `PretrainedConfig._attn_implementation` is never `None`, for backward compatibility (always fall back on "eager").
        # The `hasattr` here is used as some Transformers tests for some reason do not call PretrainedConfig __init__ (e.g. test_no_super_init_config_and_model)
        requested_attn_implementation = None
        if hasattr(config, "_attn_implementation_internal") and config._attn_implementation_internal is not None:
            if config._attn_implementation != "flash_attention_2" and use_flash_attention_2:
                raise ValueError(
                    f'Both attn_implementation="{config._attn_implementation}" and `use_flash_attention_2=True` were used when loading the model, which are not compatible.'
                    ' We recommend to just use `attn_implementation="flash_attention_2"` when loading the model.'
                )

            if isinstance(config._attn_implementation, str) and re.match(
                r"^[^/:]+/[^/:]+:[^/:]+$", config._attn_implementation
            ):
                if not is_kernels_available():
                    raise ValueError("kernels is not installed. Please install it with `pip install kernels`.")

                # Extract repo_id and kernel_name from the string
                repo_id, kernel_name = config._attn_implementation.split(":")
                kernel_name = kernel_name.strip()
                repo_id = repo_id.strip()

                try:
                    kernel = get_kernel(repo_id)
                    ALL_ATTENTION_FUNCTIONS.register(
                        f"kernel_{repo_id.replace('/', '_')}", getattr(kernel, kernel_name)
                    )
                    config._attn_implementation = f"kernel_{repo_id.replace('/', '_')}"
                except FileNotFoundError as e:
                    logger.warning(
                        f"Could not find a kernel repository '{repo_id}' compatible with your devicein the hub: {e}. Using eager attention implementation instead."
                    )
                    config._attn_implementation = "eager"
                except AttributeError:
                    raise ValueError(
                        "the kernel function name or class specified in the attn_implementation argument is not valid. \
                                     Please check the documentation for the correct format, \
                                     and check that the kernel exports the class and the function correctly."
                    )

            if (
                not isinstance(config._attn_implementation, dict)
                and config._attn_implementation not in ["eager"] + ALL_ATTENTION_FUNCTIONS.valid_keys()
            ):
                message = f'Specified `attn_implementation="{config._attn_implementation}"` is not supported. The only possible arguments are `attn_implementation="eager"` (manual attention implementation)'
                if cls._supports_flash_attn_2:
                    message += ', `"attn_implementation=flash_attention_2"` (implementation using flash attention 2)'
                if cls._supports_sdpa:
                    message += ', `"attn_implementation=sdpa"` (implementation using torch.nn.functional.scaled_dot_product_attention)'
                if cls._supports_flex_attn:
                    message += (
                        ', `"attn_implementation=flex_attention"` (implementation using torch\'s flex_attention)'
                    )
                raise ValueError(message + ".")

            # If a config is passed with a preset attn_implementation, we skip the automatic dispatch and use the user-provided config, with hard checks that the requested attention implementation is available.
            requested_attn_implementation = config._attn_implementation_internal

        # Composite models consisting of several PretrainedModels have to specify attention impl as a dict
        # where keys are sub-config names. But most people will specify one `str` which means that should dispatch it
        # for all sub-models.
        # Below we check if a config is composite and manually prepare a dict of attn impl if not already passed as a dict.
        # Later each sub-module will dispatch with its own attn impl, by calling `XXXModel._from_config(config.text_config)`
        # If any of sub-modules doesn't support requested attn, an error will be raised. See https://github.com/huggingface/transformers/pull/32238
        for key in config.sub_configs.keys():
            sub_config = getattr(config, key)
            curr_attn_implementation = (
                requested_attn_implementation
                if not isinstance(requested_attn_implementation, dict)
                else requested_attn_implementation.get(key, None)
            )
            # For models with backbone sub-config might be not initialized
            if sub_config is not None:
                sub_config._attn_implementation_internal = curr_attn_implementation

        if use_flash_attention_2:
            logger.warning_once(
                'The model was loaded with use_flash_attention_2=True, which is deprecated and may be removed in a future release. Please use `attn_implementation="flash_attention_2"` instead.'
            )
            config._attn_implementation = "flash_attention_2"

        if config._attn_implementation == "flash_attention_2":
            cls._check_and_enable_flash_attn_2(
                config,
                torch_dtype=torch_dtype,
                device_map=device_map,
                hard_check_only=False,
                check_device_map=check_device_map,
            )
        elif requested_attn_implementation == "flex_attention":
            config = cls._check_and_enable_flex_attn(config, hard_check_only=True)
        elif requested_attn_implementation in [None, "sdpa"] and not is_torch_xla_available():
            # use_flash_attention_2 takes priority over SDPA, hence SDPA treated in this elif.
            config = cls._check_and_enable_sdpa(
                config,
                hard_check_only=False if requested_attn_implementation is None else True,
            )

            if (
                torch.version.hip is not None
                and config._attn_implementation == "sdpa"
                and torch.cuda.device_count() > 1
                and version.parse(torch.__version__) < version.parse("2.4.1")
            ):
                logger.warning_once(
                    "Using the `SDPA` attention implementation on multi-gpu setup with ROCM may lead to performance issues due to the FA backend. Disabling it to use alternative backends."
                )
                torch.backends.cuda.enable_flash_sdp(False)
        elif requested_attn_implementation in ALL_ATTENTION_FUNCTIONS.valid_keys():
            config._attn_implementation = requested_attn_implementation
        elif isinstance(requested_attn_implementation, dict):
            config._attn_implementation = None
        else:
            config._attn_implementation = "eager"

        config._attn_implementation_autoset = True
        return config

    @classmethod
    def _set_default_torch_dtype(cls, dtype: torch.dtype) -> torch.dtype:
        """
        Change the default dtype and return the previous one. This is needed when wanting to instantiate the model
        under specific dtype.

        Args:
            dtype (`torch.dtype`):
                a floating dtype to set to.

        Returns:
            `torch.dtype`: the original `dtype` that can be used to restore `torch.set_default_dtype(dtype)` if it was
            modified. If it wasn't, returns `None`.

        Note `set_default_dtype` currently only works with floating-point types and asserts if for example,
        `torch.int64` is passed. So if a non-float `dtype` is passed this functions will throw an exception.
        """
        if not dtype.is_floating_point:
            raise ValueError(
                f"Can't instantiate {cls.__name__} model under dtype={dtype} since it is not a floating point dtype"
            )

        logger.info(f"Instantiating {cls.__name__} model under default dtype {dtype}.")
        dtype_orig = torch.get_default_dtype()
        torch.set_default_dtype(dtype)
        return dtype_orig

    @property
    def base_model(self) -> nn.Module:
        """
        `torch.nn.Module`: The main body of the model.
        """
        return getattr(self, self.base_model_prefix, self)

    @classmethod
    def can_generate(cls) -> bool:
        """
        Returns whether this model can generate sequences with `.generate()` from the `GenerationMixin`.

        Under the hood, on classes where this function returns True, some generation-specific changes are triggered:
        for instance, the model instance will have a populated `generation_config` attribute.

        Returns:
            `bool`: Whether this model can generate sequences with `.generate()`.
        """
        # Directly inherits `GenerationMixin` -> can generate
        if "GenerationMixin" in str(cls.__bases__):
            return True
        # The class inherits from a class that can generate (recursive check) -> can generate
        for base in cls.__bases__:
            if not hasattr(base, "can_generate"):
                continue
            if "PreTrainedModel" not in str(base) and base.can_generate():
                return True
        # Detects whether `prepare_inputs_for_generation` has been overwritten in the model. Prior to v4.45, this
        # was how we detected whether a model could generate.
        if hasattr(cls, "prepare_inputs_for_generation"):  # implicit: doesn't inherit `GenerationMixin`
            logger.warning(
                f"{cls.__name__} has generative capabilities, as `prepare_inputs_for_generation` is explicitly "
                "defined. However, it doesn't directly inherit from `GenerationMixin`. From 👉v4.50👈 onwards, "
                "`PreTrainedModel` will NOT inherit from `GenerationMixin`, and this model will lose the ability "
                "to call `generate` and other related functions."
                "\n  - If you're using `trust_remote_code=True`, you can get rid of this warning by loading the "
                "model with an auto class. See https://huggingface.co/docs/transformers/en/model_doc/auto#auto-classes"
                "\n  - If you are the owner of the model architecture code, please modify your model class such that "
                "it inherits from `GenerationMixin` (after `PreTrainedModel`, otherwise you'll get an exception)."
                "\n  - If you are not the owner of the model architecture class, please contact the model code owner "
                "to update it."
            )
        # Otherwise, can't generate
        return False

    @classmethod
    def _check_and_enable_flash_attn_2(
        cls,
        config,
        torch_dtype: Optional[torch.dtype] = None,
        device_map: Optional[Union[str, Dict[str, int]]] = None,
        check_device_map: bool = True,
        hard_check_only: bool = False,
    ) -> PretrainedConfig:
        """
        Checks the availability of Flash Attention 2 and compatibility with the current model.

        If all checks pass and `hard_check_only` is False, the method will set the config attribute `attn_implementation` to "flash_attention_2" so that the model can initialize the correct attention module.
        """
        if not cls._supports_flash_attn_2:
            raise ValueError(
                f"{cls.__name__} does not support Flash Attention 2.0 yet. Please request to add support where"
                f" the model is hosted, on its model hub page: https://huggingface.co/{config._name_or_path}/discussions/new"
                " or in the Transformers GitHub repo: https://github.com/huggingface/transformers/issues/new"
            )

        if not is_flash_attn_2_available():
            preface = "FlashAttention2 has been toggled on, but it cannot be used due to the following error:"
            install_message = "Please refer to the documentation of https://huggingface.co/docs/transformers/perf_infer_gpu_one#flashattention-2 to install Flash Attention 2."

            if importlib.util.find_spec("flash_attn") is None:
                # package `flash-attn` can not be installed on Ascend NPU, ignore related validation logic and early exit.
                if is_torch_npu_available():
                    if not hard_check_only:
                        config._attn_implementation = "flash_attention_2"

                    logger.info("Detect using FlashAttention2 on Ascend NPU.")
                    return config
                else:
                    raise ImportError(f"{preface} the package flash_attn seems to be not installed. {install_message}")

            flash_attention_version = version.parse(importlib.metadata.version("flash_attn"))
            if torch.version.cuda:
                if flash_attention_version < version.parse("2.1.0"):
                    raise ImportError(
                        f"{preface} you need flash_attn package version to be greater or equal than 2.1.0. Detected version {flash_attention_version}. {install_message}"
                    )
                elif not torch.cuda.is_available():
                    raise ValueError(
                        f"{preface} Flash Attention 2 is not available on CPU. Please make sure torch can access a CUDA device."
                    )
                else:
                    raise ImportError(f"{preface} Flash Attention 2 is not available. {install_message}")
            elif torch.version.hip:
                if flash_attention_version < version.parse("2.0.4"):
                    raise ImportError(
                        f"{preface} you need flash_attn package version to be greater or equal than 2.0.4. Make sure to have that version installed - detected version {flash_attention_version}. {install_message}"
                    )
                else:
                    raise ImportError(f"{preface} Flash Attention 2 is not available. {install_message}")

        _is_bettertransformer = getattr(cls, "use_bettertransformer", False)

        if _is_bettertransformer:
            raise ValueError(
                "Flash Attention 2 and BetterTransformer API are not compatible. Please make sure to disable BetterTransformers by doing model.reverse_bettertransformer()"
            )

        if torch_dtype is None:
            logger.warning_once(
                "You are attempting to use Flash Attention 2.0 without specifying a torch dtype. This might lead to unexpected behaviour"
            )
        elif torch_dtype is not None and torch_dtype not in [torch.float16, torch.bfloat16]:
            logger.warning_once(
                "Flash Attention 2.0 only supports torch.float16 and torch.bfloat16 dtypes, but"
                f" the current dype in {cls.__name__} is {torch_dtype}. You should run training or inference using Automatic Mixed-Precision via the `with torch.autocast(device_type='torch_device'):` decorator,"
                ' or load the model with the `torch_dtype` argument. Example: `model = AutoModel.from_pretrained("openai/whisper-tiny", attn_implementation="flash_attention_2", torch_dtype=torch.float16)`'
            )

        # The check `torch.empty(0).device.type != "cuda"` is needed as the model may be initialized after `torch.set_default_device` has been called,
        # or the model may be initialized under the context manager `with torch.device("cuda"):`.
        if check_device_map and device_map is None and torch.empty(0).device.type not in ["cuda", "mlu"]:
            if torch.cuda.is_available():
                logger.warning_once(
                    "You are attempting to use Flash Attention 2.0 with a model not initialized on GPU. Make sure to move the model to GPU"
                    " after initializing it on CPU with `model.to('cuda')`."
                )
            elif is_torch_mlu_available():
                logger.warning_once(
                    "You are attempting to use Flash Attention 2.0 with a model not initialized on MLU. Make sure to move the model to MLU"
                    " after initializing it on CPU with `model.to('mlu')`."
                )
            else:
                raise ValueError(
                    "You are attempting to use Flash Attention 2.0 with a model not initialized on GPU and with no GPU available. "
                    "This is not supported yet. Please make sure to have access to a GPU and either initialise the model on a GPU by passing a device_map "
                    "or initialising the model on CPU and then moving it to GPU."
                )
        elif (
            check_device_map
            and device_map is not None
            and isinstance(device_map, dict)
            and ("cpu" in device_map.values() or "disk" in device_map.values())
        ):
            raise ValueError(
                "You are attempting to use Flash Attention 2.0 with a model dispatched on CPU or disk. This is not supported. Please make sure to "
                "initialise the model on a GPU by passing a device_map that contains only GPU devices as keys."
            )
        if not hard_check_only:
            config._attn_implementation = "flash_attention_2"
        return config

    @classmethod
    def _check_and_enable_sdpa(cls, config, hard_check_only: bool = False) -> PretrainedConfig:
        """
        Checks the availability of SDPA for a given model.

        If all checks pass and `hard_check_only` is False, the method will set the config attribute `_attn_implementation` to "sdpa" so that the model can initialize the correct attention module.
        """
        if hard_check_only:
            if not cls._supports_sdpa:
                raise ValueError(
                    f"{cls.__name__} does not support an attention implementation through torch.nn.functional.scaled_dot_product_attention yet."
                    " Please request the support for this architecture: https://github.com/huggingface/transformers/issues/28005. If you believe"
                    ' this error is a bug, please open an issue in Transformers GitHub repository and load your model with the argument `attn_implementation="eager"` meanwhile. Example: `model = AutoModel.from_pretrained("openai/whisper-tiny", attn_implementation="eager")`'
                )
            if not is_torch_sdpa_available():
                raise ImportError(
                    "PyTorch SDPA requirements in Transformers are not met. Please install torch>=2.1.1."
                )

        if not is_torch_sdpa_available() or not cls._supports_sdpa:
            return config

        _is_bettertransformer = getattr(cls, "use_bettertransformer", False)
        if _is_bettertransformer:
            return config

        if not hard_check_only:
            config._attn_implementation = "sdpa"
        return config

    @classmethod
    def _check_and_enable_flex_attn(cls, config, hard_check_only: bool = False) -> PretrainedConfig:
        """
        Checks the availability of Flex Attention for a given model.

        If all checks pass and `hard_check_only` is False, the method will set the config attribute `_attn_implementation` to "flex_attention" so that the model can initialize the correct attention module.
        """
        if hard_check_only:
            if not cls._supports_flex_attn:
                raise ValueError(
                    f"{cls.__name__} does not support an attention implementation through torch's flex_attention."
                    " Please request the support for this architecture: https://github.com/huggingface/transformers/issues/34809."
                    " If you believe this error is a bug, please open an issue in Transformers GitHub repository"
                    ' and load your model with the argument `attn_implementation="eager"` meanwhile.'
                    ' Example: `model = AutoModel.from_pretrained("openai/whisper-tiny", attn_implementation="eager")`'
                )
            if not is_torch_flex_attn_available():
                raise ImportError(
                    "PyTorch Flex Attention requirements in Transformers are not met. Please install torch>=2.5.0."
                )

        if not is_torch_flex_attn_available() or not cls._supports_flex_attn:
            return config

        if not hard_check_only:
            config._attn_implementation = "flex_attention"

        return config

    def enable_input_require_grads(self):
        """
        Enables the gradients for the input embeddings. This is useful for fine-tuning adapter weights while keeping
        the model weights fixed.
        """

        def make_inputs_require_grads(module, input, output):
            output.requires_grad_(True)

        self._require_grads_hook = self.get_input_embeddings().register_forward_hook(make_inputs_require_grads)

    def disable_input_require_grads(self):
        """
        Removes the `_require_grads_hook`.
        """
        self._require_grads_hook.remove()

    def get_input_embeddings(self) -> nn.Module:
        """
        Returns the model's input embeddings.

        Returns:
            `nn.Module`: A torch module mapping vocabulary to hidden states.
        """
        base_model = getattr(self, self.base_model_prefix, self)
        if base_model is not self:
            return base_model.get_input_embeddings()
        else:
            raise NotImplementedError

    def set_input_embeddings(self, value: nn.Module):
        """
        Set model's input embeddings.

        Args:
            value (`nn.Module`): A module mapping vocabulary to hidden states.
        """
        base_model = getattr(self, self.base_model_prefix, self)
        if base_model is not self:
            base_model.set_input_embeddings(value)
        else:
            raise NotImplementedError

    def get_output_embeddings(self) -> nn.Module:
        """
        Returns the model's output embeddings.

        Returns:
            `nn.Module`: A torch module mapping hidden states to vocabulary.
        """
        return None  # Overwrite for models with output embeddings

    def _init_weights(self, module):
        """
        Initialize the weights. This method should be overridden by derived class and is
        the only initialization method that will be called when loading a checkpoint
        using `from_pretrained`. Any attempt to initialize outside of this function
        will be useless as the torch.nn.init function are all replaced with skip.
        """
        pass

    def _initialize_weights(self, module):
        """
        Initialize the weights if they are not already initialized.
        """
        if getattr(module, "_is_hf_initialized", False):
            return
        self._init_weights(module)
        module._is_hf_initialized = True

    @torch.no_grad()
    def initialize_weights(self):
        """
        This is equivalent to calling `self.apply(self._initialize_weights)`, but correctly handles composite models.
        This function dynamically dispatches the correct `init_weights` function to the modules as we advance in the
        module graph along the recursion. It can handle an arbitrary number of sub-models. Without it, every composite
        model would have to recurse a second time on all sub-models explicitly in the outer-most `_init_weights`, which
        is extremely error prone and inefficient.

        Note that the `torch.no_grad()` decorator is very important as well, as most of our `_init_weights` do not use
        `torch.nn.init` functions (which are all no_grad by default), but simply do in-place ops such as
        `module.weight.data.zero_()`.
        """
        if not hasattr(torch.nn.Module, "smart_apply"):
            # This function is equivalent to `torch.nn.Module.apply`, except that it dynamically adjust the function
            # to apply as we go down the graph
            def smart_apply(self, fn):
                for module in self.children():
                    # We found a sub-model: recursively dispatch its own init function now!
                    if hasattr(module, "_init_weights"):
                        module.smart_apply(module._initialize_weights)
                    else:
                        module.smart_apply(fn)
                fn(self)
                return self

            torch.nn.Module.smart_apply = smart_apply

        # Let the magic happen with this simple call
        self.smart_apply(self._initialize_weights)

    def tie_weights(self):
        """
        Tie the weights between the input embeddings and the output embeddings.

        If the `torchscript` flag is set in the configuration, can't handle parameter sharing so we are cloning the
        weights instead.
        """
        if getattr(self.config.get_text_config(decoder=True), "tie_word_embeddings", True):
            output_embeddings = self.get_output_embeddings()
            if output_embeddings is not None:
                self._tie_or_clone_weights(output_embeddings, self.get_input_embeddings())

        if getattr(self.config, "is_encoder_decoder", False) and getattr(self.config, "tie_encoder_decoder", False):
            if hasattr(self, self.base_model_prefix):
                self = getattr(self, self.base_model_prefix)
            tied_weights = self._tie_encoder_decoder_weights(
                self.encoder, self.decoder, self.base_model_prefix, "encoder"
            )
            # Setting a dynamic variable instead of `_tied_weights_keys` because it's a class
            # attributed not an instance member, therefore modifying it will modify the entire class
            # Leading to issues on subsequent calls by different tests or subsequent calls.
            self._dynamic_tied_weights_keys = tied_weights

        for module in self.modules():
            if hasattr(module, "_tie_weights"):
                module._tie_weights()

    @staticmethod
    def _tie_encoder_decoder_weights(
        encoder: nn.Module, decoder: nn.Module, base_model_prefix: str, base_encoder_name: str
    ):
        uninitialized_encoder_weights: List[str] = []
        tied_weights: List[str] = []
        if decoder.__class__ != encoder.__class__:
            logger.info(
                f"{decoder.__class__} and {encoder.__class__} are not equal. In this case make sure that all encoder"
                " weights are correctly initialized."
            )

        def tie_encoder_to_decoder_recursively(
            decoder_pointer: nn.Module,
            encoder_pointer: nn.Module,
            module_name: str,
            base_encoder_name: str,
            uninitialized_encoder_weights: List[str],
            depth=0,
            total_decoder_name="",
            total_encoder_name="",
        ):
            assert isinstance(decoder_pointer, nn.Module) and isinstance(encoder_pointer, nn.Module), (
                f"{decoder_pointer} and {encoder_pointer} have to be of type nn.Module"
            )
            if hasattr(decoder_pointer, "weight"):
                assert hasattr(encoder_pointer, "weight")
                encoder_pointer.weight = decoder_pointer.weight
                tied_weights.append(f"{base_encoder_name}{total_encoder_name}.weight")
                if hasattr(decoder_pointer, "bias"):
                    assert hasattr(encoder_pointer, "bias")
                    tied_weights.append(f"{base_encoder_name}{total_encoder_name}.bias")
                    encoder_pointer.bias = decoder_pointer.bias
                return

            encoder_modules = encoder_pointer._modules
            decoder_modules = decoder_pointer._modules
            if len(decoder_modules) > 0:
                assert len(encoder_modules) > 0, (
                    f"Encoder module {encoder_pointer} does not match decoder module {decoder_pointer}"
                )

                all_encoder_weights = {module_name + "/" + sub_name for sub_name in encoder_modules.keys()}
                encoder_layer_pos = 0
                for name, module in decoder_modules.items():
                    if name.isdigit():
                        encoder_name = str(int(name) + encoder_layer_pos)
                        decoder_name = name
                        if not isinstance(decoder_modules[decoder_name], type(encoder_modules[encoder_name])) and len(
                            encoder_modules
                        ) != len(decoder_modules):
                            # this can happen if the name corresponds to the position in a list module list of layers
                            # in this case the decoder has added a cross-attention that the encoder does not have
                            # thus skip this step and subtract one layer pos from encoder
                            encoder_layer_pos -= 1
                            continue
                    elif name not in encoder_modules:
                        continue
                    elif depth > 500:
                        raise ValueError(
                            "Max depth of recursive function `tie_encoder_to_decoder` reached. It seems that there is"
                            " a circular dependency between two or more `nn.Modules` of your model."
                        )
                    else:
                        decoder_name = encoder_name = name
                    tie_encoder_to_decoder_recursively(
                        decoder_modules[decoder_name],
                        encoder_modules[encoder_name],
                        module_name + "/" + name,
                        base_encoder_name,
                        uninitialized_encoder_weights,
                        depth=depth + 1,
                        total_encoder_name=f"{total_encoder_name}.{encoder_name}",
                        total_decoder_name=f"{total_decoder_name}.{decoder_name}",
                    )
                    all_encoder_weights.remove(module_name + "/" + encoder_name)

                uninitialized_encoder_weights += list(all_encoder_weights)

        # tie weights recursively
        tie_encoder_to_decoder_recursively(
            decoder, encoder, base_model_prefix, base_encoder_name, uninitialized_encoder_weights
        )

        if len(uninitialized_encoder_weights) > 0:
            logger.warning(
                f"The following encoder weights were not tied to the decoder {uninitialized_encoder_weights}"
            )
        return tied_weights

    def _tie_or_clone_weights(self, output_embeddings, input_embeddings):
        """Tie or clone module weights depending of whether we are using TorchScript or not"""
        if self.config.torchscript:
            output_embeddings.weight = nn.Parameter(input_embeddings.weight.clone())
        else:
            output_embeddings.weight = input_embeddings.weight

        if getattr(output_embeddings, "bias", None) is not None:
            output_embeddings.bias.data = nn.functional.pad(
                output_embeddings.bias.data,
                (
                    0,
                    output_embeddings.weight.shape[0] - output_embeddings.bias.shape[0],
                ),
                "constant",
                0,
            )
        if hasattr(output_embeddings, "out_features") and hasattr(input_embeddings, "num_embeddings"):
            output_embeddings.out_features = input_embeddings.num_embeddings

    def _get_no_split_modules(self, device_map: str):
        """
        Get the modules of the model that should not be spit when using device_map. We iterate through the modules to
        get the underlying `_no_split_modules`.

        Args:
            device_map (`str`):
                The device map value. Options are ["auto", "balanced", "balanced_low_0", "sequential"]

        Returns:
            `List[str]`: List of modules that should not be split
        """
        _no_split_modules = set()
        modules_to_check = [self]
        while len(modules_to_check) > 0:
            module = modules_to_check.pop(-1)
            # if the module does not appear in _no_split_modules, we also check the children
            if module.__class__.__name__ not in _no_split_modules:
                if isinstance(module, PreTrainedModel):
                    if module._no_split_modules is None:
                        raise ValueError(
                            f"{module.__class__.__name__} does not support `device_map='{device_map}'`. To implement support, the model "
                            "class needs to implement the `_no_split_modules` attribute."
                        )
                    else:
                        _no_split_modules = _no_split_modules | set(module._no_split_modules)
                modules_to_check += list(module.children())
        return list(_no_split_modules)

    def resize_token_embeddings(
        self,
        new_num_tokens: Optional[int] = None,
        pad_to_multiple_of: Optional[int] = None,
        mean_resizing: bool = True,
    ) -> nn.Embedding:
        """
        Resizes input token embeddings matrix of the model if `new_num_tokens != config.vocab_size`.

        Takes care of tying weights embeddings afterwards if the model class has a `tie_weights()` method.

        Arguments:
            new_num_tokens (`int`, *optional*):
                The new number of tokens in the embedding matrix. Increasing the size will add newly initialized
                vectors at the end. Reducing the size will remove vectors from the end. If not provided or `None`, just
                returns a pointer to the input tokens `torch.nn.Embedding` module of the model without doing anything.
            pad_to_multiple_of (`int`, *optional*):
                If set will pad the embedding matrix to a multiple of the provided value.If `new_num_tokens` is set to
                `None` will just pad the embedding to a multiple of `pad_to_multiple_of`.

                This is especially useful to enable the use of Tensor Cores on NVIDIA hardware with compute capability
                `>= 7.5` (Volta), or on TPUs which benefit from having sequence lengths be a multiple of 128. For more
                details about this, or help on choosing the correct value for resizing, refer to this guide:
                https://docs.nvidia.com/deeplearning/performance/dl-performance-matrix-multiplication/index.html#requirements-tc
            mean_resizing (`bool`):
                Whether to initialize the added embeddings from a multivariate normal distribution that has old embeddings' mean and
                covariance or to initialize them with a normal distribution that has a mean of zero and std equals `config.initializer_range`.

                Setting `mean_resizing` to `True` is useful when increasing the size of the embeddings of causal language models,
                where the generated tokens' probabilities won't be affected by the added embeddings because initializing the new embeddings with the
                old embeddings' mean will reduce the kl-divergence between the next token probability before and after adding the new embeddings.
                Refer to this article for more information: https://nlp.stanford.edu/~johnhew/vocab-expansion.html

        Return:
            `torch.nn.Embedding`: Pointer to the input tokens Embeddings Module of the model.
        """
        model_embeds = self._resize_token_embeddings(new_num_tokens, pad_to_multiple_of, mean_resizing)
        if new_num_tokens is None and pad_to_multiple_of is None:
            return model_embeds

        # Since we are basically reusing the same old embeddings with new weight values, gathering is required
        is_quantized = hasattr(self, "hf_quantizer") and self.hf_quantizer is not None
        if is_deepspeed_zero3_enabled() and not is_quantized:
            with deepspeed.zero.GatheredParameters(model_embeds.weight, modifier_rank=None):
                vocab_size = model_embeds.weight.shape[0]
        else:
            vocab_size = model_embeds.weight.shape[0]

        # Update base model and current model config.
        self.config.get_text_config().vocab_size = vocab_size
        self.vocab_size = vocab_size

        # Tie weights again if needed
        self.tie_weights()

        return model_embeds

    def _resize_token_embeddings(self, new_num_tokens, pad_to_multiple_of=None, mean_resizing=True):
        old_embeddings = self.get_input_embeddings()
        new_embeddings = self._get_resized_embeddings(
            old_embeddings, new_num_tokens, pad_to_multiple_of, mean_resizing
        )
        if hasattr(old_embeddings, "_hf_hook"):
            hook = old_embeddings._hf_hook
            add_hook_to_module(new_embeddings, hook)
        old_embeddings_requires_grad = old_embeddings.weight.requires_grad
        new_embeddings.requires_grad_(old_embeddings_requires_grad)
        self.set_input_embeddings(new_embeddings)
        is_quantized = hasattr(self, "hf_quantizer") and self.hf_quantizer is not None

        # Update new_num_tokens with the actual size of new_embeddings
        if pad_to_multiple_of is not None:
            if is_deepspeed_zero3_enabled() and not is_quantized:
                with deepspeed.zero.GatheredParameters(new_embeddings.weight, modifier_rank=None):
                    new_num_tokens = new_embeddings.weight.shape[0]
            else:
                new_num_tokens = new_embeddings.weight.shape[0]

        # if word embeddings are not tied, make sure that lm head is resized as well
        if (
            self.get_output_embeddings() is not None
            and not self.config.get_text_config(decoder=True).tie_word_embeddings
        ):
            old_lm_head = self.get_output_embeddings()
            if isinstance(old_lm_head, torch.nn.Embedding):
                new_lm_head = self._get_resized_embeddings(old_lm_head, new_num_tokens, mean_resizing=mean_resizing)
            else:
                new_lm_head = self._get_resized_lm_head(old_lm_head, new_num_tokens, mean_resizing=mean_resizing)
            if hasattr(old_lm_head, "_hf_hook"):
                hook = old_lm_head._hf_hook
                add_hook_to_module(new_lm_head, hook)
            old_lm_head_requires_grad = old_lm_head.weight.requires_grad
            new_lm_head.requires_grad_(old_lm_head_requires_grad)
            self.set_output_embeddings(new_lm_head)

        return self.get_input_embeddings()

    def _get_resized_embeddings(
        self,
        old_embeddings: nn.Embedding,
        new_num_tokens: Optional[int] = None,
        pad_to_multiple_of: Optional[int] = None,
        mean_resizing: bool = True,
    ) -> nn.Embedding:
        """
        Build a resized Embedding Module from a provided token Embedding Module. Increasing the size will add newly
        initialized vectors at the end. Reducing the size will remove vectors from the end

        Args:
            old_embeddings (`torch.nn.Embedding`):
                Old embeddings to be resized.
            new_num_tokens (`int`, *optional*):
                New number of tokens in the embedding matrix.

                Increasing the size will add newly initialized vectors at the end. Reducing the size will remove
                vectors from the end. If not provided or `None`, just returns a pointer to the input tokens
                `torch.nn.Embedding` module of the model without doing anything.
            pad_to_multiple_of (`int`, *optional*):
                If set will pad the embedding matrix to a multiple of the provided value. If `new_num_tokens` is set to
                `None` will just pad the embedding to a multiple of `pad_to_multiple_of`.

                This is especially useful to enable the use of Tensor Cores on NVIDIA hardware with compute capability
                `>= 7.5` (Volta), or on TPUs which benefit from having sequence lengths be a multiple of 128. For more
                details about this, or help on choosing the correct value for resizing, refer to this guide:
                https://docs.nvidia.com/deeplearning/performance/dl-performance-matrix-multiplication/index.html#requirements-tc
            mean_resizing (`bool`):
                Whether to initialize the added embeddings from a multivariate normal distribution that has old embeddings' mean and
                covariance or to initialize them with a normal distribution that has a mean of zero and std equals `config.initializer_range`.

                Setting `mean_resizing` to `True` is useful when increasing the size of the embeddings of causal language models,
                where the generated tokens' probabilities will not be affected by the added embeddings because initializing the new embeddings with the
                old embeddings' mean will reduce the kl-divergence between the next token probability before and after adding the new embeddings.
                Refer to this article for more information: https://nlp.stanford.edu/~johnhew/vocab-expansion.html


        Return:
            `torch.nn.Embedding`: Pointer to the resized Embedding Module or the old Embedding Module if
            `new_num_tokens` is `None`
        """

        if pad_to_multiple_of is not None:
            if not isinstance(pad_to_multiple_of, int):
                raise ValueError(
                    f"Asking to pad the embedding matrix to a multiple of `{pad_to_multiple_of}`, which is not and integer. Please make sure to pass an integer"
                )
            if new_num_tokens is None:
                new_num_tokens = old_embeddings.weight.shape[0]
            new_num_tokens = ((new_num_tokens + pad_to_multiple_of - 1) // pad_to_multiple_of) * pad_to_multiple_of
        else:
            logger.info(
                "You are resizing the embedding layer without providing a `pad_to_multiple_of` parameter. This means that the new embedding"
                f" dimension will be {new_num_tokens}. This might induce some performance reduction as *Tensor Cores* will not be available."
                " For more details about this, or help on choosing the correct value for resizing, refer to this guide:"
                " https://docs.nvidia.com/deeplearning/performance/dl-performance-matrix-multiplication/index.html#requirements-tc"
            )

        if new_num_tokens is None:
            return old_embeddings

        is_quantized = hasattr(self, "hf_quantizer") and self.hf_quantizer is not None
        if is_deepspeed_zero3_enabled() and not is_quantized:
            with deepspeed.zero.GatheredParameters(old_embeddings.weight, modifier_rank=None):
                old_num_tokens, old_embedding_dim = old_embeddings.weight.size()
        else:
            old_num_tokens, old_embedding_dim = old_embeddings.weight.size()

        if old_num_tokens == new_num_tokens and not is_deepspeed_zero3_enabled():
            return old_embeddings

        if not isinstance(old_embeddings, nn.Embedding):
            raise TypeError(
                f"Old embeddings are of type {type(old_embeddings)}, which is not an instance of {nn.Embedding}. You"
                " should either use a different resize function or make sure that `old_embeddings` are an instance of"
                f" {nn.Embedding}."
            )

        # Build new embeddings

        # When using DeepSpeed ZeRO-3, we shouldn't create new embeddings with DeepSpeed init
        # because the shape of the new embedding layer is used across various modeling files
        # as well as to update config vocab size. Shape will be 0 when using DeepSpeed init leading
        # to errors when training.
        new_embeddings = nn.Embedding(
            new_num_tokens,
            old_embedding_dim,
            device=old_embeddings.weight.device,
            dtype=old_embeddings.weight.dtype,
        )

        if new_num_tokens > old_num_tokens and not mean_resizing:
            # initialize new embeddings (in particular added tokens) with a mean of 0 and std equals `config.initializer_range`.
            self._init_weights(new_embeddings)

        elif new_num_tokens > old_num_tokens and mean_resizing:
            # initialize new embeddings  (in particular added tokens). The new embeddings will be initialized
            # from a multivariate normal distribution that has old embeddings' mean and covariance.
            # as described in this article: https://nlp.stanford.edu/~johnhew/vocab-expansion.html
            logger.warning_once(
                "The new embeddings will be initialized from a multivariate normal distribution that has old embeddings' mean and covariance. "
                "As described in this article: https://nlp.stanford.edu/~johnhew/vocab-expansion.html. "
                "To disable this, use `mean_resizing=False`"
            )

            added_num_tokens = new_num_tokens - old_num_tokens
            if is_deepspeed_zero3_enabled() and not is_quantized:
                with deepspeed.zero.GatheredParameters([old_embeddings.weight], modifier_rank=None):
                    self._init_added_embeddings_weights_with_mean(
                        old_embeddings, new_embeddings, old_embedding_dim, old_num_tokens, added_num_tokens
                    )
            else:
                self._init_added_embeddings_weights_with_mean(
                    old_embeddings, new_embeddings, old_embedding_dim, old_num_tokens, added_num_tokens
                )

        # Copy token embeddings from the previous weights

        # numbers of tokens to copy
        n = min(old_num_tokens, new_num_tokens)

        if is_deepspeed_zero3_enabled() and not is_quantized:
            params = [old_embeddings.weight, new_embeddings.weight]
            with deepspeed.zero.GatheredParameters(params, modifier_rank=0):
                new_embeddings.weight.data[:n, :] = old_embeddings.weight.data[:n, :]
        else:
            new_embeddings.weight.data[:n, :] = old_embeddings.weight.data[:n, :]

        # Replace weights in old_embeddings and return to maintain the same embedding type.
        # This ensures correct functionality when a Custom Embedding class is passed as input.
        # The input and output embedding types remain consistent. (c.f. https://github.com/huggingface/transformers/pull/31979)
        if is_deepspeed_zero3_enabled() and not is_quantized:
            params = [old_embeddings.weight, new_embeddings.weight]
            with deepspeed.zero.GatheredParameters(params, modifier_rank=0):
                old_embeddings.weight = new_embeddings.weight
                old_embeddings.num_embeddings = new_embeddings.weight.data.shape[0]

                # If the new number of tokens is smaller than the original `padding_idx`, the `padding_idx`
                # will be set to `None` in the resized embeddings.
                if old_embeddings.padding_idx is not None and (new_num_tokens - 1) < old_embeddings.padding_idx:
                    old_embeddings.padding_idx = None
        else:
            old_embeddings.weight.data = new_embeddings.weight.data
            old_embeddings.num_embeddings = new_embeddings.weight.data.shape[0]
            if old_embeddings.padding_idx is not None and (new_num_tokens - 1) < old_embeddings.padding_idx:
                old_embeddings.padding_idx = None

        return old_embeddings

    def _get_resized_lm_head(
        self,
        old_lm_head: nn.Linear,
        new_num_tokens: Optional[int] = None,
        transposed: Optional[bool] = False,
        mean_resizing: bool = True,
    ) -> nn.Linear:
        """
        Build a resized Linear Module from a provided old Linear Module. Increasing the size will add newly initialized
        vectors at the end. Reducing the size will remove vectors from the end

        Args:
            old_lm_head (`torch.nn.Linear`):
                Old lm head liner layer to be resized.
            new_num_tokens (`int`, *optional*):
                New number of tokens in the linear matrix.

                Increasing the size will add newly initialized vectors at the end. Reducing the size will remove
                vectors from the end. If not provided or `None`, just returns a pointer to the input tokens
                `torch.nn.Linear` module of the model without doing anything. transposed (`bool`, *optional*, defaults
                to `False`): Whether `old_lm_head` is transposed or not. If True `old_lm_head.size()` is `lm_head_dim,
                vocab_size` else `vocab_size, lm_head_dim`.
            mean_resizing (`bool`):
                Whether to initialize the added embeddings from a multivariate normal distribution that has old embeddings' mean and
                covariance or to initialize them with a normal distribution that has a mean of zero and std equals `config.initializer_range`.

                Setting `mean_resizing` to `True` is useful when increasing the size of the embeddings of causal language models,
                where the generated tokens' probabilities will not be affected by the added embeddings because initializing the new embeddings with the
                old embeddings' mean will reduce the kl-divergence between the next token probability before and after adding the new embeddings.
                Refer to this article for more information: https://nlp.stanford.edu/~johnhew/vocab-expansion.html

        Return:
            `torch.nn.Linear`: Pointer to the resized Linear Module or the old Linear Module if `new_num_tokens` is
            `None`
        """
        if new_num_tokens is None:
            return old_lm_head

        is_quantized = hasattr(self, "hf_quantizer") and self.hf_quantizer is not None
        if is_deepspeed_zero3_enabled() and not is_quantized:
            with deepspeed.zero.GatheredParameters(old_lm_head.weight, modifier_rank=None):
                old_num_tokens, old_lm_head_dim = (
                    old_lm_head.weight.size() if not transposed else old_lm_head.weight.t().size()
                )
        else:
            old_num_tokens, old_lm_head_dim = (
                old_lm_head.weight.size() if not transposed else old_lm_head.weight.t().size()
            )

        if old_num_tokens == new_num_tokens and not is_deepspeed_zero3_enabled():
            return old_lm_head

        if not isinstance(old_lm_head, nn.Linear):
            raise TypeError(
                f"Old language model head is of type {type(old_lm_head)}, which is not an instance of {nn.Linear}. You"
                " should either use a different resize function or make sure that `old_lm_head` are an instance of"
                f" {nn.Linear}."
            )

        # Build new lm head
        new_lm_head_shape = (old_lm_head_dim, new_num_tokens) if not transposed else (new_num_tokens, old_lm_head_dim)
        has_new_lm_head_bias = old_lm_head.bias is not None

        # When using DeepSpeed ZeRO-3, we shouldn't create new embeddings with DeepSpeed init
        # because the shape of the new embedding layer is used across various modeling files
        # as well as to update config vocab size. Shape will be 0 when using DeepSpeed init leading
        # to errors when training.
        new_lm_head = nn.Linear(
            *new_lm_head_shape,
            bias=has_new_lm_head_bias,
            device=old_lm_head.weight.device,
            dtype=old_lm_head.weight.dtype,
        )

        if new_num_tokens > old_num_tokens and not mean_resizing:
            # initialize new embeddings (in particular added tokens) with a mean of 0 and std equals `config.initializer_range`.
            self._init_weights(new_lm_head)

        elif new_num_tokens > old_num_tokens and mean_resizing:
            # initialize new lm_head weights (in particular added tokens). The new lm_head weights
            # will be initialized from a multivariate normal distribution that has old embeddings' mean and covariance.
            # as described in this article: https://nlp.stanford.edu/~johnhew/vocab-expansion.html
            logger.warning_once(
                "The new lm_head weights will be initialized from a multivariate normal distribution that has old embeddings' mean and covariance. "
                "As described in this article: https://nlp.stanford.edu/~johnhew/vocab-expansion.html. "
                "To disable this, use `mean_resizing=False`"
            )

            added_num_tokens = new_num_tokens - old_num_tokens
            if is_deepspeed_zero3_enabled() and not is_quantized:
                params = [old_lm_head.weight]
                if has_new_lm_head_bias:
                    params += [old_lm_head.bias]
                with deepspeed.zero.GatheredParameters(params, modifier_rank=None):
                    self._init_added_lm_head_weights_with_mean(
                        old_lm_head, new_lm_head, old_lm_head_dim, old_num_tokens, added_num_tokens, transposed
                    )
                    if has_new_lm_head_bias:
                        self._init_added_lm_head_bias_with_mean(old_lm_head, new_lm_head, added_num_tokens)

            else:
                self._init_added_lm_head_weights_with_mean(
                    old_lm_head, new_lm_head, old_lm_head_dim, old_num_tokens, added_num_tokens, transposed
                )
                if has_new_lm_head_bias:
                    self._init_added_lm_head_bias_with_mean(old_lm_head, new_lm_head, added_num_tokens)

        num_tokens_to_copy = min(old_num_tokens, new_num_tokens)

        if is_deepspeed_zero3_enabled() and not is_quantized:
            params = [old_lm_head.weight, old_lm_head.bias, new_lm_head.weight, new_lm_head.bias]
            with deepspeed.zero.GatheredParameters(params, modifier_rank=0):
                self._copy_lm_head_original_to_resized(
                    new_lm_head, old_lm_head, num_tokens_to_copy, transposed, has_new_lm_head_bias
                )
        else:
            self._copy_lm_head_original_to_resized(
                new_lm_head, old_lm_head, num_tokens_to_copy, transposed, has_new_lm_head_bias
            )

        return new_lm_head

    def _init_added_embeddings_weights_with_mean(
        self, old_embeddings, new_embeddings, old_embedding_dim, old_num_tokens, added_num_tokens
    ):
        old_embeddings_weight = old_embeddings.weight.data.to(torch.float32)
        mean_embeddings = torch.mean(old_embeddings_weight, axis=0)
        old_centered_embeddings = old_embeddings_weight - mean_embeddings
        covariance = old_centered_embeddings.T @ old_centered_embeddings / old_num_tokens

        # Check if the covariance is positive definite.
        epsilon = 1e-9
        is_covariance_psd = constraints.positive_definite.check(epsilon * covariance).all()
        if is_covariance_psd:
            # If covariances is positive definite, a distribution can be created. and we can sample new weights from it.
            distribution = torch.distributions.multivariate_normal.MultivariateNormal(
                mean_embeddings, covariance_matrix=epsilon * covariance
            )
            new_embeddings.weight.data[-1 * added_num_tokens :, :] = distribution.sample(
                sample_shape=(added_num_tokens,)
            ).to(old_embeddings.weight.dtype)
        else:
            # Otherwise, just initialize with the mean. because distribution will not be created.
            new_embeddings.weight.data[-1 * added_num_tokens :, :] = (
                mean_embeddings[None, :].repeat(added_num_tokens, 1).to(old_embeddings.weight.dtype)
            )

    def _init_added_lm_head_weights_with_mean(
        self,
        old_lm_head,
        new_lm_head,
        old_lm_head_dim,
        old_num_tokens,
        added_num_tokens,
        transposed=False,
    ):
        if transposed:
            # Transpose to the desired shape for the function.
            new_lm_head.weight.data = new_lm_head.weight.data.T
            old_lm_head.weight.data = old_lm_head.weight.data.T

        # The same initialization logic as Embeddings.
        self._init_added_embeddings_weights_with_mean(
            old_lm_head, new_lm_head, old_lm_head_dim, old_num_tokens, added_num_tokens
        )

        if transposed:
            # Transpose again to the correct shape.
            new_lm_head.weight.data = new_lm_head.weight.data.T
            old_lm_head.weight.data = old_lm_head.weight.data.T

    def _init_added_lm_head_bias_with_mean(self, old_lm_head, new_lm_head, added_num_tokens):
        bias_mean = torch.mean(old_lm_head.bias.data, axis=0, dtype=torch.float32)
        bias_std = torch.std(old_lm_head.bias.data, axis=0).to(torch.float32)
        new_lm_head.bias.data[-1 * added_num_tokens :].normal_(mean=bias_mean, std=1e-9 * bias_std)

    def _copy_lm_head_original_to_resized(
        self, new_lm_head, old_lm_head, num_tokens_to_copy, transposed, has_new_lm_head_bias
    ):
        # Copy old lm head weights to new lm head
        if not transposed:
            new_lm_head.weight.data[:num_tokens_to_copy, :] = old_lm_head.weight.data[:num_tokens_to_copy, :]
        else:
            new_lm_head.weight.data[:, :num_tokens_to_copy] = old_lm_head.weight.data[:, :num_tokens_to_copy]

        # Copy bias weights to new lm head
        if has_new_lm_head_bias:
            new_lm_head.bias.data[:num_tokens_to_copy] = old_lm_head.bias.data[:num_tokens_to_copy]

    def resize_position_embeddings(self, new_num_position_embeddings: int):
        raise NotImplementedError(
            f"`resize_position_embeddings` is not implemented for {self.__class__}`. To implement it, you should "
            f"overwrite this method in the class {self.__class__} in `modeling_{self.__class__.__module__}.py`"
        )

    def get_position_embeddings(self) -> Union[nn.Embedding, Tuple[nn.Embedding]]:
        raise NotImplementedError(
            f"`get_position_embeddings` is not implemented for {self.__class__}`. To implement it, you should "
            f"overwrite this method in the class {self.__class__} in `modeling_{self.__class__.__module__}.py`"
        )

    def init_weights(self):
        """
        If needed prunes and maybe initializes weights. If using a custom `PreTrainedModel`, you need to implement any
        initialization logic in `_init_weights`.
        """
        # Prune heads if needed
        if self.config.pruned_heads:
            self.prune_heads(self.config.pruned_heads)

        if _init_weights:
            # Initialize weights
            self.initialize_weights()

            # Tie weights should be skipped when not initializing all weights
            # since from_pretrained(...) calls tie weights anyways
            self.tie_weights()

    def prune_heads(self, heads_to_prune: Dict[int, List[int]]):
        """
        Prunes heads of the base model.

        Arguments:
            heads_to_prune (`Dict[int, List[int]]`):
                Dictionary with keys being selected layer indices (`int`) and associated values being the list of heads
                to prune in said layer (list of `int`). For instance {1: [0, 2], 2: [2, 3]} will prune heads 0 and 2 on
                layer 1 and heads 2 and 3 on layer 2.
        """
        # save new sets of pruned heads as union of previously stored pruned heads and newly pruned heads
        for layer, heads in heads_to_prune.items():
            union_heads = set(self.config.pruned_heads.get(layer, [])) | set(heads)
            self.config.pruned_heads[layer] = list(union_heads)  # Unfortunately we have to store it as list for JSON

        self.base_model._prune_heads(heads_to_prune)

    def gradient_checkpointing_enable(self, gradient_checkpointing_kwargs=None):
        """
        Activates gradient checkpointing for the current model.

        Note that in other frameworks this feature can be referred to as "activation checkpointing" or "checkpoint
        activations".

        We pass the `__call__` method of the modules instead of `forward` because `__call__` attaches all the hooks of
        the module. https://discuss.pytorch.org/t/any-different-between-model-input-and-model-forward-input/3690/2

        Args:
            gradient_checkpointing_kwargs (dict, *optional*):
                Additional keyword arguments passed along to the `torch.utils.checkpoint.checkpoint` function.
        """
        if not self.supports_gradient_checkpointing:
            raise ValueError(f"{self.__class__.__name__} does not support gradient checkpointing.")

        if gradient_checkpointing_kwargs is None:
            gradient_checkpointing_kwargs = {"use_reentrant": True}

        gradient_checkpointing_func = functools.partial(checkpoint, **gradient_checkpointing_kwargs)

        # For old GC format (transformers < 4.35.0) for models that live on the Hub
        # we will fall back to the overwritten `_set_gradient_checkpointing` method
        _is_using_old_format = "value" in inspect.signature(self._set_gradient_checkpointing).parameters

        if not _is_using_old_format:
            self._set_gradient_checkpointing(enable=True, gradient_checkpointing_func=gradient_checkpointing_func)
        else:
            self.apply(partial(self._set_gradient_checkpointing, value=True))
            logger.warning(
                "You are using an old version of the checkpointing format that is deprecated (We will also silently ignore `gradient_checkpointing_kwargs` in case you passed it)."
                "Please update to the new format on your modeling file. To use the new format, you need to completely remove the definition of the method `_set_gradient_checkpointing` in your model."
            )

        if getattr(self, "_hf_peft_config_loaded", False):
            # When using PEFT + gradient checkpointing + Trainer we need to make sure the input has requires_grad=True
            # we do it also on PEFT: https://github.com/huggingface/peft/blob/85013987aa82aa1af3da1236b6902556ce3e483e/src/peft/peft_model.py#L334
            # When training with PEFT, only LoRA layers will have requires grad set to True, but the output of frozen layers need to propagate
            # the gradients to make sure the gradient flows.
            self.enable_input_require_grads()

    def _set_gradient_checkpointing(self, enable: bool = True, gradient_checkpointing_func: Callable = checkpoint):
        is_gradient_checkpointing_set = False

        # Apply it on the top-level module in case the top-level modules supports it
        # for example, LongT5Stack inherits from `PreTrainedModel`.
        if hasattr(self, "gradient_checkpointing"):
            self._gradient_checkpointing_func = gradient_checkpointing_func
            self.gradient_checkpointing = enable
            is_gradient_checkpointing_set = True

        for module in self.modules():
            if hasattr(module, "gradient_checkpointing"):
                module._gradient_checkpointing_func = gradient_checkpointing_func
                module.gradient_checkpointing = enable
                is_gradient_checkpointing_set = True

        if not is_gradient_checkpointing_set:
            raise ValueError(
                f"{self.__class__.__name__} is not compatible with gradient checkpointing. Make sure all the architecture support it by setting a boolean attribute"
                " `gradient_checkpointing` to modules of the model that uses checkpointing."
            )

    def gradient_checkpointing_disable(self):
        """
        Deactivates gradient checkpointing for the current model.

        Note that in other frameworks this feature can be referred to as "activation checkpointing" or "checkpoint
        activations".
        """
        if self.supports_gradient_checkpointing:
            # For old GC format (transformers < 4.35.0) for models that live on the Hub
            # we will fall back to the overwritten `_set_gradient_checkpointing` method
            _is_using_old_format = "value" in inspect.signature(self._set_gradient_checkpointing).parameters
            if not _is_using_old_format:
                self._set_gradient_checkpointing(enable=False)
            else:
                logger.warning(
                    "You are using an old version of the checkpointing format that is deprecated (We will also silently ignore `gradient_checkpointing_kwargs` in case you passed it)."
                    "Please update to the new format on your modeling file. To use the new format, you need to completely remove the definition of the method `_set_gradient_checkpointing` in your model."
                )
                self.apply(partial(self._set_gradient_checkpointing, value=False))

        if getattr(self, "_hf_peft_config_loaded", False):
            self.disable_input_require_grads()

    @property
    def is_gradient_checkpointing(self) -> bool:
        """
        Whether gradient checkpointing is activated for this model or not.

        Note that in other frameworks this feature can be referred to as "activation checkpointing" or "checkpoint
        activations".
        """
        return any(hasattr(m, "gradient_checkpointing") and m.gradient_checkpointing for m in self.modules())

    def save_pretrained(
        self,
        save_directory: Union[str, os.PathLike],
        is_main_process: bool = True,
        state_dict: Optional[dict] = None,
        save_function: Callable = torch.save,
        push_to_hub: bool = False,
        max_shard_size: Union[int, str] = "5GB",
        safe_serialization: bool = True,
        variant: Optional[str] = None,
        token: Optional[Union[str, bool]] = None,
        save_peft_format: bool = True,
        **kwargs,
    ):
        """
        Save a model and its configuration file to a directory, so that it can be re-loaded using the
        [`~PreTrainedModel.from_pretrained`] class method.

        Arguments:
            save_directory (`str` or `os.PathLike`):
                Directory to which to save. Will be created if it doesn't exist.
            is_main_process (`bool`, *optional*, defaults to `True`):
                Whether the process calling this is the main process or not. Useful when in distributed training like
                TPUs and need to call this function on all processes. In this case, set `is_main_process=True` only on
                the main process to avoid race conditions.
            state_dict (nested dictionary of `torch.Tensor`):
                The state dictionary of the model to save. Will default to `self.state_dict()`, but can be used to only
                save parts of the model or if special precautions need to be taken when recovering the state dictionary
                of a model (like when using model parallelism).
            save_function (`Callable`):
                The function to use to save the state dictionary. Useful on distributed training like TPUs when one
                need to replace `torch.save` by another method.
            push_to_hub (`bool`, *optional*, defaults to `False`):
                Whether or not to push your model to the Hugging Face model hub after saving it. You can specify the
                repository you want to push to with `repo_id` (will default to the name of `save_directory` in your
                namespace).
            max_shard_size (`int` or `str`, *optional*, defaults to `"5GB"`):
                The maximum size for a checkpoint before being sharded. Checkpoints shard will then be each of size
                lower than this size. If expressed as a string, needs to be digits followed by a unit (like `"5MB"`).
                We default it to 5GB in order for models to be able to run easily on free-tier google colab instances
                without CPU OOM issues.

                <Tip warning={true}>

                If a single weight of the model is bigger than `max_shard_size`, it will be in its own checkpoint shard
                which will be bigger than `max_shard_size`.

                </Tip>

            safe_serialization (`bool`, *optional*, defaults to `True`):
                Whether to save the model using `safetensors` or the traditional PyTorch way (that uses `pickle`).
            variant (`str`, *optional*):
                If specified, weights are saved in the format pytorch_model.<variant>.bin.
            token (`str` or `bool`, *optional*):
                The token to use as HTTP bearer authorization for remote files. If `True`, or not specified, will use
                the token generated when running `huggingface-cli login` (stored in `~/.huggingface`).
            save_peft_format (`bool`, *optional*, defaults to `True`):
                For backward compatibility with PEFT library, in case adapter weights are attached to the model, all
                keys of the state dict of adapters needs to be pre-pended with `base_model.model`. Advanced users can
                disable this behaviours by setting `save_peft_format` to `False`.
            kwargs (`Dict[str, Any]`, *optional*):
                Additional key word arguments passed along to the [`~utils.PushToHubMixin.push_to_hub`] method.
        """
        use_auth_token = kwargs.pop("use_auth_token", None)
        ignore_metadata_errors = kwargs.pop("ignore_metadata_errors", False)

        if use_auth_token is not None:
            warnings.warn(
                "The `use_auth_token` argument is deprecated and will be removed in v5 of Transformers. Please use `token` instead.",
                FutureWarning,
            )
            if token is not None:
                raise ValueError(
                    "`token` and `use_auth_token` are both specified. Please set only the argument `token`."
                )
            token = use_auth_token

        if token is not None:
            kwargs["token"] = token

        _hf_peft_config_loaded = getattr(self, "_hf_peft_config_loaded", False)

        hf_quantizer = getattr(self, "hf_quantizer", None)
        quantization_serializable = (
            hf_quantizer is not None
            and isinstance(hf_quantizer, HfQuantizer)
            and hf_quantizer.is_serializable(safe_serialization=safe_serialization)
        )

        if hf_quantizer is not None and not _hf_peft_config_loaded and not quantization_serializable:
            raise ValueError(
                f"The model is quantized with {hf_quantizer.quantization_config.quant_method} and is not serializable - check out the warnings from"
                " the logger on the traceback to understand the reason why the quantized model is not serializable."
            )

        if "save_config" in kwargs:
            warnings.warn(
                "`save_config` is deprecated and will be removed in v5 of Transformers. Use `is_main_process` instead."
            )
            is_main_process = kwargs.pop("save_config")
        if safe_serialization and not is_safetensors_available():
            raise ImportError("`safe_serialization` requires the `safetensors library: `pip install safetensors`.")

        if os.path.isfile(save_directory):
            logger.error(f"Provided path ({save_directory}) should be a directory, not a file")
            return

        os.makedirs(save_directory, exist_ok=True)

        if push_to_hub:
            commit_message = kwargs.pop("commit_message", None)
            repo_id = kwargs.pop("repo_id", save_directory.split(os.path.sep)[-1])
            repo_id = self._create_repo(repo_id, **kwargs)
            files_timestamps = self._get_files_timestamps(save_directory)

        # Only save the model itself if we are using distributed training
        model_to_save = unwrap_model(self)

        # save the string version of dtype to the config, e.g. convert torch.float32 => "float32"
        # we currently don't use this setting automatically, but may start to use with v5
        dtype = get_parameter_dtype(model_to_save)
        model_to_save.config.torch_dtype = str(dtype).split(".")[1]

        # Attach architecture to the config
        model_to_save.config.architectures = [model_to_save.__class__.__name__]

        # Unset attn implementation so it can be set to another one when loading back
        model_to_save.config._attn_implementation_autoset = False

        # If we have a custom model, we copy the file defining it in the folder and set the attributes so it can be
        # loaded from the Hub.
        if self._auto_class is not None:
            custom_object_save(self, save_directory, config=self.config)

        # Save the config
        if is_main_process:
            if not _hf_peft_config_loaded:
                # If the model config has set attributes that should be in the generation config, move them there.
                misplaced_generation_parameters = model_to_save.config._get_non_default_generation_parameters()
                if self.can_generate() and len(misplaced_generation_parameters) > 0:
                    warnings.warn(
                        "Moving the following attributes in the config to the generation config: "
                        f"{misplaced_generation_parameters}. You are seeing this warning because you've set "
                        "generation parameters in the model config, as opposed to in the generation config.",
                        UserWarning,
                    )
                    for param_name, param_value in misplaced_generation_parameters.items():
                        setattr(model_to_save.generation_config, param_name, param_value)
                        setattr(model_to_save.config, param_name, None)

                model_to_save.config.save_pretrained(save_directory)
            if self.can_generate():
                model_to_save.generation_config.save_pretrained(save_directory)

            if _hf_peft_config_loaded:
                logger.info(
                    "Detected adapters on the model, saving the model in the PEFT format, only adapter weights will be saved."
                )
                state_dict = model_to_save.get_adapter_state_dict(state_dict=state_dict)

                if save_peft_format:
                    logger.info(
                        "To match the expected format of the PEFT library, all keys of the state dict of adapters will be pre-pended with `base_model.model`."
                    )
                    peft_state_dict = {}
                    for key, value in state_dict.items():
                        peft_state_dict[f"base_model.model.{key}"] = value
                    state_dict = peft_state_dict

                active_adapter = self.active_adapters()

                if len(active_adapter) > 1:
                    raise ValueError(
                        "Multiple active adapters detected, saving multiple active adapters is not supported yet. You can save adapters separately one by one "
                        "by iteratively calling `model.set_adapter(adapter_name)` then `model.save_pretrained(...)`"
                    )
                active_adapter = active_adapter[0]

                current_peft_config = self.peft_config[active_adapter]
                current_peft_config.save_pretrained(save_directory)

        # for offloaded modules
        module_map = {}

        # Save the model
        if state_dict is None:
            # if any model parameters are offloaded, make module map
            if (
                hasattr(self, "hf_device_map")
                and len(set(self.hf_device_map.values())) > 1
                and ("cpu" in self.hf_device_map.values() or "disk" in self.hf_device_map.values())
            ):
                warnings.warn(
                    "Attempting to save a model with offloaded modules. Ensure that unallocated cpu memory exceeds the `shard_size` (5GB default)"
                )
                for name, module in model_to_save.named_modules():
                    if name == "":
                        continue
                    module_state_dict = module.state_dict()

                    for key in module_state_dict:
                        module_map[name + f".{key}"] = module
            state_dict = model_to_save.state_dict()

        # Translate state_dict from smp to hf if saving with smp >= 1.10
        if IS_SAGEMAKER_MP_POST_1_10:
            for smp_to_hf, _ in smp.state.module_manager.translate_functions:
                state_dict = smp_to_hf(state_dict)

        # Handle the case where some state_dict keys shouldn't be saved
        if self._keys_to_ignore_on_save is not None:
            for ignore_key in self._keys_to_ignore_on_save:
                if ignore_key in state_dict.keys():
                    del state_dict[ignore_key]

        # Rename state_dict keys before saving to file. Do nothing unless overridden in a particular model.
        # (initially introduced with TimmWrapperModel to remove prefix and make checkpoints compatible with timm)
        state_dict = self._fix_state_dict_keys_on_save(state_dict)

        if safe_serialization:
            # Safetensors does not allow tensor aliasing.
            # We're going to remove aliases before saving
            ptrs = collections.defaultdict(list)
            for name, tensor in state_dict.items():
                # Sometimes in the state_dict we have non-tensor objects.
                # e.g. in bitsandbytes we have some `str` objects in the state_dict
                if isinstance(tensor, torch.Tensor):
                    ptrs[id_tensor_storage(tensor)].append(name)
                else:
                    # In the non-tensor case, fall back to the pointer of the object itself
                    ptrs[id(tensor)].append(name)

            # These are all the pointers of shared tensors
            if hasattr(self, "hf_device_map"):
                # if the model has offloaded parameters, we must check using find_tied_parameters()
                tied_params = find_tied_parameters(self)
                if tied_params:
                    tied_names = tied_params[0]
                    shared_ptrs = {
                        ptr: names for ptr, names in ptrs.items() if any(name in tied_names for name in names)
                    }
                else:
                    shared_ptrs = {}
            else:
                shared_ptrs = {ptr: names for ptr, names in ptrs.items() if len(names) > 1}

            # Recursively descend to find tied weight keys
            _tied_weights_keys = _get_tied_weight_keys(self)
            error_names = []
            to_delete_names = set()
            for names in shared_ptrs.values():
                # Removing the keys which are declared as known duplicates on
                # load. This allows to make sure the name which is kept is consistent.
                if _tied_weights_keys is not None:
                    found = 0
                    for name in sorted(names):
                        matches_pattern = any(re.search(pat, name) for pat in _tied_weights_keys)
                        if matches_pattern and name in state_dict:
                            found += 1
                            if found < len(names):
                                to_delete_names.add(name)
            # We are entering a place where the weights and the transformers configuration do NOT match.
            shared_names, disjoint_names = _find_disjoint(shared_ptrs.values(), state_dict)
            # Those are actually tensor sharing but disjoint from each other, we can safely clone them
            # Reloaded won't have the same property, but it shouldn't matter in any meaningful way.
            for name in disjoint_names:
                state_dict[name] = state_dict[name].clone()

            # When not all duplicates have been cleaned, still remove those keys, but put a clear warning.
            # If the link between tensors was done at runtime then `from_pretrained` will not get
            # the key back leading to random tensor. A proper warning will be shown
            # during reload (if applicable), but since the file is not necessarily compatible with
            # the config, better show a proper warning.
            shared_names, identical_names = _find_identical(shared_names, state_dict)
            # delete tensors that have identical storage
            for inames in identical_names:
                known = inames.intersection(to_delete_names)
                for name in known:
                    del state_dict[name]
                unknown = inames.difference(to_delete_names)
                if len(unknown) > 1:
                    error_names.append(unknown)

            if shared_names:
                error_names.append(set(shared_names))

            if len(error_names) > 0:
                raise RuntimeError(
                    f"The weights trying to be saved contained shared tensors {error_names} that are mismatching the transformers base configuration. Try saving using `safe_serialization=False` or remove this tensor sharing.",
                )

        # Shard the model if it is too big.
        if not _hf_peft_config_loaded:
            weights_name = SAFE_WEIGHTS_NAME if safe_serialization else WEIGHTS_NAME
            weights_name = _add_variant(weights_name, variant)
        else:
            weights_name = ADAPTER_SAFE_WEIGHTS_NAME if safe_serialization else ADAPTER_WEIGHTS_NAME

        filename_pattern = weights_name.replace(".bin", "{suffix}.bin").replace(".safetensors", "{suffix}.safetensors")
        state_dict_split = split_torch_state_dict_into_shards(
            state_dict, filename_pattern=filename_pattern, max_shard_size=max_shard_size
        )
        # Save index if sharded
        index = None
        if state_dict_split.is_sharded:
            index = {
                "metadata": state_dict_split.metadata,
                "weight_map": state_dict_split.tensor_to_filename,
            }

        # Clean the folder from a previous save
        for filename in os.listdir(save_directory):
            full_filename = os.path.join(save_directory, filename)
            # If we have a shard file that is not going to be replaced, we delete it, but only from the main process
            # in distributed settings to avoid race conditions.
            weights_no_suffix = weights_name.replace(".bin", "").replace(".safetensors", "")

            # make sure that file to be deleted matches format of sharded file, e.g. pytorch_model-00001-of-00005
            filename_no_suffix = filename.replace(".bin", "").replace(".safetensors", "")
            reg = re.compile(r"(.*?)-\d{5}-of-\d{5}")

            if (
                filename.startswith(weights_no_suffix)
                and os.path.isfile(full_filename)
                and filename not in state_dict_split.filename_to_tensors.keys()
                and is_main_process
                and reg.fullmatch(filename_no_suffix) is not None
            ):
                os.remove(full_filename)
        # Save the model
        filename_to_tensors = state_dict_split.filename_to_tensors.items()
        if module_map:
            filename_to_tensors = logging.tqdm(filename_to_tensors, desc="Saving checkpoint shards")
        for shard_file, tensors in filename_to_tensors:
            shard = {}
            for tensor in tensors:
                shard[tensor] = state_dict[tensor].contiguous()
                # delete reference, see https://github.com/huggingface/transformers/pull/34890
                del state_dict[tensor]

            # remake shard with onloaded parameters if necessary
            if module_map:
                if accelerate_version < version.parse("0.31"):
                    raise ImportError(
                        f"You need accelerate version to be greater or equal than 0.31 to save models with offloaded parameters. Detected version {accelerate_version}. "
                        f"Please upgrade accelerate with `pip install -U accelerate`"
                    )
                # init state_dict for this shard
                shard_state_dict = dict.fromkeys(shard, "")
                for module_name in shard:
                    # skip to collect this weight again
                    if shard_state_dict.get(module_name) != "":
                        continue
                    module = module_map[module_name]
                    # update state dict with onloaded parameters
                    shard_state_dict = get_state_dict_from_offload(module, module_name, shard_state_dict)

                # assign shard to be the completed state dict
                shard = shard_state_dict
                del shard_state_dict
                gc.collect()

            if safe_serialization:
                # At some point we will need to deal better with save_function (used for TPU and other distributed
                # joyfulness), but for now this enough.
                safe_save_file(shard, os.path.join(save_directory, shard_file), metadata={"format": "pt"})
            else:
                save_function(shard, os.path.join(save_directory, shard_file))

        del state_dict

        if index is None:
            path_to_weights = os.path.join(save_directory, weights_name)
            logger.info(f"Model weights saved in {path_to_weights}")
        else:
            save_index_file = SAFE_WEIGHTS_INDEX_NAME if safe_serialization else WEIGHTS_INDEX_NAME
            save_index_file = os.path.join(save_directory, _add_variant(save_index_file, variant))
            # Save the index as well
            with open(save_index_file, "w", encoding="utf-8") as f:
                content = json.dumps(index, indent=2, sort_keys=True) + "\n"
                f.write(content)
            logger.info(
                f"The model is bigger than the maximum size per checkpoint ({max_shard_size}) and is going to be "
                f"split in {len(state_dict_split.filename_to_tensors)} checkpoint shards. You can find where each parameters has been saved in the "
                f"index located at {save_index_file}."
            )

        if push_to_hub:
            # Eventually create an empty model card
            model_card = create_and_tag_model_card(
                repo_id, self.model_tags, token=token, ignore_metadata_errors=ignore_metadata_errors
            )

            # Update model card if needed:
            model_card.save(os.path.join(save_directory, "README.md"))

            self._upload_modified_files(
                save_directory,
                repo_id,
                files_timestamps,
                commit_message=commit_message,
                token=token,
            )

    @wraps(PushToHubMixin.push_to_hub)
    def push_to_hub(self, *args, **kwargs):
        tags = self.model_tags if self.model_tags is not None else []

        tags_kwargs = kwargs.get("tags", [])
        if isinstance(tags_kwargs, str):
            tags_kwargs = [tags_kwargs]

        for tag in tags_kwargs:
            if tag not in tags:
                tags.append(tag)

        if tags:
            kwargs["tags"] = tags
        return super().push_to_hub(*args, **kwargs)

    def get_memory_footprint(self, return_buffers=True):
        r"""
        Get the memory footprint of a model. This will return the memory footprint of the current model in bytes.
        Useful to benchmark the memory footprint of the current model and design some tests. Solution inspired from the
        PyTorch discussions: https://discuss.pytorch.org/t/gpu-memory-that-model-uses/56822/2

        Arguments:
            return_buffers (`bool`, *optional*, defaults to `True`):
                Whether to return the size of the buffer tensors in the computation of the memory footprint. Buffers
                are tensors that do not require gradients and not registered as parameters. E.g. mean and std in batch
                norm layers. Please see: https://discuss.pytorch.org/t/what-pytorch-means-by-buffers/120266/2
        """
        mem = sum([param.nelement() * param.element_size() for param in self.parameters()])
        if return_buffers:
            mem_bufs = sum([buf.nelement() * buf.element_size() for buf in self.buffers()])
            mem = mem + mem_bufs
        return mem

    @wraps(torch.nn.Module.cuda)
    def cuda(self, *args, **kwargs):
        if getattr(self, "quantization_method", None) == QuantizationMethod.HQQ:
            raise ValueError("`.cuda` is not supported for HQQ-quantized models.")
        # Checks if the model has been loaded in 4-bit or 8-bit with BNB
        if getattr(self, "quantization_method", None) == QuantizationMethod.BITS_AND_BYTES:
            if getattr(self, "is_loaded_in_8bit", False):
                raise ValueError(
                    "Calling `cuda()` is not supported for `8-bit` quantized models. "
                    " Please use the model as it is, since the model has already been set to the correct devices."
                )
            elif version.parse(importlib.metadata.version("bitsandbytes")) < version.parse("0.43.2"):
                raise ValueError(
                    "Calling `cuda()` is not supported for `4-bit` quantized models with the installed version of bitsandbytes. "
                    f"The current device is `{self.device}`. If you intended to move the model, please install bitsandbytes >= 0.43.2."
                )
        else:
            return super().cuda(*args, **kwargs)

    @wraps(torch.nn.Module.to)
    def to(self, *args, **kwargs):
        # For BNB/GPTQ models, we prevent users from casting the model to another dtype to restrict unwanted behaviours.
        # the correct API should be to load the model with the desired dtype directly through `from_pretrained`.
        dtype_present_in_args = "dtype" in kwargs

        if not dtype_present_in_args:
            for arg in args:
                if isinstance(arg, torch.dtype):
                    dtype_present_in_args = True
                    break

        if getattr(self, "quantization_method", None) == QuantizationMethod.HQQ:
            raise ValueError("`.to` is not supported for HQQ-quantized models.")

        if dtype_present_in_args and getattr(self, "quantization_method", None) == QuantizationMethod.QUARK:
            raise ValueError("Casting a Quark quantized model to a new `dtype` is not supported.")

        # Checks if the model has been loaded in 4-bit or 8-bit with BNB
        if getattr(self, "quantization_method", None) == QuantizationMethod.BITS_AND_BYTES:
            if dtype_present_in_args:
                raise ValueError(
                    "You cannot cast a bitsandbytes model in a new `dtype`. Make sure to load the model using `from_pretrained` using the"
                    " desired `dtype` by passing the correct `torch_dtype` argument."
                )

            if getattr(self, "is_loaded_in_8bit", False):
                raise ValueError(
                    "`.to` is not supported for `8-bit` bitsandbytes models. Please use the model as it is, since the"
                    " model has already been set to the correct devices and casted to the correct `dtype`."
                )
            elif version.parse(importlib.metadata.version("bitsandbytes")) < version.parse("0.43.2"):
                raise ValueError(
                    "Calling `to()` is not supported for `4-bit` quantized models with the installed version of bitsandbytes. "
                    f"The current device is `{self.device}`. If you intended to move the model, please install bitsandbytes >= 0.43.2."
                )
        elif getattr(self, "quantization_method", None) == QuantizationMethod.GPTQ:
            if dtype_present_in_args:
                raise ValueError(
                    "You cannot cast a GPTQ model in a new `dtype`. Make sure to load the model using `from_pretrained` using the desired"
                    " `dtype` by passing the correct `torch_dtype` argument."
                )
        return super().to(*args, **kwargs)

    def half(self, *args):
        # Checks if the model is quantized
        if getattr(self, "is_quantized", False):
            raise ValueError(
                "`.half()` is not supported for quantized model. Please use the model as it is, since the"
                " model has already been casted to the correct `dtype`."
            )
        else:
            return super().half(*args)

    def float(self, *args):
        # Checks if the model is quantized
        if getattr(self, "is_quantized", False):
            raise ValueError(
                "`.float()` is not supported for quantized model. Please use the model as it is, since the"
                " model has already been casted to the correct `dtype`."
            )
        else:
            return super().float(*args)

    @classmethod
    def get_init_context(cls, is_quantized: bool, _is_ds_init_called: bool):
        if is_deepspeed_zero3_enabled():
            init_contexts = [no_init_weights()]
            # We cannot initialize the model on meta device with deepspeed when not quantized
            if not is_quantized and not _is_ds_init_called:
                logger.info("Detected DeepSpeed ZeRO-3: activating zero.init() for this model")
                init_contexts.extend([deepspeed.zero.Init(config_dict_or_path=deepspeed_config()), set_zero3_state()])
            elif is_quantized:
                init_contexts.extend([init_empty_weights(), set_quantized_state()])
        else:
            init_contexts = [no_init_weights(), init_empty_weights()]

        return init_contexts

    @classmethod
    @restore_default_torch_dtype
    def from_pretrained(
        cls: Type[SpecificPreTrainedModelType],
        pretrained_model_name_or_path: Optional[Union[str, os.PathLike]],
        *model_args,
        config: Optional[Union[PretrainedConfig, str, os.PathLike]] = None,
        cache_dir: Optional[Union[str, os.PathLike]] = None,
        ignore_mismatched_sizes: bool = False,
        force_download: bool = False,
        local_files_only: bool = False,
        token: Optional[Union[str, bool]] = None,
        revision: str = "main",
        use_safetensors: Optional[bool] = None,
        weights_only: bool = True,
        **kwargs,
    ) -> SpecificPreTrainedModelType:
        r"""
        Instantiate a pretrained pytorch model from a pre-trained model configuration.

        The model is set in evaluation mode by default using `model.eval()` (Dropout modules are deactivated). To train
        the model, you should first set it back in training mode with `model.train()`.

        The warning *Weights from XXX not initialized from pretrained model* means that the weights of XXX do not come
        pretrained with the rest of the model. It is up to you to train those weights with a downstream fine-tuning
        task.

        The warning *Weights from XXX not used in YYY* means that the layer XXX is not used by YYY, therefore those
        weights are discarded.

        Parameters:
            pretrained_model_name_or_path (`str` or `os.PathLike`, *optional*):
                Can be either:

                    - A string, the *model id* of a pretrained model hosted inside a model repo on huggingface.co.
                    - A path to a *directory* containing model weights saved using
                      [`~PreTrainedModel.save_pretrained`], e.g., `./my_model_directory/`.
                    - A path or url to a *tensorflow index checkpoint file* (e.g, `./tf_model/model.ckpt.index`). In
                      this case, `from_tf` should be set to `True` and a configuration object should be provided as
                      `config` argument. This loading path is slower than converting the TensorFlow checkpoint in a
                      PyTorch model using the provided conversion scripts and loading the PyTorch model afterwards.
                    - A path or url to a model folder containing a *flax checkpoint file* in *.msgpack* format (e.g,
                      `./flax_model/` containing `flax_model.msgpack`). In this case, `from_flax` should be set to
                      `True`.
                    - `None` if you are both providing the configuration and state dictionary (resp. with keyword
                      arguments `config` and `state_dict`).
            model_args (sequence of positional arguments, *optional*):
                All remaining positional arguments will be passed to the underlying model's `__init__` method.
            config (`Union[PretrainedConfig, str, os.PathLike]`, *optional*):
                Can be either:

                    - an instance of a class derived from [`PretrainedConfig`],
                    - a string or path valid as input to [`~PretrainedConfig.from_pretrained`].

                Configuration for the model to use instead of an automatically loaded configuration. Configuration can
                be automatically loaded when:

                    - The model is a model provided by the library (loaded with the *model id* string of a pretrained
                      model).
                    - The model was saved using [`~PreTrainedModel.save_pretrained`] and is reloaded by supplying the
                      save directory.
                    - The model is loaded by supplying a local directory as `pretrained_model_name_or_path` and a
                      configuration JSON file named *config.json* is found in the directory.
            state_dict (`Dict[str, torch.Tensor]`, *optional*):
                A state dictionary to use instead of a state dictionary loaded from saved weights file.

                This option can be used if you want to create a model from a pretrained configuration but load your own
                weights. In this case though, you should check if using [`~PreTrainedModel.save_pretrained`] and
                [`~PreTrainedModel.from_pretrained`] is not a simpler option.
            cache_dir (`Union[str, os.PathLike]`, *optional*):
                Path to a directory in which a downloaded pretrained model configuration should be cached if the
                standard cache should not be used.
            from_tf (`bool`, *optional*, defaults to `False`):
                Load the model weights from a TensorFlow checkpoint save file (see docstring of
                `pretrained_model_name_or_path` argument).
            from_flax (`bool`, *optional*, defaults to `False`):
                Load the model weights from a Flax checkpoint save file (see docstring of
                `pretrained_model_name_or_path` argument).
            ignore_mismatched_sizes (`bool`, *optional*, defaults to `False`):
                Whether or not to raise an error if some of the weights from the checkpoint do not have the same size
                as the weights of the model (if for instance, you are instantiating a model with 10 labels from a
                checkpoint with 3 labels).
            force_download (`bool`, *optional*, defaults to `False`):
                Whether or not to force the (re-)download of the model weights and configuration files, overriding the
                cached versions if they exist.
            resume_download:
                Deprecated and ignored. All downloads are now resumed by default when possible.
                Will be removed in v5 of Transformers.
            proxies (`Dict[str, str]`, *optional*):
                A dictionary of proxy servers to use by protocol or endpoint, e.g., `{'http': 'foo.bar:3128',
                'http://hostname': 'foo.bar:4012'}`. The proxies are used on each request.
            output_loading_info(`bool`, *optional*, defaults to `False`):
                Whether ot not to also return a dictionary containing missing keys, unexpected keys and error messages.
            local_files_only(`bool`, *optional*, defaults to `False`):
                Whether or not to only look at local files (i.e., do not try to download the model).
            token (`str` or `bool`, *optional*):
                The token to use as HTTP bearer authorization for remote files. If `True`, or not specified, will use
                the token generated when running `huggingface-cli login` (stored in `~/.huggingface`).
            revision (`str`, *optional*, defaults to `"main"`):
                The specific model version to use. It can be a branch name, a tag name, or a commit id, since we use a
                git-based system for storing models and other artifacts on huggingface.co, so `revision` can be any
                identifier allowed by git.

                <Tip>

                To test a pull request you made on the Hub, you can pass `revision="refs/pr/<pr_number>"`.

                </Tip>
            attn_implementation (`str`, *optional*):
                The attention implementation to use in the model (if relevant). Can be any of `"eager"` (manual implementation of the attention), `"sdpa"` (using [`F.scaled_dot_product_attention`](https://pytorch.org/docs/master/generated/torch.nn.functional.scaled_dot_product_attention.html)), or `"flash_attention_2"` (using [Dao-AILab/flash-attention](https://github.com/Dao-AILab/flash-attention)). By default, if available, SDPA will be used for torch>=2.1.1. The default is otherwise the manual `"eager"` implementation.

            > Parameters for big model inference

            torch_dtype (`str` or `torch.dtype`, *optional*):
                Override the default `torch.dtype` and load the model under a specific `dtype`. The different options
                are:

                1. `torch.float16` or `torch.bfloat16` or `torch.float`: load in a specified
                  `dtype`, ignoring the model's `config.torch_dtype` if one exists. If not specified
                  - the model will get loaded in `torch.float` (fp32).

                2. `"auto"` - A `torch_dtype` entry in the `config.json` file of the model will be
                  attempted to be used. If this entry isn't found then next check the `dtype` of the first weight in
                  the checkpoint that's of a floating point type and use that as `dtype`. This will load the model
                  using the `dtype` it was saved in at the end of the training. It can't be used as an indicator of how
                  the model was trained. Since it could be trained in one of half precision dtypes, but saved in fp32.

                3. A string that is a valid `torch.dtype`. E.g. "float32" loads the model in `torch.float32`, "float16" loads in `torch.float16` etc.

                <Tip>

                For some models the `dtype` they were trained in is unknown - you may try to check the model's paper or
                reach out to the authors and ask them to add this information to the model's card and to insert the
                `torch_dtype` entry in `config.json` on the hub.

                </Tip>

            device_map (`str` or `Dict[str, Union[int, str, torch.device]]` or `int` or `torch.device`, *optional*):
                A map that specifies where each submodule should go. It doesn't need to be refined to each
                parameter/buffer name, once a given module name is inside, every submodule of it will be sent to the
                same device. If we only pass the device (*e.g.*, `"cpu"`, `"cuda:1"`, `"mps"`, or a GPU ordinal rank
                like `1`) on which the model will be allocated, the device map will map the entire model to this
                device. Passing `device_map = 0` means put the whole model on GPU 0.

                To have Accelerate compute the most optimized `device_map` automatically, set `device_map="auto"`. For
                more information about each option see [designing a device
                map](https://hf.co/docs/accelerate/main/en/usage_guides/big_modeling#designing-a-device-map).
            max_memory (`Dict`, *optional*):
                A dictionary device identifier to maximum memory if using `device_map`. Will default to the maximum memory available for each
                GPU and the available CPU RAM if unset.
            tp_plan (`str`, *optional*):
                A torch tensor parallel plan, see [here](https://pytorch.org/tutorials/intermediate/TP_tutorial.html). Currently, it only accepts
                `tp_plan="auto"` to use predefined plan based on the model. Note that if you use it, you should launch your script accordingly with
                `torchrun [args] script.py`. This will be much faster than using a `device_map`, but has limitations.
            tp_size (`str`, *optional*):
                A torch tensor parallel degree. If not provided would default to world size.
            offload_folder (`str` or `os.PathLike`, *optional*):
                If the `device_map` contains any value `"disk"`, the folder where we will offload weights.
            offload_state_dict (`bool`, *optional*):
                If `True`, will temporarily offload the CPU state dict to the hard drive to avoid getting out of CPU
                RAM if the weight of the CPU state dict + the biggest shard of the checkpoint does not fit. Defaults to
                `True` when there is some disk offload.
            offload_buffers (`bool`, *optional*):
                Whether or not to offload the buffers with the model parameters.
            quantization_config (`Union[QuantizationConfigMixin,Dict]`, *optional*):
                A dictionary of configuration parameters or a QuantizationConfigMixin object for quantization (e.g
                bitsandbytes, gptq). There may be other quantization-related kwargs, including `load_in_4bit` and
                `load_in_8bit`, which are parsed by QuantizationConfigParser. Supported only for bitsandbytes
                quantizations and not preferred. consider inserting all such arguments into quantization_config
                instead.
            subfolder (`str`, *optional*, defaults to `""`):
                In case the relevant files are located inside a subfolder of the model repo on huggingface.co, you can
                specify the folder name here.
            variant (`str`, *optional*):
                If specified load weights from `variant` filename, *e.g.* pytorch_model.<variant>.bin. `variant` is
                ignored when using `from_tf` or `from_flax`.
            use_safetensors (`bool`, *optional*, defaults to `None`):
                Whether or not to use `safetensors` checkpoints. Defaults to `None`. If not specified and `safetensors`
                is not installed, it will be set to `False`.
            weights_only (`bool`, *optional*, defaults to `True`):
                Indicates whether unpickler should be restricted to loading only tensors, primitive types,
                dictionaries and any types added via torch.serialization.add_safe_globals().
                When set to False, we can load wrapper tensor subclass weights.
            key_mapping (`Dict[str, str], *optional*):
                A potential mapping of the weight names if using a model on the Hub which is compatible to a Transformers
                architecture, but was not converted accordingly.
            kwargs (remaining dictionary of keyword arguments, *optional*):
                Can be used to update the configuration object (after it being loaded) and initiate the model (e.g.,
                `output_attentions=True`). Behaves differently depending on whether a `config` is provided or
                automatically loaded:

                    - If a configuration is provided with `config`, `**kwargs` will be directly passed to the
                      underlying model's `__init__` method (we assume all relevant updates to the configuration have
                      already been done)
                    - If a configuration is not provided, `kwargs` will be first passed to the configuration class
                      initialization function ([`~PretrainedConfig.from_pretrained`]). Each key of `kwargs` that
                      corresponds to a configuration attribute will be used to override said attribute with the
                      supplied `kwargs` value. Remaining keys that do not correspond to any configuration attribute
                      will be passed to the underlying model's `__init__` function.

        <Tip>

        Activate the special ["offline-mode"](https://huggingface.co/transformers/installation.html#offline-mode) to
        use this method in a firewalled environment.

        </Tip>

        Examples:

        ```python
        >>> from transformers import BertConfig, BertModel

        >>> # Download model and configuration from huggingface.co and cache.
        >>> model = BertModel.from_pretrained("google-bert/bert-base-uncased")
        >>> # Model was saved using *save_pretrained('./test/saved_model/')* (for example purposes, not runnable).
        >>> model = BertModel.from_pretrained("./test/saved_model/")
        >>> # Update configuration during loading.
        >>> model = BertModel.from_pretrained("google-bert/bert-base-uncased", output_attentions=True)
        >>> assert model.config.output_attentions == True
        >>> # Loading from a TF checkpoint file instead of a PyTorch model (slower, for example purposes, not runnable).
        >>> config = BertConfig.from_json_file("./tf_model/my_tf_model_config.json")
        >>> model = BertModel.from_pretrained("./tf_model/my_tf_checkpoint.ckpt.index", from_tf=True, config=config)
        >>> # Loading from a Flax checkpoint file instead of a PyTorch model (slower)
        >>> model = BertModel.from_pretrained("google-bert/bert-base-uncased", from_flax=True)
        ```
        """
        state_dict = kwargs.pop("state_dict", None)
        from_tf = kwargs.pop("from_tf", False)
        from_flax = kwargs.pop("from_flax", False)
        proxies = kwargs.pop("proxies", None)
        output_loading_info = kwargs.pop("output_loading_info", False)
        use_auth_token = kwargs.pop("use_auth_token", None)
        from_pipeline = kwargs.pop("_from_pipeline", None)
        from_auto_class = kwargs.pop("_from_auto", False)
        torch_dtype = kwargs.pop("torch_dtype", None)
        device_map = kwargs.pop("device_map", None)
        max_memory = kwargs.pop("max_memory", None)
        offload_folder = kwargs.pop("offload_folder", None)
        offload_state_dict = kwargs.pop("offload_state_dict", False)
        offload_buffers = kwargs.pop("offload_buffers", False)
        load_in_8bit = kwargs.pop("load_in_8bit", False)
        load_in_4bit = kwargs.pop("load_in_4bit", False)
        quantization_config = kwargs.pop("quantization_config", None)
        subfolder = kwargs.pop("subfolder", "")
        commit_hash = kwargs.pop("_commit_hash", None)
        variant = kwargs.pop("variant", None)
        adapter_kwargs = kwargs.pop("adapter_kwargs", {})
        adapter_name = kwargs.pop("adapter_name", "default")
        use_flash_attention_2 = kwargs.pop("use_flash_attention_2", False)
        generation_config = kwargs.pop("generation_config", None)
        gguf_file = kwargs.pop("gguf_file", None)
        tp_plan = kwargs.pop("tp_plan", None)
<<<<<<< HEAD
        key_mapping = kwargs.pop("key_mapping", cls._key_mapping)
=======
        tp_size = kwargs.pop("tp_size", None)
        key_mapping = kwargs.pop("key_mapping", None)
>>>>>>> 96089086
        # Not used anymore -- remove them from the kwargs
        _ = kwargs.pop("resume_download", None)
        _ = kwargs.pop("trust_remote_code", None)
        _ = kwargs.pop("mirror", None)
        _ = kwargs.pop("_fast_init", True)
        _ = kwargs.pop("low_cpu_mem_usage", None)

        if state_dict is not None and (pretrained_model_name_or_path is not None or gguf_file is not None):
            raise ValueError(
                "`state_dict` cannot be passed together with a model name or a `gguf_file`. Use one of the two loading strategies."
            )
        if tp_size is not None and tp_plan is None:
            raise ValueError("tp_plan has to be set when tp_size is passed.")
        if tp_plan is not None and tp_plan != "auto":
            # TODO: we can relax this check when we support taking tp_plan from a json file, for example.
            raise ValueError(f"tp_plan supports 'auto' only for now but got {tp_plan}.")
        if tp_plan is not None and device_map is not None:
            raise ValueError(
                "`tp_plan` and `device_map` are mutually exclusive. Choose either one for parallelization."
            )

        # If torchrun was used, make sure to TP by default. This way people don't need to change tp or device map
        if device_map == "auto" and tp_plan is None and int(os.environ.get("WORLD_SIZE", 0)):
            tp_plan = "auto"  # device_map = "auto" in torchrun equivalent to TP plan = AUTO!
            device_map = None

        # We need to correctly dispatch the model on the current process device. The easiest way for this is to use a simple
        # `device_map` pointing to the correct device
        device_mesh = None
        if tp_plan is not None:
            if not is_torch_greater_or_equal("2.5"):
                raise EnvironmentError("tensor parallel is only supported for `torch>=2.5`.")

            # Detect the accelerator on the machine. If no accelerator is available, it returns CPU.
            device_type = torch._C._get_accelerator().type

            if not torch.distributed.is_initialized():
                try:
                    rank = int(os.environ["RANK"])
                    world_size = int(os.environ["WORLD_SIZE"])
                    if device_type == "cuda":
                        torch.distributed.init_process_group(
                            "nccl", rank=rank, world_size=world_size, init_method="env://"
                        )
                        torch.cuda.set_device(int(os.environ["LOCAL_RANK"]))
                    elif device_type == "cpu":
                        cpu_backend = "ccl" if int(os.environ.get("CCL_WORKER_COUNT", 0)) else "gloo"
                        torch.distributed.init_process_group(cpu_backend, rank=rank, world_size=world_size)
                    elif device_type == "xpu":
                        torch.distributed.init_process_group("ccl", rank=rank, world_size=world_size)
                        torch.xpu.set_device(int(os.environ["LOCAL_RANK"]))

                except Exception as e:
                    raise EnvironmentError(
                        "We tried to initialize torch.distributed for you, but it failed, make"
                        "sure you init torch distributed in your script to use `tp_plan='auto'`"
                    ) from e

            # Get device with index assuming equal number of devices per host
            if device_type == "xpu":
                index = torch.xpu.current_device()
            else:
                index = None if device_type == "cpu" else torch.cuda.current_device()
            tp_device = torch.device(device_type, index)

            if index is not None and index > 0:
                import sys

                sys.stdout = open(os.devnull, "w")
                sys.stderr = open(os.devnull, "w")
            # This is the easiest way to dispatch to the current process device
            device_map = tp_device

            # Assuming sharding the model onto the world when tp_size not provided
            tp_size = tp_size if tp_size is not None else torch.distributed.get_world_size()
            device_mesh = torch.distributed.init_device_mesh(tp_device.type, (tp_size,))

        if use_auth_token is not None:
            warnings.warn(
                "The `use_auth_token` argument is deprecated and will be removed in v5 of Transformers. Please use `token` instead.",
                FutureWarning,
            )
            if token is not None:
                raise ValueError(
                    "`token` and `use_auth_token` are both specified. Please set only the argument `token`."
                )
            token = use_auth_token

        if token is not None and adapter_kwargs is not None and "token" not in adapter_kwargs:
            adapter_kwargs["token"] = token

        if use_safetensors is None and not is_safetensors_available():
            use_safetensors = False

        if gguf_file is not None and not is_accelerate_available():
            raise ValueError("accelerate is required when loading a GGUF file `pip install accelerate`.")

        if commit_hash is None:
            if not isinstance(config, PretrainedConfig):
                # We make a call to the config file first (which may be absent) to get the commit hash as soon as possible
                resolved_config_file = cached_file(
                    pretrained_model_name_or_path,
                    CONFIG_NAME,
                    cache_dir=cache_dir,
                    force_download=force_download,
                    proxies=proxies,
                    local_files_only=local_files_only,
                    token=token,
                    revision=revision,
                    subfolder=subfolder,
                    _raise_exceptions_for_gated_repo=False,
                    _raise_exceptions_for_missing_entries=False,
                    _raise_exceptions_for_connection_errors=False,
                )
                commit_hash = extract_commit_hash(resolved_config_file, commit_hash)
            else:
                commit_hash = getattr(config, "_commit_hash", None)

        if is_peft_available():
            _adapter_model_path = adapter_kwargs.pop("_adapter_model_path", None)

            if _adapter_model_path is None:
                _adapter_model_path = find_adapter_config_file(
                    pretrained_model_name_or_path,
                    cache_dir=cache_dir,
                    force_download=force_download,
                    proxies=proxies,
                    local_files_only=local_files_only,
                    _commit_hash=commit_hash,
                    **adapter_kwargs,
                )
            if _adapter_model_path is not None and os.path.isfile(_adapter_model_path):
                with open(_adapter_model_path, "r", encoding="utf-8") as f:
                    _adapter_model_path = pretrained_model_name_or_path
                    pretrained_model_name_or_path = json.load(f)["base_model_name_or_path"]
        else:
            _adapter_model_path = None

        # Potentially detect context manager or global device, and use it (only if no device_map was provided)
        if device_map is None and not is_deepspeed_zero3_enabled():
            device_in_context = get_torch_context_manager_or_global_device()
            if device_in_context == torch.device("meta"):
                # TODO Cyril: raise an error instead of the warning in v4.53 (and change the test to check for raise instead of success)
                logger.warning(
                    "We detected that you are using `from_pretrained` with a meta device context manager or `torch.set_default_device('meta')`\n"
                    "This is an anti-pattern and will raise an Error in version v4.53\nIf you want to initialize a model on the meta device, use "
                    "the context manager or global device with `from_config`, or `ModelClass(config)`"
                )
            device_map = device_in_context

        # change device_map into a map if we passed an int, a str or a torch.device
        if isinstance(device_map, torch.device):
            device_map = {"": device_map}
        elif isinstance(device_map, str) and device_map not in ["auto", "balanced", "balanced_low_0", "sequential"]:
            try:
                device_map = {"": torch.device(device_map)}
            except RuntimeError:
                raise ValueError(
                    "When passing device_map as a string, the value needs to be a device name (e.g. cpu, cuda:0) or "
                    f"'auto', 'balanced', 'balanced_low_0', 'sequential' but found {device_map}."
                )
        elif isinstance(device_map, int):
            if device_map < 0:
                raise ValueError(
                    "You can't pass device_map as a negative int. If you want to put the model on the cpu, pass device_map = 'cpu' "
                )
            else:
                device_map = {"": device_map}

        if device_map is not None:
            if is_deepspeed_zero3_enabled():
                raise ValueError("DeepSpeed Zero-3 is not compatible with passing a `device_map`.")
            if not is_accelerate_available():
                raise ValueError(
                    (
                        "Using a `device_map`, `tp_plan`, `torch.device` context manager or setting `torch.set_default_device(device)` "
                        "requires `accelerate`. You can install it with `pip install accelerate`"
                    )
                )

        # handling bnb config from kwargs, remove after `load_in_{4/8}bit` deprecation.
        if load_in_4bit or load_in_8bit:
            if quantization_config is not None:
                raise ValueError(
                    "You can't pass `load_in_4bit`or `load_in_8bit` as a kwarg when passing "
                    "`quantization_config` argument at the same time."
                )

            # preparing BitsAndBytesConfig from kwargs
            config_dict = {k: v for k, v in kwargs.items() if k in inspect.signature(BitsAndBytesConfig).parameters}
            config_dict = {**config_dict, "load_in_4bit": load_in_4bit, "load_in_8bit": load_in_8bit}
            quantization_config, kwargs = BitsAndBytesConfig.from_dict(
                config_dict=config_dict, return_unused_kwargs=True, **kwargs
            )
            logger.warning(
                "The `load_in_4bit` and `load_in_8bit` arguments are deprecated and will be removed in the future versions. "
                "Please, pass a `BitsAndBytesConfig` object in `quantization_config` argument instead."
            )

        from_pt = not (from_tf | from_flax)

        user_agent = {"file_type": "model", "framework": "pytorch", "from_auto_class": from_auto_class}
        if from_pipeline is not None:
            user_agent["using_pipeline"] = from_pipeline

        if is_offline_mode() and not local_files_only:
            logger.info("Offline mode: forcing local_files_only=True")
            local_files_only = True

        # Load config if we don't provide a configuration
        if not isinstance(config, PretrainedConfig):
            config_path = config if config is not None else pretrained_model_name_or_path
            config, model_kwargs = cls.config_class.from_pretrained(
                config_path,
                cache_dir=cache_dir,
                return_unused_kwargs=True,
                force_download=force_download,
                proxies=proxies,
                local_files_only=local_files_only,
                token=token,
                revision=revision,
                subfolder=subfolder,
                gguf_file=gguf_file,
                _from_auto=from_auto_class,
                _from_pipeline=from_pipeline,
                **kwargs,
            )
            if "gguf_file" in model_kwargs:
                model_kwargs.pop("gguf_file")
        else:
            # In case one passes a config to `from_pretrained` + "attn_implementation"
            # override the `_attn_implementation` attribute to `attn_implementation` of the kwargs
            # Please see: https://github.com/huggingface/transformers/issues/28038

            # Overwrite `config._attn_implementation` by the one from the kwargs --> in auto-factory
            # we pop attn_implementation from the kwargs but this handles the case where users
            # passes manually the config to `from_pretrained`.
            config = copy.deepcopy(config)

            kwarg_attn_imp = kwargs.pop("attn_implementation", None)
            if kwarg_attn_imp is not None:
                config._attn_implementation = kwarg_attn_imp

            model_kwargs = kwargs

        pre_quantized = hasattr(config, "quantization_config")
        if pre_quantized and not AutoHfQuantizer.supports_quant_method(config.quantization_config):
            pre_quantized = False

        if pre_quantized or quantization_config is not None:
            if pre_quantized:
                config.quantization_config = AutoHfQuantizer.merge_quantization_configs(
                    config.quantization_config, quantization_config
                )
            else:
                config.quantization_config = quantization_config

            hf_quantizer = AutoHfQuantizer.from_config(
                config.quantization_config,
                pre_quantized=pre_quantized,
            )
        else:
            hf_quantizer = None

        if hf_quantizer is not None:
            hf_quantizer.validate_environment(
                torch_dtype=torch_dtype,
                from_tf=from_tf,
                from_flax=from_flax,
                device_map=device_map,
                weights_only=weights_only,
            )
            torch_dtype = hf_quantizer.update_torch_dtype(torch_dtype)
            device_map = hf_quantizer.update_device_map(device_map)
            config = hf_quantizer.update_tp_plan(config)

            # In order to ensure popular quantization methods are supported. Can be disable with `disable_telemetry`
            if hasattr(hf_quantizer.quantization_config.quant_method, "value"):
                user_agent["quant"] = hf_quantizer.quantization_config.quant_method.value
            else:
                user_agent["quant"] = hf_quantizer.quantization_config.quant_method

        if gguf_file is not None and hf_quantizer is not None:
            raise ValueError(
                "You cannot combine Quantization and loading a model from a GGUF file, try again by making sure you did not passed a `quantization_config` or that you did not load a quantized model from the Hub."
            )

        if (
            gguf_file
            and device_map is not None
            and ((isinstance(device_map, dict) and "disk" in device_map.values()) or "disk" in device_map)
        ):
            raise RuntimeError(
                "One or more modules is configured to be mapped to disk. Disk offload is not supported for models "
                "loaded from GGUF files."
            )

        checkpoint_files, sharded_metadata = _get_resolved_checkpoint_files(
            pretrained_model_name_or_path=pretrained_model_name_or_path,
            subfolder=subfolder,
            variant=variant,
            gguf_file=gguf_file,
            from_tf=from_tf,
            from_flax=from_flax,
            use_safetensors=use_safetensors,
            cache_dir=cache_dir,
            force_download=force_download,
            proxies=proxies,
            local_files_only=local_files_only,
            token=token,
            user_agent=user_agent,
            revision=revision,
            commit_hash=commit_hash,
        )

        is_sharded = sharded_metadata is not None
        is_quantized = hf_quantizer is not None
        is_from_file = pretrained_model_name_or_path is not None or gguf_file is not None

        if (
            is_safetensors_available()
            and is_from_file
            and not is_sharded
            and checkpoint_files[0].endswith(".safetensors")
        ):
            with safe_open(checkpoint_files[0], framework="pt") as f:
                metadata = f.metadata()

            if metadata is None:
                # Assume it's a pytorch checkpoint (introduced for timm checkpoints)
                pass
            elif metadata.get("format") == "pt":
                pass
            elif metadata.get("format") == "tf":
                from_tf = True
                logger.info("A TensorFlow safetensors file is being loaded in a PyTorch model.")
            elif metadata.get("format") == "flax":
                from_flax = True
                logger.info("A Flax safetensors file is being loaded in a PyTorch model.")
            elif metadata.get("format") == "mlx":
                # This is a mlx file, we assume weights are compatible with pt
                pass
            else:
                raise ValueError(
                    f"Incompatible safetensors file. File metadata is not ['pt', 'tf', 'flax', 'mlx'] but {metadata.get('format')}"
                )

        from_pt = not (from_tf | from_flax)

        if from_pt:
            if gguf_file:
                from .modeling_gguf_pytorch_utils import load_gguf_checkpoint

                # we need a dummy model to get the state_dict - for this reason, we keep the state_dict as if it was
                # passed directly as a kwarg from now on
                with torch.device("meta"):
                    dummy_model = cls(config)
                state_dict = load_gguf_checkpoint(checkpoint_files[0], return_tensors=True, model_to_load=dummy_model)[
                    "tensors"
                ]

            # Find the correct dtype based on current state
            config, torch_dtype, dtype_orig = _get_torch_dtype(
                cls, torch_dtype, checkpoint_files, config, sharded_metadata, state_dict, weights_only
            )

        config.name_or_path = pretrained_model_name_or_path

        # Instantiate model.
        model_init_context = cls.get_init_context(is_quantized, _is_ds_init_called)

        config = copy.deepcopy(config)  # We do not want to modify the config inplace in from_pretrained.
        if not getattr(config, "_attn_implementation_autoset", False):
            config = cls._autoset_attn_implementation(
                config,
                use_flash_attention_2=use_flash_attention_2,
                torch_dtype=torch_dtype,
                device_map=device_map,
            )

        with ContextManagers(model_init_context):
            # Let's make sure we don't run the init function of buffer modules
            model = cls(config, *model_args, **model_kwargs)

        # Make sure to tie the weights correctly
        model.tie_weights()

        # Last check for tp
        if device_mesh is not None and not model.supports_tp_plan:
            if config.base_model_tp_plan is None and config.get_text_config().base_model_tp_plan is None:
                raise NotImplementedError("This model does not have a tensor parallel plan.")

        # make sure we use the model's config since the __init__ call might have copied it
        config = model.config

        # Find fp32 modules if needed
        keep_in_fp32_regex = None
        # The _keep_in_fp32_modules flag is only used to avoid bf16 -> fp16 casting precision issues. It was introduced
        # in case of force loading a model that should stay bf16 in fp16 (which includes a few quantizers as this is a pre-processing
        # step for e.g. bitsandbytes). See https://github.com/huggingface/transformers/issues/20287 for details.
        if model._keep_in_fp32_modules is not None and (
            torch_dtype == torch.float16 or getattr(hf_quantizer, "use_keep_in_fp32_modules", False)
        ):
            # We need to match exact layers, so we add either `.` on each side, or start/end of string
            keep_in_fp32_regex = re.compile(
                "|".join([rf"((^|\.){module}($|\.))" for module in model._keep_in_fp32_modules])
            )

        if hf_quantizer is not None:
            hf_quantizer.preprocess_model(
                model=model, device_map=device_map, keep_in_fp32_modules=model._keep_in_fp32_modules, config=config
            )
            # We store the original dtype for quantized models as we cannot easily retrieve it
            # once the weights have been quantized
            # Note that once you have loaded a quantized model, you can't change its dtype so this will
            # remain a single source of truth
            config._pre_quantization_dtype = torch_dtype if torch_dtype is not None else torch.get_default_dtype()

        # Prepare the full device map
        if device_map is not None:
            device_map = _get_device_map(model, device_map, max_memory, hf_quantizer, torch_dtype, keep_in_fp32_regex)

        # Finalize model weight initialization
        if from_tf:
            model, loading_info = cls._load_from_tf(model, config, checkpoint_files)
        elif from_flax:
            model = cls._load_from_flax(model, checkpoint_files)
        elif from_pt:
            # restore default dtype
            if dtype_orig is not None:
                torch.set_default_dtype(dtype_orig)

            (
                model,
                missing_keys,
                unexpected_keys,
                mismatched_keys,
                offload_index,
                error_msgs,
            ) = cls._load_pretrained_model(
                model,
                state_dict,
                checkpoint_files,
                pretrained_model_name_or_path,
                ignore_mismatched_sizes=ignore_mismatched_sizes,
                sharded_metadata=sharded_metadata,
                device_map=device_map,
                disk_offload_folder=offload_folder,
                offload_state_dict=offload_state_dict,
                dtype=torch_dtype,
                hf_quantizer=hf_quantizer,
                keep_in_fp32_regex=keep_in_fp32_regex,
                device_mesh=device_mesh,
                key_mapping=key_mapping,
                weights_only=weights_only,
            )

        # record tp degree the model sharded to
        model._tp_size = tp_size

        # make sure token embedding weights are still tied if needed
        model.tie_weights()

        # Set model in evaluation mode to deactivate DropOut modules by default
        model.eval()

        # If it is a model with generation capabilities, attempt to load the generation config
        if model.can_generate() and generation_config is not None:
            logger.info("The user-defined `generation_config` will be used to override the default generation config.")
            model.generation_config = model.generation_config.from_dict(generation_config.to_dict())
        elif model.can_generate() and pretrained_model_name_or_path is not None:
            try:
                model.generation_config = GenerationConfig.from_pretrained(
                    pretrained_model_name_or_path,
                    cache_dir=cache_dir,
                    force_download=force_download,
                    proxies=proxies,
                    local_files_only=local_files_only,
                    token=token,
                    revision=revision,
                    subfolder=subfolder,
                    _from_auto=from_auto_class,
                    _from_pipeline=from_pipeline,
                    **kwargs,
                )
            except OSError:
                logger.info(
                    "Generation config file not found, using a generation config created from the model config."
                )
                pass

        # Dispatch model with hooks on all devices if necessary (not needed with a tp_plan, so we skip it as it slightly
        # harm performances)
        if device_map is not None and device_mesh is None:
            device_map_kwargs = {
                "device_map": device_map,
                "offload_dir": offload_folder,
                "offload_index": offload_index,
                "offload_buffers": offload_buffers,
            }
            if "skip_keys" in inspect.signature(dispatch_model).parameters:
                device_map_kwargs["skip_keys"] = model._skip_keys_device_placement
            # For HQQ method we force-set the hooks for single GPU envs
            if (
                "force_hooks" in inspect.signature(dispatch_model).parameters
                and hf_quantizer is not None
                and hf_quantizer.quantization_config.quant_method == QuantizationMethod.HQQ
            ):
                device_map_kwargs["force_hooks"] = True
            if (
                hf_quantizer is not None
                and hf_quantizer.quantization_config.quant_method == QuantizationMethod.FBGEMM_FP8
                and isinstance(device_map, dict)
                and ("cpu" in device_map.values() or "disk" in device_map.values())
            ):
                device_map_kwargs["offload_buffers"] = True

            if not is_fsdp_enabled() and not is_deepspeed_zero3_enabled():
                dispatch_model(model, **device_map_kwargs)

        if hf_quantizer is not None:
            hf_quantizer.postprocess_model(model, config=config)
            model.hf_quantizer = hf_quantizer

        if _adapter_model_path is not None:
            model.load_adapter(
                _adapter_model_path,
                adapter_name=adapter_name,
                token=token,
                adapter_kwargs=adapter_kwargs,
            )

        if output_loading_info:
            if from_pt:
                loading_info = {
                    "missing_keys": missing_keys,
                    "unexpected_keys": unexpected_keys,
                    "mismatched_keys": mismatched_keys,
                    "error_msgs": error_msgs,
                }
            elif from_flax:
                loading_info = None
            return model, loading_info
        return model

    @staticmethod
    def _fix_state_dict_key_on_load(key: str) -> Tuple[str, bool]:
        """Replace legacy parameter names with their modern equivalents. E.g. beta -> bias, gamma -> weight."""
        # Rename LayerNorm beta & gamma params for some early models ported from Tensorflow (e.g. Bert)
        # This rename is logged.
        if key.endswith("LayerNorm.beta"):
            return key.replace("LayerNorm.beta", "LayerNorm.bias"), True
        if key.endswith("LayerNorm.gamma"):
            return key.replace("LayerNorm.gamma", "LayerNorm.weight"), True

        # Rename weight norm parametrizations to match changes across torch versions.
        # Impacts a number of speech/wav2vec models. e.g. Hubert, Wav2Vec2, and others.
        # This rename is not logged.
        if hasattr(nn.utils.parametrizations, "weight_norm"):
            if key.endswith("weight_g"):
                return key.replace("weight_g", "parametrizations.weight.original0"), True
            if key.endswith("weight_v"):
                return key.replace("weight_v", "parametrizations.weight.original1"), True
        else:
            if key.endswith("parametrizations.weight.original0"):
                return key.replace("parametrizations.weight.original0", "weight_g"), True
            if key.endswith("parametrizations.weight.original1"):
                return key.replace("parametrizations.weight.original1", "weight_v"), True

        return key, False

    def _get_key_renaming_mapping(
        self,
        checkpoint_keys: List[str],
        key_mapping: Optional[Dict[str, str]] = None,
        loading_base_model_from_task_state_dict: bool = False,
        loading_task_model_from_base_state_dict: bool = False,
    ):
        """
        Compute a mapping between the serialized keys on disk `checkpoint_keys`, and the keys that the model
        that we are loading expects. This is the single entry point for key renaming that will be used during
        loading.
        Log if any parameters have been renamed.
        """
        prefix = self.base_model_prefix
        _prefix = f"{prefix}."

        renamed_keys = {}
        key_renaming_mapping = {}
        for key in checkpoint_keys:
            # Class specific rename
            new_key, has_changed = self._fix_state_dict_key_on_load(key)

            # Optionally map the key according to `key_mapping`
            if key_mapping is not None:
                for pattern, replacement in key_mapping.items():
                    new_key, n_replace = re.subn(pattern, replacement, new_key)
                    # Early exit of the loop
                    if n_replace > 0:
                        has_changed = True
                        break

            # In this case, we need to add the prefix to the keys, to match them to the expected keys
            if loading_task_model_from_base_state_dict:
                new_key = ".".join([prefix, new_key])
            # In this case we need to remove the prefix from the key to match them to the expected keys, and use
            # only the keys starting with the prefix
            elif loading_base_model_from_task_state_dict:
                if not new_key.startswith(_prefix):
                    continue
                new_key = new_key[len(_prefix) :]

            key_renaming_mapping[key] = new_key

            # track gamma/beta rename for logging
            if has_changed:
                if key.endswith("LayerNorm.gamma"):
                    renamed_keys["LayerNorm.gamma"] = (key, new_key)
                elif key.endswith("LayerNorm.beta"):
                    renamed_keys["LayerNorm.beta"] = (key, new_key)

        if renamed_keys:
            warning_msg = f"A pretrained model of type `{self.__class__.__name__}` "
            warning_msg += "contains parameters that have been renamed internally (a few are listed below but more are present in the model):\n"
            for old_key, new_key in renamed_keys.values():
                warning_msg += f"* `{old_key}` -> `{new_key}`\n"
            warning_msg += "If you are using a model from the Hub, consider submitting a PR to adjust these weights and help future users."
            logger.info_once(warning_msg)

        return key_renaming_mapping

    @staticmethod
    def _fix_state_dict_key_on_save(key) -> Tuple[str, bool]:
        """
        Similar to `_fix_state_dict_key_on_load` allows to define hook for state dict key renaming on model save.
        Do nothing by default, but can be overridden in particular models.
        """
        return key, False

    def _fix_state_dict_keys_on_save(self, state_dict):
        """
        Similar to `_fix_state_dict_keys_on_load` allows to define hook for state dict key renaming on model save.
        Apply `_fix_state_dict_key_on_save` to all keys in `state_dict`.
        """
        return {self._fix_state_dict_key_on_save(key)[0]: value for key, value in state_dict.items()}

    @classmethod
    def _load_pretrained_model(
        cls,
        model: "PreTrainedModel",
        state_dict: Optional[Dict],
        checkpoint_files: Optional[List[str]],
        pretrained_model_name_or_path: Optional[str],
        ignore_mismatched_sizes: bool = False,
        sharded_metadata: Optional[Dict] = None,
        device_map: Optional[Dict] = None,
        disk_offload_folder: Optional[str] = None,
        offload_state_dict: Optional[bool] = None,
        dtype: Optional[torch.dtype] = None,
        hf_quantizer: Optional[HfQuantizer] = None,
        keep_in_fp32_regex: Optional[re.Pattern] = None,
        device_mesh: Optional["torch.distributed.device_mesh.DeviceMesh"] = None,
        key_mapping: Optional[Dict[str, str]] = None,
        weights_only: bool = True,
    ):
        # Useful flags
        is_quantized = hf_quantizer is not None
        is_hqq_or_quark = is_quantized and hf_quantizer.quantization_config.quant_method in {
            QuantizationMethod.HQQ,
            QuantizationMethod.QUARK,
        }
        is_hqq_or_bnb = is_quantized and hf_quantizer.quantization_config.quant_method in {
            QuantizationMethod.HQQ,
            QuantizationMethod.BITS_AND_BYTES,
        }

        # Get all the keys of the state dicts that we have to initialize the model
        if sharded_metadata is not None:
            original_checkpoint_keys = sharded_metadata["all_checkpoint_keys"]
        elif state_dict is not None:
            original_checkpoint_keys = list(state_dict.keys())
        else:
            original_checkpoint_keys = list(
                load_state_dict(checkpoint_files[0], map_location="meta", weights_only=weights_only).keys()
            )

        # Check if we are in a special state, i.e. loading from a state dict coming from a different architecture
        prefix = model.base_model_prefix
        _prefix = f"{prefix}."
        has_prefix_module = any(s.startswith(prefix) for s in original_checkpoint_keys) if len(prefix) > 0 else False
        expects_prefix_module = hasattr(model, prefix) if len(prefix) > 0 else False
        loading_task_model_from_base_state_dict = not has_prefix_module and expects_prefix_module
        loading_base_model_from_task_state_dict = has_prefix_module and not expects_prefix_module

        # Find the key names that the model expects from the serialized keys
        key_renaming_mapping = model._get_key_renaming_mapping(
            original_checkpoint_keys,
            key_mapping,
            loading_base_model_from_task_state_dict,
            loading_task_model_from_base_state_dict,
        )
        checkpoint_keys = list(key_renaming_mapping.values())

        # Find missing and unexpected keys from the state dict
        missing_keys, unexpected_keys = _find_missing_and_unexpected_keys(
            cls,
            model,
            original_checkpoint_keys,
            checkpoint_keys,
            loading_base_model_from_task_state_dict,
            hf_quantizer,
            device_map,
        )
        # Find all the keys with shape mismatch (if we ignore the mismatch, the weights need to be newly initialized the
        # same way as missing keys)
        mismatched_keys, mismatched_shapes = _find_mismatched_keys(
            model,
            state_dict,
            checkpoint_files,
            ignore_mismatched_sizes,
            key_renaming_mapping,
            is_quantized,
            weights_only,
        )

        # We need to update both the mapping and the list of checkpoint keys to remove the mismatched ones
        key_renaming_mapping = {k: v for k, v in key_renaming_mapping.items() if v not in mismatched_keys}
        checkpoint_keys = list(key_renaming_mapping.values())

        # Move missing (and potentially mismatched) keys back to cpu from meta device (because they won't be moved when
        # loading the weights as they are not in the loaded state dict)
        model._move_missing_keys_from_meta_to_cpu(missing_keys + mismatched_keys, unexpected_keys, dtype, hf_quantizer)

        # correctly initialize the missing (and potentially mismatched) keys
        model._initialize_missing_keys(checkpoint_keys, ignore_mismatched_sizes, is_quantized)

        # Set some modules to fp32 if needed
        if keep_in_fp32_regex is not None:
            for name, param in model.named_parameters():
                if keep_in_fp32_regex.search(name):
                    # param = param.to(torch.float32) does not work here as only in the local scope.
                    param.data = param.data.to(torch.float32)

        # Make sure we are able to load base models as well as derived models (specific task models, with heads)
        model_to_load = model
        # In this case, we load a ForTaskModel with keys from a BaseModel -> only load keys to the BaseModel
        if loading_task_model_from_base_state_dict:
            model_to_load = getattr(model, prefix)
            # Here we need to remove the prefix we added to correctly find missing/unexpected keys, as we will load
            # in the submodule
            key_renaming_mapping = {k: v[len(_prefix) :] for k, v in key_renaming_mapping.items()}
            checkpoint_keys = list(key_renaming_mapping.values())
            # We need to update the device map as well
            if device_map is not None:
                device_map = {k[len(_prefix) :] if k.startswith(_prefix) else k: v for k, v in device_map.items()}
            # small sanity check: the base model should not contain task-specific head keys
            task_specific_expected_keys = [s for s in model.state_dict().keys() if not s.startswith(_prefix)]
            base_model_expected_keys = list(model_to_load.state_dict().keys())
            if any(
                key in task_specific_expected_keys and key not in base_model_expected_keys for key in checkpoint_keys
            ):
                raise ValueError(
                    "The state dictionary of the model you are trying to load is corrupted. Are you sure it was "
                    "properly saved?"
                )

        # Get reverse key mapping
        reverse_key_renaming_mapping = {v: k for k, v in key_renaming_mapping.items()}

        is_offloaded_safetensors = False
        # This offload index if for params explicitly on the "disk" in the device_map
        disk_offload_index = None
        disk_only_shard_files = []
        # Prepare parameters offloading if needed
        if device_map is not None and "disk" in device_map.values():
            if offload_state_dict is None:
                offload_state_dict = True
            if disk_offload_folder is not None:
                os.makedirs(disk_offload_folder, exist_ok=True)
            is_offloaded_safetensors = checkpoint_files is not None and checkpoint_files[0].endswith(".safetensors")
            if disk_offload_folder is None and not is_offloaded_safetensors:
                raise ValueError(
                    "The current `device_map` had weights offloaded to the disk. Please provide an `offload_folder`"
                    " for them. Alternatively, make sure you have `safetensors` installed if the model you are using"
                    " offers the weights in this format."
                )
            if is_offloaded_safetensors:
                param_device_map = expand_device_map(device_map, checkpoint_keys)
                str_dtype = str(dtype).replace("torch.", "") if dtype is not None else "float32"
                if sharded_metadata is None:
                    weight_map = dict.fromkeys(checkpoint_keys, checkpoint_files[0])
                else:
                    folder = os.path.sep.join(checkpoint_files[0].split(os.path.sep)[:-1])
                    # Fix the weight map keys according to the key mapping
                    weight_map = {
                        key_renaming_mapping[k]: v
                        for k, v in sharded_metadata["weight_map"].items()
                        if k in key_renaming_mapping
                    }
                    weight_map = {k: os.path.join(folder, v) for k, v in weight_map.items()}
                    # Find potential checkpoints containing only offloaded weights
                    disk_only_shard_files = get_disk_only_shard_files(device_map, weight_map)
                disk_offload_index = {
                    name: {
                        "safetensors_file": file,
                        "weight_name": reverse_key_renaming_mapping[name],
                        "dtype": str_dtype,
                    }
                    for name, file in weight_map.items()
                    if param_device_map[name] == "disk"
                }
            else:
                disk_offload_index = {}

        # This offload index if for params that are supposed to be on the "cpu", either with or without a device_map
        # It allows to load parameters one-by-one from the state dict, avoiding a memory peak of 2 x state_dict_size,
        # i.e. 1x to load it, and 1x to copy it to model
        cpu_offload_folder = None
        cpu_offload_index = None
        if offload_state_dict:
            cpu_offload_folder = tempfile.mkdtemp()
            cpu_offload_index = {}

        # For nice tqdm bars
        if checkpoint_files is not None and len(checkpoint_files) > 1:
            checkpoint_files = logging.tqdm(checkpoint_files, desc="Loading checkpoint shards")
        # To be able to iterate, even if we don't use it if the state_dict is already provided
        elif state_dict is not None:
            checkpoint_files = [""]

        # Compute expected model keys
        expected_keys = list(model_to_load.state_dict().keys())
        if hf_quantizer is not None:
            expected_keys = hf_quantizer.update_expected_keys(model_to_load, expected_keys, checkpoint_keys)

        # Warmup cuda to load the weights much faster on devices
        if device_map is not None and not is_hqq_or_quark:
            expanded_device_map = expand_device_map(device_map, expected_keys)
            caching_allocator_warmup(model_to_load, expanded_device_map, hf_quantizer)

        error_msgs = []
        # Iterate on all the shards to load the weights
        for shard_file in checkpoint_files:
            # Skip the load for shards that only contain disk-offloaded weights
            if shard_file in disk_only_shard_files:
                continue

            map_location = "cpu"
            if (
                shard_file.endswith(".safetensors")
                and not is_hqq_or_bnb
                and not (is_deepspeed_zero3_enabled() and not is_quantized)
            ):
                map_location = "meta"
            elif (
                device_map is not None
                and hf_quantizer is not None
                and hf_quantizer.quantization_config.quant_method == QuantizationMethod.TORCHAO
                and (
                    hf_quantizer.quantization_config.quant_type in ["int4_weight_only", "autoquant"]
                    or isinstance(hf_quantizer.quantization_config.quant_type, Int4WeightOnlyConfig)
                )
            ):
                map_location = torch.device([d for d in device_map.values() if d not in ["cpu", "disk"]][0])

            # If shard_file is "", we use the existing state_dict instead of loading it
            if shard_file != "":
                state_dict = load_state_dict(
                    shard_file, is_quantized=is_quantized, map_location=map_location, weights_only=weights_only
                )

            # Fix the key names
            state_dict = {key_renaming_mapping[k]: v for k, v in state_dict.items() if k in key_renaming_mapping}

            if is_deepspeed_zero3_enabled() and not is_quantized:
                error_msgs += _load_state_dict_into_zero3_model(model_to_load, state_dict)
            # Skip it with fsdp on ranks other than 0
            elif not (is_fsdp_enabled() and not is_local_dist_rank_0() and not is_quantized):
                disk_offload_index, cpu_offload_index = _load_state_dict_into_meta_model(
                    model_to_load,
                    state_dict,
                    shard_file,
                    expected_keys,
                    reverse_key_renaming_mapping,
                    device_map=device_map,
                    disk_offload_folder=disk_offload_folder,
                    disk_offload_index=disk_offload_index,
                    cpu_offload_folder=cpu_offload_folder,
                    cpu_offload_index=cpu_offload_index,
                    hf_quantizer=hf_quantizer,
                    is_safetensors=is_offloaded_safetensors,
                    keep_in_fp32_regex=keep_in_fp32_regex,
                    unexpected_keys=unexpected_keys,
                    device_mesh=device_mesh,
                )

            # force memory release if loading multiple shards, to avoid having 2 state dicts in memory in next loop
            del state_dict

        # Adjust offloaded weights name and save if needed
        if disk_offload_index is not None and len(disk_offload_index) > 0:
            if loading_task_model_from_base_state_dict:
                # We need to add the prefix of the base model
                prefix = cls.base_model_prefix
                if not is_offloaded_safetensors:
                    for weight_name in disk_offload_index:
                        shutil.move(
                            os.path.join(disk_offload_folder, f"{weight_name}.dat"),
                            os.path.join(disk_offload_folder, f"{prefix}.{weight_name}.dat"),
                        )
                disk_offload_index = {f"{prefix}.{key}": value for key, value in disk_offload_index.items()}
            if not is_offloaded_safetensors:
                save_offload_index(disk_offload_index, disk_offload_folder)
                disk_offload_index = None

        # one-at-a-time param loading for the cpu offloaded params
        if offload_state_dict:
            # Load back temporarily offloaded state dict
            load_offloaded_weights(model_to_load, cpu_offload_index, cpu_offload_folder)
            shutil.rmtree(cpu_offload_folder)

        if hf_quantizer is not None:
            missing_keys = hf_quantizer.update_missing_keys_after_loading(model_to_load, missing_keys, prefix)

        # Post-processing for tensor parallelism
        if device_mesh is not None:
            # When using TP, the device map is a single device for all parameters
            tp_device = list(device_map.values())[0]
            # This is needed for the RotaryEmbedding, which was not initialized on the correct device as it is
            # not part of the state_dict (persistent=False)
            for buffer in model.buffers():
                if buffer.device != tp_device:
                    buffer.data = buffer.to(tp_device)

            # In this case, the top-most task module weights were not moved to device and parallelized as they
            # were not part of the loaded weights: do it now
            if loading_task_model_from_base_state_dict:
                parameters_to_initialize = {
                    name: param for name, param in model.named_parameters() if not name.startswith(prefix)
                }
                for name, param in parameters_to_initialize.items():
                    # First move data to correct
                    to_contiguous, casting_dtype = _infer_parameter_dtype(model, name, param, keep_in_fp32_regex)
                    shard_and_distribute_module(
                        model,
                        param.to(tp_device),
                        param,
                        name,
                        casting_dtype,
                        to_contiguous,
                        os.environ["RANK"],
                        device_mesh,
                    )

        # All potential warnings/infos
        if len(error_msgs) > 0:
            error_msg = "\n\t".join(error_msgs)
            if "size mismatch" in error_msg:
                error_msg += (
                    "\n\tYou may consider adding `ignore_mismatched_sizes=True` in the model `from_pretrained` method."
                )
            raise RuntimeError(f"Error(s) in loading state_dict for {model.__class__.__name__}:\n\t{error_msg}")
        if len(unexpected_keys) > 0:
            archs = [] if model.config.architectures is None else model.config.architectures
            warner = logger.warning if model.__class__.__name__ in archs else logger.info
            warner(
                f"Some weights of the model checkpoint at {pretrained_model_name_or_path} were not used when"
                f" initializing {model.__class__.__name__}: {unexpected_keys}\n- This IS expected if you are"
                f" initializing {model.__class__.__name__} from the checkpoint of a model trained on another task or"
                " with another architecture (e.g. initializing a BertForSequenceClassification model from a"
                " BertForPreTraining model).\n- This IS NOT expected if you are initializing"
                f" {model.__class__.__name__} from the checkpoint of a model that you expect to be exactly identical"
                " (initializing a BertForSequenceClassification model from a BertForSequenceClassification model)."
            )
        else:
            logger.info(f"All model checkpoint weights were used when initializing {model.__class__.__name__}.\n")
        if len(missing_keys) > 0:
            logger.warning(
                f"Some weights of {model.__class__.__name__} were not initialized from the model checkpoint at"
                f" {pretrained_model_name_or_path} and are newly initialized: {missing_keys}\nYou should probably"
                " TRAIN this model on a down-stream task to be able to use it for predictions and inference."
            )
        elif len(mismatched_keys) == 0:
            logger.info(
                f"All the weights of {model.__class__.__name__} were initialized from the model checkpoint at"
                f" {pretrained_model_name_or_path}.\nIf your task is similar to the task the model of the checkpoint"
                f" was trained on, you can already use {model.__class__.__name__} for predictions without further"
                " training."
            )
        if len(mismatched_keys) > 0:
            mismatched_warning = "\n".join(
                [
                    f"- {key}: found shape {shape1} in the checkpoint and {shape2} in the model instantiated"
                    for key, (shape1, shape2) in zip(mismatched_keys, mismatched_shapes)
                ]
            )
            logger.warning(
                f"Some weights of {model.__class__.__name__} were not initialized from the model checkpoint at"
                f" {pretrained_model_name_or_path} and are newly initialized because the shapes did not"
                f" match:\n{mismatched_warning}\nYou should probably TRAIN this model on a down-stream task to be able"
                " to use it for predictions and inference."
            )

        return model, missing_keys, unexpected_keys, mismatched_keys, disk_offload_index, error_msgs

    @classmethod
    def _load_from_tf(cls, model, config, checkpoint_files):
        if checkpoint_files[0].endswith(".index"):
            # Load from a TensorFlow 1.X checkpoint - provided by original authors
            model = cls.load_tf_weights(model, config, checkpoint_files[0][:-6])  # Remove the '.index'
            loading_info = None
        else:
            # Load from our TensorFlow 2.0 checkpoints
            try:
                from .modeling_tf_pytorch_utils import load_tf2_checkpoint_in_pytorch_model

                model, loading_info = load_tf2_checkpoint_in_pytorch_model(
                    model, checkpoint_files[0], allow_missing_keys=True, output_loading_info=True
                )
            except ImportError:
                logger.error(
                    "Loading a TensorFlow model in PyTorch, requires both PyTorch and TensorFlow to be installed."
                    " Please see https://pytorch.org/ and https://www.tensorflow.org/install/ for installation"
                    " instructions."
                )
                raise
        return model, loading_info

    @classmethod
    def _load_from_flax(cls, model, checkpoint_files):
        try:
            from .modeling_flax_pytorch_utils import load_flax_checkpoint_in_pytorch_model

            model = load_flax_checkpoint_in_pytorch_model(model, checkpoint_files[0])
        except ImportError:
            logger.error(
                "Loading a Flax model in PyTorch, requires both PyTorch and Flax to be installed. Please see"
                " https://pytorch.org/ and https://flax.readthedocs.io/en/latest/installation.html for"
                " installation instructions."
            )
            raise
        return model

    def retrieve_modules_from_names(self, names, add_prefix=False, remove_prefix=False):
        module_keys = {".".join(key.split(".")[:-1]) for key in names}

        # torch.nn.ParameterList is a special case where two parameter keywords
        # are appended to the module name, *e.g.* bert.special_embeddings.0
        module_keys = module_keys.union(
            {".".join(key.split(".")[:-2]) for key in names if len(key) > 0 and key[-1].isdigit()}
        )

        retrieved_modules = []
        # retrieve all modules that has at least one missing weight name
        for name, module in self.named_modules():
            if remove_prefix:
                _prefix = f"{self.base_model_prefix}."
                name = name[len(_prefix) :] if name.startswith(_prefix) else name
            elif add_prefix:
                name = ".".join([self.base_model_prefix, name]) if len(name) > 0 else self.base_model_prefix

            if name in module_keys:
                retrieved_modules.append(module)

        return retrieved_modules

    @classmethod
    def register_for_auto_class(cls, auto_class="AutoModel"):
        """
        Register this class with a given auto class. This should only be used for custom models as the ones in the
        library are already mapped with an auto class.

        <Tip warning={true}>

        This API is experimental and may have some slight breaking changes in the next releases.

        </Tip>

        Args:
            auto_class (`str` or `type`, *optional*, defaults to `"AutoModel"`):
                The auto class to register this new model with.
        """
        if not isinstance(auto_class, str):
            auto_class = auto_class.__name__

        import transformers.models.auto as auto_module

        if not hasattr(auto_module, auto_class):
            raise ValueError(f"{auto_class} is not a valid auto class.")

        cls._auto_class = auto_class

    def to_bettertransformer(self) -> "PreTrainedModel":
        """
        Converts the model to use [PyTorch's native attention
        implementation](https://pytorch.org/docs/stable/generated/torch.nn.MultiheadAttention.html), integrated to
        Transformers through [Optimum library](https://huggingface.co/docs/optimum/bettertransformer/overview). Only a
        subset of all Transformers models are supported.

        PyTorch's attention fastpath allows to speed up inference through kernel fusions and the use of [nested
        tensors](https://pytorch.org/docs/stable/nested.html). Detailed benchmarks can be found in [this blog
        post](https://medium.com/pytorch/bettertransformer-out-of-the-box-performance-for-huggingface-transformers-3fbe27d50ab2).

        Returns:
            [`PreTrainedModel`]: The model converted to BetterTransformer.
        """
        if not is_optimum_available():
            raise ImportError("The package `optimum` is required to use Better Transformer.")

        from optimum.version import __version__ as optimum_version

        if version.parse(optimum_version) < version.parse("1.7.0"):
            raise ImportError(
                f"Please install optimum>=1.7.0 to use Better Transformer. The version {optimum_version} was found."
            )

        from optimum.bettertransformer import BetterTransformer

        return BetterTransformer.transform(self)

    def reverse_bettertransformer(self):
        """
        Reverts the transformation from [`~PreTrainedModel.to_bettertransformer`] so that the original modeling is
        used, for example in order to save the model.

        Returns:
            [`PreTrainedModel`]: The model converted back to the original modeling.
        """
        if not is_optimum_available():
            raise ImportError("The package `optimum` is required to use Better Transformer.")

        from optimum.version import __version__ as optimum_version

        if version.parse(optimum_version) < version.parse("1.7.0"):
            raise ImportError(
                f"Please install optimum>=1.7.0 to use Better Transformer. The version {optimum_version} was found."
            )

        from optimum.bettertransformer import BetterTransformer

        return BetterTransformer.reverse(self)

    def warn_if_padding_and_no_attention_mask(self, input_ids, attention_mask):
        """
        Shows a one-time warning if the input_ids appear to contain padding and no attention mask was given.
        """

        # Skip the check during tracing.
        if is_torch_fx_proxy(input_ids) or torch.jit.is_tracing() or is_torchdynamo_compiling():
            return

        if (attention_mask is not None) or (self.config.pad_token_id is None):
            return

        # Check only the first and last input IDs to reduce overhead.
        if self.config.pad_token_id in input_ids[:, [-1, 0]]:
            warn_string = (
                "We strongly recommend passing in an `attention_mask` since your input_ids may be padded. See "
                "https://huggingface.co/docs/transformers/troubleshooting"
                "#incorrect-output-when-padding-tokens-arent-masked."
            )

            # If the pad token is equal to either BOS, EOS, or SEP, we do not know whether the user should use an
            # attention_mask or not. In this case, we should still show a warning because this is a rare case.
            if (
                (self.config.bos_token_id is not None and self.config.bos_token_id == self.config.pad_token_id)
                or (self.config.eos_token_id is not None and self.config.eos_token_id == self.config.pad_token_id)
                or (self.config.sep_token_id is not None and self.config.sep_token_id == self.config.pad_token_id)
            ):
                warn_string += (
                    f"\nYou may ignore this warning if your `pad_token_id` ({self.config.pad_token_id}) is identical "
                    f"to the `bos_token_id` ({self.config.bos_token_id}), `eos_token_id` ({self.config.eos_token_id}), "
                    f"or the `sep_token_id` ({self.config.sep_token_id}), and your input is not padded."
                )

            logger.warning_once(warn_string)

    @property
    def supports_tp_plan(self):
        """
        Returns whether the model has a tensor parallelism plan.
        """
        if self._tp_plan is not None:
            return True
        # Check if base model has a TP plan
        if getattr(self.base_model, "_tp_plan", None) is not None:
            return True
        return False

    @property
    def tp_size(self):
        """
        Returns the model's tensor parallelism degree.
        """
        # if None, the model didn't undergo tensor parallel sharding
        return self._tp_size

    @property
    def supports_pp_plan(self):
        if self._pp_plan is not None:
            return True
        # Check if base model has PP plan
        if getattr(self.base_model, "_pp_plan", None) is not None:
            return True
        return False

    @property
    def loss_function(self):
        if hasattr(self, "_loss_function"):
            return self._loss_function

        loss_type = getattr(self, "loss_type", None)

        if loss_type is None or loss_type not in LOSS_MAPPING:
            logger.warning_once(
                f"`loss_type={loss_type}` was set in the config but it is unrecognised."
                f"Using the default loss: `ForCausalLMLoss`."
            )
            loss_type = "ForCausalLM"
        return LOSS_MAPPING[loss_type]

    @loss_function.setter
    def loss_function(self, value):
        self._loss_function = value

    def get_compiled_call(self, compile_config: CompileConfig):
        """Return a `torch.compile`'d version of `self.__call__`. This is useful to dynamically choose between
        non-compiled/compiled `forward` during inference, especially to switch between prefill (where we don't
        want to use compiled version to avoid recomputing the graph with new shapes) and iterative decoding
        (where we want the speed-ups of compiled version with static shapes)."""
        # Only reset it if not present or different from previous config
        if "llama4" in self.config.model_type:  # TODO try to enable for FULL COMPILE HYBRID CACHE SUPPORT
            return self.__call__
        default_config = getattr(self.generation_config, "compile_config", CompileConfig())
        if (
            not hasattr(self, "_compiled_call")
            or getattr(self, "_last_compile_config", default_config) != compile_config
        ):
            self._last_compile_config = compile_config
            self._compiled_call = torch.compile(self.__call__, **compile_config.to_dict())
        return self._compiled_call

    @classmethod
    def is_backend_compatible(cls):
        return cls._supports_attention_backend

    def _move_missing_keys_from_meta_to_cpu(
        self,
        missing_keys: List[str],
        unexpected_keys: List[str],
        dtype: Optional[torch.dtype],
        hf_quantizer: Optional[HfQuantizer],
    ) -> "PreTrainedModel":
        """Move the missing keys (keys that are part of the model parameters, but were NOT found in the loaded state dicts) back
        from meta device to cpu.
        """
        is_quantized = hf_quantizer is not None

        # In this case we need to move everything back
        if is_fsdp_enabled() and not is_local_dist_rank_0() and not is_quantized:
            # We only do it for the parameters, as the buffers are not initialized on the meta device by default
            for key, param in self.named_parameters():
                value = torch.empty_like(param, dtype=dtype, device="cpu")
                _load_parameter_into_model(self, key, value)
            return

        model_state_dict = self.state_dict()
        for key in missing_keys:
            param = model_state_dict[key]
            # Buffers are not initialized on the meta device, so we still need this check to avoid overwriting them
            if param.device == torch.device("meta"):
                value = torch.empty_like(param, dtype=dtype, device="cpu")
                if (
                    not is_quantized
                    or (getattr(hf_quantizer, "requires_parameters_quantization", False))
                    or not hf_quantizer.check_quantized_param(self, param_value=value, param_name=key, state_dict={})
                ):
                    _load_parameter_into_model(self, key, value)
                else:
                    hf_quantizer.create_quantized_param(self, value, key, "cpu", model_state_dict, unexpected_keys)

    def _initialize_missing_keys(
        self,
        loaded_keys: List[str],
        ignore_mismatched_sizes: bool,
        is_quantized: bool,
    ) -> "PreTrainedModel":
        """Initialize the missing keys (keys that are part of the model parameters, but were NOT found in the loaded state dicts), according to
        `_initialize_weights`. Indeed, since the corresponding weights are missing from the state dict, they will not be replaced and need to
        be initialized correctly (i.e. weight initialization distribution).
        Also take care of setting the `_is_hf_initialized` flag for keys that are not missing.
        """
        if not ignore_mismatched_sizes:
            not_initialized_submodules = set_initialized_submodules(self, loaded_keys)
            # If we're about to tie the output embeds to the input embeds we don't need to init them
            if (
                hasattr(self.config.get_text_config(decoder=True), "tie_word_embeddings")
                and self.config.get_text_config(decoder=True).tie_word_embeddings
            ):
                output_embeddings = self.get_output_embeddings()
                if output_embeddings is not None:
                    # Still need to initialize if there is a bias term since biases are not tied.
                    if not hasattr(output_embeddings, "bias") or output_embeddings.bias is None:
                        output_embeddings._is_hf_initialized = True
        else:
            not_initialized_submodules = dict(self.named_modules())
        # This will only initialize submodules that are not marked as initialized by the line above.
        if is_deepspeed_zero3_enabled() and not is_quantized:
            not_initialized_parameters = list(
                set(
                    itertools.chain.from_iterable(
                        submodule.parameters(recurse=False) for submodule in not_initialized_submodules.values()
                    )
                )
            )
            with deepspeed.zero.GatheredParameters(not_initialized_parameters, modifier_rank=0):
                self.initialize_weights()
        else:
            self.initialize_weights()

    def get_parameter_or_buffer(self, target: str):
        """
        Return the parameter or buffer given by `target` if it exists, otherwise throw an error. This combines
        `get_parameter()` and `get_buffer()` in a single handy function. Note that it only work if `target` is a
        leaf of the model.
        """
        try:
            return self.get_parameter(target)
        except AttributeError:
            pass
        try:
            return self.get_buffer(target)
        except AttributeError:
            pass
        raise AttributeError(f"`{target}` is neither a parameter nor a buffer.")


PreTrainedModel.push_to_hub = copy_func(PreTrainedModel.push_to_hub)
if PreTrainedModel.push_to_hub.__doc__ is not None:
    PreTrainedModel.push_to_hub.__doc__ = PreTrainedModel.push_to_hub.__doc__.format(
        object="model", object_class="AutoModel", object_files="model file"
    )


class PoolerStartLogits(nn.Module):
    """
    Compute SQuAD start logits from sequence hidden states.

    Args:
        config ([`PretrainedConfig`]):
            The config used by the model, will be used to grab the `hidden_size` of the model.
    """

    def __init__(self, config: PretrainedConfig):
        super().__init__()
        self.dense = nn.Linear(config.hidden_size, 1)
        logger.warning_once(
            "[DEPRECATION WARNING] `PoolerStartLogits` is deprecated and will be removed in v4.53. "
            "Please use model-specific class, e.g. `XLMPoolerStartLogits`."
        )

    def forward(
        self, hidden_states: torch.FloatTensor, p_mask: Optional[torch.FloatTensor] = None
    ) -> torch.FloatTensor:
        """
        Args:
            hidden_states (`torch.FloatTensor` of shape `(batch_size, seq_len, hidden_size)`):
                The final hidden states of the model.
            p_mask (`torch.FloatTensor` of shape `(batch_size, seq_len)`, *optional*):
                Mask for tokens at invalid position, such as query and special symbols (PAD, SEP, CLS). 1.0 means token
                should be masked.

        Returns:
            `torch.FloatTensor`: The start logits for SQuAD.
        """
        x = self.dense(hidden_states).squeeze(-1)

        if p_mask is not None:
            if get_parameter_dtype(self) == torch.float16:
                x = x * (1 - p_mask) - 65500 * p_mask
            else:
                x = x * (1 - p_mask) - 1e30 * p_mask

        return x


class PoolerEndLogits(nn.Module):
    """
    Compute SQuAD end logits from sequence hidden states.

    Args:
        config ([`PretrainedConfig`]):
            The config used by the model, will be used to grab the `hidden_size` of the model and the `layer_norm_eps`
            to use.
    """

    def __init__(self, config: PretrainedConfig):
        super().__init__()
        self.dense_0 = nn.Linear(config.hidden_size * 2, config.hidden_size)
        self.activation = nn.Tanh()
        self.LayerNorm = nn.LayerNorm(config.hidden_size, eps=config.layer_norm_eps)
        self.dense_1 = nn.Linear(config.hidden_size, 1)
        logger.warning_once(
            "[DEPRECATION WARNING] `PoolerEndLogits` is deprecated and will be removed in v4.53. "
            "Please use model-specific class, e.g. `XLMPoolerEndLogits`."
        )

    def forward(
        self,
        hidden_states: torch.FloatTensor,
        start_states: Optional[torch.FloatTensor] = None,
        start_positions: Optional[torch.LongTensor] = None,
        p_mask: Optional[torch.FloatTensor] = None,
    ) -> torch.FloatTensor:
        """
        Args:
            hidden_states (`torch.FloatTensor` of shape `(batch_size, seq_len, hidden_size)`):
                The final hidden states of the model.
            start_states (`torch.FloatTensor` of shape `(batch_size, seq_len, hidden_size)`, *optional*):
                The hidden states of the first tokens for the labeled span.
            start_positions (`torch.LongTensor` of shape `(batch_size,)`, *optional*):
                The position of the first token for the labeled span.
            p_mask (`torch.FloatTensor` of shape `(batch_size, seq_len)`, *optional*):
                Mask for tokens at invalid position, such as query and special symbols (PAD, SEP, CLS). 1.0 means token
                should be masked.

        <Tip>

        One of `start_states` or `start_positions` should be not `None`. If both are set, `start_positions` overrides
        `start_states`.

        </Tip>

        Returns:
            `torch.FloatTensor`: The end logits for SQuAD.
        """
        assert start_states is not None or start_positions is not None, (
            "One of start_states, start_positions should be not None"
        )
        if start_positions is not None:
            slen, hsz = hidden_states.shape[-2:]
            start_positions = start_positions[:, None, None].expand(-1, -1, hsz)  # shape (bsz, 1, hsz)
            start_states = hidden_states.gather(-2, start_positions)  # shape (bsz, 1, hsz)
            start_states = start_states.expand(-1, slen, -1)  # shape (bsz, slen, hsz)

        x = self.dense_0(torch.cat([hidden_states, start_states], dim=-1))
        x = self.activation(x)
        x = self.LayerNorm(x)
        x = self.dense_1(x).squeeze(-1)

        if p_mask is not None:
            if get_parameter_dtype(self) == torch.float16:
                x = x * (1 - p_mask) - 65500 * p_mask
            else:
                x = x * (1 - p_mask) - 1e30 * p_mask

        return x


class PoolerAnswerClass(nn.Module):
    """
    Compute SQuAD 2.0 answer class from classification and start tokens hidden states.

    Args:
        config ([`PretrainedConfig`]):
            The config used by the model, will be used to grab the `hidden_size` of the model.
    """

    def __init__(self, config):
        super().__init__()
        self.dense_0 = nn.Linear(config.hidden_size * 2, config.hidden_size)
        self.activation = nn.Tanh()
        self.dense_1 = nn.Linear(config.hidden_size, 1, bias=False)
        logger.warning_once(
            "[DEPRECATION WARNING] `PoolerAnswerClass` is deprecated and will be removed in v4.53. "
            "Please use model-specific class, e.g. `XLMPoolerAnswerClass`."
        )

    def forward(
        self,
        hidden_states: torch.FloatTensor,
        start_states: Optional[torch.FloatTensor] = None,
        start_positions: Optional[torch.LongTensor] = None,
        cls_index: Optional[torch.LongTensor] = None,
    ) -> torch.FloatTensor:
        """
        Args:
            hidden_states (`torch.FloatTensor` of shape `(batch_size, seq_len, hidden_size)`):
                The final hidden states of the model.
            start_states (`torch.FloatTensor` of shape `(batch_size, seq_len, hidden_size)`, *optional*):
                The hidden states of the first tokens for the labeled span.
            start_positions (`torch.LongTensor` of shape `(batch_size,)`, *optional*):
                The position of the first token for the labeled span.
            cls_index (`torch.LongTensor` of shape `(batch_size,)`, *optional*):
                Position of the CLS token for each sentence in the batch. If `None`, takes the last token.

        <Tip>

        One of `start_states` or `start_positions` should be not `None`. If both are set, `start_positions` overrides
        `start_states`.

        </Tip>

        Returns:
            `torch.FloatTensor`: The SQuAD 2.0 answer class.
        """
        # No dependency on end_feature so that we can obtain one single `cls_logits` for each sample.
        hsz = hidden_states.shape[-1]
        assert start_states is not None or start_positions is not None, (
            "One of start_states, start_positions should be not None"
        )
        if start_positions is not None:
            start_positions = start_positions[:, None, None].expand(-1, -1, hsz)  # shape (bsz, 1, hsz)
            start_states = hidden_states.gather(-2, start_positions).squeeze(-2)  # shape (bsz, hsz)

        if cls_index is not None:
            cls_index = cls_index[:, None, None].expand(-1, -1, hsz)  # shape (bsz, 1, hsz)
            cls_token_state = hidden_states.gather(-2, cls_index).squeeze(-2)  # shape (bsz, hsz)
        else:
            cls_token_state = hidden_states[:, -1, :]  # shape (bsz, hsz)

        x = self.dense_0(torch.cat([start_states, cls_token_state], dim=-1))
        x = self.activation(x)
        x = self.dense_1(x).squeeze(-1)

        return x


@dataclass
class SquadHeadOutput(ModelOutput):
    """
    Base class for outputs of question answering models using a [`~modeling_utils.SQuADHead`].

    Args:
        loss (`torch.FloatTensor` of shape `(1,)`, *optional*, returned if both `start_positions` and `end_positions` are provided):
            Classification loss as the sum of start token, end token (and is_impossible if provided) classification
            losses.
        start_top_log_probs (`torch.FloatTensor` of shape `(batch_size, config.start_n_top)`, *optional*, returned if `start_positions` or `end_positions` is not provided):
            Log probabilities for the top config.start_n_top start token possibilities (beam-search).
        start_top_index (`torch.LongTensor` of shape `(batch_size, config.start_n_top)`, *optional*, returned if `start_positions` or `end_positions` is not provided):
            Indices for the top config.start_n_top start token possibilities (beam-search).
        end_top_log_probs (`torch.FloatTensor` of shape `(batch_size, config.start_n_top * config.end_n_top)`, *optional*, returned if `start_positions` or `end_positions` is not provided):
            Log probabilities for the top `config.start_n_top * config.end_n_top` end token possibilities
            (beam-search).
        end_top_index (`torch.LongTensor` of shape `(batch_size, config.start_n_top * config.end_n_top)`, *optional*, returned if `start_positions` or `end_positions` is not provided):
            Indices for the top `config.start_n_top * config.end_n_top` end token possibilities (beam-search).
        cls_logits (`torch.FloatTensor` of shape `(batch_size,)`, *optional*, returned if `start_positions` or `end_positions` is not provided):
            Log probabilities for the `is_impossible` label of the answers.

    """

    loss: Optional[torch.FloatTensor] = None
    start_top_log_probs: Optional[torch.FloatTensor] = None
    start_top_index: Optional[torch.LongTensor] = None
    end_top_log_probs: Optional[torch.FloatTensor] = None
    end_top_index: Optional[torch.LongTensor] = None
    cls_logits: Optional[torch.FloatTensor] = None

    def __post_init__(self):
        logger.warning_once(
            "[DEPRECATION WARNING] `SquadHeadOutput` is deprecated and will be removed in v4.53. "
            "Please use model-specific class, e.g. `XLMSquadHeadOutput`."
        )


class SQuADHead(nn.Module):
    r"""
    A SQuAD head inspired by XLNet.

    Args:
        config ([`PretrainedConfig`]):
            The config used by the model, will be used to grab the `hidden_size` of the model and the `layer_norm_eps`
            to use.
    """

    def __init__(self, config):
        super().__init__()
        self.start_n_top = config.start_n_top
        self.end_n_top = config.end_n_top

        self.start_logits = PoolerStartLogits(config)
        self.end_logits = PoolerEndLogits(config)
        self.answer_class = PoolerAnswerClass(config)

        logger.warning_once(
            "[DEPRECATION WARNING] `SQuADHead` is deprecated and will be removed in v4.53. "
            "Please use model-specific class, e.g. `XLMSQuADHead`."
        )

    @replace_return_docstrings(output_type=SquadHeadOutput, config_class=PretrainedConfig)
    def forward(
        self,
        hidden_states: torch.FloatTensor,
        start_positions: Optional[torch.LongTensor] = None,
        end_positions: Optional[torch.LongTensor] = None,
        cls_index: Optional[torch.LongTensor] = None,
        is_impossible: Optional[torch.LongTensor] = None,
        p_mask: Optional[torch.FloatTensor] = None,
        return_dict: bool = False,
    ) -> Union[SquadHeadOutput, Tuple[torch.FloatTensor]]:
        """
        Args:
            hidden_states (`torch.FloatTensor` of shape `(batch_size, seq_len, hidden_size)`):
                Final hidden states of the model on the sequence tokens.
            start_positions (`torch.LongTensor` of shape `(batch_size,)`, *optional*):
                Positions of the first token for the labeled span.
            end_positions (`torch.LongTensor` of shape `(batch_size,)`, *optional*):
                Positions of the last token for the labeled span.
            cls_index (`torch.LongTensor` of shape `(batch_size,)`, *optional*):
                Position of the CLS token for each sentence in the batch. If `None`, takes the last token.
            is_impossible (`torch.LongTensor` of shape `(batch_size,)`, *optional*):
                Whether the question has a possible answer in the paragraph or not.
            p_mask (`torch.FloatTensor` of shape `(batch_size, seq_len)`, *optional*):
                Mask for tokens at invalid position, such as query and special symbols (PAD, SEP, CLS). 1.0 means token
                should be masked.
            return_dict (`bool`, *optional*, defaults to `False`):
                Whether or not to return a [`~utils.ModelOutput`] instead of a plain tuple.

        Returns:
        """
        start_logits = self.start_logits(hidden_states, p_mask=p_mask)

        if start_positions is not None and end_positions is not None:
            # If we are on multi-GPU, let's remove the dimension added by batch splitting
            for x in (start_positions, end_positions, cls_index, is_impossible):
                if x is not None and x.dim() > 1:
                    x.squeeze_(-1)

            # during training, compute the end logits based on the ground truth of the start position
            end_logits = self.end_logits(hidden_states, start_positions=start_positions, p_mask=p_mask)

            loss_fct = CrossEntropyLoss()
            start_loss = loss_fct(start_logits, start_positions)
            end_loss = loss_fct(end_logits, end_positions)
            total_loss = (start_loss + end_loss) / 2

            if cls_index is not None and is_impossible is not None:
                # Predict answerability from the representation of CLS and START
                cls_logits = self.answer_class(hidden_states, start_positions=start_positions, cls_index=cls_index)
                loss_fct_cls = nn.BCEWithLogitsLoss()
                cls_loss = loss_fct_cls(cls_logits, is_impossible)

                # note(zhiliny): by default multiply the loss by 0.5 so that the scale is comparable to start_loss and end_loss
                total_loss += cls_loss * 0.5

            return SquadHeadOutput(loss=total_loss) if return_dict else (total_loss,)

        else:
            # during inference, compute the end logits based on beam search
            bsz, slen, hsz = hidden_states.size()
            start_log_probs = nn.functional.softmax(start_logits, dim=-1)  # shape (bsz, slen)

            start_top_log_probs, start_top_index = torch.topk(
                start_log_probs, self.start_n_top, dim=-1
            )  # shape (bsz, start_n_top)
            start_top_index_exp = start_top_index.unsqueeze(-1).expand(-1, -1, hsz)  # shape (bsz, start_n_top, hsz)
            start_states = torch.gather(hidden_states, -2, start_top_index_exp)  # shape (bsz, start_n_top, hsz)
            start_states = start_states.unsqueeze(1).expand(-1, slen, -1, -1)  # shape (bsz, slen, start_n_top, hsz)

            hidden_states_expanded = hidden_states.unsqueeze(2).expand_as(
                start_states
            )  # shape (bsz, slen, start_n_top, hsz)
            p_mask = p_mask.unsqueeze(-1) if p_mask is not None else None
            end_logits = self.end_logits(hidden_states_expanded, start_states=start_states, p_mask=p_mask)
            end_log_probs = nn.functional.softmax(end_logits, dim=1)  # shape (bsz, slen, start_n_top)

            end_top_log_probs, end_top_index = torch.topk(
                end_log_probs, self.end_n_top, dim=1
            )  # shape (bsz, end_n_top, start_n_top)
            end_top_log_probs = end_top_log_probs.view(-1, self.start_n_top * self.end_n_top)
            end_top_index = end_top_index.view(-1, self.start_n_top * self.end_n_top)

            start_states = torch.einsum("blh,bl->bh", hidden_states, start_log_probs)
            cls_logits = self.answer_class(hidden_states, start_states=start_states, cls_index=cls_index)

            if not return_dict:
                return (start_top_log_probs, start_top_index, end_top_log_probs, end_top_index, cls_logits)
            else:
                return SquadHeadOutput(
                    start_top_log_probs=start_top_log_probs,
                    start_top_index=start_top_index,
                    end_top_log_probs=end_top_log_probs,
                    end_top_index=end_top_index,
                    cls_logits=cls_logits,
                )


class SequenceSummary(nn.Module):
    r"""
    Compute a single vector summary of a sequence hidden states.

    Args:
        config ([`PretrainedConfig`]):
            The config used by the model. Relevant arguments in the config class of the model are (refer to the actual
            config class of your model for the default values it uses):

            - **summary_type** (`str`) -- The method to use to make this summary. Accepted values are:

                - `"last"` -- Take the last token hidden state (like XLNet)
                - `"first"` -- Take the first token hidden state (like Bert)
                - `"mean"` -- Take the mean of all tokens hidden states
                - `"cls_index"` -- Supply a Tensor of classification token position (GPT/GPT-2)
                - `"attn"` -- Not implemented now, use multi-head attention

            - **summary_use_proj** (`bool`) -- Add a projection after the vector extraction.
            - **summary_proj_to_labels** (`bool`) -- If `True`, the projection outputs to `config.num_labels` classes
              (otherwise to `config.hidden_size`).
            - **summary_activation** (`Optional[str]`) -- Set to `"tanh"` to add a tanh activation to the output,
              another string or `None` will add no activation.
            - **summary_first_dropout** (`float`) -- Optional dropout probability before the projection and activation.
            - **summary_last_dropout** (`float`)-- Optional dropout probability after the projection and activation.
    """

    def __init__(self, config: PretrainedConfig):
        super().__init__()

        self.summary_type = getattr(config, "summary_type", "last")
        if self.summary_type == "attn":
            # We should use a standard multi-head attention module with absolute positional embedding for that.
            # Cf. https://github.com/zihangdai/xlnet/blob/master/modeling.py#L253-L276
            # We can probably just use the multi-head attention module of PyTorch >=1.1.0
            raise NotImplementedError

        self.summary = Identity()
        if hasattr(config, "summary_use_proj") and config.summary_use_proj:
            if hasattr(config, "summary_proj_to_labels") and config.summary_proj_to_labels and config.num_labels > 0:
                num_classes = config.num_labels
            else:
                num_classes = config.hidden_size
            self.summary = nn.Linear(config.hidden_size, num_classes)

        activation_string = getattr(config, "summary_activation", None)
        self.activation: Callable = get_activation(activation_string) if activation_string else Identity()

        self.first_dropout = Identity()
        if hasattr(config, "summary_first_dropout") and config.summary_first_dropout > 0:
            self.first_dropout = nn.Dropout(config.summary_first_dropout)

        self.last_dropout = Identity()
        if hasattr(config, "summary_last_dropout") and config.summary_last_dropout > 0:
            self.last_dropout = nn.Dropout(config.summary_last_dropout)

        logger.warning_once(
            "[DEPRECATION WARNING] `SequenceSummary` is deprecated and will be removed in v4.53. "
            "Please use model-specific class, e.g. `XLMSequenceSummary`."
        )

    def forward(
        self, hidden_states: torch.FloatTensor, cls_index: Optional[torch.LongTensor] = None
    ) -> torch.FloatTensor:
        """
        Compute a single vector summary of a sequence hidden states.

        Args:
            hidden_states (`torch.FloatTensor` of shape `[batch_size, seq_len, hidden_size]`):
                The hidden states of the last layer.
            cls_index (`torch.LongTensor` of shape `[batch_size]` or `[batch_size, ...]` where ... are optional leading dimensions of `hidden_states`, *optional*):
                Used if `summary_type == "cls_index"` and takes the last token of the sequence as classification token.

        Returns:
            `torch.FloatTensor`: The summary of the sequence hidden states.
        """
        if self.summary_type == "last":
            output = hidden_states[:, -1]
        elif self.summary_type == "first":
            output = hidden_states[:, 0]
        elif self.summary_type == "mean":
            output = hidden_states.mean(dim=1)
        elif self.summary_type == "cls_index":
            if cls_index is None:
                cls_index = torch.full_like(
                    hidden_states[..., :1, :],
                    hidden_states.shape[-2] - 1,
                    dtype=torch.long,
                )
            else:
                cls_index = cls_index.unsqueeze(-1).unsqueeze(-1)
                cls_index = cls_index.expand((-1,) * (cls_index.dim() - 1) + (hidden_states.size(-1),))
            # shape of cls_index: (bsz, XX, 1, hidden_size) where XX are optional leading dim of hidden_states
            output = hidden_states.gather(-2, cls_index).squeeze(-2)  # shape (bsz, XX, hidden_size)
        elif self.summary_type == "attn":
            raise NotImplementedError

        output = self.first_dropout(output)
        output = self.summary(output)
        output = self.activation(output)
        output = self.last_dropout(output)

        return output


def unwrap_model(model: nn.Module, recursive: bool = False) -> nn.Module:
    """
    Recursively unwraps a model from potential containers (as used in distributed training).

    Args:
        model (`torch.nn.Module`): The model to unwrap.
        recursive (`bool`, *optional*, defaults to `False`):
            Whether to recursively extract all cases of `module.module` from `model` as well as unwrap child sublayers
            recursively, not just the top-level distributed containers.
    """
    # Use accelerate implementation if available (should always be the case when using torch)
    # This is for pytorch, as we also have to handle things like dynamo
    if is_accelerate_available():
        kwargs = {}
        if recursive:
            if not is_accelerate_available("0.29.0"):
                raise RuntimeError(
                    "Setting `recursive=True` to `unwrap_model` requires `accelerate` v0.29.0. Please upgrade your version of accelerate"
                )
            else:
                kwargs["recursive"] = recursive
        return extract_model_from_parallel(model, **kwargs)
    else:
        # since there could be multiple levels of wrapping, unwrap recursively
        if hasattr(model, "module"):
            return unwrap_model(model.module)
        else:
            return model


def expand_device_map(device_map, param_names):
    """
    Expand a device map to return the correspondence parameter name to device.
    """
    new_device_map = {}
    for module, device in device_map.items():
        new_device_map.update(
            {p: device for p in param_names if p == module or p.startswith(f"{module}.") or module == ""}
        )
    return new_device_map


def is_accelerator_device(device: Union[str, int, torch.device]) -> bool:
    """Check if the device is an accelerator. We need to function, as device_map can be "disk" as well, which is not
    a proper `torch.device`.
    """
    if device == "disk":
        return False
    else:
        return torch.device(device).type not in ["meta", "cpu"]


def caching_allocator_warmup(model: PreTrainedModel, expanded_device_map: Dict, hf_quantizer: Optional[HfQuantizer]):
    """This function warm-ups the caching allocator based on the size of the model tensors that will reside on each
    device. It allows to have one large call to Malloc, instead of recursively calling it later when loading
    the model, which is actually the loading speed botteneck.
    Calling this function allows to cut the model loading time by a very large margin.

    A few facts related to loading speed (taking into account the use of this function):
    - When loading a model the first time, it is usually slower than the subsequent times, because the OS is very likely
    to cache the different state dicts (if enough ressources/RAM are available)
    - Trying to force the OS to cache the files in advance (by e.g. accessing a small portion of them) is really hard,
    and not a good idea in general as this is low level OS optimizations that depend on ressource usage anyway
    - As of 18/03/2025, loading a Llama 70B model with TP takes ~1 min without file cache, and ~13s with full file cache.
    The baseline, i.e. only loading the tensor shards on device and adjusting dtype (i.e. copying them) is ~5s with full cache.
    These numbers are reported for TP on 4 H100 GPUs.
    - It is useless to pre-allocate more than the model size in this function (i.e. using an `allocation_factor` > 1) as
    cudaMalloc is not a bottleneck at all anymore
    - Loading speed bottleneck is now almost only tensor copy (i.e. changing the dtype) and moving the tensors to the devices.
    However, we cannot really improve on those aspects obviously, as the data needs to be moved/copied in the end.
    """
    factor = 2 if hf_quantizer is None else hf_quantizer.get_cuda_warm_up_factor()

    # Remove disk, cpu and meta devices, and cast to proper torch.device
    accelerator_device_map = {
        param: torch.device(device) for param, device in expanded_device_map.items() if is_accelerator_device(device)
    }
    if not len(accelerator_device_map):
        return

    tp_plan_regex = (
        re.compile("|".join([re.escape(plan) for plan in model._tp_plan]))
        if _torch_distributed_available and torch.distributed.is_initialized()
        else None
    )
    total_byte_count = defaultdict(lambda: 0)
    for param_name, device in accelerator_device_map.items():
        param = model.get_parameter_or_buffer(param_name)
        # The dtype of different parameters may be different with composite models or `keep_in_fp32_modules`
        param_byte_count = param.numel() * param.element_size()

        if tp_plan_regex is not None:
            generic_name = re.sub(r"\.\d+\.", ".*.", param_name)
            param_byte_count //= torch.distributed.get_world_size() if tp_plan_regex.search(generic_name) else 1

        total_byte_count[device] += param_byte_count

    # This will kick off the caching allocator to avoid having to Malloc afterwards
    for device, byte_count in total_byte_count.items():
        if device.type == "cuda":
            index = device.index if device.index is not None else torch.cuda.current_device()
            device_memory = torch.cuda.mem_get_info(index)[0]
            # Allow up to (max device memory - 1.2 GiB) in resource-constrained hardware configurations. Trying to reserve more
            # than that amount might sometimes lead to unecesary cuda OOM, if the last parameter to be loaded on the device is large,
            # and the remaining reserved memory portion is smaller than the param size -> torch will then try to fully re-allocate all
            # the param size, instead of using the remaining reserved part, and allocating only the difference, which can lead
            # to OOM. See https://github.com/huggingface/transformers/issues/37436#issuecomment-2808982161 for more details.
            # Note that we use an absolute value instead of device proportion here, as a 8GiB device could still allocate too much
            # if using e.g. 90% of device size, while a 140GiB device would allocate too little
            byte_count = min(byte_count, max(0, int(device_memory - 1.2 * 1024**3)))
        # Allocate memory
        _ = torch.empty(byte_count // factor, dtype=torch.float16, device=device, requires_grad=False)


def get_disk_only_shard_files(device_map, weight_map):
    """
    Returns the list of shard files containing only weights offloaded to disk.
    """
    files_content = collections.defaultdict(list)
    for weight_name, filename in weight_map.items():
        while len(weight_name) > 0 and weight_name not in device_map:
            weight_name = ".".join(weight_name.split(".")[:-1])
        files_content[filename].append(device_map[weight_name])

    return [fname for fname, devices in files_content.items() if set(devices) == {"disk"}]


class AttentionInterface(MutableMapping):
    """
    Dict-like object keeping track of allowed attention functions. You can easily add a new attention function
    with a call to `register()`. If a model needs to locally overwrite an existing attention function, say `sdpa`,
    it needs to declare a new instance of this class inside the `modeling_<model>.py`, and declare it on that instance.
    """

    # Class instance object, so that a call to `register` can be reflected into all other files correctly, even if
    # a new instance is created (in order to locally override a given function)
    _global_mapping = {
        "flash_attention_2": flash_attention_forward,
        "flex_attention": flex_attention_forward,
        "sdpa": sdpa_attention_forward,
    }

    def __init__(self):
        self._local_mapping = {}

    def __getitem__(self, key):
        # First check if instance has a local override
        if key in self._local_mapping:
            return self._local_mapping[key]
        return self._global_mapping[key]

    def __setitem__(self, key, value):
        # Allow local update of the default functions without impacting other instances
        self._local_mapping.update({key: value})

    def __delitem__(self, key):
        del self._local_mapping[key]

    def __iter__(self):
        # Ensure we use all keys, with the overwritten ones on top
        return iter({**self._global_mapping, **self._local_mapping})

    def __len__(self):
        return len(self._global_mapping.keys() | self._local_mapping.keys())

    @classmethod
    def register(cls, key: str, value: Callable):
        cls._global_mapping.update({key: value})

    def valid_keys(self) -> List[str]:
        return list(self.keys())


# Global AttentionInterface shared by all models which do not need to overwrite any of the existing ones
ALL_ATTENTION_FUNCTIONS: AttentionInterface = AttentionInterface()<|MERGE_RESOLUTION|>--- conflicted
+++ resolved
@@ -4028,12 +4028,8 @@
         generation_config = kwargs.pop("generation_config", None)
         gguf_file = kwargs.pop("gguf_file", None)
         tp_plan = kwargs.pop("tp_plan", None)
-<<<<<<< HEAD
+        tp_size = kwargs.pop("tp_size", None)
         key_mapping = kwargs.pop("key_mapping", cls._key_mapping)
-=======
-        tp_size = kwargs.pop("tp_size", None)
-        key_mapping = kwargs.pop("key_mapping", None)
->>>>>>> 96089086
         # Not used anymore -- remove them from the kwargs
         _ = kwargs.pop("resume_download", None)
         _ = kwargs.pop("trust_remote_code", None)
