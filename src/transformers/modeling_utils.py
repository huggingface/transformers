# coding=utf-8
# Copyright 2018 The Google AI Language Team Authors, Facebook AI Research authors and The HuggingFace Inc. team.
# Copyright (c) 2018, NVIDIA CORPORATION.  All rights reserved.
#
# Licensed under the Apache License, Version 2.0 (the "License");
# you may not use this file except in compliance with the License.
# You may obtain a copy of the License at
#
#     http://www.apache.org/licenses/LICENSE-2.0
#
# Unless required by applicable law or agreed to in writing, software
# distributed under the License is distributed on an "AS IS" BASIS,
# WITHOUT WARRANTIES OR CONDITIONS OF ANY KIND, either express or implied.
# See the License for the specific language governing permissions and
# limitations under the License.
import collections
import copy
import functools
import gc
import importlib.metadata
import inspect
import itertools
import json
import os
import re
import shutil
import sys
import tempfile
import warnings
from abc import abstractmethod
from collections import defaultdict
from concurrent.futures import ThreadPoolExecutor, as_completed
from contextlib import contextmanager
from enum import Enum
from functools import partial, wraps
from threading import Thread
from typing import Any, Callable, Optional, TypeVar, Union, get_type_hints
from zipfile import is_zipfile

import torch
from huggingface_hub import split_torch_state_dict_into_shards
from packaging import version
from torch import Tensor, nn
from torch.distributions import constraints
from torch.utils.checkpoint import checkpoint

from transformers.utils import is_torchao_available


if is_torchao_available():
    from torchao.quantization import Int4WeightOnlyConfig

from .configuration_utils import PretrainedConfig
from .distributed import DistributedConfig
from .dynamic_module_utils import custom_object_save
from .generation import CompileConfig, GenerationConfig
from .integrations import PeftAdapterMixin, deepspeed_config, is_deepspeed_zero3_enabled, is_fsdp_enabled
from .integrations.accelerate import find_tied_parameters, init_empty_weights
from .integrations.deepspeed import _load_state_dict_into_zero3_model
from .integrations.eager_paged import eager_paged_attention_forward
from .integrations.flash_attention import flash_attention_forward
from .integrations.flash_paged import paged_attention_forward
from .integrations.flex_attention import flex_attention_forward
from .integrations.sdpa_attention import sdpa_attention_forward
from .integrations.sdpa_paged import sdpa_attention_paged_forward
from .integrations.tensor_parallel import (
    _get_parameter_tp_plan,
    distribute_model,
    initialize_tensor_parallelism,
    repack_weights,
    replace_state_dict_local_with_dtensor,
    shard_and_distribute_module,
    verify_tp_plan,
)
from .loss.loss_utils import LOSS_MAPPING
from .masking_utils import ALL_MASK_ATTENTION_FUNCTIONS
from .modeling_flash_attention_utils import lazy_import_flash_attention
from .pytorch_utils import (  # noqa: F401
    Conv1D,
    apply_chunking_to_forward,
    find_pruneable_heads_and_indices,
    id_tensor_storage,
    prune_conv1d_layer,
    prune_layer,
    prune_linear_layer,
)
from .quantizers import HfQuantizer
from .quantizers.auto import get_hf_quantizer
from .quantizers.quantizers_utils import get_module_from_name
from .safetensors_conversion import auto_conversion
from .utils import (
    ADAPTER_SAFE_WEIGHTS_NAME,
    ADAPTER_WEIGHTS_NAME,
    CONFIG_NAME,
    DUMMY_INPUTS,
    FLAX_WEIGHTS_NAME,
    SAFE_WEIGHTS_INDEX_NAME,
    SAFE_WEIGHTS_NAME,
    TF2_WEIGHTS_NAME,
    TF_WEIGHTS_NAME,
    WEIGHTS_INDEX_NAME,
    WEIGHTS_NAME,
    ContextManagers,
    PushToHubMixin,
    cached_file,
    check_torch_load_is_safe,
    copy_func,
    download_url,
    extract_commit_hash,
    has_file,
    is_accelerate_available,
    is_bitsandbytes_available,
    is_flash_attn_2_available,
    is_flash_attn_3_available,
    is_kernels_available,
    is_offline_mode,
    is_optimum_available,
    is_peft_available,
    is_remote_url,
    is_safetensors_available,
    is_torch_flex_attn_available,
    is_torch_greater_or_equal,
    is_torch_mlu_available,
    is_torch_npu_available,
    is_torch_xla_available,
    is_torch_xpu_available,
    logging,
)
from .utils.generic import _CAN_RECORD_REGISTRY, GeneralInterface, OutputRecorder
from .utils.hub import create_and_tag_model_card, get_checkpoint_shard_files
from .utils.import_utils import (
    ENV_VARS_TRUE_VALUES,
    is_huggingface_hub_greater_or_equal,
    is_sagemaker_mp_enabled,
    is_torch_fx_proxy,
    is_torchdynamo_compiling,
)
from .utils.quantization_config import BitsAndBytesConfig, QuantizationMethod


XLA_USE_BF16 = os.environ.get("XLA_USE_BF16", "0").upper()
XLA_DOWNCAST_BF16 = os.environ.get("XLA_DOWNCAST_BF16", "0").upper()


if is_accelerate_available():
    from accelerate import dispatch_model, infer_auto_device_map
    from accelerate.hooks import add_hook_to_module
    from accelerate.utils import (
        check_tied_parameters_on_same_device,
        extract_model_from_parallel,
        get_balanced_memory,
        get_max_memory,
        load_offloaded_weights,
        offload_weight,
        save_offload_index,
    )

    accelerate_version = version.parse(importlib.metadata.version("accelerate"))
    if accelerate_version >= version.parse("0.31"):
        from accelerate.utils.modeling import get_state_dict_from_offload

if is_safetensors_available():
    from safetensors import safe_open
    from safetensors.torch import load_file as safe_load_file
    from safetensors.torch import save_file as safe_save_file


if is_kernels_available():
    from kernels import get_kernel


logger = logging.get_logger(__name__)


_init_weights = True
_is_quantized = False
_is_ds_init_called = False
_torch_distributed_available = torch.distributed.is_available()

_is_dtensor_available = _torch_distributed_available and is_torch_greater_or_equal("2.5")
if _is_dtensor_available:
    from torch.distributed.tensor import DTensor


def is_local_dist_rank_0():
    return (
        torch.distributed.is_available()
        and torch.distributed.is_initialized()
        and int(os.environ.get("LOCAL_RANK", "-1")) == 0
    )


if is_sagemaker_mp_enabled():
    import smdistributed.modelparallel.torch as smp
    from smdistributed.modelparallel import __version__ as SMP_VERSION

    IS_SAGEMAKER_MP_POST_1_10 = version.parse(SMP_VERSION) >= version.parse("1.10")
else:
    IS_SAGEMAKER_MP_POST_1_10 = False

if is_peft_available():
    from .utils import find_adapter_config_file


SpecificPreTrainedModelType = TypeVar("SpecificPreTrainedModelType", bound="PreTrainedModel")

TORCH_INIT_FUNCTIONS = {
    "uniform_": nn.init.uniform_,
    "normal_": nn.init.normal_,
    "trunc_normal_": nn.init.trunc_normal_,
    "constant_": nn.init.constant_,
    "xavier_uniform_": nn.init.xavier_uniform_,
    "xavier_normal_": nn.init.xavier_normal_,
    "kaiming_uniform_": nn.init.kaiming_uniform_,
    "kaiming_normal_": nn.init.kaiming_normal_,
    "uniform": nn.init.uniform,
    "normal": nn.init.normal,
    "xavier_uniform": nn.init.xavier_uniform,
    "xavier_normal": nn.init.xavier_normal,
    "kaiming_uniform": nn.init.kaiming_uniform,
    "kaiming_normal": nn.init.kaiming_normal,
}

# DO NOT MODIFY, KEPT FOR BC ONLY
VLMS = [
    "aria",
    "ayavision",
    "colpali",
    "emu3",
    "fuyu",
    "gotocr2",
    "gemma3",
    "internvl",
    "llava",  # all llava prefixed models fall under this check
    "mistral3",
    "mllama",
    "paligemma",
    "shieldgemma2",
    "qwen2vl",
    "qwen2_5_vl",
    "videollava",
    "vipllava",
]


@contextmanager
def no_init_weights():
    """
    Context manager to globally disable weight initialization to speed up loading large models.
    """
    global _init_weights
    old_init_weights = _init_weights

    _init_weights = False

    def _skip_init(*args, **kwargs):
        pass

    # Save the original initialization functions
    for name, init_func in TORCH_INIT_FUNCTIONS.items():
        setattr(torch.nn.init, name, _skip_init)

    try:
        yield
    finally:
        _init_weights = old_init_weights
        # Restore the original initialization functions
        for name, init_func in TORCH_INIT_FUNCTIONS.items():
            setattr(torch.nn.init, name, init_func)


@contextmanager
def set_quantized_state():
    global _is_quantized
    _is_quantized = True
    try:
        yield
    finally:
        _is_quantized = False


# Skip recursive calls to deepspeed.zero.Init to avoid pinning errors.
# This issue occurs with ZeRO stage 3 when using NVMe offloading.
# For more details, refer to issue #34429.
@contextmanager
def set_zero3_state():
    global _is_ds_init_called
    _is_ds_init_called = True
    try:
        yield
    finally:
        _is_ds_init_called = False


def restore_default_dtype(func):
    """
    Decorator to restore the default torch dtype
    at the end of the function. Serves
    as a backup in case calling the function raises
    an error after the function has changed the default dtype but before it could restore it.
    """

    @wraps(func)
    def _wrapper(*args, **kwargs):
        old_dtype = torch.get_default_dtype()
        try:
            return func(*args, **kwargs)
        finally:
            torch.set_default_dtype(old_dtype)

    return _wrapper


def get_torch_context_manager_or_global_device():
    """
    Test if a device context manager is currently in use, or if it is not the case, check if the default device
    is not "cpu". This is used to infer the correct device to load the model on, in case `device_map` is not provided.
    """
    device_in_context = torch.tensor([]).device
    # `get_default_device` was only introduced in torch>=2.3 - use cpu otherwise to align the behavior
    default_device = torch.get_default_device() if is_torch_greater_or_equal("2.3") else torch.device("cpu")
    # This case means no context manager was used -> we still check if the default that was potentially set is not cpu
    if device_in_context == default_device:
        if default_device != torch.device("cpu"):
            return default_device
        return None
    return device_in_context


def get_parameter_device(parameter: Union[nn.Module, "ModuleUtilsMixin"]):
    try:
        return next(parameter.parameters()).device
    except StopIteration:
        # For nn.DataParallel compatibility in PyTorch 1.5

        def find_tensor_attributes(module: nn.Module) -> list[tuple[str, Tensor]]:
            tuples = [(k, v) for k, v in module.__dict__.items() if torch.is_tensor(v)]
            return tuples

        gen = parameter._named_members(get_members_fn=find_tensor_attributes)
        first_tuple = next(gen)
        return first_tuple[1].device


def get_parameter_dtype(parameter: Union[nn.Module, "ModuleUtilsMixin"]):
    """
    Returns the first found floating dtype in parameters if there is one, otherwise returns the last dtype it found.
    """
    last_dtype = None
    for t in parameter.parameters():
        last_dtype = t.dtype
        if t.is_floating_point():
            # Adding fix for https://github.com/pytorch/xla/issues/4152
            # Fixes issue where the model code passes a value that is out of range for XLA_USE_BF16=1
            # and XLA_DOWNCAST_BF16=1 so the conversion would cast it to -inf
            # NOTE: `is_torch_xla_available()` is checked last as it induces a graph break in torch dynamo
            if XLA_USE_BF16 in ENV_VARS_TRUE_VALUES and is_torch_xla_available():
                return torch.bfloat16
            if XLA_DOWNCAST_BF16 in ENV_VARS_TRUE_VALUES and is_torch_xla_available():
                if t.dtype == torch.float:
                    return torch.bfloat16
                if t.dtype == torch.double:
                    return torch.float32
            return t.dtype

    if last_dtype is not None:
        # if no floating dtype was found return whatever the first dtype is
        return last_dtype

    # For nn.DataParallel compatibility in PyTorch > 1.5
    def find_tensor_attributes(module: nn.Module) -> list[tuple[str, Tensor]]:
        tuples = [(k, v) for k, v in module.__dict__.items() if torch.is_tensor(v)]
        return tuples

    gen = parameter._named_members(get_members_fn=find_tensor_attributes)
    last_tuple = None
    for gen_tuple in gen:
        last_tuple = gen_tuple
        if gen_tuple[1].is_floating_point():
            return gen_tuple[1].dtype

    if last_tuple is not None:
        # fallback to the last dtype
        return last_tuple[1].dtype

    # fallback to buffer dtype
    for t in parameter.buffers():
        last_dtype = t.dtype
        if t.is_floating_point():
            return t.dtype
    return last_dtype


def get_state_dict_dtype(state_dict):
    """
    Returns the first found floating dtype in `state_dict` if there is one, otherwise returns the first dtype.
    """
    for t in state_dict.values():
        if t.is_floating_point():
            return t.dtype

    # if no floating dtype was found return whatever the first dtype is
    return next(state_dict.values()).dtype


def load_sharded_checkpoint(model, folder, strict=True, prefer_safe=True):
    """
    This is the same as
    [`torch.nn.Module.load_state_dict`](https://pytorch.org/docs/stable/generated/torch.nn.Module.html?highlight=load_state_dict#torch.nn.Module.load_state_dict)
    but for a sharded checkpoint.

    This load is performed efficiently: each checkpoint shard is loaded one by one in RAM and deleted after being
    loaded in the model.

    Args:
        model (`torch.nn.Module`): The model in which to load the checkpoint.
        folder (`str` or `os.PathLike`): A path to a folder containing the sharded checkpoint.
        strict (`bool`, *optional*, defaults to `True`):
            Whether to strictly enforce that the keys in the model state dict match the keys in the sharded checkpoint.
        prefer_safe (`bool`, *optional*, defaults to `False`):
            If both safetensors and PyTorch save files are present in checkpoint and `prefer_safe` is True, the
            safetensors files will be loaded. Otherwise, PyTorch files are always loaded when possible.

    Returns:
        `NamedTuple`: A named tuple with `missing_keys` and `unexpected_keys` fields
            - `missing_keys` is a list of str containing the missing keys
            - `unexpected_keys` is a list of str containing the unexpected keys
    """
    # Load the index
    index_file = os.path.join(folder, WEIGHTS_INDEX_NAME)
    safe_index_file = os.path.join(folder, SAFE_WEIGHTS_INDEX_NAME)

    index_present = os.path.isfile(index_file)
    safe_index_present = os.path.isfile(safe_index_file)

    if not index_present and not (safe_index_present and is_safetensors_available()):
        filenames = (
            (WEIGHTS_INDEX_NAME, SAFE_WEIGHTS_INDEX_NAME) if is_safetensors_available() else (WEIGHTS_INDEX_NAME,)
        )
        raise ValueError(f"Can't find a checkpoint index ({' or '.join(filenames)}) in {folder}.")

    load_safe = False
    if safe_index_present:
        if prefer_safe:
            if is_safetensors_available():
                load_safe = True  # load safe due to preference
            else:
                logger.warning(
                    f"Cannot load sharded checkpoint at {folder} safely since safetensors is not installed!"
                )
        elif not index_present:
            load_safe = True  # load safe since we have no other choice

    load_index = safe_index_file if load_safe else index_file

    with open(load_index, "r", encoding="utf-8") as f:
        index = json.load(f)

    shard_files = list(set(index["weight_map"].values()))

    # If strict=True, error before loading any of the state dicts.
    loaded_keys = index["weight_map"].keys()
    model_keys = model.state_dict().keys()
    missing_keys = [key for key in model_keys if key not in loaded_keys]
    unexpected_keys = [key for key in loaded_keys if key not in model_keys]
    if strict and (len(missing_keys) > 0 or len(unexpected_keys) > 0):
        error_message = f"Error(s) in loading state_dict for {model.__class__.__name__}"
        if len(missing_keys) > 0:
            str_missing_keys = ",".join([f'"{k}"' for k in missing_keys])
            error_message += f"\nMissing key(s): {str_missing_keys}."
        if len(unexpected_keys) > 0:
            str_unexpected_keys = ",".join([f'"{k}"' for k in unexpected_keys])
            error_message += f"\nMissing key(s): {str_unexpected_keys}."
        raise RuntimeError(error_message)

    if load_safe:
        loader = safe_load_file
    else:
        check_torch_load_is_safe()
        loader = partial(torch.load, map_location="cpu", weights_only=True)

    for shard_file in shard_files:
        state_dict = loader(os.path.join(folder, shard_file))
        model.load_state_dict(state_dict, strict=False)

        # Make sure memory is freed before we load the next state dict.
        del state_dict
        gc.collect()

    # Return the same thing as PyTorch load_state_dict function.
    return torch.nn.modules.module._IncompatibleKeys(missing_keys, unexpected_keys)


str_to_torch_dtype = {
    "BOOL": torch.bool,
    "U8": torch.uint8,
    "I8": torch.int8,
    "I16": torch.int16,
    "F16": torch.float16,
    "BF16": torch.bfloat16,
    "I32": torch.int32,
    "F32": torch.float32,
    "F64": torch.float64,
    "I64": torch.int64,
    "F8_E4M3": torch.float8_e4m3fn,
    "F8_E5M2": torch.float8_e5m2,
}


if is_torch_greater_or_equal("2.3.0"):
    str_to_torch_dtype["U16"] = torch.uint16
    str_to_torch_dtype["U32"] = torch.uint32
    str_to_torch_dtype["U64"] = torch.uint64


def load_state_dict(
    checkpoint_file: Union[str, os.PathLike],
    is_quantized: bool = False,
    map_location: Optional[Union[str, torch.device]] = "cpu",
    weights_only: bool = True,
):
    """
    Reads a `safetensor` or a `.bin` checkpoint file. We load the checkpoint on "cpu" by default.
    """
    # Use safetensors if possible
    if checkpoint_file.endswith(".safetensors") and is_safetensors_available():
        with safe_open(checkpoint_file, framework="pt") as f:
            metadata = f.metadata()

            if metadata is not None and metadata.get("format") not in ["pt", "tf", "flax", "mlx"]:
                raise OSError(
                    f"The safetensors archive passed at {checkpoint_file} does not contain the valid metadata. Make sure "
                    "you save your model with the `save_pretrained` method."
                )
            state_dict = {}
            for k in f.keys():
                if map_location == "meta":
                    _slice = f.get_slice(k)
                    k_dtype = _slice.get_dtype()
                    if k_dtype in str_to_torch_dtype:
                        dtype = str_to_torch_dtype[k_dtype]
                    else:
                        raise ValueError(f"Cannot load safetensors of unknown dtype {k_dtype}")
                    state_dict[k] = torch.empty(size=_slice.get_shape(), dtype=dtype, device="meta")
                else:
                    state_dict[k] = f.get_tensor(k)
            return state_dict

    # Fallback to torch.load (if weights_only was explicitly False, do not check safety as this is known to be unsafe)
    if weights_only:
        check_torch_load_is_safe()
    try:
        if map_location is None:
            if (
                (
                    is_deepspeed_zero3_enabled()
                    and torch.distributed.is_initialized()
                    and torch.distributed.get_rank() > 0
                )
                or (is_fsdp_enabled() and not is_local_dist_rank_0())
            ) and not is_quantized:
                map_location = "meta"
            else:
                map_location = "cpu"
        extra_args = {}
        # mmap can only be used with files serialized with zipfile-based format.
        if isinstance(checkpoint_file, str) and map_location != "meta" and is_zipfile(checkpoint_file):
            extra_args = {"mmap": True}
        return torch.load(
            checkpoint_file,
            map_location=map_location,
            weights_only=weights_only,
            **extra_args,
        )
    except Exception as e:
        try:
            with open(checkpoint_file) as f:
                if f.read(7) == "version":
                    raise OSError(
                        "You seem to have cloned a repository without having git-lfs installed. Please install "
                        "git-lfs and run `git lfs install` followed by `git lfs pull` in the folder "
                        "you cloned."
                    )
                else:
                    raise ValueError(
                        f"Unable to locate the file {checkpoint_file} which is necessary to load this pretrained "
                        "model. Make sure you have saved the model properly."
                    ) from e
        except (UnicodeDecodeError, ValueError):
            raise OSError(
                f"Unable to load weights from pytorch checkpoint file for '{checkpoint_file}' "
                f"at '{checkpoint_file}'. "
                "If you tried to load a PyTorch model from a TF 2.0 checkpoint, please set from_tf=True."
            )


def set_initialized_submodules(model, state_dict_keys):
    """
    Sets the `_is_hf_initialized` flag in all submodules of a given model when all its weights are in the loaded state
    dict.
    """
    state_dict_keys = set(state_dict_keys)
    not_initialized_submodules = {}
    for module_name, module in model.named_modules():
        if module_name == "":
            # When checking if the root module is loaded there's no need to prepend module_name.
            module_keys = set(module.state_dict())
        else:
            module_keys = {f"{module_name}.{k}" for k in module.state_dict()}
        if module_keys.issubset(state_dict_keys):
            module._is_hf_initialized = True
        else:
            not_initialized_submodules[module_name] = module
    return not_initialized_submodules


def _end_ptr(tensor: torch.Tensor) -> int:
    # extract the end of the pointer if the tensor is a slice of a bigger tensor
    if tensor.nelement():
        stop = tensor.view(-1)[-1].data_ptr() + tensor.element_size()
    else:
        stop = tensor.data_ptr()
    return stop


def _get_tied_weight_keys(module: nn.Module, prefix=""):
    tied_weight_keys = []
    if getattr(module, "_tied_weights_keys", None) is not None:
        names = [f"{prefix}.{k}" if prefix else k for k in module._tied_weights_keys]
        tied_weight_keys.extend(names)
    if getattr(module, "_dynamic_tied_weights_keys", None) is not None:
        names = [f"{prefix}.{k}" if prefix else k for k in module._dynamic_tied_weights_keys]
        tied_weight_keys.extend(names)
    for name, submodule in module.named_children():
        local_prefix = f"{prefix}.{name}" if prefix else name
        tied_weight_keys.extend(_get_tied_weight_keys(submodule, prefix=local_prefix))
    return tied_weight_keys


def _find_disjoint(tensors: list[set[str]], state_dict: dict[str, torch.Tensor]) -> tuple[list[set[str]], list[str]]:
    filtered_tensors = []
    for shared in tensors:
        if len(shared) < 2:
            filtered_tensors.append(shared)
            continue

        areas = []
        for name in shared:
            tensor = state_dict[name]
            areas.append((tensor.data_ptr(), _end_ptr(tensor), name))
        areas.sort()

        _, last_stop, last_name = areas[0]
        filtered_tensors.append({last_name})
        for start, stop, name in areas[1:]:
            if start >= last_stop:
                filtered_tensors.append({name})
            else:
                filtered_tensors[-1].add(name)
            last_stop = stop
    disjoint_tensors = []
    shared_tensors = []
    for tensors in filtered_tensors:
        if len(tensors) == 1:
            disjoint_tensors.append(tensors.pop())
        else:
            shared_tensors.append(tensors)
    return shared_tensors, disjoint_tensors


def _find_identical(tensors: list[set[str]], state_dict: dict[str, torch.Tensor]) -> tuple[list[set[str]], set[str]]:
    shared_tensors = []
    identical = []
    for shared in tensors:
        if len(shared) < 2:
            continue

        areas = collections.defaultdict(set)
        for name in shared:
            tensor = state_dict[name]
            area = (tensor.device, tensor.data_ptr(), _end_ptr(tensor))
            areas[area].add(name)
        if len(areas) == 1:
            identical.append(shared)
        else:
            shared_tensors.append(shared)
    return shared_tensors, identical


def _infer_parameter_dtype(
    model: "PreTrainedModel",
    param_name: str,
    empty_param: torch.Tensor,
    keep_in_fp32_regex: Optional[re.Pattern] = None,
    hf_quantizer: Optional[HfQuantizer] = None,
) -> Union[bool, Optional[torch.dtype]]:
    try:
        old_param = model.get_parameter_or_buffer(param_name)
    except Exception as e:
        if hf_quantizer is not None and hf_quantizer.quantization_config.quant_method in {
            QuantizationMethod.HQQ,
            QuantizationMethod.QUARK,
            QuantizationMethod.MXFP4,
        }:
            return True, None
        else:
            raise e
    is_torch_e4m3fn_available = hasattr(torch, "float8_e4m3fn")
    # We convert floating dtypes to the `dtype` passed except for float8_e4m3fn type. We also want to keep the buffers/params
    # in int/uint/bool and not cast them.
    casting_dtype = None
    is_param_float8_e4m3fn = is_torch_e4m3fn_available and empty_param.dtype == torch.float8_e4m3fn
    if empty_param.dtype.is_floating_point and not is_param_float8_e4m3fn:
        # First fp32 if part of the exception list
        if keep_in_fp32_regex is not None and keep_in_fp32_regex.search(param_name):
            casting_dtype = torch.float32
        # Then dtype that was instantiated in the meta model -- note that this respects subconfigs dtypes
        elif hf_quantizer is not None:
            casting_dtype = model.config._pre_quantization_dtype
        else:
            casting_dtype = old_param.dtype
    return old_param is not None and old_param.is_contiguous(), casting_dtype


def _load_parameter_into_model(model: "PreTrainedModel", param_name: str, tensor: torch.Tensor):
    """Cast a single parameter `param_name` into the `model`, with value `tensor`."""
    module, param_type = get_module_from_name(model, param_name)
    # This will check potential shape mismatch if skipped before
    module.load_state_dict({param_type: tensor}, strict=False, assign=True)


@torch.no_grad()
def _load_state_dict_into_meta_model(
    model: "PreTrainedModel",
    state_dict: dict,
    shard_file: str,
    expected_keys: list[str],
    reverse_renaming_mapping: dict[str, str],
    device_map: Optional[dict] = None,
    disk_offload_folder: Optional[str] = None,
    disk_offload_index: Optional[dict] = None,
    cpu_offload_folder: Optional[str] = None,
    cpu_offload_index: Optional[dict] = None,
    hf_quantizer: Optional[HfQuantizer] = None,
    is_safetensors: bool = False,
    keep_in_fp32_regex: Optional[re.Pattern] = None,
    unexpected_keys: Optional[list[str]] = None,  # passing `unexpected` for cleanup from quantization items
    device_mesh: Optional["torch.distributed.device_mesh.DeviceMesh"] = None,
) -> tuple[Optional[dict], Optional[dict]]:
    """Load parameters from `meta_state_dict` into the model. The parameters of the `meta_state_dict` are on the meta
    device in order to easily infer the shapes and dtypes that they will have. Then proper parameters are then loaded
    from `shard_file`, which is the actual state dict file on disk.
    This function takes care of correctly casting dtypes, devices, and sharding tensors in case of tensor parallelism.
    """
    tensor_device = "cpu"
    if device_map is not None and device_map.get("", None) is not None:
        if device_map[""] not in ("cpu", torch.device("cpu")):
            tensor_device = device_map[""].index if isinstance(device_map[""], torch.device) else device_map[""]
    if device_map is not None:
        device_map_regex = "|".join([re.escape(k) for k in sorted(device_map.keys(), reverse=True)])

    is_quantized = hf_quantizer is not None
    is_hqq_or_bnb = is_quantized and hf_quantizer.quantization_config.quant_method in {
        QuantizationMethod.HQQ,
        QuantizationMethod.BITS_AND_BYTES,
    }
    is_meta_state_dict = shard_file.endswith(".safetensors") and not is_hqq_or_bnb
    file_pointer = None
    if is_meta_state_dict:
        file_pointer = safe_open(shard_file, framework="pt", device=tensor_device)

    for param_name, empty_param in state_dict.items():
        if param_name not in expected_keys:  # when loading from ckpt, we skip param if doesnt exist in modeling
            continue
        # we need to use serialized_param_name as file pointer is untouched
        if is_meta_state_dict:
            # This is the name of the parameter as it appears on disk file
            serialized_param_name = reverse_renaming_mapping[param_name]
            param = file_pointer.get_slice(serialized_param_name)
        else:
            param = empty_param.to(tensor_device)  # It is actually not empty!
        to_contiguous, casting_dtype = _infer_parameter_dtype(
            model,
            param_name,
            empty_param,
            keep_in_fp32_regex,
            hf_quantizer,
        )

        if device_mesh is not None:
            if (
                not is_quantized
                or (not hf_quantizer.requires_parameters_quantization)
                or (
                    not hf_quantizer.check_quantized_param(
                        model,
                        param,
                        param_name,
                        state_dict,
                        device_map=device_map,
                    )
                )
            ):  # In this case, the param is already on the correct device!
                shard_and_distribute_module(
                    model,
                    param,
                    empty_param,
                    param_name,
                    casting_dtype,
                    to_contiguous,
                    device_mesh.get_local_rank(),
                    device_mesh,
                )
            else:  # we have a device mesh but the param needs to be quantized, so we shard inside create_quantized_param:
                sharding_kwargs = {
                    "empty_param": empty_param,
                    "casting_dtype": casting_dtype,
                    "to_contiguous": to_contiguous,
                    "rank": device_mesh.get_local_rank(),
                    "device_mesh": device_mesh,
                }
                hf_quantizer.create_quantized_param(
                    model,
                    param,
                    param_name,
                    device_mesh.get_local_rank(),
                    state_dict,
                    unexpected_keys,
                    **sharding_kwargs,
                )
        else:
            param = param[...]
            if casting_dtype is not None:
                param = param.to(casting_dtype)
            if to_contiguous:
                param = param.contiguous()

            if device_map is None:
                param_device = "cpu"
            else:
                module_layer = re.search(device_map_regex, param_name)
                if not module_layer:
                    raise ValueError(f"{param_name} doesn't have any device set.")
                else:
                    param_device = device_map[module_layer.group()]

            if param_device == "disk":
                if not is_safetensors:
                    disk_offload_index = offload_weight(param, param_name, disk_offload_folder, disk_offload_index)
            elif param_device == "cpu" and cpu_offload_index is not None:
                cpu_offload_index = offload_weight(param, param_name, cpu_offload_folder, cpu_offload_index)
            elif (
                not is_quantized
                or (not hf_quantizer.requires_parameters_quantization)
                or (
                    not hf_quantizer.check_quantized_param(
                        model,
                        param,
                        param_name,
                        state_dict,
                        param_device=param_device,
                        device_map=device_map,
                    )
                )
            ):
                if is_fsdp_enabled():
                    param_device = "cpu" if is_local_dist_rank_0() else "meta"

                _load_parameter_into_model(model, param_name, param.to(param_device))

            else:
                # TODO naming is stupid it loads it as well
                hf_quantizer.create_quantized_param(
                    model, param, param_name, param_device, state_dict, unexpected_keys
                )

                # For quantized modules with FSDP/DeepSpeed Stage 3, we need to quantize the parameter on the GPU
                # and then cast it to CPU to avoid excessive memory usage on each GPU
                # in comparison to the sharded model across GPUs.
                if is_fsdp_enabled() or is_deepspeed_zero3_enabled():
                    param_name = hf_quantizer.update_param_name(param_name)
                    module, param_type = get_module_from_name(model, param_name)
                    value = getattr(module, param_type)
                    # special case for gpt_oss model, we wait for the param to be leave the meta device before casting it to cpu
                    if model.config.model_type == "gpt_oss" and value.device.type == "meta":
                        continue
                    param_to = "cpu"
                    if is_fsdp_enabled() and not is_local_dist_rank_0():
                        param_to = "meta"
                    val_kwargs = {}
                    if (hasattr(module, "weight") and module.weight.__class__.__name__ == "Int8Params") or (
                        value.dtype == torch.uint8 or value.dtype == torch.int8
                    ):
                        val_kwargs["requires_grad"] = False
                    value = type(value)(value.data.to(param_to), **val_kwargs, **value.__dict__)
                    setattr(module, param_type, value)

    if file_pointer is not None:
        file_pointer.__exit__(None, None, None)

    return disk_offload_index, cpu_offload_index


def load_shard_file(args):
    (
        shard_file,
        state_dict,
        disk_only_shard_files,
        is_hqq_or_bnb,
        is_quantized,
        device_map,
        hf_quantizer,
        key_renaming_mapping,
        weights_only,
        model_to_load,
        expected_keys,
        reverse_key_renaming_mapping,
        disk_offload_folder,
        disk_offload_index,
        cpu_offload_folder,
        cpu_offload_index,
        is_offloaded_safetensors,
        keep_in_fp32_regex,
        unexpected_keys,
        device_mesh,
    ) = args

    # Skip the load for shards that only contain disk-offloaded weights
    if shard_file in disk_only_shard_files:
        return [], disk_offload_index, cpu_offload_index

    map_location = "cpu"
    if (
        shard_file.endswith(".safetensors")
        and not is_hqq_or_bnb
        and not (is_deepspeed_zero3_enabled() and not is_quantized)
    ):
        map_location = "meta"
    elif (
        device_map is not None
        and hf_quantizer is not None
        and hf_quantizer.quantization_config.quant_method == QuantizationMethod.TORCHAO
        and (
            hf_quantizer.quantization_config.quant_type in ["int4_weight_only", "autoquant"]
            or isinstance(hf_quantizer.quantization_config.quant_type, Int4WeightOnlyConfig)
        )
    ):
        map_location = torch.device([d for d in device_map.values() if d not in ["disk"]][0])

    # If shard_file is "", we use the existing state_dict instead of loading it
    if shard_file != "":
        state_dict = load_state_dict(
            shard_file, is_quantized=is_quantized, map_location=map_location, weights_only=weights_only
        )

    # Fix the key names
    state_dict = {key_renaming_mapping[k]: v for k, v in state_dict.items() if k in key_renaming_mapping}

    error_msgs = []

    if is_deepspeed_zero3_enabled() and not is_quantized:
        error_msgs += _load_state_dict_into_zero3_model(model_to_load, state_dict)
    # Skip it with fsdp on ranks other than 0
    elif not (is_fsdp_enabled() and not is_local_dist_rank_0() and not is_quantized):
        disk_offload_index, cpu_offload_index = _load_state_dict_into_meta_model(
            model_to_load,
            state_dict,
            shard_file,
            expected_keys,
            reverse_key_renaming_mapping,
            device_map=device_map,
            disk_offload_folder=disk_offload_folder,
            disk_offload_index=disk_offload_index,
            cpu_offload_folder=cpu_offload_folder,
            cpu_offload_index=cpu_offload_index,
            hf_quantizer=hf_quantizer,
            is_safetensors=is_offloaded_safetensors,
            keep_in_fp32_regex=keep_in_fp32_regex,
            unexpected_keys=unexpected_keys,
            device_mesh=device_mesh,
        )

    return error_msgs, disk_offload_index, cpu_offload_index


def load_shard_files_with_threadpool(args_list):
    num_workers = int(os.environ.get("HF_PARALLEL_LOADING_WORKERS", "8"))

    # Do not spawn anymore workers than you need
    num_workers = min(len(args_list), num_workers)

    logger.info(f"Loading model weights in parallel with {num_workers} workers...")

    error_msgs = []

    with ThreadPoolExecutor(max_workers=num_workers) as executor:
        with logging.tqdm(total=len(args_list), desc="Loading checkpoint shards") as pbar:
            futures = [executor.submit(load_shard_file, arg) for arg in args_list]
            for future in as_completed(futures):
                result = future.result()
                (
                    _error_msgs,
                    disk_offload_index,
                    cpu_offload_index,
                ) = result

                error_msgs += _error_msgs

                pbar.update(1)

    return error_msgs, disk_offload_index, cpu_offload_index


def _add_variant(weights_name: str, variant: Optional[str] = None) -> str:
    if variant is not None:
        path, name = weights_name.rsplit(".", 1)
        weights_name = f"{path}.{variant}.{name}"
    return weights_name


def _get_resolved_checkpoint_files(
    pretrained_model_name_or_path: Optional[Union[str, os.PathLike]],
    subfolder: str,
    variant: Optional[str],
    gguf_file: Optional[str],
    from_tf: bool,
    from_flax: bool,
    use_safetensors: bool,
    cache_dir: str,
    force_download: bool,
    proxies: Optional[dict[str, str]],
    local_files_only: bool,
    token: Optional[Union[str, bool]],
    user_agent: dict,
    revision: str,
    commit_hash: Optional[str],
    is_remote_code: bool,  # Because we can't determine this inside this function, we need it to be passed in
    transformers_explicit_filename: Optional[str] = None,
) -> tuple[Optional[list[str]], Optional[dict]]:
    """Get all the checkpoint filenames based on `pretrained_model_name_or_path`, and optional metadata if the
    checkpoints are sharded.
    This function will download the data if necessary.
    """
    is_sharded = False

    if pretrained_model_name_or_path is not None and gguf_file is None:
        pretrained_model_name_or_path = str(pretrained_model_name_or_path)
        is_local = os.path.isdir(pretrained_model_name_or_path)
        if is_local:
            if transformers_explicit_filename is not None:
                # If the filename is explicitly defined, load this by default.
                archive_file = os.path.join(pretrained_model_name_or_path, subfolder, transformers_explicit_filename)
                is_sharded = transformers_explicit_filename.endswith(".safetensors.index.json")
            elif from_tf and os.path.isfile(
                os.path.join(pretrained_model_name_or_path, subfolder, TF_WEIGHTS_NAME + ".index")
            ):
                # Load from a TF 1.0 checkpoint in priority if from_tf
                archive_file = os.path.join(pretrained_model_name_or_path, subfolder, TF_WEIGHTS_NAME + ".index")
            elif from_tf and os.path.isfile(os.path.join(pretrained_model_name_or_path, subfolder, TF2_WEIGHTS_NAME)):
                # Load from a TF 2.0 checkpoint in priority if from_tf
                archive_file = os.path.join(pretrained_model_name_or_path, subfolder, TF2_WEIGHTS_NAME)
            elif from_flax and os.path.isfile(
                os.path.join(pretrained_model_name_or_path, subfolder, FLAX_WEIGHTS_NAME)
            ):
                # Load from a Flax checkpoint in priority if from_flax
                archive_file = os.path.join(pretrained_model_name_or_path, subfolder, FLAX_WEIGHTS_NAME)
            elif use_safetensors is not False and os.path.isfile(
                os.path.join(pretrained_model_name_or_path, subfolder, _add_variant(SAFE_WEIGHTS_NAME, variant))
            ):
                # Load from a safetensors checkpoint
                archive_file = os.path.join(
                    pretrained_model_name_or_path, subfolder, _add_variant(SAFE_WEIGHTS_NAME, variant)
                )
            elif use_safetensors is not False and os.path.isfile(
                os.path.join(pretrained_model_name_or_path, subfolder, _add_variant(SAFE_WEIGHTS_INDEX_NAME, variant))
            ):
                # Load from a sharded safetensors checkpoint
                archive_file = os.path.join(
                    pretrained_model_name_or_path, subfolder, _add_variant(SAFE_WEIGHTS_INDEX_NAME, variant)
                )
                is_sharded = True
            elif not use_safetensors and os.path.isfile(
                os.path.join(pretrained_model_name_or_path, subfolder, _add_variant(WEIGHTS_NAME, variant))
            ):
                # Load from a PyTorch checkpoint
                archive_file = os.path.join(
                    pretrained_model_name_or_path, subfolder, _add_variant(WEIGHTS_NAME, variant)
                )
            elif not use_safetensors and os.path.isfile(
                os.path.join(pretrained_model_name_or_path, subfolder, _add_variant(WEIGHTS_INDEX_NAME, variant))
            ):
                # Load from a sharded PyTorch checkpoint
                archive_file = os.path.join(
                    pretrained_model_name_or_path, subfolder, _add_variant(WEIGHTS_INDEX_NAME, variant)
                )
                is_sharded = True
            # At this stage we don't have a weight file so we will raise an error.
            elif not use_safetensors and (
                os.path.isfile(os.path.join(pretrained_model_name_or_path, subfolder, TF_WEIGHTS_NAME + ".index"))
                or os.path.isfile(os.path.join(pretrained_model_name_or_path, subfolder, TF2_WEIGHTS_NAME))
            ):
                raise OSError(
                    f"Error no file named {_add_variant(WEIGHTS_NAME, variant)} found in directory"
                    f" {pretrained_model_name_or_path} but there is a file for TensorFlow weights. Use"
                    " `from_tf=True` to load this model from those weights."
                )
            elif not use_safetensors and os.path.isfile(
                os.path.join(pretrained_model_name_or_path, subfolder, FLAX_WEIGHTS_NAME)
            ):
                raise OSError(
                    f"Error no file named {_add_variant(WEIGHTS_NAME, variant)} found in directory"
                    f" {pretrained_model_name_or_path} but there is a file for Flax weights. Use `from_flax=True`"
                    " to load this model from those weights."
                )
            elif use_safetensors:
                raise OSError(
                    f"Error no file named {_add_variant(SAFE_WEIGHTS_NAME, variant)} found in directory"
                    f" {pretrained_model_name_or_path}."
                )
            else:
                raise OSError(
                    f"Error no file named {_add_variant(WEIGHTS_NAME, variant)}, {_add_variant(SAFE_WEIGHTS_NAME, variant)},"
                    f" {TF2_WEIGHTS_NAME}, {TF_WEIGHTS_NAME + '.index'} or {FLAX_WEIGHTS_NAME} found in directory"
                    f" {pretrained_model_name_or_path}."
                )
        elif os.path.isfile(os.path.join(subfolder, pretrained_model_name_or_path)):
            archive_file = pretrained_model_name_or_path
            is_local = True
        elif os.path.isfile(os.path.join(subfolder, pretrained_model_name_or_path + ".index")):
            if not from_tf:
                raise ValueError(
                    f"We found a TensorFlow checkpoint at {pretrained_model_name_or_path + '.index'}, please set "
                    "from_tf to True to load from this checkpoint."
                )
            archive_file = os.path.join(subfolder, pretrained_model_name_or_path + ".index")
            is_local = True
        elif is_remote_url(pretrained_model_name_or_path):
            filename = pretrained_model_name_or_path
            resolved_archive_file = download_url(pretrained_model_name_or_path)
        else:
            # set correct filename
            if transformers_explicit_filename is not None:
                filename = transformers_explicit_filename
                is_sharded = transformers_explicit_filename.endswith(".safetensors.index.json")
            elif from_tf:
                filename = TF2_WEIGHTS_NAME
            elif from_flax:
                filename = FLAX_WEIGHTS_NAME
            elif use_safetensors is not False:
                filename = _add_variant(SAFE_WEIGHTS_NAME, variant)
            else:
                filename = _add_variant(WEIGHTS_NAME, variant)

            try:
                # Load from URL or cache if already cached
                cached_file_kwargs = {
                    "cache_dir": cache_dir,
                    "force_download": force_download,
                    "proxies": proxies,
                    "local_files_only": local_files_only,
                    "token": token,
                    "user_agent": user_agent,
                    "revision": revision,
                    "subfolder": subfolder,
                    "_raise_exceptions_for_gated_repo": False,
                    "_raise_exceptions_for_missing_entries": False,
                    "_commit_hash": commit_hash,
                }
                resolved_archive_file = cached_file(pretrained_model_name_or_path, filename, **cached_file_kwargs)

                # Since we set _raise_exceptions_for_missing_entries=False, we don't get an exception but a None
                # result when internet is up, the repo and revision exist, but the file does not.
                if resolved_archive_file is None and filename == _add_variant(SAFE_WEIGHTS_NAME, variant):
                    # Maybe the checkpoint is sharded, we try to grab the index name in this case.
                    resolved_archive_file = cached_file(
                        pretrained_model_name_or_path,
                        _add_variant(SAFE_WEIGHTS_INDEX_NAME, variant),
                        **cached_file_kwargs,
                    )
                    if resolved_archive_file is not None:
                        is_sharded = True
                    elif use_safetensors:
                        if revision == "main":
                            resolved_archive_file, revision, is_sharded = auto_conversion(
                                pretrained_model_name_or_path, **cached_file_kwargs
                            )
                        cached_file_kwargs["revision"] = revision
                        if resolved_archive_file is None:
                            raise OSError(
                                f"{pretrained_model_name_or_path} does not appear to have a file named"
                                f" {_add_variant(SAFE_WEIGHTS_NAME, variant)} or {_add_variant(SAFE_WEIGHTS_INDEX_NAME, variant)} "
                                "and thus cannot be loaded with `safetensors`. Please make sure that the model has "
                                "been saved with `safe_serialization=True` or do not set `use_safetensors=True`."
                            )
                    else:
                        # This repo has no safetensors file of any kind, we switch to PyTorch.
                        filename = _add_variant(WEIGHTS_NAME, variant)
                        resolved_archive_file = cached_file(
                            pretrained_model_name_or_path, filename, **cached_file_kwargs
                        )
                if resolved_archive_file is None and filename == _add_variant(WEIGHTS_NAME, variant):
                    # Maybe the checkpoint is sharded, we try to grab the index name in this case.
                    resolved_archive_file = cached_file(
                        pretrained_model_name_or_path,
                        _add_variant(WEIGHTS_INDEX_NAME, variant),
                        **cached_file_kwargs,
                    )
                    if resolved_archive_file is not None:
                        is_sharded = True
                if not local_files_only and not is_offline_mode():
                    if resolved_archive_file is not None:
                        if filename in [WEIGHTS_NAME, WEIGHTS_INDEX_NAME]:
                            # If the PyTorch file was found, check if there is a safetensors file on the repository
                            # If there is no safetensors file on the repositories, start an auto conversion
                            safe_weights_name = SAFE_WEIGHTS_INDEX_NAME if is_sharded else SAFE_WEIGHTS_NAME
                            has_file_kwargs = {
                                "revision": revision,
                                "proxies": proxies,
                                "token": token,
                                "cache_dir": cache_dir,
                                "local_files_only": local_files_only,
                            }
                            cached_file_kwargs = {
                                "cache_dir": cache_dir,
                                "force_download": force_download,
                                "local_files_only": local_files_only,
                                "user_agent": user_agent,
                                "subfolder": subfolder,
                                "_raise_exceptions_for_gated_repo": False,
                                "_raise_exceptions_for_missing_entries": False,
                                "_commit_hash": commit_hash,
                                **has_file_kwargs,
                            }
                            if (
                                not has_file(pretrained_model_name_or_path, safe_weights_name, **has_file_kwargs)
                                and not is_remote_code
                            ):
                                Thread(
                                    target=auto_conversion,
                                    args=(pretrained_model_name_or_path,),
                                    kwargs={"ignore_errors_during_conversion": True, **cached_file_kwargs},
                                    name="Thread-auto_conversion",
                                ).start()
                    else:
                        # Otherwise, no PyTorch file was found, maybe there is a TF or Flax model file.
                        # We try those to give a helpful error message.
                        has_file_kwargs = {
                            "revision": revision,
                            "proxies": proxies,
                            "token": token,
                            "cache_dir": cache_dir,
                            "local_files_only": local_files_only,
                        }
                        if has_file(pretrained_model_name_or_path, TF2_WEIGHTS_NAME, **has_file_kwargs):
                            raise OSError(
                                f"{pretrained_model_name_or_path} does not appear to have a file named"
                                f" {_add_variant(WEIGHTS_NAME, variant)} but there is a file for TensorFlow weights."
                                " Use `from_tf=True` to load this model from those weights."
                            )
                        elif has_file(pretrained_model_name_or_path, FLAX_WEIGHTS_NAME, **has_file_kwargs):
                            raise OSError(
                                f"{pretrained_model_name_or_path} does not appear to have a file named"
                                f" {_add_variant(WEIGHTS_NAME, variant)} but there is a file for Flax weights. Use"
                                " `from_flax=True` to load this model from those weights."
                            )
                        elif variant is not None and has_file(
                            pretrained_model_name_or_path, WEIGHTS_NAME, **has_file_kwargs
                        ):
                            raise OSError(
                                f"{pretrained_model_name_or_path} does not appear to have a file named"
                                f" {_add_variant(WEIGHTS_NAME, variant)} but there is a file without the variant"
                                f" {variant}. Use `variant=None` to load this model from those weights."
                            )
                        else:
                            raise OSError(
                                f"{pretrained_model_name_or_path} does not appear to have a file named"
                                f" {_add_variant(WEIGHTS_NAME, variant)}, {_add_variant(SAFE_WEIGHTS_NAME, variant)},"
                                f" {TF2_WEIGHTS_NAME}, {TF_WEIGHTS_NAME} or {FLAX_WEIGHTS_NAME}."
                            )

            except OSError:
                # Raise any environment error raise by `cached_file`. It will have a helpful error message adapted
                # to the original exception.
                raise
            except Exception as e:
                # For any other exception, we throw a generic error.
                raise OSError(
                    f"Can't load the model for '{pretrained_model_name_or_path}'. If you were trying to load it"
                    " from 'https://huggingface.co/models', make sure you don't have a local directory with the"
                    f" same name. Otherwise, make sure '{pretrained_model_name_or_path}' is the correct path to a"
                    f" directory containing a file named {_add_variant(WEIGHTS_NAME, variant)},"
                    f" {TF2_WEIGHTS_NAME}, {TF_WEIGHTS_NAME} or {FLAX_WEIGHTS_NAME}."
                ) from e

        if is_local:
            logger.info(f"loading weights file {archive_file}")
            resolved_archive_file = archive_file
        else:
            logger.info(f"loading weights file {filename} from cache at {resolved_archive_file}")

    elif gguf_file:
        # Case 1: the GGUF file is present locally
        if os.path.isfile(gguf_file):
            resolved_archive_file = gguf_file
        # Case 2: The GGUF path is a location on the Hub
        # Load from URL or cache if already cached
        else:
            cached_file_kwargs = {
                "cache_dir": cache_dir,
                "force_download": force_download,
                "proxies": proxies,
                "local_files_only": local_files_only,
                "token": token,
                "user_agent": user_agent,
                "revision": revision,
                "subfolder": subfolder,
                "_raise_exceptions_for_gated_repo": False,
                "_raise_exceptions_for_missing_entries": False,
                "_commit_hash": commit_hash,
            }

            resolved_archive_file = cached_file(pretrained_model_name_or_path, gguf_file, **cached_file_kwargs)

    # We now download and resolve all checkpoint files if the checkpoint is sharded
    sharded_metadata = None
    if is_sharded:
        checkpoint_files, sharded_metadata = get_checkpoint_shard_files(
            pretrained_model_name_or_path,
            resolved_archive_file,
            cache_dir=cache_dir,
            force_download=force_download,
            proxies=proxies,
            local_files_only=local_files_only,
            token=token,
            user_agent=user_agent,
            revision=revision,
            subfolder=subfolder,
            _commit_hash=commit_hash,
        )
    else:
        checkpoint_files = [resolved_archive_file] if pretrained_model_name_or_path is not None else None

    return checkpoint_files, sharded_metadata


def _get_dtype(
    cls,
    dtype: Optional[Union[str, torch.dtype, dict]],
    checkpoint_files: Optional[list[str]],
    config: PretrainedConfig,
    sharded_metadata: Optional[dict],
    state_dict: Optional[dict],
    weights_only: bool,
) -> tuple[PretrainedConfig, Optional[torch.dtype], Optional[torch.dtype]]:
    """Find the correct `dtype` to use based on provided arguments. Also update the `config` based on the
    inferred dtype. We do the following:
    1. If dtype is not None, we use that dtype
    2. If dtype is "auto", we auto-detect dtype from the loaded state_dict, by checking its first
        weights entry that is of a floating type - we assume all floating dtype weights are of the same dtype
    we also may have config.dtype available, but we won't rely on it till v5
    """
    dtype_orig = None
    is_sharded = sharded_metadata is not None

    if dtype is not None:
        if isinstance(dtype, str):
            if dtype == "auto":
                if hasattr(config, "dtype") and config.dtype is not None:
                    dtype = config.dtype
                    logger.info(f"Will use dtype={dtype} as defined in model's config object")
                else:
                    if is_sharded and "dtype" in sharded_metadata:
                        dtype = sharded_metadata["dtype"]
                    elif state_dict is not None:
                        dtype = get_state_dict_dtype(state_dict)
                    else:
                        state_dict = load_state_dict(
                            checkpoint_files[0], map_location="meta", weights_only=weights_only
                        )
                        dtype = get_state_dict_dtype(state_dict)
                    logger.info(
                        "Since the `dtype` attribute can't be found in model's config object, "
                        "will use dtype={dtype} as derived from model's weights"
                    )
            elif hasattr(torch, dtype):
                dtype = getattr(torch, dtype)
                config.dtype = dtype
                for sub_config_key in config.sub_configs:
                    sub_config = getattr(config, sub_config_key)
                    sub_config.dtype = dtype
        elif isinstance(dtype, torch.dtype):
            config.dtype = dtype
            for sub_config_key in config.sub_configs:
                sub_config = getattr(config, sub_config_key)
                sub_config.dtype = dtype
        elif isinstance(dtype, dict):
            for key, curr_dtype in dtype.items():
                if hasattr(config, key):
                    value = getattr(config, key)
                    curr_dtype = curr_dtype if not isinstance(curr_dtype, str) else getattr(torch, curr_dtype)
                    value.dtype = curr_dtype
            # main torch dtype for modules that aren't part of any sub-config
            dtype = dtype.get("")
            dtype = dtype if not isinstance(dtype, str) else getattr(torch, dtype)
            config.dtype = dtype
            if dtype is None:
                dtype = torch.float32
        else:
            raise ValueError(
                f"`dtype` can be one of: `torch.dtype`, `'auto'`, a string of a valid `torch.dtype` or a `dict` with valid `dtype` "
                f"for each sub-config in composite configs, but received {dtype}"
            )

        dtype_orig = cls._set_default_dtype(dtype)
    else:
        # set fp32 as the default dtype for BC
        default_dtype = torch.get_default_dtype()
        config.dtype = default_dtype
        for key in config.sub_configs:
            value = getattr(config, key)
            value.dtype = default_dtype

    return config, dtype, dtype_orig


def _get_device_map(
    model: "PreTrainedModel",
    device_map: Optional[Union[dict, str]],
    max_memory: Optional[dict],
    hf_quantizer: Optional[HfQuantizer],
    dtype: Optional[torch.dtype],
    keep_in_fp32_regex: Optional[re.Pattern],
) -> dict:
    """Compute the final `device_map` to use if we passed a value in ['auto', 'balanced', 'balanced_low_0', 'sequential'].
    Otherwise, we check for any device inconsistencies in the device_map.
    """
    if isinstance(device_map, str):
        special_dtypes = {}
        if hf_quantizer is not None:
            special_dtypes.update(hf_quantizer.get_special_dtypes_update(model, dtype))
        if keep_in_fp32_regex is not None:
            special_dtypes.update(
                {name: torch.float32 for name, _ in model.named_parameters() if keep_in_fp32_regex.search(name)}
            )

        target_dtype = dtype

        if hf_quantizer is not None:
            target_dtype = hf_quantizer.adjust_target_dtype(target_dtype)

        no_split_modules = model._get_no_split_modules(device_map)
        device_map_kwargs = {"no_split_module_classes": no_split_modules}

        if "special_dtypes" in inspect.signature(infer_auto_device_map).parameters:
            device_map_kwargs["special_dtypes"] = special_dtypes
        elif len(special_dtypes) > 0:
            logger.warning(
                "This model has some weights that should be kept in higher precision, you need to upgrade "
                "`accelerate` to properly deal with them (`pip install --upgrade accelerate`)."
            )

        if device_map != "sequential":
            inferred_max_memory = get_balanced_memory(
                model,
                dtype=target_dtype,
                low_zero=(device_map == "balanced_low_0"),
                max_memory=max_memory,
                **device_map_kwargs,
            )
        else:
            inferred_max_memory = get_max_memory(max_memory)
        if hf_quantizer is not None:
            inferred_max_memory = hf_quantizer.adjust_max_memory(inferred_max_memory)

        # `inferred_max_memory` contains non-reserved memory. There may be *unused* reserved memory in the GPU,
        # which we can use to allocate parameters.
        for device_name in inferred_max_memory:
            if isinstance(device_name, int):  # it's a GPU device
                if is_torch_xpu_available():
                    unused_memory = torch.xpu.memory_reserved(device_name) - torch.xpu.memory_allocated(device_name)
                else:
                    unused_memory = torch.cuda.memory_reserved(device_name) - torch.cuda.memory_allocated(device_name)
                inferred_max_memory[device_name] += unused_memory
            # respect the `max_memory` passed by the user
            if max_memory is not None and device_name in max_memory:
                inferred_max_memory[device_name] = min(inferred_max_memory[device_name], max_memory[device_name])
        device_map_kwargs["max_memory"] = inferred_max_memory

        device_map = infer_auto_device_map(model, dtype=target_dtype, **device_map_kwargs)

        if hf_quantizer is not None:
            hf_quantizer.validate_environment(device_map=device_map)

    elif device_map is not None:
        tied_params = find_tied_parameters(model)
        # check if we don't have tied param in different devices
        check_tied_parameters_on_same_device(tied_params, device_map)

    return device_map


def _find_missing_and_unexpected_keys(
    cls,
    model: "PreTrainedModel",
    original_checkpoint_keys: list[str],
    checkpoint_keys: list[str],
    loading_base_model_from_task_state_dict: bool,
    hf_quantizer: Optional[HfQuantizer],
    device_map: dict,
) -> tuple[list[str], list[str]]:
    """Find missing keys (keys that are part of the model parameters but were NOT found in the loaded state dict keys) and unexpected keys
    (keys found in the loaded state dict keys, but that are NOT part of the model parameters)
    """
    prefix = model.base_model_prefix

    # Compute expected keys, i.e. keys that the FULL model (not model_to_load) expects
    expected_keys = list(model.state_dict().keys())
    if hf_quantizer is not None:
        expected_keys = hf_quantizer.update_expected_keys(model, expected_keys, checkpoint_keys)

    # Adjust prefix of the keys to make them match loaded keys before removing them
    missing_keys = sorted(set(expected_keys) - set(checkpoint_keys))
    unexpected_keys = set(checkpoint_keys) - set(expected_keys)
    # If a module has the same name under the base and task specific model, we have to re-add it to unexpected keys
    if loading_base_model_from_task_state_dict:
        task_specific_keys = [k for k in original_checkpoint_keys if not k.startswith(f"{prefix}.")]
        unexpected_keys.update(task_specific_keys)

    # Remove nonpersistent buffers from unexpected keys: they are not in the expected keys (model state dict), but
    # may be in the loaded keys. Note that removing all buffers does the job, as they were part of the expected keys anyway
    model_buffers = {n for n, _ in model.named_buffers()}
    unexpected_keys = sorted(unexpected_keys - model_buffers)

    # Old checkpoints may have keys for rotary_emb.inv_freq for each layer, however we moved this buffer to the main model
    # (so the buffer name has changed). Remove them in such a case
    has_inv_freq_buffers = any(buffer.endswith("rotary_emb.inv_freq") for buffer in model_buffers)
    if has_inv_freq_buffers:
        unexpected_keys = [k for k in unexpected_keys if "rotary_emb.inv_freq" not in k]

    tied_params = find_tied_parameters(model)
    for group in tied_params:
        missing_in_group = [k for k in missing_keys if k in group]
        if len(missing_in_group) > 0 and len(missing_in_group) < len(group):
            missing_keys = [k for k in missing_keys if k not in missing_in_group]

    if hf_quantizer is not None:
        missing_keys = hf_quantizer.update_missing_keys(model, missing_keys, prefix)
        unexpected_keys = hf_quantizer.update_unexpected_keys(model, unexpected_keys, prefix)

    # Model-specific exceptions for missing and unexpected keys (e.g. if the modeling change over time, or any other reason...)
    if cls._keys_to_ignore_on_load_missing is not None:
        for pattern in cls._keys_to_ignore_on_load_missing:
            missing_keys = [k for k in missing_keys if re.search(pattern, k) is None]

    if cls._keys_to_ignore_on_load_unexpected is not None:
        for pattern in cls._keys_to_ignore_on_load_unexpected:
            unexpected_keys = [k for k in unexpected_keys if re.search(pattern, k) is None]

    return missing_keys, unexpected_keys


def _find_mismatched_keys(
    model: "PreTrainedModel",
    state_dict: Optional[dict],
    checkpoint_files: Optional[list[str]],
    ignore_mismatched_sizes: bool,
    keys_to_rename_mapping: dict[str, str],
    is_quantized: bool,
    weights_only: bool,
) -> tuple[list[str], list[tuple[int, int]]]:
    """
    Find potential shape mismatch between the different state dicts and the model parameters, but only if `ignore_mismatched_sizes`
    is True. Otherwise, return immediately and any shape mismatch that may exist will be raised later on. This avoids checking
    every parameter in advance, as shape mismatch are extremely rare in practice. If we want to ignore them however, we do
    need to check in advance as we need to know which parameters we need to move back from meta to cpu, and initialize
    correctly. Indeed, as our model initialization takes place at the module level, and not the weight level, in the
    case of a sharded checkpoint we cannot correctly initialize the weights according to `model._init_weights()` if we perform
    this check on each state dict at loading time (after the first loaded checkpoint, there are no way to initialize only the
    mismatched weights if any, without overwriting the previously loaded weights as well because all the module will be
    initialized, not only the weights that are mismatched).
    """

    # An error will be raised later on anyway if there is a mismatch - this avoids running the rest of this function
    # if there are no mismatch (which is almost always the case)
    if not ignore_mismatched_sizes:
        return [], []

    if state_dict is not None:
        checkpoint_files = [""]

    model_state_dict = model.state_dict()
    mismatched_keys = []
    mismatched_shapes = []
    for shard_file in checkpoint_files:
        # If shard_file is "", we use the existing state_dict instead of loading it
        if shard_file != "":
            state_dict = load_state_dict(
                shard_file, is_quantized=is_quantized, map_location="meta", weights_only=weights_only
            )

        # Fix the key names
        new_state_dict = {keys_to_rename_mapping[k]: v for k, v in state_dict.items() if k in keys_to_rename_mapping}

        for key, tensor in new_state_dict.items():
            if key in model_state_dict and tensor.shape != model_state_dict[key].shape:
                # This skips size mismatches for 4-bit weights. Two 4-bit values share an 8-bit container, causing size differences.
                # Without matching with module type or parameter type it seems like a practical way to detect valid 4bit weights.
                if not (
                    is_quantized and tensor.shape[-1] == 1 and tensor.numel() * 2 == model_state_dict[key].numel()
                ):
                    mismatched_keys.append(key)
                    mismatched_shapes.append((tensor.shape, model_state_dict[key].shape))

    return mismatched_keys, mismatched_shapes


class PipelineParallel(Enum):
    inputs: 0
    outputs: 1


class ModuleUtilsMixin:
    """
    A few utilities for `torch.nn.Modules`, to be used as a mixin.
    """

    @staticmethod
    def _hook_rss_memory_pre_forward(module, *args, **kwargs):
        try:
            import psutil
        except ImportError:
            raise ImportError("You need to install psutil (pip install psutil) to use memory tracing.")

        process = psutil.Process(os.getpid())
        mem = process.memory_info()
        module.mem_rss_pre_forward = mem.rss
        return None

    @staticmethod
    def _hook_rss_memory_post_forward(module, *args, **kwargs):
        try:
            import psutil
        except ImportError:
            raise ImportError("You need to install psutil (pip install psutil) to use memory tracing.")

        process = psutil.Process(os.getpid())
        mem = process.memory_info()
        module.mem_rss_post_forward = mem.rss
        mem_rss_diff = module.mem_rss_post_forward - module.mem_rss_pre_forward
        module.mem_rss_diff = mem_rss_diff + (module.mem_rss_diff if hasattr(module, "mem_rss_diff") else 0)
        return None

    def add_memory_hooks(self):
        """
        Add a memory hook before and after each sub-module forward pass to record increase in memory consumption.

        Increase in memory consumption is stored in a `mem_rss_diff` attribute for each module and can be reset to zero
        with `model.reset_memory_hooks_state()`.
        """
        for module in self.modules():
            module.register_forward_pre_hook(self._hook_rss_memory_pre_forward)
            module.register_forward_hook(self._hook_rss_memory_post_forward)
        self.reset_memory_hooks_state()

    def reset_memory_hooks_state(self):
        """
        Reset the `mem_rss_diff` attribute of each module (see [`~modeling_utils.ModuleUtilsMixin.add_memory_hooks`]).
        """
        for module in self.modules():
            module.mem_rss_diff = 0
            module.mem_rss_post_forward = 0
            module.mem_rss_pre_forward = 0

    @property
    def device(self) -> torch.device:
        """
        `torch.device`: The device on which the module is (assuming that all the module parameters are on the same
        device).
        """
        return get_parameter_device(self)

    @property
    def dtype(self) -> torch.dtype:
        """
        `torch.dtype`: The dtype of the module (assuming that all the module parameters have the same dtype).
        """
        return get_parameter_dtype(self)

    def invert_attention_mask(self, encoder_attention_mask: Tensor) -> Tensor:
        """
        Invert an attention mask (e.g., switches 0. and 1.).

        Args:
            encoder_attention_mask (`torch.Tensor`): An attention mask.

        Returns:
            `torch.Tensor`: The inverted attention mask.
        """
        if encoder_attention_mask.dim() == 3:
            encoder_extended_attention_mask = encoder_attention_mask[:, None, :, :]
        if encoder_attention_mask.dim() == 2:
            encoder_extended_attention_mask = encoder_attention_mask[:, None, None, :]
        # T5 has a mask that can compare sequence ids, we can simulate this here with this transposition
        # Cf. https://github.com/tensorflow/mesh/blob/8d2465e9bc93129b913b5ccc6a59aa97abd96ec6/mesh_tensorflow
        # /transformer/transformer_layers.py#L270
        # encoder_extended_attention_mask = (encoder_extended_attention_mask ==
        # encoder_extended_attention_mask.transpose(-1, -2))
        encoder_extended_attention_mask = encoder_extended_attention_mask.to(dtype=self.dtype)  # fp16 compatibility
        encoder_extended_attention_mask = (1.0 - encoder_extended_attention_mask) * torch.finfo(self.dtype).min

        return encoder_extended_attention_mask

    @staticmethod
    def create_extended_attention_mask_for_decoder(input_shape, attention_mask, device=None):
        if device is not None:
            warnings.warn(
                "The `device` argument is deprecated and will be removed in v5 of Transformers.", FutureWarning
            )
        else:
            device = attention_mask.device
        batch_size, seq_length = input_shape
        seq_ids = torch.arange(seq_length, device=device)
        causal_mask = seq_ids[None, None, :].repeat(batch_size, seq_length, 1) <= seq_ids[None, :, None]
        # in case past_key_values are used we need to add a prefix ones mask to the causal mask
        causal_mask = causal_mask.to(attention_mask.dtype)

        if causal_mask.shape[1] < attention_mask.shape[1]:
            prefix_seq_len = attention_mask.shape[1] - causal_mask.shape[1]
            causal_mask = torch.cat(
                [
                    torch.ones((batch_size, seq_length, prefix_seq_len), device=device, dtype=causal_mask.dtype),
                    causal_mask,
                ],
                axis=-1,
            )

        extended_attention_mask = causal_mask[:, None, :, :] * attention_mask[:, None, None, :]
        return extended_attention_mask

    def get_extended_attention_mask(
        self, attention_mask: Tensor, input_shape: tuple[int], device: torch.device = None, dtype: torch.float = None
    ) -> Tensor:
        """
        Makes broadcastable attention and causal masks so that future and masked tokens are ignored.

        Arguments:
            attention_mask (`torch.Tensor`):
                Mask with ones indicating tokens to attend to, zeros for tokens to ignore.
            input_shape (`tuple[int]`):
                The shape of the input to the model.

        Returns:
            `torch.Tensor` The extended attention mask, with a the same dtype as `attention_mask.dtype`.
        """
        if dtype is None:
            dtype = self.dtype

        if not (attention_mask.dim() == 2 and self.config.is_decoder):
            # show warning only if it won't be shown in `create_extended_attention_mask_for_decoder`
            if device is not None:
                warnings.warn(
                    "The `device` argument is deprecated and will be removed in v5 of Transformers.", FutureWarning
                )
        # We can provide a self-attention mask of dimensions [batch_size, from_seq_length, to_seq_length]
        # ourselves in which case we just need to make it broadcastable to all heads.
        if attention_mask.dim() == 3:
            extended_attention_mask = attention_mask[:, None, :, :]
        elif attention_mask.dim() == 2:
            # Provided a padding mask of dimensions [batch_size, seq_length]
            # - if the model is a decoder, apply a causal mask in addition to the padding mask
            # - if the model is an encoder, make the mask broadcastable to [batch_size, num_heads, seq_length, seq_length]
            if self.config.is_decoder:
                extended_attention_mask = ModuleUtilsMixin.create_extended_attention_mask_for_decoder(
                    input_shape, attention_mask, device
                )
            else:
                extended_attention_mask = attention_mask[:, None, None, :]
        else:
            raise ValueError(
                f"Wrong shape for input_ids (shape {input_shape}) or attention_mask (shape {attention_mask.shape})"
            )

        # Since attention_mask is 1.0 for positions we want to attend and 0.0 for
        # masked positions, this operation will create a tensor which is 0.0 for
        # positions we want to attend and the dtype's smallest value for masked positions.
        # Since we are adding it to the raw scores before the softmax, this is
        # effectively the same as removing these entirely.
        extended_attention_mask = extended_attention_mask.to(dtype=dtype)  # fp16 compatibility
        extended_attention_mask = (1.0 - extended_attention_mask) * torch.finfo(dtype).min
        return extended_attention_mask

    def get_head_mask(
        self, head_mask: Optional[Tensor], num_hidden_layers: int, is_attention_chunked: bool = False
    ) -> Tensor:
        """
        Prepare the head mask if needed.

        Args:
            head_mask (`torch.Tensor` with shape `[num_heads]` or `[num_hidden_layers x num_heads]`, *optional*):
                The mask indicating if we should keep the heads or not (1.0 for keep, 0.0 for discard).
            num_hidden_layers (`int`):
                The number of hidden layers in the model.
            is_attention_chunked (`bool`, *optional*, defaults to `False`):
                Whether or not the attentions scores are computed by chunks or not.

        Returns:
            `torch.Tensor` with shape `[num_hidden_layers x batch x num_heads x seq_length x seq_length]` or list with
            `[None]` for each layer.
        """
        if head_mask is not None:
            head_mask = self._convert_head_mask_to_5d(head_mask, num_hidden_layers)
            if is_attention_chunked is True:
                head_mask = head_mask.unsqueeze(-1)
        else:
            head_mask = [None] * num_hidden_layers

        return head_mask

    def _convert_head_mask_to_5d(self, head_mask, num_hidden_layers):
        """-> [num_hidden_layers x batch x num_heads x seq_length x seq_length]"""
        if head_mask.dim() == 1:
            head_mask = head_mask.unsqueeze(0).unsqueeze(0).unsqueeze(-1).unsqueeze(-1)
            head_mask = head_mask.expand(num_hidden_layers, -1, -1, -1, -1)
        elif head_mask.dim() == 2:
            head_mask = head_mask.unsqueeze(1).unsqueeze(-1).unsqueeze(-1)  # We can specify head_mask for each layer
        assert head_mask.dim() == 5, f"head_mask.dim != 5, instead {head_mask.dim()}"
        head_mask = head_mask.to(dtype=self.dtype)  # switch to float if need + fp16 compatibility
        return head_mask

    def num_parameters(self, only_trainable: bool = False, exclude_embeddings: bool = False) -> int:
        """
        Get number of (optionally, trainable or non-embeddings) parameters in the module.

        Args:
            only_trainable (`bool`, *optional*, defaults to `False`):
                Whether or not to return only the number of trainable parameters

            exclude_embeddings (`bool`, *optional*, defaults to `False`):
                Whether or not to return only the number of non-embeddings parameters

        Returns:
            `int`: The number of parameters.
        """

        if exclude_embeddings:
            embedding_param_names = [
                f"{name}.weight" for name, module_type in self.named_modules() if isinstance(module_type, nn.Embedding)
            ]
            total_parameters = [
                parameter for name, parameter in self.named_parameters() if name not in embedding_param_names
            ]
        else:
            total_parameters = list(self.parameters())

        total_numel = []
        is_loaded_in_4bit = getattr(self, "is_loaded_in_4bit", False)

        if is_loaded_in_4bit:
            if is_bitsandbytes_available():
                import bitsandbytes as bnb
            else:
                raise ValueError(
                    "bitsandbytes is not installed but it seems that the model has been loaded in 4bit precision, something went wrong"
                    " make sure to install bitsandbytes with `pip install bitsandbytes`. You also need a GPU. "
                )

        for param in total_parameters:
            if param.requires_grad or not only_trainable:
                # For 4bit models, we need to multiply the number of parameters by 2 as half of the parameters are
                # used for the 4bit quantization (uint8 tensors are stored)
                if is_loaded_in_4bit and isinstance(param, bnb.nn.Params4bit):
                    if hasattr(param, "element_size"):
                        num_bytes = param.element_size()
                    elif hasattr(param, "quant_storage"):
                        num_bytes = param.quant_storage.itemsize
                    else:
                        num_bytes = 1
                    total_numel.append(param.numel() * 2 * num_bytes)
                else:
                    total_numel.append(param.numel())

        return sum(total_numel)

    def estimate_tokens(self, input_dict: dict[str, Union[torch.Tensor, Any]]) -> int:
        """
        Helper function to estimate the total number of tokens from the model inputs.

        Args:
            inputs (`dict`): The model inputs.

        Returns:
            `int`: The total number of tokens.
        """
        if not hasattr(self, "warnings_issued"):
            self.warnings_issued = {}
        if self.main_input_name in input_dict:
            return input_dict[self.main_input_name].numel()
        elif "estimate_tokens" not in self.warnings_issued:
            logger.warning(
                "Could not estimate the number of tokens of the input, floating-point operations will not be computed"
            )
            self.warnings_issued["estimate_tokens"] = True
        return 0

    def floating_point_ops(
        self, input_dict: dict[str, Union[torch.Tensor, Any]], exclude_embeddings: bool = True
    ) -> int:
        """
        Get number of (optionally, non-embeddings) floating-point operations for the forward and backward passes of a
        batch with this transformer model. Default approximation neglects the quadratic dependency on the number of
        tokens (valid if `12 * d_model << sequence_length`) as laid out in [this
        paper](https://huggingface.co/papers/2001.08361) section 2.1. Should be overridden for transformers with parameter
        re-use e.g. Albert or Universal Transformers, or if doing long-range modeling with very high sequence lengths.

        Args:
            batch_size (`int`):
                The batch size for the forward pass.

            sequence_length (`int`):
                The number of tokens in each line of the batch.

            exclude_embeddings (`bool`, *optional*, defaults to `True`):
                Whether or not to count embedding and softmax operations.

        Returns:
            `int`: The number of floating-point operations.
        """

        return 6 * self.estimate_tokens(input_dict) * self.num_parameters(exclude_embeddings=exclude_embeddings)


class EmbeddingAccessMixin:
    """
    Base utilities to regroup getters and setters for embeddings.
    Introduces the `input_layer_embed` attribute, which indicates
    where the input embeddings come from and where they
    should be set.
    """

    _input_embed_layer = "embed_tokens"  # default layer that holds input embeddings.

    def get_input_embeddings(self) -> nn.Module:
        """
        Returns the model's input embeddings.

        Returns:
            `nn.Module`: A torch module mapping vocabulary to hidden states.
        """

        # 1) Check if the model has an attribute named 'embed_tokens' (the standard input embedding layer
        #  for most NLP models), and if so, return it.

        name = getattr(self, "_input_embed_layer", "embed_tokens")

        if (default_embedding := getattr(self, name, None)) is not None:
            return default_embedding
        # 2) encoder/decoder and VLMs like `Gemma3nForConditionalGeneration`

        if hasattr(self, "model") and hasattr(self.model, "embed_tokens"):
            return self.model.embed_tokens

        # 3) vanilla decoder‑only architectures
        elif hasattr(self, "embed_tokens"):
            return self.embed_tokens
        else:
            base_model = getattr(self, "base_model_prefix", None)
            if base_model is not None:
                base_model = getattr(self, base_model, None)
                if base_model is not None and base_model is not self:
                    return base_model.get_input_embeddings()
            raise NotImplementedError(
                f"`get_input_embeddings` not auto‑handled for {self.__class__.__name__}; "
                "please override in the subclass."
            )

    def set_input_embeddings(self, value: nn.Module):
        """Fallback setter that handles **~70 %** of models in the code‑base.

        Order of attempts:
        1. `self.model.embed_tokens`
        2. `self.embed_tokens`
        3. delegate to the *base model* if one exists
        4. otherwise raise `NotImplementedError` so subclasses still can (and
            should) override for exotic layouts.
        """

        # 1) encoder/decoder and VLMs like `Gemma3nForConditionalGeneration`
        name = getattr(self, "_input_embed_layer", "embed_tokens")
        if hasattr(self, "model") and hasattr(self.model, name):
            setattr(self.model, name, value)
        # 2) as well as vanilla decoder‑only architectures
        elif hasattr(self, name):
            setattr(self, name, value)
        # 3) recurse once into the registered *base* model (e.g. for encoder/decoder)
        elif getattr(self, self.base_model_prefix, self) is not self:
            base_model = getattr(self, self.base_model_prefix, self)
            base_model.set_input_embeddings(value)
        else:
            raise NotImplementedError(
                f"`set_input_embeddings` not auto‑handled for {self.__class__.__name__}; please override in the subclass."
            )

    def get_output_embeddings(self):
        if not hasattr(self, "lm_head"):
            return None
        try:
            # Speech / vision backbones raise here, so we return None.
            # Legit use of get_input_embs?
            self.get_input_embeddings()
        except NotImplementedError:
            return None
        return self.lm_head

    def set_output_embeddings(self, new_embeddings):
        """
        Sets the model's output embedding, defaulting to setting new_embeddings to lm_head.
        """
        if getattr(self, "lm_head"):
            self.lm_head = new_embeddings


class PreTrainedModel(nn.Module, EmbeddingAccessMixin, ModuleUtilsMixin, PushToHubMixin, PeftAdapterMixin):
    r"""
    Base class for all models.

    [`PreTrainedModel`] takes care of storing the configuration of the models and handles methods for loading,
    downloading and saving models as well as a few methods common to all models to:

        - resize the input embeddings,
        - prune heads in the self-attention heads.

    Class attributes (overridden by derived classes):

        - **config_class** ([`PretrainedConfig`]) -- A subclass of [`PretrainedConfig`] to use as configuration class
          for this model architecture.
        - **load_tf_weights** (`Callable`) -- A python *method* for loading a TensorFlow checkpoint in a PyTorch model,
          taking as arguments:

            - **model** ([`PreTrainedModel`]) -- An instance of the model on which to load the TensorFlow checkpoint.
            - **config** ([`PreTrainedConfig`]) -- An instance of the configuration associated to the model.
            - **path** (`str`) -- A path to the TensorFlow checkpoint.

        - **base_model_prefix** (`str`) -- A string indicating the attribute associated to the base model in derived
          classes of the same architecture adding modules on top of the base model.
        - **is_parallelizable** (`bool`) -- A flag indicating whether this model supports model parallelization.
        - **main_input_name** (`str`) -- The name of the principal input to the model (often `input_ids` for NLP
          models, `pixel_values` for vision models and `input_values` for speech models).
        - **can_record_outputs** (dict):"""

    config_class = None
    base_model_prefix = ""
    main_input_name = "input_ids"
    model_tags = None

    _checkpoint_conversion_mapping = {}  # used for BC support in VLMs, not meant to be used by new models

    _auto_class = None
    _no_split_modules = None
    _skip_keys_device_placement = None

    _keep_in_fp32_modules = None
    # the _keep_in_fp32_modules will avoid casting to anything other than float32, except bfloat16
    # to also prevent bfloat16 casting, use the _keep_in_fp32_modules_strict flag
    _keep_in_fp32_modules_strict = None

    # a list of `re` patterns of `state_dict` keys that should be removed from the list of missing
    # keys we find (keys inside the model but not in the checkpoint) and avoid unnecessary warnings.
    _keys_to_ignore_on_load_missing = None
    # a list of `re` patterns of `state_dict` keys that should be removed from the list of
    # unexpected keys we find (keys inside the checkpoint but not the model) and avoid unnecessary
    # warnings.
    _keys_to_ignore_on_load_unexpected = None
    # a list of `state_dict` keys to ignore when saving the model (useful for keys that aren't
    # trained, but which are either deterministic or tied variables)
    _keys_to_ignore_on_save = None
    # a list of `state_dict` keys that are potentially tied to another key in the state_dict.
    _tied_weights_keys = None

    is_parallelizable = False
    supports_gradient_checkpointing = False
    _is_stateful = False

    # Flash Attention support
    _supports_flash_attn = False

    # SDPA support
    _supports_sdpa = False

    # Flex Attention support
    _supports_flex_attn = False

    _can_compile_fullgraph = False

    # A tensor parallel plan to be applied to the model when TP is enabled. For
    # top-level models, this attribute is currently defined in respective model
    # code. For base models, this attribute comes from
    # `config.base_model_tp_plan` during `__init__`.
    # It should identify the layers exactly: if you want to TP model.language_model.layers.fc1
    # by passing `tp_plan` to the init, it should be {"model.language_model.layers.fc1":"colwise"}
    # for example.
    _tp_plan = None

    # tensor parallel degree to which model is sharded to.
    _tp_size = None

    # A pipeline parallel plan specifying the layers which may not be present
    # on all ranks when PP is enabled. For top-level models, this attribute is
    # currently defined in respective model code. For base models, this
    # attribute comes from `config.base_model_pp_plan` during `post_init`.
    #
    # The variable names for the inputs and outputs of the specified layers can
    # be indexed using the `PipelineParallel` enum as follows:
    # - `_pp_plan["layers"][PipelineParallel.inputs]`
    # - `_pp_plan["layers"][PipelineParallel.outputs]`
    _pp_plan = None

    # This flag signal that the model can be used as an efficient backend in TGI and vLLM
    # In practice, it means that they support attention (mask) interface functions, fully pass the kwargs
    # through all modules up to the Attention layer, can slice logits with Tensor, and have a default TP plan
    _supports_attention_backend = False
    _can_record_outputs = None

    @property
    @torch._dynamo.allow_in_graph
    def can_record_outputs(self) -> dict[str, OutputRecorder]:
        """
         Maps output names (e.g., "attentions", "hidden_states")
         to either:
             - A module class (e.g., `LlamaDecoderLayer`), using default index conventions:
                 * index=0 for "hidden_states"
                 * index=1 for "attentions"
             - Or an `OutputRecorder(...)` with `target_class`, optional `index`, and `layer_name`.

         Examples:
             These two are equivalent:

         ```python
             _can_record_outputs = {
                 "attentions": LlamaAttention,
                 "hidden_states": LlamaDecoderLayer
             }

             _can_record_outputs = {
                 "attentions": OutputRecorder(LlamaAttention, index=1),
                 "hidden_states": OutputRecorder(LlamaDecoderLayer, index=0)
             }
        ```

         This means you can record outputs from the same class, by specifying a layer name. Before
         collecting outputs, we check that they come from this layer.

         If you have cross attention that come from `LlamaAttention` and self attention that also
         come from `LlamaAttention` but from `self_attn` you can do this:

         ```python
         class LlamaModel(PreTrainedModel):
             _can_record_outputs = {
                 "attentions": OutputRecorder(LlamaAttention, index=1, layer-name="self_attn"),
                 "cross_attentions": OutputRecorder(LlamaAttention, index=1, layer_name="cross_attn")
             }

        ```
        """
        return self._can_record_outputs or {}

    @property
    def dummy_inputs(self) -> dict[str, torch.Tensor]:
        """
        `dict[str, torch.Tensor]`: Dummy inputs to do a forward pass in the network.
        """
        return {"input_ids": torch.tensor(DUMMY_INPUTS)}

    @property
    def framework(self) -> str:
        """
        :str: Identifies that this is a PyTorch model.
        """
        return "pt"

    def __init_subclass__(cls, **kwargs):
        super().__init_subclass__(**kwargs)
        # For BC we keep the original `config_class` definition in case
        # there is a `config_class` attribute (e.g. remote code models),
        # otherwise we derive it from the annotated `config` attribute.

        # defined in this particular subclass
        child_annotation = cls.__dict__.get("__annotations__", {}).get("config", None)
        child_attribute = cls.__dict__.get("config_class", None)

        # defined in the class (this subclass or any parent class)
        full_annotation = get_type_hints(cls).get("config", None)
        full_attribute = cls.config_class

        # priority (child class_config -> child annotation -> global class_config -> global annotation)
        if child_attribute is not None:
            cls.config_class = child_attribute
        elif child_annotation is not None:
            cls.config_class = child_annotation
        elif full_attribute is not None:
            cls.config_class = full_attribute
        elif full_annotation is not None:
            cls.config_class = full_annotation

    def __init__(self, config: PretrainedConfig, *inputs, **kwargs):
        super().__init__()
        if not isinstance(config, PretrainedConfig):
            raise TypeError(
                f"Parameter config in `{self.__class__.__name__}(config)` should be an instance of class "
                "`PretrainedConfig`. To create a model from a pretrained model use "
                f"`model = {self.__class__.__name__}.from_pretrained(PRETRAINED_MODEL_NAME)`"
            )
        self.config = config

        # Check the attention implementation is supported, or set it if not yet set (on the internal attr, to avoid
        # setting it recursively)
        self.config._attn_implementation_internal = self._check_and_adjust_attn_implementation(
            self.config._attn_implementation, is_init_check=True
        )

        # for initialization of the loss
        loss_type = self.__class__.__name__
        if loss_type not in LOSS_MAPPING:
            loss_groups = f"({'|'.join(LOSS_MAPPING)})"
            loss_type = re.findall(loss_groups, self.__class__.__name__)
            if len(loss_type) > 0:
                loss_type = loss_type[0]
            else:
                loss_type = None
        self.loss_type = loss_type

        self.name_or_path = config.name_or_path
        self.warnings_issued = {}
        self.generation_config = GenerationConfig.from_model_config(config) if self.can_generate() else None
        # Overwrite the class attribute to make it an instance attribute, so models like
        # `InstructBlipForConditionalGeneration` can dynamically update it without modifying the class attribute
        # when a different component (e.g. language_model) is used.
        self._keep_in_fp32_modules = copy.copy(self.__class__._keep_in_fp32_modules)
        self._keep_in_fp32_modules_strict = copy.copy(self.__class__._keep_in_fp32_modules_strict)

        self._no_split_modules = self._no_split_modules or []
        _CAN_RECORD_REGISTRY[str(self.__class__)] = self._can_record_outputs  # added for executorch support only

    def post_init(self):
        """
        A method executed at the end of each Transformer model initialization, to execute code that needs the model's
        modules properly initialized (such as weight initialization).

        This is also used when the user is running distributed code. We add hooks to the modules here, according to
        the model's tp_plan!
        """
        self.init_weights()
        self._backward_compatibility_gradient_checkpointing()

        # Make sure the modules correctly exist if the flag is active
        if self._keep_in_fp32_modules is not None or self._keep_in_fp32_modules_strict is not None:
            all_parameters = {name for name, _ in self.named_parameters() if len(name) > 0}
            unique_module_names = set()
            # Get all unique module names in the module graph, without the prefixes
            for param in all_parameters:
                unique_module_names.update(
                    [name for name in param.split(".") if not name.isnumeric() and name not in ["weight", "bias"]]
                )
            # Check that every module in the keep_in_fp32 list is part of the module graph
            if self._keep_in_fp32_modules is not None:
                for module in self._keep_in_fp32_modules:
                    if module not in unique_module_names:
                        raise ValueError(
                            f"{module} was specified in the `_keep_in_fp32_modules` list, but is not part of the modules in"
                            f" {self.__class__.__name__}"
                        )

            if self._keep_in_fp32_modules_strict is not None:
                for module in self._keep_in_fp32_modules_strict:
                    if module not in unique_module_names:
                        raise ValueError(
                            f"{module} was specified in the `_keep_in_fp32_modules_strict` list, but is not part of the modules in"
                            f" {self.__class__.__name__}"
                        )

        # If current model is a base model, attach `base_model_tp_plan` and `base_model_pp_plan` from config
        self._pp_plan = self.config.base_model_pp_plan.copy() if self.config.base_model_pp_plan is not None else {}
        self._tp_plan = self.config.base_model_tp_plan.copy() if self.config.base_model_tp_plan is not None else {}
        self._ep_plan = self.config.base_model_ep_plan.copy() if self.config.base_model_ep_plan is not None else {}
        for name, module in self.named_children():
            if plan := getattr(module, "_ep_plan", None):
                self._ep_plan.update({f"{name}.{k}": v for k, v in plan.copy().items()})
            if plan := getattr(module, "_tp_plan", None):
                self._tp_plan.update({f"{name}.{k}": v for k, v in plan.copy().items()})
            if plan := getattr(module, "_pp_plan", None):
                self._pp_plan.update({f"{name}.{k}": v for k, v in plan.copy().items()})

    @property
    def tp_plan(self) -> dict[str, str]:
        """
        The full tp plan for the model's modules
        """
        if hasattr(self.config, "distributed_config") and self.config.distributed_config.enable_expert_parallel:
            return self._ep_plan
        return self._tp_plan

    @property
    def pp_plan(self) -> dict[str, tuple[str, str]]:
        return self._pp_plan

    @tp_plan.setter
    def tp_plan(self, plan: dict[str, str]):
        if plan is not None:
            # Validate that all parallel styles in the plan are supported
            from .integrations.tensor_parallel import ALL_PARALLEL_STYLES

            for layer_pattern, parallel_style in plan.items():
                if parallel_style not in ALL_PARALLEL_STYLES:
                    raise ValueError(
                        f"Unsupported tensor parallel style '{parallel_style}' for layer '{layer_pattern}'. "
                        f"Supported styles are {list(ALL_PARALLEL_STYLES.keys())}"
                    )

            # Validate that the layer patterns match existing model structure
            # We check this by getting all parameter names and seeing if any match the patterns
            if hasattr(self, "named_parameters"):
                model_param_names = [name for name, _ in self.named_parameters()]
                if model_param_names:  # Only validate if model has parameters
                    import re

                    for layer_pattern in plan.keys():
                        # Convert pattern to regex (replace * with .*)
                        regex_pattern = layer_pattern.replace("*", r"\d+")
                        pattern_matched = False
                        for param_name in model_param_names:
                            if re.match(regex_pattern, param_name):
                                pattern_matched = True
                                break
                        if not pattern_matched:
                            # Try more flexible matching - check if pattern components exist
                            pattern_parts = layer_pattern.split(".")
                            flexible_matched = False
                            for param_name in model_param_names:
                                param_parts = param_name.split(".")
                                if len(pattern_parts) <= len(param_parts):
                                    match_count = 0
                                    for i, pattern_part in enumerate(pattern_parts):
                                        if pattern_part == "*":
                                            match_count += 1
                                        elif i < len(param_parts) and pattern_part == param_parts[i]:
                                            match_count += 1
                                    if match_count == len(pattern_parts):
                                        flexible_matched = True
                                        break
                            if not flexible_matched:
                                import warnings

                                warnings.warn(
                                    f"Layer pattern '{layer_pattern}' does not match any parameters in the model. "
                                    f"This rule may not be applied during tensor parallelization."
                                )

        self._tp_plan = plan if plan is not None else {}

    @pp_plan.setter
    def pp_plan(self, plan: dict[str, tuple[str, str]]):
        self._pp_plan = plan

    def dequantize(self):
        """
        Potentially dequantize the model in case it has been quantized by a quantization method that support
        dequantization.
        """
        hf_quantizer = getattr(self, "hf_quantizer", None)

        if hf_quantizer is None:
            raise ValueError("You need to first quantize your model in order to dequantize it")

        return hf_quantizer.dequantize(self)

    def _backward_compatibility_gradient_checkpointing(self):
        if self.supports_gradient_checkpointing and getattr(self.config, "gradient_checkpointing", False):
            self.gradient_checkpointing_enable()
            # Remove the attribute now that is has been consumed, so it's no saved in the config.
            delattr(self.config, "gradient_checkpointing")

    def add_model_tags(self, tags: Union[list[str], str]) -> None:
        r"""
        Add custom tags into the model that gets pushed to the Hugging Face Hub. Will
        not overwrite existing tags in the model.

        Args:
            tags (`Union[list[str], str]`):
                The desired tags to inject in the model

        Examples:

        ```python
        from transformers import AutoModel

        model = AutoModel.from_pretrained("google-bert/bert-base-cased")

        model.add_model_tags(["custom", "custom-bert"])

        # Push the model to your namespace with the name "my-custom-bert".
        model.push_to_hub("my-custom-bert")
        ```
        """
        if isinstance(tags, str):
            tags = [tags]

        if self.model_tags is None:
            self.model_tags = []

        for tag in tags:
            if tag not in self.model_tags:
                self.model_tags.append(tag)

    @classmethod
    @restore_default_dtype
    def _from_config(cls, config, **kwargs):
        """
        All context managers that the model should be initialized under go here.

        Args:
            dtype (`torch.dtype`, *optional*):
                Override the default `dtype` and load the model under this dtype.
        """
        # when we init a model from within another model (e.g. VLMs) and dispatch on FA2
        # a warning is raised that dtype should be fp16. Since we never pass dtype from within
        # modeling code, we can try to infer it here same way as done in `from_pretrained`
        # For BC on the old `torch_dtype`
        dtype = kwargs.pop("dtype", config.dtype)
        if (torch_dtype := kwargs.pop("torch_dtype", None)) is not None:
            logger.warning_once("`torch_dtype` is deprecated! Use `dtype` instead!")
            # if both kwargs are provided, use `dtype`
            dtype = dtype if dtype != config.dtype else torch_dtype
        if isinstance(dtype, str):
            dtype = getattr(torch, dtype)

        # override default dtype if needed
        dtype_orig = None
        if dtype is not None:
            dtype_orig = cls._set_default_dtype(dtype)

        # If passing `attn_implementation` as kwargs, respect it (it will be applied recursively on subconfigs)
        if "attn_implementation" in kwargs:
            config._attn_implementation = kwargs.pop("attn_implementation")

        if is_deepspeed_zero3_enabled() and not _is_quantized and not _is_ds_init_called:
            logger.info("Detected DeepSpeed ZeRO-3: activating zero.init() for this model")
            # this immediately partitions the model across all gpus, to avoid the overhead in time
            # and memory copying it on CPU or each GPU first
            import deepspeed

            init_contexts = [deepspeed.zero.Init(config_dict_or_path=deepspeed_config()), set_zero3_state()]
            with ContextManagers(init_contexts):
                model = cls(config, **kwargs)

        else:
            model = cls(config, **kwargs)

        # restore default dtype if it was modified
        if dtype_orig is not None:
            torch.set_default_dtype(dtype_orig)

        return model

    @classmethod
    def _set_default_dtype(cls, dtype: torch.dtype) -> torch.dtype:
        """
        Change the default dtype and return the previous one. This is needed when wanting to instantiate the model
        under specific dtype.

        Args:
            dtype (`torch.dtype`):
                a floating dtype to set to.

        Returns:
            `torch.dtype`: the original `dtype` that can be used to restore `torch.set_default_dtype(dtype)` if it was
            modified. If it wasn't, returns `None`.

        Note `set_default_dtype` currently only works with floating-point types and asserts if for example,
        `torch.int64` is passed. So if a non-float `dtype` is passed this functions will throw an exception.
        """
        if not dtype.is_floating_point:
            raise ValueError(
                f"Can't instantiate {cls.__name__} model under dtype={dtype} since it is not a floating point dtype"
            )

        logger.info(f"Instantiating {cls.__name__} model under default dtype {dtype}.")
        dtype_orig = torch.get_default_dtype()
        torch.set_default_dtype(dtype)
        return dtype_orig

    @property
    def base_model(self) -> nn.Module:
        """
        `torch.nn.Module`: The main body of the model.
        """
        return getattr(self, self.base_model_prefix, self)

    @classmethod
    def can_generate(cls) -> bool:
        """
        Returns whether this model can generate sequences with `.generate()` from the `GenerationMixin`.

        Under the hood, on classes where this function returns True, some generation-specific changes are triggered:
        for instance, the model instance will have a populated `generation_config` attribute.

        Returns:
            `bool`: Whether this model can generate sequences with `.generate()`.
        """
        # Directly inherits `GenerationMixin` -> can generate
        if "GenerationMixin" in str(cls.__bases__):
            return True
        # The class inherits from a class that can generate (recursive check) -> can generate
        for base in cls.__bases__:
            if not hasattr(base, "can_generate"):
                continue
            if "PreTrainedModel" not in str(base) and base.can_generate():
                return True
        # Detects whether `prepare_inputs_for_generation` has been overwritten in the model. Prior to v4.45, this
        # was how we detected whether a model could generate.
        if hasattr(cls, "prepare_inputs_for_generation"):  # implicit: doesn't inherit `GenerationMixin`
            logger.warning(
                f"{cls.__name__} has generative capabilities, as `prepare_inputs_for_generation` is explicitly "
                "defined. However, it doesn't directly inherit from `GenerationMixin`. From 👉v4.50👈 onwards, "
                "`PreTrainedModel` will NOT inherit from `GenerationMixin`, and this model will lose the ability "
                "to call `generate` and other related functions."
                "\n  - If you're using `trust_remote_code=True`, you can get rid of this warning by loading the "
                "model with an auto class. See https://huggingface.co/docs/transformers/en/model_doc/auto#auto-classes"
                "\n  - If you are the owner of the model architecture code, please modify your model class such that "
                "it inherits from `GenerationMixin` (after `PreTrainedModel`, otherwise you'll get an exception)."
                "\n  - If you are not the owner of the model architecture class, please contact the model code owner "
                "to update it."
            )
        # Otherwise, can't generate
        return False

    def _flash_attn_2_can_dispatch(self, is_init_check: bool = False) -> bool:
        """
        Check the availability of Flash Attention 2 for a given model.

        Args:
            is_init_check (`bool`, *optional*):
                Whether this check is performed early, i.e. at __init__ time, or later when the model and its weights are
                fully instantiated. This is needed as we also check the devices of the weights, and/or if the model uses
                BetterTransformer, which are only available later after __init__. This allows to raise proper exceptions early
                before instantiating the full models if we know that the model does not support the requested attention.
        """
        dtype = self.config.dtype

        # check `supports_flash_attn_2` for BC with custom code. TODO: remove after a few releases
        if not (self._supports_flash_attn or getattr(self, "_supports_flash_attn_2", False)):
            raise ValueError(
                f"{self.__class__.__name__} does not support Flash Attention 2.0 yet. Please request to add support where"
                f" the model is hosted, on its model hub page: https://huggingface.co/{self.config._name_or_path}/discussions/new"
                " or in the Transformers GitHub repo: https://github.com/huggingface/transformers/issues/new"
            )

        if not is_flash_attn_2_available():
            preface = "FlashAttention2 has been toggled on, but it cannot be used due to the following error:"
            install_message = "Please refer to the documentation of https://huggingface.co/docs/transformers/perf_infer_gpu_one#flashattention-2 to install Flash Attention 2."

            # package `flash-attn` can not be installed on Ascend NPU, following validation logics can be ignored.
            if is_torch_npu_available():
                logger.info("Detect using FlashAttention2 on Ascend NPU.")
                return True

            if importlib.util.find_spec("flash_attn") is None:
                raise ImportError(f"{preface} the package flash_attn seems to be not installed. {install_message}")
            else:
                # Check FA2 installed version compatibility
                flash_attention_version = version.parse(importlib.metadata.version("flash_attn"))
                if torch.version.cuda:
                    if flash_attention_version < version.parse("2.1.0"):
                        raise ImportError(
                            f"{preface} you need flash_attn package version to be greater or equal than 2.1.0. Detected version {flash_attention_version}. {install_message}"
                        )
                    elif not torch.cuda.is_available():
                        raise ValueError(
                            f"{preface} Flash Attention 2 is not available on CPU. Please make sure torch can access a CUDA device."
                        )
                    else:
                        raise ImportError(f"{preface} Flash Attention 2 is not available. {install_message}")
                elif torch.version.hip:
                    if flash_attention_version < version.parse("2.0.4"):
                        raise ImportError(
                            f"{preface} you need flash_attn package version to be greater or equal than 2.0.4. Detected version {flash_attention_version}. {install_message}"
                        )
                    else:
                        raise ImportError(f"{preface} Flash Attention 2 is not available. {install_message}")

        if dtype is None:
            logger.warning_once(
                "You are attempting to use Flash Attention 2 without specifying a torch dtype. This might lead to unexpected behaviour"
            )
        elif dtype is not None and dtype not in [torch.float16, torch.bfloat16]:
            logger.warning_once(
                "Flash Attention 2 only supports torch.float16 and torch.bfloat16 dtypes, but"
                f" the current dype in {self.__class__.__name__} is {dtype}. You should run training or inference using Automatic Mixed-Precision via the `with torch.autocast(device_type='torch_device'):` decorator,"
                ' or load the model with the `dtype` argument. Example: `model = AutoModel.from_pretrained("openai/whisper-tiny", attn_implementation="flash_attention_2", dtype=torch.float16)`'
            )

        # With the early check, the parameters are not yet initialized correctly
        if not is_init_check:
            if getattr(self, "use_bettertransformer", False):
                raise ValueError(
                    "Flash Attention 2 and BetterTransformer API are not compatible. Please make sure to disable BetterTransformers by doing model.reverse_bettertransformer()"
                )

            param_devices = list({param.device for param in self.parameters()})
            if len(param_devices) == 1 and param_devices[0].type == "cpu":
                if torch.cuda.is_available():
                    logger.warning_once(
                        "You are attempting to use Flash Attention 2 with a model not initialized on GPU. Make sure to move the model to GPU"
                        " after initializing it on CPU with `model.to('cuda')`."
                    )
                elif is_torch_mlu_available():
                    logger.warning_once(
                        "You are attempting to use Flash Attention 2 with a model not initialized on MLU. Make sure to move the model to MLU"
                        " after initializing it on CPU with `model.to('mlu')`."
                    )
                else:
                    raise ValueError(
                        "You are attempting to use Flash Attention 2 with a model not initialized on GPU and with no GPU available. "
                        "This is not supported yet. Please make sure to have access to a GPU and either initialise the model on a GPU by passing a device_map "
                        "or initialising the model on CPU and then moving it to GPU."
                    )

        # If no error raise by this point, we can return `True`
        return True

    def _flash_attn_3_can_dispatch(self, is_init_check: bool = False) -> bool:
        """
        Check the availability of Flash Attention 3 for a given model.

        Args:
            is_init_check (`bool`, *optional*):
                Whether this check is performed early, i.e. at __init__ time, or later when the model and its weights are
                fully instantiated. This is needed as we also check the devices of the weights, and/or if the model uses
                BetterTransformer, which are only available later after __init__. This allows to raise proper exceptions early
                before instantiating the full models if we know that the model does not support the requested attention.
        """
        dtype = self.config.dtype

        if not self._supports_flash_attn:
            raise ValueError(
                f"{self.__class__.__name__} does not support Flash Attention 3 yet. Please request to add support where"
                f" the model is hosted, on its model hub page: https://huggingface.co/{self.config._name_or_path}/discussions/new"
                " or in the Transformers GitHub repo: https://github.com/huggingface/transformers/issues/new"
            )

        if not is_flash_attn_3_available():
            preface = "FlashAttention3 has been toggled on, but it cannot be used due to the following error:"

            if importlib.util.find_spec("flash_attn_3") is None:
                raise ImportError(f"{preface} the package flash_attn_3 seems to be not installed.")

            if torch.cuda.is_available():
                major, _ = torch.cuda.get_device_capability()
                if major < 9:
                    raise ValueError(
                        f"{preface} Flash Attention 3 requires compute capability >= 9.0, but found {torch.cuda.get_device_capability()} with compute capability {major}.0."
                    )
                else:
                    raise ImportError(f"{preface} Flash Attention 3 is not available.")
            else:
                raise ValueError(
                    f"{preface} Flash Attention 3 is not available on CPU. Please make sure torch can access a CUDA device."
                )

        if dtype is None:
            logger.warning_once(
                "You are attempting to use Flash Attention 3 without specifying a torch dtype. This might lead to unexpected behaviour"
            )
        elif dtype is not None and dtype not in [torch.float16, torch.bfloat16]:
            logger.warning_once(
                "Flash Attention 3 only supports torch.float16 and torch.bfloat16 dtypes, but"
                f" the current dype in {self.__class__.__name__} is {dtype}. You should run training or inference using Automatic Mixed-Precision via the `with torch.autocast(device_type='torch_device'):` decorator,"
                ' or load the model with the `dtype` argument. Example: `model = AutoModel.from_pretrained("meta-llama/Llama-3.2-1B", attn_implementation="flash_attention_3", dtype=torch.float16)`'
            )

        if getattr(self.config, "alibi", False) or getattr(self.config, "use_alibi", False):
            raise ValueError("Model is configured to use ALiBi, which is not supported by Flash Attention 3.")

        # Check for attention dropout, which is incompatible with FA3
        if hasattr(self.config, "attention_dropout") and self.config.attention_dropout > 0:
            raise ValueError(
                f"Model has attention_dropout={self.config.attention_dropout}, which is not supported by Flash Attention 3."
            )

        # With the early check, the parameters are not yet initialized correctly
        if not is_init_check:
            param_devices = list({param.device for param in self.parameters()})
            if len(param_devices) == 1 and param_devices[0].type == "cpu":
                if torch.cuda.is_available():
                    logger.warning_once(
                        "You are attempting to use Flash Attention 3 with a model not initialized on GPU. Make sure to move the model to GPU"
                        " after initializing it on CPU with `model.to('cuda')`."
                    )
                else:
                    raise ValueError(
                        "You are attempting to use Flash Attention 3 with a model not initialized on GPU and with no GPU available. "
                        "This is not supported yet. Please make sure to have access to a GPU and either initialise the model on a GPU by passing a device_map "
                        "or initialising the model on CPU and then moving it to GPU."
                    )

        return True

    def _sdpa_can_dispatch(self, is_init_check: bool = False) -> bool:
        """
        Check the availability of SDPA for a given model.

        Args:
            is_init_check (`bool`, *optional*):
                Whether this check is performed early, i.e. at __init__ time, or later when the model and its weights are
                fully instantiated. This is needed as we also check the devices of the weights, and/or if the model uses
                BetterTransformer, which are only available later after __init__. This allows to raise proper exceptions early
                before instantiating the full models if we know that the model does not support the requested attention.
        """
        if not self._supports_sdpa:
            raise ValueError(
                f"{self.__class__.__name__} does not support an attention implementation through torch.nn.functional.scaled_dot_product_attention yet."
                " Please request the support for this architecture: https://github.com/huggingface/transformers/issues/28005. If you believe"
                ' this error is a bug, please open an issue in Transformers GitHub repository and load your model with the argument `attn_implementation="eager"` meanwhile. Example: `model = AutoModel.from_pretrained("openai/whisper-tiny", attn_implementation="eager")`'
            )

        if (
            torch.version.hip is not None
            and torch.cuda.device_count() > 1
            and version.parse(torch.__version__) < version.parse("2.4.1")
        ):
            logger.warning_once(
                "Using the `SDPA` attention implementation on multi-gpu setup with ROCM may lead to performance issues due to the FA backend. Disabling it to use alternative backends."
            )
            torch.backends.cuda.enable_flash_sdp(False)

        if not is_init_check:
            if getattr(self, "use_bettertransformer", False):
                raise ValueError(
                    "SDPA and BetterTransformer API are not compatible. Please make sure to disable BetterTransformers by doing model.reverse_bettertransformer()"
                )

        return True

    def _flex_attn_can_dispatch(self, is_init_check: bool = False) -> bool:
        """
        Check the availability of Flex Attention for a given model.

        Args:
            is_init_check (`bool`, *optional*):
                Whether this check is performed early, i.e. at __init__ time, or later when the model and its weights are
                fully instantiated. This is needed as we also check the devices of the weights, and/or if the model uses
                BetterTransformer, which are only available later after __init__. This allows to raise proper exceptions early
                before instantiating the full models if we know that the model does not support the requested attention.
        """
        if not self._supports_flex_attn:
            raise ValueError(
                f"{self.__class__.__name__} does not support an attention implementation through torch's flex_attention."
                " Please request the support for this architecture: https://github.com/huggingface/transformers/issues/34809."
                " If you believe this error is a bug, please open an issue in Transformers GitHub repository"
                ' and load your model with the argument `attn_implementation="eager"` meanwhile.'
                ' Example: `model = AutoModel.from_pretrained("openai/whisper-tiny", attn_implementation="eager")`'
            )
        if not is_torch_flex_attn_available():
            raise ImportError(
                "PyTorch Flex Attention requirements in Transformers are not met. Please install torch>=2.5.0."
            )

        if not is_init_check:
            if getattr(self, "use_bettertransformer", False):
                raise ValueError(
                    "FlexAttention and BetterTransformer API are not compatible. Please make sure to disable BetterTransformers by doing model.reverse_bettertransformer()"
                )

        # If no error raise by this point, we can return `True`
        return True

    def _check_and_adjust_attn_implementation(
        self, attn_implementation: Optional[str], is_init_check: bool = False
    ) -> str:
        """
        Check that the `attn_implementation` exists and is supported by the models, and try to get the kernel from hub if
        it matches hf kernels pattern.

        Args:
            attn_implementation (`str` or `None`):
                The attention implementation to check for existence/validity.
            is_init_check (`bool`, *optional*):
                Whether this check is performed early, i.e. at __init__ time, or later when the model and its weights are
                fully instantiated. This is needed as we also check the devices of the weights, and/or if the model uses
                BetterTransformer, which are only available later after __init__. This allows to raise proper exceptions early
                before instantiating the full models if we know that the model does not support the requested attention.

        Returns:
            `str`: The final attention implementation to use, including potential fallbacks from sdpa to eager, or from
            None to sdpa (to potentially eager).
        """
        # Register kernel if relevant
        if attn_implementation is not None and re.match(
            r"^[^/:]+/[^/:]+(?:@[^/:]+)?(?::[^/:]+)?$", attn_implementation
        ):
            if not is_kernels_available():
                raise ValueError("kernels is not installed. Please install it with `pip install kernels`.")
            attention_wrapper = None
            # FIXME: @ArthurZucker this is dirty, did not want to do a lof of extra work
            actual_attn_name = attn_implementation
            if "|" in attn_implementation:
                attention_wrapper, actual_attn_name = attn_implementation.split("|")
                # `transformers` has wrapper for sdpa, paged, flash, flex etc.
                attention_wrapper = ALL_ATTENTION_FUNCTIONS.get(attention_wrapper)
            # Extract repo_id and kernel_name from the string
            if ":" in actual_attn_name:
                repo_id, kernel_name = actual_attn_name.split(":")
                kernel_name = kernel_name.strip()
            else:
                repo_id = actual_attn_name
                kernel_name = None
            repo_id = repo_id.strip()
            # extract the rev after the @ if it exists
            repo_id, _, rev = repo_id.partition("@")
            repo_id = repo_id.strip()
            rev = rev.strip() if rev else None
            try:
                kernel = get_kernel(repo_id, revision=rev)
                if hasattr(kernel, "flash_attn_varlen_func"):
                    if attention_wrapper is None:
                        attention_wrapper = flash_attention_forward
                    kernel_function = partial(attention_wrapper, implementation=kernel)
                    lazy_import_flash_attention(kernel)
                elif kernel_name is not None:
                    kernel_function = getattr(kernel, kernel_name)
                ALL_ATTENTION_FUNCTIONS.register(attn_implementation, kernel_function)
                ALL_MASK_ATTENTION_FUNCTIONS.register(
                    attn_implementation, ALL_MASK_ATTENTION_FUNCTIONS["flash_attention_2"]
                )
            except Exception as e:
                logger.warning_once(
                    f"Could not find a kernel repository '{repo_id}' compatible with your device in the hub: {e}. Using "
                    "default attention implementation instead (sdpa if available, eager otherwise)."
                )
                try:
                    self._sdpa_can_dispatch(is_init_check)
                    attn_implementation = "sdpa"
                except (ValueError, ImportError) as e:
                    attn_implementation = "eager"
        else:
            attn_implementation = self.get_correct_attn_implementation(attn_implementation, is_init_check)
            # preload flash attention here to allow compile with fullgraph
            if attn_implementation.startswith("flash_attention"):
                lazy_import_flash_attention(attn_implementation)

        return attn_implementation

    def get_correct_attn_implementation(self, requested_attention: Optional[str], is_init_check: bool = False) -> str:
        applicable_attention = "sdpa" if requested_attention is None else requested_attention

        if applicable_attention not in ["eager"] + ALL_ATTENTION_FUNCTIONS.valid_keys():
            message = (
                f'Specified `attn_implementation="{applicable_attention}"` is not supported. The only possible arguments are '
                '`attn_implementation="eager"`'
            )
            # check `supports_flash_attn_2` for BC with custom code. TODO: remove after a few releases
            if self._supports_flash_attn or getattr(self, "_supports_flash_attn_2", False):
                message += ', `"attn_implementation=flash_attention_3"`, `"attn_implementation=flash_attention_2"`'
            if self._supports_sdpa:
                message += ', `"attn_implementation=sdpa"'
            if self._supports_flex_attn:
                message += ', `"attn_implementation=flex_attention"`'
            raise ValueError(message + ".")

        # Perform relevant checks
        if applicable_attention == "flash_attention_2":
            self._flash_attn_2_can_dispatch(is_init_check)
        elif applicable_attention == "flash_attention_3":
            self._flash_attn_3_can_dispatch(is_init_check)
        elif applicable_attention == "flex_attention":
            self._flex_attn_can_dispatch(is_init_check)
        elif applicable_attention == "sdpa":
            # Sdpa is the default, so we try it and fallback to eager otherwise when not possible
            try:
                self._sdpa_can_dispatch(is_init_check)
            except (ValueError, ImportError) as e:
                if requested_attention == "sdpa":
                    raise e
                applicable_attention = "eager"

        return applicable_attention

    @classmethod
    def _can_set_attn_implementation(cls) -> bool:
        """Detect whether the class supports setting its attention implementation dynamically. It is an ugly check based on
        opening the file, but avoids maintaining yet another property flag.
        """
        class_file = sys.modules[cls.__module__].__file__
        with open(class_file, "r") as f:
            code = f.read()
        # heuristic -> if we find those patterns, the model uses the correct interface
        if re.search(r"class \w+Attention\(nn.Module\)", code):
            return (
                "eager_attention_forward" in code
                and "ALL_ATTENTION_FUNCTIONS[self.config._attn_implementation]" in code
            )
        else:
            # If no attention layer, assume `True`. Most probably a multimodal model or inherits from existing models
            return True

    def set_attn_implementation(self, attn_implementation: Union[str, dict]):
        """
        Set the requested `attn_implementation` for this model.

        Args:
            attn_implementation (`str` or `dict`):
                The attention implementation to set for this model. It can be either a `str`, in which case it will be
                dispatched to all submodels if relevant, or a `dict` where keys are the sub_configs name, in which case each
                submodel will dispatch the corresponding value.
        """
        requested_implementation = (
            attn_implementation
            if not isinstance(attn_implementation, dict)
            else attn_implementation.get("", self.config._attn_implementation)
        )

        # At this point, the model was already instantiated, so instead of crashing on bad value, let's simply
        # warn the user that the requested value is not working
        if requested_implementation != self.config._attn_implementation:
            # In this case, raise
            if not self._can_set_attn_implementation():
                logger.warning(
                    f"{self.__class__.__name__} does not support setting its attention implementation dynamically, because it "
                    "does not follow the functional approach based on AttentionInterface "
                    "(see https://huggingface.co/docs/transformers/en/attention_interface)"
                )
            else:
                requested_implementation = self._check_and_adjust_attn_implementation(
                    requested_implementation, is_init_check=False
                )
                # Apply the change (on the internal attr, to avoid setting it recursively)
                self.config._attn_implementation_internal = requested_implementation

        # Apply it to all submodels as well
        for submodule in self.modules():
            # We found a submodel (which is not self) with a different config (otherwise, it may be the same "actual model",
            # e.g. ForCausalLM has a Model inside, but no need to check it again)
            if (
                submodule is not self
                and isinstance(submodule, PreTrainedModel)
                and submodule.config.__class__ != self.config.__class__
                # If it was already changed, no need to do it again
                and not hasattr(submodule.config, "_attn_was_changed")
            ):
                # In this case, warn and skip
                if not submodule._can_set_attn_implementation():
                    logger.warning(
                        f"{submodule.__class__.__name__} does not support setting its attention implementation dynamically, because it "
                        "does not follow the functional approach based on AttentionInterface "
                        "(see https://huggingface.co/docs/transformers/en/attention_interface)"
                    )
                # Set the attn on the submodule
                else:
                    sub_implementation = requested_implementation
                    if isinstance(attn_implementation, dict):
                        for subconfig_key in self.config.sub_configs:
                            # We need to check for exact object match here, with `is`
                            if getattr(self.config, subconfig_key) is submodule.config:
                                sub_implementation = attn_implementation.get(
                                    subconfig_key, submodule.config._attn_implementation
                                )
                                break
                    # Check the module can use correctly, otherwise we raise an error if requested attention can't be set for submodule
                    sub_implementation = submodule.get_correct_attn_implementation(sub_implementation)
                    submodule.config._attn_implementation_internal = sub_implementation

                # Still add it as "changed" even if it was skipped, as we would otherwise try to set it in the dark afterwards
                # We need to set it on the config itself, to differentiate 2 subconfigs of the same __class__ potentially
                submodule.config._attn_was_changed = True

        # We need this as some old and badly designed models use subconfigs without declaring the corresponding modules as PreTrainedModel
        for subconfig_key in self.config.sub_configs:
            subconfig = getattr(self.config, subconfig_key)
            sub_implementation = (
                requested_implementation
                if not isinstance(attn_implementation, dict)
                else attn_implementation.get(subconfig_key, subconfig._attn_implementation)
            )
            # This means we did not perform any check above for this particular subconfig -> set it in the dark if it is registered
            if (
                not hasattr(subconfig, "_attn_was_changed")
                # If it's already the same, then no need to enter here and raise warnings
                and sub_implementation != subconfig._attn_implementation
            ):
                if sub_implementation not in ["eager"] + ALL_ATTENTION_FUNCTIONS.valid_keys():
                    raise ValueError(
                        f'Specified `attn_implementation="{sub_implementation}"` is not supported for {subconfig_key}. '
                        'The only possible arguments are "eager" (manual attention implementation)'
                        f"or one of the following: {list(ALL_ATTENTION_FUNCTIONS.valid_keys())}"
                    )
                subconfig._attn_implementation_internal = sub_implementation
                logger.warning(
                    f"We set the attention implementation for the sub-config `{subconfig_key}` to `{sub_implementation}` "
                    "without finding the associated sub-model. For this reason we could not check if the model supports it. "
                    "You may encounter undefined behavior."
                )
            # Unset the attribute in this case, to avoid issues in the future
            else:
                if hasattr(subconfig, "_attn_was_changed"):
                    del subconfig._attn_was_changed

    def enable_input_require_grads(self):
        """
        Enables the gradients for the input embeddings. This is useful for fine-tuning adapter weights while keeping
        the model weights fixed.
        """

        def make_inputs_require_grads(module, input, output):
            output.requires_grad_(True)

        self._require_grads_hook = self.get_input_embeddings().register_forward_hook(make_inputs_require_grads)

    def disable_input_require_grads(self):
        """
        Removes the `_require_grads_hook`.
        """
        self._require_grads_hook.remove()

    def get_decoder(self):
        """
        Best-effort lookup of the *decoder* module.

        Order of attempts (covers ~85 % of current usages):

        1. `self.decoder`
        2. `self.model`                       (many wrappers store the decoder here)
        3. `self.model.get_decoder()`         (nested wrappers)
        4. fallback: raise for the few exotic models that need a bespoke rule
        """
        if hasattr(self, "decoder"):
            return self.decoder

        if hasattr(self, "model"):
            inner = self.model
            if hasattr(inner, "get_decoder"):
                return inner.get_decoder()
            return inner

        return None  # raise AttributeError(f"{self.__class__.__name__} has no decoder; override `get_decoder()` if needed.")

    def set_decoder(self, decoder):
        """
        Symmetric setter. Mirrors the lookup logic used in `get_decoder`.
        """

        if hasattr(self, "decoder"):
            self.decoder = decoder
            return

        if hasattr(self, "model"):
            inner = self.model
            if hasattr(inner, "set_decoder"):
                inner.set_decoder(decoder)
            else:
                self.model = decoder
            return

        return  # raise AttributeError(f"{self.__class__.__name__} cannot accept a decoder; override `set_decoder()`.")

    def _init_weights(self, module):
        """
        Initialize the weights. This is quite general on purpose, in the spirit of what we usually do. For more complex
        initialization scheme, it should be overridden by the derived `PreTrainedModel` class. In case a model adds an explicit
        `nn.Parameter`, this method should also be overridden in order to initialize it correctly.
        """
        if hasattr(self.config, "initializer_range"):
            std = self.config.initializer_range
        else:
            # 0.02 is the standard default value across the library
            std = getattr(self.config.get_text_config(), "initializer_range", 0.02)

        if isinstance(module, (nn.Linear, nn.Conv1d, nn.Conv2d, nn.Conv3d, nn.ConvTranspose1d, nn.ConvTranspose2d)):
            module.weight.data.normal_(mean=0.0, std=std)
            if module.bias is not None:
                module.bias.data.zero_()
        elif isinstance(module, nn.Embedding):
            module.weight.data.normal_(mean=0.0, std=std)
            if module.padding_idx is not None:
                module.weight.data[module.padding_idx].zero_()
        elif isinstance(module, nn.MultiheadAttention):
            # This uses torch's original init
            module._reset_parameters()
        # We cannot use `isinstance` on the RMSNorms or LayerNorms, as they usually are custom modules which change names
        # between modelings (because they are prefixed with the model name)
        elif (
            isinstance(module, (nn.GroupNorm, nn.BatchNorm1d, nn.BatchNorm2d, nn.BatchNorm3d))
            or "LayerNorm" in module.__class__.__name__
            or "RMSNorm" in module.__class__.__name__
        ):
            # Norms can exist without weights (in which case they are None from torch primitives)
            if hasattr(module, "weight") and module.weight is not None:
                module.weight.data.fill_(1.0)
            if hasattr(module, "bias") and module.bias is not None:
                module.bias.data.zero_()

    def _initialize_weights(self, module):
        """
        Initialize the weights if they are not already initialized.
        """
        if getattr(module, "_is_hf_initialized", False):
            return
        self._init_weights(module)
        module._is_hf_initialized = True

    @torch.no_grad()
    def initialize_weights(self):
        """
        This is equivalent to calling `self.apply(self._initialize_weights)`, but correctly handles composite models.
        This function dynamically dispatches the correct `init_weights` function to the modules as we advance in the
        module graph along the recursion. It can handle an arbitrary number of sub-models. Without it, every composite
        model would have to recurse a second time on all sub-models explicitly in the outer-most `_init_weights`, which
        is extremely error prone and inefficient.

        Note that the `torch.no_grad()` decorator is very important as well, as most of our `_init_weights` do not use
        `torch.nn.init` functions (which are all no_grad by default), but simply do in-place ops such as
        `module.weight.data.zero_()`.
        """
        if not hasattr(torch.nn.Module, "smart_apply"):
            # This function is equivalent to `torch.nn.Module.apply`, except that it dynamically adjust the function
            # to apply as we go down the graph
            def smart_apply(self, fn):
                for module in self.children():
                    # We found a sub-model: recursively dispatch its own init function now!
                    if isinstance(module, PreTrainedModel):
                        module.smart_apply(module._initialize_weights)
                    else:
                        module.smart_apply(fn)
                fn(self)
                return self

            torch.nn.Module.smart_apply = smart_apply

        # Let the magic happen with this simple call
        self.smart_apply(self._initialize_weights)

    def tie_embeddings_and_encoder_decoder(self):
        """
        If set in the config, tie the weights between the input embeddings and the output embeddings,
        and the encoder and decoder.

        If the `torchscript` flag is set in the configuration, can't handle parameter sharing so we are cloning the
        weights instead.
        """
        if getattr(self.config.get_text_config(decoder=True), "tie_word_embeddings", True):
            output_embeddings = self.get_output_embeddings()
            if output_embeddings is not None:
                self._tie_or_clone_weights(output_embeddings, self.get_input_embeddings())

        if getattr(self.config, "is_encoder_decoder", False) and getattr(self.config, "tie_encoder_decoder", False):
            if hasattr(self, self.base_model_prefix):
                self = getattr(self, self.base_model_prefix)
            tied_weights = self._tie_encoder_decoder_weights(
                self.encoder, self.decoder, self.base_model_prefix, "encoder"
            )
            # Setting a dynamic variable instead of `_tied_weights_keys` because it's a class
            # attributed not an instance member, therefore modifying it will modify the entire class
            # Leading to issues on subsequent calls by different tests or subsequent calls.
            self._dynamic_tied_weights_keys = tied_weights

    def tie_weights(self):
        """
        Recursively (for all submodels) tie all the weights of the model.
        """
        # Note that `self` is included in `self.modules` so we also apply to current PreTrainedModel with this call
        for module in self.modules():
            # If it's a PreTrainedModel, may need to tie the embeddings and/or encoder/decoder weights
            if isinstance(module, PreTrainedModel):
                module.tie_embeddings_and_encoder_decoder()
            # Additionally, if it has a custom `_tie_weights`, honor it
            if hasattr(module, "_tie_weights"):
                module._tie_weights()

    @staticmethod
    def _tie_encoder_decoder_weights(
        encoder: nn.Module, decoder: nn.Module, base_model_prefix: str, base_encoder_name: str
    ):
        uninitialized_encoder_weights: list[str] = []
        tied_weights: list[str] = []
        if decoder.__class__ != encoder.__class__:
            logger.info(
                f"{decoder.__class__} and {encoder.__class__} are not equal. In this case make sure that all encoder"
                " weights are correctly initialized."
            )

        def tie_encoder_to_decoder_recursively(
            decoder_pointer: nn.Module,
            encoder_pointer: nn.Module,
            module_name: str,
            base_encoder_name: str,
            uninitialized_encoder_weights: list[str],
            depth=0,
            total_decoder_name="",
            total_encoder_name="",
        ):
            assert isinstance(decoder_pointer, nn.Module) and isinstance(encoder_pointer, nn.Module), (
                f"{decoder_pointer} and {encoder_pointer} have to be of type nn.Module"
            )
            if hasattr(decoder_pointer, "weight"):
                assert hasattr(encoder_pointer, "weight")
                encoder_pointer.weight = decoder_pointer.weight
                tied_weights.append(f"{base_encoder_name}{total_encoder_name}.weight")
                if hasattr(decoder_pointer, "bias"):
                    assert hasattr(encoder_pointer, "bias")
                    tied_weights.append(f"{base_encoder_name}{total_encoder_name}.bias")
                    encoder_pointer.bias = decoder_pointer.bias
                return

            encoder_modules = encoder_pointer._modules
            decoder_modules = decoder_pointer._modules
            if len(decoder_modules) > 0:
                assert len(encoder_modules) > 0, (
                    f"Encoder module {encoder_pointer} does not match decoder module {decoder_pointer}"
                )

                all_encoder_weights = {module_name + "/" + sub_name for sub_name in encoder_modules}
                encoder_layer_pos = 0
                for name in decoder_modules:
                    if name.isdigit():
                        encoder_name = str(int(name) + encoder_layer_pos)
                        decoder_name = name
                        if not isinstance(decoder_modules[decoder_name], type(encoder_modules[encoder_name])) and len(
                            encoder_modules
                        ) != len(decoder_modules):
                            # this can happen if the name corresponds to the position in a list module list of layers
                            # in this case the decoder has added a cross-attention that the encoder does not have
                            # thus skip this step and subtract one layer pos from encoder
                            encoder_layer_pos -= 1
                            continue
                    elif name not in encoder_modules:
                        continue
                    elif depth > 500:
                        raise ValueError(
                            "Max depth of recursive function `tie_encoder_to_decoder` reached. It seems that there is"
                            " a circular dependency between two or more `nn.Modules` of your model."
                        )
                    else:
                        decoder_name = encoder_name = name
                    tie_encoder_to_decoder_recursively(
                        decoder_modules[decoder_name],
                        encoder_modules[encoder_name],
                        module_name + "/" + name,
                        base_encoder_name,
                        uninitialized_encoder_weights,
                        depth=depth + 1,
                        total_encoder_name=f"{total_encoder_name}.{encoder_name}",
                        total_decoder_name=f"{total_decoder_name}.{decoder_name}",
                    )
                    all_encoder_weights.remove(module_name + "/" + encoder_name)

                uninitialized_encoder_weights += list(all_encoder_weights)

        # tie weights recursively
        tie_encoder_to_decoder_recursively(
            decoder, encoder, base_model_prefix, base_encoder_name, uninitialized_encoder_weights
        )

        if len(uninitialized_encoder_weights) > 0:
            logger.warning(
                f"The following encoder weights were not tied to the decoder {uninitialized_encoder_weights}"
            )
        return tied_weights

    def _tie_or_clone_weights(self, output_embeddings, input_embeddings):
        """Tie or clone module weights depending of whether we are using TorchScript or not"""
        if self.config.torchscript:
            output_embeddings.weight = nn.Parameter(input_embeddings.weight.clone())
        else:
            output_embeddings.weight = input_embeddings.weight

        # Passing hooks over to the embeddings if needed
        # (currently limited to tensor parallel hooks and flags only)
        if hasattr(input_embeddings, "_is_hooked") and getattr(input_embeddings, "_hf_tp_plan", None):
            output_embeddings._is_hooked = input_embeddings._is_hooked
            output_embeddings._hf_tp_plan = input_embeddings._hf_tp_plan
            output_embeddings._forward_hooks = input_embeddings._forward_hooks
            output_embeddings._forward_pre_hooks = input_embeddings._forward_pre_hooks
            output_embeddings.__repr__ = (
                lambda: f"{output_embeddings.__repr__()}\nTP Plan: {output_embeddings._hf_tp_plan}"
            )

        if getattr(output_embeddings, "bias", None) is not None:
            output_embeddings.bias.data = nn.functional.pad(
                output_embeddings.bias.data,
                (
                    0,
                    output_embeddings.weight.shape[0] - output_embeddings.bias.shape[0],
                ),
                "constant",
                0,
            )
        if hasattr(output_embeddings, "out_features") and hasattr(input_embeddings, "num_embeddings"):
            output_embeddings.out_features = input_embeddings.num_embeddings

    def _get_no_split_modules(self, device_map: str):
        """
        Get the modules of the model that should not be spit when using device_map. We iterate through the modules to
        get the underlying `_no_split_modules`.

        Args:
            device_map (`str`):
                The device map value. Options are ["auto", "balanced", "balanced_low_0", "sequential"]

        Returns:
            `list[str]`: List of modules that should not be split
        """
        _no_split_modules = set()
        modules_to_check = [self]
        while len(modules_to_check) > 0:
            module = modules_to_check.pop(-1)
            # if the module does not appear in _no_split_modules, we also check the children
            if module.__class__.__name__ not in _no_split_modules:
                if isinstance(module, PreTrainedModel):
                    if module._no_split_modules is None:
                        raise ValueError(
                            f"{module.__class__.__name__} does not support `device_map='{device_map}'`. To implement support, the model "
                            "class needs to implement the `_no_split_modules` attribute."
                        )
                    else:
                        _no_split_modules = _no_split_modules | set(module._no_split_modules)
                modules_to_check += list(module.children())
        return list(_no_split_modules)

    def resize_token_embeddings(
        self,
        new_num_tokens: Optional[int] = None,
        pad_to_multiple_of: Optional[int] = None,
        mean_resizing: bool = True,
    ) -> nn.Embedding:
        """
        Resizes input token embeddings matrix of the model if `new_num_tokens != config.vocab_size`.

        Takes care of tying weights embeddings afterwards if the model class has a `tie_weights()` method.

        Arguments:
            new_num_tokens (`int`, *optional*):
                The new number of tokens in the embedding matrix. Increasing the size will add newly initialized
                vectors at the end. Reducing the size will remove vectors from the end. If not provided or `None`, just
                returns a pointer to the input tokens `torch.nn.Embedding` module of the model without doing anything.
            pad_to_multiple_of (`int`, *optional*):
                If set will pad the embedding matrix to a multiple of the provided value.If `new_num_tokens` is set to
                `None` will just pad the embedding to a multiple of `pad_to_multiple_of`.

                This is especially useful to enable the use of Tensor Cores on NVIDIA hardware with compute capability
                `>= 7.5` (Volta), or on TPUs which benefit from having sequence lengths be a multiple of 128. For more
                details about this, or help on choosing the correct value for resizing, refer to this guide:
                https://docs.nvidia.com/deeplearning/performance/dl-performance-matrix-multiplication/index.html#requirements-tc
            mean_resizing (`bool`):
                Whether to initialize the added embeddings from a multivariate normal distribution that has old embeddings' mean and
                covariance or to initialize them with a normal distribution that has a mean of zero and std equals `config.initializer_range`.

                Setting `mean_resizing` to `True` is useful when increasing the size of the embeddings of causal language models,
                where the generated tokens' probabilities won't be affected by the added embeddings because initializing the new embeddings with the
                old embeddings' mean will reduce the kl-divergence between the next token probability before and after adding the new embeddings.
                Refer to this article for more information: https://nlp.stanford.edu/~johnhew/vocab-expansion.html

        Return:
            `torch.nn.Embedding`: Pointer to the input tokens Embeddings Module of the model.
        """
        model_embeds = self._resize_token_embeddings(new_num_tokens, pad_to_multiple_of, mean_resizing)
        if new_num_tokens is None and pad_to_multiple_of is None:
            return model_embeds

        # Since we are basically reusing the same old embeddings with new weight values, gathering is required
        is_quantized = hasattr(self, "hf_quantizer") and self.hf_quantizer is not None
        if is_deepspeed_zero3_enabled() and not is_quantized:
            import deepspeed

            with deepspeed.zero.GatheredParameters(model_embeds.weight, modifier_rank=None):
                vocab_size = model_embeds.weight.shape[0]
        else:
            vocab_size = model_embeds.weight.shape[0]

        # Update base model and current model config.
        self.config.get_text_config().vocab_size = vocab_size
        self.vocab_size = vocab_size

        # Tie weights again if needed
        self.tie_weights()

        return model_embeds

    def _resize_token_embeddings(self, new_num_tokens, pad_to_multiple_of=None, mean_resizing=True):
        old_embeddings = self.get_input_embeddings()
        new_embeddings = self._get_resized_embeddings(
            old_embeddings, new_num_tokens, pad_to_multiple_of, mean_resizing
        )
        if hasattr(old_embeddings, "_hf_hook"):
            hook = old_embeddings._hf_hook
            add_hook_to_module(new_embeddings, hook)
        old_embeddings_requires_grad = old_embeddings.weight.requires_grad
        new_embeddings.requires_grad_(old_embeddings_requires_grad)
        self.set_input_embeddings(new_embeddings)
        is_quantized = hasattr(self, "hf_quantizer") and self.hf_quantizer is not None

        # Update new_num_tokens with the actual size of new_embeddings
        if pad_to_multiple_of is not None:
            if is_deepspeed_zero3_enabled() and not is_quantized:
                import deepspeed

                with deepspeed.zero.GatheredParameters(new_embeddings.weight, modifier_rank=None):
                    new_num_tokens = new_embeddings.weight.shape[0]
            else:
                new_num_tokens = new_embeddings.weight.shape[0]

        # if word embeddings are not tied, make sure that lm head is resized as well
        if (
            self.get_output_embeddings() is not None
            and not self.config.get_text_config(decoder=True).tie_word_embeddings
        ):
            old_lm_head = self.get_output_embeddings()
            if isinstance(old_lm_head, torch.nn.Embedding):
                new_lm_head = self._get_resized_embeddings(old_lm_head, new_num_tokens, mean_resizing=mean_resizing)
            else:
                new_lm_head = self._get_resized_lm_head(old_lm_head, new_num_tokens, mean_resizing=mean_resizing)
            if hasattr(old_lm_head, "_hf_hook"):
                hook = old_lm_head._hf_hook
                add_hook_to_module(new_lm_head, hook)
            old_lm_head_requires_grad = old_lm_head.weight.requires_grad
            new_lm_head.requires_grad_(old_lm_head_requires_grad)
            self.set_output_embeddings(new_lm_head)

        return self.get_input_embeddings()

    def _get_resized_embeddings(
        self,
        old_embeddings: nn.Embedding,
        new_num_tokens: Optional[int] = None,
        pad_to_multiple_of: Optional[int] = None,
        mean_resizing: bool = True,
    ) -> nn.Embedding:
        """
        Build a resized Embedding Module from a provided token Embedding Module. Increasing the size will add newly
        initialized vectors at the end. Reducing the size will remove vectors from the end

        Args:
            old_embeddings (`torch.nn.Embedding`):
                Old embeddings to be resized.
            new_num_tokens (`int`, *optional*):
                New number of tokens in the embedding matrix.

                Increasing the size will add newly initialized vectors at the end. Reducing the size will remove
                vectors from the end. If not provided or `None`, just returns a pointer to the input tokens
                `torch.nn.Embedding` module of the model without doing anything.
            pad_to_multiple_of (`int`, *optional*):
                If set will pad the embedding matrix to a multiple of the provided value. If `new_num_tokens` is set to
                `None` will just pad the embedding to a multiple of `pad_to_multiple_of`.

                This is especially useful to enable the use of Tensor Cores on NVIDIA hardware with compute capability
                `>= 7.5` (Volta), or on TPUs which benefit from having sequence lengths be a multiple of 128. For more
                details about this, or help on choosing the correct value for resizing, refer to this guide:
                https://docs.nvidia.com/deeplearning/performance/dl-performance-matrix-multiplication/index.html#requirements-tc
            mean_resizing (`bool`):
                Whether to initialize the added embeddings from a multivariate normal distribution that has old embeddings' mean and
                covariance or to initialize them with a normal distribution that has a mean of zero and std equals `config.initializer_range`.

                Setting `mean_resizing` to `True` is useful when increasing the size of the embeddings of causal language models,
                where the generated tokens' probabilities will not be affected by the added embeddings because initializing the new embeddings with the
                old embeddings' mean will reduce the kl-divergence between the next token probability before and after adding the new embeddings.
                Refer to this article for more information: https://nlp.stanford.edu/~johnhew/vocab-expansion.html


        Return:
            `torch.nn.Embedding`: Pointer to the resized Embedding Module or the old Embedding Module if
            `new_num_tokens` is `None`
        """

        if pad_to_multiple_of is not None:
            if not isinstance(pad_to_multiple_of, int):
                raise ValueError(
                    f"Asking to pad the embedding matrix to a multiple of `{pad_to_multiple_of}`, which is not and integer. Please make sure to pass an integer"
                )
            if new_num_tokens is None:
                new_num_tokens = old_embeddings.weight.shape[0]
            new_num_tokens = ((new_num_tokens + pad_to_multiple_of - 1) // pad_to_multiple_of) * pad_to_multiple_of
        else:
            logger.info(
                "You are resizing the embedding layer without providing a `pad_to_multiple_of` parameter. This means that the new embedding"
                f" dimension will be {new_num_tokens}. This might induce some performance reduction as *Tensor Cores* will not be available."
                " For more details about this, or help on choosing the correct value for resizing, refer to this guide:"
                " https://docs.nvidia.com/deeplearning/performance/dl-performance-matrix-multiplication/index.html#requirements-tc"
            )

        if new_num_tokens is None:
            return old_embeddings

        is_quantized = hasattr(self, "hf_quantizer") and self.hf_quantizer is not None
        if is_deepspeed_zero3_enabled() and not is_quantized:
            import deepspeed

            with deepspeed.zero.GatheredParameters(old_embeddings.weight, modifier_rank=None):
                old_num_tokens, old_embedding_dim = old_embeddings.weight.size()
        else:
            old_num_tokens, old_embedding_dim = old_embeddings.weight.size()

        if old_num_tokens == new_num_tokens and not is_deepspeed_zero3_enabled():
            return old_embeddings

        if not isinstance(old_embeddings, nn.Embedding):
            raise TypeError(
                f"Old embeddings are of type {type(old_embeddings)}, which is not an instance of {nn.Embedding}. You"
                " should either use a different resize function or make sure that `old_embeddings` are an instance of"
                f" {nn.Embedding}."
            )

        # Build new embeddings

        # When using DeepSpeed ZeRO-3, we shouldn't create new embeddings with DeepSpeed init
        # because the shape of the new embedding layer is used across various modeling files
        # as well as to update config vocab size. Shape will be 0 when using DeepSpeed init leading
        # to errors when training.
        new_embeddings = nn.Embedding(
            new_num_tokens,
            old_embedding_dim,
            device=old_embeddings.weight.device,
            dtype=old_embeddings.weight.dtype,
        )

        if new_num_tokens > old_num_tokens and not mean_resizing:
            # initialize new embeddings (in particular added tokens) with a mean of 0 and std equals `config.initializer_range`.
            self._init_weights(new_embeddings)

        elif new_num_tokens > old_num_tokens and mean_resizing:
            # initialize new embeddings  (in particular added tokens). The new embeddings will be initialized
            # from a multivariate normal distribution that has old embeddings' mean and covariance.
            # as described in this article: https://nlp.stanford.edu/~johnhew/vocab-expansion.html
            logger.warning_once(
                "The new embeddings will be initialized from a multivariate normal distribution that has old embeddings' mean and covariance. "
                "As described in this article: https://nlp.stanford.edu/~johnhew/vocab-expansion.html. "
                "To disable this, use `mean_resizing=False`"
            )

            added_num_tokens = new_num_tokens - old_num_tokens
            if is_deepspeed_zero3_enabled() and not is_quantized:
                import deepspeed

                with deepspeed.zero.GatheredParameters([old_embeddings.weight], modifier_rank=None):
                    self._init_added_embeddings_weights_with_mean(
                        old_embeddings, new_embeddings, old_embedding_dim, old_num_tokens, added_num_tokens
                    )
            else:
                self._init_added_embeddings_weights_with_mean(
                    old_embeddings, new_embeddings, old_embedding_dim, old_num_tokens, added_num_tokens
                )

        # Copy token embeddings from the previous weights

        # numbers of tokens to copy
        n = min(old_num_tokens, new_num_tokens)

        if is_deepspeed_zero3_enabled() and not is_quantized:
            import deepspeed

            params = [old_embeddings.weight, new_embeddings.weight]
            with deepspeed.zero.GatheredParameters(params, modifier_rank=0):
                new_embeddings.weight.data[:n, :] = old_embeddings.weight.data[:n, :]
        else:
            new_embeddings.weight.data[:n, :] = old_embeddings.weight.data[:n, :]

        # Replace weights in old_embeddings and return to maintain the same embedding type.
        # This ensures correct functionality when a Custom Embedding class is passed as input.
        # The input and output embedding types remain consistent. (c.f. https://github.com/huggingface/transformers/pull/31979)
        if is_deepspeed_zero3_enabled() and not is_quantized:
            import deepspeed

            params = [old_embeddings.weight, new_embeddings.weight]
            with deepspeed.zero.GatheredParameters(params, modifier_rank=0):
                old_embeddings.weight = new_embeddings.weight
                old_embeddings.num_embeddings = new_embeddings.weight.data.shape[0]

                # If the new number of tokens is smaller than the original `padding_idx`, the `padding_idx`
                # will be set to `None` in the resized embeddings.
                if old_embeddings.padding_idx is not None and (new_num_tokens - 1) < old_embeddings.padding_idx:
                    old_embeddings.padding_idx = None
        else:
            old_embeddings.weight.data = new_embeddings.weight.data
            old_embeddings.num_embeddings = new_embeddings.weight.data.shape[0]
            if old_embeddings.padding_idx is not None and (new_num_tokens - 1) < old_embeddings.padding_idx:
                old_embeddings.padding_idx = None

        return old_embeddings

    def _get_resized_lm_head(
        self,
        old_lm_head: nn.Linear,
        new_num_tokens: Optional[int] = None,
        transposed: Optional[bool] = False,
        mean_resizing: bool = True,
    ) -> nn.Linear:
        """
        Build a resized Linear Module from a provided old Linear Module. Increasing the size will add newly initialized
        vectors at the end. Reducing the size will remove vectors from the end

        Args:
            old_lm_head (`torch.nn.Linear`):
                Old lm head liner layer to be resized.
            new_num_tokens (`int`, *optional*):
                New number of tokens in the linear matrix.

                Increasing the size will add newly initialized vectors at the end. Reducing the size will remove
                vectors from the end. If not provided or `None`, just returns a pointer to the input tokens
                `torch.nn.Linear` module of the model without doing anything. transposed (`bool`, *optional*, defaults
                to `False`): Whether `old_lm_head` is transposed or not. If True `old_lm_head.size()` is `lm_head_dim,
                vocab_size` else `vocab_size, lm_head_dim`.
            mean_resizing (`bool`):
                Whether to initialize the added embeddings from a multivariate normal distribution that has old embeddings' mean and
                covariance or to initialize them with a normal distribution that has a mean of zero and std equals `config.initializer_range`.

                Setting `mean_resizing` to `True` is useful when increasing the size of the embeddings of causal language models,
                where the generated tokens' probabilities will not be affected by the added embeddings because initializing the new embeddings with the
                old embeddings' mean will reduce the kl-divergence between the next token probability before and after adding the new embeddings.
                Refer to this article for more information: https://nlp.stanford.edu/~johnhew/vocab-expansion.html

        Return:
            `torch.nn.Linear`: Pointer to the resized Linear Module or the old Linear Module if `new_num_tokens` is
            `None`
        """

        if new_num_tokens is None:
            return old_lm_head

        is_quantized = hasattr(self, "hf_quantizer") and self.hf_quantizer is not None
        if is_deepspeed_zero3_enabled() and not is_quantized:
            import deepspeed

            with deepspeed.zero.GatheredParameters(old_lm_head.weight, modifier_rank=None):
                old_num_tokens, old_lm_head_dim = (
                    old_lm_head.weight.size() if not transposed else old_lm_head.weight.t().size()
                )
        else:
            old_num_tokens, old_lm_head_dim = (
                old_lm_head.weight.size() if not transposed else old_lm_head.weight.t().size()
            )

        if old_num_tokens == new_num_tokens and not is_deepspeed_zero3_enabled():
            return old_lm_head

        if not isinstance(old_lm_head, nn.Linear):
            raise TypeError(
                f"Old language model head is of type {type(old_lm_head)}, which is not an instance of {nn.Linear}. You"
                " should either use a different resize function or make sure that `old_lm_head` are an instance of"
                f" {nn.Linear}."
            )

        # Build new lm head
        new_lm_head_shape = (old_lm_head_dim, new_num_tokens) if not transposed else (new_num_tokens, old_lm_head_dim)
        has_new_lm_head_bias = old_lm_head.bias is not None

        # When using DeepSpeed ZeRO-3, we shouldn't create new embeddings with DeepSpeed init
        # because the shape of the new embedding layer is used across various modeling files
        # as well as to update config vocab size. Shape will be 0 when using DeepSpeed init leading
        # to errors when training.
        new_lm_head = nn.Linear(
            *new_lm_head_shape,
            bias=has_new_lm_head_bias,
            device=old_lm_head.weight.device,
            dtype=old_lm_head.weight.dtype,
        )

        if new_num_tokens > old_num_tokens and not mean_resizing:
            # initialize new embeddings (in particular added tokens) with a mean of 0 and std equals `config.initializer_range`.
            self._init_weights(new_lm_head)

        elif new_num_tokens > old_num_tokens and mean_resizing:
            # initialize new lm_head weights (in particular added tokens). The new lm_head weights
            # will be initialized from a multivariate normal distribution that has old embeddings' mean and covariance.
            # as described in this article: https://nlp.stanford.edu/~johnhew/vocab-expansion.html
            logger.warning_once(
                "The new lm_head weights will be initialized from a multivariate normal distribution that has old embeddings' mean and covariance. "
                "As described in this article: https://nlp.stanford.edu/~johnhew/vocab-expansion.html. "
                "To disable this, use `mean_resizing=False`"
            )

            added_num_tokens = new_num_tokens - old_num_tokens
            if is_deepspeed_zero3_enabled() and not is_quantized:
                import deepspeed

                params = [old_lm_head.weight]
                if has_new_lm_head_bias:
                    params += [old_lm_head.bias]
                with deepspeed.zero.GatheredParameters(params, modifier_rank=None):
                    self._init_added_lm_head_weights_with_mean(
                        old_lm_head, new_lm_head, old_lm_head_dim, old_num_tokens, added_num_tokens, transposed
                    )
                    if has_new_lm_head_bias:
                        self._init_added_lm_head_bias_with_mean(old_lm_head, new_lm_head, added_num_tokens)

            else:
                self._init_added_lm_head_weights_with_mean(
                    old_lm_head, new_lm_head, old_lm_head_dim, old_num_tokens, added_num_tokens, transposed
                )
                if has_new_lm_head_bias:
                    self._init_added_lm_head_bias_with_mean(old_lm_head, new_lm_head, added_num_tokens)

        num_tokens_to_copy = min(old_num_tokens, new_num_tokens)

        if is_deepspeed_zero3_enabled() and not is_quantized:
            import deepspeed

            params = [old_lm_head.weight, old_lm_head.bias, new_lm_head.weight, new_lm_head.bias]
            with deepspeed.zero.GatheredParameters(params, modifier_rank=0):
                self._copy_lm_head_original_to_resized(
                    new_lm_head, old_lm_head, num_tokens_to_copy, transposed, has_new_lm_head_bias
                )
        else:
            self._copy_lm_head_original_to_resized(
                new_lm_head, old_lm_head, num_tokens_to_copy, transposed, has_new_lm_head_bias
            )

        return new_lm_head

    def _init_added_embeddings_weights_with_mean(
        self, old_embeddings, new_embeddings, old_embedding_dim, old_num_tokens, added_num_tokens
    ):
        old_embeddings_weight = old_embeddings.weight.data.to(torch.float32)
        mean_embeddings = torch.mean(old_embeddings_weight, axis=0)
        old_centered_embeddings = old_embeddings_weight - mean_embeddings
        covariance = old_centered_embeddings.T @ old_centered_embeddings / old_num_tokens

        # Check if the covariance is positive definite.
        epsilon = 1e-9
        is_covariance_psd = constraints.positive_definite.check(epsilon * covariance).all()
        if is_covariance_psd:
            # If covariances is positive definite, a distribution can be created. and we can sample new weights from it.
            distribution = torch.distributions.multivariate_normal.MultivariateNormal(
                mean_embeddings, covariance_matrix=epsilon * covariance
            )
            new_embeddings.weight.data[-1 * added_num_tokens :, :] = distribution.sample(
                sample_shape=(added_num_tokens,)
            ).to(old_embeddings.weight.dtype)
        else:
            # Otherwise, just initialize with the mean. because distribution will not be created.
            new_embeddings.weight.data[-1 * added_num_tokens :, :] = (
                mean_embeddings[None, :].repeat(added_num_tokens, 1).to(old_embeddings.weight.dtype)
            )

    def _init_added_lm_head_weights_with_mean(
        self,
        old_lm_head,
        new_lm_head,
        old_lm_head_dim,
        old_num_tokens,
        added_num_tokens,
        transposed=False,
    ):
        if transposed:
            # Transpose to the desired shape for the function.
            new_lm_head.weight.data = new_lm_head.weight.data.T
            old_lm_head.weight.data = old_lm_head.weight.data.T

        # The same initialization logic as Embeddings.
        self._init_added_embeddings_weights_with_mean(
            old_lm_head, new_lm_head, old_lm_head_dim, old_num_tokens, added_num_tokens
        )

        if transposed:
            # Transpose again to the correct shape.
            new_lm_head.weight.data = new_lm_head.weight.data.T
            old_lm_head.weight.data = old_lm_head.weight.data.T

    def _init_added_lm_head_bias_with_mean(self, old_lm_head, new_lm_head, added_num_tokens):
        bias_mean = torch.mean(old_lm_head.bias.data, axis=0, dtype=torch.float32)
        bias_std = torch.std(old_lm_head.bias.data, axis=0).to(torch.float32)
        new_lm_head.bias.data[-1 * added_num_tokens :].normal_(mean=bias_mean, std=1e-9 * bias_std)

    def _copy_lm_head_original_to_resized(
        self, new_lm_head, old_lm_head, num_tokens_to_copy, transposed, has_new_lm_head_bias
    ):
        # Copy old lm head weights to new lm head
        if not transposed:
            new_lm_head.weight.data[:num_tokens_to_copy, :] = old_lm_head.weight.data[:num_tokens_to_copy, :]
        else:
            new_lm_head.weight.data[:, :num_tokens_to_copy] = old_lm_head.weight.data[:, :num_tokens_to_copy]

        # Copy bias weights to new lm head
        if has_new_lm_head_bias:
            new_lm_head.bias.data[:num_tokens_to_copy] = old_lm_head.bias.data[:num_tokens_to_copy]

    def resize_position_embeddings(self, new_num_position_embeddings: int):
        raise NotImplementedError(
            f"`resize_position_embeddings` is not implemented for {self.__class__}`. To implement it, you should "
            f"overwrite this method in the class {self.__class__} in `modeling_{self.__class__.__module__}.py`"
        )

    def get_position_embeddings(self) -> Union[nn.Embedding, tuple[nn.Embedding]]:
        raise NotImplementedError(
            f"`get_position_embeddings` is not implemented for {self.__class__}`. To implement it, you should "
            f"overwrite this method in the class {self.__class__} in `modeling_{self.__class__.__module__}.py`"
        )

    def init_weights(self):
        """
        If needed prunes and maybe initializes weights. If using a custom `PreTrainedModel`, you need to implement any
        initialization logic in `_init_weights`.
        """
        # Prune heads if needed
        if self.config.pruned_heads:
            self.prune_heads(self.config.pruned_heads)

        if _init_weights:
            # Initialize weights
            self.initialize_weights()

            # Tie weights should be skipped when not initializing all weights
            # since from_pretrained(...) calls tie weights anyways
            self.tie_weights()

    def prune_heads(self, heads_to_prune: dict[int, list[int]]):
        """
        Prunes heads of the base model.

        Arguments:
            heads_to_prune (`dict[int, list[int]]`):
                Dictionary with keys being selected layer indices (`int`) and associated values being the list of heads
                to prune in said layer (list of `int`). For instance {1: [0, 2], 2: [2, 3]} will prune heads 0 and 2 on
                layer 1 and heads 2 and 3 on layer 2.
        """
        # save new sets of pruned heads as union of previously stored pruned heads and newly pruned heads
        for layer, heads in heads_to_prune.items():
            union_heads = set(self.config.pruned_heads.get(layer, [])) | set(heads)
            self.config.pruned_heads[layer] = list(union_heads)  # Unfortunately we have to store it as list for JSON

        self.base_model._prune_heads(heads_to_prune)

    def gradient_checkpointing_enable(self, gradient_checkpointing_kwargs=None):
        """
        Activates gradient checkpointing for the current model.

        Note that in other frameworks this feature can be referred to as "activation checkpointing" or "checkpoint
        activations".

        We pass the `__call__` method of the modules instead of `forward` because `__call__` attaches all the hooks of
        the module. https://discuss.pytorch.org/t/any-different-between-model-input-and-model-forward-input/3690/2

        Args:
            gradient_checkpointing_kwargs (dict, *optional*):
                Additional keyword arguments passed along to the `torch.utils.checkpoint.checkpoint` function.
        """
        if not self.supports_gradient_checkpointing:
            raise ValueError(f"{self.__class__.__name__} does not support gradient checkpointing.")

        if gradient_checkpointing_kwargs is None:
            gradient_checkpointing_kwargs = {"use_reentrant": True}

        gradient_checkpointing_func = functools.partial(checkpoint, **gradient_checkpointing_kwargs)

        # For old GC format (transformers < 4.35.0) for models that live on the Hub
        # we will fall back to the overwritten `_set_gradient_checkpointing` method
        _is_using_old_format = "value" in inspect.signature(self._set_gradient_checkpointing).parameters

        if not _is_using_old_format:
            self._set_gradient_checkpointing(enable=True, gradient_checkpointing_func=gradient_checkpointing_func)
        else:
            self.apply(partial(self._set_gradient_checkpointing, value=True))
            logger.warning(
                "You are using an old version of the checkpointing format that is deprecated (We will also silently ignore `gradient_checkpointing_kwargs` in case you passed it)."
                "Please update to the new format on your modeling file. To use the new format, you need to completely remove the definition of the method `_set_gradient_checkpointing` in your model."
            )

        if getattr(self, "_hf_peft_config_loaded", False):
            # When using PEFT + gradient checkpointing + Trainer we need to make sure the input has requires_grad=True
            # we do it also on PEFT: https://github.com/huggingface/peft/blob/85013987aa82aa1af3da1236b6902556ce3e483e/src/peft/peft_model.py#L334
            # When training with PEFT, only LoRA layers will have requires grad set to True, but the output of frozen layers need to propagate
            # the gradients to make sure the gradient flows.
            self.enable_input_require_grads()

    def _set_gradient_checkpointing(self, enable: bool = True, gradient_checkpointing_func: Callable = checkpoint):
        is_gradient_checkpointing_set = False

        # Apply it on the top-level module in case the top-level modules supports it
        # for example, LongT5Stack inherits from `PreTrainedModel`.
        if hasattr(self, "gradient_checkpointing"):
            self._gradient_checkpointing_func = gradient_checkpointing_func
            self.gradient_checkpointing = enable
            is_gradient_checkpointing_set = True

        for module in self.modules():
            if hasattr(module, "gradient_checkpointing"):
                module._gradient_checkpointing_func = gradient_checkpointing_func
                module.gradient_checkpointing = enable
                is_gradient_checkpointing_set = True

        if not is_gradient_checkpointing_set:
            raise ValueError(
                f"{self.__class__.__name__} is not compatible with gradient checkpointing. Make sure all the architecture support it by setting a boolean attribute"
                " `gradient_checkpointing` to modules of the model that uses checkpointing."
            )

    def gradient_checkpointing_disable(self):
        """
        Deactivates gradient checkpointing for the current model.

        Note that in other frameworks this feature can be referred to as "activation checkpointing" or "checkpoint
        activations".
        """
        if self.supports_gradient_checkpointing:
            # For old GC format (transformers < 4.35.0) for models that live on the Hub
            # we will fall back to the overwritten `_set_gradient_checkpointing` method
            _is_using_old_format = "value" in inspect.signature(self._set_gradient_checkpointing).parameters
            if not _is_using_old_format:
                self._set_gradient_checkpointing(enable=False)
            else:
                logger.warning(
                    "You are using an old version of the checkpointing format that is deprecated (We will also silently ignore `gradient_checkpointing_kwargs` in case you passed it)."
                    "Please update to the new format on your modeling file. To use the new format, you need to completely remove the definition of the method `_set_gradient_checkpointing` in your model."
                )
                self.apply(partial(self._set_gradient_checkpointing, value=False))

        if getattr(self, "_hf_peft_config_loaded", False):
            self.disable_input_require_grads()

    @property
    def is_gradient_checkpointing(self) -> bool:
        """
        Whether gradient checkpointing is activated for this model or not.

        Note that in other frameworks this feature can be referred to as "activation checkpointing" or "checkpoint
        activations".
        """
        return any(hasattr(m, "gradient_checkpointing") and m.gradient_checkpointing for m in self.modules())

    def save_pretrained(
        self,
        save_directory: Union[str, os.PathLike],
        is_main_process: bool = True,
        state_dict: Optional[dict] = None,
        save_function: Callable = torch.save,
        push_to_hub: bool = False,
        max_shard_size: Union[int, str] = "5GB",
        safe_serialization: bool = True,
        variant: Optional[str] = None,
        token: Optional[Union[str, bool]] = None,
        save_peft_format: bool = True,
        **kwargs,
    ):
        """
        Save a model and its configuration file to a directory, so that it can be re-loaded using the
        [`~PreTrainedModel.from_pretrained`] class method.

        Arguments:
            save_directory (`str` or `os.PathLike`):
                Directory to which to save. Will be created if it doesn't exist.
            is_main_process (`bool`, *optional*, defaults to `True`):
                Whether the process calling this is the main process or not. Useful when in distributed training like
                TPUs and need to call this function on all processes. In this case, set `is_main_process=True` only on
                the main process to avoid race conditions.
            state_dict (nested dictionary of `torch.Tensor`):
                The state dictionary of the model to save. Will default to `self.state_dict()`, but can be used to only
                save parts of the model or if special precautions need to be taken when recovering the state dictionary
                of a model (like when using model parallelism).
            save_function (`Callable`):
                The function to use to save the state dictionary. Useful on distributed training like TPUs when one
                need to replace `torch.save` by another method.
            push_to_hub (`bool`, *optional*, defaults to `False`):
                Whether or not to push your model to the Hugging Face model hub after saving it. You can specify the
                repository you want to push to with `repo_id` (will default to the name of `save_directory` in your
                namespace).
            max_shard_size (`int` or `str`, *optional*, defaults to `"5GB"`):
                The maximum size for a checkpoint before being sharded. Checkpoints shard will then be each of size
                lower than this size. If expressed as a string, needs to be digits followed by a unit (like `"5MB"`).
                We default it to 5GB in order for models to be able to run easily on free-tier google colab instances
                without CPU OOM issues.

                <Tip warning={true}>

                If a single weight of the model is bigger than `max_shard_size`, it will be in its own checkpoint shard
                which will be bigger than `max_shard_size`.

                </Tip>

            safe_serialization (`bool`, *optional*, defaults to `True`):
                Whether to save the model using `safetensors` or the traditional PyTorch way (that uses `pickle`).
            variant (`str`, *optional*):
                If specified, weights are saved in the format pytorch_model.<variant>.bin.
            token (`str` or `bool`, *optional*):
                The token to use as HTTP bearer authorization for remote files. If `True`, or not specified, will use
                the token generated when running `hf auth login` (stored in `~/.huggingface`).
            save_peft_format (`bool`, *optional*, defaults to `True`):
                For backward compatibility with PEFT library, in case adapter weights are attached to the model, all
                keys of the state dict of adapters needs to be prepended with `base_model.model`. Advanced users can
                disable this behaviours by setting `save_peft_format` to `False`.
            kwargs (`dict[str, Any]`, *optional*):
                Additional key word arguments passed along to the [`~utils.PushToHubMixin.push_to_hub`] method.
        """
        use_auth_token = kwargs.pop("use_auth_token", None)
        ignore_metadata_errors = kwargs.pop("ignore_metadata_errors", False)

        if use_auth_token is not None:
            warnings.warn(
                "The `use_auth_token` argument is deprecated and will be removed in v5 of Transformers. Please use `token` instead.",
                FutureWarning,
            )
            if token is not None:
                raise ValueError(
                    "`token` and `use_auth_token` are both specified. Please set only the argument `token`."
                )
            token = use_auth_token

        if token is not None:
            kwargs["token"] = token

        _hf_peft_config_loaded = getattr(self, "_hf_peft_config_loaded", False)

        hf_quantizer = getattr(self, "hf_quantizer", None)
        quantization_serializable = (
            hf_quantizer is not None
            and isinstance(hf_quantizer, HfQuantizer)
            and hf_quantizer.is_serializable(safe_serialization=safe_serialization)
        )

        if hf_quantizer is not None and not _hf_peft_config_loaded and not quantization_serializable:
            raise ValueError(
                f"The model is quantized with {hf_quantizer.quantization_config.quant_method} and is not serializable - check out the warnings from"
                " the logger on the traceback to understand the reason why the quantized model is not serializable."
            )

        if "save_config" in kwargs:
            warnings.warn(
                "`save_config` is deprecated and will be removed in v5 of Transformers. Use `is_main_process` instead."
            )
            is_main_process = kwargs.pop("save_config")
        if safe_serialization and not is_safetensors_available():
            raise ImportError("`safe_serialization` requires the `safetensors library: `pip install safetensors`.")

        # we need to check against tp_size, not tp_plan, as tp_plan is substituted to the class one
        if self._tp_size is not None and not is_huggingface_hub_greater_or_equal("0.31.4"):
            raise ImportError(
                "Saving a model with tensor parallelism requires `huggingface_hub` version 0.31.4 or higher."
            )

        if os.path.isfile(save_directory):
            logger.error(f"Provided path ({save_directory}) should be a directory, not a file")
            return

        os.makedirs(save_directory, exist_ok=True)

        if push_to_hub:
            commit_message = kwargs.pop("commit_message", None)
            repo_id = kwargs.pop("repo_id", save_directory.split(os.path.sep)[-1])
            create_pr = kwargs.pop("create_pr", False)
            repo_id = self._create_repo(repo_id, **kwargs)
            files_timestamps = self._get_files_timestamps(save_directory)

        if hf_quantizer is not None:
            state_dict = hf_quantizer.get_state_dict(self)
        # Only save the model itself if we are using distributed training
        model_to_save = unwrap_model(self)
        # save the string version of dtype to the config, e.g. convert torch.float32 => "float32"
        # we currently don't use this setting automatically, but may start to use with v5
        dtype = get_parameter_dtype(model_to_save)
        model_to_save.config.dtype = str(dtype).split(".")[1]

        # Attach architecture to the config
        model_to_save.config.architectures = [model_to_save.__class__.__name__]

        # If we have a custom model, we copy the file defining it in the folder and set the attributes so it can be
        # loaded from the Hub.
        if self._auto_class is not None:
            custom_object_save(self, save_directory, config=self.config)

        # Save the config
        if is_main_process:
            if not _hf_peft_config_loaded:
                # If the model config has set attributes that should be in the generation config, move them there.
                misplaced_generation_parameters = model_to_save.config._get_non_default_generation_parameters()
                if self.can_generate() and len(misplaced_generation_parameters) > 0:
                    warnings.warn(
                        "Moving the following attributes in the config to the generation config: "
                        f"{misplaced_generation_parameters}. You are seeing this warning because you've set "
                        "generation parameters in the model config, as opposed to in the generation config.",
                        UserWarning,
                    )
                    for param_name, param_value in misplaced_generation_parameters.items():
                        setattr(model_to_save.generation_config, param_name, param_value)
                        setattr(model_to_save.config, param_name, None)

                model_to_save.config.save_pretrained(save_directory)
            if self.can_generate():
                model_to_save.generation_config.save_pretrained(save_directory)

            if _hf_peft_config_loaded:
                logger.info(
                    "Detected adapters on the model, saving the model in the PEFT format, only adapter weights will be saved."
                )
                state_dict = model_to_save.get_adapter_state_dict(state_dict=state_dict)

                if save_peft_format:
                    logger.info(
                        "To match the expected format of the PEFT library, all keys of the state dict of adapters will be prepended with `base_model.model`."
                    )
                    peft_state_dict = {}
                    for key, value in state_dict.items():
                        peft_state_dict[f"base_model.model.{key}"] = value
                    state_dict = peft_state_dict

                active_adapter = self.active_adapters()

                if len(active_adapter) > 1:
                    raise ValueError(
                        "Multiple active adapters detected, saving multiple active adapters is not supported yet. You can save adapters separately one by one "
                        "by iteratively calling `model.set_adapter(adapter_name)` then `model.save_pretrained(...)`"
                    )
                active_adapter = active_adapter[0]

                current_peft_config = self.peft_config[active_adapter]
                current_peft_config.save_pretrained(save_directory)

        # for offloaded modules
        module_map = {}

        # Save the model
        if state_dict is None:
            # if any model parameters are offloaded, make module map
            if (
                hasattr(self, "hf_device_map")
                and len(set(self.hf_device_map.values())) > 1
                and ("cpu" in self.hf_device_map.values() or "disk" in self.hf_device_map.values())
            ):
                warnings.warn(
                    "Attempting to save a model with offloaded modules. Ensure that unallocated cpu memory exceeds the `shard_size` (5GB default)"
                )
                for name, module in model_to_save.named_modules():
                    if name == "":
                        continue
                    module_state_dict = module.state_dict()

                    for key in module_state_dict:
                        module_map[name + f".{key}"] = module
            state_dict = model_to_save.state_dict()

        if any(
            allowed_name in class_name.__name__.lower()
            for class_name in self.__class__.__mro__[:-1]
            for allowed_name in VLMS
        ):
            reverse_key_mapping = {v: k for k, v in self._checkpoint_conversion_mapping.items()}

            original_state_dict = {}
            for key, value in state_dict.items():
                for pattern, replacement in reverse_key_mapping.items():
                    replacement = replacement.lstrip("^")  # strip off un-needed chars and patterns
                    replacement = re.sub(r"\(.*\)", "", replacement)
                    key, n_replace = re.subn(pattern, replacement, key)
                    # Early exit of the loop
                    if n_replace > 0:
                        break
                original_state_dict[key] = value
            state_dict = original_state_dict

        # Translate state_dict from smp to hf if saving with smp >= 1.10
        if IS_SAGEMAKER_MP_POST_1_10:
            for smp_to_hf, _ in smp.state.module_manager.translate_functions:
                state_dict = smp_to_hf(state_dict)

        # Handle the case where some state_dict keys shouldn't be saved
        if self._keys_to_ignore_on_save is not None:
            for ignore_key in self._keys_to_ignore_on_save:
                if ignore_key in state_dict:
                    del state_dict[ignore_key]

        # Rename state_dict keys before saving to file. Do nothing unless overridden in a particular model.
        # (initially introduced with TimmWrapperModel to remove prefix and make checkpoints compatible with timm)
        state_dict = self._fix_state_dict_keys_on_save(state_dict)
        # If model was sharded, we cannot properly determine sizes of tensors that `local_*` strategy was used,
        # therefore we replace them with DTensors that are equivalently sharded
        if self._tp_size is not None:
            state_dict = replace_state_dict_local_with_dtensor(state_dict, self._tp_plan, self._device_mesh)

        if safe_serialization:
            # TODO: fix safe_serialization for tied weights
            # Safetensors does not allow tensor aliasing.
            # We're going to remove aliases before saving
            ptrs = collections.defaultdict(list)
            for name, tensor in state_dict.items():
                if not isinstance(tensor, torch.Tensor):
                    # Sometimes in the state_dict we have non-tensor objects.
                    # e.g. in bitsandbytes we have some `str` objects in the state_dict
                    # In the non-tensor case, fall back to the pointer of the object itself
                    ptrs[id(tensor)].append(name)

                elif tensor.device.type == "meta":
                    # In offloaded cases, there may be meta tensors in the state_dict.
                    # For these cases, key by the pointer of the original tensor object
                    # (state_dict tensors are detached and therefore no longer shared)
                    tensor = self.get_parameter(name)
                    ptrs[id(tensor)].append(name)

                else:
                    ptrs[id_tensor_storage(tensor)].append(name)

            shared_ptrs = {ptr: names for ptr, names in ptrs.items() if len(names) > 1}

            # Recursively descend to find tied weight keys
            _tied_weights_keys = _get_tied_weight_keys(self)
            error_names = []
            to_delete_names = set()
            for names in shared_ptrs.values():
                # Removing the keys which are declared as known duplicates on
                # load. This allows to make sure the name which is kept is consistent.
                if _tied_weights_keys is not None:
                    found = 0
                    for name in sorted(names):
                        matches_pattern = any(re.search(pat, name) for pat in _tied_weights_keys)
                        if matches_pattern and name in state_dict:
                            found += 1
                            if found < len(names):
                                to_delete_names.add(name)
            # We are entering a place where the weights and the transformers configuration do NOT match.
            shared_names, disjoint_names = _find_disjoint(shared_ptrs.values(), state_dict)
            # Those are actually tensor sharing but disjoint from each other, we can safely clone them
            # Reloaded won't have the same property, but it shouldn't matter in any meaningful way.
            for name in disjoint_names:
                state_dict[name] = state_dict[name].clone()

            # When not all duplicates have been cleaned, still remove those keys, but put a clear warning.
            # If the link between tensors was done at runtime then `from_pretrained` will not get
            # the key back leading to random tensor. A proper warning will be shown
            # during reload (if applicable), but since the file is not necessarily compatible with
            # the config, better show a proper warning.
            shared_names, identical_names = _find_identical(shared_names, state_dict)
            # delete tensors that have identical storage
            for inames in identical_names:
                known = inames.intersection(to_delete_names)
                for name in known:
                    del state_dict[name]
                unknown = inames.difference(to_delete_names)
                if len(unknown) > 1:
                    error_names.append(unknown)

            if shared_names:
                error_names.extend(shared_names)

            if len(error_names) > 0:
                raise RuntimeError(
                    f"The weights trying to be saved contained shared tensors {error_names} that are mismatching "
                    "the transformers base configuration. Try saving using `safe_serialization=False`, setting the "
                    "`_dynamic_tied_weights_keys` attribute for affected modules, or remove this tensor sharing.",
                )

        # Shard the model if it is too big.
        if not _hf_peft_config_loaded:
            weights_name = SAFE_WEIGHTS_NAME if safe_serialization else WEIGHTS_NAME
            weights_name = _add_variant(weights_name, variant)
        else:
            weights_name = ADAPTER_SAFE_WEIGHTS_NAME if safe_serialization else ADAPTER_WEIGHTS_NAME

        filename_pattern = weights_name.replace(".bin", "{suffix}.bin").replace(".safetensors", "{suffix}.safetensors")
        state_dict_split = split_torch_state_dict_into_shards(
            state_dict, filename_pattern=filename_pattern, max_shard_size=max_shard_size
        )
        # Save index if sharded
        index = None
        if state_dict_split.is_sharded:
            index = {
                "metadata": {"total_parameters": self.num_parameters(), **state_dict_split.metadata},
                "weight_map": state_dict_split.tensor_to_filename,
            }

        # Clean the folder from a previous save
        for filename in os.listdir(save_directory):
            full_filename = os.path.join(save_directory, filename)
            # If we have a shard file that is not going to be replaced, we delete it, but only from the main process
            # in distributed settings to avoid race conditions.
            weights_no_suffix = weights_name.replace(".bin", "").replace(".safetensors", "")

            # make sure that file to be deleted matches format of sharded file, e.g. pytorch_model-00001-of-00005
            filename_no_suffix = filename.replace(".bin", "").replace(".safetensors", "")
            reg = re.compile(r"(.*?)-\d{5}-of-\d{5}")

            if (
                filename.startswith(weights_no_suffix)
                and os.path.isfile(full_filename)
                and filename not in state_dict_split.filename_to_tensors
                and is_main_process
                and reg.fullmatch(filename_no_suffix) is not None
            ):
                os.remove(full_filename)
        # Save the model
        filename_to_tensors = state_dict_split.filename_to_tensors.items()
        if module_map:
            filename_to_tensors = logging.tqdm(filename_to_tensors, desc="Saving checkpoint shards")
        for shard_file, tensors in filename_to_tensors:
            shard = {}
            for tensor in tensors:
                if _is_dtensor_available and isinstance(state_dict[tensor], DTensor):
                    full_tensor = state_dict[tensor].full_tensor()
                    # to get the correctly ordered tensor we need to repack if packed
                    if _get_parameter_tp_plan(tensor, self._tp_plan) in ("local_packed_rowwise",):
                        full_tensor = repack_weights(full_tensor, -1, self._tp_size, 2)
                    shard[tensor] = full_tensor.contiguous()  # only do contiguous after it's permuted correctly
                else:
                    shard[tensor] = state_dict[tensor].contiguous()
                # delete reference, see https://github.com/huggingface/transformers/pull/34890
                del state_dict[tensor]

            # remake shard with onloaded parameters if necessary
            if module_map:
                if accelerate_version < version.parse("0.31"):
                    raise ImportError(
                        f"You need accelerate version to be greater or equal than 0.31 to save models with offloaded parameters. Detected version {accelerate_version}. "
                        f"Please upgrade accelerate with `pip install -U accelerate`"
                    )
                # init state_dict for this shard
                shard_state_dict = dict.fromkeys(shard, "")
                for module_name in shard:
                    # note that get_state_dict_from_offload can update with meta tensors
                    # if both a parent module and its descendant are offloaded
                    tensor = shard_state_dict[module_name]
                    if tensor == "" or (isinstance(tensor, torch.Tensor) and tensor.device.type == "meta"):
                        # update state dict with onloaded parameters
                        module = module_map[module_name]
                        shard_state_dict = get_state_dict_from_offload(module, module_name, shard_state_dict)

                # assign shard to be the completed state dict
                shard = shard_state_dict
                del shard_state_dict
                gc.collect()

            if safe_serialization:
                # At some point we will need to deal better with save_function (used for TPU and other distributed
                # joyfulness), but for now this enough.
                safe_save_file(shard, os.path.join(save_directory, shard_file), metadata={"format": "pt"})
            else:
                save_function(shard, os.path.join(save_directory, shard_file))

        del state_dict

        if index is None:
            path_to_weights = os.path.join(save_directory, weights_name)
            logger.info(f"Model weights saved in {path_to_weights}")
        else:
            save_index_file = SAFE_WEIGHTS_INDEX_NAME if safe_serialization else WEIGHTS_INDEX_NAME
            save_index_file = os.path.join(save_directory, _add_variant(save_index_file, variant))
            # Save the index as well
            with open(save_index_file, "w", encoding="utf-8") as f:
                content = json.dumps(index, indent=2, sort_keys=True) + "\n"
                f.write(content)
            logger.info(
                f"The model is bigger than the maximum size per checkpoint ({max_shard_size}) and is going to be "
                f"split in {len(state_dict_split.filename_to_tensors)} checkpoint shards. You can find where each parameters has been saved in the "
                f"index located at {save_index_file}."
            )

        if push_to_hub:
            # Eventually create an empty model card
            model_card = create_and_tag_model_card(
                repo_id, self.model_tags, token=token, ignore_metadata_errors=ignore_metadata_errors
            )

            # Update model card if needed:
            model_card.save(os.path.join(save_directory, "README.md"))

            self._upload_modified_files(
                save_directory,
                repo_id,
                files_timestamps,
                commit_message=commit_message,
                token=token,
                create_pr=create_pr,
            )

    @wraps(PushToHubMixin.push_to_hub)
    def push_to_hub(self, *args, **kwargs):
        tags = self.model_tags if self.model_tags is not None else []

        tags_kwargs = kwargs.get("tags", [])
        if isinstance(tags_kwargs, str):
            tags_kwargs = [tags_kwargs]

        for tag in tags_kwargs:
            if tag not in tags:
                tags.append(tag)

        if tags:
            kwargs["tags"] = tags
        return super().push_to_hub(*args, **kwargs)

    def get_memory_footprint(self, return_buffers=True):
        r"""
        Get the memory footprint of a model. This will return the memory footprint of the current model in bytes.
        Useful to benchmark the memory footprint of the current model and design some tests. Solution inspired from the
        PyTorch discussions: https://discuss.pytorch.org/t/gpu-memory-that-model-uses/56822/2

        Arguments:
            return_buffers (`bool`, *optional*, defaults to `True`):
                Whether to return the size of the buffer tensors in the computation of the memory footprint. Buffers
                are tensors that do not require gradients and not registered as parameters. E.g. mean and std in batch
                norm layers. Please see: https://discuss.pytorch.org/t/what-pytorch-means-by-buffers/120266/2
        """
        mem = sum([param.nelement() * param.element_size() for param in self.parameters()])
        if return_buffers:
            mem_bufs = sum([buf.nelement() * buf.element_size() for buf in self.buffers()])
            mem = mem + mem_bufs
        return mem

    @wraps(torch.nn.Module.cuda)
    def cuda(self, *args, **kwargs):
        if getattr(self, "quantization_method", None) == QuantizationMethod.HQQ:
            from hqq.core.quantize import HQQLinear

            # Since HQQLinear stores some tensors in the 'meta' attribute,
            # it's necessary to manually call the `cuda` method on HQQLinear layers.
            super().cuda(*args, **kwargs)
            for module in self.modules():
                if isinstance(module, HQQLinear):
                    if len(args) > 0:
                        device = args[0]
                    else:
                        device = kwargs.get("device", "cuda")
                    module.cuda(device)
            return self

        # Checks if the model has been loaded in 4-bit or 8-bit with BNB
        if getattr(self, "quantization_method", None) == QuantizationMethod.BITS_AND_BYTES:
            if getattr(self, "is_loaded_in_8bit", False):
                raise ValueError(
                    "Calling `cuda()` is not supported for `8-bit` quantized models. "
                    " Please use the model as it is, since the model has already been set to the correct devices."
                )
            elif version.parse(importlib.metadata.version("bitsandbytes")) < version.parse("0.43.2"):
                raise ValueError(
                    "Calling `cuda()` is not supported for `4-bit` quantized models with the installed version of bitsandbytes. "
                    f"The current device is `{self.device}`. If you intended to move the model, please install bitsandbytes >= 0.43.2."
                )
        return super().cuda(*args, **kwargs)

    @wraps(torch.nn.Module.to)
    def to(self, *args, **kwargs):
        # For BNB/GPTQ models, we prevent users from casting the model to another dtype to restrict unwanted behaviours.
        # the correct API should be to load the model with the desired dtype directly through `from_pretrained`.
        dtype_present_in_args = "dtype" in kwargs

        if not dtype_present_in_args:
            for arg in args:
                if isinstance(arg, torch.dtype):
                    dtype_present_in_args = True
                    break

        if getattr(self, "quantization_method", None) == QuantizationMethod.HQQ:
            from hqq.core.quantize import HQQLinear

            # Since HQQLinear stores some tensors in the 'meta' attribute, we must
            # explicitly move the parameters to the target device for each HQQLinear layer after `to`.
            super().to(*args, **kwargs)
            for module in self.modules():
                if isinstance(module, HQQLinear):
                    if "device" in kwargs:
                        device = kwargs["device"]
                    else:
                        device = args[0]
                    if "dtype" in kwargs:
                        dtype = kwargs["dtype"]
                    elif dtype_present_in_args:
                        dtype = arg
                    else:
                        dtype = None
                    # Due to the current messy implementation of HQQLinear, updating `compute_dtype`
                    # followed by calling the `cuda` method achieves the intended behavior of `to`,
                    # even when the target device is CPU.
                    if dtype is not None:
                        module.compute_dtype = dtype
                    module.cuda(device)
            return self

        if dtype_present_in_args and getattr(self, "quantization_method", None) == QuantizationMethod.QUARK:
            raise ValueError("Casting a Quark quantized model to a new `dtype` is not supported.")

        # Checks if the model has been loaded in 4-bit or 8-bit with BNB
        if getattr(self, "quantization_method", None) == QuantizationMethod.BITS_AND_BYTES:
            if dtype_present_in_args:
                raise ValueError(
                    "You cannot cast a bitsandbytes model in a new `dtype`. Make sure to load the model using `from_pretrained` using the"
                    " desired `dtype` by passing the correct `dtype` argument."
                )

            if getattr(self, "is_loaded_in_8bit", False):
                raise ValueError(
                    "`.to` is not supported for `8-bit` bitsandbytes models. Please use the model as it is, since the"
                    " model has already been set to the correct devices and casted to the correct `dtype`."
                )
            elif version.parse(importlib.metadata.version("bitsandbytes")) < version.parse("0.43.2"):
                raise ValueError(
                    "Calling `to()` is not supported for `4-bit` quantized models with the installed version of bitsandbytes. "
                    f"The current device is `{self.device}`. If you intended to move the model, please install bitsandbytes >= 0.43.2."
                )
        elif getattr(self, "quantization_method", None) == QuantizationMethod.GPTQ:
            if dtype_present_in_args:
                raise ValueError(
                    "You cannot cast a GPTQ model in a new `dtype`. Make sure to load the model using `from_pretrained` using the desired"
                    " `dtype` by passing the correct `dtype` argument."
                )
        return super().to(*args, **kwargs)

    def half(self, *args):
        # Checks if the model is quantized
        if getattr(self, "is_quantized", False):
            raise ValueError(
                "`.half()` is not supported for quantized model. Please use the model as it is, since the"
                " model has already been casted to the correct `dtype`."
            )
        else:
            return super().half(*args)

    def float(self, *args):
        # Checks if the model is quantized
        if getattr(self, "is_quantized", False):
            raise ValueError(
                "`.float()` is not supported for quantized model. Please use the model as it is, since the"
                " model has already been casted to the correct `dtype`."
            )
        else:
            return super().float(*args)

    @classmethod
    def get_init_context(cls, is_quantized: bool, _is_ds_init_called: bool):
        if is_deepspeed_zero3_enabled():
            import deepspeed

            init_contexts = [no_init_weights()]
            # We cannot initialize the model on meta device with deepspeed when not quantized
            if not is_quantized and not _is_ds_init_called:
                logger.info("Detected DeepSpeed ZeRO-3: activating zero.init() for this model")
                init_contexts.extend([deepspeed.zero.Init(config_dict_or_path=deepspeed_config()), set_zero3_state()])
            elif is_quantized:
                init_contexts.extend([init_empty_weights(), set_quantized_state()])
        else:
            init_contexts = [no_init_weights(), init_empty_weights()]

        return init_contexts

    @classmethod
    @restore_default_dtype
    def from_pretrained(
        cls: type[SpecificPreTrainedModelType],
        pretrained_model_name_or_path: Optional[Union[str, os.PathLike]],
        *model_args,
        config: Optional[Union[PretrainedConfig, str, os.PathLike]] = None,
        cache_dir: Optional[Union[str, os.PathLike]] = None,
        ignore_mismatched_sizes: bool = False,
        force_download: bool = False,
        local_files_only: bool = False,
        token: Optional[Union[str, bool]] = None,
        revision: str = "main",
        use_safetensors: Optional[bool] = None,
        weights_only: bool = True,
        **kwargs,
    ) -> SpecificPreTrainedModelType:
        r"""
        Instantiate a pretrained pytorch model from a pre-trained model configuration.

        The model is set in evaluation mode by default using `model.eval()` (Dropout modules are deactivated). To train
        the model, you should first set it back in training mode with `model.train()`.

        The warning *Weights from XXX not initialized from pretrained model* means that the weights of XXX do not come
        pretrained with the rest of the model. It is up to you to train those weights with a downstream fine-tuning
        task.

        The warning *Weights from XXX not used in YYY* means that the layer XXX is not used by YYY, therefore those
        weights are discarded.

        Parameters:
            pretrained_model_name_or_path (`str` or `os.PathLike`, *optional*):
                Can be either:

                    - A string, the *model id* of a pretrained model hosted inside a model repo on huggingface.co.
                    - A path to a *directory* containing model weights saved using
                      [`~PreTrainedModel.save_pretrained`], e.g., `./my_model_directory/`.
                    - A path or url to a *tensorflow index checkpoint file* (e.g, `./tf_model/model.ckpt.index`). In
                      this case, `from_tf` should be set to `True` and a configuration object should be provided as
                      `config` argument. This loading path is slower than converting the TensorFlow checkpoint in a
                      PyTorch model using the provided conversion scripts and loading the PyTorch model afterwards.
                    - A path or url to a model folder containing a *flax checkpoint file* in *.msgpack* format (e.g,
                      `./flax_model/` containing `flax_model.msgpack`). In this case, `from_flax` should be set to
                      `True`.
                    - `None` if you are both providing the configuration and state dictionary (resp. with keyword
                      arguments `config` and `state_dict`).
            model_args (sequence of positional arguments, *optional*):
                All remaining positional arguments will be passed to the underlying model's `__init__` method.
            config (`Union[PretrainedConfig, str, os.PathLike]`, *optional*):
                Can be either:

                    - an instance of a class derived from [`PretrainedConfig`],
                    - a string or path valid as input to [`~PretrainedConfig.from_pretrained`].

                Configuration for the model to use instead of an automatically loaded configuration. Configuration can
                be automatically loaded when:

                    - The model is a model provided by the library (loaded with the *model id* string of a pretrained
                      model).
                    - The model was saved using [`~PreTrainedModel.save_pretrained`] and is reloaded by supplying the
                      save directory.
                    - The model is loaded by supplying a local directory as `pretrained_model_name_or_path` and a
                      configuration JSON file named *config.json* is found in the directory.
            state_dict (`dict[str, torch.Tensor]`, *optional*):
                A state dictionary to use instead of a state dictionary loaded from saved weights file.

                This option can be used if you want to create a model from a pretrained configuration but load your own
                weights. In this case though, you should check if using [`~PreTrainedModel.save_pretrained`] and
                [`~PreTrainedModel.from_pretrained`] is not a simpler option.
            cache_dir (`Union[str, os.PathLike]`, *optional*):
                Path to a directory in which a downloaded pretrained model configuration should be cached if the
                standard cache should not be used.
            from_tf (`bool`, *optional*, defaults to `False`):
                Load the model weights from a TensorFlow checkpoint save file (see docstring of
                `pretrained_model_name_or_path` argument).
            from_flax (`bool`, *optional*, defaults to `False`):
                Load the model weights from a Flax checkpoint save file (see docstring of
                `pretrained_model_name_or_path` argument).
            ignore_mismatched_sizes (`bool`, *optional*, defaults to `False`):
                Whether or not to raise an error if some of the weights from the checkpoint do not have the same size
                as the weights of the model (if for instance, you are instantiating a model with 10 labels from a
                checkpoint with 3 labels).
            force_download (`bool`, *optional*, defaults to `False`):
                Whether or not to force the (re-)download of the model weights and configuration files, overriding the
                cached versions if they exist.
            resume_download:
                Deprecated and ignored. All downloads are now resumed by default when possible.
                Will be removed in v5 of Transformers.
            proxies (`dict[str, str]`, *optional*):
                A dictionary of proxy servers to use by protocol or endpoint, e.g., `{'http': 'foo.bar:3128',
                'http://hostname': 'foo.bar:4012'}`. The proxies are used on each request.
            output_loading_info(`bool`, *optional*, defaults to `False`):
                Whether ot not to also return a dictionary containing missing keys, unexpected keys and error messages.
            local_files_only(`bool`, *optional*, defaults to `False`):
                Whether or not to only look at local files (i.e., do not try to download the model).
            token (`str` or `bool`, *optional*):
                The token to use as HTTP bearer authorization for remote files. If `True`, or not specified, will use
                the token generated when running `hf auth login` (stored in `~/.huggingface`).
            revision (`str`, *optional*, defaults to `"main"`):
                The specific model version to use. It can be a branch name, a tag name, or a commit id, since we use a
                git-based system for storing models and other artifacts on huggingface.co, so `revision` can be any
                identifier allowed by git.

                <Tip>

                To test a pull request you made on the Hub, you can pass `revision="refs/pr/<pr_number>"`.

                </Tip>
            attn_implementation (`str`, *optional*):
                The attention implementation to use in the model (if relevant). Can be any of `"eager"` (manual implementation of the attention), `"sdpa"` (using [`F.scaled_dot_product_attention`](https://pytorch.org/docs/master/generated/torch.nn.functional.scaled_dot_product_attention.html)), `"flash_attention_2"` (using [Dao-AILab/flash-attention](https://github.com/Dao-AILab/flash-attention)), or `"flash_attention_3"` (using [Dao-AILab/flash-attention/hopper](https://github.com/Dao-AILab/flash-attention/tree/main/hopper)). By default, if available, SDPA will be used for torch>=2.1.1. The default is otherwise the manual `"eager"` implementation.

                Accept HF kernel references in the form:
                  <namespace>/<repo_name>[@<revision>][:<kernel_name>]

                - <namespace> and <repo_name> are any non-"/" and non-":" sequences.
                - "@<revision>" is optional (branch, tag, or commit-ish), e.g. "@main", "@v1.2.0", "@abc123".
                - ":<kernel_name>" is optional and selects a function inside the kernel repo.
                - Both options can appear together and in this order only: @revision first, then :kernel_name.
                - We intentionally allow a leading "<wrapper>|" prefix (e.g., "flash|...") because the code
                  strips it before loading; '|' is not excluded in the character classes here.

                Examples that match:
                  "org/model"
                  "org/model@main"
                  "org/model:custom_kernel"
                  "org/model@v1.2.3:custom_kernel"

            > Parameters for big model inference

            dtype (`str` or `torch.dtype`, *optional*):
                Override the default `torch_dtype` and load the model under a specific `dtype`. The different options
                are:

                1. `torch.float16` or `torch.bfloat16` or `torch.float`: load in a specified
                  `dtype`, ignoring the model's `config.dtype` if one exists. If not specified
                  - the model will get loaded in `torch.float` (fp32).

                2. `"auto"` - A `dtype` or `torch_dtype` entry in the `config.json` file of the model will be
                  attempted to be used. If this entry isn't found then next check the `dtype` of the first weight in
                  the checkpoint that's of a floating point type and use that as `dtype`. This will load the model
                  using the `dtype` it was saved in at the end of the training. It can't be used as an indicator of how
                  the model was trained. Since it could be trained in one of half precision dtypes, but saved in fp32.

                3. A string that is a valid `torch.dtype`. E.g. "float32" loads the model in `torch.float32`, "float16" loads in `torch.float16` etc.

                <Tip>

                For some models the `dtype` they were trained in is unknown - you may try to check the model's paper or
                reach out to the authors and ask them to add this information to the model's card and to insert the
                `dtype` or `torch_dtype` entry in `config.json` on the hub.

                </Tip>

            device_map (`str` or `dict[str, Union[int, str, torch.device]]` or `int` or `torch.device`, *optional*):
                A map that specifies where each submodule should go. It doesn't need to be refined to each
                parameter/buffer name, once a given module name is inside, every submodule of it will be sent to the
                same device. If we only pass the device (*e.g.*, `"cpu"`, `"cuda:1"`, `"mps"`, or a GPU ordinal rank
                like `1`) on which the model will be allocated, the device map will map the entire model to this
                device. Passing `device_map = 0` means put the whole model on GPU 0.

                To have Accelerate compute the most optimized `device_map` automatically, set `device_map="auto"`. For
                more information about each option see [designing a device
                map](https://hf.co/docs/accelerate/main/en/usage_guides/big_modeling#designing-a-device-map).
            max_memory (`Dict`, *optional*):
                A dictionary device identifier to maximum memory if using `device_map`. Will default to the maximum memory available for each
                GPU and the available CPU RAM if unset.
            tp_plan (`str`, *optional*):
                A torch tensor parallel plan, see [here](https://pytorch.org/tutorials/intermediate/TP_tutorial.html). Currently, it only accepts
                `tp_plan="auto"` to use predefined plan based on the model. Note that if you use it, you should launch your script accordingly with
                `torchrun [args] script.py`. This will be much faster than using a `device_map`, but has limitations.
            tp_size (`str`, *optional*):
                A torch tensor parallel degree. If not provided would default to world size.
            device_mesh (`torch.distributed.DeviceMesh`, *optional*):
                A torch device mesh. If not provided would default to world size. Used only for tensor parallel for now.
                If provided, it has to contain dimension named `"tp"` in case it's > 1 dimensional, this dimension will be used for tensor parallelism
            offload_folder (`str` or `os.PathLike`, *optional*):
                If the `device_map` contains any value `"disk"`, the folder where we will offload weights.
            offload_state_dict (`bool`, *optional*):
                If `True`, will temporarily offload the CPU state dict to the hard drive to avoid getting out of CPU
                RAM if the weight of the CPU state dict + the biggest shard of the checkpoint does not fit. Defaults to
                `True` when there is some disk offload.
            offload_buffers (`bool`, *optional*):
                Whether or not to offload the buffers with the model parameters.
            quantization_config (`Union[QuantizationConfigMixin,Dict]`, *optional*):
                A dictionary of configuration parameters or a QuantizationConfigMixin object for quantization (e.g
                bitsandbytes, gptq). There may be other quantization-related kwargs, including `load_in_4bit` and
                `load_in_8bit`, which are parsed by QuantizationConfigParser. Supported only for bitsandbytes
                quantizations and not preferred. consider inserting all such arguments into quantization_config
                instead.
            subfolder (`str`, *optional*, defaults to `""`):
                In case the relevant files are located inside a subfolder of the model repo on huggingface.co, you can
                specify the folder name here.
            variant (`str`, *optional*):
                If specified load weights from `variant` filename, *e.g.* pytorch_model.<variant>.bin. `variant` is
                ignored when using `from_tf` or `from_flax`.
            use_safetensors (`bool`, *optional*, defaults to `None`):
                Whether or not to use `safetensors` checkpoints. Defaults to `None`. If not specified and `safetensors`
                is not installed, it will be set to `False`.
            weights_only (`bool`, *optional*, defaults to `True`):
                Indicates whether unpickler should be restricted to loading only tensors, primitive types,
                dictionaries and any types added via torch.serialization.add_safe_globals().
                When set to False, we can load wrapper tensor subclass weights.
            key_mapping (`dict[str, str], *optional*):
                A potential mapping of the weight names if using a model on the Hub which is compatible to a Transformers
                architecture, but was not converted accordingly.
            kwargs (remaining dictionary of keyword arguments, *optional*):
                Can be used to update the configuration object (after it being loaded) and initiate the model (e.g.,
                `output_attentions=True`). Behaves differently depending on whether a `config` is provided or
                automatically loaded:

                    - If a configuration is provided with `config`, `**kwargs` will be directly passed to the
                      underlying model's `__init__` method (we assume all relevant updates to the configuration have
                      already been done)
                    - If a configuration is not provided, `kwargs` will be first passed to the configuration class
                      initialization function ([`~PretrainedConfig.from_pretrained`]). Each key of `kwargs` that
                      corresponds to a configuration attribute will be used to override said attribute with the
                      supplied `kwargs` value. Remaining keys that do not correspond to any configuration attribute
                      will be passed to the underlying model's `__init__` function.

        <Tip>

        Activate the special ["offline-mode"](https://huggingface.co/transformers/installation.html#offline-mode) to
        use this method in a firewalled environment.

        </Tip>

        Examples:

        ```python
        >>> from transformers import BertConfig, BertModel

        >>> # Download model and configuration from huggingface.co and cache.
        >>> model = BertModel.from_pretrained("google-bert/bert-base-uncased")
        >>> # Model was saved using *save_pretrained('./test/saved_model/')* (for example purposes, not runnable).
        >>> model = BertModel.from_pretrained("./test/saved_model/")
        >>> # Update configuration during loading.
        >>> model = BertModel.from_pretrained("google-bert/bert-base-uncased", output_attentions=True)
        >>> assert model.config.output_attentions == True
        >>> # Loading from a TF checkpoint file instead of a PyTorch model (slower, for example purposes, not runnable).
        >>> config = BertConfig.from_json_file("./tf_model/my_tf_model_config.json")
        >>> model = BertModel.from_pretrained("./tf_model/my_tf_checkpoint.ckpt.index", from_tf=True, config=config)
        >>> # Loading from a Flax checkpoint file instead of a PyTorch model (slower)
        >>> model = BertModel.from_pretrained("google-bert/bert-base-uncased", from_flax=True)
        ```
        """
        state_dict = kwargs.pop("state_dict", None)
        from_tf = kwargs.pop("from_tf", False)
        from_flax = kwargs.pop("from_flax", False)
        proxies = kwargs.pop("proxies", None)
        output_loading_info = kwargs.pop("output_loading_info", False)
        use_auth_token = kwargs.pop("use_auth_token", None)
        from_pipeline = kwargs.pop("_from_pipeline", None)
        from_auto_class = kwargs.pop("_from_auto", False)
        dtype = kwargs.pop("dtype", None)
        torch_dtype = kwargs.pop("torch_dtype", None)  # kept for BC
        device_map = kwargs.pop("device_map", None)
        max_memory = kwargs.pop("max_memory", None)
        offload_folder = kwargs.pop("offload_folder", None)
        offload_state_dict = kwargs.pop("offload_state_dict", False)
        offload_buffers = kwargs.pop("offload_buffers", False)
        load_in_8bit = kwargs.pop("load_in_8bit", False)
        load_in_4bit = kwargs.pop("load_in_4bit", False)
        quantization_config = kwargs.pop("quantization_config", None)
        subfolder = kwargs.pop("subfolder", "")
        commit_hash = kwargs.pop("_commit_hash", None)
        variant = kwargs.pop("variant", None)
        adapter_kwargs = kwargs.pop("adapter_kwargs", {})
        adapter_name = kwargs.pop("adapter_name", "default")
        generation_config = kwargs.pop("generation_config", None)
        gguf_file = kwargs.pop("gguf_file", None)
        tp_plan = kwargs.pop("tp_plan", None)
        tp_size = kwargs.pop("tp_size", None)
        distributed_config: DistributedConfig = kwargs.pop("distributed_config", None)
        device_mesh = kwargs.pop("device_mesh", None)
        trust_remote_code = kwargs.pop("trust_remote_code", None)
        use_kernels = kwargs.pop("use_kernels", False)

        key_mapping = kwargs.pop("key_mapping", None)
        # Load models with hardcoded key mapping on class for VLMs only, to keep BC and standardize model
        if key_mapping is None and any(
            allowed_name in class_name.__name__.lower() for class_name in cls.__mro__[:-1] for allowed_name in VLMS
        ):
            key_mapping = cls._checkpoint_conversion_mapping

        if distributed_config is not None:
            tp_plan = "auto"

        # Not used anymore -- remove them from the kwargs
        _ = kwargs.pop("resume_download", None)
        _ = kwargs.pop("mirror", None)
        _ = kwargs.pop("_fast_init", True)
        _ = kwargs.pop("low_cpu_mem_usage", None)

        # For BC on torch_dtype argument
        if torch_dtype is not None:
            logger.warning_once("`torch_dtype` is deprecated! Use `dtype` instead!")
            # If both kwargs are provided, use `dtype`
            dtype = dtype if dtype is not None else torch_dtype

        if state_dict is not None and (pretrained_model_name_or_path is not None or gguf_file is not None):
            raise ValueError(
                "`state_dict` cannot be passed together with a model name or a `gguf_file`. Use one of the two loading strategies."
            )
        if tp_size is not None and tp_plan is None:
            raise ValueError("tp_plan has to be set when tp_size is passed.")
        if tp_plan is not None and tp_plan != "auto":
            # TODO: we can relax this check when we support taking tp_plan from a json file, for example.
            raise ValueError(f"tp_plan supports 'auto' only for now but got {tp_plan}.")
        if tp_plan is not None and device_map is not None:
            raise ValueError(
                "`tp_plan` and `device_map` are mutually exclusive. Choose either one for parallelization."
            )

        if device_map == "auto" and int(os.environ.get("WORLD_SIZE", "0")):
            logger.info(
                "You've set device_map=`auto` while triggering a distributed run with torchrun. This might lead to unexpected behavior. "
                "If your plan is to load the model on each device, you should set device_map={"
                ": PartialState().process_index} where PartialState comes from accelerate library"
            )

        # We need to correctly dispatch the model on the current process device. The easiest way for this is to use a simple
        # `device_map` pointing to the correct device
        if tp_plan is not None:
            if device_mesh is None:
                tp_plan, device_map, device_mesh, tp_size = initialize_tensor_parallelism(tp_plan, tp_size=tp_size)
            else:
                if device_mesh.ndim > 1:
                    if "tp" not in device_mesh.mesh_dim_names:
                        raise ValueError(
                            "When using `tp_plan` and n-d `device_mesh`, it must contain a 'tp' dimension. "
                            "Please provide a valid `device_mesh`."
                        )
                    device_mesh = device_mesh["tp"]
                tp_size = device_mesh.size()
                device_map = torch.device(f"{device_mesh.device_type}:{int(os.environ['LOCAL_RANK'])}")

            if tp_size is None:
                tp_size = torch.distributed.get_world_size()

        if use_auth_token is not None:
            warnings.warn(
                "The `use_auth_token` argument is deprecated and will be removed in v5 of Transformers. Please use `token` instead.",
                FutureWarning,
            )
            if token is not None:
                raise ValueError(
                    "`token` and `use_auth_token` are both specified. Please set only the argument `token`."
                )
            token = use_auth_token

        if token is not None and adapter_kwargs is not None and "token" not in adapter_kwargs:
            adapter_kwargs["token"] = token

        if use_safetensors is None and not is_safetensors_available():
            use_safetensors = False

        if gguf_file is not None and not is_accelerate_available():
            raise ValueError("accelerate is required when loading a GGUF file `pip install accelerate`.")

        if commit_hash is None:
            if not isinstance(config, PretrainedConfig):
                # We make a call to the config file first (which may be absent) to get the commit hash as soon as possible
                resolved_config_file = cached_file(
                    pretrained_model_name_or_path,
                    CONFIG_NAME,
                    cache_dir=cache_dir,
                    force_download=force_download,
                    proxies=proxies,
                    local_files_only=local_files_only,
                    token=token,
                    revision=revision,
                    subfolder=subfolder,
                    _raise_exceptions_for_gated_repo=False,
                    _raise_exceptions_for_missing_entries=False,
                    _raise_exceptions_for_connection_errors=False,
                )
                commit_hash = extract_commit_hash(resolved_config_file, commit_hash)
            else:
                commit_hash = getattr(config, "_commit_hash", None)

        if is_peft_available():
            _adapter_model_path = adapter_kwargs.pop("_adapter_model_path", None)

            if _adapter_model_path is None:
                _adapter_model_path = find_adapter_config_file(
                    pretrained_model_name_or_path,
                    cache_dir=cache_dir,
                    force_download=force_download,
                    proxies=proxies,
                    local_files_only=local_files_only,
                    _commit_hash=commit_hash,
                    **adapter_kwargs,
                )
            if _adapter_model_path is not None and os.path.isfile(_adapter_model_path):
                with open(_adapter_model_path, "r", encoding="utf-8") as f:
                    _adapter_model_path = pretrained_model_name_or_path
                    pretrained_model_name_or_path = json.load(f)["base_model_name_or_path"]
        else:
            _adapter_model_path = None

        # Potentially detect context manager or global device, and use it (only if no device_map was provided)
        if device_map is None and not is_deepspeed_zero3_enabled():
            device_in_context = get_torch_context_manager_or_global_device()
            if device_in_context == torch.device("meta"):
                # TODO Cyril: raise an error instead of the warning in v4.53 (and change the test to check for raise instead of success)
                logger.warning(
                    "We detected that you are using `from_pretrained` with a meta device context manager or `torch.set_default_device('meta')`\n"
                    "This is an anti-pattern and will raise an Error in version v4.53\nIf you want to initialize a model on the meta device, use "
                    "the context manager or global device with `from_config`, or `ModelClass(config)`"
                )
            device_map = device_in_context

        # change device_map into a map if we passed an int, a str or a torch.device
        if isinstance(device_map, torch.device):
            device_map = {"": device_map}
        elif isinstance(device_map, str) and device_map not in ["auto", "balanced", "balanced_low_0", "sequential"]:
            try:
                device_map = {"": torch.device(device_map)}
            except RuntimeError:
                raise ValueError(
                    "When passing device_map as a string, the value needs to be a device name (e.g. cpu, cuda:0) or "
                    f"'auto', 'balanced', 'balanced_low_0', 'sequential' but found {device_map}."
                )
        elif isinstance(device_map, int):
            if device_map < 0:
                raise ValueError(
                    "You can't pass device_map as a negative int. If you want to put the model on the cpu, pass device_map = 'cpu' "
                )
            else:
                device_map = {"": device_map}

        if device_map is not None:
            if is_deepspeed_zero3_enabled():
                raise ValueError("DeepSpeed Zero-3 is not compatible with passing a `device_map`.")
            if not is_accelerate_available():
                raise ValueError(
                    "Using a `device_map`, `tp_plan`, `torch.device` context manager or setting `torch.set_default_device(device)` "
                    "requires `accelerate`. You can install it with `pip install accelerate`"
                )

        # handling bnb config from kwargs, remove after `load_in_{4/8}bit` deprecation.
        if load_in_4bit or load_in_8bit:
            if quantization_config is not None:
                raise ValueError(
                    "You can't pass `load_in_4bit`or `load_in_8bit` as a kwarg when passing "
                    "`quantization_config` argument at the same time."
                )

            # preparing BitsAndBytesConfig from kwargs
            config_dict = {k: v for k, v in kwargs.items() if k in inspect.signature(BitsAndBytesConfig).parameters}
            config_dict = {**config_dict, "load_in_4bit": load_in_4bit, "load_in_8bit": load_in_8bit}
            quantization_config, kwargs = BitsAndBytesConfig.from_dict(
                config_dict=config_dict, return_unused_kwargs=True, **kwargs
            )
            logger.warning(
                "The `load_in_4bit` and `load_in_8bit` arguments are deprecated and will be removed in the future versions. "
                "Please, pass a `BitsAndBytesConfig` object in `quantization_config` argument instead."
            )

        from_pt = not (from_tf | from_flax)

        user_agent = {"file_type": "model", "framework": "pytorch", "from_auto_class": from_auto_class}
        if from_pipeline is not None:
            user_agent["using_pipeline"] = from_pipeline

        if is_offline_mode() and not local_files_only:
            logger.info("Offline mode: forcing local_files_only=True")
            local_files_only = True

        # Load config if we don't provide a configuration
        if not isinstance(config, PretrainedConfig):
            config_path = config if config is not None else pretrained_model_name_or_path
            config, model_kwargs = cls.config_class.from_pretrained(
                config_path,
                cache_dir=cache_dir,
                return_unused_kwargs=True,
                force_download=force_download,
                proxies=proxies,
                local_files_only=local_files_only,
                token=token,
                revision=revision,
                subfolder=subfolder,
                gguf_file=gguf_file,
                _from_auto=from_auto_class,
                _from_pipeline=from_pipeline,
                **kwargs,
            )
            if "gguf_file" in model_kwargs:
                model_kwargs.pop("gguf_file")
        else:
            config = copy.deepcopy(config)
            model_kwargs = kwargs

        # Because some composite configs call super().__init__ before instantiating the sub-configs, we need this call
        # to correctly redispatch recursively if the kwarg is provided
        if "attn_implementation" in kwargs:
            config._attn_implementation = kwargs.pop("attn_implementation")

        transformers_explicit_filename = getattr(config, "transformers_weights", None)

        if transformers_explicit_filename is not None:
            if not transformers_explicit_filename.endswith(
                ".safetensors"
            ) and not transformers_explicit_filename.endswith(".safetensors.index.json"):
                raise ValueError(
                    "The transformers file in the config seems to be incorrect: it is neither a safetensors file "
                    "(*.safetensors) nor a safetensors index file (*.safetensors.index.json): "
                    f"{transformers_explicit_filename}"
                )

<<<<<<< HEAD
        hf_quantizer, config, torch_dtype, device_map = get_hf_quantizer(
            config, quantization_config, torch_dtype, from_tf, from_flax, device_map, weights_only, user_agent
        )
=======
        pre_quantized = hasattr(config, "quantization_config")
        if pre_quantized and not AutoHfQuantizer.supports_quant_method(config.quantization_config):
            pre_quantized = False

        if pre_quantized or quantization_config is not None:
            if pre_quantized:
                config.quantization_config = AutoHfQuantizer.merge_quantization_configs(
                    config.quantization_config, quantization_config
                )
            else:
                config.quantization_config = quantization_config

            hf_quantizer = AutoHfQuantizer.from_config(
                config.quantization_config,
                pre_quantized=pre_quantized,
            )
        else:
            hf_quantizer = None

        if hf_quantizer is not None:
            hf_quantizer.validate_environment(
                dtype=dtype,
                from_tf=from_tf,
                from_flax=from_flax,
                device_map=device_map,
                weights_only=weights_only,
            )
            dtype = hf_quantizer.update_dtype(dtype)
            device_map = hf_quantizer.update_device_map(device_map)
            config = hf_quantizer.update_tp_plan(config)

            # In order to ensure popular quantization methods are supported. Can be disable with `disable_telemetry`
            if not getattr(hf_quantizer.quantization_config, "dequantize", False):
                quant_method = hf_quantizer.quantization_config.quant_method
                user_agent["quant"] = getattr(quant_method, "value", quant_method)
>>>>>>> 3b5b9f65

        if gguf_file is not None and hf_quantizer is not None:
            raise ValueError(
                "You cannot combine Quantization and loading a model from a GGUF file, try again by making sure you did not passed a `quantization_config` or that you did not load a quantized model from the Hub."
            )

        if (
            gguf_file
            and device_map is not None
            and ((isinstance(device_map, dict) and "disk" in device_map.values()) or "disk" in device_map)
        ):
            raise RuntimeError(
                "One or more modules is configured to be mapped to disk. Disk offload is not supported for models "
                "loaded from GGUF files."
            )

        checkpoint_files, sharded_metadata = _get_resolved_checkpoint_files(
            pretrained_model_name_or_path=pretrained_model_name_or_path,
            subfolder=subfolder,
            variant=variant,
            gguf_file=gguf_file,
            from_tf=from_tf,
            from_flax=from_flax,
            use_safetensors=use_safetensors,
            cache_dir=cache_dir,
            force_download=force_download,
            proxies=proxies,
            local_files_only=local_files_only,
            token=token,
            user_agent=user_agent,
            revision=revision,
            commit_hash=commit_hash,
            is_remote_code=cls._auto_class is not None,
            transformers_explicit_filename=transformers_explicit_filename,
        )

        is_sharded = sharded_metadata is not None
        is_quantized = hf_quantizer is not None
        is_from_file = pretrained_model_name_or_path is not None or gguf_file is not None

        if (
            is_safetensors_available()
            and is_from_file
            and not is_sharded
            and checkpoint_files[0].endswith(".safetensors")
        ):
            with safe_open(checkpoint_files[0], framework="pt") as f:
                metadata = f.metadata()

            if metadata is None:
                # Assume it's a pytorch checkpoint (introduced for timm checkpoints)
                pass
            elif metadata.get("format") == "pt":
                pass
            elif metadata.get("format") == "tf":
                from_tf = True
                logger.info("A TensorFlow safetensors file is being loaded in a PyTorch model.")
            elif metadata.get("format") == "flax":
                from_flax = True
                logger.info("A Flax safetensors file is being loaded in a PyTorch model.")
            elif metadata.get("format") == "mlx":
                # This is a mlx file, we assume weights are compatible with pt
                pass
            else:
                raise ValueError(
                    f"Incompatible safetensors file. File metadata is not ['pt', 'tf', 'flax', 'mlx'] but {metadata.get('format')}"
                )

        from_pt = not (from_tf | from_flax)

        if from_pt:
            if gguf_file:
                from .modeling_gguf_pytorch_utils import load_gguf_checkpoint

                # we need a dummy model to get the state_dict - for this reason, we keep the state_dict as if it was
                # passed directly as a kwarg from now on
                with torch.device("meta"):
                    dummy_model = cls(config)
                state_dict = load_gguf_checkpoint(checkpoint_files[0], return_tensors=True, model_to_load=dummy_model)[
                    "tensors"
                ]

            # Find the correct dtype based on current state
            config, dtype, dtype_orig = _get_dtype(
                cls, dtype, checkpoint_files, config, sharded_metadata, state_dict, weights_only
            )

        config.name_or_path = pretrained_model_name_or_path
        model_init_context = cls.get_init_context(is_quantized, _is_ds_init_called)
        config = copy.deepcopy(config)  # We do not want to modify the config inplace in from_pretrained.
        with ContextManagers(model_init_context):
            # Let's make sure we don't run the init function of buffer modules
            model = cls(config, *model_args, **model_kwargs)

        # Make sure to tie the weights correctly
        model.tie_weights()

        # make sure we use the model's config since the __init__ call might have copied it
        config = model.config

        # Find fp32 modules if needed
        keep_in_fp32_modules = []
        # The _keep_in_fp32_modules flag is only used to avoid bf16 -> fp16 casting precision issues. It was introduced
        # in case of force loading a model that should stay bf16 in fp16 (which includes a few quantizers as this is a pre-processing
        # step for e.g. bitsandbytes). See https://github.com/huggingface/transformers/issues/20287 for details.
        if model._keep_in_fp32_modules is not None and (
            dtype == torch.float16 or getattr(hf_quantizer, "use_keep_in_fp32_modules", False)
        ):
            keep_in_fp32_modules.extend(model._keep_in_fp32_modules)

        if model._keep_in_fp32_modules_strict is not None and (dtype == torch.float16 or dtype == torch.bfloat16):
            keep_in_fp32_modules.extend(model._keep_in_fp32_modules_strict)

        keep_in_fp32_regex = None
        if keep_in_fp32_modules:
            # We need to match exact layers, so we add either `.` on each side, or start/end of string
            keep_in_fp32_regex = re.compile("|".join([rf"((^|\.){module}($|\.))" for module in keep_in_fp32_modules]))

        if hf_quantizer is not None:
            hf_quantizer.preprocess_model(
                model=model,
                device_map=device_map,
                keep_in_fp32_modules=model._keep_in_fp32_modules,
                config=config,
                use_kernels=use_kernels,
            )
            # We store the original dtype for quantized models as we cannot easily retrieve it
            # once the weights have been quantized
            # Note that once you have loaded a quantized model, you can't change its dtype so this will
            # remain a single source of truth
            original_dtype = dtype if dtype is not None else torch.get_default_dtype()

            def _assign_original_dtype(module):
                for child in module.children():
                    if isinstance(child, PreTrainedModel):
                        child.config._pre_quantization_dtype = original_dtype
                    _assign_original_dtype(child)

            config._pre_quantization_dtype = original_dtype
            _assign_original_dtype(model)

        if _torch_distributed_available and device_mesh is not None:
            model = distribute_model(model, distributed_config, device_mesh, tp_size)

        # Prepare the full device map
        if device_map is not None:
            device_map = _get_device_map(model, device_map, max_memory, hf_quantizer, dtype, keep_in_fp32_regex)

        # Finalize model weight initialization
        if from_tf:
            model, loading_info = cls._load_from_tf(model, config, checkpoint_files)
        elif from_flax:
            model = cls._load_from_flax(model, checkpoint_files)
        elif from_pt:
            # restore default dtype
            if dtype_orig is not None:
                torch.set_default_dtype(dtype_orig)

            (
                model,
                missing_keys,
                unexpected_keys,
                mismatched_keys,
                offload_index,
                error_msgs,
            ) = cls._load_pretrained_model(
                model,
                state_dict,
                checkpoint_files,
                pretrained_model_name_or_path,
                ignore_mismatched_sizes=ignore_mismatched_sizes,
                sharded_metadata=sharded_metadata,
                device_map=device_map,
                disk_offload_folder=offload_folder,
                offload_state_dict=offload_state_dict,
                dtype=dtype,
                hf_quantizer=hf_quantizer,
                keep_in_fp32_regex=keep_in_fp32_regex,
                device_mesh=device_mesh,
                key_mapping=key_mapping,
                weights_only=weights_only,
            )
        # make sure token embedding weights are still tied if needed
        model.tie_weights()

        # Set model in evaluation mode to deactivate DropOut modules by default
        model.eval()

        # check if using kernels
        if use_kernels:
            if not is_kernels_available():
                raise ValueError(
                    "Kernels are not available. To use kernels, please install kernels using `pip install kernels`"
                )

            from kernels import Device, kernelize

            kernelize(model, device=Device(type=model.device.type))

        # If it is a model with generation capabilities, attempt to load generation files (generation config,
        # custom generate function)
        if model.can_generate() and generation_config is not None:
            logger.info("The user-defined `generation_config` will be used to override the default generation config.")
            model.generation_config = model.generation_config.from_dict(generation_config.to_dict())
        elif model.can_generate() and pretrained_model_name_or_path is not None:
            repo_loading_kwargs = {
                "cache_dir": cache_dir,
                "force_download": force_download,
                "proxies": proxies,
                "local_files_only": local_files_only,
                "token": token,
                "revision": revision,
                "subfolder": subfolder,
                **kwargs,
            }
            # Load generation config
            try:
                model.generation_config = GenerationConfig.from_pretrained(
                    pretrained_model_name_or_path,
                    _from_auto=from_auto_class,
                    _from_pipeline=from_pipeline,
                    **repo_loading_kwargs,
                )
            except OSError:
                logger.info(
                    "Generation config file not found, using a generation config created from the model config."
                )
                pass
            # Load custom generate function if `pretrained_model_name_or_path` defines it (and override `generate`)
            if hasattr(model, "load_custom_generate"):
                try:
                    custom_generate = model.load_custom_generate(
                        pretrained_model_name_or_path, trust_remote_code=trust_remote_code, **repo_loading_kwargs
                    )
                    model.generate = functools.partial(custom_generate, model=model)
                except OSError:  # there is no custom generate function
                    pass

        # Dispatch model with hooks on all devices if necessary (not needed with a tp_plan, so we skip it as it slightly
        # harm performances)
        if device_map is not None and device_mesh is None:
            device_map_kwargs = {
                "device_map": device_map,
                "offload_dir": offload_folder,
                "offload_index": offload_index,
                "offload_buffers": offload_buffers,
            }
            if "skip_keys" in inspect.signature(dispatch_model).parameters:
                device_map_kwargs["skip_keys"] = model._skip_keys_device_placement
            # For HQQ method we force-set the hooks for single GPU envs
            if (
                "force_hooks" in inspect.signature(dispatch_model).parameters
                and hf_quantizer is not None
                and hf_quantizer.quantization_config.quant_method == QuantizationMethod.HQQ
            ):
                device_map_kwargs["force_hooks"] = True
            if (
                hf_quantizer is not None
                and hf_quantizer.quantization_config.quant_method == QuantizationMethod.FBGEMM_FP8
                and isinstance(device_map, dict)
                and ("cpu" in device_map.values() or "disk" in device_map.values())
            ):
                device_map_kwargs["offload_buffers"] = True

            if not is_fsdp_enabled() and not is_deepspeed_zero3_enabled():
                dispatch_model(model, **device_map_kwargs)

        if hf_quantizer is not None:
            model.hf_quantizer = hf_quantizer
            hf_quantizer.postprocess_model(model, config=config)

        if _adapter_model_path is not None:
            adapter_kwargs["key_mapping"] = key_mapping
            model.load_adapter(
                _adapter_model_path,
                adapter_name=adapter_name,
                token=token,
                adapter_kwargs=adapter_kwargs,
            )

        if output_loading_info:
            if from_pt:
                loading_info = {
                    "missing_keys": missing_keys,
                    "unexpected_keys": unexpected_keys,
                    "mismatched_keys": mismatched_keys,
                    "error_msgs": error_msgs,
                }
            elif from_flax:
                loading_info = None
            return model, loading_info
        return model

    @staticmethod
    def _fix_state_dict_key_on_load(key: str) -> tuple[str, bool]:
        """Replace legacy parameter names with their modern equivalents. E.g. beta -> bias, gamma -> weight."""
        # Rename LayerNorm beta & gamma params for some early models ported from Tensorflow (e.g. Bert)
        # This rename is logged.
        if key.endswith("LayerNorm.beta"):
            return key.replace("LayerNorm.beta", "LayerNorm.bias"), True
        if key.endswith("LayerNorm.gamma"):
            return key.replace("LayerNorm.gamma", "LayerNorm.weight"), True

        # Rename weight norm parametrizations to match changes across torch versions.
        # Impacts a number of speech/wav2vec models. e.g. Hubert, Wav2Vec2, and others.
        # This rename is not logged.
        if hasattr(nn.utils.parametrizations, "weight_norm"):
            if key.endswith("weight_g"):
                return key.replace("weight_g", "parametrizations.weight.original0"), True
            if key.endswith("weight_v"):
                return key.replace("weight_v", "parametrizations.weight.original1"), True
        else:
            if key.endswith("parametrizations.weight.original0"):
                return key.replace("parametrizations.weight.original0", "weight_g"), True
            if key.endswith("parametrizations.weight.original1"):
                return key.replace("parametrizations.weight.original1", "weight_v"), True

        return key, False

    def _get_key_renaming_mapping(
        self,
        checkpoint_keys: list[str],
        key_mapping: Optional[dict[str, str]] = None,
        loading_base_model_from_task_state_dict: bool = False,
        loading_task_model_from_base_state_dict: bool = False,
    ):
        """
        Compute a mapping between the serialized keys on disk `checkpoint_keys`, and the keys that the model
        that we are loading expects. This is the single entry point for key renaming that will be used during
        loading.
        Log if any parameters have been renamed.
        """
        prefix = self.base_model_prefix
        _prefix = f"{prefix}."

        renamed_keys = {}
        key_renaming_mapping = {}
        for key in checkpoint_keys:
            # Class specific rename
            new_key, has_changed = self._fix_state_dict_key_on_load(key)

            # Optionally map the key according to `key_mapping`
            if key_mapping is not None:
                for pattern, replacement in key_mapping.items():
                    new_key, n_replace = re.subn(pattern, replacement, new_key)
                    # Early exit of the loop
                    if n_replace > 0:
                        has_changed = True
                        break

            # In this case, we need to add the prefix to the keys, to match them to the expected keys
            if loading_task_model_from_base_state_dict:
                new_key = ".".join([prefix, new_key])
            # In this case we need to remove the prefix from the key to match them to the expected keys, and use
            # only the keys starting with the prefix
            elif loading_base_model_from_task_state_dict:
                if not new_key.startswith(_prefix):
                    continue
                new_key = new_key[len(_prefix) :]

            key_renaming_mapping[key] = new_key

            # track gamma/beta rename for logging
            if has_changed:
                if key.endswith("LayerNorm.gamma"):
                    renamed_keys["LayerNorm.gamma"] = (key, new_key)
                elif key.endswith("LayerNorm.beta"):
                    renamed_keys["LayerNorm.beta"] = (key, new_key)

        if renamed_keys:
            warning_msg = f"A pretrained model of type `{self.__class__.__name__}` "
            warning_msg += "contains parameters that have been renamed internally (a few are listed below but more are present in the model):\n"
            for old_key, new_key in renamed_keys.values():
                warning_msg += f"* `{old_key}` -> `{new_key}`\n"
            warning_msg += "If you are using a model from the Hub, consider submitting a PR to adjust these weights and help future users."
            logger.info_once(warning_msg)

        return key_renaming_mapping

    @staticmethod
    def _fix_state_dict_key_on_save(key) -> tuple[str, bool]:
        """
        Similar to `_fix_state_dict_key_on_load` allows to define hook for state dict key renaming on model save.
        Do nothing by default, but can be overridden in particular models.
        """
        return key, False

    def _fix_state_dict_keys_on_save(self, state_dict):
        """
        Similar to `_fix_state_dict_keys_on_load` allows to define hook for state dict key renaming on model save.
        Apply `_fix_state_dict_key_on_save` to all keys in `state_dict`.
        """
        return {self._fix_state_dict_key_on_save(key)[0]: value for key, value in state_dict.items()}

    @classmethod
    def _load_pretrained_model(
        cls,
        model: "PreTrainedModel",
        state_dict: Optional[dict],
        checkpoint_files: Optional[list[str]],
        pretrained_model_name_or_path: Optional[str],
        ignore_mismatched_sizes: bool = False,
        sharded_metadata: Optional[dict] = None,
        device_map: Optional[dict] = None,
        disk_offload_folder: Optional[str] = None,
        offload_state_dict: Optional[bool] = None,
        dtype: Optional[torch.dtype] = None,
        hf_quantizer: Optional[HfQuantizer] = None,
        keep_in_fp32_regex: Optional[re.Pattern] = None,
        device_mesh: Optional["torch.distributed.device_mesh.DeviceMesh"] = None,
        key_mapping: Optional[dict[str, str]] = None,
        weights_only: bool = True,
    ):
        # TODO: we should only be calling hf_quantizer.skip_placement or something like that
        is_quantized = hf_quantizer is not None
        is_hqq_or_quark = is_quantized and hf_quantizer.quantization_config.quant_method in {
            QuantizationMethod.HQQ,
            QuantizationMethod.QUARK,
        }
        is_hqq_or_bnb = is_quantized and hf_quantizer.quantization_config.quant_method in {
            QuantizationMethod.HQQ,
            QuantizationMethod.BITS_AND_BYTES,
        }

        # Get all the keys of the state dicts that we have to initialize the model
        if sharded_metadata is not None:
            original_checkpoint_keys = sharded_metadata["all_checkpoint_keys"]
        elif state_dict is not None:
            original_checkpoint_keys = list(state_dict.keys())
        else:
            original_checkpoint_keys = list(
                load_state_dict(checkpoint_files[0], map_location="meta", weights_only=weights_only).keys()
            )

        # Check if we are in a special state, i.e. loading from a state dict coming from a different architecture
        prefix = model.base_model_prefix
        _prefix = f"{prefix}."
        has_prefix_module = any(s.startswith(prefix) for s in original_checkpoint_keys) if len(prefix) > 0 else False
        expects_prefix_module = hasattr(model, prefix) if len(prefix) > 0 else False
        loading_task_model_from_base_state_dict = not has_prefix_module and expects_prefix_module
        loading_base_model_from_task_state_dict = has_prefix_module and not expects_prefix_module

        # Find the key names that the model expects from the serialized keys
        key_renaming_mapping = model._get_key_renaming_mapping(
            original_checkpoint_keys,
            key_mapping,
            loading_base_model_from_task_state_dict,
            loading_task_model_from_base_state_dict,
        )
        checkpoint_keys = list(key_renaming_mapping.values())

        # Find missing and unexpected keys from the state dict
        missing_keys, unexpected_keys = _find_missing_and_unexpected_keys(
            cls,
            model,
            original_checkpoint_keys,
            checkpoint_keys,
            loading_base_model_from_task_state_dict,
            hf_quantizer,
            device_map,
        )
        # Find all the keys with shape mismatch (if we ignore the mismatch, the weights need to be newly initialized the
        # same way as missing keys)
        mismatched_keys, mismatched_shapes = _find_mismatched_keys(
            model,
            state_dict,
            checkpoint_files,
            ignore_mismatched_sizes,
            key_renaming_mapping,
            is_quantized,
            weights_only,
        )

        # We need to update both the mapping and the list of checkpoint keys to remove the mismatched ones
        key_renaming_mapping = {k: v for k, v in key_renaming_mapping.items() if v not in mismatched_keys}
        checkpoint_keys = list(key_renaming_mapping.values())

        # Move missing (and potentially mismatched) keys back to cpu from meta device (because they won't be moved when
        # loading the weights as they are not in the loaded state dict)
        model._move_missing_keys_from_meta_to_cpu(missing_keys + mismatched_keys, unexpected_keys, dtype, hf_quantizer)

        # correctly initialize the missing (and potentially mismatched) keys
        model._initialize_missing_keys(checkpoint_keys, ignore_mismatched_sizes, is_quantized)

        # Set some modules to fp32 if needed
        if keep_in_fp32_regex is not None:
            for name, param in model.named_parameters():
                if keep_in_fp32_regex.search(name):
                    # param = param.to(torch.float32) does not work here as only in the local scope.
                    param.data = param.data.to(torch.float32)

        # Make sure we are able to load base models as well as derived models (specific task models, with heads)
        model_to_load = model
        # In this case, we load a ForTaskModel with keys from a BaseModel -> only load keys to the BaseModel
        if loading_task_model_from_base_state_dict:
            model_to_load = getattr(model, prefix)
            # Here we need to remove the prefix we added to correctly find missing/unexpected keys, as we will load
            # in the submodule
            key_renaming_mapping = {k: v[len(_prefix) :] for k, v in key_renaming_mapping.items()}
            checkpoint_keys = list(key_renaming_mapping.values())
            # We need to update the device map as well
            if device_map is not None:
                device_map = {k[len(_prefix) :] if k.startswith(_prefix) else k: v for k, v in device_map.items()}
            # small sanity check: the base model should not contain task-specific head keys
            task_specific_expected_keys = [s for s in model.state_dict() if not s.startswith(_prefix)]
            base_model_expected_keys = list(model_to_load.state_dict().keys())
            if any(
                key in task_specific_expected_keys and key not in base_model_expected_keys for key in checkpoint_keys
            ):
                raise ValueError(
                    "The state dictionary of the model you are trying to load is corrupted. Are you sure it was "
                    "properly saved?"
                )

        # Get reverse key mapping
        reverse_key_renaming_mapping = {v: k for k, v in key_renaming_mapping.items()}

        is_offloaded_safetensors = False
        # This offload index if for params explicitly on the "disk" in the device_map
        disk_offload_index = None
        disk_only_shard_files = []
        # Prepare parameters offloading if needed
        if device_map is not None and "disk" in device_map.values():
            if offload_state_dict is None:
                offload_state_dict = True
            if disk_offload_folder is not None:
                os.makedirs(disk_offload_folder, exist_ok=True)
            is_offloaded_safetensors = checkpoint_files is not None and checkpoint_files[0].endswith(".safetensors")
            if disk_offload_folder is None and not is_offloaded_safetensors:
                raise ValueError(
                    "The current `device_map` had weights offloaded to the disk. Please provide an `offload_folder`"
                    " for them. Alternatively, make sure you have `safetensors` installed if the model you are using"
                    " offers the weights in this format."
                )
            if is_offloaded_safetensors:
                param_device_map = expand_device_map(device_map, checkpoint_keys)
                str_dtype = str(dtype).replace("torch.", "") if dtype is not None else "float32"
                if sharded_metadata is None:
                    weight_map = dict.fromkeys(checkpoint_keys, checkpoint_files[0])
                else:
                    folder = os.path.sep.join(checkpoint_files[0].split(os.path.sep)[:-1])
                    # Fix the weight map keys according to the key mapping
                    weight_map = {
                        key_renaming_mapping[k]: v
                        for k, v in sharded_metadata["weight_map"].items()
                        if k in key_renaming_mapping
                    }
                    weight_map = {k: os.path.join(folder, v) for k, v in weight_map.items()}
                    # Find potential checkpoints containing only offloaded weights
                    disk_only_shard_files = get_disk_only_shard_files(device_map, weight_map)
                disk_offload_index = {
                    name: {
                        "safetensors_file": file,
                        "weight_name": reverse_key_renaming_mapping[name],
                        "dtype": str_dtype,
                    }
                    for name, file in weight_map.items()
                    if param_device_map[name] == "disk"
                }
            else:
                disk_offload_index = {}

        # This offload index if for params that are supposed to be on the "cpu", either with or without a device_map
        # It allows to load parameters one-by-one from the state dict, avoiding a memory peak of 2 x state_dict_size,
        # i.e. 1x to load it, and 1x to copy it to model
        cpu_offload_folder = None
        cpu_offload_index = None
        if offload_state_dict:
            cpu_offload_folder = tempfile.mkdtemp()
            cpu_offload_index = {}

        # To be able to iterate, even if we don't use it if the state_dict is already provided
        elif state_dict is not None:
            checkpoint_files = [""]

        # Compute expected model keys
        expected_keys = list(model_to_load.state_dict().keys())
        if hf_quantizer is not None:
            expected_keys = hf_quantizer.update_expected_keys(model_to_load, expected_keys, checkpoint_keys)

        if logger.level >= logging.WARNING:
            verify_tp_plan(expected_keys, getattr(model_to_load, "_tp_plan", None))

        # Warmup cuda to load the weights much faster on devices
        if device_map is not None and not is_hqq_or_quark:
            expanded_device_map = expand_device_map(device_map, expected_keys)
            caching_allocator_warmup(model_to_load, expanded_device_map, hf_quantizer)

        # Prepare and compatabilize arguments for serial and parallel shard loading
        args_list = [
            (
                shard_file,
                state_dict,
                disk_only_shard_files,
                is_hqq_or_bnb,
                is_quantized,
                device_map,
                hf_quantizer,
                key_renaming_mapping,
                weights_only,
                model_to_load,
                expected_keys,
                reverse_key_renaming_mapping,
                disk_offload_folder,
                disk_offload_index,
                cpu_offload_folder,
                cpu_offload_index,
                is_offloaded_safetensors,
                keep_in_fp32_regex,
                unexpected_keys,
                device_mesh,
            )
            for shard_file in checkpoint_files
        ]

        error_msgs = []

        if (
            os.environ.get("HF_ENABLE_PARALLEL_LOADING", "").upper() in ENV_VARS_TRUE_VALUES
            and not is_deepspeed_zero3_enabled()
        ):
            _error_msgs, disk_offload_index, cpu_offload_index = load_shard_files_with_threadpool(args_list)
            error_msgs += _error_msgs
        else:
            if len(args_list) > 1:
                args_list = logging.tqdm(args_list, desc="Loading checkpoint shards")

            for args in args_list:
                _error_msgs, disk_offload_index, cpu_offload_index = load_shard_file(args)
                error_msgs += _error_msgs

        # Adjust offloaded weights name and save if needed
        if disk_offload_index is not None and len(disk_offload_index) > 0:
            if loading_task_model_from_base_state_dict:
                # We need to add the prefix of the base model
                prefix = cls.base_model_prefix
                if not is_offloaded_safetensors:
                    for weight_name in disk_offload_index:
                        shutil.move(
                            os.path.join(disk_offload_folder, f"{weight_name}.dat"),
                            os.path.join(disk_offload_folder, f"{prefix}.{weight_name}.dat"),
                        )
                disk_offload_index = {f"{prefix}.{key}": value for key, value in disk_offload_index.items()}
            if not is_offloaded_safetensors:
                save_offload_index(disk_offload_index, disk_offload_folder)
                disk_offload_index = None

        # one-at-a-time param loading for the cpu offloaded params
        if offload_state_dict:
            # Load back temporarily offloaded state dict
            load_offloaded_weights(model_to_load, cpu_offload_index, cpu_offload_folder)
            shutil.rmtree(cpu_offload_folder)

        if hf_quantizer is not None:
            missing_keys = hf_quantizer.update_missing_keys_after_loading(model_to_load, missing_keys, prefix)

        # Post-processing for tensor parallelism
        if device_mesh is not None:
            # When using TP, the device map is a single device for all parameters
            tp_device = list(device_map.values())[0]
            # This is needed for the RotaryEmbedding, which was not initialized on the correct device as it is
            # not part of the state_dict (persistent=False)
            for buffer in model.buffers():
                if buffer.device != tp_device:
                    buffer.data = buffer.to(tp_device)

            # In this case, the top-most task module weights were not moved to device and parallelized as they
            # were not part of the loaded weights: do it now
            if loading_task_model_from_base_state_dict:
                parameters_to_initialize = {
                    name: param for name, param in model.named_parameters() if not name.startswith(prefix)
                }
                for name, param in parameters_to_initialize.items():
                    # If it is still on meta here, it means that it's a tied weight that will be tied later anyway -> skip it
                    if param.device.type == "meta":
                        continue
                    # Shard the param
                    to_contiguous, casting_dtype = _infer_parameter_dtype(model, name, param, keep_in_fp32_regex)
                    shard_and_distribute_module(
                        model,
                        param.to(tp_device),
                        param,
                        name,
                        casting_dtype,
                        to_contiguous,
                        device_mesh.get_local_rank(),
                        device_mesh,
                    )

        # All potential warnings/infos
        if len(error_msgs) > 0:
            error_msg = "\n\t".join(error_msgs)
            if "size mismatch" in error_msg:
                error_msg += (
                    "\n\tYou may consider adding `ignore_mismatched_sizes=True` in the model `from_pretrained` method."
                )
            raise RuntimeError(f"Error(s) in loading state_dict for {model.__class__.__name__}:\n\t{error_msg}")
        if len(unexpected_keys) > 0:
            archs = [] if model.config.architectures is None else model.config.architectures
            warner = logger.warning if model.__class__.__name__ in archs else logger.info
            warner(
                f"Some weights of the model checkpoint at {pretrained_model_name_or_path} were not used when"
                f" initializing {model.__class__.__name__}: {unexpected_keys}\n- This IS expected if you are"
                f" initializing {model.__class__.__name__} from the checkpoint of a model trained on another task or"
                " with another architecture (e.g. initializing a BertForSequenceClassification model from a"
                " BertForPreTraining model).\n- This IS NOT expected if you are initializing"
                f" {model.__class__.__name__} from the checkpoint of a model that you expect to be exactly identical"
                " (initializing a BertForSequenceClassification model from a BertForSequenceClassification model)."
            )
        else:
            logger.info(f"All model checkpoint weights were used when initializing {model.__class__.__name__}.\n")
        if len(missing_keys) > 0:
            logger.warning(
                f"Some weights of {model.__class__.__name__} were not initialized from the model checkpoint at"
                f" {pretrained_model_name_or_path} and are newly initialized: {missing_keys}\nYou should probably"
                " TRAIN this model on a down-stream task to be able to use it for predictions and inference."
            )
        elif len(mismatched_keys) == 0:
            logger.info(
                f"All the weights of {model.__class__.__name__} were initialized from the model checkpoint at"
                f" {pretrained_model_name_or_path}.\nIf your task is similar to the task the model of the checkpoint"
                f" was trained on, you can already use {model.__class__.__name__} for predictions without further"
                " training."
            )
        if len(mismatched_keys) > 0:
            mismatched_warning = "\n".join(
                [
                    f"- {key}: found shape {shape1} in the checkpoint and {shape2} in the model instantiated"
                    for key, (shape1, shape2) in zip(mismatched_keys, mismatched_shapes)
                ]
            )
            logger.warning(
                f"Some weights of {model.__class__.__name__} were not initialized from the model checkpoint at"
                f" {pretrained_model_name_or_path} and are newly initialized because the shapes did not"
                f" match:\n{mismatched_warning}\nYou should probably TRAIN this model on a down-stream task to be able"
                " to use it for predictions and inference."
            )

        return model, missing_keys, unexpected_keys, mismatched_keys, disk_offload_index, error_msgs

    @classmethod
    def _load_from_tf(cls, model, config, checkpoint_files):
        if checkpoint_files[0].endswith(".index"):
            # Load from a TensorFlow 1.X checkpoint - provided by original authors
            model = cls.load_tf_weights(model, config, checkpoint_files[0][:-6])  # Remove the '.index'
            loading_info = None
        else:
            # Load from our TensorFlow 2.0 checkpoints
            try:
                from .modeling_tf_pytorch_utils import load_tf2_checkpoint_in_pytorch_model

                model, loading_info = load_tf2_checkpoint_in_pytorch_model(
                    model, checkpoint_files[0], allow_missing_keys=True, output_loading_info=True
                )
            except ImportError:
                logger.error(
                    "Loading a TensorFlow model in PyTorch, requires both PyTorch and TensorFlow to be installed."
                    " Please see https://pytorch.org/ and https://www.tensorflow.org/install/ for installation"
                    " instructions."
                )
                raise
        return model, loading_info

    @classmethod
    def _load_from_flax(cls, model, checkpoint_files):
        try:
            from .modeling_flax_pytorch_utils import load_flax_checkpoint_in_pytorch_model

            model = load_flax_checkpoint_in_pytorch_model(model, checkpoint_files[0])
        except ImportError:
            logger.error(
                "Loading a Flax model in PyTorch, requires both PyTorch and Flax to be installed. Please see"
                " https://pytorch.org/ and https://flax.readthedocs.io/en/latest/installation.html for"
                " installation instructions."
            )
            raise
        return model

    def retrieve_modules_from_names(self, names, add_prefix=False, remove_prefix=False):
        module_keys = {".".join(key.split(".")[:-1]) for key in names}

        # torch.nn.ParameterList is a special case where two parameter keywords
        # are appended to the module name, *e.g.* bert.special_embeddings.0
        module_keys = module_keys.union(
            {".".join(key.split(".")[:-2]) for key in names if len(key) > 0 and key[-1].isdigit()}
        )

        retrieved_modules = []
        # retrieve all modules that has at least one missing weight name
        for name, module in self.named_modules():
            if remove_prefix:
                _prefix = f"{self.base_model_prefix}."
                name = name[len(_prefix) :] if name.startswith(_prefix) else name
            elif add_prefix:
                name = ".".join([self.base_model_prefix, name]) if len(name) > 0 else self.base_model_prefix

            if name in module_keys:
                retrieved_modules.append(module)

        return retrieved_modules

    @classmethod
    def register_for_auto_class(cls, auto_class="AutoModel"):
        """
        Register this class with a given auto class. This should only be used for custom models as the ones in the
        library are already mapped with an auto class.



        Args:
            auto_class (`str` or `type`, *optional*, defaults to `"AutoModel"`):
                The auto class to register this new model with.
        """
        if not isinstance(auto_class, str):
            auto_class = auto_class.__name__

        import transformers.models.auto as auto_module

        if not hasattr(auto_module, auto_class):
            raise ValueError(f"{auto_class} is not a valid auto class.")

        cls._auto_class = auto_class

    def to_bettertransformer(self) -> "PreTrainedModel":
        """
        Converts the model to use [PyTorch's native attention
        implementation](https://pytorch.org/docs/stable/generated/torch.nn.MultiheadAttention.html), integrated to
        Transformers through [Optimum library](https://huggingface.co/docs/optimum/bettertransformer/overview). Only a
        subset of all Transformers models are supported.

        PyTorch's attention fastpath allows to speed up inference through kernel fusions and the use of [nested
        tensors](https://pytorch.org/docs/stable/nested.html). Detailed benchmarks can be found in [this blog
        post](https://medium.com/pytorch/bettertransformer-out-of-the-box-performance-for-huggingface-transformers-3fbe27d50ab2).

        Returns:
            [`PreTrainedModel`]: The model converted to BetterTransformer.
        """
        if not is_optimum_available():
            raise ImportError("The package `optimum` is required to use Better Transformer.")

        from optimum.version import __version__ as optimum_version

        if version.parse(optimum_version) < version.parse("1.7.0"):
            raise ImportError(
                f"Please install optimum>=1.7.0 to use Better Transformer. The version {optimum_version} was found."
            )

        from optimum.bettertransformer import BetterTransformer

        return BetterTransformer.transform(self)

    def reverse_bettertransformer(self):
        """
        Reverts the transformation from [`~PreTrainedModel.to_bettertransformer`] so that the original modeling is
        used, for example in order to save the model.

        Returns:
            [`PreTrainedModel`]: The model converted back to the original modeling.
        """
        if not is_optimum_available():
            raise ImportError("The package `optimum` is required to use Better Transformer.")

        from optimum.version import __version__ as optimum_version

        if version.parse(optimum_version) < version.parse("1.7.0"):
            raise ImportError(
                f"Please install optimum>=1.7.0 to use Better Transformer. The version {optimum_version} was found."
            )

        from optimum.bettertransformer import BetterTransformer

        return BetterTransformer.reverse(self)

    def warn_if_padding_and_no_attention_mask(self, input_ids, attention_mask):
        """
        Shows a one-time warning if the input_ids appear to contain padding and no attention mask was given.
        """

        # Skip the check during tracing.
        if is_torch_fx_proxy(input_ids) or torch.jit.is_tracing() or is_torchdynamo_compiling():
            return

        if (attention_mask is not None) or (self.config.pad_token_id is None):
            return

        # Check only the first and last input IDs to reduce overhead.
        if self.config.pad_token_id in input_ids[:, [-1, 0]]:
            warn_string = (
                "We strongly recommend passing in an `attention_mask` since your input_ids may be padded. See "
                "https://huggingface.co/docs/transformers/troubleshooting"
                "#incorrect-output-when-padding-tokens-arent-masked."
            )

            # If the pad token is equal to either BOS, EOS, or SEP, we do not know whether the user should use an
            # attention_mask or not. In this case, we should still show a warning because this is a rare case.
            if (
                (self.config.bos_token_id is not None and self.config.bos_token_id == self.config.pad_token_id)
                or (self.config.eos_token_id is not None and self.config.eos_token_id == self.config.pad_token_id)
                or (self.config.sep_token_id is not None and self.config.sep_token_id == self.config.pad_token_id)
            ):
                warn_string += (
                    f"\nYou may ignore this warning if your `pad_token_id` ({self.config.pad_token_id}) is identical "
                    f"to the `bos_token_id` ({self.config.bos_token_id}), `eos_token_id` ({self.config.eos_token_id}), "
                    f"or the `sep_token_id` ({self.config.sep_token_id}), and your input is not padded."
                )

            logger.warning_once(warn_string)

    @property
    def supports_tp_plan(self):
        """
        Returns whether the model has a tensor parallelism plan.
        """
        if self._tp_plan is not None:
            return True
        # Check if base model has a TP plan
        if getattr(self.base_model, "_tp_plan", None) is not None:
            return True
        if self.config.base_model_tp_plan is not None:
            return True
        return False

    @property
    def tp_size(self):
        """
        Returns the model's tensor parallelism degree.
        """
        # if None, the model didn't undergo tensor parallel sharding
        return self._tp_size

    @property
    def supports_pp_plan(self):
        if self._pp_plan is not None:
            return True
        # Check if base model has PP plan
        if getattr(self.base_model, "_pp_plan", None) is not None:
            return True
        return False

    @property
    def loss_function(self):
        if hasattr(self, "_loss_function"):
            return self._loss_function

        loss_type = getattr(self, "loss_type", None)

        if loss_type is None or loss_type not in LOSS_MAPPING:
            logger.warning_once(
                f"`loss_type={loss_type}` was set in the config but it is unrecognized. "
                f"Using the default loss: `ForCausalLMLoss`."
            )
            loss_type = "ForCausalLM"
        return LOSS_MAPPING[loss_type]

    @loss_function.setter
    def loss_function(self, value):
        self._loss_function = value

    def get_compiled_call(self, compile_config: Optional[CompileConfig]) -> Callable:
        """Return a `torch.compile`'d version of `self.__call__`. This is useful to dynamically choose between
        non-compiled/compiled `forward` during inference, especially to switch between prefill (where we don't
        want to use compiled version to avoid recomputing the graph with new shapes) and iterative decoding
        (where we want the speed-ups of compiled version with static shapes)."""
        # Only reset it if not present or different from previous config
        if "llama4" in self.config.model_type:  # TODO try to enable for FULL COMPILE HYBRID CACHE SUPPORT
            return self.__call__
        compile_config = compile_config or CompileConfig()
        default_config = getattr(self.generation_config, "compile_config", None) or CompileConfig()
        if (
            not hasattr(self, "_compiled_call")
            or getattr(self, "_last_compile_config", default_config) != compile_config
        ):
            self._last_compile_config = compile_config
            self._compiled_call = torch.compile(self.__call__, **compile_config.to_dict())
        return self._compiled_call

    @classmethod
    def is_backend_compatible(cls):
        return cls._supports_attention_backend

    def _move_missing_keys_from_meta_to_cpu(
        self,
        missing_keys: list[str],
        unexpected_keys: list[str],
        dtype: Optional[torch.dtype],
        hf_quantizer: Optional[HfQuantizer],
    ) -> "PreTrainedModel":
        """Move the missing keys (keys that are part of the model parameters, but were NOT found in the loaded state dicts) back
        from meta device to cpu.
        """
        is_quantized = hf_quantizer is not None

        # In this case we need to move everything back
        if is_fsdp_enabled() and not is_local_dist_rank_0() and not is_quantized:
            # We only do it for the parameters, as the buffers are not initialized on the meta device by default
            for key, param in self.named_parameters():
                value = torch.empty_like(param, dtype=dtype, device="cpu")
                _load_parameter_into_model(self, key, value)
            return

        model_state_dict = self.state_dict()
        for key in missing_keys:
            param = model_state_dict[key]
            # Buffers are not initialized on the meta device, so we still need this check to avoid overwriting them
            if param.device == torch.device("meta"):
                value = torch.empty_like(param, dtype=dtype, device="cpu")
                if (
                    not is_quantized
                    or (getattr(hf_quantizer, "requires_parameters_quantization", False))
                    or not hf_quantizer.check_quantized_param(self, param_value=value, param_name=key, state_dict={})
                ):
                    _load_parameter_into_model(self, key, value)
                else:
                    hf_quantizer.create_quantized_param(self, value, key, "cpu", model_state_dict, unexpected_keys)

    def _initialize_missing_keys(
        self,
        loaded_keys: list[str],
        ignore_mismatched_sizes: bool,
        is_quantized: bool,
    ) -> "PreTrainedModel":
        """Initialize the missing keys (keys that are part of the model parameters, but were NOT found in the loaded state dicts), according to
        `_initialize_weights`. Indeed, since the corresponding weights are missing from the state dict, they will not be replaced and need to
        be initialized correctly (i.e. weight initialization distribution).
        Also take care of setting the `_is_hf_initialized` flag for keys that are not missing.
        """
        if not ignore_mismatched_sizes:
            not_initialized_submodules = set_initialized_submodules(self, loaded_keys)
            # If we're about to tie the output embeds to the input embeds we don't need to init them
            if (
                hasattr(self.config.get_text_config(decoder=True), "tie_word_embeddings")
                and self.config.get_text_config(decoder=True).tie_word_embeddings
            ):
                output_embeddings = self.get_output_embeddings()
                if output_embeddings is not None:
                    # Still need to initialize if there is a bias term since biases are not tied.
                    if not hasattr(output_embeddings, "bias") or output_embeddings.bias is None:
                        output_embeddings._is_hf_initialized = True
        else:
            not_initialized_submodules = dict(self.named_modules())
        # This will only initialize submodules that are not marked as initialized by the line above.
        if is_deepspeed_zero3_enabled() and not is_quantized:
            import deepspeed

            not_initialized_parameters = list(
                set(
                    itertools.chain.from_iterable(
                        submodule.parameters(recurse=False) for submodule in not_initialized_submodules.values()
                    )
                )
            )
            with deepspeed.zero.GatheredParameters(not_initialized_parameters, modifier_rank=0):
                self.initialize_weights()
        else:
            self.initialize_weights()

    def get_parameter_or_buffer(self, target: str):
        """
        Return the parameter or buffer given by `target` if it exists, otherwise throw an error. This combines
        `get_parameter()` and `get_buffer()` in a single handy function. If the target is an `_extra_state` attribute,
        it will return the extra state provided by the module. Note that it only work if `target` is a leaf of the model.
        """
        try:
            return self.get_parameter(target)
        except AttributeError:
            pass
        try:
            return self.get_buffer(target)
        except AttributeError:
            pass
        module, param_name = get_module_from_name(self, target)
        if (
            param_name == "_extra_state"
            and getattr(module.__class__, "get_extra_state", torch.nn.Module.get_extra_state)
            is not torch.nn.Module.get_extra_state
        ):
            return module.get_extra_state()

        raise AttributeError(f"`{target}` is neither a parameter, buffer, nor extra state.")


PreTrainedModel.push_to_hub = copy_func(PreTrainedModel.push_to_hub)
if PreTrainedModel.push_to_hub.__doc__ is not None:
    PreTrainedModel.push_to_hub.__doc__ = PreTrainedModel.push_to_hub.__doc__.format(
        object="model", object_class="AutoModel", object_files="model file"
    )


def unwrap_model(model: nn.Module, recursive: bool = False) -> nn.Module:
    """
    Recursively unwraps a model from potential containers (as used in distributed training).

    Args:
        model (`torch.nn.Module`): The model to unwrap.
        recursive (`bool`, *optional*, defaults to `False`):
            Whether to recursively extract all cases of `module.module` from `model` as well as unwrap child sublayers
            recursively, not just the top-level distributed containers.
    """
    # Use accelerate implementation if available (should always be the case when using torch)
    # This is for pytorch, as we also have to handle things like dynamo
    if is_accelerate_available():
        kwargs = {}
        if recursive:
            if not is_accelerate_available("0.29.0"):
                raise RuntimeError(
                    "Setting `recursive=True` to `unwrap_model` requires `accelerate` v0.29.0. Please upgrade your version of accelerate"
                )
            else:
                kwargs["recursive"] = recursive
        return extract_model_from_parallel(model, **kwargs)
    else:
        # since there could be multiple levels of wrapping, unwrap recursively
        if hasattr(model, "module"):
            return unwrap_model(model.module)
        else:
            return model


def expand_device_map(device_map, param_names):
    """
    Expand a device map to return the correspondence parameter name to device.
    """
    new_device_map = {}
    for module, device in device_map.items():
        new_device_map.update(
            {p: device for p in param_names if p == module or p.startswith(f"{module}.") or module == ""}
        )
    return new_device_map


def is_accelerator_device(device: Union[str, int, torch.device]) -> bool:
    """Check if the device is an accelerator. We need to function, as device_map can be "disk" as well, which is not
    a proper `torch.device`.
    """
    if device == "disk":
        return False
    else:
        return torch.device(device).type not in ["meta", "cpu"]


def caching_allocator_warmup(model: PreTrainedModel, expanded_device_map: dict, hf_quantizer: Optional[HfQuantizer]):
    """This function warm-ups the caching allocator based on the size of the model tensors that will reside on each
    device. It allows to have one large call to Malloc, instead of recursively calling it later when loading
    the model, which is actually the loading speed bottleneck.
    Calling this function allows to cut the model loading time by a very large margin.

    A few facts related to loading speed (taking into account the use of this function):
    - When loading a model the first time, it is usually slower than the subsequent times, because the OS is very likely
    to cache the different state dicts (if enough resources/RAM are available)
    - Trying to force the OS to cache the files in advance (by e.g. accessing a small portion of them) is really hard,
    and not a good idea in general as this is low level OS optimizations that depend on resource usage anyway
    - As of 18/03/2025, loading a Llama 70B model with TP takes ~1 min without file cache, and ~13s with full file cache.
    The baseline, i.e. only loading the tensor shards on device and adjusting dtype (i.e. copying them) is ~5s with full cache.
    These numbers are reported for TP on 4 H100 GPUs.
    - It is useless to pre-allocate more than the model size in this function (i.e. using an `allocation_factor` > 1) as
    cudaMalloc is not a bottleneck at all anymore
    - Loading speed bottleneck is now almost only tensor copy (i.e. changing the dtype) and moving the tensors to the devices.
    However, we cannot really improve on those aspects obviously, as the data needs to be moved/copied in the end.
    """
    factor = 2 if hf_quantizer is None else hf_quantizer.get_cuda_warm_up_factor()

    # Remove disk, cpu and meta devices, and cast to proper torch.device
    accelerator_device_map = {
        param: torch.device(device) for param, device in expanded_device_map.items() if is_accelerator_device(device)
    }
    if not accelerator_device_map:
        return

    tp_plan = getattr(model, "_tp_plan", []) or []
    tp_plan_regex = (
        re.compile("|".join([re.escape(plan) for plan in tp_plan]))
        if _torch_distributed_available and torch.distributed.is_initialized()
        else None
    )
    total_byte_count = defaultdict(lambda: 0)
    tied_param_names = _get_tied_weight_keys(model)
    for param_name, device in accelerator_device_map.items():
        # Skip if the parameter has already been accounted for (tied weights)
        if param_name in tied_param_names:
            continue

        # For example in the case of MXFP4 quantization, we need to update the param name to the original param name
        # because the checkpoint contains blocks, and scales, but since we are dequantizing, we need to use the original param name
        if hf_quantizer is not None:
            param_name = hf_quantizer.update_param_name(param_name)

        try:
            param = model.get_parameter_or_buffer(param_name)
        except AttributeError:
            raise AttributeError(f"Parameter {param_name} not found in model")

        # The dtype of different parameters may be different with composite models or `keep_in_fp32_modules`
        param_byte_count = param.numel() * param.element_size()

        if tp_plan_regex is not None:
            generic_name = re.sub(r"\.\d+\.", ".*.", param_name)
            param_byte_count //= torch.distributed.get_world_size() if tp_plan_regex.search(generic_name) else 1

        total_byte_count[device] += param_byte_count

    # This will kick off the caching allocator to avoid having to Malloc afterwards
    for device, byte_count in total_byte_count.items():
        if device.type in ["cuda", "xpu"]:
            torch_accelerator_module = getattr(torch, device.type)
            index = device.index if device.index is not None else torch_accelerator_module.current_device()
            device_memory = torch_accelerator_module.mem_get_info(index)[0]
            # Allow up to (max device memory - 1.2 GiB) in resource-constrained hardware configurations. Trying to reserve more
            # than that amount might sometimes lead to unnecessary cuda/xpu OOM, if the last parameter to be loaded on the device is large,
            # and the remaining reserved memory portion is smaller than the param size -> torch will then try to fully re-allocate all
            # the param size, instead of using the remaining reserved part, and allocating only the difference, which can lead
            # to OOM. See https://github.com/huggingface/transformers/issues/37436#issuecomment-2808982161 for more details.
            # Note that we use an absolute value instead of device proportion here, as a 8GiB device could still allocate too much
            # if using e.g. 90% of device size, while a 140GiB device would allocate too little
            byte_count = min(byte_count, max(0, int(device_memory - 1.2 * 1024**3)))
            # If there is *unused* reserved cuda/xpu memory, we can skip/reduce the allocation.
            unused_memory = torch_accelerator_module.memory_reserved(
                index
            ) - torch_accelerator_module.memory_allocated(index)
            byte_count = max(0, byte_count - unused_memory)
        # Allocate memory
        _ = torch.empty(byte_count // factor, dtype=torch.float16, device=device, requires_grad=False)


def get_disk_only_shard_files(device_map, weight_map):
    """
    Returns the list of shard files containing only weights offloaded to disk.
    """
    files_content = collections.defaultdict(list)
    for weight_name, filename in weight_map.items():
        while len(weight_name) > 0 and weight_name not in device_map:
            weight_name = ".".join(weight_name.split(".")[:-1])
        files_content[filename].append(device_map[weight_name])

    return [fname for fname, devices in files_content.items() if set(devices) == {"disk"}]


class AttentionInterface(GeneralInterface):
    """
    Dict-like object keeping track of allowed attention functions. You can easily add a new attention function
    with a call to `register()`. If a model needs to locally overwrite an existing attention function, say `sdpa`,
    it needs to declare a new instance of this class inside the `modeling_<model>.py`, and declare it on that instance.
    """

    # Class instance object, so that a call to `register` can be reflected into all other files correctly, even if
    # a new instance is created (in order to locally override a given function)
    _global_mapping = {
        "flash_attention_3": flash_attention_forward,
        "flash_attention_2": flash_attention_forward,
        "flex_attention": flex_attention_forward,
        "paged_attention": paged_attention_forward,
        "sdpa": sdpa_attention_forward,
        "sdpa_paged": sdpa_attention_paged_forward,
        "eager_paged": eager_paged_attention_forward,
    }


# Global AttentionInterface shared by all models which do not need to overwrite any of the existing ones
ALL_ATTENTION_FUNCTIONS: AttentionInterface = AttentionInterface()


class PreTrainedAudioTokenizerBase(PreTrainedModel):
    """
    Class that additionally defines the behavior of any `audio_tokenizer` to be added.
    Characteristic for any of them:
        1. Encode raw audio into discrete audio codebooks (with x channels)
        2. Decode from discrete audio codebooks back to raw audio
    It is possible that they can decode in different ways given a different representation
    but they are forced to support 2. nonetheless, e.g. see `DAC`.
    """

    @abstractmethod
    def encode(self, input_values: torch.Tensor, *args, **kwargs):
        """
        Encode raw audio retrieved from a respective `FeatureExtractor` into discrete audio codebooks (with x channels)
        """
        pass

    @abstractmethod
    def decode(self, audio_codes: torch.Tensor, *args, **kwargs):
        """Decode from discrete audio codebooks back to raw audio"""
        pass<|MERGE_RESOLUTION|>--- conflicted
+++ resolved
@@ -5040,47 +5040,9 @@
                     f"{transformers_explicit_filename}"
                 )
 
-<<<<<<< HEAD
-        hf_quantizer, config, torch_dtype, device_map = get_hf_quantizer(
-            config, quantization_config, torch_dtype, from_tf, from_flax, device_map, weights_only, user_agent
+        hf_quantizer, config, dtype, device_map = get_hf_quantizer(
+            config, quantization_config, dtype, from_tf, from_flax, device_map, weights_only, user_agent
         )
-=======
-        pre_quantized = hasattr(config, "quantization_config")
-        if pre_quantized and not AutoHfQuantizer.supports_quant_method(config.quantization_config):
-            pre_quantized = False
-
-        if pre_quantized or quantization_config is not None:
-            if pre_quantized:
-                config.quantization_config = AutoHfQuantizer.merge_quantization_configs(
-                    config.quantization_config, quantization_config
-                )
-            else:
-                config.quantization_config = quantization_config
-
-            hf_quantizer = AutoHfQuantizer.from_config(
-                config.quantization_config,
-                pre_quantized=pre_quantized,
-            )
-        else:
-            hf_quantizer = None
-
-        if hf_quantizer is not None:
-            hf_quantizer.validate_environment(
-                dtype=dtype,
-                from_tf=from_tf,
-                from_flax=from_flax,
-                device_map=device_map,
-                weights_only=weights_only,
-            )
-            dtype = hf_quantizer.update_dtype(dtype)
-            device_map = hf_quantizer.update_device_map(device_map)
-            config = hf_quantizer.update_tp_plan(config)
-
-            # In order to ensure popular quantization methods are supported. Can be disable with `disable_telemetry`
-            if not getattr(hf_quantizer.quantization_config, "dequantize", False):
-                quant_method = hf_quantizer.quantization_config.quant_method
-                user_agent["quant"] = getattr(quant_method, "value", quant_method)
->>>>>>> 3b5b9f65
 
         if gguf_file is not None and hf_quantizer is not None:
             raise ValueError(
