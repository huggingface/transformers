--- conflicted
+++ resolved
@@ -2717,7 +2717,6 @@
                         "from the `kernels` library instead!"
                     )
             except Exception as e:
-<<<<<<< HEAD
                 # raise the proper exception for requested flash attention
                 if attn_implementation.startswith("flash_attention"):
                     if attn_implementation.endswith("2"):
@@ -2727,19 +2726,6 @@
 
                 # error properly out if a kernel was specifically requested
                 raise e
-=======
-                if attn_implementation == "flash_attention_2":
-                    self._flash_attn_2_can_dispatch()  # will fail as fa2 is not available but raise the proper exception
-                logger.warning_once(
-                    f"Could not find a kernel matching `{applicable_attn_implementation}` compatible with your device in the "
-                    f"hub:\n{e}.\nUsing default attention implementation instead (sdpa if available, eager otherwise)."
-                )
-                try:
-                    self._sdpa_can_dispatch(is_init_check)
-                    applicable_attn_implementation = "sdpa"
-                except (ValueError, ImportError):
-                    applicable_attn_implementation = "eager"
->>>>>>> 071c7b14
         else:
             applicable_attn_implementation = self.get_correct_attn_implementation(
                 applicable_attn_implementation, is_init_check
