# coding=utf-8
# Copyright 2018 The Google AI Language Team Authors, Facebook AI Research authors and The HuggingFace Inc. team.
# Copyright (c) 2018, NVIDIA CORPORATION.  All rights reserved.
#
# Licensed under the Apache License, Version 2.0 (the "License");
# you may not use this file except in compliance with the License.
# You may obtain a copy of the License at
#
#     http://www.apache.org/licenses/LICENSE-2.0
#
# Unless required by applicable law or agreed to in writing, software
# distributed under the License is distributed on an "AS IS" BASIS,
# WITHOUT WARRANTIES OR CONDITIONS OF ANY KIND, either express or implied.
# See the License for the specific language governing permissions and
# limitations under the License.
import collections
import copy
import functools
import gc
import importlib.metadata
import inspect
import json
import os
import re
import sys
import warnings
from abc import abstractmethod
from collections import defaultdict
from collections.abc import Callable, Sequence
from contextlib import contextmanager
from enum import Enum
from functools import partial, wraps
from itertools import cycle
from threading import Thread
from typing import Any, Optional, TypeVar, Union, get_type_hints
from zipfile import is_zipfile

import torch
from huggingface_hub import split_torch_state_dict_into_shards
from packaging import version
from safetensors import safe_open
from safetensors.torch import save_file as safe_save_file
from torch import Tensor, nn
from torch.distributions import constraints
from torch.utils.checkpoint import checkpoint

from .configuration_utils import PreTrainedConfig
from .conversion_mapping import get_checkpoint_conversion_mapping
from .core_model_loading import WeightConverter, convert_and_load_state_dict_in_model, revert_weight_conversion
from .distributed import DistributedConfig
from .dynamic_module_utils import custom_object_save
from .generation import CompileConfig, GenerationConfig
from .integrations import PeftAdapterMixin, deepspeed_config, is_deepspeed_zero3_enabled, is_fsdp_enabled
from .integrations.accelerate import (
    _get_device_map,
    accelerate_dispatch,
    check_and_set_device_map,
    expand_device_map,
    init_empty_weights,
)
from .integrations.deepspeed import _load_state_dict_into_zero3_model
from .integrations.eager_paged import eager_paged_attention_forward
from .integrations.flash_attention import flash_attention_forward
from .integrations.flash_paged import paged_attention_forward
from .integrations.flex_attention import flex_attention_forward
from .integrations.hub_kernels import is_kernel, load_and_register_attn_kernel
from .integrations.peft import maybe_load_adapters
from .integrations.sdpa_attention import sdpa_attention_forward
from .integrations.sdpa_paged import sdpa_attention_paged_forward
from .integrations.tensor_parallel import (
    ALL_PARALLEL_STYLES,
    _get_parameter_tp_plan,
    distribute_model,
    initialize_tensor_parallelism,
    repack_weights,
    replace_state_dict_local_with_dtensor,
    shard_and_distribute_module,
    verify_tp_plan,
)
from .loss.loss_utils import LOSS_MAPPING
from .modeling_flash_attention_utils import lazy_import_flash_attention
from .pytorch_utils import id_tensor_storage
from .quantizers import HfQuantizer
from .quantizers.auto import get_hf_quantizer
from .quantizers.quantizers_utils import get_module_from_name
from .safetensors_conversion import auto_conversion
from .utils import (
    ADAPTER_SAFE_WEIGHTS_NAME,
    ADAPTER_WEIGHTS_NAME,
    DUMMY_INPUTS,
    SAFE_WEIGHTS_INDEX_NAME,
    SAFE_WEIGHTS_NAME,
    WEIGHTS_INDEX_NAME,
    WEIGHTS_NAME,
    ContextManagers,
    KernelConfig,
    PushToHubMixin,
    cached_file,
    check_torch_load_is_safe,
    copy_func,
    download_url,
    has_file,
    is_accelerate_available,
    is_bitsandbytes_available,
    is_flash_attn_2_available,
    is_flash_attn_3_available,
    is_kernels_available,
    is_offline_mode,
    is_remote_url,
    is_torch_flex_attn_available,
    is_torch_greater_or_equal,
    is_torch_mlu_available,
    is_torch_npu_available,
    is_torch_xla_available,
    logging,
)
from .utils.generic import _CAN_RECORD_REGISTRY, GeneralInterface, OutputRecorder
from .utils.hub import DownloadKwargs, create_and_tag_model_card, get_checkpoint_shard_files
from .utils.import_utils import (
    ENV_VARS_TRUE_VALUES,
    is_huggingface_hub_greater_or_equal,
    is_sagemaker_mp_enabled,
    is_tracing,
)
from .utils.loading_report import log_state_dict_report
from .utils.quantization_config import QuantizationMethod


if is_accelerate_available():
    from accelerate.hooks import add_hook_to_module
    from accelerate.utils import (
        extract_model_from_parallel,
    )
    from accelerate.utils.modeling import get_state_dict_from_offload


_torch_distributed_available = torch.distributed.is_available()
_is_dtensor_available = _torch_distributed_available and is_torch_greater_or_equal("2.5")
if _is_dtensor_available:
    from torch.distributed.tensor import DTensor

if is_sagemaker_mp_enabled():
    import smdistributed.modelparallel.torch as smp
    from smdistributed.modelparallel import __version__ as SMP_VERSION

    IS_SAGEMAKER_MP_POST_1_10 = version.parse(SMP_VERSION) >= version.parse("1.10")
else:
    IS_SAGEMAKER_MP_POST_1_10 = False


logger = logging.get_logger(__name__)

XLA_USE_BF16 = os.environ.get("XLA_USE_BF16", "0").upper()
XLA_DOWNCAST_BF16 = os.environ.get("XLA_DOWNCAST_BF16", "0").upper()
SpecificPreTrainedModelType = TypeVar("SpecificPreTrainedModelType", bound="PreTrainedModel")
_init_weights = True
_is_quantized = False
_is_ds_init_called = False


def is_local_dist_rank_0():
    return (
        torch.distributed.is_available()
        and torch.distributed.is_initialized()
        and int(os.environ.get("LOCAL_RANK", "-1")) == 0
    )


TORCH_INIT_FUNCTIONS = {
    "uniform_": nn.init.uniform_,
    "normal_": nn.init.normal_,
    "trunc_normal_": nn.init.trunc_normal_,
    "constant_": nn.init.constant_,
    "xavier_uniform_": nn.init.xavier_uniform_,
    "xavier_normal_": nn.init.xavier_normal_,
    "kaiming_uniform_": nn.init.kaiming_uniform_,
    "kaiming_normal_": nn.init.kaiming_normal_,
    "uniform": nn.init.uniform,
    "normal": nn.init.normal,
    "xavier_uniform": nn.init.xavier_uniform,
    "xavier_normal": nn.init.xavier_normal,
    "kaiming_uniform": nn.init.kaiming_uniform,
    "kaiming_normal": nn.init.kaiming_normal,
    "orthogonal_": nn.init.orthogonal_,
}

# DO NOT MODIFY, KEPT FOR BC ONLY
VLMS = [
    "aria",
    "ayavision",
    "colpali",
    "emu3",
    "fuyu",
    "gotocr2",
    "gemma3",
    "internvl",
    "llava",  # all llava prefixed models fall under this check
    "mistral3",
    "mllama",
    "paligemma",
    "shieldgemma2",
    "qwen2vl",
    "qwen2_5_vl",
    "videollava",
    "vipllava",
]


@contextmanager
def no_init_weights():
    """
    Context manager to globally disable weight initialization to speed up loading large models.
    """
    global _init_weights
    old_init_weights = _init_weights

    _init_weights = False

    def _skip_init(*args, **kwargs):
        pass

    # Save the original initialization functions
    for name, init_func in TORCH_INIT_FUNCTIONS.items():
        setattr(torch.nn.init, name, _skip_init)

    try:
        yield
    finally:
        _init_weights = old_init_weights
        # Restore the original initialization functions
        for name, init_func in TORCH_INIT_FUNCTIONS.items():
            setattr(torch.nn.init, name, init_func)


@contextmanager
def set_quantized_state():
    global _is_quantized
    _is_quantized = True
    try:
        yield
    finally:
        _is_quantized = False


# Skip recursive calls to deepspeed.zero.Init to avoid pinning errors.
# This issue occurs with ZeRO stage 3 when using NVMe offloading.
# For more details, refer to issue #34429.
@contextmanager
def set_zero3_state():
    global _is_ds_init_called
    _is_ds_init_called = True
    try:
        yield
    finally:
        _is_ds_init_called = False


def restore_default_dtype(func):
    """
    Decorator to restore the default torch dtype
    at the end of the function. Serves
    as a backup in case calling the function raises
    an error after the function has changed the default dtype but before it could restore it.
    """

    @wraps(func)
    def _wrapper(*args, **kwargs):
        old_dtype = torch.get_default_dtype()
        try:
            return func(*args, **kwargs)
        finally:
            torch.set_default_dtype(old_dtype)

    return _wrapper


def get_torch_context_manager_or_global_device():
    """
    Test if a device context manager is currently in use, or if it is not the case, check if the default device
    is not "cpu". This is used to infer the correct device to load the model on, in case `device_map` is not provided.
    """
    device_in_context = torch.tensor([]).device
    # `get_default_device` was only introduced in torch>=2.3 - use cpu otherwise to align the behavior
    default_device = torch.get_default_device() if is_torch_greater_or_equal("2.3") else torch.device("cpu")
    # This case means no context manager was used -> we still check if the default that was potentially set is not cpu
    if device_in_context == default_device:
        if default_device != torch.device("cpu"):
            return default_device
        return None
    return device_in_context


def get_parameter_device(parameter: Union[nn.Module, "ModuleUtilsMixin"]):
    try:
        return next(parameter.parameters()).device
    except StopIteration:
        # For nn.DataParallel compatibility in PyTorch 1.5

        def find_tensor_attributes(module: nn.Module) -> list[tuple[str, Tensor]]:
            tuples = [(k, v) for k, v in module.__dict__.items() if torch.is_tensor(v)]
            return tuples

        gen = parameter._named_members(get_members_fn=find_tensor_attributes)
        first_tuple = next(gen)
        return first_tuple[1].device


def get_parameter_dtype(parameter: Union[nn.Module, "ModuleUtilsMixin"]):
    """
    Returns the first found floating dtype in parameters if there is one, otherwise returns the last dtype it found.
    """
    last_dtype = None
    for t in parameter.parameters():
        last_dtype = t.dtype
        if t.is_floating_point():
            # Adding fix for https://github.com/pytorch/xla/issues/4152
            # Fixes issue where the model code passes a value that is out of range for XLA_USE_BF16=1
            # and XLA_DOWNCAST_BF16=1 so the conversion would cast it to -inf
            # NOTE: `is_torch_xla_available()` is checked last as it induces a graph break in torch dynamo
            if XLA_USE_BF16 in ENV_VARS_TRUE_VALUES and is_torch_xla_available():
                return torch.bfloat16
            if XLA_DOWNCAST_BF16 in ENV_VARS_TRUE_VALUES and is_torch_xla_available():
                if t.dtype == torch.float:
                    return torch.bfloat16
                if t.dtype == torch.double:
                    return torch.float32
            return t.dtype

    if last_dtype is not None:
        # if no floating dtype was found return whatever the first dtype is
        return last_dtype

    # For nn.DataParallel compatibility in PyTorch > 1.5
    def find_tensor_attributes(module: nn.Module) -> list[tuple[str, Tensor]]:
        tuples = [(k, v) for k, v in module.__dict__.items() if torch.is_tensor(v)]
        return tuples

    gen = parameter._named_members(get_members_fn=find_tensor_attributes)
    last_tuple = None
    for gen_tuple in gen:
        last_tuple = gen_tuple
        if gen_tuple[1].is_floating_point():
            return gen_tuple[1].dtype

    if last_tuple is not None:
        # fallback to the last dtype
        return last_tuple[1].dtype

    # fallback to buffer dtype
    for t in parameter.buffers():
        last_dtype = t.dtype
        if t.is_floating_point():
            return t.dtype
    return last_dtype


def get_state_dict_dtype(state_dict):
    """
    Returns the first found floating dtype in `state_dict` if there is one, otherwise returns the first dtype.
    """
    for t in state_dict.values():
        if t.is_floating_point():
            return t.dtype

    # if no floating dtype was found return whatever the first dtype is
    return next(state_dict.values()).dtype


str_to_torch_dtype = {
    "BOOL": torch.bool,
    "U8": torch.uint8,
    "I8": torch.int8,
    "I16": torch.int16,
    "F16": torch.float16,
    "BF16": torch.bfloat16,
    "I32": torch.int32,
    "F32": torch.float32,
    "F64": torch.float64,
    "I64": torch.int64,
    "F8_E4M3": torch.float8_e4m3fn,
    "F8_E5M2": torch.float8_e5m2,
}


if is_torch_greater_or_equal("2.3.0"):
    str_to_torch_dtype["U16"] = torch.uint16
    str_to_torch_dtype["U32"] = torch.uint32
    str_to_torch_dtype["U64"] = torch.uint64


def load_state_dict(
    checkpoint_file: Union[str, os.PathLike],
    is_quantized: bool = False,
    map_location: Optional[Union[str, torch.device]] = "cpu",
    weights_only: bool = True,
):
    """
    Reads a `safetensor` or a `.bin` checkpoint file. We load the checkpoint on "cpu" by default.
    """
    # Use safetensors if possible
    if checkpoint_file.endswith(".safetensors"):
        with safe_open(checkpoint_file, framework="pt") as f:
            state_dict = {}
            for k in f.keys():
                if map_location == "meta":
                    _slice = f.get_slice(k)
                    k_dtype = _slice.get_dtype()
                    if k_dtype in str_to_torch_dtype:
                        dtype = str_to_torch_dtype[k_dtype]
                    else:
                        raise ValueError(f"Cannot load safetensors of unknown dtype {k_dtype}")
                    state_dict[k] = torch.empty(size=_slice.get_shape(), dtype=dtype, device="meta")
                else:
                    state_dict[k] = f.get_tensor(k)
            return state_dict

    # Fallback to torch.load (if weights_only was explicitly False, do not check safety as this is known to be unsafe)
    if weights_only:
        check_torch_load_is_safe()
    try:
        if map_location is None:
            if (
                (
                    is_deepspeed_zero3_enabled()
                    and torch.distributed.is_initialized()
                    and torch.distributed.get_rank() > 0
                )
                or (is_fsdp_enabled() and not is_local_dist_rank_0())
            ) and not is_quantized:
                map_location = "meta"
            else:
                map_location = "cpu"
        extra_args = {}
        # mmap can only be used with files serialized with zipfile-based format.
        if isinstance(checkpoint_file, str) and map_location != "meta" and is_zipfile(checkpoint_file):
            extra_args = {"mmap": True}
        return torch.load(
            checkpoint_file,
            map_location=map_location,
            weights_only=weights_only,
            **extra_args,
        )
    except Exception as e:
        try:
            with open(checkpoint_file) as f:
                if f.read(7) == "version":
                    raise OSError(
                        "You seem to have cloned a repository without having git-lfs installed. Please install "
                        "git-lfs and run `git lfs install` followed by `git lfs pull` in the folder "
                        "you cloned."
                    )
                else:
                    raise ValueError(
                        f"Unable to locate the file {checkpoint_file} which is necessary to load this pretrained "
                        "model. Make sure you have saved the model properly."
                    ) from e
        except (UnicodeDecodeError, ValueError):
            raise OSError(f"Unable to load weights from pytorch checkpoint file '{checkpoint_file}'.")


def _end_ptr(tensor: torch.Tensor) -> int:
    # extract the end of the pointer if the tensor is a slice of a bigger tensor
    if tensor.nelement():
        stop = tensor.view(-1)[-1].data_ptr() + tensor.element_size()
    else:
        stop = tensor.data_ptr()
    return stop


def _get_tied_weight_keys(module: nn.Module) -> list[str]:
    tied_weight_keys: list[str] = []
    for name, submodule in module.named_modules():
        tied = getattr(submodule, "_tied_weights_keys", {}) or {}
        tied_weights_dict = list(tied.keys())
        # tied_weights_dict.extend(tied.values())
        tied_weight_keys.extend([f"{name}.{k}" if name else k for k in tied_weights_dict])
    return tied_weight_keys


def _find_disjoint(tensors: list[set[str]], state_dict: dict[str, torch.Tensor]) -> tuple[list[set[str]], list[str]]:
    filtered_tensors = []
    for shared in tensors:
        if len(shared) < 2:
            filtered_tensors.append(shared)
            continue

        areas = []
        for name in shared:
            tensor = state_dict[name]
            areas.append((tensor.data_ptr(), _end_ptr(tensor), name))
        areas.sort()

        _, last_stop, last_name = areas[0]
        filtered_tensors.append({last_name})
        for start, stop, name in areas[1:]:
            if start >= last_stop:
                filtered_tensors.append({name})
            else:
                filtered_tensors[-1].add(name)
            last_stop = stop
    disjoint_tensors = []
    shared_tensors = []
    for tensors in filtered_tensors:
        if len(tensors) == 1:
            disjoint_tensors.append(tensors.pop())
        else:
            shared_tensors.append(tensors)
    return shared_tensors, disjoint_tensors


def _find_identical(tensors: list[set[str]], state_dict: dict[str, torch.Tensor]) -> tuple[list[set[str]], set[str]]:
    shared_tensors = []
    identical = []
    for shared in tensors:
        if len(shared) < 2:
            continue

        areas = collections.defaultdict(set)
        for name in shared:
            tensor = state_dict[name]
            area = (tensor.device, tensor.data_ptr(), _end_ptr(tensor))
            areas[area].add(name)
        if len(areas) == 1:
            identical.append(shared)
        else:
            shared_tensors.append(shared)
    return shared_tensors, identical


def _load_parameter_into_model(model: "PreTrainedModel", param_name: str, tensor: torch.Tensor):
    """Cast a single parameter `param_name` into the `model`, with value `tensor`."""
    module, param_type = get_module_from_name(model, param_name)
    # This will check potential shape mismatch if skipped before
    module.load_state_dict({param_type: tensor}, strict=False, assign=True)


def _add_variant(weights_name: str, variant: Optional[str] = None) -> str:
    if variant is not None:
        path, name = weights_name.rsplit(".", 1)
        weights_name = f"{path}.{variant}.{name}"
    return weights_name


def _get_resolved_checkpoint_files(
    pretrained_model_name_or_path: Optional[Union[str, os.PathLike]],
    variant: Optional[str],
    gguf_file: Optional[str],
    use_safetensors: Optional[bool],
    download_kwargs: DownloadKwargs,
    user_agent: dict,
    is_remote_code: bool,  # Because we can't determine this inside this function, we need it to be passed in
    transformers_explicit_filename: Optional[str] = None,
) -> tuple[Optional[list[str]], Optional[dict]]:
    """Get all the checkpoint filenames based on `pretrained_model_name_or_path`, and optional metadata if the
    checkpoints are sharded.
    This function will download the data if necessary.
    """
    cache_dir = download_kwargs.get("cache_dir")
    force_download = download_kwargs.get("force_download", False)
    proxies = download_kwargs.get("proxies")
    local_files_only = download_kwargs.get("local_files_only", False)
    token = download_kwargs.get("token")
    revision = download_kwargs.get("revision") or "main"
    subfolder = download_kwargs.get("subfolder", "")
    commit_hash = download_kwargs.get("commit_hash")
    if transformers_explicit_filename is not None:
        if not transformers_explicit_filename.endswith(".safetensors") and not transformers_explicit_filename.endswith(
            ".safetensors.index.json"
        ):
            raise ValueError(
                "The transformers file in the config seems to be incorrect: it is neither a safetensors file "
                "(*.safetensors) nor a safetensors index file (*.safetensors.index.json): "
                f"{transformers_explicit_filename}"
            )

    is_sharded = False

    if pretrained_model_name_or_path is not None and gguf_file is None:
        pretrained_model_name_or_path = str(pretrained_model_name_or_path)
        is_local = os.path.isdir(pretrained_model_name_or_path)
        if is_local:
            if transformers_explicit_filename is not None:
                # If the filename is explicitly defined, load this by default.
                archive_file = os.path.join(pretrained_model_name_or_path, subfolder, transformers_explicit_filename)
                is_sharded = transformers_explicit_filename.endswith(".safetensors.index.json")
            elif use_safetensors is not False and os.path.isfile(
                os.path.join(pretrained_model_name_or_path, subfolder, _add_variant(SAFE_WEIGHTS_NAME, variant))
            ):
                # Load from a safetensors checkpoint
                archive_file = os.path.join(
                    pretrained_model_name_or_path, subfolder, _add_variant(SAFE_WEIGHTS_NAME, variant)
                )
            elif use_safetensors is not False and os.path.isfile(
                os.path.join(pretrained_model_name_or_path, subfolder, _add_variant(SAFE_WEIGHTS_INDEX_NAME, variant))
            ):
                # Load from a sharded safetensors checkpoint
                archive_file = os.path.join(
                    pretrained_model_name_or_path, subfolder, _add_variant(SAFE_WEIGHTS_INDEX_NAME, variant)
                )
                is_sharded = True
            elif not use_safetensors and os.path.isfile(
                os.path.join(pretrained_model_name_or_path, subfolder, _add_variant(WEIGHTS_NAME, variant))
            ):
                # Load from a PyTorch checkpoint
                archive_file = os.path.join(
                    pretrained_model_name_or_path, subfolder, _add_variant(WEIGHTS_NAME, variant)
                )
            elif not use_safetensors and os.path.isfile(
                os.path.join(pretrained_model_name_or_path, subfolder, _add_variant(WEIGHTS_INDEX_NAME, variant))
            ):
                # Load from a sharded PyTorch checkpoint
                archive_file = os.path.join(
                    pretrained_model_name_or_path, subfolder, _add_variant(WEIGHTS_INDEX_NAME, variant)
                )
                is_sharded = True
            elif use_safetensors:
                raise OSError(
                    f"Error no file named {_add_variant(SAFE_WEIGHTS_NAME, variant)} found in directory"
                    f" {pretrained_model_name_or_path}."
                )
            else:
                raise OSError(
                    f"Error no file named {_add_variant(SAFE_WEIGHTS_NAME, variant)}, or {_add_variant(WEIGHTS_NAME, variant)},"
                    f" found in directory {pretrained_model_name_or_path}."
                )
        elif os.path.isfile(os.path.join(subfolder, pretrained_model_name_or_path)):
            archive_file = pretrained_model_name_or_path
            is_local = True
        elif is_remote_url(pretrained_model_name_or_path):
            filename = pretrained_model_name_or_path
            resolved_archive_file = download_url(pretrained_model_name_or_path)
        else:
            # set correct filename
            if transformers_explicit_filename is not None:
                filename = transformers_explicit_filename
                is_sharded = transformers_explicit_filename.endswith(".safetensors.index.json")
            elif use_safetensors is not False:
                filename = _add_variant(SAFE_WEIGHTS_NAME, variant)
            else:
                filename = _add_variant(WEIGHTS_NAME, variant)

            try:
                # Load from URL or cache if already cached
                cached_file_kwargs = {
                    "cache_dir": cache_dir,
                    "force_download": force_download,
                    "proxies": proxies,
                    "local_files_only": local_files_only,
                    "token": token,
                    "user_agent": user_agent,
                    "revision": revision,
                    "subfolder": subfolder,
                    "_raise_exceptions_for_gated_repo": False,
                    "_raise_exceptions_for_missing_entries": False,
                    "_commit_hash": commit_hash,
                }
                resolved_archive_file = cached_file(pretrained_model_name_or_path, filename, **cached_file_kwargs)

                # Since we set _raise_exceptions_for_missing_entries=False, we don't get an exception but a None
                # result when internet is up, the repo and revision exist, but the file does not.
                if resolved_archive_file is None and filename == _add_variant(SAFE_WEIGHTS_NAME, variant):
                    # Maybe the checkpoint is sharded, we try to grab the index name in this case.
                    resolved_archive_file = cached_file(
                        pretrained_model_name_or_path,
                        _add_variant(SAFE_WEIGHTS_INDEX_NAME, variant),
                        **cached_file_kwargs,
                    )
                    if resolved_archive_file is not None:
                        is_sharded = True
                    elif use_safetensors:
                        if revision == "main" and not is_offline_mode():
                            resolved_archive_file, revision, is_sharded = auto_conversion(
                                pretrained_model_name_or_path, **cached_file_kwargs
                            )
                        cached_file_kwargs["revision"] = revision
                        if resolved_archive_file is None:
                            raise OSError(
                                f"{pretrained_model_name_or_path} does not appear to have a file named"
                                f" {_add_variant(SAFE_WEIGHTS_NAME, variant)} or {_add_variant(SAFE_WEIGHTS_INDEX_NAME, variant)} "
                                "and thus cannot be loaded with `safetensors`. Please make sure that the model has "
                                "been saved with `safe_serialization=True` or do not set `use_safetensors=True`."
                            )
                    else:
                        # This repo has no safetensors file of any kind, we switch to PyTorch.
                        filename = _add_variant(WEIGHTS_NAME, variant)
                        resolved_archive_file = cached_file(
                            pretrained_model_name_or_path, filename, **cached_file_kwargs
                        )
                if resolved_archive_file is None and filename == _add_variant(WEIGHTS_NAME, variant):
                    # Maybe the checkpoint is sharded, we try to grab the index name in this case.
                    resolved_archive_file = cached_file(
                        pretrained_model_name_or_path,
                        _add_variant(WEIGHTS_INDEX_NAME, variant),
                        **cached_file_kwargs,
                    )
                    if resolved_archive_file is not None:
                        is_sharded = True
                if not local_files_only and not is_offline_mode():
                    if resolved_archive_file is not None:
                        # In a CI environment (CircleCI / Github Actions workflow runs) or in a pytest run,
                        # we set `DISABLE_SAFETENSORS_CONVERSION=true` to prevent the conversion.
                        if (
                            filename in [WEIGHTS_NAME, WEIGHTS_INDEX_NAME]
                            and os.getenv("DISABLE_SAFETENSORS_CONVERSION", None) != "true"
                        ):
                            # If the PyTorch file was found, check if there is a safetensors file on the repository
                            # If there is no safetensors file on the repositories, start an auto conversion
                            safe_weights_name = SAFE_WEIGHTS_INDEX_NAME if is_sharded else SAFE_WEIGHTS_NAME
                            has_file_kwargs = {
                                "revision": revision,
                                "proxies": proxies,
                                "token": token,
                                "cache_dir": cache_dir,
                                "local_files_only": local_files_only,
                            }
                            cached_file_kwargs = {
                                "cache_dir": cache_dir,
                                "force_download": force_download,
                                "local_files_only": local_files_only,
                                "user_agent": user_agent,
                                "subfolder": subfolder,
                                "_raise_exceptions_for_gated_repo": False,
                                "_raise_exceptions_for_missing_entries": False,
                                "_commit_hash": commit_hash,
                                **has_file_kwargs,
                            }
                            if (
                                not has_file(pretrained_model_name_or_path, safe_weights_name, **has_file_kwargs)
                                and not is_remote_code
                            ):
                                Thread(
                                    target=auto_conversion,
                                    args=(pretrained_model_name_or_path,),
                                    kwargs={"ignore_errors_during_conversion": True, **cached_file_kwargs},
                                    name="Thread-auto_conversion",
                                ).start()
                    else:
                        # Otherwise, no PyTorch file was found
                        has_file_kwargs = {
                            "revision": revision,
                            "proxies": proxies,
                            "token": token,
                            "cache_dir": cache_dir,
                            "local_files_only": local_files_only,
                        }
                        if variant is not None and has_file(
                            pretrained_model_name_or_path, WEIGHTS_NAME, **has_file_kwargs
                        ):
                            raise OSError(
                                f"{pretrained_model_name_or_path} does not appear to have a file named"
                                f" {_add_variant(WEIGHTS_NAME, variant)} but there is a file without the variant"
                                f" {variant}. Use `variant=None` to load this model from those weights."
                            )
                        else:
                            raise OSError(
                                f"{pretrained_model_name_or_path} does not appear to have a file named"
                                f" {_add_variant(WEIGHTS_NAME, variant)} or {_add_variant(SAFE_WEIGHTS_NAME, variant)}."
                            )

            except OSError:
                # Raise any environment error raise by `cached_file`. It will have a helpful error message adapted
                # to the original exception.
                raise
            except Exception as e:
                # For any other exception, we throw a generic error.
                raise OSError(
                    f"Can't load the model for '{pretrained_model_name_or_path}'. If you were trying to load it"
                    " from 'https://huggingface.co/models', make sure you don't have a local directory with the"
                    f" same name. Otherwise, make sure '{pretrained_model_name_or_path}' is the correct path to a"
                    f" directory containing a file named {_add_variant(WEIGHTS_NAME, variant)}."
                ) from e

        if is_local:
            logger.info(f"loading weights file {archive_file}")
            resolved_archive_file = archive_file
        else:
            logger.info(f"loading weights file {filename} from cache at {resolved_archive_file}")

    elif gguf_file:
        # Case 1: the GGUF file is present locally
        if os.path.isfile(gguf_file):
            resolved_archive_file = gguf_file
        # Case 2: The GGUF path is a location on the Hub
        # Load from URL or cache if already cached
        else:
            cached_file_kwargs = {
                "cache_dir": cache_dir,
                "force_download": force_download,
                "proxies": proxies,
                "local_files_only": local_files_only,
                "token": token,
                "user_agent": user_agent,
                "revision": revision,
                "subfolder": subfolder,
                "_raise_exceptions_for_gated_repo": False,
                "_raise_exceptions_for_missing_entries": False,
                "_commit_hash": commit_hash,
            }

            resolved_archive_file = cached_file(pretrained_model_name_or_path, gguf_file, **cached_file_kwargs)

    # We now download and resolve all checkpoint files if the checkpoint is sharded
    sharded_metadata = None
    if is_sharded:
        checkpoint_files, sharded_metadata = get_checkpoint_shard_files(
            pretrained_model_name_or_path,
            resolved_archive_file,
            cache_dir=cache_dir,
            force_download=force_download,
            proxies=proxies,
            local_files_only=local_files_only,
            token=token,
            user_agent=user_agent,
            revision=revision,
            subfolder=subfolder,
            _commit_hash=commit_hash,
        )
    else:
        checkpoint_files = [resolved_archive_file] if pretrained_model_name_or_path is not None else None

    return checkpoint_files, sharded_metadata


def _get_dtype(
    cls,
    dtype: Optional[Union[str, torch.dtype, dict]],
    checkpoint_files: Optional[list[str]],
    config: PreTrainedConfig,
    sharded_metadata: Optional[dict],
    state_dict: Optional[dict],
    weights_only: bool,
) -> tuple[PreTrainedConfig, Optional[torch.dtype], Optional[torch.dtype]]:
    """Find the correct `dtype` to use based on provided arguments. Also update the `config` based on the
    inferred dtype. We do the following:
    1. If dtype is not None, we use that dtype
    2. If dtype is "auto", we auto-detect dtype from the loaded state_dict, by checking its first
        weights entry that is of a floating type - we assume all floating dtype weights are of the same dtype
    we also may have config.dtype available, but we won't rely on it till v5
    """
    dtype_orig = None
    is_sharded = sharded_metadata is not None

    if dtype is not None:
        if isinstance(dtype, str):
            if dtype == "auto":
                if hasattr(config, "dtype") and config.dtype is not None:
                    dtype = config.dtype
                    logger.info(f"Will use dtype={dtype} as defined in model's config object")
                else:
                    if is_sharded and "dtype" in sharded_metadata:
                        dtype = sharded_metadata["dtype"]
                    elif state_dict is not None:
                        dtype = get_state_dict_dtype(state_dict)
                    else:
                        state_dict = load_state_dict(
                            checkpoint_files[0], map_location="meta", weights_only=weights_only
                        )
                        dtype = get_state_dict_dtype(state_dict)
                    logger.info(
                        "Since the `dtype` attribute can't be found in model's config object, "
                        "will use dtype={dtype} as derived from model's weights"
                    )
            elif hasattr(torch, dtype):
                dtype = getattr(torch, dtype)
                config.dtype = dtype
                for sub_config_key in config.sub_configs:
                    if (sub_config := getattr(config, sub_config_key)) is not None:
                        sub_config.dtype = dtype
        elif isinstance(dtype, torch.dtype):
            config.dtype = dtype
            for sub_config_key in config.sub_configs:
                if (sub_config := getattr(config, sub_config_key)) is not None:
                    sub_config.dtype = dtype
        elif isinstance(dtype, dict):
            for key, curr_dtype in dtype.items():
                if hasattr(config, key):
                    value = getattr(config, key)
                    curr_dtype = curr_dtype if not isinstance(curr_dtype, str) else getattr(torch, curr_dtype)
                    value.dtype = curr_dtype
            # main torch dtype for modules that aren't part of any sub-config
            dtype = dtype.get("")
            dtype = dtype if not isinstance(dtype, str) else getattr(torch, dtype)
            config.dtype = dtype
            if dtype is None:
                dtype = torch.float32
        else:
            raise ValueError(
                f"`dtype` can be one of: `torch.dtype`, `'auto'`, a string of a valid `torch.dtype` or a `dict` with valid `dtype` "
                f"for each sub-config in composite configs, but received {dtype}"
            )

        dtype_orig = cls._set_default_dtype(dtype)
    else:
        # set fp32 as the default dtype for BC
        default_dtype = torch.get_default_dtype()
        config.dtype = default_dtype
        for key in config.sub_configs:
            if (sub_config := getattr(config, key)) is not None:
                sub_config.dtype = default_dtype

    return config, dtype, dtype_orig


@contextmanager
def guard_nn_init_functions(flag_name: str = "_is_hf_initialized"):
    import torch.nn.init as init

    originals = {}

    def make_wrapper(fn):
        @wraps(fn)
        def wrapped(*args, **kwargs):
            # Tensor can come positionally or as a kwarg (e.g. via DeviceContext)
            t = args[0] if args else kwargs.get("tensor", kwargs.get("input"))
            if t is not None and getattr(t, flag_name, False):
                # mimic init.* return convention (returns the tensor)
                return t
            return fn(*args, **kwargs)  # TODO we could set is init here.

        return wrapped

    try:
        for name in TORCH_INIT_FUNCTIONS:
            if hasattr(init, name):
                originals[name] = getattr(init, name)
                setattr(init, name, make_wrapper(originals[name]))
        yield
    finally:
        for name, fn in originals.items():
            setattr(init, name, fn)


class PipelineParallel(Enum):
    inputs = 0
    outputs = 1


class ModuleUtilsMixin:
    """
    A few utilities for `torch.nn.Modules`, to be used as a mixin.
    """

    @staticmethod
    def _hook_rss_memory_pre_forward(module, *args, **kwargs):
        try:
            import psutil
        except ImportError:
            raise ImportError("You need to install psutil (pip install psutil) to use memory tracing.")

        process = psutil.Process(os.getpid())
        mem = process.memory_info()
        module.mem_rss_pre_forward = mem.rss
        return None

    @staticmethod
    def _hook_rss_memory_post_forward(module, *args, **kwargs):
        try:
            import psutil
        except ImportError:
            raise ImportError("You need to install psutil (pip install psutil) to use memory tracing.")

        process = psutil.Process(os.getpid())
        mem = process.memory_info()
        module.mem_rss_post_forward = mem.rss
        mem_rss_diff = module.mem_rss_post_forward - module.mem_rss_pre_forward
        module.mem_rss_diff = mem_rss_diff + (module.mem_rss_diff if hasattr(module, "mem_rss_diff") else 0)
        return None

    def add_memory_hooks(self):
        """
        Add a memory hook before and after each sub-module forward pass to record increase in memory consumption.

        Increase in memory consumption is stored in a `mem_rss_diff` attribute for each module and can be reset to zero
        with `model.reset_memory_hooks_state()`.
        """
        for module in self.modules():
            module.register_forward_pre_hook(self._hook_rss_memory_pre_forward)
            module.register_forward_hook(self._hook_rss_memory_post_forward)
        self.reset_memory_hooks_state()

    def reset_memory_hooks_state(self):
        """
        Reset the `mem_rss_diff` attribute of each module (see [`~modeling_utils.ModuleUtilsMixin.add_memory_hooks`]).
        """
        for module in self.modules():
            module.mem_rss_diff = 0
            module.mem_rss_post_forward = 0
            module.mem_rss_pre_forward = 0

    @property
    def device(self) -> torch.device:
        """
        `torch.device`: The device on which the module is (assuming that all the module parameters are on the same
        device).
        """
        return get_parameter_device(self)

    @property
    def dtype(self) -> torch.dtype:
        """
        `torch.dtype`: The dtype of the module (assuming that all the module parameters have the same dtype).
        """
        return get_parameter_dtype(self)

    def invert_attention_mask(self, encoder_attention_mask: Tensor) -> Tensor:
        """
        Invert an attention mask (e.g., switches 0. and 1.).

        Args:
            encoder_attention_mask (`torch.Tensor`): An attention mask.

        Returns:
            `torch.Tensor`: The inverted attention mask.
        """
        if encoder_attention_mask.dim() == 3:
            encoder_extended_attention_mask = encoder_attention_mask[:, None, :, :]
        if encoder_attention_mask.dim() == 2:
            encoder_extended_attention_mask = encoder_attention_mask[:, None, None, :]
        # T5 has a mask that can compare sequence ids, we can simulate this here with this transposition
        # encoder_extended_attention_mask = (encoder_extended_attention_mask ==
        # encoder_extended_attention_mask.transpose(-1, -2))
        encoder_extended_attention_mask = encoder_extended_attention_mask.to(dtype=self.dtype)  # fp16 compatibility
        encoder_extended_attention_mask = (1.0 - encoder_extended_attention_mask) * torch.finfo(self.dtype).min

        return encoder_extended_attention_mask

    @staticmethod
    def create_extended_attention_mask_for_decoder(input_shape, attention_mask, device=None):
        if device is not None:
            warnings.warn(
                "The `device` argument is deprecated and will be removed in v5 of Transformers.", FutureWarning
            )
        else:
            device = attention_mask.device
        batch_size, seq_length = input_shape
        seq_ids = torch.arange(seq_length, device=device)
        causal_mask = seq_ids[None, None, :].repeat(batch_size, seq_length, 1) <= seq_ids[None, :, None]
        # in case past_key_values are used we need to add a prefix ones mask to the causal mask
        causal_mask = causal_mask.to(attention_mask.dtype)

        if causal_mask.shape[1] < attention_mask.shape[1]:
            prefix_seq_len = attention_mask.shape[1] - causal_mask.shape[1]
            causal_mask = torch.cat(
                [
                    torch.ones((batch_size, seq_length, prefix_seq_len), device=device, dtype=causal_mask.dtype),
                    causal_mask,
                ],
                axis=-1,
            )

        extended_attention_mask = causal_mask[:, None, :, :] * attention_mask[:, None, None, :]
        return extended_attention_mask

    def get_extended_attention_mask(
        self,
        attention_mask: Tensor,
        input_shape: tuple[int, ...],
        device: Optional[torch.device] = None,
        dtype: Optional[torch.dtype] = None,
    ) -> Tensor:
        """
        Makes broadcastable attention and causal masks so that future and masked tokens are ignored.

        Arguments:
            attention_mask (`torch.Tensor`):
                Mask with ones indicating tokens to attend to, zeros for tokens to ignore.
            input_shape (`tuple[int]`):
                The shape of the input to the model.

        Returns:
            `torch.Tensor` The extended attention mask, with a the same dtype as `attention_mask.dtype`.
        """
        if dtype is None:
            dtype = self.dtype

        if not (attention_mask.dim() == 2 and self.config.is_decoder):
            # show warning only if it won't be shown in `create_extended_attention_mask_for_decoder`
            if device is not None:
                warnings.warn(
                    "The `device` argument is deprecated and will be removed in v5 of Transformers.", FutureWarning
                )
        # We can provide a self-attention mask of dimensions [batch_size, from_seq_length, to_seq_length]
        # ourselves in which case we just need to make it broadcastable to all heads.
        if attention_mask.dim() == 3:
            extended_attention_mask = attention_mask[:, None, :, :]
        elif attention_mask.dim() == 2:
            # Provided a padding mask of dimensions [batch_size, seq_length]
            # - if the model is a decoder, apply a causal mask in addition to the padding mask
            # - if the model is an encoder, make the mask broadcastable to [batch_size, num_heads, seq_length, seq_length]
            if self.config.is_decoder:
                extended_attention_mask = ModuleUtilsMixin.create_extended_attention_mask_for_decoder(
                    input_shape, attention_mask, device
                )
            else:
                extended_attention_mask = attention_mask[:, None, None, :]
        else:
            raise ValueError(
                f"Wrong shape for input_ids (shape {input_shape}) or attention_mask (shape {attention_mask.shape})"
            )

        # Since attention_mask is 1.0 for positions we want to attend and 0.0 for
        # masked positions, this operation will create a tensor which is 0.0 for
        # positions we want to attend and the dtype's smallest value for masked positions.
        # Since we are adding it to the raw scores before the softmax, this is
        # effectively the same as removing these entirely.
        extended_attention_mask = extended_attention_mask.to(dtype=dtype)  # fp16 compatibility
        extended_attention_mask = (1.0 - extended_attention_mask) * torch.finfo(dtype).min
        return extended_attention_mask

    def num_parameters(self, only_trainable: bool = False, exclude_embeddings: bool = False) -> int:
        """
        Get number of (optionally, trainable or non-embeddings) parameters in the module.

        Args:
            only_trainable (`bool`, *optional*, defaults to `False`):
                Whether or not to return only the number of trainable parameters

            exclude_embeddings (`bool`, *optional*, defaults to `False`):
                Whether or not to return only the number of non-embeddings parameters

        Returns:
            `int`: The number of parameters.
        """

        if exclude_embeddings:
            embedding_param_names = [
                f"{name}.weight" for name, module_type in self.named_modules() if isinstance(module_type, nn.Embedding)
            ]
            total_parameters = [
                parameter for name, parameter in self.named_parameters() if name not in embedding_param_names
            ]
        else:
            total_parameters = list(self.parameters())

        total_numel = []
        is_loaded_in_4bit = getattr(self, "is_loaded_in_4bit", False)

        if is_loaded_in_4bit:
            if is_bitsandbytes_available():
                import bitsandbytes as bnb
            else:
                raise ValueError(
                    "bitsandbytes is not installed but it seems that the model has been loaded in 4bit precision, something went wrong"
                    " make sure to install bitsandbytes with `pip install bitsandbytes`. You also need a GPU. "
                )

        for param in total_parameters:
            if param.requires_grad or not only_trainable:
                # For 4bit models, we need to multiply the number of parameters by 2 as half of the parameters are
                # used for the 4bit quantization (uint8 tensors are stored)
                if is_loaded_in_4bit and isinstance(param, bnb.nn.Params4bit):
                    if hasattr(param, "element_size"):
                        num_bytes = param.element_size()
                    elif hasattr(param, "quant_storage"):
                        num_bytes = param.quant_storage.itemsize
                    else:
                        num_bytes = 1
                    total_numel.append(param.numel() * 2 * num_bytes)
                else:
                    total_numel.append(param.numel())

        return sum(total_numel)

    def estimate_tokens(self, input_dict: dict[str, Union[torch.Tensor, Any]]) -> int:
        """
        Helper function to estimate the total number of tokens from the model inputs.

        Args:
            inputs (`dict`): The model inputs.

        Returns:
            `int`: The total number of tokens.
        """
        if not hasattr(self, "warnings_issued"):
            self.warnings_issued = {}
        if self.main_input_name in input_dict:
            return input_dict[self.main_input_name].numel()
        elif "estimate_tokens" not in self.warnings_issued:
            logger.warning(
                "Could not estimate the number of tokens of the input, floating-point operations will not be computed"
            )
            self.warnings_issued["estimate_tokens"] = True
        return 0

    def floating_point_ops(
        self, input_dict: dict[str, Union[torch.Tensor, Any]], exclude_embeddings: bool = True
    ) -> int:
        """
        Get number of (optionally, non-embeddings) floating-point operations for the forward and backward passes of a
        batch with this transformer model. Default approximation neglects the quadratic dependency on the number of
        tokens (valid if `12 * d_model << sequence_length`) as laid out in [this
        paper](https://huggingface.co/papers/2001.08361) section 2.1. Should be overridden for transformers with parameter
        re-use e.g. Albert or Universal Transformers, or if doing long-range modeling with very high sequence lengths.

        Args:
            batch_size (`int`):
                The batch size for the forward pass.

            sequence_length (`int`):
                The number of tokens in each line of the batch.

            exclude_embeddings (`bool`, *optional*, defaults to `True`):
                Whether or not to count embedding and softmax operations.

        Returns:
            `int`: The number of floating-point operations.
        """

        return 6 * self.estimate_tokens(input_dict) * self.num_parameters(exclude_embeddings=exclude_embeddings)


class EmbeddingAccessMixin:
    """
    Base utilities to regroup getters and setters for embeddings.
    Introduces the `input_layer_embed` attribute, which indicates
    where the input embeddings come from and where they
    should be set.
    """

    _input_embed_layer = "embed_tokens"  # default layer that holds input embeddings.

    def get_input_embeddings(self) -> nn.Module:
        """
        Returns the model's input embeddings.

        Returns:
            `nn.Module`: A torch module mapping vocabulary to hidden states.
        """

        # 1) Check if the model has an attribute named 'embed_tokens' (the standard input embedding layer
        #  for most NLP models), and if so, return it.

        name = getattr(self, "_input_embed_layer", "embed_tokens")

        if (default_embedding := getattr(self, name, None)) is not None:
            return default_embedding
        # 2) encoder/decoder and VLMs like `Gemma3nForConditionalGeneration`

        if hasattr(self, "model") and hasattr(self.model, "embed_tokens"):
            return self.model.embed_tokens

        # 3) vanilla decoder‑only architectures
        elif hasattr(self, "embed_tokens"):
            return self.embed_tokens
        else:
            base_model = getattr(self, "base_model_prefix", None)
            if base_model is not None:
                base_model = getattr(self, base_model, None)
                if base_model is not None and base_model is not self:
                    return base_model.get_input_embeddings()
            raise NotImplementedError(
                f"`get_input_embeddings` not auto‑handled for {self.__class__.__name__}; "
                "please override in the subclass."
            )

    def set_input_embeddings(self, value: nn.Module):
        """Fallback setter that handles **~70%** of models in the code-base.

        Order of attempts:
        1. `self.model.embed_tokens`
        2. `self.embed_tokens`
        3. delegate to the *base model* if one exists
        4. otherwise raise `NotImplementedError` so subclasses still can (and
            should) override for exotic layouts.
        """

        # 1) encoder/decoder and VLMs like `Gemma3nForConditionalGeneration`
        name = getattr(self, "_input_embed_layer", "embed_tokens")
        if hasattr(self, "model") and hasattr(self.model, name):
            setattr(self.model, name, value)
        # 2) as well as vanilla decoder‑only architectures
        elif hasattr(self, name):
            setattr(self, name, value)
        # 3) recurse once into the registered *base* model (e.g. for encoder/decoder)
        elif getattr(self, self.base_model_prefix, self) is not self:
            base_model = getattr(self, self.base_model_prefix, self)
            base_model.set_input_embeddings(value)
        else:
            raise NotImplementedError(
                f"`set_input_embeddings` not auto‑handled for {self.__class__.__name__}; please override in the subclass."
            )

    def get_output_embeddings(self):
        if not hasattr(self, "lm_head"):
            return None
        try:
            # Speech / vision backbones raise here, so we return None.
            # Legit use of get_input_embs?
            self.get_input_embeddings()
        except NotImplementedError:
            return None
        return self.lm_head

    def set_output_embeddings(self, new_embeddings):
        """
        Sets the model's output embedding, defaulting to setting new_embeddings to lm_head.
        """
        if getattr(self, "lm_head"):
            self.lm_head = new_embeddings


class PreTrainedModel(nn.Module, EmbeddingAccessMixin, ModuleUtilsMixin, PushToHubMixin, PeftAdapterMixin):
    r"""
    Base class for all models.

    [`PreTrainedModel`] takes care of storing the configuration of the models and handles methods for loading,
    downloading and saving models as well as a few methods common to all models to:

        - resize the input embeddings

    Class attributes (overridden by derived classes):

        - **config_class** ([`PreTrainedConfig`]) -- A subclass of [`PreTrainedConfig`] to use as configuration class
          for this model architecture.
        - **base_model_prefix** (`str`) -- A string indicating the attribute associated to the base model in derived
          classes of the same architecture adding modules on top of the base model.
        - **main_input_name** (`str`) -- The name of the principal input to the model (often `input_ids` for NLP
          models, `pixel_values` for vision models and `input_values` for speech models).
        - **can_record_outputs** (dict):
    """

    config_class = None
    base_model_prefix = ""
    main_input_name = "input_ids"
    model_tags = None

    _checkpoint_conversion_mapping = {}  # used for BC support in VLMs, not meant to be used by new models

    _auto_class = None
    _no_split_modules = None
    _skip_keys_device_placement = None

    _keep_in_fp32_modules = None
    # the _keep_in_fp32_modules will avoid casting to anything other than float32, except bfloat16
    # to also prevent bfloat16 casting, use the _keep_in_fp32_modules_strict flag
    _keep_in_fp32_modules_strict = None

    dtype_plan: Optional[dict[str, torch.dtype]] = None

    # a list of `re` patterns of `state_dict` keys that should be removed from the list of missing
    # keys we find (keys inside the model but not in the checkpoint) and avoid unnecessary warnings.
    _keys_to_ignore_on_load_missing = None
    # a list of `re` patterns of `state_dict` keys that should be removed from the list of
    # unexpected keys we find (keys inside the checkpoint but not the model) and avoid unnecessary
    # warnings.
    _keys_to_ignore_on_load_unexpected = None
    # a list of `state_dict` keys to ignore when saving the model (useful for keys that aren't
    # trained, but which are either deterministic or tied variables)
    _keys_to_ignore_on_save = None
    # a list of `state_dict` keys that are potentially tied to another key in the state_dict.
    _tied_weights_keys = None

    supports_gradient_checkpointing = False
    _is_stateful = False

    # Flash Attention support
    _supports_flash_attn = False

    # SDPA support
    _supports_sdpa = False

    # Flex Attention support
    _supports_flex_attn = False

    _can_compile_fullgraph = False

    # A tensor parallel plan to be applied to the model when TP is enabled. For
    # top-level models, this attribute is currently defined in respective model
    # code. For base models, this attribute comes from
    # `config.base_model_tp_plan` during `__init__`.
    # It should identify the layers exactly: if you want to TP model.language_model.layers.fc1
    # by passing `tp_plan` to the init, it should be {"model.language_model.layers.fc1":"colwise"}
    # for example.
    _tp_plan = None

    # tensor parallel degree to which model is sharded to.
    _tp_size = None

    # A pipeline parallel plan specifying the layers which may not be present
    # on all ranks when PP is enabled. For top-level models, this attribute is
    # currently defined in respective model code. For base models, this
    # attribute comes from `config.base_model_pp_plan` during `post_init`.
    #
    # The variable names for the inputs and outputs of the specified layers can
    # be indexed using the `PipelineParallel` enum as follows:
    # - `_pp_plan["layers"][PipelineParallel.inputs]`
    # - `_pp_plan["layers"][PipelineParallel.outputs]`
    _pp_plan = None

    # This flag signal that the model can be used as an efficient backend in TGI and vLLM
    # In practice, it means that they support attention (mask) interface functions, fully pass the kwargs
    # through all modules up to the Attention layer, can slice logits with Tensor, and have a default TP plan
    _supports_attention_backend = False
    _can_record_outputs = None

    # Attributes used mainly in multimodal LLMs, though all models contain a valid field for these
    # Possible values are: text, image, video, audio and time
    input_modalities: Union[str, list[str]] = "text"  # most models are text

    @property
    @torch._dynamo.allow_in_graph
    def can_record_outputs(self) -> dict[str, OutputRecorder]:
        """
         Maps output names (e.g., "attentions", "hidden_states")
         to either:
             - A module class (e.g., `LlamaDecoderLayer`), using default index conventions:
                 * index=0 for "hidden_states"
                 * index=1 for "attentions"
             - Or an `OutputRecorder(...)` with `target_class`, optional `index`, and `layer_name`.

         Examples:
             These two are equivalent:

         ```python
             _can_record_outputs = {
                 "attentions": LlamaAttention,
                 "hidden_states": LlamaDecoderLayer
             }

             _can_record_outputs = {
                 "attentions": OutputRecorder(LlamaAttention, index=1),
                 "hidden_states": OutputRecorder(LlamaDecoderLayer, index=0)
             }
        ```

         This means you can record outputs from the same class, by specifying a layer name. Before
         collecting outputs, we check that they come from this layer.

         If you have cross attention that come from `LlamaAttention` and self attention that also
         come from `LlamaAttention` but from `self_attn` you can do this:

         ```python
         class LlamaModel(PreTrainedModel):
             _can_record_outputs = {
                 "attentions": OutputRecorder(LlamaAttention, index=1, layer-name="self_attn"),
                 "cross_attentions": OutputRecorder(LlamaAttention, index=1, layer_name="cross_attn")
             }

        ```
        """
        return self._can_record_outputs or {}

    @property
    def dummy_inputs(self) -> dict[str, torch.Tensor]:
        """
        `dict[str, torch.Tensor]`: Dummy inputs to do a forward pass in the network.
        """
        return {"input_ids": torch.tensor(DUMMY_INPUTS)}

    def __init_subclass__(cls, **kwargs):
        super().__init_subclass__(**kwargs)
        # For BC we keep the original `config_class` definition in case
        # there is a `config_class` attribute (e.g. remote code models),
        # otherwise we derive it from the annotated `config` attribute.

        # defined in this particular subclass
        child_annotation = cls.__dict__.get("__annotations__", {}).get("config", None)
        child_attribute = cls.__dict__.get("config_class", None)

        # defined in the class (this subclass or any parent class)
        full_annotation = get_type_hints(cls).get("config", None)
        full_attribute = cls.config_class

        # priority (child class_config -> child annotation -> global class_config -> global annotation)
        if child_attribute is not None:
            cls.config_class = child_attribute
        elif child_annotation is not None:
            cls.config_class = child_annotation
        elif full_attribute is not None:
            cls.config_class = full_attribute
        elif full_annotation is not None:
            cls.config_class = full_annotation

    def __init__(self, config: PreTrainedConfig, *inputs, **kwargs):
        super().__init__()
        if not isinstance(config, PreTrainedConfig):
            raise TypeError(
                f"Parameter config in `{self.__class__.__name__}(config)` should be an instance of class "
                "`PreTrainedConfig`. To create a model from a pretrained model use "
                f"`model = {self.__class__.__name__}.from_pretrained(PRETRAINED_MODEL_NAME)`"
            )
        self.config = config

        # Check the attention implementation is supported, or set it if not yet set (on the internal attr, to avoid
        # setting it recursively)
        self.config._attn_implementation_internal = self._check_and_adjust_attn_implementation(
            self.config._attn_implementation, is_init_check=True
        )

        # for initialization of the loss
        loss_type = self.__class__.__name__
        if loss_type not in LOSS_MAPPING:
            loss_groups = f"({'|'.join(LOSS_MAPPING)})"
            loss_type = re.findall(loss_groups, self.__class__.__name__)
            if len(loss_type) > 0:
                loss_type = loss_type[0]
            else:
                loss_type = None
        self.loss_type = loss_type

        self.name_or_path = config.name_or_path
        self.warnings_issued = {}
        self.generation_config = GenerationConfig.from_model_config(config) if self.can_generate() else None

        # Overwrite the class attribute to make it an instance attribute, so models like
        # `InstructBlipForConditionalGeneration` can dynamically update it without modifying the class attribute
        # when a different component (e.g. language_model) is used.
        self._keep_in_fp32_modules = copy.copy(self.__class__._keep_in_fp32_modules)
        self._keep_in_fp32_modules_strict = copy.copy(self.__class__._keep_in_fp32_modules_strict)
        self.dtype_plan = {}

        if isinstance(self._keep_in_fp32_modules, list):
            self.dtype_plan.update(dict.fromkeys(self._keep_in_fp32_modules, torch.float32))
        if isinstance(self._keep_in_fp32_modules_strict, list):
            self.dtype_plan.update(dict.fromkeys(self._keep_in_fp32_modules_strict, torch.float32))

        self._no_split_modules = self._no_split_modules or []
        _CAN_RECORD_REGISTRY[str(self.__class__)] = self._can_record_outputs  # added for executorch support only

    def post_init(self):
        """
        A method executed at the end of each Transformer model initialization, to execute code that needs the model's
        modules properly initialized (such as weight initialization).

        This is also used when the user is running distributed code. We add hooks to the modules here, according to
        the model's tp_plan!
        """
        self.init_weights()
        self._backward_compatibility_gradient_checkpointing()

        self._tp_plan, self._ep_plan, self._pp_plan = {}, {}, {}
        # If current model is a base model, attach `base_model_tp_plan` and `base_model_pp_plan` from config
        if self.base_model is self:
            self._pp_plan = self.config.base_model_pp_plan.copy() if self.config.base_model_pp_plan is not None else {}
            self._tp_plan = self.config.base_model_tp_plan.copy() if self.config.base_model_tp_plan is not None else {}
            self._ep_plan = self.config.base_model_ep_plan.copy() if self.config.base_model_ep_plan is not None else {}
        for name, module in self.named_children():
            if plan := getattr(module, "_ep_plan", None):
                self._ep_plan.update({f"{name}.{k}": v for k, v in plan.copy().items()})
            if plan := getattr(module, "_tp_plan", None):
                self._tp_plan.update({f"{name}.{k}": v for k, v in plan.copy().items()})
            if plan := getattr(module, "_pp_plan", None):
                self._pp_plan.update({f"{name}.{k}": v for k, v in plan.copy().items()})

    @property
    def tp_plan(self) -> dict[str, str]:
        """
        The full tp plan for the model's modules
        """
        if hasattr(self.config, "distributed_config") and self.config.distributed_config.enable_expert_parallel:
            return self._ep_plan
        return self._tp_plan

    @property
    def pp_plan(self) -> dict[str, tuple[str, str]]:
        return self._pp_plan

    @tp_plan.setter
    def tp_plan(self, plan: dict[str, str] | None):
        if plan is None:
            self._tp_plan = {}
            return
        if not isinstance(plan, dict):
            raise ValueError("Can only set a dictionary as `tp_plan`")

        # Ensure the styles are all valid
        for layer_pattern, parallel_style in plan.items():
            if parallel_style not in ALL_PARALLEL_STYLES:
                raise ValueError(
                    f"Unsupported tensor parallel style '{parallel_style}' for layer '{layer_pattern}'. "
                    f"Supported styles are {list(ALL_PARALLEL_STYLES.keys())}"
                )

        # Validate that the layer patterns match existing model structure. We check this by getting all parameter
        # names and seeing if any match the patterns
        model_param_names = [name for name, _ in self.named_parameters()]
        for layer_pattern in plan.keys():
            # Convert pattern to regex (replace * with .*)
            regex_pattern = layer_pattern.replace("*", r"\d+")
            pattern_matched = False
            for param_name in model_param_names:
                if re.match(regex_pattern, param_name):
                    pattern_matched = True
                    break
            if not pattern_matched:
                warnings.warn(
                    f"Layer pattern '{layer_pattern}' does not match any parameters in the model. This rule may not "
                    "be applied during tensor parallelization, or may lead to dimension mismatches"
                )

        # Set the plan
        self._tp_plan = plan

    @pp_plan.setter
    def pp_plan(self, plan: dict[str, tuple[str, str]]):
        self._pp_plan = plan

    def dequantize(self):
        """
        Potentially dequantize the model in case it has been quantized by a quantization method that support
        dequantization.
        """
        hf_quantizer = getattr(self, "hf_quantizer", None)

        if hf_quantizer is None:
            raise ValueError("You need to first quantize your model in order to dequantize it")

        return hf_quantizer.dequantize(self)

    def _backward_compatibility_gradient_checkpointing(self):
        if self.supports_gradient_checkpointing and getattr(self.config, "gradient_checkpointing", False):
            self.gradient_checkpointing_enable()
            # Remove the attribute now that is has been consumed, so it's no saved in the config.
            delattr(self.config, "gradient_checkpointing")

    def add_model_tags(self, tags: Union[list[str], str]) -> None:
        r"""
        Add custom tags into the model that gets pushed to the Hugging Face Hub. Will
        not overwrite existing tags in the model.

        Args:
            tags (`Union[list[str], str]`):
                The desired tags to inject in the model

        Examples:

        ```python
        from transformers import AutoModel

        model = AutoModel.from_pretrained("google-bert/bert-base-cased")

        model.add_model_tags(["custom", "custom-bert"])

        # Push the model to your namespace with the name "my-custom-bert".
        model.push_to_hub("my-custom-bert")
        ```
        """
        if isinstance(tags, str):
            tags = [tags]

        if self.model_tags is None:
            self.model_tags = []

        for tag in tags:
            if tag not in self.model_tags:
                self.model_tags.append(tag)

    @classmethod
    @restore_default_dtype
    def _from_config(cls, config, **kwargs):
        """
        All context managers that the model should be initialized under go here.

        Args:
            dtype (`torch.dtype`, *optional*):
                Override the default `dtype` and load the model under this dtype.
        """
        # when we init a model from within another model (e.g. VLMs) and dispatch on FA2
        # a warning is raised that dtype should be fp16. Since we never pass dtype from within
        # modeling code, we can try to infer it here same way as done in `from_pretrained`
        # For BC on the old `torch_dtype`
        dtype = kwargs.pop("dtype", config.dtype)
        if (torch_dtype := kwargs.pop("torch_dtype", None)) is not None:
            logger.warning_once("`torch_dtype` is deprecated! Use `dtype` instead!")
            # if both kwargs are provided, use `dtype`
            dtype = dtype if dtype != config.dtype else torch_dtype
        if isinstance(dtype, str):
            dtype = getattr(torch, dtype)

        # override default dtype if needed
        dtype_orig = None
        if dtype is not None:
            dtype_orig = cls._set_default_dtype(dtype)

        # If passing `attn_implementation` as kwargs, respect it (it will be applied recursively on subconfigs)
        if "attn_implementation" in kwargs:
            config._attn_implementation = kwargs.pop("attn_implementation")

        if is_deepspeed_zero3_enabled() and not _is_quantized and not _is_ds_init_called:
            logger.info("Detected DeepSpeed ZeRO-3: activating zero.init() for this model")
            # this immediately partitions the model across all gpus, to avoid the overhead in time
            # and memory copying it on CPU or each GPU first
            import deepspeed

            init_contexts = [deepspeed.zero.Init(config_dict_or_path=deepspeed_config()), set_zero3_state()]
            with ContextManagers(init_contexts):
                model = cls(config, **kwargs)

        else:
            model = cls(config, **kwargs)

        # restore default dtype if it was modified
        if dtype_orig is not None:
            torch.set_default_dtype(dtype_orig)

        return model

    @classmethod
    def _set_default_dtype(cls, dtype: torch.dtype) -> torch.dtype:
        """
        Change the default dtype and return the previous one. This is needed when wanting to instantiate the model
        under specific dtype.

        Args:
            dtype (`torch.dtype`):
                a floating dtype to set to.

        Returns:
            `torch.dtype`: the original `dtype` that can be used to restore `torch.set_default_dtype(dtype)` if it was
            modified. If it wasn't, returns `None`.

        Note `set_default_dtype` currently only works with floating-point types and asserts if for example,
        `torch.int64` is passed. So if a non-float `dtype` is passed this functions will throw an exception.
        """
        if not dtype.is_floating_point:
            raise ValueError(
                f"Can't instantiate {cls.__name__} model under dtype={dtype} since it is not a floating point dtype"
            )

        logger.info(f"Instantiating {cls.__name__} model under default dtype {dtype}.")
        dtype_orig = torch.get_default_dtype()
        torch.set_default_dtype(dtype)
        return dtype_orig

    @property
    def base_model(self) -> nn.Module:
        """
        `torch.nn.Module`: The main body of the model.
        """
        return getattr(self, self.base_model_prefix, self)

    @classmethod
    def can_generate(cls) -> bool:
        """
        Returns whether this model can generate sequences with `.generate()` from the `GenerationMixin`.

        Under the hood, on classes where this function returns True, some generation-specific changes are triggered:
        for instance, the model instance will have a populated `generation_config` attribute.

        Returns:
            `bool`: Whether this model can generate sequences with `.generate()`.
        """
        # Directly inherits `GenerationMixin` -> can generate
        if "GenerationMixin" in str(cls.__bases__):
            return True
        # The class inherits from a class that can generate (recursive check) -> can generate
        for base in cls.__bases__:
            if not hasattr(base, "can_generate"):
                continue
            if "PreTrainedModel" not in str(base) and base.can_generate():
                return True
        # Detects whether `prepare_inputs_for_generation` has been overwritten in the model. Prior to v4.45, this
        # was how we detected whether a model could generate.
        if hasattr(cls, "prepare_inputs_for_generation"):  # implicit: doesn't inherit `GenerationMixin`
            logger.warning(
                f"{cls.__name__} has generative capabilities, as `prepare_inputs_for_generation` is explicitly "
                "defined. However, it doesn't directly inherit from `GenerationMixin`. From 👉v4.50👈 onwards, "
                "`PreTrainedModel` will NOT inherit from `GenerationMixin`, and this model will lose the ability "
                "to call `generate` and other related functions."
                "\n  - If you're using `trust_remote_code=True`, you can get rid of this warning by loading the "
                "model with an auto class. See https://huggingface.co/docs/transformers/en/model_doc/auto#auto-classes"
                "\n  - If you are the owner of the model architecture code, please modify your model class such that "
                "it inherits from `GenerationMixin` (after `PreTrainedModel`, otherwise you'll get an exception)."
                "\n  - If you are not the owner of the model architecture class, please contact the model code owner "
                "to update it."
            )
        # Otherwise, can't generate
        return False

    def _flash_attn_2_can_dispatch(self, is_init_check: bool = False) -> bool:
        """
        Check the availability of Flash Attention 2 for a given model.

        Args:
            is_init_check (`bool`, *optional*):
                Whether this check is performed early, i.e. at __init__ time, or later when the model and its weights are
                fully instantiated. This is needed as we also check the devices of the weights, which are only available
                later after __init__. This allows to raise proper exceptions early before instantiating the full models
                if we know that the model does not support the requested attention.
        """
        dtype = self.config.dtype

        # check `supports_flash_attn_2` for BC with custom code. TODO: remove after a few releases
        if not (self._supports_flash_attn or getattr(self, "_supports_flash_attn_2", False)):
            raise ValueError(
                f"{self.__class__.__name__} does not support Flash Attention 2.0 yet. Please request to add support where"
                f" the model is hosted, on its model hub page: https://huggingface.co/{self.config._name_or_path}/discussions/new"
                " or in the Transformers GitHub repo: https://github.com/huggingface/transformers/issues/new"
            )

        if not is_flash_attn_2_available():
            preface = "FlashAttention2 has been toggled on, but it cannot be used due to the following error:"
            install_message = "Please refer to the documentation of https://huggingface.co/docs/transformers/perf_infer_gpu_one#flashattention-2 to install Flash Attention 2."

            # package `flash-attn` can not be installed on Ascend NPU, following validation logics can be ignored.
            if is_torch_npu_available():
                logger.info("Detect using FlashAttention2 on Ascend NPU.")
                return True

            if importlib.util.find_spec("flash_attn") is None:
                raise ImportError(f"{preface} the package flash_attn seems to be not installed. {install_message}")
            else:
                # Check FA2 installed version compatibility
                flash_attention_version = version.parse(importlib.metadata.version("flash_attn"))
                if torch.version.cuda:
                    if flash_attention_version < version.parse("2.1.0"):
                        raise ImportError(
                            f"{preface} you need flash_attn package version to be greater or equal than 2.1.0. Detected version {flash_attention_version}. {install_message}"
                        )
                    elif not torch.cuda.is_available():
                        raise ValueError(
                            f"{preface} Flash Attention 2 is not available on CPU. Please make sure torch can access a CUDA device."
                        )
                    else:
                        raise ImportError(f"{preface} Flash Attention 2 is not available. {install_message}")
                elif torch.version.hip:
                    if flash_attention_version < version.parse("2.0.4"):
                        raise ImportError(
                            f"{preface} you need flash_attn package version to be greater or equal than 2.0.4. Detected version {flash_attention_version}. {install_message}"
                        )
                    else:
                        raise ImportError(f"{preface} Flash Attention 2 is not available. {install_message}")

        if dtype is None:
            logger.warning_once(
                "You are attempting to use Flash Attention 2 without specifying a torch dtype. This might lead to unexpected behaviour"
            )
        elif dtype is not None and dtype not in [torch.float16, torch.bfloat16]:
            logger.warning_once(
                "Flash Attention 2 only supports torch.float16 and torch.bfloat16 dtypes, but"
                f" the current dype in {self.__class__.__name__} is {dtype}. You should run training or inference using Automatic Mixed-Precision via the `with torch.autocast(device_type='torch_device'):` decorator,"
                ' or load the model with the `dtype` argument. Example: `model = AutoModel.from_pretrained("openai/whisper-tiny", attn_implementation="flash_attention_2", dtype=torch.float16)`'
            )

        # With the early check, the parameters are not yet initialized correctly
        if not is_init_check:
            param_devices = list({param.device for param in self.parameters()})
            if len(param_devices) == 1 and param_devices[0].type == "cpu":
                if torch.cuda.is_available():
                    logger.warning_once(
                        "You are attempting to use Flash Attention 2 with a model not initialized on GPU. Make sure to move the model to GPU"
                        " after initializing it on CPU with `model.to('cuda')`."
                    )
                elif is_torch_mlu_available():
                    logger.warning_once(
                        "You are attempting to use Flash Attention 2 with a model not initialized on MLU. Make sure to move the model to MLU"
                        " after initializing it on CPU with `model.to('mlu')`."
                    )
                else:
                    raise ValueError(
                        "You are attempting to use Flash Attention 2 with a model not initialized on GPU and with no GPU available. "
                        "This is not supported yet. Please make sure to have access to a GPU and either initialise the model on a GPU by passing a device_map "
                        "or initialising the model on CPU and then moving it to GPU."
                    )

        # If no error raise by this point, we can return `True`
        return True

    def _flash_attn_3_can_dispatch(self, is_init_check: bool = False) -> bool:
        """
        Check the availability of Flash Attention 3 for a given model.

        Args:
            is_init_check (`bool`, *optional*):
                Whether this check is performed early, i.e. at __init__ time, or later when the model and its weights are
                fully instantiated. This is needed as we also check the devices of the weights, which are only available
                later after __init__. This allows to raise proper exceptions early before instantiating the full models
                if we know that the model does not support the requested attention.
        """
        dtype = self.config.dtype

        if not self._supports_flash_attn:
            raise ValueError(
                f"{self.__class__.__name__} does not support Flash Attention 3 yet. Please request to add support where"
                f" the model is hosted, on its model hub page: https://huggingface.co/{self.config._name_or_path}/discussions/new"
                " or in the Transformers GitHub repo: https://github.com/huggingface/transformers/issues/new"
            )

        if not is_flash_attn_3_available():
            preface = "FlashAttention3 has been toggled on, but it cannot be used due to the following error:"

            if importlib.util.find_spec("flash_attn_3") is None:
                raise ImportError(f"{preface} the package flash_attn_3 seems to be not installed.")

            if torch.cuda.is_available():
                major, _ = torch.cuda.get_device_capability()
                if major < 9:
                    raise ValueError(
                        f"{preface} Flash Attention 3 requires compute capability >= 9.0, but found {torch.cuda.get_device_capability()} with compute capability {major}.0."
                    )
                else:
                    raise ImportError(f"{preface} Flash Attention 3 is not available.")
            else:
                raise ValueError(
                    f"{preface} Flash Attention 3 is not available on CPU. Please make sure torch can access a CUDA device."
                )

        if dtype is None:
            logger.warning_once(
                "You are attempting to use Flash Attention 3 without specifying a torch dtype. This might lead to unexpected behaviour"
            )
        elif dtype is not None and dtype not in [torch.float16, torch.bfloat16]:
            logger.warning_once(
                "Flash Attention 3 only supports torch.float16 and torch.bfloat16 dtypes, but"
                f" the current dype in {self.__class__.__name__} is {dtype}. You should run training or inference using Automatic Mixed-Precision via the `with torch.autocast(device_type='torch_device'):` decorator,"
                ' or load the model with the `dtype` argument. Example: `model = AutoModel.from_pretrained("meta-llama/Llama-3.2-1B", attn_implementation="flash_attention_3", dtype=torch.float16)`'
            )

        if getattr(self.config, "alibi", False) or getattr(self.config, "use_alibi", False):
            raise ValueError("Model is configured to use ALiBi, which is not supported by Flash Attention 3.")

        # Check for attention dropout, which is incompatible with FA3
        if hasattr(self.config, "attention_dropout") and self.config.attention_dropout > 0:
            raise ValueError(
                f"Model has attention_dropout={self.config.attention_dropout}, which is not supported by Flash Attention 3."
            )

        # With the early check, the parameters are not yet initialized correctly
        if not is_init_check:
            param_devices = list({param.device for param in self.parameters()})
            if len(param_devices) == 1 and param_devices[0].type == "cpu":
                if torch.cuda.is_available():
                    logger.warning_once(
                        "You are attempting to use Flash Attention 3 with a model not initialized on GPU. Make sure to move the model to GPU"
                        " after initializing it on CPU with `model.to('cuda')`."
                    )
                else:
                    raise ValueError(
                        "You are attempting to use Flash Attention 3 with a model not initialized on GPU and with no GPU available. "
                        "This is not supported yet. Please make sure to have access to a GPU and either initialise the model on a GPU by passing a device_map "
                        "or initialising the model on CPU and then moving it to GPU."
                    )

        return True

    def _sdpa_can_dispatch(self, is_init_check: bool = False) -> bool:
        """
        Check the availability of SDPA for a given model.

        Args:
            is_init_check (`bool`, *optional*):
                Whether this check is performed early, i.e. at __init__ time, or later when the model and its weights are
                fully instantiated. This is needed as we also check the devices of the weights, which are only available
                later after __init__. This allows to raise proper exceptions early before instantiating the full models
                if we know that the model does not support the requested attention.
        """
        if not self._supports_sdpa:
            raise ValueError(
                f"{self.__class__.__name__} does not support an attention implementation through torch.nn.functional.scaled_dot_product_attention yet."
                " Please request the support for this architecture: https://github.com/huggingface/transformers/issues/28005. If you believe"
                ' this error is a bug, please open an issue in Transformers GitHub repository and load your model with the argument `attn_implementation="eager"` meanwhile. Example: `model = AutoModel.from_pretrained("openai/whisper-tiny", attn_implementation="eager")`'
            )

        if (
            torch.version.hip is not None
            and torch.cuda.device_count() > 1
            and version.parse(torch.__version__) < version.parse("2.4.1")
        ):
            logger.warning_once(
                "Using the `SDPA` attention implementation on multi-gpu setup with ROCM may lead to performance issues due to the FA backend. Disabling it to use alternative backends."
            )
            torch.backends.cuda.enable_flash_sdp(False)

        return True

    def _flex_attn_can_dispatch(self, is_init_check: bool = False) -> bool:
        """
        Check the availability of Flex Attention for a given model.

        Args:
            is_init_check (`bool`, *optional*):
                Whether this check is performed early, i.e. at __init__ time, or later when the model and its weights are
                fully instantiated. This is needed as we also check the devices of the weights, which are only available
                later after __init__. This allows to raise proper exceptions early before instantiating the full models
                if we know that the model does not support the requested attention.
        """
        if not self._supports_flex_attn:
            raise ValueError(
                f"{self.__class__.__name__} does not support an attention implementation through torch's flex_attention."
                " Please request the support for this architecture: https://github.com/huggingface/transformers/issues/34809."
                " If you believe this error is a bug, please open an issue in Transformers GitHub repository"
                ' and load your model with the argument `attn_implementation="eager"` meanwhile.'
                ' Example: `model = AutoModel.from_pretrained("openai/whisper-tiny", attn_implementation="eager")`'
            )
        if not is_torch_flex_attn_available():
            raise ImportError(
                "PyTorch Flex Attention requirements in Transformers are not met. Please install torch>=2.5.0."
            )

        # If no error raise by this point, we can return `True`
        return True

    def _check_and_adjust_attn_implementation(
        self, attn_implementation: Optional[str], is_init_check: bool = False
    ) -> str:
        """
        Check that the `attn_implementation` exists and is supported by the models, and try to get the kernel from hub if
        it matches hf kernels pattern.

        Args:
            attn_implementation (`str` or `None`):
                The attention implementation to check for existence/validity.
            is_init_check (`bool`, *optional*):
                Whether this check is performed early, i.e. at __init__ time, or later when the model and its weights are
                fully instantiated. This is needed as we also check the devices of the weights, which are only available
                later after __init__. This allows to raise proper exceptions early before instantiating the full models
                if we know that the model does not support the requested attention.

        Returns:
            `str`: The final attention implementation to use, including potential fallbacks from sdpa to eager, or from
            None to sdpa (to potentially eager).
        """
        applicable_attn_implementation = attn_implementation

        # If FA not installed, do not fail but use kernels instead
        if (
            attn_implementation is not None
            and "flash" in attn_implementation
            and self._supports_flash_attn
            and not (is_flash_attn_2_available() or is_flash_attn_3_available())
            and is_kernels_available()
            and not is_torch_npu_available()
        ):
            if attn_implementation.endswith("2"):
                applicable_attn_implementation = "kernels-community/flash-attn"
            else:
                applicable_attn_implementation = "kernels-community/vllm-flash-attn3"

        if is_kernel(applicable_attn_implementation):
            try:
                load_and_register_attn_kernel(applicable_attn_implementation)
                # log that we used kernel fallback if successful
                if "flash_" in attn_implementation:
                    logger.warning_once(
                        f"You do not have `flash_attn` installed, using `{applicable_attn_implementation}` "
                        "from the `kernels` library instead!"
                    )
            except Exception as e:
                # raise the proper exception for requested flash attention
                if attn_implementation.startswith("flash_"):
                    if attn_implementation.endswith("2"):
                        self._flash_attn_2_can_dispatch()
                    else:
                        self._flash_attn_3_can_dispatch()

                # error properly out if a kernel was specifically requested
                raise e
        else:
            applicable_attn_implementation = self.get_correct_attn_implementation(
                applicable_attn_implementation, is_init_check
            )
            # preload flash attention here to allow compile with fullgraph
            if applicable_attn_implementation.startswith("flash_"):
                lazy_import_flash_attention(applicable_attn_implementation, force_import=True)
        return applicable_attn_implementation

    def get_correct_attn_implementation(self, requested_attention: Optional[str], is_init_check: bool = False) -> str:
        applicable_attention = "sdpa" if requested_attention is None else requested_attention
        if applicable_attention not in ["eager"] + ALL_ATTENTION_FUNCTIONS.valid_keys():
            message = (
                f'Specified `attn_implementation="{applicable_attention}"` is not supported. The only possible arguments are '
                '`attn_implementation="eager"`, `"paged|eager"`'
            )
            # check `supports_flash_attn_2` for BC with custom code. TODO: remove after a few releases
            if self._supports_flash_attn or getattr(self, "_supports_flash_attn_2", False):
                message += ', `"attn_implementation=flash_attention_3"`, `"attn_implementation=flash_attention_2"`, `"attn_implementation=paged|flash_attention_2"`'
            if self._supports_sdpa:
                message += ', `"attn_implementation=sdpa"`, `"attn_implementation=paged|sdpa"`'
            if self._supports_flex_attn:
                message += ', `"attn_implementation=flex_attention"`'
            raise ValueError(message + ".")

        # Perform relevant checks
        if "flash_attention_2" in applicable_attention:
            self._flash_attn_2_can_dispatch(is_init_check)
        elif "flash_attention_3" in applicable_attention:
            self._flash_attn_3_can_dispatch(is_init_check)
        elif "flex_attention" in applicable_attention:
            self._flex_attn_can_dispatch(is_init_check)
        elif "sdpa" in applicable_attention:
            # Sdpa is the default, so we try it and fallback to eager otherwise when not possible
            try:
                self._sdpa_can_dispatch(is_init_check)
            except (ValueError, ImportError) as e:
                if requested_attention is not None and "sdpa" in requested_attention:
                    raise e
                applicable_attention = "eager"

        return applicable_attention

    @classmethod
    def _can_set_attn_implementation(cls) -> bool:
        """Detect whether the class supports setting its attention implementation dynamically. It is an ugly check based on
        opening the file, but avoids maintaining yet another property flag.
        """
        class_file = sys.modules[cls.__module__].__file__
        with open(class_file, "r") as f:
            code = f.read()
        # heuristic -> if we find those patterns, the model uses the correct interface
        if re.search(r"class \w+Attention\(nn.Module\)", code):
            return (
                "eager_attention_forward" in code
                and "ALL_ATTENTION_FUNCTIONS[self.config._attn_implementation]" in code
            )
        else:
            # If no attention layer, assume `True`. Most probably a multimodal model or inherits from existing models
            return True

    def set_attn_implementation(self, attn_implementation: Union[str, dict]):
        """
        Set the requested `attn_implementation` for this model.

        Args:
            attn_implementation (`str` or `dict`):
                The attention implementation to set for this model. It can be either a `str`, in which case it will be
                dispatched to all submodels if relevant, or a `dict` where keys are the sub_configs name, in which case each
                submodel will dispatch the corresponding value.
        """
        requested_implementation = (
            attn_implementation
            if not isinstance(attn_implementation, dict)
            else attn_implementation.get("", self.config._attn_implementation)
        )

        if requested_implementation != self.config._attn_implementation:
            # In this case, raise
            if not self._can_set_attn_implementation():
                logger.warning(
                    f"{self.__class__.__name__} does not support setting its attention implementation dynamically, because it "
                    "does not follow the functional approach based on AttentionInterface "
                    "(see https://huggingface.co/docs/transformers/en/attention_interface)"
                )
            else:
                requested_implementation = self._check_and_adjust_attn_implementation(
                    requested_implementation, is_init_check=False
                )
                # Apply the change (on the internal attr, to avoid setting it recursively)
                self.config._attn_implementation_internal = requested_implementation

        # Apply it to all submodels as well
        for submodule in self.modules():
            # We found a submodel (which is not self) with a different config (otherwise, it may be the same "actual model",
            # e.g. ForCausalLM has a Model inside, but no need to check it again)
            if (
                submodule is not self
                and isinstance(submodule, PreTrainedModel)
                and submodule.config.__class__ != self.config.__class__
                # If it was already changed, no need to do it again
                and not hasattr(submodule.config, "_attn_was_changed")
            ):
                # In this case, warn and skip
                if not submodule._can_set_attn_implementation():
                    logger.warning(
                        f"{submodule.__class__.__name__} does not support setting its attention implementation dynamically, because it "
                        "does not follow the functional approach based on AttentionInterface "
                        "(see https://huggingface.co/docs/transformers/en/attention_interface)"
                    )
                # Set the attn on the submodule
                else:
                    sub_implementation = requested_implementation
                    if isinstance(attn_implementation, dict):
                        for subconfig_key in self.config.sub_configs:
                            # We need to check for exact object match here, with `is`
                            if getattr(self.config, subconfig_key) is submodule.config:
                                sub_implementation = attn_implementation.get(
                                    subconfig_key, submodule.config._attn_implementation
                                )
                                break
                    # Check the module can use correctly, otherwise we raise an error if requested attention can't be set for submodule
                    sub_implementation = submodule.get_correct_attn_implementation(sub_implementation)
                    submodule.config._attn_implementation_internal = sub_implementation

                # Still add it as "changed" even if it was skipped, as we would otherwise try to set it in the dark afterwards
                # We need to set it on the config itself, to differentiate 2 subconfigs of the same __class__ potentially
                submodule.config._attn_was_changed = True

        # We need this as some old and badly designed models use subconfigs without declaring the corresponding modules as PreTrainedModel
        for subconfig_key in self.config.sub_configs:
            if (subconfig := getattr(self.config, subconfig_key)) is not None:
                sub_implementation = (
                    requested_implementation
                    if not isinstance(attn_implementation, dict)
                    else attn_implementation.get(subconfig_key, subconfig._attn_implementation)
                )
                # This means we did not perform any check above for this particular subconfig -> set it in the dark if it is registered
                if (
                    not hasattr(subconfig, "_attn_was_changed")
                    # If it's already the same, then no need to enter here and raise warnings
                    and sub_implementation != subconfig._attn_implementation
                ):
                    if sub_implementation not in ["eager"] + ALL_ATTENTION_FUNCTIONS.valid_keys():
                        raise ValueError(
                            f'Specified `attn_implementation="{sub_implementation}"` is not supported for {subconfig_key}. '
                            'The only possible arguments are "eager" (manual attention implementation)'
                            f"or one of the following: {list(ALL_ATTENTION_FUNCTIONS.valid_keys())}"
                        )
                    subconfig._attn_implementation_internal = sub_implementation
                    logger.warning(
                        f"We set the attention implementation for the sub-config `{subconfig_key}` to `{sub_implementation}` "
                        "without finding the associated sub-model. For this reason we could not check if the model supports it. "
                        "You may encounter undefined behavior."
                    )
                # Unset the attribute in this case, to avoid issues in the future
                else:
                    if hasattr(subconfig, "_attn_was_changed"):
                        del subconfig._attn_was_changed

    def enable_input_require_grads(self):
        """
        Enables the gradients for the input embeddings. This is useful for fine-tuning adapter weights while keeping
        the model weights fixed.
        """

        def make_inputs_require_grads(module, input, output):
            output.requires_grad_(True)

        self._require_grads_hook = self.get_input_embeddings().register_forward_hook(make_inputs_require_grads)

    def disable_input_require_grads(self):
        """
        Removes the `_require_grads_hook`.
        """
        self._require_grads_hook.remove()

    def get_decoder(self):
        """
        Best-effort lookup of the *decoder* module.

        Order of attempts (covers ~85 % of current usages):

        1. `self.decoder`
        2. `self.model`                       (many wrappers store the decoder here)
        3. `self.model.get_decoder()`         (nested wrappers)
        4. fallback: raise for the few exotic models that need a bespoke rule
        """
        if hasattr(self, "decoder"):
            return self.decoder

        if hasattr(self, "model"):
            inner = self.model
            # See: https://github.com/huggingface/transformers/issues/40815
            if hasattr(inner, "get_decoder") and type(inner) is not type(self):
                return inner.get_decoder()
            return inner

        # If this is a base transformer model (no decoder/model attributes), return self
        # This handles cases like MistralModel which is itself the decoder
        return self

    def set_decoder(self, decoder):
        """
        Symmetric setter. Mirrors the lookup logic used in `get_decoder`.
        """

        if hasattr(self, "decoder"):
            self.decoder = decoder
            return

        if hasattr(self, "model"):
            inner = self.model
            if hasattr(inner, "set_decoder"):
                inner.set_decoder(decoder)
            else:
                self.model = decoder
            return

        return

    @torch.no_grad()
    def _init_weights(self, module):
        """
        Initialize the weights. This is quite general on purpose, in the spirit of what we usually do. For more complex
        initialization scheme, it should be overridden by the derived `PreTrainedModel` class. In case a model adds an explicit
        `nn.Parameter`, this method should also be overridden in order to initialize it correctly.
        """
        if hasattr(self.config, "initializer_range"):
            std = self.config.initializer_range or 0.02
        else:
            # 0.02 is the standard default value across the library
            std = getattr(self.config.get_text_config(), "initializer_range", 0.02)

        if isinstance(module, (nn.Linear, nn.Conv1d, nn.Conv2d, nn.Conv3d, nn.ConvTranspose1d, nn.ConvTranspose2d)):
            if getattr(module, "weight", None) is not None:
                module.weight.normal_(mean=0.0, std=std)
            if getattr(module, "bias", None) is not None:
                module.bias.zero_()
        elif isinstance(module, nn.Embedding):
            if getattr(module, "weight", None) is not None:
                module.weight.normal_(mean=0.0, std=std)
            if getattr(
                self.config, "pad_token_id", None
            ) is not None and self.config.pad_token_id < module.weight.size(0):
                module.weight[self.config.pad_token_id].zero_()
        elif isinstance(module, nn.MultiheadAttention):
            # This uses torch's original init
            module._reset_parameters()
        # We cannot use `isinstance` on the RMSNorms or LayerNorms, as they usually are custom modules which change names
        # between modelings (because they are prefixed with the model name)
        elif (
            isinstance(module, (nn.GroupNorm, nn.BatchNorm1d, nn.BatchNorm2d, nn.BatchNorm3d))
            or "LayerNorm" in module.__class__.__name__
            or "RMSNorm" in module.__class__.__name__
        ):
            # Norms can exist without weights (in which case they are None from torch primitives)
            if hasattr(module, "weight") and module.weight is not None:
                module.weight.fill_(1.0)
            if hasattr(module, "bias") and module.bias is not None:
                module.bias.zero_()
        if isinstance(getattr(module, "gate_up_proj", None), nn.Parameter):
            module.gate_up_proj.normal_(mean=0.0, std=std)
        if isinstance(getattr(module, "down_proj", None), nn.Parameter):
            module.down_proj.normal_(mean=0.0, std=std)
        if isinstance(getattr(module, "gate", None), nn.Parameter):
            module.gate.normal_(mean=0.0, std=std)

    def _initialize_weights(self, module):
        """
        Initialize the weights if they are not already initialized.
        """
        if getattr(module, "_is_hf_initialized", False):
            return

        self._init_weights(module)
        module._is_hf_initialized = True

    @torch.no_grad()
    @guard_nn_init_functions()
    def initialize_weights(self):
        """
        This is equivalent to calling `self.apply(self._initialize_weights)`, but correctly handles composite models.
        This function dynamically dispatches the correct `init_weights` function to the modules as we advance in the
        module graph along the recursion. It can handle an arbitrary number of sub-models. Without it, every composite
        model would have to recurse a second time on all sub-models explicitly in the outer-most `_init_weights`, which
        is extremely error prone and inefficient.

        Note that the `torch.no_grad()` decorator is very important as well, as most of our `_init_weights` do not use
        `torch.nn.init` functions (which are all no_grad by default), but simply do in-place ops such as
        `module.weight.zero_()`.
        """
        if not hasattr(torch.nn.Module, "smart_apply"):
            # This function is equivalent to `torch.nn.Module.apply`, except that it dynamically adjust the function
            # to apply as we go down the graph
            def smart_apply(self, fn):
                for module in self.children():
                    # We found a sub-model: recursively dispatch its own init function now!
                    if isinstance(module, PreTrainedModel):
                        module.smart_apply(module._initialize_weights)
                    else:
                        module.smart_apply(fn)
                fn(self)
                return self

            torch.nn.Module.smart_apply = smart_apply

        # Let the magic happen with this simple call
        self.smart_apply(self._initialize_weights)

    def tie_weight_source_and_target(
        self,
        top_level: "PreTrainedModel",
        missing_keys: Optional[set[str]] = None,
        module_prefix: str = "",
    ):
        """
        If set in the config, tie the weights between the input embeddings and the output embeddings,
        and the encoder and decoder. This relies on the `_tied_weights_keys` dict.

        This is very sensible! For many reasons and especially this one:
        ```python
        from torch import nn
        import torch
        class MyClass(nn.Module):
            def __init__(self):
                super().__init__()
                self.proj = nn.Linear(8,8)
                self.bias = nn.Parameter(torch.empty(8))
                self.proj.bias = self.bias

        c = MyClass()
        print(list(c.named_parameters()))
        ```
        That's for a parameter, for a module, it will just remove the ones that are "shared" (that makes sense) and overwrite getattr for it.

        ```python
        from torch import nn
        import torch
        class Decoder(nn.Module):
            def __init__(self):
                super().__init__()
                self.embedding = nn.Embedding(8,8)

        class Encoder(nn.Module):
            def __init__(self):
                super().__init__()
                self.embedding = nn.Embedding(8,8)

        class EncoderDecoder(nn.Module):
            def __init__(self):
                super().__init__()
                self.encoder = Encoder()
                self.decoder = Decoder()
                self.encoder.embedding = self.decoder.embedding # setattr is convenient

        c = EncoderDecoder()
        print(list(c.named_parameters()))
        ```
        Thus the order of the keys matters. If you tie `self.decoder.embedding` you can no longer tie anything inside it.

        If you call this function, it will always tie. There is only 1 tricky case, if all weights are missing, you still want to mention that
        the ones you tied were missing.
        """
        mapping = getattr(self, "_tied_weights_keys", None)
        if not isinstance(mapping, dict):
            return
        if (  # we only tie for ourselves, so we look at our config
            not self.config.tie_word_embeddings
            and not self.config.tie_encoder_decoder  # if missing keys is None we init?
        ):
            return

        # TODO let's pray this is not too slow :)
        top_level_params = dict(top_level.named_parameters(remove_duplicate=False)) | dict(
            top_level.named_buffers(remove_duplicate=False)
        )
        for target_name, source_name in mapping.items():
            source_name = f"^{module_prefix}.{source_name}" if module_prefix else "^" + source_name
            target_name = f"^{module_prefix}.{target_name}" if module_prefix else "^" + target_name

            source_is_there = bool(missing_keys) and not re.search(
                source_name, "\n".join(missing_keys), flags=re.MULTILINE
            )
            source_params = sorted(filter(lambda x: re.search(source_name, x), top_level_params.keys()))
            target_params = sorted(filter(lambda x: re.search(target_name, x), top_level_params.keys()))
            if not len(source_params) > 0 or len(target_params) % len(source_params) != 0:
                raise ValueError(
                    f"There is an issue with your definition of `tie_weights_keys` for {source_name}:{target_name}. We found {source_params} to tie into {target_params}"
                )
            if len(target_params) > 0:
                # we cycle source as it should be dispatch in many target if regex
                for target_n, source_n in zip(target_params, cycle(source_params)):
                    if "." in target_n:
                        parent_path, last = target_n.rsplit(".", 1)
                        parent = top_level.get_submodule(parent_path)
                    else:
                        parent_path, last = "", target_n
                        parent = top_level  # top-level
                    setattr(parent, last, top_level_params[source_n])
                    self._adjust_bias(parent, top_level_params[source_n])
                    if missing_keys and source_is_there:  # test_model_weights_reload_no_missing_tied_weights
                        missing_keys.discard(target_n)
            else:
                target_is_not_there = missing_keys and re.search(
                    target_name, "\n".join(missing_keys), flags=re.MULTILINE
                )
                raise ValueError(
                    "There is a problem in the way you tie your keys or the way they were saved.\n"
                    f"source_is_there={source_is_there}, target_is_there={not target_is_not_there}, missing_keys={missing_keys},"
                    "tie_word_embeddings/tie_encoder_decoder={(self.config.tie_word_embeddings or self.config.tie_encoder_decoder)}"
                )

    def _adjust_bias(self, output_embeddings, input_embeddings):
        if getattr(output_embeddings, "bias", None) is not None and hasattr(output_embeddings, "weight"):
            weight_shape = output_embeddings.weight.shape
            output_embeddings.bias.data = nn.functional.pad(
                output_embeddings.bias.data,
                (0, weight_shape[0] - output_embeddings.bias.shape[0]),
                "constant",
                0,
            )
        if hasattr(output_embeddings, "out_features") and hasattr(input_embeddings, "num_embeddings"):
            output_embeddings.out_features = input_embeddings.num_embeddings

    def tie_weights(self, missing_keys: Optional[set[str]] = None):
        """
        Recursively (for all submodels) tie all the weights of the model.
        """
        # Note that `self` is included in `self.modules` so we also apply to current PreTrainedModel with this call
        if missing_keys is None:
            # called from `post_init`
            self.tie_weight_source_and_target(self, missing_keys, "")
        else:  # this is from_pretrained, so its not called on every sub module
            for module_prefix, module in self.named_modules():
                if isinstance(module, PreTrainedModel):
                    module.tie_weight_source_and_target(self, missing_keys, module_prefix)

    def _get_no_split_modules(self, device_map: str):
        """
        Get the modules of the model that should not be spit when using device_map. We iterate through the modules to
        get the underlying `_no_split_modules`.

        Args:
            device_map (`str`):
                The device map value. Options are ["auto", "balanced", "balanced_low_0", "sequential"]

        Returns:
            `list[str]`: List of modules that should not be split
        """
        _no_split_modules = set()
        modules_to_check = [self]
        while len(modules_to_check) > 0:
            module = modules_to_check.pop(-1)
            # if the module does not appear in _no_split_modules, we also check the children
            if module.__class__.__name__ not in _no_split_modules:
                if isinstance(module, PreTrainedModel):
                    if module._no_split_modules is None:
                        raise ValueError(
                            f"{module.__class__.__name__} does not support `device_map='{device_map}'`. To implement support, the model "
                            "class needs to implement the `_no_split_modules` attribute."
                        )
                    else:
                        _no_split_modules = _no_split_modules | set(module._no_split_modules)
                modules_to_check += list(module.children())
        return list(_no_split_modules)

    def resize_token_embeddings(
        self,
        new_num_tokens: Optional[int] = None,
        pad_to_multiple_of: Optional[int] = None,
        mean_resizing: bool = True,
    ) -> nn.Embedding:
        """
        Resizes input token embeddings matrix of the model if `new_num_tokens != config.vocab_size`.

        Takes care of tying weights embeddings afterwards if the model class has a `tie_weights()` method.

        Arguments:
            new_num_tokens (`int`, *optional*):
                The new number of tokens in the embedding matrix. Increasing the size will add newly initialized
                vectors at the end. Reducing the size will remove vectors from the end. If not provided or `None`, just
                returns a pointer to the input tokens `torch.nn.Embedding` module of the model without doing anything.
            pad_to_multiple_of (`int`, *optional*):
                If set will pad the embedding matrix to a multiple of the provided value.If `new_num_tokens` is set to
                `None` will just pad the embedding to a multiple of `pad_to_multiple_of`.

                This is especially useful to enable the use of Tensor Cores on NVIDIA hardware with compute capability
                `>= 7.5` (Volta), or on TPUs which benefit from having sequence lengths be a multiple of 128. For more
                details about this, or help on choosing the correct value for resizing, refer to this guide:
                https://docs.nvidia.com/deeplearning/performance/dl-performance-matrix-multiplication/index.html#requirements-tc
            mean_resizing (`bool`):
                Whether to initialize the added embeddings from a multivariate normal distribution that has old embeddings' mean and
                covariance or to initialize them with a normal distribution that has a mean of zero and std equals `config.initializer_range`.

                Setting `mean_resizing` to `True` is useful when increasing the size of the embeddings of causal language models,
                where the generated tokens' probabilities won't be affected by the added embeddings because initializing the new embeddings with the
                old embeddings' mean will reduce the kl-divergence between the next token probability before and after adding the new embeddings.
                Refer to this article for more information: https://nlp.stanford.edu/~johnhew/vocab-expansion.html

        Return:
            `torch.nn.Embedding`: Pointer to the input tokens Embeddings Module of the model.
        """
        model_embeds = self._resize_token_embeddings(new_num_tokens, pad_to_multiple_of, mean_resizing)
        if new_num_tokens is None and pad_to_multiple_of is None:
            return model_embeds

        # Since we are basically reusing the same old embeddings with new weight values, gathering is required
        is_quantized = hasattr(self, "hf_quantizer") and self.hf_quantizer is not None
        if is_deepspeed_zero3_enabled() and not is_quantized:
            import deepspeed

            with deepspeed.zero.GatheredParameters(model_embeds.weight, modifier_rank=None):
                vocab_size = model_embeds.weight.shape[0]
        else:
            vocab_size = model_embeds.weight.shape[0]

        # Update base model and current model config.
        self.config.get_text_config().vocab_size = vocab_size
        self.vocab_size = vocab_size

        # Tie weights again if needed
        self.tie_weights()

        return model_embeds

    def _resize_token_embeddings(self, new_num_tokens, pad_to_multiple_of=None, mean_resizing=True):
        old_embeddings = self.get_input_embeddings()
        new_embeddings = self._get_resized_embeddings(
            old_embeddings, new_num_tokens, pad_to_multiple_of, mean_resizing
        )
        if hasattr(old_embeddings, "_hf_hook"):
            hook = old_embeddings._hf_hook
            add_hook_to_module(new_embeddings, hook)
        old_embeddings_requires_grad = old_embeddings.weight.requires_grad
        new_embeddings.requires_grad_(old_embeddings_requires_grad)
        self.set_input_embeddings(new_embeddings)
        is_quantized = hasattr(self, "hf_quantizer") and self.hf_quantizer is not None

        # Update new_num_tokens with the actual size of new_embeddings
        if pad_to_multiple_of is not None:
            if is_deepspeed_zero3_enabled() and not is_quantized:
                import deepspeed

                with deepspeed.zero.GatheredParameters(new_embeddings.weight, modifier_rank=None):
                    new_num_tokens = new_embeddings.weight.shape[0]
            else:
                new_num_tokens = new_embeddings.weight.shape[0]

        # if word embeddings are not tied, make sure that lm head is resized as well
        if (
            self.get_output_embeddings() is not None
            and not self.config.get_text_config(decoder=True).tie_word_embeddings
        ):
            old_lm_head = self.get_output_embeddings()
            if isinstance(old_lm_head, torch.nn.Embedding):
                new_lm_head = self._get_resized_embeddings(old_lm_head, new_num_tokens, mean_resizing=mean_resizing)
            else:
                new_lm_head = self._get_resized_lm_head(old_lm_head, new_num_tokens, mean_resizing=mean_resizing)
            if hasattr(old_lm_head, "_hf_hook"):
                hook = old_lm_head._hf_hook
                add_hook_to_module(new_lm_head, hook)
            old_lm_head_requires_grad = old_lm_head.weight.requires_grad
            new_lm_head.requires_grad_(old_lm_head_requires_grad)
            self.set_output_embeddings(new_lm_head)

        return self.get_input_embeddings()

    def _get_resized_embeddings(
        self,
        old_embeddings: nn.Embedding,
        new_num_tokens: Optional[int] = None,
        pad_to_multiple_of: Optional[int] = None,
        mean_resizing: bool = True,
    ) -> nn.Embedding:
        """
        Build a resized Embedding Module from a provided token Embedding Module. Increasing the size will add newly
        initialized vectors at the end. Reducing the size will remove vectors from the end

        Args:
            old_embeddings (`torch.nn.Embedding`):
                Old embeddings to be resized.
            new_num_tokens (`int`, *optional*):
                New number of tokens in the embedding matrix.

                Increasing the size will add newly initialized vectors at the end. Reducing the size will remove
                vectors from the end. If not provided or `None`, just returns a pointer to the input tokens
                `torch.nn.Embedding` module of the model without doing anything.
            pad_to_multiple_of (`int`, *optional*):
                If set will pad the embedding matrix to a multiple of the provided value. If `new_num_tokens` is set to
                `None` will just pad the embedding to a multiple of `pad_to_multiple_of`.

                This is especially useful to enable the use of Tensor Cores on NVIDIA hardware with compute capability
                `>= 7.5` (Volta), or on TPUs which benefit from having sequence lengths be a multiple of 128. For more
                details about this, or help on choosing the correct value for resizing, refer to this guide:
                https://docs.nvidia.com/deeplearning/performance/dl-performance-matrix-multiplication/index.html#requirements-tc
            mean_resizing (`bool`):
                Whether to initialize the added embeddings from a multivariate normal distribution that has old embeddings' mean and
                covariance or to initialize them with a normal distribution that has a mean of zero and std equals `config.initializer_range`.

                Setting `mean_resizing` to `True` is useful when increasing the size of the embeddings of causal language models,
                where the generated tokens' probabilities will not be affected by the added embeddings because initializing the new embeddings with the
                old embeddings' mean will reduce the kl-divergence between the next token probability before and after adding the new embeddings.
                Refer to this article for more information: https://nlp.stanford.edu/~johnhew/vocab-expansion.html


        Return:
            `torch.nn.Embedding`: Pointer to the resized Embedding Module or the old Embedding Module if
            `new_num_tokens` is `None`
        """

        if pad_to_multiple_of is not None:
            if not isinstance(pad_to_multiple_of, int):
                raise ValueError(
                    f"Asking to pad the embedding matrix to a multiple of `{pad_to_multiple_of}`, which is not and integer. Please make sure to pass an integer"
                )
            if new_num_tokens is None:
                new_num_tokens = old_embeddings.weight.shape[0]
            new_num_tokens = ((new_num_tokens + pad_to_multiple_of - 1) // pad_to_multiple_of) * pad_to_multiple_of
        else:
            logger.info(
                "You are resizing the embedding layer without providing a `pad_to_multiple_of` parameter. This means that the new embedding"
                f" dimension will be {new_num_tokens}. This might induce some performance reduction as *Tensor Cores* will not be available."
                " For more details about this, or help on choosing the correct value for resizing, refer to this guide:"
                " https://docs.nvidia.com/deeplearning/performance/dl-performance-matrix-multiplication/index.html#requirements-tc"
            )

        if new_num_tokens is None:
            return old_embeddings

        is_quantized = hasattr(self, "hf_quantizer") and self.hf_quantizer is not None
        if is_deepspeed_zero3_enabled() and not is_quantized:
            import deepspeed

            with deepspeed.zero.GatheredParameters(old_embeddings.weight, modifier_rank=None):
                old_num_tokens, old_embedding_dim = old_embeddings.weight.size()
        else:
            old_num_tokens, old_embedding_dim = old_embeddings.weight.size()

        if old_num_tokens == new_num_tokens and not is_deepspeed_zero3_enabled():
            return old_embeddings

        if not isinstance(old_embeddings, nn.Embedding):
            raise TypeError(
                f"Old embeddings are of type {type(old_embeddings)}, which is not an instance of {nn.Embedding}. You"
                " should either use a different resize function or make sure that `old_embeddings` are an instance of"
                f" {nn.Embedding}."
            )

        # Build new embeddings

        # When using DeepSpeed ZeRO-3, we shouldn't create new embeddings with DeepSpeed init
        # because the shape of the new embedding layer is used across various modeling files
        # as well as to update config vocab size. Shape will be 0 when using DeepSpeed init leading
        # to errors when training.
        new_embeddings = nn.Embedding(
            new_num_tokens,
            old_embedding_dim,
            device=old_embeddings.weight.device,
            dtype=old_embeddings.weight.dtype,
        )

        if new_num_tokens > old_num_tokens and not mean_resizing:
            # initialize new embeddings (in particular added tokens) with a mean of 0 and std equals `config.initializer_range`.
            self._init_weights(new_embeddings)

        elif new_num_tokens > old_num_tokens and mean_resizing:
            # initialize new embeddings  (in particular added tokens). The new embeddings will be initialized
            # from a multivariate normal distribution that has old embeddings' mean and covariance.
            # as described in this article: https://nlp.stanford.edu/~johnhew/vocab-expansion.html
            logger.warning_once(
                "The new embeddings will be initialized from a multivariate normal distribution that has old embeddings' mean and covariance. "
                "As described in this article: https://nlp.stanford.edu/~johnhew/vocab-expansion.html. "
                "To disable this, use `mean_resizing=False`"
            )

            added_num_tokens = new_num_tokens - old_num_tokens
            if is_deepspeed_zero3_enabled() and not is_quantized:
                import deepspeed

                with deepspeed.zero.GatheredParameters([old_embeddings.weight], modifier_rank=None):
                    self._init_added_embeddings_weights_with_mean(
                        old_embeddings, new_embeddings, old_num_tokens, added_num_tokens
                    )
            else:
                self._init_added_embeddings_weights_with_mean(
                    old_embeddings, new_embeddings, old_num_tokens, added_num_tokens
                )

        # Copy token embeddings from the previous weights

        # numbers of tokens to copy
        n = min(old_num_tokens, new_num_tokens)

        if is_deepspeed_zero3_enabled() and not is_quantized:
            import deepspeed

            params = [old_embeddings.weight, new_embeddings.weight]
            with deepspeed.zero.GatheredParameters(params, modifier_rank=0):
                new_embeddings.weight.data[:n, :] = old_embeddings.weight.data[:n, :]
        else:
            new_embeddings.weight.data[:n, :] = old_embeddings.weight.data[:n, :]

        # Replace weights in old_embeddings and return to maintain the same embedding type.
        # This ensures correct functionality when a Custom Embedding class is passed as input.
        # The input and output embedding types remain consistent. (c.f. https://github.com/huggingface/transformers/pull/31979)
        if is_deepspeed_zero3_enabled() and not is_quantized:
            import deepspeed

            params = [old_embeddings.weight, new_embeddings.weight]
            with deepspeed.zero.GatheredParameters(params, modifier_rank=0):
                old_embeddings.weight = new_embeddings.weight
                old_embeddings.num_embeddings = new_embeddings.weight.data.shape[0]

                # If the new number of tokens is smaller than the original `padding_idx`, the `padding_idx`
                # will be set to `None` in the resized embeddings.
                if old_embeddings.padding_idx is not None and (new_num_tokens - 1) < old_embeddings.padding_idx:
                    old_embeddings.padding_idx = None
        else:
            old_embeddings.weight.data = new_embeddings.weight.data
            old_embeddings.num_embeddings = new_embeddings.weight.data.shape[0]
            if old_embeddings.padding_idx is not None and (new_num_tokens - 1) < old_embeddings.padding_idx:
                old_embeddings.padding_idx = None

        return old_embeddings

    def _get_resized_lm_head(
        self,
        old_lm_head: nn.Linear,
        new_num_tokens: Optional[int] = None,
        transposed: bool = False,
        mean_resizing: bool = True,
    ) -> nn.Linear:
        """
        Build a resized Linear Module from a provided old Linear Module. Increasing the size will add newly initialized
        vectors at the end. Reducing the size will remove vectors from the end

        Args:
            old_lm_head (`torch.nn.Linear`):
                Old lm head liner layer to be resized.
            new_num_tokens (`int`, *optional*):
                New number of tokens in the linear matrix.

                Increasing the size will add newly initialized vectors at the end. Reducing the size will remove
                vectors from the end. If not provided or `None`, just returns a pointer to the input tokens
                `torch.nn.Linear` module of the model without doing anything. transposed (`bool`, *optional*, defaults
                to `False`): Whether `old_lm_head` is transposed or not. If True `old_lm_head.size()` is `lm_head_dim,
                vocab_size` else `vocab_size, lm_head_dim`.
            mean_resizing (`bool`):
                Whether to initialize the added embeddings from a multivariate normal distribution that has old embeddings' mean and
                covariance or to initialize them with a normal distribution that has a mean of zero and std equals `config.initializer_range`.

                Setting `mean_resizing` to `True` is useful when increasing the size of the embeddings of causal language models,
                where the generated tokens' probabilities will not be affected by the added embeddings because initializing the new embeddings with the
                old embeddings' mean will reduce the kl-divergence between the next token probability before and after adding the new embeddings.
                Refer to this article for more information: https://nlp.stanford.edu/~johnhew/vocab-expansion.html

        Return:
            `torch.nn.Linear`: Pointer to the resized Linear Module or the old Linear Module if `new_num_tokens` is
            `None`
        """

        if new_num_tokens is None:
            return old_lm_head

        is_quantized = hasattr(self, "hf_quantizer") and self.hf_quantizer is not None
        if is_deepspeed_zero3_enabled() and not is_quantized:
            import deepspeed

            with deepspeed.zero.GatheredParameters(old_lm_head.weight, modifier_rank=None):
                old_num_tokens, old_lm_head_dim = (
                    old_lm_head.weight.size() if not transposed else old_lm_head.weight.t().size()
                )
        else:
            old_num_tokens, old_lm_head_dim = (
                old_lm_head.weight.size() if not transposed else old_lm_head.weight.t().size()
            )

        if old_num_tokens == new_num_tokens and not is_deepspeed_zero3_enabled():
            return old_lm_head

        if not isinstance(old_lm_head, nn.Linear):
            raise TypeError(
                f"Old language model head is of type {type(old_lm_head)}, which is not an instance of {nn.Linear}. You"
                " should either use a different resize function or make sure that `old_lm_head` are an instance of"
                f" {nn.Linear}."
            )

        # Build new lm head
        new_lm_head_shape = (old_lm_head_dim, new_num_tokens) if not transposed else (new_num_tokens, old_lm_head_dim)
        has_new_lm_head_bias = old_lm_head.bias is not None

        # When using DeepSpeed ZeRO-3, we shouldn't create new embeddings with DeepSpeed init
        # because the shape of the new embedding layer is used across various modeling files
        # as well as to update config vocab size. Shape will be 0 when using DeepSpeed init leading
        # to errors when training.
        new_lm_head = nn.Linear(
            *new_lm_head_shape,
            bias=has_new_lm_head_bias,
            device=old_lm_head.weight.device,
            dtype=old_lm_head.weight.dtype,
        )

        if new_num_tokens > old_num_tokens and not mean_resizing:
            # initialize new embeddings (in particular added tokens) with a mean of 0 and std equals `config.initializer_range`.
            self._init_weights(new_lm_head)

        elif new_num_tokens > old_num_tokens and mean_resizing:
            # initialize new lm_head weights (in particular added tokens). The new lm_head weights
            # will be initialized from a multivariate normal distribution that has old embeddings' mean and covariance.
            # as described in this article: https://nlp.stanford.edu/~johnhew/vocab-expansion.html
            logger.warning_once(
                "The new lm_head weights will be initialized from a multivariate normal distribution that has old embeddings' mean and covariance. "
                "As described in this article: https://nlp.stanford.edu/~johnhew/vocab-expansion.html. "
                "To disable this, use `mean_resizing=False`"
            )

            added_num_tokens = new_num_tokens - old_num_tokens
            if is_deepspeed_zero3_enabled() and not is_quantized:
                import deepspeed

                params = [old_lm_head.weight]
                if has_new_lm_head_bias:
                    params += [old_lm_head.bias]
                with deepspeed.zero.GatheredParameters(params, modifier_rank=None):
                    self._init_added_lm_head_weights_with_mean(
                        old_lm_head, new_lm_head, old_lm_head_dim, old_num_tokens, added_num_tokens, transposed
                    )
                    if has_new_lm_head_bias:
                        self._init_added_lm_head_bias_with_mean(old_lm_head, new_lm_head, added_num_tokens)

            else:
                self._init_added_lm_head_weights_with_mean(
                    old_lm_head, new_lm_head, old_lm_head_dim, old_num_tokens, added_num_tokens, transposed
                )
                if has_new_lm_head_bias:
                    self._init_added_lm_head_bias_with_mean(old_lm_head, new_lm_head, added_num_tokens)

        num_tokens_to_copy = min(old_num_tokens, new_num_tokens)

        if is_deepspeed_zero3_enabled() and not is_quantized:
            import deepspeed

            params = [old_lm_head.weight, old_lm_head.bias, new_lm_head.weight, new_lm_head.bias]
            with deepspeed.zero.GatheredParameters(params, modifier_rank=0):
                self._copy_lm_head_original_to_resized(
                    new_lm_head, old_lm_head, num_tokens_to_copy, transposed, has_new_lm_head_bias
                )
        else:
            self._copy_lm_head_original_to_resized(
                new_lm_head, old_lm_head, num_tokens_to_copy, transposed, has_new_lm_head_bias
            )

        return new_lm_head

    def _init_added_embeddings_weights_with_mean(
        self, old_embeddings, new_embeddings, old_num_tokens, added_num_tokens
    ):
        old_embeddings_weight = old_embeddings.weight.data.to(torch.float32)
        mean_embeddings = torch.mean(old_embeddings_weight, axis=0)
        old_centered_embeddings = old_embeddings_weight - mean_embeddings
        covariance = old_centered_embeddings.T @ old_centered_embeddings / old_num_tokens

        # Check if the covariance is positive definite.
        epsilon = 1e-9
        is_covariance_psd = constraints.positive_definite.check(epsilon * covariance).all()
        if is_covariance_psd:
            # If covariances is positive definite, a distribution can be created. and we can sample new weights from it.
            distribution = torch.distributions.multivariate_normal.MultivariateNormal(
                mean_embeddings, covariance_matrix=epsilon * covariance
            )
            new_embeddings.weight.data[-1 * added_num_tokens :, :] = distribution.sample(
                sample_shape=(added_num_tokens,)
            ).to(old_embeddings.weight.dtype)
        else:
            # Otherwise, just initialize with the mean. because distribution will not be created.
            new_embeddings.weight.data[-1 * added_num_tokens :, :] = (
                mean_embeddings[None, :].repeat(added_num_tokens, 1).to(old_embeddings.weight.dtype)
            )

    def _init_added_lm_head_weights_with_mean(
        self,
        old_lm_head,
        new_lm_head,
        old_lm_head_dim,
        old_num_tokens,
        added_num_tokens,
        transposed: bool = False,
    ):
        if transposed:
            # Transpose to the desired shape for the function.
            new_lm_head.weight.data = new_lm_head.weight.data.T
            old_lm_head.weight.data = old_lm_head.weight.data.T

        # The same initialization logic as Embeddings.
        self._init_added_embeddings_weights_with_mean(old_lm_head, new_lm_head, old_num_tokens, added_num_tokens)

        if transposed:
            # Transpose again to the correct shape.
            new_lm_head.weight.data = new_lm_head.weight.data.T
            old_lm_head.weight.data = old_lm_head.weight.data.T

    def _init_added_lm_head_bias_with_mean(self, old_lm_head, new_lm_head, added_num_tokens):
        bias_mean = torch.mean(old_lm_head.bias.data, axis=0, dtype=torch.float32)
        bias_std = torch.std(old_lm_head.bias.data, axis=0).to(torch.float32)
        new_lm_head.bias.data[-1 * added_num_tokens :].normal_(mean=bias_mean, std=1e-9 * bias_std)

    def _copy_lm_head_original_to_resized(
        self, new_lm_head, old_lm_head, num_tokens_to_copy, transposed, has_new_lm_head_bias
    ):
        # Copy old lm head weights to new lm head
        if not transposed:
            new_lm_head.weight.data[:num_tokens_to_copy, :] = old_lm_head.weight.data[:num_tokens_to_copy, :]
        else:
            new_lm_head.weight.data[:, :num_tokens_to_copy] = old_lm_head.weight.data[:, :num_tokens_to_copy]

        # Copy bias weights to new lm head
        if has_new_lm_head_bias:
            new_lm_head.bias.data[:num_tokens_to_copy] = old_lm_head.bias.data[:num_tokens_to_copy]

    def resize_position_embeddings(self, new_num_position_embeddings: int):
        raise NotImplementedError(
            f"`resize_position_embeddings` is not implemented for {self.__class__}`. To implement it, you should "
            f"overwrite this method in the class {self.__class__} in `modeling_{self.__class__.__module__}.py`"
        )

    def get_position_embeddings(self) -> Union[nn.Embedding, tuple[nn.Embedding]]:
        raise NotImplementedError(
            f"`get_position_embeddings` is not implemented for {self.__class__}`. To implement it, you should "
            f"overwrite this method in the class {self.__class__} in `modeling_{self.__class__.__module__}.py`"
        )

    def init_weights(self):
        """
        Maybe initializes weights. If using a custom `PreTrainedModel`, you need to implement any
        initialization logic in `_init_weights`.
        """
        if _init_weights:
            # Initialize weights
            self.initialize_weights()
            # Tie weights needs to be called as it figures out recursively if sub modules
            # need to tie
            self.tie_weights()

    def gradient_checkpointing_enable(self, gradient_checkpointing_kwargs=None):
        """
        Activates gradient checkpointing for the current model.

        We pass the `__call__` method of the modules instead of `forward` because `__call__` attaches all the hooks of
        the module. https://discuss.pytorch.org/t/any-different-between-model-input-and-model-forward-input/3690/2

        Args:
            gradient_checkpointing_kwargs (dict, *optional*):
                Additional keyword arguments passed along to the `torch.utils.checkpoint.checkpoint` function.
        """
        if not self.supports_gradient_checkpointing:
            raise ValueError(f"{self.__class__.__name__} does not support gradient checkpointing.")

        if gradient_checkpointing_kwargs is None:
            gradient_checkpointing_kwargs = {"use_reentrant": True}

        gradient_checkpointing_func = functools.partial(checkpoint, **gradient_checkpointing_kwargs)

        # For old GC format (transformers < 4.35.0) for models that live on the Hub
        # we will fall back to the overwritten `_set_gradient_checkpointing` method
        _is_using_old_format = "value" in inspect.signature(self._set_gradient_checkpointing).parameters

        if not _is_using_old_format:
            self._set_gradient_checkpointing(enable=True, gradient_checkpointing_func=gradient_checkpointing_func)
        else:
            self.apply(partial(self._set_gradient_checkpointing, value=True))
            logger.warning(
                "You are using an old version of the checkpointing format that is deprecated (We will also silently ignore `gradient_checkpointing_kwargs` in case you passed it)."
                "Please update to the new format on your modeling file. To use the new format, you need to completely remove the definition of the method `_set_gradient_checkpointing` in your model."
            )

        if getattr(self, "_hf_peft_config_loaded", False):
            # When using PEFT + gradient checkpointing + Trainer we need to make sure the input has requires_grad=True
            # we do it also on PEFT: https://github.com/huggingface/peft/blob/85013987aa82aa1af3da1236b6902556ce3e483e/src/peft/peft_model.py#L334
            # When training with PEFT, only LoRA layers will have requires grad set to True, but the output of frozen layers need to propagate
            # the gradients to make sure the gradient flows.
            self.enable_input_require_grads()

    def _set_gradient_checkpointing(self, enable: bool = True, gradient_checkpointing_func: Callable = checkpoint):
        is_gradient_checkpointing_set = False

        # Apply it on the top-level module in case the top-level modules supports it
        # for example, LongT5Stack inherits from `PreTrainedModel`.
        if hasattr(self, "gradient_checkpointing"):
            self._gradient_checkpointing_func = gradient_checkpointing_func
            self.gradient_checkpointing = enable
            is_gradient_checkpointing_set = True

        for module in self.modules():
            if hasattr(module, "gradient_checkpointing"):
                module._gradient_checkpointing_func = gradient_checkpointing_func
                module.gradient_checkpointing = enable
                is_gradient_checkpointing_set = True

        if not is_gradient_checkpointing_set:
            raise ValueError(
                f"{self.__class__.__name__} is not compatible with gradient checkpointing. Make sure all the architecture support it by setting a boolean attribute"
                " `gradient_checkpointing` to modules of the model that uses checkpointing."
            )

    def gradient_checkpointing_disable(self):
        """
        Deactivates gradient checkpointing for the current model.
        """
        if self.supports_gradient_checkpointing:
            # For old GC format (transformers < 4.35.0) for models that live on the Hub
            # we will fall back to the overwritten `_set_gradient_checkpointing` method
            _is_using_old_format = "value" in inspect.signature(self._set_gradient_checkpointing).parameters
            if not _is_using_old_format:
                self._set_gradient_checkpointing(enable=False)
            else:
                logger.warning(
                    "You are using an old version of the checkpointing format that is deprecated (We will also silently ignore `gradient_checkpointing_kwargs` in case you passed it)."
                    "Please update to the new format on your modeling file. To use the new format, you need to completely remove the definition of the method `_set_gradient_checkpointing` in your model."
                )
                self.apply(partial(self._set_gradient_checkpointing, value=False))

        if getattr(self, "_hf_peft_config_loaded", False):
            self.disable_input_require_grads()

    @property
    def is_gradient_checkpointing(self) -> bool:
        """
        Whether gradient checkpointing is activated for this model or not.
        """
        return any(hasattr(m, "gradient_checkpointing") and m.gradient_checkpointing for m in self.modules())

    def save_pretrained(
        self,
        save_directory: Union[str, os.PathLike],
        is_main_process: bool = True,
        state_dict: Optional[dict] = None,
        save_function: Callable = torch.save,
        push_to_hub: bool = False,
        max_shard_size: Union[int, str] = "5GB",
        safe_serialization: bool = True,
        variant: Optional[str] = None,
        token: Optional[Union[str, bool]] = None,
        save_peft_format: bool = True,
        save_original_format: bool = False,  # TODO next PR will make it go to True
        **kwargs,
    ):
        """
        Save a model and its configuration file to a directory, so that it can be re-loaded using the
        [`~PreTrainedModel.from_pretrained`] class method.

        Arguments:
            save_directory (`str` or `os.PathLike`):
                Directory to which to save. Will be created if it doesn't exist.
            is_main_process (`bool`, *optional*, defaults to `True`):
                Whether the process calling this is the main process or not. Useful when in distributed training like
                TPUs and need to call this function on all processes. In this case, set `is_main_process=True` only on
                the main process to avoid race conditions.
            state_dict (nested dictionary of `torch.Tensor`):
                The state dictionary of the model to save. Will default to `self.state_dict()`, but can be used to only
                save parts of the model or if special precautions need to be taken when recovering the state dictionary
                of a model (like when using model parallelism).
            save_function (`Callable`):
                The function to use to save the state dictionary. Useful on distributed training like TPUs when one
                need to replace `torch.save` by another method.
            push_to_hub (`bool`, *optional*, defaults to `False`):
                Whether or not to push your model to the Hugging Face model hub after saving it. You can specify the
                repository you want to push to with `repo_id` (will default to the name of `save_directory` in your
                namespace).
            max_shard_size (`int` or `str`, *optional*, defaults to `"5GB"`):
                The maximum size for a checkpoint before being sharded. Checkpoints shard will then be each of size
                lower than this size. If expressed as a string, needs to be digits followed by a unit (like `"5MB"`).
                We default it to 5GB in order for models to be able to run easily on free-tier google colab instances
                without CPU OOM issues.

                <Tip warning={true}>

                If a single weight of the model is bigger than `max_shard_size`, it will be in its own checkpoint shard
                which will be bigger than `max_shard_size`.

                </Tip>

            safe_serialization (`bool`, *optional*, defaults to `True`):
                Whether to save the model using `safetensors` or the traditional PyTorch way (that uses `pickle`).
            variant (`str`, *optional*):
                If specified, weights are saved in the format pytorch_model.<variant>.bin.
            token (`str` or `bool`, *optional*):
                The token to use as HTTP bearer authorization for remote files. If `True`, or not specified, will use
                the token generated when running `hf auth login` (stored in `~/.huggingface`).
            save_peft_format (`bool`, *optional*, defaults to `True`):
                For backward compatibility with PEFT library, in case adapter weights are attached to the model, all
                keys of the state dict of adapters needs to be prepended with `base_model.model`. Advanced users can
                disable this behaviours by setting `save_peft_format` to `False`.
            save_original_format (`bool`, *optional*, defaults to `True`):
                For backward compatibility with the previous versions of `transfomers` you can save the checkpoint with
                its reverse mapping. The reverse mapping needs to exists even if the model was loaded from a None legacy
                checkpoint.
            kwargs (`dict[str, Any]`, *optional*):
                Additional key word arguments passed along to the [`~utils.PushToHubMixin.push_to_hub`] method.
        """
        ignore_metadata_errors = kwargs.pop("ignore_metadata_errors", False)

        if token is not None:
            kwargs["token"] = token

        _hf_peft_config_loaded = getattr(self, "_hf_peft_config_loaded", False)

        hf_quantizer = getattr(self, "hf_quantizer", None)
        quantization_serializable = (
            hf_quantizer is not None
            and isinstance(hf_quantizer, HfQuantizer)
            and hf_quantizer.is_serializable(safe_serialization=safe_serialization)
        )

        if hf_quantizer is not None and not _hf_peft_config_loaded and not quantization_serializable:
            raise ValueError(
                f"The model is quantized with {hf_quantizer.quantization_config.quant_method} and is not serializable - check out the warnings from"
                " the logger on the traceback to understand the reason why the quantized model is not serializable."
            )

        if "save_config" in kwargs:
            warnings.warn(
                "`save_config` is deprecated and will be removed in v5 of Transformers. Use `is_main_process` instead."
            )
            is_main_process = kwargs.pop("save_config")

        # we need to check against tp_size, not tp_plan, as tp_plan is substituted to the class one
        if self._tp_size is not None and not is_huggingface_hub_greater_or_equal("0.31.4"):
            raise ImportError(
                "Saving a model with tensor parallelism requires `huggingface_hub` version 0.31.4 or higher."
            )

        if os.path.isfile(save_directory):
            logger.error(f"Provided path ({save_directory}) should be a directory, not a file")
            return

        os.makedirs(save_directory, exist_ok=True)

        if push_to_hub:
            commit_message = kwargs.pop("commit_message", None)
            repo_id = kwargs.pop("repo_id", save_directory.split(os.path.sep)[-1])
            create_pr = kwargs.pop("create_pr", False)
            repo_id = self._create_repo(repo_id, **kwargs)
            files_timestamps = self._get_files_timestamps(save_directory)

        metadata = {}
        if hf_quantizer is not None:
            state_dict, metadata = hf_quantizer.get_state_dict_and_metadata(self, safe_serialization)
        metadata["format"] = "pt"

        # Only save the model itself if we are using distributed training
        model_to_save = unwrap_model(self)
        # save the string version of dtype to the config, e.g. convert torch.float32 => "float32"
        # we currently don't use this setting automatically, but may start to use with v5
        dtype = get_parameter_dtype(model_to_save)
        model_to_save.config.dtype = str(dtype).split(".")[1]

        # Attach architecture to the config
        # When using FSDP2, unwrapping is a noop, so the model name doesn't change back to the original model name
        model_to_save.config.architectures = [model_to_save.__class__.__name__.removeprefix("FSDP")]

        # If we have a custom model, we copy the file defining it in the folder and set the attributes so it can be
        # loaded from the Hub.
        if self._auto_class is not None:
            custom_object_save(self, save_directory, config=self.config)

        # Save the config
        if is_main_process:
            if not _hf_peft_config_loaded:
                # If the model config has set attributes that should be in the generation config, move them there.
                misplaced_generation_parameters = model_to_save.config._get_non_default_generation_parameters()
                if self.can_generate() and len(misplaced_generation_parameters) > 0:
                    warnings.warn(
                        "Moving the following attributes in the config to the generation config: "
                        f"{misplaced_generation_parameters}. You are seeing this warning because you've set "
                        "generation parameters in the model config, as opposed to in the generation config.",
                        UserWarning,
                    )
                    for param_name, param_value in misplaced_generation_parameters.items():
                        setattr(model_to_save.generation_config, param_name, param_value)
                        setattr(model_to_save.config, param_name, None)

                model_to_save.config.save_pretrained(save_directory)
            if self.can_generate():
                model_to_save.generation_config.save_pretrained(save_directory)

            if _hf_peft_config_loaded:
                logger.info(
                    "Detected adapters on the model, saving the model in the PEFT format, only adapter weights will be saved."
                )
                state_dict = model_to_save.get_adapter_state_dict(state_dict=state_dict)

                if save_peft_format:
                    logger.info(
                        "To match the expected format of the PEFT library, all keys of the state dict of adapters will be prepended with `base_model.model`."
                    )
                    peft_state_dict = {}
                    for key, value in state_dict.items():
                        peft_state_dict[f"base_model.model.{key}"] = value
                    state_dict = peft_state_dict

                active_adapter = self.active_adapters()

                if len(active_adapter) > 1:
                    raise ValueError(
                        "Multiple active adapters detected, saving multiple active adapters is not supported yet. You can save adapters separately one by one "
                        "by iteratively calling `model.set_adapter(adapter_name)` then `model.save_pretrained(...)`"
                    )
                active_adapter = active_adapter[0]

                current_peft_config = self.peft_config[active_adapter]
                current_peft_config.save_pretrained(save_directory)

        # for offloaded modules
        module_map = {}

        # Save the model
        if state_dict is None:
            # if any model parameters are offloaded, make module map
            if (
                hasattr(self, "hf_device_map")
                and len(set(self.hf_device_map.values())) > 1
                and ("cpu" in self.hf_device_map.values() or "disk" in self.hf_device_map.values())
            ):
                warnings.warn(
                    "Attempting to save a model with offloaded modules. Ensure that unallocated cpu memory exceeds the `shard_size` (5GB default)"
                )
                for name, module in model_to_save.named_modules():
                    if name == "":
                        continue
                    module_state_dict = module.state_dict()

                    for key in module_state_dict:
                        module_map[name + f".{key}"] = module
            state_dict = model_to_save.state_dict()

        # Translate state_dict from smp to hf if saving with smp >= 1.10
        if IS_SAGEMAKER_MP_POST_1_10:
            for smp_to_hf, _ in smp.state.module_manager.translate_functions:
                state_dict = smp_to_hf(state_dict)

        # Handle the case where some state_dict keys shouldn't be saved
        if self._keys_to_ignore_on_save is not None:
            for ignore_key in self._keys_to_ignore_on_save:
                if ignore_key in state_dict:
                    del state_dict[ignore_key]

        # Rename state_dict keys before saving to file. Do nothing unless overridden in a particular model.
        # (initially introduced with TimmWrapperModel to remove prefix and make checkpoints compatible with timm)
        state_dict = self._fix_state_dict_keys_on_save(state_dict)
        # If model was sharded, we cannot properly determine sizes of tensors that `local_*` strategy was used,
        # therefore we replace them with DTensors that are equivalently sharded
        if self._tp_size is not None:
            state_dict = replace_state_dict_local_with_dtensor(state_dict, self._tp_plan, self._device_mesh)

        if safe_serialization:
            # TODO: fix safe_serialization for tied weights
            # Safetensors does not allow tensor aliasing.
            # We're going to remove aliases before saving
            ptrs = collections.defaultdict(list)
            for name, tensor in state_dict.items():
                if not isinstance(tensor, torch.Tensor):
                    # Sometimes in the state_dict we have non-tensor objects.
                    # e.g. in bitsandbytes we have some `str` objects in the state_dict
                    # In the non-tensor case, fall back to the pointer of the object itself
                    ptrs[id(tensor)].append(name)

                elif tensor.device.type == "meta":
                    # In offloaded cases, there may be meta tensors in the state_dict.
                    # For these cases, key by the pointer of the original tensor object
                    # (state_dict tensors are detached and therefore no longer shared)
                    tensor = self.get_parameter(name)
                    ptrs[id(tensor)].append(name)

                else:
                    ptrs[id_tensor_storage(tensor)].append(name)

            shared_ptrs = {ptr: names for ptr, names in ptrs.items() if len(names) > 1}

            # Recursively descend to find tied weight keys
            _tied_weights_keys = set(_get_tied_weight_keys(self))
            error_names = []
            to_delete_names = set()
            for names in shared_ptrs.values():
                # Removing the keys which are declared as known duplicates on
                # load. This allows to make sure the name which is kept is consistent.
                if _tied_weights_keys is not None:
                    found = 0
                    for name in sorted(names):
                        matches_pattern = any(re.search(pat, name) for pat in _tied_weights_keys)
                        if matches_pattern and name in state_dict:
                            found += 1
                            if found < len(names):
                                to_delete_names.add(name)
            # We are entering a place where the weights and the transformers configuration do NOT match.
            shared_names, disjoint_names = _find_disjoint(shared_ptrs.values(), state_dict)
            # Those are actually tensor sharing but disjoint from each other, we can safely clone them
            # Reloaded won't have the same property, but it shouldn't matter in any meaningful way.
            for name in disjoint_names:
                state_dict[name] = state_dict[name].clone()

            # When not all duplicates have been cleaned, still remove those keys, but put a clear warning.
            # If the link between tensors was done at runtime then `from_pretrained` will not get
            # the key back leading to random tensor. A proper warning will be shown
            # during reload (if applicable), but since the file is not necessarily compatible with
            # the config, better show a proper warning.
            shared_names, identical_names = _find_identical(shared_names, state_dict)
            # delete tensors that have identical storage
            for inames in identical_names:
                known = inames.intersection(to_delete_names)
                for name in known:
                    del state_dict[name]
                unknown = inames.difference(to_delete_names)
                if len(unknown) > 1:
                    error_names.append(unknown)

            if shared_names:
                error_names.extend(shared_names)

            if len(error_names) > 0:
                raise RuntimeError(
                    f"The weights trying to be saved contained shared tensors {error_names} which are not properly defined. We found `_tied_weights_keys` to be: {_tied_weights_keys}.\n"
                    "This can also just mean that the module's tied weight keys are wrong vs the actual tied weights in the model.",
                )

        if (
            any(
                allowed_name in class_name.__name__.lower()
                for class_name in self.__class__.__mro__[:-1]
                for allowed_name in VLMS
            )
            or save_original_format
        ):
            # MEGA BIG TODO HERE: self._conversion_ops needs to be used to save the final ckpt
            # using what was loaded. Actually self._conversion_ops wont work because we need it
            # even if the files are not legacy -> thus no conversion happened
            state_dict = revert_weight_conversion(self, state_dict)

        # Shard the model if it is too big.
        if not _hf_peft_config_loaded:
            weights_name = SAFE_WEIGHTS_NAME if safe_serialization else WEIGHTS_NAME
            weights_name = _add_variant(weights_name, variant)
        else:
            weights_name = ADAPTER_SAFE_WEIGHTS_NAME if safe_serialization else ADAPTER_WEIGHTS_NAME

        filename_pattern = weights_name.replace(".bin", "{suffix}.bin").replace(".safetensors", "{suffix}.safetensors")
        state_dict_split = split_torch_state_dict_into_shards(
            state_dict, filename_pattern=filename_pattern, max_shard_size=max_shard_size
        )
        # Save index if sharded
        index = None
        if state_dict_split.is_sharded:
            index = {
                "metadata": {"total_parameters": self.num_parameters(), **state_dict_split.metadata},
                "weight_map": state_dict_split.tensor_to_filename,
            }

        # Clean the folder from a previous save
        for filename in os.listdir(save_directory):
            full_filename = os.path.join(save_directory, filename)
            # If we have a shard file that is not going to be replaced, we delete it, but only from the main process
            # in distributed settings to avoid race conditions.
            weights_no_suffix = weights_name.replace(".bin", "").replace(".safetensors", "")

            # make sure that file to be deleted matches format of sharded file, e.g. pytorch_model-00001-of-00005
            filename_no_suffix = filename.replace(".bin", "").replace(".safetensors", "")
            reg = re.compile(r"(.*?)-\d{5}-of-\d{5}")

            if (
                filename.startswith(weights_no_suffix)
                and os.path.isfile(full_filename)
                and filename not in state_dict_split.filename_to_tensors
                and is_main_process
                and reg.fullmatch(filename_no_suffix) is not None
            ):
                os.remove(full_filename)
        # Save the model
        filename_to_tensors = state_dict_split.filename_to_tensors.items()
        if module_map:
            filename_to_tensors = logging.tqdm(filename_to_tensors, desc="Saving checkpoint shards")
        for shard_file, tensors in filename_to_tensors:
            shard = {}
            for tensor in tensors:
                if _is_dtensor_available and isinstance(state_dict[tensor], DTensor):
                    full_tensor = state_dict[tensor].full_tensor()
                    # to get the correctly ordered tensor we need to repack if packed
                    if _get_parameter_tp_plan(tensor, self._tp_plan) == "local_packed_rowwise":
                        full_tensor = repack_weights(full_tensor, -1, self._tp_size, 2)
                    shard[tensor] = full_tensor.contiguous()  # only do contiguous after it's permuted correctly
                else:
                    shard[tensor] = state_dict[tensor].contiguous()
                # delete reference, see https://github.com/huggingface/transformers/pull/34890
                del state_dict[tensor]

            # remake shard with onloaded parameters if necessary
            if module_map:
                # init state_dict for this shard
                shard_state_dict = dict.fromkeys(shard, "")
                for module_name in shard:
                    # note that get_state_dict_from_offload can update with meta tensors
                    # if both a parent module and its descendant are offloaded
                    tensor = shard_state_dict[module_name]
                    if tensor == "" or (isinstance(tensor, torch.Tensor) and tensor.device.type == "meta"):
                        # update state dict with onloaded parameters
                        module = module_map[module_name]
                        shard_state_dict = get_state_dict_from_offload(module, module_name, shard_state_dict)

                # assign shard to be the completed state dict
                shard = shard_state_dict
                del shard_state_dict
                gc.collect()

            if safe_serialization:
                # At some point we will need to deal better with save_function (used for TPU and other distributed
                # joyfulness), but for now this enough. # TODO: we should def parallelize this we are otherwise just waiting
                # too much before scheduling the next write when its in a different file
                safe_save_file(shard, os.path.join(save_directory, shard_file), metadata=metadata)
            else:
                save_function(shard, os.path.join(save_directory, shard_file))

        del state_dict

        if index is None:
            path_to_weights = os.path.join(save_directory, weights_name)
            logger.info(f"Model weights saved in {path_to_weights}")
        else:
            save_index_file = SAFE_WEIGHTS_INDEX_NAME if safe_serialization else WEIGHTS_INDEX_NAME
            save_index_file = os.path.join(save_directory, _add_variant(save_index_file, variant))
            # Save the index as well
            with open(save_index_file, "w", encoding="utf-8") as f:
                content = json.dumps(index, indent=2, sort_keys=True) + "\n"
                f.write(content)
            logger.info(
                f"The model is bigger than the maximum size per checkpoint ({max_shard_size}) and is going to be "
                f"split in {len(state_dict_split.filename_to_tensors)} checkpoint shards. You can find where each parameters has been saved in the "
                f"index located at {save_index_file}."
            )

        if push_to_hub:
            # Eventually create an empty model card
            model_card = create_and_tag_model_card(
                repo_id, self.model_tags, token=token, ignore_metadata_errors=ignore_metadata_errors
            )

            # Update model card if needed:
            model_card.save(os.path.join(save_directory, "README.md"))

            self._upload_modified_files(
                save_directory,
                repo_id,
                files_timestamps,
                commit_message=commit_message,
                token=token,
                create_pr=create_pr,
            )

    @wraps(PushToHubMixin.push_to_hub)
    def push_to_hub(self, *args, **kwargs):
        tags = self.model_tags if self.model_tags is not None else []

        tags_kwargs = kwargs.get("tags", [])
        if isinstance(tags_kwargs, str):
            tags_kwargs = [tags_kwargs]

        for tag in tags_kwargs:
            if tag not in tags:
                tags.append(tag)

        if tags:
            kwargs["tags"] = tags
        return super().push_to_hub(*args, **kwargs)

    def get_memory_footprint(self, return_buffers=True):
        r"""
        Get the memory footprint of a model. This will return the memory footprint of the current model in bytes.
        Useful to benchmark the memory footprint of the current model and design some tests. Solution inspired from the
        PyTorch discussions: https://discuss.pytorch.org/t/gpu-memory-that-model-uses/56822/2

        Arguments:
            return_buffers (`bool`, *optional*, defaults to `True`):
                Whether to return the size of the buffer tensors in the computation of the memory footprint. Buffers
                are tensors that do not require gradients and not registered as parameters. E.g. mean and std in batch
                norm layers. Please see: https://discuss.pytorch.org/t/what-pytorch-means-by-buffers/120266/2
        """
        mem = sum(param.nelement() * param.element_size() for param in self.parameters())
        if return_buffers:
            mem_bufs = sum(buf.nelement() * buf.element_size() for buf in self.buffers())
            mem = mem + mem_bufs
        return mem

    @wraps(torch.nn.Module.cuda)
    def cuda(self, *args, **kwargs):
        if getattr(self, "quantization_method", None) == QuantizationMethod.HQQ:
            from hqq.core.quantize import HQQLinear

            # Since HQQLinear stores some tensors in the 'meta' attribute,
            # it's necessary to manually call the `cuda` method on HQQLinear layers.
            super().cuda(*args, **kwargs)
            for module in self.modules():
                if isinstance(module, HQQLinear):
                    if len(args) > 0:
                        device = args[0]
                    else:
                        device = kwargs.get("device", "cuda")
                    module.cuda(device)
            return self

        # Checks if the model has been loaded in 4-bit or 8-bit with BNB
        if getattr(self, "quantization_method", None) == QuantizationMethod.BITS_AND_BYTES:
            if getattr(self, "is_loaded_in_8bit", False):
                raise ValueError(
                    "Calling `cuda()` is not supported for `8-bit` quantized models. "
                    " Please use the model as it is, since the model has already been set to the correct devices."
                )
        return super().cuda(*args, **kwargs)

    @wraps(torch.nn.Module.to)
    def to(self, *args, **kwargs):
        # For BNB/GPTQ models, we prevent users from casting the model to another dtype to restrict unwanted behaviours.
        # the correct API should be to load the model with the desired dtype directly through `from_pretrained`.
        dtype_present_in_args = "dtype" in kwargs

        if not dtype_present_in_args:
            for arg in args:
                if isinstance(arg, torch.dtype):
                    dtype_present_in_args = True
                    break

        if getattr(self, "quantization_method", None) == QuantizationMethod.HQQ:
            from hqq.core.quantize import HQQLinear

            # Since HQQLinear stores some tensors in the 'meta' attribute, we must
            # explicitly move the parameters to the target device for each HQQLinear layer after `to`.
            super().to(*args, **kwargs)
            for module in self.modules():
                if isinstance(module, HQQLinear):
                    if "device" in kwargs:
                        device = kwargs["device"]
                    else:
                        device = args[0]
                    if "dtype" in kwargs:
                        dtype = kwargs["dtype"]
                    elif dtype_present_in_args:
                        dtype = arg
                    else:
                        dtype = None
                    # Due to the current messy implementation of HQQLinear, updating `compute_dtype`
                    # followed by calling the `cuda` method achieves the intended behavior of `to`,
                    # even when the target device is CPU.
                    if dtype is not None:
                        module.compute_dtype = dtype
                    module.cuda(device)
            return self

        if dtype_present_in_args and getattr(self, "quantization_method", None) == QuantizationMethod.QUARK:
            raise ValueError("Casting a Quark quantized model to a new `dtype` is not supported.")

        # Checks if the model has been loaded in 4-bit or 8-bit with BNB
        if getattr(self, "quantization_method", None) == QuantizationMethod.BITS_AND_BYTES:
            if dtype_present_in_args:
                raise ValueError(
                    "You cannot cast a bitsandbytes model in a new `dtype`. Make sure to load the model using `from_pretrained` using the"
                    " desired `dtype` by passing the correct `dtype` argument."
                )

            if getattr(self, "is_loaded_in_8bit", False):
                raise ValueError(
                    "`.to` is not supported for `8-bit` bitsandbytes models. Please use the model as it is, since the"
                    " model has already been set to the correct devices and casted to the correct `dtype`."
                )
        elif getattr(self, "quantization_method", None) == QuantizationMethod.GPTQ:
            if dtype_present_in_args:
                raise ValueError(
                    "You cannot cast a GPTQ model in a new `dtype`. Make sure to load the model using `from_pretrained` using the desired"
                    " `dtype` by passing the correct `dtype` argument."
                )
        return super().to(*args, **kwargs)

    def half(self, *args):
        # Checks if the model is quantized
        if getattr(self, "is_quantized", False):
            raise ValueError(
                "`.half()` is not supported for quantized model. Please use the model as it is, since the"
                " model has already been casted to the correct `dtype`."
            )
        else:
            return super().half(*args)

    def float(self, *args):
        # Checks if the model is quantized
        if getattr(self, "is_quantized", False):
            raise ValueError(
                "`.float()` is not supported for quantized model. Please use the model as it is, since the"
                " model has already been casted to the correct `dtype`."
            )
        else:
            return super().float(*args)

    @classmethod
    def get_init_context(cls, is_quantized: bool, _is_ds_init_called: bool):
        if is_deepspeed_zero3_enabled():
            import deepspeed

            init_contexts = [no_init_weights()]
            # We cannot initialize the model on meta device with deepspeed when not quantized
            if not is_quantized and not _is_ds_init_called:
                logger.info("Detected DeepSpeed ZeRO-3: activating zero.init() for this model")
                init_contexts.extend([deepspeed.zero.Init(config_dict_or_path=deepspeed_config()), set_zero3_state()])
            elif is_quantized:
                init_contexts.extend([init_empty_weights(), set_quantized_state()])
        else:
            init_contexts = [no_init_weights(), init_empty_weights()]

        return init_contexts

    def set_use_kernels(self, use_kernels, kernel_config):
        if use_kernels:
            if not is_kernels_available():
                raise ValueError(
                    "`use_kernels=True` requires kernels>=0.9.0. Please install the latest version with `pip install -U kernels`"
                )
            from kernels import use_kernel_mapping

            from .integrations.hub_kernels import register_kernel_mapping_transformers

            register_kernel_mapping_transformers()

            if kernel_config is not None and isinstance(kernel_config, KernelConfig):
                # This will make sure the mapping is valid, and the layers are registered in the model
                kernel_config.sanitize_kernel_mapping(self)

                # This will create a compatible mapping for the model with the kernels library
                kernel_config.create_compatible_mapping(self)

                # This is a context manager to override the default kernel mapping
                # We are calling kernelize inside this context manager using the use_kernels setter
                with use_kernel_mapping(kernel_config.kernel_mapping):
                    self.use_kernels = True
            # We use the default kernel mapping in .integrations.hub_kernels
            else:
                self.use_kernels = True
        else:
            self.use_kernels = False

    @classmethod
    @restore_default_dtype
    def from_pretrained(
        cls: type[SpecificPreTrainedModelType],
        pretrained_model_name_or_path: Optional[Union[str, os.PathLike]],
        *model_args,
        config: Optional[Union[PreTrainedConfig, str, os.PathLike]] = None,
        cache_dir: Optional[Union[str, os.PathLike]] = None,
        ignore_mismatched_sizes: bool = False,
        force_download: bool = False,
        local_files_only: bool = False,
        token: Optional[Union[str, bool]] = None,
        revision: str = "main",
        use_safetensors: Optional[bool] = True,
        weights_only: bool = True,
        **kwargs,
    ) -> SpecificPreTrainedModelType:
        r"""
        Instantiate a pretrained pytorch model from a pre-trained model configuration.

        The model is set in evaluation mode by default using `model.eval()` (Dropout modules are deactivated). To train
        the model, you should first set it back in training mode with `model.train()`.

        The warning *Weights from XXX not initialized from pretrained model* means that the weights of XXX do not come
        pretrained with the rest of the model. It is up to you to train those weights with a downstream fine-tuning
        task.

        The warning *Weights from XXX not used in YYY* means that the layer XXX is not used by YYY, therefore those
        weights are discarded.

        Parameters:
            pretrained_model_name_or_path (`str` or `os.PathLike`, *optional*):
                Can be either:

                    - A string, the *model id* of a pretrained model hosted inside a model repo on huggingface.co.
                    - A path to a *directory* containing model weights saved using
                      [`~PreTrainedModel.save_pretrained`], e.g., `./my_model_directory/`.
                    - `None` if you are both providing the configuration and state dictionary (resp. with keyword
                      arguments `config` and `state_dict`).
            model_args (sequence of positional arguments, *optional*):
                All remaining positional arguments will be passed to the underlying model's `__init__` method.
            config (`Union[PreTrainedConfig, str, os.PathLike]`, *optional*):
                Can be either:

                    - an instance of a class derived from [`PreTrainedConfig`],
                    - a string or path valid as input to [`~PreTrainedConfig.from_pretrained`].

                Configuration for the model to use instead of an automatically loaded configuration. Configuration can
                be automatically loaded when:

                    - The model is a model provided by the library (loaded with the *model id* string of a pretrained
                      model).
                    - The model was saved using [`~PreTrainedModel.save_pretrained`] and is reloaded by supplying the
                      save directory.
                    - The model is loaded by supplying a local directory as `pretrained_model_name_or_path` and a
                      configuration JSON file named *config.json* is found in the directory.
            state_dict (`dict[str, torch.Tensor]`, *optional*):
                A state dictionary to use instead of a state dictionary loaded from saved weights file.

                This option can be used if you want to create a model from a pretrained configuration but load your own
                weights. In this case though, you should check if using [`~PreTrainedModel.save_pretrained`] and
                [`~PreTrainedModel.from_pretrained`] is not a simpler option.
            cache_dir (`Union[str, os.PathLike]`, *optional*):
                Path to a directory in which a downloaded pretrained model configuration should be cached if the
                standard cache should not be used.
            ignore_mismatched_sizes (`bool`, *optional*, defaults to `False`):
                Whether or not to raise an error if some of the weights from the checkpoint do not have the same size
                as the weights of the model (if for instance, you are instantiating a model with 10 labels from a
                checkpoint with 3 labels).
            force_download (`bool`, *optional*, defaults to `False`):
                Whether or not to force the (re-)download of the model weights and configuration files, overriding the
                cached versions if they exist.
            proxies (`dict[str, str]`, *optional*):
                A dictionary of proxy servers to use by protocol or endpoint, e.g., `{'http': 'foo.bar:3128',
                'http://hostname': 'foo.bar:4012'}`. The proxies are used on each request.
            output_loading_info(`bool`, *optional*, defaults to `False`):
                Whether ot not to also return a dictionary containing missing keys, unexpected keys and error messages.
            local_files_only(`bool`, *optional*, defaults to `False`):
                Whether or not to only look at local files (i.e., do not try to download the model).
            token (`str` or `bool`, *optional*):
                The token to use as HTTP bearer authorization for remote files. If `True`, or not specified, will use
                the token generated when running `hf auth login` (stored in `~/.huggingface`).
            revision (`str`, *optional*, defaults to `"main"`):
                The specific model version to use. It can be a branch name, a tag name, or a commit id, since we use a
                git-based system for storing models and other artifacts on huggingface.co, so `revision` can be any
                identifier allowed by git.

                <Tip>

                To test a pull request you made on the Hub, you can pass `revision="refs/pr/<pr_number>"`.

                </Tip>
            attn_implementation (`str`, *optional*):
                The attention implementation to use in the model (if relevant). Can be any of `"eager"` (manual implementation of the attention), `"sdpa"` (using [`F.scaled_dot_product_attention`](https://pytorch.org/docs/master/generated/torch.nn.functional.scaled_dot_product_attention.html)), `"flash_attention_2"` (using [Dao-AILab/flash-attention](https://github.com/Dao-AILab/flash-attention)), or `"flash_attention_3"` (using [Dao-AILab/flash-attention/hopper](https://github.com/Dao-AILab/flash-attention/tree/main/hopper)). By default, if available, SDPA will be used for torch>=2.1.1. The default is otherwise the manual `"eager"` implementation.

                Accept HF kernel references in the form:
                  <namespace>/<repo_name>[@<revision>][:<kernel_name>]

                - <namespace> and <repo_name> are any non-"/" and non-":" sequences.
                - "@<revision>" is optional (branch, tag, or commit-ish), e.g. "@main", "@v1.2.0", "@abc123".
                - ":<kernel_name>" is optional and selects a function inside the kernel repo.
                - Both options can appear together and in this order only: @revision first, then :kernel_name.
                - We intentionally allow a leading "<wrapper>|" prefix (e.g., "flash|...") because the code
                  strips it before loading; '|' is not excluded in the character classes here.

                Examples that match:
                  "org/model"
                  "org/model@main"
                  "org/model:custom_kernel"
                  "org/model@v1.2.3:custom_kernel"

            > Parameters for big model inference

            dtype (`str` or `torch.dtype`, *optional*):
                Override the default `torch_dtype` and load the model under a specific `dtype`. The different options
                are:

                1. `torch.float16` or `torch.bfloat16` or `torch.float`: load in a specified
                  `dtype`, ignoring the model's `config.dtype` if one exists. If not specified
                  - the model will get loaded in `torch.float` (fp32).

                2. `"auto"` - A `dtype` or `torch_dtype` entry in the `config.json` file of the model will be
                  attempted to be used. If this entry isn't found then next check the `dtype` of the first weight in
                  the checkpoint that's of a floating point type and use that as `dtype`. This will load the model
                  using the `dtype` it was saved in at the end of the training. It can't be used as an indicator of how
                  the model was trained. Since it could be trained in one of half precision dtypes, but saved in fp32.

                3. A string that is a valid `torch.dtype`. E.g. "float32" loads the model in `torch.float32`, "float16" loads in `torch.float16` etc.

                <Tip>

                For some models the `dtype` they were trained in is unknown - you may try to check the model's paper or
                reach out to the authors and ask them to add this information to the model's card and to insert the
                `dtype` or `torch_dtype` entry in `config.json` on the hub.

                </Tip>

            device_map (`str` or `dict[str, Union[int, str, torch.device]]` or `int` or `torch.device`, *optional*):
                A map that specifies where each submodule should go. It doesn't need to be refined to each
                parameter/buffer name, once a given module name is inside, every submodule of it will be sent to the
                same device. If we only pass the device (*e.g.*, `"cpu"`, `"cuda:1"`, `"mps"`, or a GPU ordinal rank
                like `1`) on which the model will be allocated, the device map will map the entire model to this
                device. Passing `device_map = 0` means put the whole model on GPU 0.

                To have Accelerate compute the most optimized `device_map` automatically, set `device_map="auto"`. For
                more information about each option see [designing a device
                map](https://hf.co/docs/accelerate/main/en/usage_guides/big_modeling#designing-a-device-map).
            max_memory (`Dict`, *optional*):
                A dictionary device identifier to maximum memory if using `device_map`. Will default to the maximum memory available for each
                GPU and the available CPU RAM if unset.
            tp_plan (`Optional[Union[dict, str]]`, *optional*):
                A torch tensor parallel plan, see [here](https://pytorch.org/tutorials/intermediate/TP_tutorial.html). Use `tp_plan="auto"` to
                use the predefined plan based on the model. If it's a dict, then it should match between module names and desired layout.
                Note that if you use it, you should launch your script accordingly with `torchrun [args] script.py`. This will be much
                faster than using a `device_map`, but has limitations.
            tp_size (`str`, *optional*):
                A torch tensor parallel degree. If not provided would default to world size.
            device_mesh (`torch.distributed.DeviceMesh`, *optional*):
                A torch device mesh. If not provided would default to world size. Used only for tensor parallel for now.
                If provided, it has to contain dimension named `"tp"` in case it's > 1 dimensional, this dimension will be used for tensor parallelism
            offload_folder (`str` or `os.PathLike`, *optional*):
                If the `device_map` contains any value `"disk"`, the folder where we will offload weights.
            offload_buffers (`bool`, *optional*):
                Whether or not to offload the buffers with the model parameters.
            quantization_config (`Union[QuantizationConfigMixin,Dict]`, *optional*):
                A dictionary of configuration parameters or a QuantizationConfigMixin object for quantization (e.g
                bitsandbytes, gptq).
            subfolder (`str`, *optional*, defaults to `""`):
                In case the relevant files are located inside a subfolder of the model repo on huggingface.co, you can
                specify the folder name here.
            variant (`str`, *optional*):
                If specified load weights from `variant` filename, *e.g.* pytorch_model.<variant>.bin.
            use_safetensors (`bool`, *optional*, defaults to `None`):
                Whether or not to use `safetensors` checkpoints. Defaults to `None`. If not specified and `safetensors`
                is not installed, it will be set to `False`.
            weights_only (`bool`, *optional*, defaults to `True`):
                Indicates whether unpickler should be restricted to loading only tensors, primitive types,
                dictionaries and any types added via torch.serialization.add_safe_globals().
                When set to False, we can load wrapper tensor subclass weights.
            key_mapping (`dict[str, str], *optional*):
                A potential mapping of the weight names if using a model on the Hub which is compatible to a Transformers
                architecture, but was not converted accordingly.
            kwargs (remaining dictionary of keyword arguments, *optional*):
                Can be used to update the configuration object (after it being loaded) and initiate the model (e.g.,
                `output_attentions=True`). Behaves differently depending on whether a `config` is provided or
                automatically loaded:

                    - If a configuration is provided with `config`, `**kwargs` will be directly passed to the
                      underlying model's `__init__` method (we assume all relevant updates to the configuration have
                      already been done)
                    - If a configuration is not provided, `kwargs` will be first passed to the configuration class
                      initialization function ([`~PreTrainedConfig.from_pretrained`]). Each key of `kwargs` that
                      corresponds to a configuration attribute will be used to override said attribute with the
                      supplied `kwargs` value. Remaining keys that do not correspond to any configuration attribute
                      will be passed to the underlying model's `__init__` function.

        <Tip>

        Activate the special ["offline-mode"](https://huggingface.co/transformers/installation.html#offline-mode) to
        use this method in a firewalled environment.

        </Tip>

        Examples:

        ```python
        >>> from transformers import BertConfig, BertModel

        >>> # Download model and configuration from huggingface.co and cache.
        >>> model = BertModel.from_pretrained("google-bert/bert-base-uncased")
        >>> # Model was saved using *save_pretrained('./test/saved_model/')* (for example purposes, not runnable).
        >>> model = BertModel.from_pretrained("./test/saved_model/")
        >>> # Update configuration during loading.
        >>> model = BertModel.from_pretrained("google-bert/bert-base-uncased", output_attentions=True)
        >>> assert model.config.output_attentions == True
        ```
        """
        state_dict = kwargs.pop("state_dict", None)
        proxies = kwargs.pop("proxies", None)
        output_loading_info = kwargs.pop("output_loading_info", False)
        from_pipeline = kwargs.pop("_from_pipeline", None)
        from_auto_class = kwargs.pop("_from_auto", False)
        dtype = kwargs.pop("dtype", None)
        torch_dtype = kwargs.pop("torch_dtype", None)  # kept for BC
        device_map = kwargs.pop("device_map", None)
        max_memory = kwargs.pop("max_memory", None)
        offload_folder = kwargs.pop("offload_folder", None)
        offload_buffers = kwargs.pop("offload_buffers", False)
        quantization_config = kwargs.pop("quantization_config", None)
        subfolder = kwargs.pop("subfolder", "")
        commit_hash = kwargs.pop("_commit_hash", None)
        variant = kwargs.pop("variant", None)
        adapter_kwargs = kwargs.pop("adapter_kwargs", {})
        adapter_name = kwargs.pop("adapter_name", "default")
        generation_config = kwargs.pop("generation_config", None)
        gguf_file = kwargs.pop("gguf_file", None)
        tp_plan = kwargs.pop("tp_plan", None)
        tp_size = kwargs.pop("tp_size", None)
        distributed_config: DistributedConfig = kwargs.pop("distributed_config", None)
        device_mesh = kwargs.pop("device_mesh", None)
        trust_remote_code = kwargs.pop("trust_remote_code", None)
        use_kernels = kwargs.pop("use_kernels", False)
        kernel_config = kwargs.pop("kernel_config", None)

        key_mapping = kwargs.pop("key_mapping", None)
        # Load models with key mapping
        if key_mapping is None and any(
            allowed_name in class_name.__name__.lower() for class_name in cls.__mro__[:-1] for allowed_name in VLMS
        ):
            key_mapping = copy.copy(cls._checkpoint_conversion_mapping)

        if distributed_config is not None and tp_plan is None:
            tp_plan = "auto"

        # Not used anymore -- remove them from the kwargs
        for name in ["mirror", "_fast_init", "low_cpu_mem_usage", "from_tf", "from_flax", "offload_state_dict"]:
            _ = kwargs.pop(name, None)

        # For BC on torch_dtype argument
        if torch_dtype is not None:
            dtype = dtype if dtype is not None else torch_dtype

        if is_offline_mode() and not local_files_only:
            local_files_only = True

        download_kwargs = {
            "cache_dir": cache_dir,
            "force_download": force_download,
            "proxies": proxies,
            "local_files_only": local_files_only,
            "token": token,
            "revision": revision,
            "subfolder": subfolder,
        }
        download_kwargs_with_commit = {**download_kwargs, "commit_hash": commit_hash}

        if state_dict is not None and (pretrained_model_name_or_path is not None or gguf_file is not None):
            raise ValueError(
                "`state_dict` cannot be passed together with a model name or a `gguf_file`. Use one of the two loading strategies."
            )

        if device_map == "auto" and int(os.environ.get("WORLD_SIZE", "0")):
            logger.info(
                "You've set device_map=`auto` while triggering a distributed run with torchrun. This might lead to unexpected behavior. "
                "If your plan is to load the model on each device, you should set device_map={"
                ": PartialState().process_index} where PartialState comes from accelerate library"
            )

        if tp_plan is not None or tp_size is not None:  # TP warnings, and setup
            device_map, device_mesh, tp_size = initialize_tensor_parallelism(
                tp_plan, tp_size=tp_size, device_mesh=device_mesh, device_map=device_map
            )

        if gguf_file is not None and not is_accelerate_available():
            raise ValueError("accelerate is required when loading a GGUF file `pip install accelerate`.")

        if adapter_kwargs is None:
            adapter_kwargs = {}

        _adapter_model_path, pretrained_model_name_or_path, adapter_kwargs = maybe_load_adapters(
            pretrained_model_name_or_path,
            download_kwargs_with_commit,
            **adapter_kwargs,
        )
        device_map = check_and_set_device_map(device_map)  # warn, error and fix the device map

        user_agent = {"file_type": "model", "framework": "pytorch", "from_auto_class": from_auto_class}
        if from_pipeline is not None:
            user_agent["using_pipeline"] = from_pipeline

        # Load config if we don't provide a configuration
        if not isinstance(config, PreTrainedConfig):
            config_path = config if config is not None else pretrained_model_name_or_path
            config, model_kwargs = cls.config_class.from_pretrained(
                config_path,
                return_unused_kwargs=True,
                gguf_file=gguf_file,
                _from_auto=from_auto_class,
                _from_pipeline=from_pipeline,
                **download_kwargs,
                **kwargs,
            )
            if "gguf_file" in model_kwargs:
                model_kwargs.pop("gguf_file")
            commit_hash = model_kwargs.pop("_commit_hash", commit_hash)
        else:
            config = copy.deepcopy(config)
            model_kwargs = kwargs
            commit_hash = getattr(config, "_commit_hash", commit_hash)

        download_kwargs_with_commit["commit_hash"] = commit_hash

        # Because some composite configs call super().__init__ before instantiating the sub-configs, we need this call
        # to correctly redispatch recursively if the kwarg is provided
        if "attn_implementation" in kwargs:
            config._attn_implementation = kwargs.pop("attn_implementation")

        hf_quantizer, config, dtype, device_map = get_hf_quantizer(
            config, quantization_config, dtype, device_map, weights_only, user_agent
        )

        weight_conversions: Optional[list[WeightConverter]] = None
        model_type = getattr(config, "model_type", None)
        if model_type is not None:
            weight_conversions = get_checkpoint_conversion_mapping(model_type)
            if weight_conversions is None:
                weight_conversions = get_checkpoint_conversion_mapping("legacy")
            if key_mapping is not None:
                weight_conversions.extend([WeightConverter(k, v) for k, v in key_mapping.items()])

        if gguf_file:
            if hf_quantizer is not None:
                raise ValueError(
                    "You cannot combine Quantization and loading a model from a GGUF file, try again by making sure you did not passed a `quantization_config` or that you did not load a quantized model from the Hub."
                )
            if device_map is not None and (
                (isinstance(device_map, dict) and "disk" in device_map.values()) or "disk" in device_map
            ):
                raise RuntimeError(
                    "One or more modules is configured to be mapped to disk. Disk offload is not supported for models "
                    "loaded from GGUF files."
                )

        if kernel_config is not None and not use_kernels:
            logger.warning_once(
                "A kernel_config was provided but use_kernels is False; setting use_kernels=True automatically. To suppress this warning, explicitly set use_kernels to True."
            )
            use_kernels = True

        checkpoint_files, sharded_metadata = _get_resolved_checkpoint_files(
            pretrained_model_name_or_path=pretrained_model_name_or_path,
            variant=variant,
            gguf_file=gguf_file,
            use_safetensors=use_safetensors,
            download_kwargs=download_kwargs_with_commit,
            user_agent=user_agent,
            is_remote_code=cls._auto_class is not None,
            transformers_explicit_filename=getattr(config, "transformers_weights", None),
        )

        is_quantized = hf_quantizer is not None

        if gguf_file:
            from .modeling_gguf_pytorch_utils import load_gguf_checkpoint

            # we need a dummy model to get the state_dict - for this reason, we keep the state_dict as if it was
            # passed directly as a kwarg from now on
            with torch.device("meta"):
                dummy_model = cls(config)
            state_dict = load_gguf_checkpoint(checkpoint_files[0], return_tensors=True, model_to_load=dummy_model)[
                "tensors"
            ]

        # Find the correct dtype based on current state
        config, dtype, dtype_orig = _get_dtype(
            cls, dtype, checkpoint_files, config, sharded_metadata, state_dict, weights_only
        )

        config.name_or_path = pretrained_model_name_or_path
        model_init_context = cls.get_init_context(is_quantized, _is_ds_init_called)
        config = copy.deepcopy(config)  # We do not want to modify the config inplace in from_pretrained.
        with ContextManagers(model_init_context):
            # Let's make sure we don't run the init function of buffer modules
            model = cls(config, *model_args, **model_kwargs)

        # make sure we use the model's config since the __init__ call might have copied it
        config = model.config

        if hf_quantizer is not None:  # replace module with quantized modules (does not touch weights)
            hf_quantizer.preprocess_model(
                model=model,
                device_map=device_map,
                keep_in_fp32_modules=model._keep_in_fp32_modules,  # TODO prob no longer needed?
                config=config,
                checkpoint_files=checkpoint_files,
                use_kernels=use_kernels,
            )

        if _torch_distributed_available and device_mesh is not None:  # add hooks to nn.Modules: no weights
            model = distribute_model(model, tp_plan, distributed_config, device_mesh, tp_size)

        # Prepare the full device map
        if device_map is not None:
            device_map = _get_device_map(model, device_map, max_memory, hf_quantizer, dtype)

        # restore default dtype
        if dtype_orig is not None:
            torch.set_default_dtype(dtype_orig)

        # Finalize model weight initialization
        model, missing_keys, unexpected_keys, mismatched_keys, offload_index, error_msgs = cls._load_pretrained_model(
            model,
            state_dict,
            checkpoint_files,
            pretrained_model_name_or_path,
            ignore_mismatched_sizes=ignore_mismatched_sizes,
            sharded_metadata=sharded_metadata,
            device_map=device_map,
            disk_offload_folder=offload_folder,
            dtype=dtype,
            hf_quantizer=hf_quantizer,
            device_mesh=device_mesh,
            weights_only=weights_only,
            weight_mapping=weight_conversions,
        )

        model.eval()  # Set model in evaluation mode to deactivate DropOut modules by default
        model.set_use_kernels(use_kernels, kernel_config)

        # If it is a model with generation capabilities, attempt to load generation files (generation config,
        # custom generate function)
        if model.can_generate() and hasattr(model, "adjust_generation_fn"):
            model.adjust_generation_fn(
                generation_config,
                from_auto_class,
                from_pipeline,
                pretrained_model_name_or_path,
                **download_kwargs,
                trust_remote_code=trust_remote_code,
                **kwargs,
            )

        # for device_map="auto" : dispatch model with hooks on all devices if necessary
        if device_map is not None and device_mesh is None:
            accelerate_dispatch(model, hf_quantizer, device_map, offload_folder, offload_index, offload_buffers)

        if hf_quantizer is not None:
            model.hf_quantizer = hf_quantizer
            hf_quantizer.postprocess_model(model, config=config)  # usually a no-op but sometimes needed

        if _adapter_model_path is not None:
            adapter_kwargs["key_mapping"] = weight_conversions  # TODO: Dynamic weight loader for adapters
            model.load_adapter(
                _adapter_model_path,
                adapter_name=adapter_name,
                token=token,
                adapter_kwargs=adapter_kwargs,
            )

        if output_loading_info:
            loading_info = {
                "missing_keys": missing_keys,
                "unexpected_keys": unexpected_keys,
                "mismatched_keys": mismatched_keys,
                "error_msgs": error_msgs,
            }
            return model, loading_info
        return model

    @staticmethod
    def _fix_state_dict_key_on_save(key) -> tuple[str, bool]:
        """
        Similar to `_fix_state_dict_key_on_load` allows to define hook for state dict key renaming on model save.
        Do nothing by default, but can be overridden in particular models.
        """
        return key, False

    def _fix_state_dict_keys_on_save(self, state_dict):
        """
        Similar to `_fix_state_dict_keys_on_load` allows to define hook for state dict key renaming on model save.
        Apply `_fix_state_dict_key_on_save` to all keys in `state_dict`.
        """
        return {self._fix_state_dict_key_on_save(key)[0]: value for key, value in state_dict.items()}

    @classmethod
    def _load_pretrained_model(
        cls,
        model: "PreTrainedModel",
        state_dict: Optional[dict],
        checkpoint_files: Optional[list[str]],
        pretrained_model_name_or_path: Optional[str],
        ignore_mismatched_sizes: bool = False,
        sharded_metadata: Optional[dict] = None,
        device_map: Optional[dict] = None,
        disk_offload_folder: Optional[str] = None,
        dtype: Optional[torch.dtype] = None,
        hf_quantizer: Optional[HfQuantizer] = None,
        device_mesh: Optional["torch.distributed.device_mesh.DeviceMesh"] = None,
        weights_only: bool = True,
        weight_mapping: Optional[Sequence[WeightConverter]] = None,
    ):
        is_quantized = hf_quantizer is not None
        is_hqq_or_quark = is_quantized and hf_quantizer.quantization_config.quant_method in {
            QuantizationMethod.HQQ,
            QuantizationMethod.QUARK,
        }

<<<<<<< HEAD
        # Get all the keys of the state dicts that we have to initialize the model with
        if sharded_metadata is not None:
            original_checkpoint_keys = sharded_metadata["all_checkpoint_keys"]
        elif state_dict is not None:
            original_checkpoint_keys = list(state_dict.keys())
        else:
            original_checkpoint_keys = list(
                load_state_dict(checkpoint_files[0], map_location="meta", weights_only=weights_only).keys()
            )

        # Check if we are in a special state, i.e. loading from a state dict coming from a different architecture
        # NOTE: if there is a `key_mapping` provided, we assume that the mapping already contains correct prefix
        prefix = model.base_model_prefix
        has_prefix_module = any(s.startswith(prefix) for s in original_checkpoint_keys) if len(prefix) > 0 else False
        expects_prefix_module = hasattr(model, prefix) if len(prefix) > 0 else False
        loading_task_model_from_base_state_dict = (
            not has_prefix_module and expects_prefix_module and key_mapping is None
        )
        loading_base_model_from_task_state_dict = (
            has_prefix_module and not expects_prefix_module and key_mapping is None
        )

        # Find the key names that the model expects from the serialized keys
        key_renaming_mapping = model._get_key_renaming_mapping(
            original_checkpoint_keys,
            key_mapping,
            loading_base_model_from_task_state_dict,
            loading_task_model_from_base_state_dict,
        )
        checkpoint_keys = list(key_renaming_mapping.values())

        # Find missing and unexpected keys from the state dict
        missing_keys, unexpected_keys = _find_missing_and_unexpected_keys(
            model, original_checkpoint_keys, checkpoint_keys, loading_base_model_from_task_state_dict, hf_quantizer
        )
        # Find all the keys with shape mismatch (if we ignore the mismatch, the weights need to be newly initialized the
        # same way as missing keys)
        mismatched_keys, mismatched_shapes = _find_mismatched_keys(
            model,
            state_dict,
            checkpoint_files,
            ignore_mismatched_sizes,
            key_renaming_mapping,
            is_quantized,
            weights_only,
        )

        # We need to update both the mapping and the list of checkpoint keys to remove the mismatched and unexpected ones
        key_renaming_mapping = {
            k: v for k, v in key_renaming_mapping.items() if v not in mismatched_keys and v not in unexpected_keys
        }
        checkpoint_keys = list(key_renaming_mapping.values())

        # Move missing (and potentially mismatched) keys back to cpu from meta device (because they won't be moved when
        # loading the weights as they are not in the loaded state dict)
        model._move_missing_keys_from_meta_to_cpu(missing_keys + mismatched_keys, dtype, hf_quantizer)

        # correctly initialize the missing (and potentially mismatched) keys
        model._initialize_missing_keys(missing_keys + mismatched_keys, is_quantized)

        # Get reverse key mapping
        reverse_key_renaming_mapping = {v: k for k, v in key_renaming_mapping.items()}

        is_offloaded_safetensors = False
        # This offload index if for params explicitly on the "disk" in the device_map
        disk_offload_index = None
        disk_only_shard_files = []
        # Prepare parameters offloading if needed
        if device_map is not None and "disk" in device_map.values():
            disk_offload_index, disk_only_shard_files, is_offloaded_safetensors = accelerate_disk_offload(
                disk_offload_folder,
                checkpoint_files,
                device_map,
                checkpoint_keys,
                key_renaming_mapping,
                sharded_metadata,
                dtype,
                reverse_key_renaming_mapping,
            )
        # To be able to iterate, even if we don't use it if the state_dict is already provided
        elif state_dict is not None:
            checkpoint_files = [""]

        # Compute expected model keys
=======
        # Model's definition arriving here is final (TP hooks added, quantized layers replaces)
>>>>>>> 32a58e31
        expected_keys = list(model.state_dict().keys())
        if logger.level >= logging.WARNING:
            verify_tp_plan(expected_keys, getattr(model, "_tp_plan", None))

        # Warmup cuda to load the weights much faster on devices
        if device_map is not None and not is_hqq_or_quark:
            expanded_device_map = expand_device_map(device_map, expected_keys)
            caching_allocator_warmup(model, expanded_device_map, hf_quantizer)

        if device_map is None:
            device_map = {"": "cpu"}
        keys = sorted(device_map.keys(), key=len, reverse=True)
        tp_plan = getattr(model, "_tp_plan", None)
        error_msgs = []

        if is_deepspeed_zero3_enabled() and not is_quantized:
            error_msgs += _load_state_dict_into_zero3_model(model, state_dict)
            # This is not true but for now we assume only best-case scenario with deepspeed, i.e. perfectly matching checkpoints
            missing_keys, unexpected_keys, mismatched_keys, misc = set(), set(), set(), set()
        else:
            all_pointer = set()
            if checkpoint_files is not None and checkpoint_files[0].endswith(".safetensors"):
                pattern = re.compile(r"(" + "|".join(map(re.escape, keys)) + r")")
                if sharded_metadata is None:
                    k_v_iterator = dict.fromkeys(
                        safe_open(checkpoint_files[0], framework="pt").keys(), checkpoint_files[0].rsplit("/", 1)[1]
                    ).items()
                else:
                    k_v_iterator = sharded_metadata["weight_map"].items()

                merged_state_dict = {}
                for k, v in k_v_iterator:
                    match = pattern.match(k)
                    if match and match.group(1) != "":
                        device = device_map[match.group(1)]
                    else:
                        device = device_map.get("", "cpu")
                        if isinstance(device, torch.device):
                            device = device.index  # safetensors only
                    if device == "disk":
                        device = "cpu"  # we read to cpu to then write to disk
                    file_pointer = safe_open(
                        os.path.join(checkpoint_files[0].rsplit("/", 1)[0], v), framework="pt", device=device
                    )
                    all_pointer.add(file_pointer)
                    merged_state_dict[k] = file_pointer.get_slice(k)  # don't materialize yet
            elif state_dict is not None:
                merged_state_dict = state_dict
            elif checkpoint_files is not None:
                merged_state_dict = {}
                for ckpt_file in checkpoint_files:
                    merged_state_dict.update(load_state_dict(ckpt_file))
            else:
                raise ValueError("Neither a state dict nor checkpoint files were found.")

            missing_keys, unexpected_keys, mismatched_keys, misc = convert_and_load_state_dict_in_model(
                model,
                merged_state_dict,
                weight_mapping,
                tp_plan,
                hf_quantizer,
                dtype,
                device_map,
                model.dtype_plan,
                device_mesh,
            )

            # finally close all opened file pointers
            for k in all_pointer:
                k.__exit__(None, None, None)

        # Move missing (and potentially mismatched) keys back to cpu from meta device (because they won't be moved when
        # loading the weights as they are not in the loaded state dict)
        # Remove tied weights keys and etc
        miss_and_mismatched = missing_keys | {k[0] for k in mismatched_keys}
        model._move_missing_keys_from_meta_to_cpu(miss_and_mismatched, dtype, hf_quantizer)

        # correctly initialize the missing (and potentially mismatched) keys
        model._initialize_missing_keys(is_quantized)
        missing_keys, unexpected_keys = model._adjust_missing_and_unexpected_keys(missing_keys, unexpected_keys, False)

        # We make sure we tie after _init_. We need the missing keys to remove the ones we do tie, and not random remove
        model.tie_weights(missing_keys)

        # Post-processing for tensor parallelism
        if device_mesh is not None:
            # When using TP, the device map is a single device for all parameters
            tp_device = list(device_map.values())[0]
            # This is needed for the RotaryEmbedding, which was not initialized on the correct device as it is
            # not part of the state_dict (persistent=False)
            for buffer in model.buffers():  # TODO to avaoid this buffer could be added to the ckpt
                if buffer.device != tp_device:
                    buffer.data = buffer.to(tp_device)

            # In this case, the top-most task module weights were not moved to device and parallelized as they
            # were not part of the loaded weights: do it now
            if missing_keys:
                state_dict = model.state_dict()
                for name in missing_keys:
                    param = state_dict[name]
                    # Shard the param
                    shard_and_distribute_module(
                        model,
                        param.to(tp_device),
                        param,
                        name,
                        None,
                        False,
                        device_mesh.get_local_rank(),
                        device_mesh,
                    )

        log_state_dict_report(
            model=model,
            pretrained_model_name_or_path=pretrained_model_name_or_path,
            logger=logger,
            error_msgs=error_msgs,
            unexpected_keys=unexpected_keys,
            missing_keys=missing_keys,
            mismatched_keys=mismatched_keys,
            mismatched_shapes=mismatched_keys,
            misc=misc,
            ignore_mismatched_sizes=ignore_mismatched_sizes,
        )
        disk_offload_index = None
        return model, missing_keys, unexpected_keys, mismatched_keys, disk_offload_index, error_msgs

    def retrieve_modules_from_names(self, names, add_prefix=False, remove_prefix=False):
        module_keys = {".".join(key.split(".")[:-1]) for key in names}

        # torch.nn.ParameterList is a special case where two parameter keywords
        # are appended to the module name, *e.g.* bert.special_embeddings.0
        module_keys = module_keys.union(
            {".".join(key.split(".")[:-2]) for key in names if len(key) > 0 and key[-1].isdigit()}
        )

        retrieved_modules = []
        # retrieve all modules that has at least one missing weight name
        for name, module in self.named_modules():
            if remove_prefix:
                _prefix = f"{self.base_model_prefix}."
                name = name.removeprefix(_prefix)
            elif add_prefix:
                name = ".".join([self.base_model_prefix, name]) if len(name) > 0 else self.base_model_prefix

            if name in module_keys:
                retrieved_modules.append(module)

        return retrieved_modules

    @classmethod
    def register_for_auto_class(cls, auto_class="AutoModel"):
        """
        Register this class with a given auto class. This should only be used for custom models as the ones in the
        library are already mapped with an auto class.



        Args:
            auto_class (`str` or `type`, *optional*, defaults to `"AutoModel"`):
                The auto class to register this new model with.
        """
        if not isinstance(auto_class, str):
            auto_class = auto_class.__name__

        import transformers.models.auto as auto_module

        if not hasattr(auto_module, auto_class):
            raise ValueError(f"{auto_class} is not a valid auto class.")

        cls._auto_class = auto_class

    def warn_if_padding_and_no_attention_mask(self, input_ids, attention_mask):
        """
        Shows a one-time warning if the input_ids appear to contain padding and no attention mask was given.
        """

        # Skip the check during tracing.
        if is_tracing(input_ids):
            return

        if (attention_mask is not None) or (self.config.pad_token_id is None):
            return

        # Check only the first and last input IDs to reduce overhead.
        if self.config.pad_token_id in input_ids[:, [-1, 0]]:
            warn_string = (
                "We strongly recommend passing in an `attention_mask` since your input_ids may be padded. See "
                "https://huggingface.co/docs/transformers/troubleshooting"
                "#incorrect-output-when-padding-tokens-arent-masked."
            )

            # If the pad token is equal to either BOS, EOS, or SEP, we do not know whether the user should use an
            # attention_mask or not. In this case, we should still show a warning because this is a rare case.
            if (
                (self.config.bos_token_id is not None and self.config.bos_token_id == self.config.pad_token_id)
                or (self.config.eos_token_id is not None and self.config.eos_token_id == self.config.pad_token_id)
                or (self.config.sep_token_id is not None and self.config.sep_token_id == self.config.pad_token_id)
            ):
                warn_string += (
                    f"\nYou may ignore this warning if your `pad_token_id` ({self.config.pad_token_id}) is identical "
                    f"to the `bos_token_id` ({self.config.bos_token_id}), `eos_token_id` ({self.config.eos_token_id}), "
                    f"or the `sep_token_id` ({self.config.sep_token_id}), and your input is not padded."
                )

            logger.warning_once(warn_string)

    @property
    def supports_tp_plan(self):
        """
        Returns whether the model has a tensor parallelism plan.
        """
        if self._tp_plan is not None:
            return True
        # Check if base model has a TP plan
        if getattr(self.base_model, "_tp_plan", None) is not None:
            return True
        if self.config.base_model_tp_plan is not None:
            return True
        return False

    @property
    def tp_size(self):
        """
        Returns the model's tensor parallelism degree.
        """
        # if None, the model didn't undergo tensor parallel sharding
        return self._tp_size

    @property
    def supports_pp_plan(self):
        if self._pp_plan is not None:
            return True
        # Check if base model has PP plan
        if getattr(self.base_model, "_pp_plan", None) is not None:
            return True
        return False

    @property
    def loss_function(self):
        if hasattr(self, "_loss_function"):
            return self._loss_function

        loss_type = getattr(self, "loss_type", None)

        if loss_type is None or loss_type not in LOSS_MAPPING:
            logger.warning_once(
                f"`loss_type={loss_type}` was set in the config but it is unrecognized. "
                f"Using the default loss: `ForCausalLMLoss`."
            )
            loss_type = "ForCausalLM"
        return LOSS_MAPPING[loss_type]

    @loss_function.setter
    def loss_function(self, value):
        self._loss_function = value

    def kernelize(self, mode=None):
        if not is_kernels_available():
            raise ValueError(
                "Kernels are not available. To use kernels, please install kernels using `pip install kernels`"
            )
        from kernels import Device, Mode, kernelize

        mode = Mode.INFERENCE if not self.training else Mode.TRAINING if mode is None else mode
        kernelize(self, device=Device(type=self.device.type), mode=mode)
        self._use_kernels = True

    @property
    def use_kernels(self) -> bool:
        return getattr(self, "_use_kernels", False)

    @use_kernels.setter
    def use_kernels(self, value: bool) -> None:
        # Avoid re-kernelizing if already enabled
        if bool(value) and getattr(self, "_use_kernels", False):
            return

        if value:
            self.kernelize()
        else:
            if getattr(self, "_use_kernels", False):
                logger.warning_once(
                    "Disabling kernels at runtime is a no-op as there is no 'unkernelize' routine; keeping current kernels active."
                )
            self._use_kernels = False

    def get_compiled_call(self, compile_config: Optional[CompileConfig]) -> Callable:
        """Return a `torch.compile`'d version of `self.__call__`. This is useful to dynamically choose between
        non-compiled/compiled `forward` during inference, especially to switch between prefill (where we don't
        want to use compiled version to avoid recomputing the graph with new shapes) and iterative decoding
        (where we want the speed-ups of compiled version with static shapes)."""
        # Only reset it if not present or different from previous config
        if "llama4" in self.config.model_type:  # TODO try to enable for FULL COMPILE HYBRID CACHE SUPPORT
            return self.__call__
        compile_config = compile_config or CompileConfig()
        default_config = getattr(self.generation_config, "compile_config", None) or CompileConfig()
        if (
            not hasattr(self, "_compiled_call")
            or getattr(self, "_last_compile_config", default_config) != compile_config
        ):
            self._last_compile_config = compile_config
            self._compiled_call = torch.compile(self.__call__, **compile_config.to_dict())
        return self._compiled_call

    @classmethod
    def is_backend_compatible(cls):
        return cls._supports_attention_backend

    def _move_missing_keys_from_meta_to_cpu(
        self, missing_keys: list[str], dtype: torch.dtype, hf_quantizer: Optional[HfQuantizer]
    ) -> None:
        """Move the missing keys (keys that are part of the model parameters, but were NOT found in the loaded state dicts) back
        from meta device to cpu.
        """
        is_quantized = hf_quantizer is not None

        # In this case we need to move everything back
        if is_fsdp_enabled() and not is_local_dist_rank_0() and not is_quantized:
            # We only do it for the parameters, as the buffers are not initialized on the meta device by default
            for key, param in self.named_parameters():
                value = torch.empty_like(param, dtype=dtype, device="cpu")
                _load_parameter_into_model(self, key, value)
            return

        model_state_dict = self.state_dict()
        for key in missing_keys:
            param = model_state_dict[key]
            # Buffers are not initialized on the meta device, so we still need this check to avoid overwriting them
            if param.device == torch.device("meta"):
                value = torch.empty_like(param, dtype=dtype, device="cpu")
                if not is_quantized or not hf_quantizer.param_needs_quantization(self, key):
                    _load_parameter_into_model(self, key, value)

    def _initialize_missing_keys(self, is_quantized: bool) -> None:
        """
        Initialize the missing keys (keys that are part of the model parameters, but were NOT found in the loaded state dicts), according to
        `_initialize_weights`. Indeed, since the corresponding weights are missing from the state dict, they will not be replaced and need to
        be initialized correctly (i.e. weight initialization distribution).

        Params that are not missing have the `is_hf_initialized` flag.
        """
        # This will only initialize submodules that are not marked as initialized by the line above.
        if is_deepspeed_zero3_enabled() and not is_quantized:
            import deepspeed

            # keep_vars=True as we need the original tensors, so that the "_is_hf_initialized" is present on them
            not_initialized_parameters = list(
                {v for v in self.state_dict(keep_vars=True).values() if not getattr(v, "_is_hf_initialized", False)}
            )
            with deepspeed.zero.GatheredParameters(not_initialized_parameters, modifier_rank=0):
                self.initialize_weights()
        else:
            self.initialize_weights()

        # Replace the loaded parameters class back to nn.Parameter (they were changed to easily skip initialization
        # when performed in-place on the tensors)
        for name, p in list(self.named_parameters()) + list(self.named_buffers()):
            # We get back the original parameter that we stored in _original. This attribute was created when we initialized LoadedParam when loading the checkpoints.
            if hasattr(p, "_original"):
                if "." in name:
                    module, name = name.rsplit(".", 1)
                    module = self.get_submodule(module)
                else:
                    module = self
                setattr(module, name, p._original)

    def _adjust_missing_and_unexpected_keys(
        self, missing_keys: set[str], unexpected_keys: set[str], loading_task_model_from_base_state_dict: bool
    ) -> tuple[set[str], set[str]]:
        """Adjust the `missing_keys` and `unexpected_keys` based on current model's exception rules, to avoid
        raising unneeded warnings/errors.
        """
        # Old checkpoints may have keys for rotary_emb.inv_freq forach layer, however we moved this buffer to the main model
        # (so the buffer name has changed). Remove them in such a case. This is another exception that was not added to
        # `_keys_to_ignore_on_load_unexpected` as it touches many models -> we add it manually to the existing patterns
        has_inv_freq_buffers = any(buffer.endswith("rotary_emb.inv_freq") for buffer, _ in self.named_buffers())
        additional_unexpected_patterns = [r"rotary_emb\.inv_freq"] if has_inv_freq_buffers else []

        missing_patterns = self._keys_to_ignore_on_load_missing or []
        unexpected_patterns = (self._keys_to_ignore_on_load_unexpected or []) + additional_unexpected_patterns
        ignore_missing_regex, ignore_unexpected_regex = None, None
        if len(missing_patterns) > 0:
            ignore_missing_regex = re.compile("|".join(rf"({pattern})" for pattern in missing_patterns))
        if len(unexpected_patterns) > 0:
            ignore_unexpected_regex = re.compile("|".join(rf"({pattern})" for pattern in unexpected_patterns))

        # Clean-up missing keys
        if ignore_missing_regex is not None:
            missing_keys = {key for key in missing_keys if ignore_missing_regex.search(key) is None}

        # Clean-up unexpected keys
        if ignore_unexpected_regex is not None:
            unexpected_keys = {key for key in unexpected_keys if ignore_unexpected_regex.search(key) is None}

        # Note: only the unexpected keys should remove the added prefix here, to correctly display the original name
        # in the warnings. For missing keys, we should show the prefix in the warning as it's part of the final model
        if loading_task_model_from_base_state_dict:
            _prefix = f"{self.base_model_prefix}."
            unexpected_keys = {k.removeprefix(_prefix) for k in unexpected_keys}

        return missing_keys, unexpected_keys

    def get_parameter_or_buffer(self, target: str):
        """
        Return the parameter or buffer given by `target` if it exists, otherwise throw an error. This combines
        `get_parameter()` and `get_buffer()` in a single handy function. If the target is an `_extra_state` attribute,
        it will return the extra state provided by the module. Note that it only work if `target` is a leaf of the model.
        """
        try:
            return self.get_parameter(target)
        except AttributeError:
            pass
        try:
            return self.get_buffer(target)
        except AttributeError:
            pass
        module, param_name = get_module_from_name(self, target)
        if (
            param_name == "_extra_state"
            and getattr(module.__class__, "get_extra_state", torch.nn.Module.get_extra_state)
            is not torch.nn.Module.get_extra_state
        ):
            return module.get_extra_state()

        raise AttributeError(f"`{target}` is neither a parameter, buffer, nor extra state.")

    def train(self, mode: bool = True):
        out = super().train(mode)
        if self.use_kernels:
            self.kernelize()
        return out

    def eval(self):
        return self.train(False)


PreTrainedModel.push_to_hub = copy_func(PreTrainedModel.push_to_hub)
if PreTrainedModel.push_to_hub.__doc__ is not None:
    PreTrainedModel.push_to_hub.__doc__ = PreTrainedModel.push_to_hub.__doc__.format(
        object="model", object_class="AutoModel", object_files="model file"
    )


def unwrap_model(model: nn.Module, recursive: bool = False) -> nn.Module:
    """
    Recursively unwraps a model from potential containers (as used in distributed training).

    Args:
        model (`torch.nn.Module`): The model to unwrap.
        recursive (`bool`, *optional*, defaults to `False`):
            Whether to recursively extract all cases of `module.module` from `model` as well as unwrap child sublayers
            recursively, not just the top-level distributed containers.
    """
    # Use accelerate implementation if available (should always be the case when using torch)
    # This is for pytorch, as we also have to handle things like dynamo
    if is_accelerate_available():
        kwargs = {}
        if recursive:
            kwargs["recursive"] = recursive
        return extract_model_from_parallel(model, **kwargs)
    else:
        # since there could be multiple levels of wrapping, unwrap recursively
        if hasattr(model, "module"):
            return unwrap_model(model.module)
        else:
            return model


def is_accelerator_device(device: Union[str, int, torch.device]) -> bool:
    """Check if the device is an accelerator. We need to function, as device_map can be "disk" as well, which is not
    a proper `torch.device`.
    """
    if device == "disk":
        return False
    else:
        return torch.device(device).type not in ["meta", "cpu"]


def caching_allocator_warmup(model: PreTrainedModel, expanded_device_map: dict, hf_quantizer: Optional[HfQuantizer]):
    """This function warm-ups the caching allocator based on the size of the model tensors that will reside on each
    device. It allows to have one large call to Malloc, instead of recursively calling it later when loading
    the model, which is actually the loading speed bottleneck.
    Calling this function allows to cut the model loading time by a very large margin.

    A few facts related to loading speed (taking into account the use of this function):
    - When loading a model the first time, it is usually slower than the subsequent times, because the OS is very likely
    to cache the different state dicts (if enough resources/RAM are available)
    - Trying to force the OS to cache the files in advance (by e.g. accessing a small portion of them) is really hard,
    and not a good idea in general as this is low level OS optimizations that depend on resource usage anyway
    - As of 18/03/2025, loading a Llama 70B model with TP takes ~1 min without file cache, and ~13s with full file cache.
    The baseline, i.e. only loading the tensor shards on device and adjusting dtype (i.e. copying them) is ~5s with full cache.
    These numbers are reported for TP on 4 H100 GPUs.
    - It is useless to pre-allocate more than the model size in this function (i.e. using an `allocation_factor` > 1) as
    cudaMalloc is not a bottleneck at all anymore
    - Loading speed bottleneck is now almost only tensor copy (i.e. changing the dtype) and moving the tensors to the devices.
    However, we cannot really improve on those aspects obviously, as the data needs to be moved/copied in the end.
    """
    factor = 2 if hf_quantizer is None else hf_quantizer.get_accelerator_warm_up_factor()

    # Remove disk, cpu and meta devices, and cast to proper torch.device
    accelerator_device_map = {
        param: torch.device(device) for param, device in expanded_device_map.items() if is_accelerator_device(device)
    }
    if not accelerator_device_map:
        return

    tp_plan = getattr(model, "_tp_plan", []) or []
    tp_plan_regex = (
        re.compile("|".join([re.escape(plan) for plan in tp_plan]))
        if _torch_distributed_available and torch.distributed.is_initialized()
        else None
    )
    total_byte_count = defaultdict(lambda: 0)
    tied_param_names = _get_tied_weight_keys(model)
    for param_name, device in accelerator_device_map.items():
        # Skip if the parameter has already been accounted for (tied weights)
        if param_name in tied_param_names:
            continue

        # For example in the case of MXFP4 quantization, we need to update the param name to the original param name
        # because the checkpoint contains blocks, and scales, but since we are dequantizing, we need to use the original param name
        if hf_quantizer is not None:
            param_name = hf_quantizer.get_param_name(param_name)

        try:
            param = model.get_parameter_or_buffer(param_name)
        except AttributeError:
            raise AttributeError(f"Parameter {param_name} not found in model")

        # The dtype of different parameters may be different with composite models or `keep_in_fp32_modules`
        param_byte_count = param.numel() * param.element_size()

        if tp_plan_regex is not None:
            generic_name = re.sub(r"\.\d+\.", ".*.", param_name)
            param_byte_count //= torch.distributed.get_world_size() if tp_plan_regex.search(generic_name) else 1

        total_byte_count[device] += param_byte_count

    # This will kick off the caching allocator to avoid having to Malloc afterwards
    for device, byte_count in total_byte_count.items():
        if device.type in ["cuda", "xpu"]:
            torch_accelerator_module = getattr(torch, device.type)
            index = device.index if device.index is not None else torch_accelerator_module.current_device()
            device_memory = torch_accelerator_module.mem_get_info(index)[0]
            # Allow up to (max device memory - 1.2 GiB) in resource-constrained hardware configurations. Trying to reserve more
            # than that amount might sometimes lead to unnecessary cuda/xpu OOM, if the last parameter to be loaded on the device is large,
            # and the remaining reserved memory portion is smaller than the param size -> torch will then try to fully re-allocate all
            # the param size, instead of using the remaining reserved part, and allocating only the difference, which can lead
            # to OOM. See https://github.com/huggingface/transformers/issues/37436#issuecomment-2808982161 for more details.
            # Note that we use an absolute value instead of device proportion here, as a 8GiB device could still allocate too much
            # if using e.g. 90% of device size, while a 140GiB device would allocate too little
            byte_count = min(byte_count, max(0, int(device_memory - 1.2 * 1024**3)))
            # If there is *unused* reserved cuda/xpu memory, we can skip/reduce the allocation.
            unused_memory = torch_accelerator_module.memory_reserved(
                index
            ) - torch_accelerator_module.memory_allocated(index)
            byte_count = max(0, byte_count - unused_memory)
        # Allocate memory
        _ = torch.empty(byte_count // factor, dtype=torch.float16, device=device, requires_grad=False)


class AttentionInterface(GeneralInterface):
    """
    Dict-like object keeping track of allowed attention functions. You can easily add a new attention function
    with a call to `register()`. If a model needs to locally overwrite an existing attention function, say `sdpa`,
    it needs to declare a new instance of this class inside the `modeling_<model>.py`, and declare it on that instance.
    """

    # Class instance object, so that a call to `register` can be reflected into all other files correctly, even if
    # a new instance is created (in order to locally override a given function)
    _global_mapping = {
        "flash_attention_3": flash_attention_forward,
        "flash_attention_2": flash_attention_forward,
        "flex_attention": flex_attention_forward,
        "sdpa": sdpa_attention_forward,
        "paged|flash_attention_2": paged_attention_forward,
        "paged|sdpa": sdpa_attention_paged_forward,
        "paged|eager": eager_paged_attention_forward,
    }


# Global AttentionInterface shared by all models which do not need to overwrite any of the existing ones
ALL_ATTENTION_FUNCTIONS: AttentionInterface = AttentionInterface()


class PreTrainedAudioTokenizerBase(PreTrainedModel):
    """
    Class that additionally defines the behavior of any `audio_tokenizer` to be added.
    Characteristic for any of them:
        1. Encode raw audio into discrete audio codebooks (with x channels)
        2. Decode from discrete audio codebooks back to raw audio
    It is possible that they can decode in different ways given a different representation
    but they are forced to support 2. nonetheless, e.g. see `DAC`.
    """

    @abstractmethod
    def encode(self, input_values: torch.Tensor, *args, **kwargs):
        """
        Encode raw audio retrieved from a respective `FeatureExtractor` into discrete audio codebooks (with x channels)
        """

    @abstractmethod
    def decode(self, audio_codes: torch.Tensor, *args, **kwargs):
        """Decode from discrete audio codebooks back to raw audio"""<|MERGE_RESOLUTION|>--- conflicted
+++ resolved
@@ -4216,94 +4216,7 @@
             QuantizationMethod.QUARK,
         }
 
-<<<<<<< HEAD
-        # Get all the keys of the state dicts that we have to initialize the model with
-        if sharded_metadata is not None:
-            original_checkpoint_keys = sharded_metadata["all_checkpoint_keys"]
-        elif state_dict is not None:
-            original_checkpoint_keys = list(state_dict.keys())
-        else:
-            original_checkpoint_keys = list(
-                load_state_dict(checkpoint_files[0], map_location="meta", weights_only=weights_only).keys()
-            )
-
-        # Check if we are in a special state, i.e. loading from a state dict coming from a different architecture
-        # NOTE: if there is a `key_mapping` provided, we assume that the mapping already contains correct prefix
-        prefix = model.base_model_prefix
-        has_prefix_module = any(s.startswith(prefix) for s in original_checkpoint_keys) if len(prefix) > 0 else False
-        expects_prefix_module = hasattr(model, prefix) if len(prefix) > 0 else False
-        loading_task_model_from_base_state_dict = (
-            not has_prefix_module and expects_prefix_module and key_mapping is None
-        )
-        loading_base_model_from_task_state_dict = (
-            has_prefix_module and not expects_prefix_module and key_mapping is None
-        )
-
-        # Find the key names that the model expects from the serialized keys
-        key_renaming_mapping = model._get_key_renaming_mapping(
-            original_checkpoint_keys,
-            key_mapping,
-            loading_base_model_from_task_state_dict,
-            loading_task_model_from_base_state_dict,
-        )
-        checkpoint_keys = list(key_renaming_mapping.values())
-
-        # Find missing and unexpected keys from the state dict
-        missing_keys, unexpected_keys = _find_missing_and_unexpected_keys(
-            model, original_checkpoint_keys, checkpoint_keys, loading_base_model_from_task_state_dict, hf_quantizer
-        )
-        # Find all the keys with shape mismatch (if we ignore the mismatch, the weights need to be newly initialized the
-        # same way as missing keys)
-        mismatched_keys, mismatched_shapes = _find_mismatched_keys(
-            model,
-            state_dict,
-            checkpoint_files,
-            ignore_mismatched_sizes,
-            key_renaming_mapping,
-            is_quantized,
-            weights_only,
-        )
-
-        # We need to update both the mapping and the list of checkpoint keys to remove the mismatched and unexpected ones
-        key_renaming_mapping = {
-            k: v for k, v in key_renaming_mapping.items() if v not in mismatched_keys and v not in unexpected_keys
-        }
-        checkpoint_keys = list(key_renaming_mapping.values())
-
-        # Move missing (and potentially mismatched) keys back to cpu from meta device (because they won't be moved when
-        # loading the weights as they are not in the loaded state dict)
-        model._move_missing_keys_from_meta_to_cpu(missing_keys + mismatched_keys, dtype, hf_quantizer)
-
-        # correctly initialize the missing (and potentially mismatched) keys
-        model._initialize_missing_keys(missing_keys + mismatched_keys, is_quantized)
-
-        # Get reverse key mapping
-        reverse_key_renaming_mapping = {v: k for k, v in key_renaming_mapping.items()}
-
-        is_offloaded_safetensors = False
-        # This offload index if for params explicitly on the "disk" in the device_map
-        disk_offload_index = None
-        disk_only_shard_files = []
-        # Prepare parameters offloading if needed
-        if device_map is not None and "disk" in device_map.values():
-            disk_offload_index, disk_only_shard_files, is_offloaded_safetensors = accelerate_disk_offload(
-                disk_offload_folder,
-                checkpoint_files,
-                device_map,
-                checkpoint_keys,
-                key_renaming_mapping,
-                sharded_metadata,
-                dtype,
-                reverse_key_renaming_mapping,
-            )
-        # To be able to iterate, even if we don't use it if the state_dict is already provided
-        elif state_dict is not None:
-            checkpoint_files = [""]
-
-        # Compute expected model keys
-=======
         # Model's definition arriving here is final (TP hooks added, quantized layers replaces)
->>>>>>> 32a58e31
         expected_keys = list(model.state_dict().keys())
         if logger.level >= logging.WARNING:
             verify_tp_plan(expected_keys, getattr(model, "_tp_plan", None))
