# coding=utf-8
# Copyright 2018 The Google AI Language Team Authors, Facebook AI Research authors and The HuggingFace Inc. team.
# Copyright (c) 2018, NVIDIA CORPORATION.  All rights reserved.
#
# Licensed under the Apache License, Version 2.0 (the "License");
# you may not use this file except in compliance with the License.
# You may obtain a copy of the License at
#
#     http://www.apache.org/licenses/LICENSE-2.0
#
# Unless required by applicable law or agreed to in writing, software
# distributed under the License is distributed on an "AS IS" BASIS,
# WITHOUT WARRANTIES OR CONDITIONS OF ANY KIND, either express or implied.
# See the License for the specific language governing permissions and
# limitations under the License.
import collections
import copy
import functools
import gc
import importlib.metadata
import inspect
import json
import os
import re
import sys
import warnings
from abc import abstractmethod
from collections import defaultdict
from collections.abc import Callable, Sequence
from contextlib import contextmanager
from enum import Enum
from functools import partial, wraps
from itertools import cycle
from threading import Thread
from typing import Optional, TypeVar, Union, get_type_hints
from zipfile import is_zipfile

import torch
from huggingface_hub import split_torch_state_dict_into_shards
from packaging import version
from safetensors import safe_open
from safetensors.torch import save_file as safe_save_file
from torch import Tensor, nn
from torch.distributions import constraints
from torch.utils.checkpoint import checkpoint

from . import initialization as init
from .configuration_utils import PreTrainedConfig
from .conversion_mapping import get_checkpoint_conversion_mapping
from .core_model_loading import (
    WeightConverter,
    WeightRenaming,
    convert_and_load_state_dict_in_model,
    revert_weight_conversion,
)
from .distributed import DistributedConfig
from .dynamic_module_utils import custom_object_save
from .generation import CompileConfig, GenerationConfig
from .integrations import PeftAdapterMixin, deepspeed_config, is_deepspeed_zero3_enabled, is_fsdp_enabled
from .integrations.accelerate import (
    _get_device_map,
    accelerate_disk_offload,
    accelerate_dispatch,
    check_and_set_device_map,
    expand_device_map,
    init_empty_weights,
)
from .integrations.deepspeed import _load_state_dict_into_zero3_model
from .integrations.eager_paged import eager_paged_attention_forward
from .integrations.flash_attention import flash_attention_forward
from .integrations.flash_paged import paged_attention_forward
from .integrations.flex_attention import flex_attention_forward
from .integrations.hub_kernels import is_kernel
from .integrations.peft import maybe_load_adapters
from .integrations.sdpa_attention import sdpa_attention_forward
from .integrations.sdpa_paged import sdpa_attention_paged_forward
from .integrations.tensor_parallel import (
    ALL_PARALLEL_STYLES,
    _get_parameter_tp_plan,
    distribute_model,
    initialize_tensor_parallelism,
    repack_weights,
    replace_state_dict_local_with_dtensor,
    shard_and_distribute_module,
    verify_tp_plan,
)
from .loss.loss_utils import LOSS_MAPPING
from .modeling_flash_attention_utils import lazy_import_flash_attention
from .pytorch_utils import id_tensor_storage
from .quantizers import HfQuantizer
from .quantizers.auto import get_hf_quantizer
from .quantizers.quantizers_utils import get_module_from_name
from .safetensors_conversion import auto_conversion
from .utils import (
    ADAPTER_SAFE_WEIGHTS_NAME,
    ADAPTER_WEIGHTS_NAME,
    DUMMY_INPUTS,
    SAFE_WEIGHTS_INDEX_NAME,
    SAFE_WEIGHTS_NAME,
    WEIGHTS_INDEX_NAME,
    WEIGHTS_NAME,
    ContextManagers,
    KernelConfig,
    PushToHubMixin,
    cached_file,
    check_torch_load_is_safe,
    copy_func,
    has_file,
    is_accelerate_available,
    is_flash_attn_2_available,
    is_flash_attn_3_available,
    is_flash_attn_4_available,
    is_kernels_available,
    is_offline_mode,
    is_torch_flex_attn_available,
    is_torch_greater_or_equal,
    is_torch_mlu_available,
    is_torch_npu_available,
    is_torch_xpu_available,
    logging,
)
from .utils.generic import _CAN_RECORD_REGISTRY, GeneralInterface, OutputRecorder
from .utils.hub import DownloadKwargs, create_and_tag_model_card, get_checkpoint_shard_files
from .utils.import_utils import (
    PACKAGE_DISTRIBUTION_MAPPING,
    is_huggingface_hub_greater_or_equal,
    is_sagemaker_mp_enabled,
    is_tracing,
)
from .utils.loading_report import log_state_dict_report
from .utils.quantization_config import QuantizationMethod


if is_accelerate_available():
    from accelerate.hooks import add_hook_to_module
    from accelerate.utils import extract_model_from_parallel
    from accelerate.utils.modeling import get_state_dict_from_offload


_torch_distributed_available = torch.distributed.is_available()
_is_dtensor_available = _torch_distributed_available and is_torch_greater_or_equal("2.5")
if _is_dtensor_available:
    from torch.distributed.tensor import DTensor

if is_sagemaker_mp_enabled():
    import smdistributed.modelparallel.torch as smp
    from smdistributed.modelparallel import __version__ as SMP_VERSION

    IS_SAGEMAKER_MP_POST_1_10 = version.parse(SMP_VERSION) >= version.parse("1.10")
else:
    IS_SAGEMAKER_MP_POST_1_10 = False


logger = logging.get_logger(__name__)

XLA_USE_BF16 = os.environ.get("XLA_USE_BF16", "0").upper()
XLA_DOWNCAST_BF16 = os.environ.get("XLA_DOWNCAST_BF16", "0").upper()
SpecificPreTrainedModelType = TypeVar("SpecificPreTrainedModelType", bound="PreTrainedModel")
_init_weights = True
_is_quantized = False
_is_ds_init_called = False


def is_local_dist_rank_0():
    return (
        torch.distributed.is_available()
        and torch.distributed.is_initialized()
        and int(os.environ.get("LOCAL_RANK", "-1")) == 0
    )


TORCH_INIT_FUNCTIONS = {
    "uniform_": nn.init.uniform_,
    "normal_": nn.init.normal_,
    "trunc_normal_": nn.init.trunc_normal_,
    "constant_": nn.init.constant_,
    "xavier_uniform_": nn.init.xavier_uniform_,
    "xavier_normal_": nn.init.xavier_normal_,
    "kaiming_uniform_": nn.init.kaiming_uniform_,
    "kaiming_normal_": nn.init.kaiming_normal_,
    "uniform": nn.init.uniform,
    "normal": nn.init.normal,
    "xavier_uniform": nn.init.xavier_uniform,
    "xavier_normal": nn.init.xavier_normal,
    "kaiming_uniform": nn.init.kaiming_uniform,
    "kaiming_normal": nn.init.kaiming_normal,
    "orthogonal_": nn.init.orthogonal_,
}

# DO NOT MODIFY, KEPT FOR BC ONLY
VLMS = [
    "aria",
    "ayavision",
    "colpali",
    "emu3",
    "fuyu",
    "gotocr2",
    "gemma3",
    "internvl",
    "llava",  # all llava prefixed models fall under this check
    "mistral3",
    "mllama",
    "paligemma",
    "shieldgemma2",
    "qwen2vl",
    "qwen2_5_vl",
    "videollava",
    "vipllava",
    "sam3_video",
    "sam3",
    "sam3_tracker",
    "sam3_tracker_video",
]


@contextmanager
def no_init_weights():
    """
    Context manager to globally disable weight initialization to speed up loading large models.
    """
    global _init_weights
    old_init_weights = _init_weights

    _init_weights = False

    def _skip_init(*args, **kwargs):
        pass

    # Save the original initialization functions
    for name, init_func in TORCH_INIT_FUNCTIONS.items():
        setattr(torch.nn.init, name, _skip_init)

    try:
        yield
    finally:
        _init_weights = old_init_weights
        # Restore the original initialization functions
        for name, init_func in TORCH_INIT_FUNCTIONS.items():
            setattr(torch.nn.init, name, init_func)


@contextmanager
def set_quantized_state():
    global _is_quantized
    _is_quantized = True
    try:
        yield
    finally:
        _is_quantized = False


# Skip recursive calls to deepspeed.zero.Init to avoid pinning errors.
# This issue occurs with ZeRO stage 3 when using NVMe offloading.
# For more details, refer to issue #34429.
@contextmanager
def set_zero3_state():
    global _is_ds_init_called
    _is_ds_init_called = True
    try:
        yield
    finally:
        _is_ds_init_called = False


def restore_default_dtype(func):
    """
    Decorator to restore the default torch dtype
    at the end of the function. Serves
    as a backup in case calling the function raises
    an error after the function has changed the default dtype but before it could restore it.
    """

    @wraps(func)
    def _wrapper(*args, **kwargs):
        old_dtype = torch.get_default_dtype()
        try:
            return func(*args, **kwargs)
        finally:
            torch.set_default_dtype(old_dtype)

    return _wrapper


def get_torch_context_manager_or_global_device():
    """
    Test if a device context manager is currently in use, or if it is not the case, check if the default device
    is not "cpu". This is used to infer the correct device to load the model on, in case `device_map` is not provided.
    """
    device_in_context = torch.tensor([]).device
    # `get_default_device` was only introduced in torch>=2.3 - use cpu otherwise to align the behavior
    default_device = torch.get_default_device() if is_torch_greater_or_equal("2.3") else torch.device("cpu")
    # This case means no context manager was used -> we still check if the default that was potentially set is not cpu
    if device_in_context == default_device:
        if default_device != torch.device("cpu"):
            return default_device
        return None
    return device_in_context


def get_state_dict_dtype(state_dict):
    """
    Returns the first found floating dtype in `state_dict` if there is one, otherwise returns the first dtype.
    """
    for t in state_dict.values():
        if t.is_floating_point():
            return t.dtype

    # if no floating dtype was found return whatever the first dtype is
    return next(state_dict.values()).dtype


str_to_torch_dtype = {
    "BOOL": torch.bool,
    "U8": torch.uint8,
    "I8": torch.int8,
    "I16": torch.int16,
    "F16": torch.float16,
    "BF16": torch.bfloat16,
    "I32": torch.int32,
    "F32": torch.float32,
    "F64": torch.float64,
    "I64": torch.int64,
    "F8_E4M3": torch.float8_e4m3fn,
    "F8_E5M2": torch.float8_e5m2,
}


if is_torch_greater_or_equal("2.3.0"):
    str_to_torch_dtype["U16"] = torch.uint16
    str_to_torch_dtype["U32"] = torch.uint32
    str_to_torch_dtype["U64"] = torch.uint64


def load_state_dict(
    checkpoint_file: Union[str, os.PathLike], map_location: Union[str, torch.device] = "cpu", weights_only: bool = True
) -> dict[str, torch.Tensor]:
    """
    Reads a `safetensor` or a `.bin` checkpoint file. We load the checkpoint on "cpu" by default.
    """
    # Use safetensors if possible
    if checkpoint_file.endswith(".safetensors"):
        with safe_open(checkpoint_file, framework="pt") as f:
            state_dict = {}
            for k in f.keys():
                if map_location == "meta":
                    _slice = f.get_slice(k)
                    k_dtype = _slice.get_dtype()
                    if k_dtype in str_to_torch_dtype:
                        dtype = str_to_torch_dtype[k_dtype]
                    else:
                        raise ValueError(f"Cannot load safetensors of unknown dtype {k_dtype}")
                    state_dict[k] = torch.empty(size=_slice.get_shape(), dtype=dtype, device="meta")
                else:
                    state_dict[k] = f.get_tensor(k).to(map_location)
            return state_dict

    # Fallback to torch.load (if weights_only was explicitly False, do not check safety as this is known to be unsafe)
    if weights_only:
        check_torch_load_is_safe()
    extra_args = {}
    # mmap can only be used with files serialized with zipfile-based format.
    if isinstance(checkpoint_file, str) and map_location != "meta" and is_zipfile(checkpoint_file):
        extra_args = {"mmap": True}

    return torch.load(checkpoint_file, map_location=map_location, weights_only=weights_only, **extra_args)


def _end_ptr(tensor: torch.Tensor) -> int:
    # extract the end of the pointer if the tensor is a slice of a bigger tensor
    if tensor.nelement():
        stop = tensor.view(-1)[-1].data_ptr() + tensor.element_size()
    else:
        stop = tensor.data_ptr()
    return stop


def _get_tied_weight_keys(module: nn.Module) -> list[str]:
    tied_weight_keys: list[str] = []
    for name, submodule in module.named_modules():
        tied = getattr(submodule, "_tied_weights_keys", {}) or {}
        tied_weight_keys.extend([f"{name}.{k}" if name else k for k in tied.keys()])
    return tied_weight_keys


def _find_disjoint(tensors: list[set[str]], state_dict: dict[str, torch.Tensor]) -> tuple[list[set[str]], list[str]]:
    filtered_tensors = []
    for shared in tensors:
        if len(shared) < 2:
            filtered_tensors.append(shared)
            continue

        areas = []
        for name in shared:
            tensor = state_dict[name]
            areas.append((tensor.data_ptr(), _end_ptr(tensor), name))
        areas.sort()

        _, last_stop, last_name = areas[0]
        filtered_tensors.append({last_name})
        for start, stop, name in areas[1:]:
            if start >= last_stop:
                filtered_tensors.append({name})
            else:
                filtered_tensors[-1].add(name)
            last_stop = stop
    disjoint_tensors = []
    shared_tensors = []
    for tensors in filtered_tensors:
        if len(tensors) == 1:
            disjoint_tensors.append(tensors.pop())
        else:
            shared_tensors.append(tensors)
    return shared_tensors, disjoint_tensors


def _find_identical(tensors: list[set[str]], state_dict: dict[str, torch.Tensor]) -> tuple[list[set[str]], set[str]]:
    shared_tensors = []
    identical = []
    for shared in tensors:
        if len(shared) < 2:
            continue

        areas = collections.defaultdict(set)
        for name in shared:
            tensor = state_dict[name]
            area = (tensor.device, tensor.data_ptr(), _end_ptr(tensor))
            areas[area].add(name)
        if len(areas) == 1:
            identical.append(shared)
        else:
            shared_tensors.append(shared)
    return shared_tensors, identical


def _load_parameter_into_model(model: "PreTrainedModel", param_name: str, tensor: torch.Tensor):
    """Cast a single parameter `param_name` into the `model`, with value `tensor`."""
    module, param_type = get_module_from_name(model, param_name)
    # This will check potential shape mismatch if skipped before
    module.load_state_dict({param_type: tensor}, strict=False, assign=True)


def _add_variant(weights_name: str, variant: Optional[str] = None) -> str:
    if variant is not None:
        path, name = weights_name.rsplit(".", 1)
        weights_name = f"{path}.{variant}.{name}"
    return weights_name


def _get_resolved_checkpoint_files(
    pretrained_model_name_or_path: Optional[Union[str, os.PathLike]],
    variant: Optional[str],
    gguf_file: Optional[str],
    use_safetensors: Optional[bool],
    download_kwargs: DownloadKwargs,
    user_agent: dict,
    is_remote_code: bool,  # Because we can't determine this inside this function, we need it to be passed in
    transformers_explicit_filename: Optional[str] = None,
) -> tuple[Optional[list[str]], Optional[dict]]:
    """Get all the checkpoint filenames based on `pretrained_model_name_or_path`, and optional metadata if the
    checkpoints are sharded.
    This function will download the data if necessary.
    """
    cache_dir = download_kwargs.get("cache_dir")
    force_download = download_kwargs.get("force_download", False)
    proxies = download_kwargs.get("proxies")
    local_files_only = download_kwargs.get("local_files_only", False)
    token = download_kwargs.get("token")
    revision = download_kwargs.get("revision") or "main"
    subfolder = download_kwargs.get("subfolder", "")
    commit_hash = download_kwargs.get("commit_hash")
    if transformers_explicit_filename is not None:
        if not transformers_explicit_filename.endswith(".safetensors") and not transformers_explicit_filename.endswith(
            ".safetensors.index.json"
        ):
            raise ValueError(
                "The transformers file in the config seems to be incorrect: it is neither a safetensors file "
                "(*.safetensors) nor a safetensors index file (*.safetensors.index.json): "
                f"{transformers_explicit_filename}"
            )

    is_sharded = False

    if pretrained_model_name_or_path is not None and gguf_file is None:
        pretrained_model_name_or_path = str(pretrained_model_name_or_path)
        is_local = os.path.isdir(pretrained_model_name_or_path)
        if is_local:
            if transformers_explicit_filename is not None:
                # If the filename is explicitly defined, load this by default.
                archive_file = os.path.join(pretrained_model_name_or_path, subfolder, transformers_explicit_filename)
                is_sharded = transformers_explicit_filename.endswith(".safetensors.index.json")
            elif use_safetensors is not False and os.path.isfile(
                os.path.join(pretrained_model_name_or_path, subfolder, _add_variant(SAFE_WEIGHTS_NAME, variant))
            ):
                # Load from a safetensors checkpoint
                archive_file = os.path.join(
                    pretrained_model_name_or_path, subfolder, _add_variant(SAFE_WEIGHTS_NAME, variant)
                )
            elif use_safetensors is not False and os.path.isfile(
                os.path.join(pretrained_model_name_or_path, subfolder, _add_variant(SAFE_WEIGHTS_INDEX_NAME, variant))
            ):
                # Load from a sharded safetensors checkpoint
                archive_file = os.path.join(
                    pretrained_model_name_or_path, subfolder, _add_variant(SAFE_WEIGHTS_INDEX_NAME, variant)
                )
                is_sharded = True
            elif not use_safetensors and os.path.isfile(
                os.path.join(pretrained_model_name_or_path, subfolder, _add_variant(WEIGHTS_NAME, variant))
            ):
                # Load from a PyTorch checkpoint
                archive_file = os.path.join(
                    pretrained_model_name_or_path, subfolder, _add_variant(WEIGHTS_NAME, variant)
                )
            elif not use_safetensors and os.path.isfile(
                os.path.join(pretrained_model_name_or_path, subfolder, _add_variant(WEIGHTS_INDEX_NAME, variant))
            ):
                # Load from a sharded PyTorch checkpoint
                archive_file = os.path.join(
                    pretrained_model_name_or_path, subfolder, _add_variant(WEIGHTS_INDEX_NAME, variant)
                )
                is_sharded = True
            elif use_safetensors:
                raise OSError(
                    f"Error no file named {_add_variant(SAFE_WEIGHTS_NAME, variant)} found in directory"
                    f" {pretrained_model_name_or_path}."
                )
            else:
                raise OSError(
                    f"Error no file named {_add_variant(SAFE_WEIGHTS_NAME, variant)}, or {_add_variant(WEIGHTS_NAME, variant)},"
                    f" found in directory {pretrained_model_name_or_path}."
                )
        elif os.path.isfile(os.path.join(subfolder, pretrained_model_name_or_path)):
            archive_file = pretrained_model_name_or_path
            is_local = True
        else:
            # set correct filename
            if transformers_explicit_filename is not None:
                filename = transformers_explicit_filename
                is_sharded = transformers_explicit_filename.endswith(".safetensors.index.json")
            elif use_safetensors is not False:
                filename = _add_variant(SAFE_WEIGHTS_NAME, variant)
            else:
                filename = _add_variant(WEIGHTS_NAME, variant)

            try:
                # Load from URL or cache if already cached
                cached_file_kwargs = {
                    "cache_dir": cache_dir,
                    "force_download": force_download,
                    "proxies": proxies,
                    "local_files_only": local_files_only,
                    "token": token,
                    "user_agent": user_agent,
                    "revision": revision,
                    "subfolder": subfolder,
                    "_raise_exceptions_for_gated_repo": False,
                    "_raise_exceptions_for_missing_entries": False,
                    "_commit_hash": commit_hash,
                }
                resolved_archive_file = cached_file(pretrained_model_name_or_path, filename, **cached_file_kwargs)

                # Since we set _raise_exceptions_for_missing_entries=False, we don't get an exception but a None
                # result when internet is up, the repo and revision exist, but the file does not.
                if resolved_archive_file is None and filename == _add_variant(SAFE_WEIGHTS_NAME, variant):
                    # Maybe the checkpoint is sharded, we try to grab the index name in this case.
                    resolved_archive_file = cached_file(
                        pretrained_model_name_or_path,
                        _add_variant(SAFE_WEIGHTS_INDEX_NAME, variant),
                        **cached_file_kwargs,
                    )
                    if resolved_archive_file is not None:
                        is_sharded = True
                    elif use_safetensors:
                        if revision == "main" and not is_offline_mode():
                            resolved_archive_file, revision, is_sharded = auto_conversion(
                                pretrained_model_name_or_path, **cached_file_kwargs
                            )
                        cached_file_kwargs["revision"] = revision
                        if resolved_archive_file is None:
                            raise OSError(
                                f"{pretrained_model_name_or_path} does not appear to have a file named"
                                f" {_add_variant(SAFE_WEIGHTS_NAME, variant)} or {_add_variant(SAFE_WEIGHTS_INDEX_NAME, variant)} "
                                "and thus cannot be loaded with `safetensors`. Please make sure that the model has "
                                "been saved with `safe_serialization=True` or do not set `use_safetensors=True`."
                            )
                    else:
                        # This repo has no safetensors file of any kind, we switch to PyTorch.
                        filename = _add_variant(WEIGHTS_NAME, variant)
                        resolved_archive_file = cached_file(
                            pretrained_model_name_or_path, filename, **cached_file_kwargs
                        )
                if resolved_archive_file is None and filename == _add_variant(WEIGHTS_NAME, variant):
                    # Maybe the checkpoint is sharded, we try to grab the index name in this case.
                    resolved_archive_file = cached_file(
                        pretrained_model_name_or_path,
                        _add_variant(WEIGHTS_INDEX_NAME, variant),
                        **cached_file_kwargs,
                    )
                    if resolved_archive_file is not None:
                        is_sharded = True
                if not local_files_only and not is_offline_mode():
                    if resolved_archive_file is not None:
                        # In a CI environment (CircleCI / Github Actions workflow runs) or in a pytest run,
                        # we set `DISABLE_SAFETENSORS_CONVERSION=true` to prevent the conversion.
                        if (
                            filename in [WEIGHTS_NAME, WEIGHTS_INDEX_NAME]
                            and os.getenv("DISABLE_SAFETENSORS_CONVERSION", None) != "true"
                        ):
                            # If the PyTorch file was found, check if there is a safetensors file on the repository
                            # If there is no safetensors file on the repositories, start an auto conversion
                            safe_weights_name = SAFE_WEIGHTS_INDEX_NAME if is_sharded else SAFE_WEIGHTS_NAME
                            has_file_kwargs = {
                                "revision": revision,
                                "proxies": proxies,
                                "token": token,
                                "cache_dir": cache_dir,
                                "local_files_only": local_files_only,
                            }
                            cached_file_kwargs = {
                                "cache_dir": cache_dir,
                                "force_download": force_download,
                                "local_files_only": local_files_only,
                                "user_agent": user_agent,
                                "subfolder": subfolder,
                                "_raise_exceptions_for_gated_repo": False,
                                "_raise_exceptions_for_missing_entries": False,
                                "_commit_hash": commit_hash,
                                **has_file_kwargs,
                            }
                            if (
                                not has_file(pretrained_model_name_or_path, safe_weights_name, **has_file_kwargs)
                                and not is_remote_code
                            ):
                                Thread(
                                    target=auto_conversion,
                                    args=(pretrained_model_name_or_path,),
                                    kwargs={"ignore_errors_during_conversion": True, **cached_file_kwargs},
                                    name="Thread-auto_conversion",
                                ).start()
                    else:
                        # Otherwise, no PyTorch file was found
                        has_file_kwargs = {
                            "revision": revision,
                            "proxies": proxies,
                            "token": token,
                            "cache_dir": cache_dir,
                            "local_files_only": local_files_only,
                        }
                        if variant is not None and has_file(
                            pretrained_model_name_or_path, WEIGHTS_NAME, **has_file_kwargs
                        ):
                            raise OSError(
                                f"{pretrained_model_name_or_path} does not appear to have a file named"
                                f" {_add_variant(WEIGHTS_NAME, variant)} but there is a file without the variant"
                                f" {variant}. Use `variant=None` to load this model from those weights."
                            )
                        else:
                            raise OSError(
                                f"{pretrained_model_name_or_path} does not appear to have a file named"
                                f" {_add_variant(WEIGHTS_NAME, variant)} or {_add_variant(SAFE_WEIGHTS_NAME, variant)}."
                            )

            except OSError:
                # Raise any environment error raise by `cached_file`. It will have a helpful error message adapted
                # to the original exception.
                raise
            except Exception as e:
                # For any other exception, we throw a generic error.
                raise OSError(
                    f"Can't load the model for '{pretrained_model_name_or_path}'. If you were trying to load it"
                    " from 'https://huggingface.co/models', make sure you don't have a local directory with the"
                    f" same name. Otherwise, make sure '{pretrained_model_name_or_path}' is the correct path to a"
                    f" directory containing a file named {_add_variant(WEIGHTS_NAME, variant)}."
                ) from e

        if is_local:
            logger.info(f"loading weights file {archive_file}")
            resolved_archive_file = archive_file
        else:
            logger.info(f"loading weights file {filename} from cache at {resolved_archive_file}")

    elif gguf_file:
        # Case 1: the GGUF file is present locally
        if os.path.isfile(gguf_file):
            resolved_archive_file = gguf_file
        # Case 2: The GGUF path is a location on the Hub
        # Load from URL or cache if already cached
        else:
            cached_file_kwargs = {
                "cache_dir": cache_dir,
                "force_download": force_download,
                "proxies": proxies,
                "local_files_only": local_files_only,
                "token": token,
                "user_agent": user_agent,
                "revision": revision,
                "subfolder": subfolder,
                "_raise_exceptions_for_gated_repo": False,
                "_raise_exceptions_for_missing_entries": False,
                "_commit_hash": commit_hash,
            }

            resolved_archive_file = cached_file(pretrained_model_name_or_path, gguf_file, **cached_file_kwargs)

    # We now download and resolve all checkpoint files if the checkpoint is sharded
    sharded_metadata = None
    if is_sharded:
        checkpoint_files, sharded_metadata = get_checkpoint_shard_files(
            pretrained_model_name_or_path,
            resolved_archive_file,
            cache_dir=cache_dir,
            force_download=force_download,
            proxies=proxies,
            local_files_only=local_files_only,
            token=token,
            user_agent=user_agent,
            revision=revision,
            subfolder=subfolder,
            _commit_hash=commit_hash,
        )
    else:
        checkpoint_files = [resolved_archive_file] if pretrained_model_name_or_path is not None else None

    return checkpoint_files, sharded_metadata


def _get_dtype(
    cls,
    dtype: Optional[Union[str, torch.dtype, dict]],
    checkpoint_files: Optional[list[str]],
    config: PreTrainedConfig,
    sharded_metadata: Optional[dict],
    state_dict: Optional[dict],
    weights_only: bool,
) -> tuple[PreTrainedConfig, Optional[torch.dtype], Optional[torch.dtype]]:
    """Find the correct `dtype` to use based on provided arguments. Also update the `config` based on the
    inferred dtype. We do the following:
    1. If dtype is not None, we use that dtype
    2. If dtype is "auto", we auto-detect dtype from the loaded state_dict, by checking its first
        weights entry that is of a floating type - we assume all floating dtype weights are of the same dtype
    we also may have config.dtype available, but we won't rely on it till v5
    """
    dtype_orig = None
    is_sharded = sharded_metadata is not None

    if dtype is not None:
        if isinstance(dtype, str):
            if dtype == "auto":
                if hasattr(config, "dtype") and config.dtype is not None:
                    dtype = config.dtype
                    logger.info(f"Will use dtype={dtype} as defined in model's config object")
                else:
                    if is_sharded and "dtype" in sharded_metadata:
                        dtype = sharded_metadata["dtype"]
                    elif state_dict is not None:
                        dtype = get_state_dict_dtype(state_dict)
                    else:
                        state_dict = load_state_dict(
                            checkpoint_files[0], map_location="meta", weights_only=weights_only
                        )
                        dtype = get_state_dict_dtype(state_dict)
                    logger.info(
                        "Since the `dtype` attribute can't be found in model's config object, "
                        "will use dtype={dtype} as derived from model's weights"
                    )
            elif hasattr(torch, dtype):
                dtype = getattr(torch, dtype)
                config.dtype = dtype
                for sub_config_key in config.sub_configs:
                    if (sub_config := getattr(config, sub_config_key)) is not None:
                        sub_config.dtype = dtype
        elif isinstance(dtype, torch.dtype):
            config.dtype = dtype
            for sub_config_key in config.sub_configs:
                if (sub_config := getattr(config, sub_config_key)) is not None:
                    sub_config.dtype = dtype
        elif isinstance(dtype, dict):
            for key, curr_dtype in dtype.items():
                if hasattr(config, key):
                    value = getattr(config, key)
                    curr_dtype = curr_dtype if not isinstance(curr_dtype, str) else getattr(torch, curr_dtype)
                    value.dtype = curr_dtype
            # main torch dtype for modules that aren't part of any sub-config
            dtype = dtype.get("")
            dtype = dtype if not isinstance(dtype, str) else getattr(torch, dtype)
            config.dtype = dtype
            if dtype is None:
                dtype = torch.float32
        else:
            raise ValueError(
                f"`dtype` can be one of: `torch.dtype`, `'auto'`, a string of a valid `torch.dtype` or a `dict` with valid `dtype` "
                f"for each sub-config in composite configs, but received {dtype}"
            )

        dtype_orig = cls._set_default_dtype(dtype)
    else:
        # set fp32 as the default dtype for BC
        default_dtype = torch.get_default_dtype()
        config.dtype = default_dtype
        for key in config.sub_configs:
            if (sub_config := getattr(config, key)) is not None:
                sub_config.dtype = default_dtype

    return config, dtype, dtype_orig


class PipelineParallel(Enum):
    inputs = 0
    outputs = 1


class ModuleUtilsMixin:
    """
    A few utilities for `torch.nn.Modules`, to be used as a mixin.
    """

    @property
    def device(self) -> torch.device:
        """
        `torch.device`: The device on which the module is (assuming that all the module parameters are on the same
        device).
        """
        return next(param.device for param in self.parameters())

    @property
    def dtype(self) -> torch.dtype:
        """
        `torch.dtype`: The dtype of the module (assuming that all the module parameters have the same dtype).
        """
        return next(param.dtype for param in self.parameters() if param.is_floating_point())

    def invert_attention_mask(self, encoder_attention_mask: Tensor) -> Tensor:
        """
        Invert an attention mask (e.g., switches 0. and 1.).

        Args:
            encoder_attention_mask (`torch.Tensor`): An attention mask.

        Returns:
            `torch.Tensor`: The inverted attention mask.
        """
        if encoder_attention_mask.dim() == 3:
            encoder_extended_attention_mask = encoder_attention_mask[:, None, :, :]
        if encoder_attention_mask.dim() == 2:
            encoder_extended_attention_mask = encoder_attention_mask[:, None, None, :]
        # T5 has a mask that can compare sequence ids, we can simulate this here with this transposition
        # encoder_extended_attention_mask = (encoder_extended_attention_mask ==
        # encoder_extended_attention_mask.transpose(-1, -2))
        encoder_extended_attention_mask = encoder_extended_attention_mask.to(dtype=self.dtype)  # fp16 compatibility
        encoder_extended_attention_mask = (1.0 - encoder_extended_attention_mask) * torch.finfo(self.dtype).min

        return encoder_extended_attention_mask

    @staticmethod
    def create_extended_attention_mask_for_decoder(input_shape, attention_mask, device=None):
        if device is not None:
            warnings.warn(
                "The `device` argument is deprecated and will be removed in v5 of Transformers.", FutureWarning
            )
        else:
            device = attention_mask.device
        batch_size, seq_length = input_shape
        seq_ids = torch.arange(seq_length, device=device)
        causal_mask = seq_ids[None, None, :].repeat(batch_size, seq_length, 1) <= seq_ids[None, :, None]
        # in case past_key_values are used we need to add a prefix ones mask to the causal mask
        causal_mask = causal_mask.to(attention_mask.dtype)

        if causal_mask.shape[1] < attention_mask.shape[1]:
            prefix_seq_len = attention_mask.shape[1] - causal_mask.shape[1]
            causal_mask = torch.cat(
                [
                    torch.ones((batch_size, seq_length, prefix_seq_len), device=device, dtype=causal_mask.dtype),
                    causal_mask,
                ],
                axis=-1,
            )

        extended_attention_mask = causal_mask[:, None, :, :] * attention_mask[:, None, None, :]
        return extended_attention_mask

    def get_extended_attention_mask(
        self,
        attention_mask: Tensor,
        input_shape: tuple[int, ...],
        device: Optional[torch.device] = None,
        dtype: Optional[torch.dtype] = None,
    ) -> Tensor:
        """
        Makes broadcastable attention and causal masks so that future and masked tokens are ignored.

        Arguments:
            attention_mask (`torch.Tensor`):
                Mask with ones indicating tokens to attend to, zeros for tokens to ignore.
            input_shape (`tuple[int]`):
                The shape of the input to the model.

        Returns:
            `torch.Tensor` The extended attention mask, with a the same dtype as `attention_mask.dtype`.
        """
        if dtype is None:
            dtype = self.dtype

        if not (attention_mask.dim() == 2 and self.config.is_decoder):
            # show warning only if it won't be shown in `create_extended_attention_mask_for_decoder`
            if device is not None:
                warnings.warn(
                    "The `device` argument is deprecated and will be removed in v5 of Transformers.", FutureWarning
                )
        # We can provide a self-attention mask of dimensions [batch_size, from_seq_length, to_seq_length]
        # ourselves in which case we just need to make it broadcastable to all heads.
        if attention_mask.dim() == 3:
            extended_attention_mask = attention_mask[:, None, :, :]
        elif attention_mask.dim() == 2:
            # Provided a padding mask of dimensions [batch_size, seq_length]
            # - if the model is a decoder, apply a causal mask in addition to the padding mask
            # - if the model is an encoder, make the mask broadcastable to [batch_size, num_heads, seq_length, seq_length]
            if self.config.is_decoder:
                extended_attention_mask = ModuleUtilsMixin.create_extended_attention_mask_for_decoder(
                    input_shape, attention_mask, device
                )
            else:
                extended_attention_mask = attention_mask[:, None, None, :]
        else:
            raise ValueError(
                f"Wrong shape for input_ids (shape {input_shape}) or attention_mask (shape {attention_mask.shape})"
            )

        # Since attention_mask is 1.0 for positions we want to attend and 0.0 for
        # masked positions, this operation will create a tensor which is 0.0 for
        # positions we want to attend and the dtype's smallest value for masked positions.
        # Since we are adding it to the raw scores before the softmax, this is
        # effectively the same as removing these entirely.
        extended_attention_mask = extended_attention_mask.to(dtype=dtype)  # fp16 compatibility
        extended_attention_mask = (1.0 - extended_attention_mask) * torch.finfo(dtype).min
        return extended_attention_mask

    def num_parameters(self, only_trainable: bool = False, exclude_embeddings: bool = False) -> int:
        """
        Get number of (optionally, trainable or non-embeddings) parameters in the module.

        Args:
            only_trainable (`bool`, *optional*, defaults to `False`):
                Whether or not to return only the number of trainable parameters

            exclude_embeddings (`bool`, *optional*, defaults to `False`):
                Whether or not to return only the number of non-embeddings parameters

        Returns:
            `int`: The number of parameters.
        """

        if exclude_embeddings:
            embedding_param_names = [
                f"{name}.weight" for name, module_type in self.named_modules() if isinstance(module_type, nn.Embedding)
            ]

        is_loaded_in_4bit = getattr(self, "is_loaded_in_4bit", False)
        if is_loaded_in_4bit:
            import bitsandbytes as bnb

        total_params = 0
        for name, param in self.named_parameters():
            if exclude_embeddings and name in embedding_param_names:
                continue
            if param.requires_grad or not only_trainable:
                # For 4bit models, we need to multiply the number of parameters by 2 as half of the parameters are
                # used for the 4bit quantization (uint8 tensors are stored)
                if is_loaded_in_4bit and isinstance(param, bnb.nn.Params4bit):
                    if hasattr(param, "element_size"):
                        num_bytes = param.element_size()
                    elif hasattr(param, "quant_storage"):
                        num_bytes = param.quant_storage.itemsize
                    else:
                        num_bytes = 1
                    total_params += param.numel() * 2 * num_bytes
                else:
                    total_params += param.numel()

        return total_params


class EmbeddingAccessMixin:
    """
    Base utilities to regroup getters and setters for embeddings.
    Introduces the `input_layer_embed` attribute, which indicates
    where the input embeddings come from and where they
    should be set.
    """

    _input_embed_layer = "embed_tokens"  # default layer that holds input embeddings.

    def get_input_embeddings(self) -> nn.Module:
        """
        Returns the model's input embeddings.

        Returns:
            `nn.Module`: A torch module mapping vocabulary to hidden states.
        """

        # 1) Check if the model has an attribute named 'embed_tokens' (the standard input embedding layer
        #  for most NLP models), and if so, return it.

        name = getattr(self, "_input_embed_layer", "embed_tokens")

        if (default_embedding := getattr(self, name, None)) is not None:
            return default_embedding
        # 2) encoder/decoder and VLMs like `Gemma3nForConditionalGeneration`

        if hasattr(self, "model") and hasattr(self.model, "embed_tokens"):
            return self.model.embed_tokens

        # 3) vanilla decoder‑only architectures
        elif hasattr(self, "embed_tokens"):
            return self.embed_tokens
        else:
            base_model = getattr(self, "base_model_prefix", None)
            if base_model is not None:
                base_model = getattr(self, base_model, None)
                if base_model is not None and base_model is not self:
                    return base_model.get_input_embeddings()
            raise NotImplementedError(
                f"`get_input_embeddings` not auto‑handled for {self.__class__.__name__}; "
                "please override in the subclass."
            )

    def set_input_embeddings(self, value: nn.Module):
        """Fallback setter that handles **~70%** of models in the code-base.

        Order of attempts:
        1. `self.model.embed_tokens`
        2. `self.embed_tokens`
        3. delegate to the *base model* if one exists
        4. otherwise raise `NotImplementedError` so subclasses still can (and
            should) override for exotic layouts.
        """

        # 1) encoder/decoder and VLMs like `Gemma3nForConditionalGeneration`
        name = getattr(self, "_input_embed_layer", "embed_tokens")
        if hasattr(self, "model") and hasattr(self.model, name):
            setattr(self.model, name, value)
        # 2) as well as vanilla decoder‑only architectures
        elif hasattr(self, name):
            setattr(self, name, value)
        # 3) recurse once into the registered *base* model (e.g. for encoder/decoder)
        elif getattr(self, self.base_model_prefix, self) is not self:
            base_model = getattr(self, self.base_model_prefix, self)
            base_model.set_input_embeddings(value)
        else:
            raise NotImplementedError(
                f"`set_input_embeddings` not auto‑handled for {self.__class__.__name__}; please override in the subclass."
            )

    def get_output_embeddings(self):
        if not hasattr(self, "lm_head"):
            return None
        try:
            # Speech / vision backbones raise here, so we return None.
            # Legit use of get_input_embs?
            self.get_input_embeddings()
        except NotImplementedError:
            return None
        return self.lm_head

    def set_output_embeddings(self, new_embeddings):
        """
        Sets the model's output embedding, defaulting to setting new_embeddings to lm_head.
        """
        if getattr(self, "lm_head"):
            self.lm_head = new_embeddings


class PreTrainedModel(nn.Module, EmbeddingAccessMixin, ModuleUtilsMixin, PushToHubMixin, PeftAdapterMixin):
    r"""
    Base class for all models.

    [`PreTrainedModel`] takes care of storing the configuration of the models and handles methods for loading,
    downloading and saving models as well as a few methods common to all models to:

        - resize the input embeddings

    Class attributes (overridden by derived classes):

        - **config_class** ([`PreTrainedConfig`]) -- A subclass of [`PreTrainedConfig`] to use as configuration class
          for this model architecture.
        - **base_model_prefix** (`str`) -- A string indicating the attribute associated to the base model in derived
          classes of the same architecture adding modules on top of the base model.
        - **main_input_name** (`str`) -- The name of the principal input to the model (often `input_ids` for NLP
          models, `pixel_values` for vision models and `input_values` for speech models).
        - **can_record_outputs** (dict):
    """

    config_class = None
    base_model_prefix = ""
    main_input_name = "input_ids"
    model_tags = None

    _checkpoint_conversion_mapping = {}  # used for BC support in VLMs, not meant to be used by new models

    _auto_class = None
    _no_split_modules = None
    _skip_keys_device_placement = None

    _keep_in_fp32_modules = None
    # the _keep_in_fp32_modules will avoid casting to anything other than float32, except bfloat16
    # to also prevent bfloat16 casting, use the _keep_in_fp32_modules_strict flag
    _keep_in_fp32_modules_strict = None

    dtype_plan: Optional[dict[str, torch.dtype]] = None

    # a list of `re` patterns of `state_dict` keys that should be removed from the list of missing
    # keys we find (keys inside the model but not in the checkpoint) and avoid unnecessary warnings.
    _keys_to_ignore_on_load_missing = None
    # a list of `re` patterns of `state_dict` keys that should be removed from the list of
    # unexpected keys we find (keys inside the checkpoint but not the model) and avoid unnecessary
    # warnings.
    _keys_to_ignore_on_load_unexpected = None
    # a list of `state_dict` keys to ignore when saving the model (useful for keys that aren't
    # trained, but which are either deterministic or tied variables)
    _keys_to_ignore_on_save = None
    # a list of `state_dict` keys that are potentially tied to another key in the state_dict.
    _tied_weights_keys = None

    supports_gradient_checkpointing = False
    _is_stateful = False

    # Flash Attention support
    _supports_flash_attn = False

    # SDPA support
    _supports_sdpa = False

    # Flex Attention support
    _supports_flex_attn = False

    _can_compile_fullgraph = False

    # A tensor parallel plan to be applied to the model when TP is enabled. For
    # top-level models, this attribute is currently defined in respective model
    # code. For base models, this attribute comes from
    # `config.base_model_tp_plan` during `__init__`.
    # It should identify the layers exactly: if you want to TP model.language_model.layers.fc1
    # by passing `tp_plan` to the init, it should be {"model.language_model.layers.fc1":"colwise"}
    # for example.
    _tp_plan = None

    # tensor parallel degree to which model is sharded to.
    _tp_size = None

    # A pipeline parallel plan specifying the layers which may not be present
    # on all ranks when PP is enabled. For top-level models, this attribute is
    # currently defined in respective model code. For base models, this
    # attribute comes from `config.base_model_pp_plan` during `post_init`.
    #
    # The variable names for the inputs and outputs of the specified layers can
    # be indexed using the `PipelineParallel` enum as follows:
    # - `_pp_plan["layers"][PipelineParallel.inputs]`
    # - `_pp_plan["layers"][PipelineParallel.outputs]`
    _pp_plan = None

    # This flag signal that the model can be used as an efficient backend in TGI and vLLM
    # In practice, it means that they support attention (mask) interface functions, fully pass the kwargs
    # through all modules up to the Attention layer, can slice logits with Tensor, and have a default TP plan
    _supports_attention_backend = False
    _can_record_outputs = None

    # Attributes used mainly in multimodal LLMs, though all models contain a valid field for these
    # Possible values are: text, image, video, audio and time
    input_modalities: Union[str, list[str]] = "text"  # most models are text

    @property
    @torch._dynamo.allow_in_graph
    def can_record_outputs(self) -> dict[str, OutputRecorder]:
        """
         Maps output names (e.g., "attentions", "hidden_states")
         to either:
             - A module class (e.g., `LlamaDecoderLayer`), using default index conventions:
                 * index=0 for "hidden_states"
                 * index=1 for "attentions"
             - Or an `OutputRecorder(...)` with `target_class`, optional `index`, and `layer_name`.

         Examples:
             These two are equivalent:

         ```python
             _can_record_outputs = {
                 "attentions": LlamaAttention,
                 "hidden_states": LlamaDecoderLayer
             }

             _can_record_outputs = {
                 "attentions": OutputRecorder(LlamaAttention, index=1),
                 "hidden_states": OutputRecorder(LlamaDecoderLayer, index=0)
             }
        ```

         This means you can record outputs from the same class, by specifying a layer name. Before
         collecting outputs, we check that they come from this layer.

         If you have cross attention that come from `LlamaAttention` and self attention that also
         come from `LlamaAttention` but from `self_attn` you can do this:

         ```python
         class LlamaModel(PreTrainedModel):
             _can_record_outputs = {
                 "attentions": OutputRecorder(LlamaAttention, index=1, layer-name="self_attn"),
                 "cross_attentions": OutputRecorder(LlamaAttention, index=1, layer_name="cross_attn")
             }

        ```
        """
        return self._can_record_outputs or {}

    @property
    def dummy_inputs(self) -> dict[str, torch.Tensor]:
        """
        `dict[str, torch.Tensor]`: Dummy inputs to do a forward pass in the network.
        """
        return {"input_ids": torch.tensor(DUMMY_INPUTS)}

    def __init_subclass__(cls, **kwargs):
        super().__init_subclass__(**kwargs)
        # For BC we keep the original `config_class` definition in case
        # there is a `config_class` attribute (e.g. remote code models),
        # otherwise we derive it from the annotated `config` attribute.

        # defined in this particular subclass
        child_annotation = cls.__dict__.get("__annotations__", {}).get("config", None)
        child_attribute = cls.__dict__.get("config_class", None)

        # defined in the class (this subclass or any parent class)
        full_annotation = get_type_hints(cls).get("config", None)
        full_attribute = cls.config_class

        # priority (child class_config -> child annotation -> global class_config -> global annotation)
        if child_attribute is not None:
            cls.config_class = child_attribute
        elif child_annotation is not None:
            cls.config_class = child_annotation
        elif full_attribute is not None:
            cls.config_class = full_attribute
        elif full_annotation is not None:
            cls.config_class = full_annotation

    def __init__(self, config: PreTrainedConfig, *inputs, **kwargs):
        super().__init__()
        if not isinstance(config, PreTrainedConfig):
            raise TypeError(
                f"Parameter config in `{self.__class__.__name__}(config)` should be an instance of class "
                "`PreTrainedConfig`. To create a model from a pretrained model use "
                f"`model = {self.__class__.__name__}.from_pretrained(PRETRAINED_MODEL_NAME)`"
            )
        self.config = config

        # Check the attention implementation is supported, or set it if not yet set (on the internal attr, to avoid
        # setting it recursively)
        self.config._attn_implementation_internal = self._check_and_adjust_attn_implementation(
            self.config._attn_implementation, is_init_check=True
        )
        if self.can_generate():
            self.generation_config = GenerationConfig.from_model_config(config)

        # for initialization of the loss
        loss_type = self.__class__.__name__
        if loss_type not in LOSS_MAPPING:
            loss_groups = f"({'|'.join(LOSS_MAPPING)})"
            loss_type = re.findall(loss_groups, self.__class__.__name__)
            if len(loss_type) > 0:
                loss_type = loss_type[0]
            else:
                loss_type = None
        self.loss_type = loss_type

        self.name_or_path = config.name_or_path
        self.warnings_issued = {}
        # Overwrite the class attribute to make it an instance attribute, so models like
        # `InstructBlipForConditionalGeneration` can dynamically update it without modifying the class attribute
        # when a different component (e.g. language_model) is used.
        self._keep_in_fp32_modules = copy.copy(self.__class__._keep_in_fp32_modules)
        self._keep_in_fp32_modules_strict = copy.copy(self.__class__._keep_in_fp32_modules_strict)
        self.dtype_plan = {}

        if isinstance(self._keep_in_fp32_modules, list):
            self.dtype_plan.update(dict.fromkeys(self._keep_in_fp32_modules, torch.float32))
        if isinstance(self._keep_in_fp32_modules_strict, list):
            self.dtype_plan.update(dict.fromkeys(self._keep_in_fp32_modules_strict, torch.float32))

        self._no_split_modules = self._no_split_modules or []
        _CAN_RECORD_REGISTRY[str(self.__class__)] = self._can_record_outputs  # added for executorch support only

    def post_init(self):
        """
        A method executed at the end of each Transformer model initialization, to execute code that needs the model's
        modules properly initialized (such as weight initialization).
        """
        # Attach the different parallel plans and tied weight keys to the top-most model, so that everything is
        # easily available
        self._tp_plan, self._ep_plan, self._pp_plan = {}, {}, {}
        # Current submodel should register its tied weights
        self.all_tied_weights_keys = self.get_expanded_tied_weights_keys(all_submodels=False)
        # If current model is a base model, attach `base_model_tp_plan` and `base_model_pp_plan` from config
        if self.base_model is self:
            self._pp_plan = self.config.base_model_pp_plan.copy() if self.config.base_model_pp_plan is not None else {}
            self._tp_plan = self.config.base_model_tp_plan.copy() if self.config.base_model_tp_plan is not None else {}
            self._ep_plan = self.config.base_model_ep_plan.copy() if self.config.base_model_ep_plan is not None else {}
        for name, module in self.named_children():
            # Parallel plans
            if plan := getattr(module, "_ep_plan", None):
                self._ep_plan.update({f"{name}.{k}": v for k, v in plan.copy().items()})
            if plan := getattr(module, "_tp_plan", None):
                self._tp_plan.update({f"{name}.{k}": v for k, v in plan.copy().items()})
            if plan := getattr(module, "_pp_plan", None):
                self._pp_plan.update({f"{name}.{k}": v for k, v in plan.copy().items()})
            # Always attach the keys of the children (if the children's config says to NOT tie, then it's empty)
            if tied_keys := getattr(module, "all_tied_weights_keys", None):
                self.all_tied_weights_keys.update({f"{name}.{k}": f"{name}.{v}" for k, v in tied_keys.copy().items()})

        # Maybe initialize the weights and tie the keys
        self.init_weights()
        self._backward_compatibility_gradient_checkpointing()

    @property
    def tp_plan(self) -> dict[str, str]:
        """
        The full tp plan for the model's modules
        """
        if hasattr(self.config, "distributed_config") and self.config.distributed_config.enable_expert_parallel:
            return self._ep_plan
        return self._tp_plan

    @property
    def pp_plan(self) -> dict[str, tuple[str, str]]:
        return self._pp_plan

    @tp_plan.setter
    def tp_plan(self, plan: dict[str, str] | None):
        if plan is None:
            self._tp_plan = {}
            return
        if not isinstance(plan, dict):
            raise ValueError("Can only set a dictionary as `tp_plan`")

        # Ensure the styles are all valid
        for layer_pattern, parallel_style in plan.items():
            if parallel_style not in ALL_PARALLEL_STYLES:
                raise ValueError(
                    f"Unsupported tensor parallel style '{parallel_style}' for layer '{layer_pattern}'. "
                    f"Supported styles are {list(ALL_PARALLEL_STYLES.keys())}"
                )

        # Validate that the layer patterns match existing model structure. We check this by getting all parameter
        # names and seeing if any match the patterns
        model_param_names = [name for name, _ in self.named_parameters()]
        for layer_pattern in plan.keys():
            # Convert pattern to regex (replace * with .*)
            regex_pattern = layer_pattern.replace("*", r"\d+")
            pattern_matched = False
            for param_name in model_param_names:
                if re.match(regex_pattern, param_name):
                    pattern_matched = True
                    break
            if not pattern_matched:
                warnings.warn(
                    f"Layer pattern '{layer_pattern}' does not match any parameters in the model. This rule may not "
                    "be applied during tensor parallelization, or may lead to dimension mismatches"
                )

        # Set the plan
        self._tp_plan = plan

    @pp_plan.setter
    def pp_plan(self, plan: dict[str, tuple[str, str]]):
        self._pp_plan = plan

    def dequantize(self):
        """
        Potentially dequantize the model in case it has been quantized by a quantization method that support
        dequantization.
        """
        hf_quantizer = getattr(self, "hf_quantizer", None)

        if hf_quantizer is None:
            raise ValueError("You need to first quantize your model in order to dequantize it")

        return hf_quantizer.dequantize(self)

    def _backward_compatibility_gradient_checkpointing(self):
        if self.supports_gradient_checkpointing and getattr(self.config, "gradient_checkpointing", False):
            self.gradient_checkpointing_enable()
            # Remove the attribute now that is has been consumed, so it's no saved in the config.
            delattr(self.config, "gradient_checkpointing")

    def add_model_tags(self, tags: Union[list[str], str]) -> None:
        r"""
        Add custom tags into the model that gets pushed to the Hugging Face Hub. Will
        not overwrite existing tags in the model.

        Args:
            tags (`Union[list[str], str]`):
                The desired tags to inject in the model

        Examples:

        ```python
        from transformers import AutoModel

        model = AutoModel.from_pretrained("google-bert/bert-base-cased")

        model.add_model_tags(["custom", "custom-bert"])

        # Push the model to your namespace with the name "my-custom-bert".
        model.push_to_hub("my-custom-bert")
        ```
        """
        if isinstance(tags, str):
            tags = [tags]

        if self.model_tags is None:
            self.model_tags = []

        for tag in tags:
            if tag not in self.model_tags:
                self.model_tags.append(tag)

    @classmethod
    @restore_default_dtype
    def _from_config(cls, config, **kwargs):
        """
        All context managers that the model should be initialized under go here.

        Args:
            dtype (`torch.dtype`, *optional*):
                Override the default `dtype` and load the model under this dtype.
        """
        # when we init a model from within another model (e.g. VLMs) and dispatch on FA2
        # a warning is raised that dtype should be fp16. Since we never pass dtype from within
        # modeling code, we can try to infer it here same way as done in `from_pretrained`
        # For BC on the old `torch_dtype`
        dtype = kwargs.pop("dtype", config.dtype)
        if (torch_dtype := kwargs.pop("torch_dtype", None)) is not None:
            logger.warning_once("`torch_dtype` is deprecated! Use `dtype` instead!")
            # if both kwargs are provided, use `dtype`
            dtype = dtype if dtype != config.dtype else torch_dtype
        if isinstance(dtype, str):
            dtype = getattr(torch, dtype)

        # override default dtype if needed
        dtype_orig = None
        if dtype is not None:
            dtype_orig = cls._set_default_dtype(dtype)

        # If passing `attn_implementation` as kwargs, respect it (it will be applied recursively on subconfigs)
        if "attn_implementation" in kwargs:
            config._attn_implementation = kwargs.pop("attn_implementation")

        if is_deepspeed_zero3_enabled() and not _is_quantized and not _is_ds_init_called:
            logger.info("Detected DeepSpeed ZeRO-3: activating zero.init() for this model")
            # this immediately partitions the model across all gpus, to avoid the overhead in time
            # and memory copying it on CPU or each GPU first
            import deepspeed

            init_contexts = [deepspeed.zero.Init(config_dict_or_path=deepspeed_config()), set_zero3_state()]
            with ContextManagers(init_contexts):
                model = cls(config, **kwargs)

        else:
            model = cls(config, **kwargs)

        # restore default dtype if it was modified
        if dtype_orig is not None:
            torch.set_default_dtype(dtype_orig)

        return model

    @classmethod
    def _set_default_dtype(cls, dtype: torch.dtype) -> torch.dtype:
        """
        Change the default dtype and return the previous one. This is needed when wanting to instantiate the model
        under specific dtype.

        Args:
            dtype (`torch.dtype`):
                a floating dtype to set to.

        Returns:
            `torch.dtype`: the original `dtype` that can be used to restore `torch.set_default_dtype(dtype)` if it was
            modified. If it wasn't, returns `None`.

        Note `set_default_dtype` currently only works with floating-point types and asserts if for example,
        `torch.int64` is passed. So if a non-float `dtype` is passed this functions will throw an exception.
        """
        if not dtype.is_floating_point:
            raise ValueError(
                f"Can't instantiate {cls.__name__} model under dtype={dtype} since it is not a floating point dtype"
            )

        logger.info(f"Instantiating {cls.__name__} model under default dtype {dtype}.")
        dtype_orig = torch.get_default_dtype()
        torch.set_default_dtype(dtype)
        return dtype_orig

    @property
    def base_model(self) -> nn.Module:
        """
        `torch.nn.Module`: The main body of the model.
        """
        return getattr(self, self.base_model_prefix, self)

    @classmethod
    def can_generate(cls) -> bool:
        """
        Returns whether this model can generate sequences with `.generate()` from the `GenerationMixin`.

        Under the hood, on classes where this function returns True, some generation-specific changes are triggered:
        for instance, the model instance will have a populated `generation_config` attribute.

        Returns:
            `bool`: Whether this model can generate sequences with `.generate()`.
        """
        # Directly inherits `GenerationMixin` -> can generate
        if "GenerationMixin" in str(cls.__bases__):
            return True
        # The class inherits from a class that can generate (recursive check) -> can generate
        for base in cls.__bases__:
            if not hasattr(base, "can_generate"):
                continue
            if "PreTrainedModel" not in str(base) and base.can_generate():
                return True
        # Detects whether `prepare_inputs_for_generation` has been overwritten in the model. Prior to v4.45, this
        # was how we detected whether a model could generate.
        if hasattr(cls, "prepare_inputs_for_generation"):  # implicit: doesn't inherit `GenerationMixin`
            logger.warning(
                f"{cls.__name__} has generative capabilities, as `prepare_inputs_for_generation` is explicitly "
                "defined. However, it doesn't directly inherit from `GenerationMixin`. From 👉v4.50👈 onwards, "
                "`PreTrainedModel` will NOT inherit from `GenerationMixin`, and this model will lose the ability "
                "to call `generate` and other related functions."
                "\n  - If you're using `trust_remote_code=True`, you can get rid of this warning by loading the "
                "model with an auto class. See https://huggingface.co/docs/transformers/en/model_doc/auto#auto-classes"
                "\n  - If you are the owner of the model architecture code, please modify your model class such that "
                "it inherits from `GenerationMixin` (after `PreTrainedModel`, otherwise you'll get an exception)."
                "\n  - If you are not the owner of the model architecture class, please contact the model code owner "
                "to update it."
            )
        # Otherwise, can't generate
        return False

    def _flash_attn_2_can_dispatch(self, is_init_check: bool = False) -> bool:
        """
        Check the availability of Flash Attention 2 for a given model.

        Args:
            is_init_check (`bool`, *optional*):
                Whether this check is performed early, i.e. at __init__ time, or later when the model and its weights are
                fully instantiated. This is needed as we also check the devices of the weights, which are only available
                later after __init__. This allows to raise proper exceptions early before instantiating the full models
                if we know that the model does not support the requested attention.
        """
        dtype = self.config.dtype

        # check `supports_flash_attn_2` for BC with custom code. TODO: remove after a few releases
        if not (self._supports_flash_attn or getattr(self, "_supports_flash_attn_2", False)):
            raise ValueError(
                f"{self.__class__.__name__} does not support Flash Attention 2.0 yet. Please request to add support where"
                f" the model is hosted, on its model hub page: https://huggingface.co/{self.config._name_or_path}/discussions/new"
                " or in the Transformers GitHub repo: https://github.com/huggingface/transformers/issues/new"
            )

        if not is_flash_attn_2_available():
            preface = "FlashAttention2 has been toggled on, but it cannot be used due to the following error:"
            install_message = "Please refer to the documentation of https://huggingface.co/docs/transformers/perf_infer_gpu_one#flashattention-2 to install Flash Attention 2."

            # package `flash-attn` can not be installed on Ascend NPU, following validation logics can be ignored.
            if is_torch_npu_available():
                logger.info("Detect using FlashAttention2 on Ascend NPU.")
                return True

            if is_torch_xpu_available():
                logger.info("Detect using FlashAttention2 (via kernel `kernels-community/flash-attn2`) on XPU.")
                return True

            if importlib.util.find_spec("flash_attn") is None:
                raise ImportError(f"{preface} the package flash_attn seems to be not installed. {install_message}")
            else:
                # Check FA2 installed version compatibility
                flash_attention_version = version.parse(importlib.metadata.version("flash_attn"))
                if torch.version.cuda:
                    if flash_attention_version < version.parse("2.1.0"):
                        raise ImportError(
                            f"{preface} you need flash_attn package version to be greater or equal than 2.1.0. Detected version {flash_attention_version}. {install_message}"
                        )
                    elif not torch.cuda.is_available():
                        raise ValueError(
                            f"{preface} Flash Attention 2 is not available on CPU. Please make sure torch can access a CUDA device."
                        )
                    else:
                        raise ImportError(f"{preface} Flash Attention 2 is not available. {install_message}")
                elif torch.version.hip:
                    if flash_attention_version < version.parse("2.0.4"):
                        raise ImportError(
                            f"{preface} you need flash_attn package version to be greater or equal than 2.0.4. Detected version {flash_attention_version}. {install_message}"
                        )
                    else:
                        raise ImportError(f"{preface} Flash Attention 2 is not available. {install_message}")

        if dtype is None:
            logger.warning_once(
                "You are attempting to use Flash Attention 2 without specifying a torch dtype. This might lead to unexpected behaviour"
            )
        elif dtype is not None and dtype not in [torch.float16, torch.bfloat16]:
            logger.warning_once(
                "Flash Attention 2 only supports torch.float16 and torch.bfloat16 dtypes, but"
                f" the current dype in {self.__class__.__name__} is {dtype}. You should run training or inference using Automatic Mixed-Precision via the `with torch.autocast(device_type='torch_device'):` decorator,"
                ' or load the model with the `dtype` argument. Example: `model = AutoModel.from_pretrained("openai/whisper-tiny", attn_implementation="flash_attention_2", dtype=torch.float16)`'
            )

        # With the early check, the parameters are not yet initialized correctly
        if not is_init_check:
            param_devices = list({param.device for param in self.parameters()})
            if len(param_devices) == 1 and param_devices[0].type == "cpu":
                if torch.cuda.is_available():
                    logger.warning_once(
                        "You are attempting to use Flash Attention 2 with a model not initialized on GPU. Make sure to move the model to GPU"
                        " after initializing it on CPU with `model.to('cuda')`."
                    )
                elif is_torch_mlu_available():
                    logger.warning_once(
                        "You are attempting to use Flash Attention 2 with a model not initialized on MLU. Make sure to move the model to MLU"
                        " after initializing it on CPU with `model.to('mlu')`."
                    )
                else:
                    raise ValueError(
                        "You are attempting to use Flash Attention 2 with a model not initialized on GPU and with no GPU available. "
                        "This is not supported yet. Please make sure to have access to a GPU and either initialise the model on a GPU by passing a device_map "
                        "or initialising the model on CPU and then moving it to GPU."
                    )

        # If no error raise by this point, we can return `True`
        return True

    def _flash_attn_3_can_dispatch(self, is_init_check: bool = False) -> bool:
        """
        Check the availability of Flash Attention 3 for a given model.

        Args:
            is_init_check (`bool`, *optional*):
                Whether this check is performed early, i.e. at __init__ time, or later when the model and its weights are
                fully instantiated. This is needed as we also check the devices of the weights, which are only available
                later after __init__. This allows to raise proper exceptions early before instantiating the full models
                if we know that the model does not support the requested attention.
        """
        dtype = self.config.dtype

        if not self._supports_flash_attn:
            raise ValueError(
                f"{self.__class__.__name__} does not support Flash Attention 3 yet. Please request to add support where"
                f" the model is hosted, on its model hub page: https://huggingface.co/{self.config._name_or_path}/discussions/new"
                " or in the Transformers GitHub repo: https://github.com/huggingface/transformers/issues/new"
            )

        if not is_flash_attn_3_available():
            preface = "FlashAttention3 has been toggled on, but it cannot be used due to the following error:"

            if importlib.util.find_spec("flash_attn_3") is None:
                raise ImportError(f"{preface} the package flash_attn_3 seems to be not installed.")

            if torch.cuda.is_available():
                major, _ = torch.cuda.get_device_capability()
                if major < 8:
                    raise ValueError(
                        f"{preface} Flash Attention 3 requires compute capability >= 8.0, but found {torch.cuda.get_device_capability()} with compute capability {major}.0."
                    )
                else:
                    raise ImportError(f"{preface} Flash Attention 3 is not available.")
            else:
                raise ValueError(
                    f"{preface} Flash Attention 3 is not available on CPU. Please make sure torch can access a CUDA device."
                )

        if dtype is None:
            logger.warning_once(
                "You are attempting to use Flash Attention 3 without specifying a torch dtype. This might lead to unexpected behaviour"
            )
        elif dtype is not None and dtype not in [torch.float16, torch.bfloat16]:
            logger.warning_once(
                "Flash Attention 3 only supports torch.float16 and torch.bfloat16 dtypes, but"
                f" the current dype in {self.__class__.__name__} is {dtype}. You should run training or inference using Automatic Mixed-Precision via the `with torch.autocast(device_type='torch_device'):` decorator,"
                ' or load the model with the `dtype` argument. Example: `model = AutoModel.from_pretrained("meta-llama/Llama-3.2-1B", attn_implementation="flash_attention_3", dtype=torch.float16)`'
            )

        if getattr(self.config, "alibi", False) or getattr(self.config, "use_alibi", False):
            raise ValueError("Model is configured to use ALiBi, which is not supported by Flash Attention 3.")

        # Check for attention dropout, which is incompatible with FA3
        if hasattr(self.config, "attention_dropout") and self.config.attention_dropout > 0:
            raise ValueError(
                f"Model has attention_dropout={self.config.attention_dropout}, which is not supported by Flash Attention 3."
            )

        # With the early check, the parameters are not yet initialized correctly
        if not is_init_check:
            param_devices = list({param.device for param in self.parameters()})
            if len(param_devices) == 1 and param_devices[0].type == "cpu":
                if torch.cuda.is_available():
                    logger.warning_once(
                        "You are attempting to use Flash Attention 3 with a model not initialized on GPU. Make sure to move the model to GPU"
                        " after initializing it on CPU with `model.to('cuda')`."
                    )
                else:
                    raise ValueError(
                        "You are attempting to use Flash Attention 3 with a model not initialized on GPU and with no GPU available. "
                        "This is not supported yet. Please make sure to have access to a GPU and either initialise the model on a GPU by passing a device_map "
                        "or initialising the model on CPU and then moving it to GPU."
                    )

        return True

    def _flash_attn_4_can_dispatch(self, is_init_check: bool = False) -> bool:
        """
        Check the availability of Flash Attention 4 for a given model.

        Args:
            is_init_check (`bool`, *optional*):
                Whether this check is performed early, i.e. at __init__ time, or later when the model and its weights are
                fully instantiated. This is needed as we also check the devices of the weights, which are only available
                later after __init__. This allows to raise proper exceptions early before instantiating the full models
                if we know that the model does not support the requested attention.
        """
        dtype = self.config.dtype

        if not self._supports_flash_attn:
            raise ValueError(
                f"{self.__class__.__name__} does not support Flash Attention 4 yet. Please request to add support where"
                f" the model is hosted, on its model hub page: https://huggingface.co/{self.config._name_or_path}/discussions/new"
                " or in the Transformers GitHub repo: https://github.com/huggingface/transformers/issues/new"
            )

        if not is_flash_attn_4_available():
            preface = "FlashAttention4 has been toggled on, but it cannot be used due to the following error:"

            if (
                importlib.util.find_spec("flash_attn") is None
                or "flash-attn-cute" in PACKAGE_DISTRIBUTION_MAPPING["flash_attn"]
            ):
                raise ImportError(f"{preface} the package flash_attn (under cute) seems to be not installed.")

            if torch.cuda.is_available():
                major, _ = torch.cuda.get_device_capability()
                if major < 9:
                    raise ValueError(
                        f"{preface} Flash Attention 4 requires compute capability >= 9.0, but found {torch.cuda.get_device_capability()} with compute capability {major}.0."
                    )
                else:
                    raise ImportError(f"{preface} Flash Attention 4 is not available.")
            else:
                raise ValueError(
                    f"{preface} Flash Attention 4 is not available on CPU. Please make sure torch can access a CUDA device."
                )

        if dtype is None:
            logger.warning_once(
                "You are attempting to use Flash Attention 4 without specifying a torch dtype. This might lead to unexpected behaviour"
            )
        elif dtype is not None and dtype not in [torch.float16, torch.bfloat16]:
            logger.warning_once(
                "Flash Attention 4 only supports torch.float16 and torch.bfloat16 dtypes, but"
                f" the current dype in {self.__class__.__name__} is {dtype}. You should run training or inference using Automatic Mixed-Precision via the `with torch.autocast(device_type='torch_device'):` decorator,"
                ' or load the model with the `dtype` argument. Example: `model = AutoModel.from_pretrained("meta-llama/Llama-3.2-1B", attn_implementation="flash_attention_4", dtype=torch.float16)`'
            )

        if getattr(self.config, "alibi", False) or getattr(self.config, "use_alibi", False):
            raise ValueError("Model is configured to use ALiBi, which is not supported by Flash Attention 4.")

        # Check for attention dropout, which is incompatible with FA4
        if hasattr(self.config, "attention_dropout") and self.config.attention_dropout > 0:
            raise ValueError(
                f"Model has attention_dropout={self.config.attention_dropout}, which is not supported by Flash Attention 4."
            )

        # With the early check, the parameters are not yet initialized correctly
        if not is_init_check:
            param_devices = list({param.device for param in self.parameters()})
            if len(param_devices) == 1 and param_devices[0].type == "cpu":
                if torch.cuda.is_available():
                    logger.warning_once(
                        "You are attempting to use Flash Attention 4 with a model not initialized on GPU. Make sure to move the model to GPU"
                        " after initializing it on CPU with `model.to('cuda')`."
                    )
                else:
                    raise ValueError(
                        "You are attempting to use Flash Attention 4 with a model not initialized on GPU and with no GPU available. "
                        "This is not supported yet. Please make sure to have access to a GPU and either initialise the model on a GPU by passing a device_map "
                        "or initialising the model on CPU and then moving it to GPU."
                    )

        return True

    def _sdpa_can_dispatch(self, is_init_check: bool = False) -> bool:
        """
        Check the availability of SDPA for a given model.

        Args:
            is_init_check (`bool`, *optional*):
                Whether this check is performed early, i.e. at __init__ time, or later when the model and its weights are
                fully instantiated. This is needed as we also check the devices of the weights, which are only available
                later after __init__. This allows to raise proper exceptions early before instantiating the full models
                if we know that the model does not support the requested attention.
        """
        if not self._supports_sdpa:
            raise ValueError(
                f"{self.__class__.__name__} does not support an attention implementation through torch.nn.functional.scaled_dot_product_attention yet."
                " Please request the support for this architecture: https://github.com/huggingface/transformers/issues/28005. If you believe"
                ' this error is a bug, please open an issue in Transformers GitHub repository and load your model with the argument `attn_implementation="eager"` meanwhile. Example: `model = AutoModel.from_pretrained("openai/whisper-tiny", attn_implementation="eager")`'
            )

        if (
            torch.version.hip is not None
            and torch.cuda.device_count() > 1
            and version.parse(torch.__version__) < version.parse("2.4.1")
        ):
            logger.warning_once(
                "Using the `SDPA` attention implementation on multi-gpu setup with ROCM may lead to performance issues due to the FA backend. Disabling it to use alternative backends."
            )
            torch.backends.cuda.enable_flash_sdp(False)

        return True

    def _flex_attn_can_dispatch(self, is_init_check: bool = False) -> bool:
        """
        Check the availability of Flex Attention for a given model.

        Args:
            is_init_check (`bool`, *optional*):
                Whether this check is performed early, i.e. at __init__ time, or later when the model and its weights are
                fully instantiated. This is needed as we also check the devices of the weights, which are only available
                later after __init__. This allows to raise proper exceptions early before instantiating the full models
                if we know that the model does not support the requested attention.
        """
        if not self._supports_flex_attn:
            raise ValueError(
                f"{self.__class__.__name__} does not support an attention implementation through torch's flex_attention."
                " Please request the support for this architecture: https://github.com/huggingface/transformers/issues/34809."
                " If you believe this error is a bug, please open an issue in Transformers GitHub repository"
                ' and load your model with the argument `attn_implementation="eager"` meanwhile.'
                ' Example: `model = AutoModel.from_pretrained("openai/whisper-tiny", attn_implementation="eager")`'
            )
        if not is_torch_flex_attn_available():
            raise ImportError(
                "PyTorch Flex Attention requirements in Transformers are not met. Please install torch>=2.5.0."
            )

        # If no error raise by this point, we can return `True`
        return True

    def _check_and_adjust_attn_implementation(
        self, attn_implementation: Optional[str], is_init_check: bool = False
    ) -> str:
        """
        Check that the `attn_implementation` exists and is supported by the models, and try to get the kernel from hub if
        it matches hf kernels pattern.

        Args:
            attn_implementation (`str` or `None`):
                The attention implementation to check for existence/validity.
            is_init_check (`bool`, *optional*):
                Whether this check is performed early, i.e. at __init__ time, or later when the model and its weights are
                fully instantiated. This is needed as we also check the devices of the weights, which are only available
                later after __init__. This allows to raise proper exceptions early before instantiating the full models
                if we know that the model does not support the requested attention.

        Returns:
            `str`: The final attention implementation to use, including potential fallbacks from sdpa to eager, or from
            None to sdpa (to potentially eager).
        """
        applicable_attn_implementation = attn_implementation

<<<<<<< HEAD
        # If FA not installed, do not fail but use kernels instead (except for FA4 for now)
=======
        # If FA not installed, do not fail but use kernels instead
>>>>>>> 8d9923aa
        requested_original_flash_attn = attn_implementation is not None and (
            attn_implementation == "flash_attention_2" or attn_implementation == "flash_attention_3"
        )
        if (
            requested_original_flash_attn
            and self._supports_flash_attn
            and not (is_flash_attn_2_available() or is_flash_attn_3_available())
            and is_kernels_available()
            and not is_torch_npu_available()
        ):
            if attn_implementation.endswith("2"):
                applicable_attn_implementation = "kernels-community/flash-attn2"
                if is_torch_xpu_available():
                    # On XPU, kernels library is the native implementation
                    # Disabling this flag to avoid giving wrong fallbacks on errors and warnings
                    requested_original_flash_attn = False
            else:
                applicable_attn_implementation = "kernels-community/vllm-flash-attn3"

        if is_kernel(applicable_attn_implementation):
            try:
                # preload flash attention here to allow compile with fullgraph
                lazy_import_flash_attention(applicable_attn_implementation)

                # log that we used kernel fallback if successful
                if requested_original_flash_attn:
                    logger.warning_once(
                        f"You do not have `flash_attn` installed, using `{applicable_attn_implementation}` "
                        "from the `kernels` library instead!"
                    )
            except Exception as e:
                # raise the proper exception for requested flash attention
                if requested_original_flash_attn:
                    if attn_implementation.endswith("2"):
                        self._flash_attn_2_can_dispatch()
                    else:
                        self._flash_attn_3_can_dispatch()

                # error properly out if a kernel was specifically requested
                raise e
        else:
            applicable_attn_implementation = self.get_correct_attn_implementation(
                applicable_attn_implementation, is_init_check
            )

            # preload flash attention here to allow compile with fullgraph
            if "flash" in applicable_attn_implementation:
                lazy_import_flash_attention(applicable_attn_implementation)

        return applicable_attn_implementation

    def get_correct_attn_implementation(self, requested_attention: Optional[str], is_init_check: bool = False) -> str:
        applicable_attention = "sdpa" if requested_attention is None else requested_attention
        if applicable_attention not in ["eager"] + ALL_ATTENTION_FUNCTIONS.valid_keys():
            message = (
                f'Specified `attn_implementation="{applicable_attention}"` is not supported. The only possible arguments are '
                '`attn_implementation="eager"`, `"paged|eager"`'
            )
            # check `supports_flash_attn_2` for BC with custom code. TODO: remove after a few releases
            if self._supports_flash_attn or getattr(self, "_supports_flash_attn_2", False):
                message += ', `"attn_implementation=flash_attention_4"`, `"attn_implementation=flash_attention_3"`, `"attn_implementation=flash_attention_2"`, `"attn_implementation=paged|flash_attention_2"`'
            if self._supports_sdpa:
                message += ', `"attn_implementation=sdpa"`, `"attn_implementation=paged|sdpa"`'
            if self._supports_flex_attn:
                message += ', `"attn_implementation=flex_attention"`'
            raise ValueError(message + ".")

        # Perform relevant checks
        if "flash_attention_2" in applicable_attention:
            self._flash_attn_2_can_dispatch(is_init_check)
        elif "flash_attention_3" in applicable_attention:
            self._flash_attn_3_can_dispatch(is_init_check)
        elif "flash_attention_4" in applicable_attention:
            self._flash_attn_4_can_dispatch(is_init_check)
        elif "flex_attention" in applicable_attention:
            self._flex_attn_can_dispatch(is_init_check)
        elif "sdpa" in applicable_attention:
            # Sdpa is the default, so we try it and fallback to eager otherwise when not possible
            try:
                self._sdpa_can_dispatch(is_init_check)
            except (ValueError, ImportError) as e:
                if requested_attention is not None and "sdpa" in requested_attention:
                    raise e
                applicable_attention = "eager"

        return applicable_attention

    @classmethod
    def _can_set_attn_implementation(cls) -> bool:
        """Detect whether the class supports setting its attention implementation dynamically. It is an ugly check based on
        opening the file, but avoids maintaining yet another property flag.
        """
        class_file = sys.modules[cls.__module__].__file__
        with open(class_file, "r") as f:
            code = f.read()
        # heuristic -> if we find those patterns, the model uses the correct interface
        if re.search(r"class \w+Attention\(nn.Module\)", code):
            return (
                "eager_attention_forward" in code
                and "ALL_ATTENTION_FUNCTIONS[self.config._attn_implementation]" in code
            )
        else:
            # If no attention layer, assume `True`. Most probably a multimodal model or inherits from existing models
            return True

    def set_attn_implementation(self, attn_implementation: Union[str, dict]):
        """
        Set the requested `attn_implementation` for this model.

        Args:
            attn_implementation (`str` or `dict`):
                The attention implementation to set for this model. It can be either a `str`, in which case it will be
                dispatched to all submodels if relevant, or a `dict` where keys are the sub_configs name, in which case each
                submodel will dispatch the corresponding value.
        """
        requested_implementation = (
            attn_implementation
            if not isinstance(attn_implementation, dict)
            else attn_implementation.get("", self.config._attn_implementation)
        )

        if requested_implementation != self.config._attn_implementation:
            # In this case, raise
            if not self._can_set_attn_implementation():
                logger.warning(
                    f"{self.__class__.__name__} does not support setting its attention implementation dynamically, because it "
                    "does not follow the functional approach based on AttentionInterface "
                    "(see https://huggingface.co/docs/transformers/en/attention_interface)"
                )
            else:
                requested_implementation = self._check_and_adjust_attn_implementation(
                    requested_implementation, is_init_check=False
                )
                # Apply the change (on the internal attr, to avoid setting it recursively)
                self.config._attn_implementation_internal = requested_implementation

        # Apply it to all submodels as well
        for submodule in self.modules():
            # We found a submodel (which is not self) with a different config (otherwise, it may be the same "actual model",
            # e.g. ForCausalLM has a Model inside, but no need to check it again)
            if (
                submodule is not self
                and isinstance(submodule, PreTrainedModel)
                and submodule.config.__class__ != self.config.__class__
                # If it was already changed, no need to do it again
                and not hasattr(submodule.config, "_attn_was_changed")
            ):
                # In this case, warn and skip
                if not submodule._can_set_attn_implementation():
                    logger.warning(
                        f"{submodule.__class__.__name__} does not support setting its attention implementation dynamically, because it "
                        "does not follow the functional approach based on AttentionInterface "
                        "(see https://huggingface.co/docs/transformers/en/attention_interface)"
                    )
                # Set the attn on the submodule
                else:
                    sub_implementation = requested_implementation
                    if isinstance(attn_implementation, dict):
                        for subconfig_key in self.config.sub_configs:
                            # We need to check for exact object match here, with `is`
                            if getattr(self.config, subconfig_key) is submodule.config:
                                sub_implementation = attn_implementation.get(
                                    subconfig_key, submodule.config._attn_implementation
                                )
                                break
                    # Check the module can use correctly, otherwise we raise an error if requested attention can't be set for submodule
                    sub_implementation = submodule.get_correct_attn_implementation(sub_implementation)
                    submodule.config._attn_implementation_internal = sub_implementation

                # Still add it as "changed" even if it was skipped, as we would otherwise try to set it in the dark afterwards
                # We need to set it on the config itself, to differentiate 2 subconfigs of the same __class__ potentially
                submodule.config._attn_was_changed = True

        # We need this as some old and badly designed models use subconfigs without declaring the corresponding modules as PreTrainedModel
        for subconfig_key in self.config.sub_configs:
            if (subconfig := getattr(self.config, subconfig_key)) is not None:
                sub_implementation = (
                    requested_implementation
                    if not isinstance(attn_implementation, dict)
                    else attn_implementation.get(subconfig_key, subconfig._attn_implementation)
                )
                # This means we did not perform any check above for this particular subconfig -> set it in the dark if it is registered
                if (
                    not hasattr(subconfig, "_attn_was_changed")
                    # If it's already the same, then no need to enter here and raise warnings
                    and sub_implementation != subconfig._attn_implementation
                ):
                    if sub_implementation not in ["eager"] + ALL_ATTENTION_FUNCTIONS.valid_keys():
                        raise ValueError(
                            f'Specified `attn_implementation="{sub_implementation}"` is not supported for {subconfig_key}. '
                            'The only possible arguments are "eager" (manual attention implementation)'
                            f"or one of the following: {list(ALL_ATTENTION_FUNCTIONS.valid_keys())}"
                        )
                    subconfig._attn_implementation_internal = sub_implementation
                    logger.warning(
                        f"We set the attention implementation for the sub-config `{subconfig_key}` to `{sub_implementation}` "
                        "without finding the associated sub-model. For this reason we could not check if the model supports it. "
                        "You may encounter undefined behavior."
                    )
                # Unset the attribute in this case, to avoid issues in the future
                else:
                    if hasattr(subconfig, "_attn_was_changed"):
                        del subconfig._attn_was_changed

    def enable_input_require_grads(self):
        """
        Enables the gradients for the input embeddings. This is useful for fine-tuning adapter weights while keeping
        the model weights fixed.
        """

        def make_inputs_require_grads(module, input, output):
            output.requires_grad_(True)

        self._require_grads_hook = self.get_input_embeddings().register_forward_hook(make_inputs_require_grads)

    def disable_input_require_grads(self):
        """
        Removes the `_require_grads_hook`.
        """
        self._require_grads_hook.remove()

    def get_encoder(self, modality: Optional[str] = None):
        """
        Best-effort lookup of the *encoder* module. If provided with `modality` argument,
        it looks for a modality-specific encoder in multimodal models (e.g. "image_encoder")
        By default the function returns model's text encoder if any, and otherwise returns `self`.

        Possible `modality` values are "image", "video" and "audio".
        """
        # NOTE: new models need to use existing names for layers if possible, so this list doesn't grow infinitely
        if modality in ["image", "video"]:
            possible_module_names = ["vision_tower", "visual", "vision_model", "vision_encoder", "image_tower"]
        elif modality == "audio":
            possible_module_names = ["audio_tower", "audio_encoder", "speech_encoder"]
        elif modality is None:
            possible_module_names = ["text_encoder", "encoder"]
        else:
            raise ValueError(f'Unnrecognized modality, has to be "image", "video" or "audio" but found {modality}')

        for name in possible_module_names:
            if hasattr(self, name):
                return getattr(self, name)

        if self.base_model is not self and hasattr(self.base_model, "get_encoder"):
            base_encoder = self.base_model.get_encoder(modality=modality)
            # Base model will always have attr `get_encoder` if inherited from `PreTrainedModel`
            # But it doesn't mean that the model has an encoder module, and we need to return `self`
            if base_encoder != self.base_model:
                return base_encoder

        # If this is a base transformer model (no encoder/model attributes), return self
        return self

    def set_encoder(self, encoder, modality: Optional[str] = None):
        """
        Symmetric setter. Mirrors the lookup logic used in `get_encoder`.
        """

        # NOTE: new models need to use existing names for layers if possible, so this list doesn't grow infinitely
        if modality in ["image", "video"]:
            possible_module_names = ["vision_tower", "visual", "vision_model", "vision_encoder", "image_tower"]
        if modality == "audio":
            possible_module_names = ["audio_tower", "audio_encoder"]
        elif modality is None:
            possible_module_names = ["text_encoder", "encoder"]
        else:
            raise ValueError(f'Unnrecognized modality, has to be "image", "video" or "audio" but found {modality}')

        for name in possible_module_names:
            if hasattr(self, name):
                setattr(self, name, encoder)
                return

        if self.base_model is not self:
            if hasattr(self.base_model, "set_encoder"):
                self.base_model.set_encoder(encoder, modality=modality)
            else:
                self.model = encoder

    def get_decoder(self):
        """
        Best-effort lookup of the *decoder* module.

        Order of attempts (covers ~85 % of current usages):

        1. `self.decoder/self.language_model/self.text_model`
        2. `self.base_model`                  (many wrappers store the decoder here)
        3. `self.base_model.get_decoder()`    (nested wrappers)
        4. fallback: raise for the few exotic models that need a bespoke rule
        """
        possible_module_names = ["language_model", "text_model", "decoder", "text_decoder"]
        for name in possible_module_names:
            if hasattr(self, name):
                return getattr(self, name)

        if self.base_model is not self and hasattr(self.base_model, "get_decoder"):
            return self.base_model.get_decoder()

        # If this is a base transformer model (no decoder/model attributes), return self
        # This handles cases like MistralModel which is itself the decoder
        return self

    def set_decoder(self, decoder):
        """
        Symmetric setter. Mirrors the lookup logic used in `get_decoder`.
        """

        possible_module_names = ["language_model", "text_model", "decoder"]
        for name in possible_module_names:
            if hasattr(self, name):
                print(name)
                setattr(self, name, decoder)
                return

        if self.base_model is not self:
            if hasattr(self.base_model, "set_decoder"):
                self.base_model.set_decoder(decoder)
            else:
                self.model = decoder

    @torch.no_grad()
    def _init_weights(self, module):
        """
        Initialize the weights. This is quite general on purpose, in the spirit of what we usually do. For more complex
        initialization scheme, it should be overridden by the derived `PreTrainedModel` class. In case a model adds an explicit
        `nn.Parameter`, this method should also be overridden in order to initialize it correctly.
        """
        if hasattr(self.config, "initializer_range"):
            std = self.config.initializer_range or 0.02
        elif hasattr(self.config, "init_std"):
            std = self.config.init_std
        elif hasattr(self.config, "initializer_factor"):
            std = self.config.initializer_factor
        else:
            # 0.02 is the standard default value across the library
            std = getattr(self.config.get_text_config(), "initializer_range", 0.02)

        if isinstance(module, (nn.Linear, nn.Conv1d, nn.Conv2d, nn.Conv3d, nn.ConvTranspose1d, nn.ConvTranspose2d)):
            if getattr(module, "weight", None) is not None:
                init.normal_(module.weight, mean=0.0, std=std)
            if getattr(module, "bias", None) is not None:
                init.zeros_(module.bias)
        elif isinstance(module, nn.Embedding):
            if getattr(module, "weight", None) is not None:
                init.normal_(module.weight, mean=0.0, std=std)
                # Here we need the check explicitly, as we slice the weight in the `zeros_` call, so it looses the flag
                if module.padding_idx is not None and not getattr(module.weight, "_is_hf_initialized", False):
                    init.zeros_(module.weight[module.padding_idx])
        elif isinstance(module, nn.MultiheadAttention):
            # This uses torch's original init
            module._reset_parameters()
        # We cannot use `isinstance` on the RMSNorms or LayerNorms, as they usually are custom modules which change names
        # between modelings (because they are prefixed with the model name)
        elif (
            isinstance(module, (nn.GroupNorm, nn.BatchNorm1d, nn.BatchNorm2d, nn.BatchNorm3d))
            or "LayerNorm" in module.__class__.__name__
            or "RMSNorm" in module.__class__.__name__
        ):
            # Norms can exist without weights (in which case they are None from torch primitives)
            if hasattr(module, "weight") and module.weight is not None:
                init.ones_(module.weight)
            if hasattr(module, "bias") and module.bias is not None:
                init.zeros_(module.bias)

    def _initialize_weights(self, module):
        """
        Initialize the weights if they are not already initialized.
        """
        if getattr(module, "_is_hf_initialized", False):
            return

        self._init_weights(module)
        module._is_hf_initialized = True

    @torch.no_grad()
    @init.guard_torch_init_functions()
    def initialize_weights(self):
        """
        This is equivalent to calling `self.apply(self._initialize_weights)`, but correctly handles composite models.
        This function dynamically dispatches the correct `init_weights` function to the modules as we advance in the
        module graph along the recursion. It can handle an arbitrary number of sub-models. Without it, every composite
        model would have to recurse a second time on all sub-models explicitly in the outer-most `_init_weights`, which
        is extremely error prone and inefficient.
        """
        if not hasattr(torch.nn.Module, "smart_apply"):
            # This function is equivalent to `torch.nn.Module.apply`, except that it dynamically adjust the function
            # to apply as we go down the graph
            def smart_apply(self, fn):
                for module in self.children():
                    # We found a sub-model: recursively dispatch its own init function now!
                    if isinstance(module, PreTrainedModel):
                        module.smart_apply(module._initialize_weights)
                    else:
                        module.smart_apply(fn)
                fn(self)
                return self

            torch.nn.Module.smart_apply = smart_apply

        # Let the magic happen with this simple call
        self.smart_apply(self._initialize_weights)

    def get_expanded_tied_weights_keys(self, all_submodels: bool = False) -> dict:
        r"""
        Return the expanded tied weight keys (in case they contain modules or regex patterns) for only the current
        model, or recursively for all submodels if `all_submodels=True` (i.e. it will re-check the config values for all
        submodels).

        For almost all models, we only require to tie the embeddings, so the model has an internal property
        `_tied_weights_keys = {"lm_head.weight": "model.embed_tokens.weight"}`. In this case, the mapping is already
        "expanded", i.e. it already contains full parameters, and this function will simply return a copy of the property.
        For more complex patterns, e.g. for `DFineForObjectDetection`, we have the following attribute
        ```
        _tied_weights_keys = {
            r"bbox_embed.(?![0])\d+": "bbox_embed.0",
            r"class_embed.(?![0])\d+": "class_embed.0",
            "model.decoder.class_embed": "class_embed",
            "model.decoder.bbox_embed": "bbox_embed",
        }
        ```
        In this case, the function looks up all the model's parameters and buffers, and matches all the params,
        returning the following:
        ```
        {
            'bbox_embed.1.layers.0.bias': 'bbox_embed.0.layers.0.bias',
            'bbox_embed.1.layers.0.weight': 'bbox_embed.0.layers.0.weight',
            'bbox_embed.1.layers.1.bias': 'bbox_embed.0.layers.1.bias',
            'bbox_embed.1.layers.1.weight': 'bbox_embed.0.layers.1.weight',
            'bbox_embed.1.layers.2.bias': 'bbox_embed.0.layers.2.bias',
            'bbox_embed.1.layers.2.weight': 'bbox_embed.0.layers.2.weight',
            'bbox_embed.2.layers.0.bias': 'bbox_embed.0.layers.0.bias',
            'bbox_embed.2.layers.0.weight': 'bbox_embed.0.layers.0.weight',
            ...
            'class_embed.1.bias': 'class_embed.0.bias',
            'class_embed.1.weight': 'class_embed.0.weight',
            'class_embed.2.bias': 'class_embed.0.bias',
            'class_embed.2.weight': 'class_embed.0.weight',
            ...
            'model.decoder.class_embed.0.bias': 'class_embed.0.bias',
            'model.decoder.class_embed.0.weight': 'class_embed.0.weight',
            'model.decoder.class_embed.1.bias': 'class_embed.0.bias',
            'model.decoder.class_embed.1.weight': 'class_embed.0.weight',
            ...
            'model.decoder.bbox_embed.0.layers.0.bias': 'bbox_embed.0.layers.0.bias',
            'model.decoder.bbox_embed.0.layers.0.weight': 'bbox_embed.0.layers.0.weight',
            'model.decoder.bbox_embed.0.layers.1.bias': 'bbox_embed.0.layers.1.bias',
            'model.decoder.bbox_embed.0.layers.1.weight': 'bbox_embed.0.layers.1.weight',
            ...
        }
        ```
        i.e. all the parameters matching the regex and modules patterns in `_tied_weights_keys`
        """
        if all_submodels:
            expanded_tied_weights = {}
            for prefix, submodule in self.named_modules(remove_duplicate=False):
                if isinstance(submodule, PreTrainedModel):
                    # Will dynamically check the config if it has changed
                    submodel_tied_weights = submodule.get_expanded_tied_weights_keys(all_submodels=False)
                    if prefix != "":
                        submodel_tied_weights = {
                            f"{prefix}.{k}": f"{prefix}.{v}" for k, v in submodel_tied_weights.items()
                        }
                    expanded_tied_weights.update(submodel_tied_weights)
            return expanded_tied_weights

        tied_mapping = self._tied_weights_keys
        # If the config does not specify any tying, return empty dict
        if not self.config.tie_word_embeddings and not self.config.tie_encoder_decoder:
            return {}
        # If None, return empty dict
        elif tied_mapping is None:
            return {}
        # Short-cut for the most common cases: if the tied weights mapping only contains already expanded params,
        # return it directly (the regex matches names containing only letters, numbers, dots, and underscores to make
        # sure it does not contain a regex pattern, and finishing by "bias" or "weight" to make sure it's not a module)
        common_case_regex = re.compile(r"^[A-Za-z0-9_\.]+(weight)|(bias)$")
        if all(common_case_regex.match(k) for k in tied_mapping.keys() | tied_mapping.values()):
            return tied_mapping.copy()

        # We need to expand the regex patterns or the modules into proper parameters
        expanded_tied_weights = {}
        all_param_names = {k for k, _ in self.named_parameters(remove_duplicate=False)} | {
            k for k, _ in self.named_buffers(remove_duplicate=False)
        }
        for target_name, source_name in tied_mapping.items():
            target_name = "^" + target_name
            source_name = "^" + source_name

            source_params = sorted(filter(lambda x: re.search(source_name, x), all_param_names))
            target_params = sorted(filter(lambda x: re.search(target_name, x), all_param_names))
            if (
                not len(source_params) > 0
                or not len(target_params) > 0
                or len(target_params) % len(source_params) != 0
            ):
                raise ValueError(
                    f"There is an issue with your definition of `tie_weights_keys` for {source_name}:{target_name}. "
                    f"We found {source_params} to tie into {target_params}"
                )
            # we cycle source as it should be dispatch in many target if regex
            for target_n, source_n in zip(target_params, cycle(source_params)):
                # If the source is already registed as a target, use the original corresponding source. This should never
                # happen in general, but some models such as `d_fine` have complicated regex patterns, so it end up being
                # the case for simplicity of the regexes. Fix it silently here
                if source_n in expanded_tied_weights.keys():
                    # Use original source instead of having keys both as source and targets
                    expanded_tied_weights[target_n] = expanded_tied_weights[source_n]
                # Usual case, everything is already correct
                else:
                    expanded_tied_weights[target_n] = source_n

        return expanded_tied_weights

    def tie_weights(self, missing_keys: Optional[set[str]] = None, recompute_mapping: bool = True):
        """
        Tie the model weights. If `recompute_mapping=False` (default when called internally), it will rely on the
        `model.all_tied_weights_keys` attribute, containing the `{target: source}` mapping for the tied params.
        If `recompute_mapping=True`, it will re-check all internal submodels and their config to determine the params
        that need to be tied. This is the default when `model.tie_weights()` is called on its own, outside of
        `__init__`, and `from_pretrained`, in case the config values were changed somewhere.
        """
        # In this case, the keys stored in `all_tied_weights_keys` are already correct
        if not recompute_mapping:
            tied_keys = self.all_tied_weights_keys
        else:
            tied_keys = self.get_expanded_tied_weights_keys(all_submodels=True)

        for target_param_name, source_param_name in tied_keys.items():
            source_param = self.get_parameter_or_buffer(source_param_name)
            if "." in target_param_name:
                parent_name, name = target_param_name.rsplit(".", 1)
                parent = self.get_submodule(parent_name)
            else:
                name = target_param_name
                parent = self
            setattr(parent, name, source_param)
            self._adjust_bias(parent, source_param)
            if missing_keys is not None:
                source_is_there = source_param_name not in missing_keys
                target_is_there = target_param_name not in missing_keys
                # If we tied correctly, remove the target from the missing keys
                if source_is_there:
                    missing_keys.discard(target_param_name)
                # If the source is not present, but the target is, the checkpoint is corrupted
                # TODO: maybe we could simply tie in the opposite direction here instead of error?
                elif target_is_there:
                    raise ValueError(
                        f"This checkpoint seem corrupted. The tied weights mapping for this model specifies to tie "
                        f"{source_param_name} (which should be present and is not), to {target_param_name} (which is "
                        f"present)."
                    )

    def _adjust_bias(self, output_embeddings, input_embeddings):
        if getattr(output_embeddings, "bias", None) is not None and hasattr(output_embeddings, "weight"):
            weight_shape = output_embeddings.weight.shape
            output_embeddings.bias.data = nn.functional.pad(
                output_embeddings.bias.data,
                (0, weight_shape[0] - output_embeddings.bias.shape[0]),
                "constant",
                0,
            )
        if hasattr(output_embeddings, "out_features") and hasattr(input_embeddings, "num_embeddings"):
            output_embeddings.out_features = input_embeddings.num_embeddings

    def _get_no_split_modules(self, device_map: str):
        """
        Get the modules of the model that should not be spit when using device_map. We iterate through the modules to
        get the underlying `_no_split_modules`.

        Args:
            device_map (`str`):
                The device map value. Options are ["auto", "balanced", "balanced_low_0", "sequential"]

        Returns:
            `list[str]`: List of modules that should not be split
        """
        _no_split_modules = set()
        modules_to_check = [self]
        while len(modules_to_check) > 0:
            module = modules_to_check.pop(-1)
            # if the module does not appear in _no_split_modules, we also check the children
            if module.__class__.__name__ not in _no_split_modules:
                if isinstance(module, PreTrainedModel):
                    if module._no_split_modules is None:
                        raise ValueError(
                            f"{module.__class__.__name__} does not support `device_map='{device_map}'`. To implement support, the model "
                            "class needs to implement the `_no_split_modules` attribute."
                        )
                    else:
                        _no_split_modules = _no_split_modules | set(module._no_split_modules)
                modules_to_check += list(module.children())
        return list(_no_split_modules)

    def resize_token_embeddings(
        self,
        new_num_tokens: Optional[int] = None,
        pad_to_multiple_of: Optional[int] = None,
        mean_resizing: bool = True,
    ) -> nn.Embedding:
        """
        Resizes input token embeddings matrix of the model if `new_num_tokens != config.vocab_size`.

        Takes care of tying weights embeddings afterwards if the model class has a `tie_weights()` method.

        Arguments:
            new_num_tokens (`int`, *optional*):
                The new number of tokens in the embedding matrix. Increasing the size will add newly initialized
                vectors at the end. Reducing the size will remove vectors from the end. If not provided or `None`, just
                returns a pointer to the input tokens `torch.nn.Embedding` module of the model without doing anything.
            pad_to_multiple_of (`int`, *optional*):
                If set will pad the embedding matrix to a multiple of the provided value.If `new_num_tokens` is set to
                `None` will just pad the embedding to a multiple of `pad_to_multiple_of`.

                This is especially useful to enable the use of Tensor Cores on NVIDIA hardware with compute capability
                `>= 7.5` (Volta), or on TPUs which benefit from having sequence lengths be a multiple of 128. For more
                details about this, or help on choosing the correct value for resizing, refer to this guide:
                https://docs.nvidia.com/deeplearning/performance/dl-performance-matrix-multiplication/index.html#requirements-tc
            mean_resizing (`bool`):
                Whether to initialize the added embeddings from a multivariate normal distribution that has old embeddings' mean and
                covariance or to initialize them with a normal distribution that has a mean of zero and std equals `config.initializer_range`.

                Setting `mean_resizing` to `True` is useful when increasing the size of the embeddings of causal language models,
                where the generated tokens' probabilities won't be affected by the added embeddings because initializing the new embeddings with the
                old embeddings' mean will reduce the kl-divergence between the next token probability before and after adding the new embeddings.
                Refer to this article for more information: https://nlp.stanford.edu/~johnhew/vocab-expansion.html

        Return:
            `torch.nn.Embedding`: Pointer to the input tokens Embeddings Module of the model.
        """
        model_embeds = self._resize_token_embeddings(new_num_tokens, pad_to_multiple_of, mean_resizing)
        if new_num_tokens is None and pad_to_multiple_of is None:
            return model_embeds

        # Since we are basically reusing the same old embeddings with new weight values, gathering is required
        is_quantized = hasattr(self, "hf_quantizer") and self.hf_quantizer is not None
        if is_deepspeed_zero3_enabled() and not is_quantized:
            import deepspeed

            with deepspeed.zero.GatheredParameters(model_embeds.weight, modifier_rank=None):
                vocab_size = model_embeds.weight.shape[0]
        else:
            vocab_size = model_embeds.weight.shape[0]

        # Update base model and current model config.
        self.config.get_text_config().vocab_size = vocab_size
        self.vocab_size = vocab_size

        # Tie weights again if needed
        self.tie_weights()

        return model_embeds

    def _resize_token_embeddings(self, new_num_tokens, pad_to_multiple_of=None, mean_resizing=True):
        old_embeddings = self.get_input_embeddings()
        new_embeddings = self._get_resized_embeddings(
            old_embeddings, new_num_tokens, pad_to_multiple_of, mean_resizing
        )
        if hasattr(old_embeddings, "_hf_hook"):
            hook = old_embeddings._hf_hook
            add_hook_to_module(new_embeddings, hook)
        old_embeddings_requires_grad = old_embeddings.weight.requires_grad
        new_embeddings.requires_grad_(old_embeddings_requires_grad)
        self.set_input_embeddings(new_embeddings)
        is_quantized = hasattr(self, "hf_quantizer") and self.hf_quantizer is not None

        # Update new_num_tokens with the actual size of new_embeddings
        if pad_to_multiple_of is not None:
            if is_deepspeed_zero3_enabled() and not is_quantized:
                import deepspeed

                with deepspeed.zero.GatheredParameters(new_embeddings.weight, modifier_rank=None):
                    new_num_tokens = new_embeddings.weight.shape[0]
            else:
                new_num_tokens = new_embeddings.weight.shape[0]

        # if word embeddings are not tied, make sure that lm head is resized as well
        if (
            self.get_output_embeddings() is not None
            and not self.config.get_text_config(decoder=True).tie_word_embeddings
        ):
            old_lm_head = self.get_output_embeddings()
            if isinstance(old_lm_head, torch.nn.Embedding):
                new_lm_head = self._get_resized_embeddings(old_lm_head, new_num_tokens, mean_resizing=mean_resizing)
            else:
                new_lm_head = self._get_resized_lm_head(old_lm_head, new_num_tokens, mean_resizing=mean_resizing)
            if hasattr(old_lm_head, "_hf_hook"):
                hook = old_lm_head._hf_hook
                add_hook_to_module(new_lm_head, hook)
            old_lm_head_requires_grad = old_lm_head.weight.requires_grad
            new_lm_head.requires_grad_(old_lm_head_requires_grad)
            self.set_output_embeddings(new_lm_head)

        return self.get_input_embeddings()

    def _get_resized_embeddings(
        self,
        old_embeddings: nn.Embedding,
        new_num_tokens: Optional[int] = None,
        pad_to_multiple_of: Optional[int] = None,
        mean_resizing: bool = True,
    ) -> nn.Embedding:
        """
        Build a resized Embedding Module from a provided token Embedding Module. Increasing the size will add newly
        initialized vectors at the end. Reducing the size will remove vectors from the end

        Args:
            old_embeddings (`torch.nn.Embedding`):
                Old embeddings to be resized.
            new_num_tokens (`int`, *optional*):
                New number of tokens in the embedding matrix.

                Increasing the size will add newly initialized vectors at the end. Reducing the size will remove
                vectors from the end. If not provided or `None`, just returns a pointer to the input tokens
                `torch.nn.Embedding` module of the model without doing anything.
            pad_to_multiple_of (`int`, *optional*):
                If set will pad the embedding matrix to a multiple of the provided value. If `new_num_tokens` is set to
                `None` will just pad the embedding to a multiple of `pad_to_multiple_of`.

                This is especially useful to enable the use of Tensor Cores on NVIDIA hardware with compute capability
                `>= 7.5` (Volta), or on TPUs which benefit from having sequence lengths be a multiple of 128. For more
                details about this, or help on choosing the correct value for resizing, refer to this guide:
                https://docs.nvidia.com/deeplearning/performance/dl-performance-matrix-multiplication/index.html#requirements-tc
            mean_resizing (`bool`):
                Whether to initialize the added embeddings from a multivariate normal distribution that has old embeddings' mean and
                covariance or to initialize them with a normal distribution that has a mean of zero and std equals `config.initializer_range`.

                Setting `mean_resizing` to `True` is useful when increasing the size of the embeddings of causal language models,
                where the generated tokens' probabilities will not be affected by the added embeddings because initializing the new embeddings with the
                old embeddings' mean will reduce the kl-divergence between the next token probability before and after adding the new embeddings.
                Refer to this article for more information: https://nlp.stanford.edu/~johnhew/vocab-expansion.html


        Return:
            `torch.nn.Embedding`: Pointer to the resized Embedding Module or the old Embedding Module if
            `new_num_tokens` is `None`
        """

        if pad_to_multiple_of is not None:
            if not isinstance(pad_to_multiple_of, int):
                raise ValueError(
                    f"Asking to pad the embedding matrix to a multiple of `{pad_to_multiple_of}`, which is not and integer. Please make sure to pass an integer"
                )
            if new_num_tokens is None:
                new_num_tokens = old_embeddings.weight.shape[0]
            new_num_tokens = ((new_num_tokens + pad_to_multiple_of - 1) // pad_to_multiple_of) * pad_to_multiple_of
        else:
            logger.info(
                "You are resizing the embedding layer without providing a `pad_to_multiple_of` parameter. This means that the new embedding"
                f" dimension will be {new_num_tokens}. This might induce some performance reduction as *Tensor Cores* will not be available."
                " For more details about this, or help on choosing the correct value for resizing, refer to this guide:"
                " https://docs.nvidia.com/deeplearning/performance/dl-performance-matrix-multiplication/index.html#requirements-tc"
            )

        if new_num_tokens is None:
            return old_embeddings

        is_quantized = hasattr(self, "hf_quantizer") and self.hf_quantizer is not None
        if is_deepspeed_zero3_enabled() and not is_quantized:
            import deepspeed

            with deepspeed.zero.GatheredParameters(old_embeddings.weight, modifier_rank=None):
                old_num_tokens, old_embedding_dim = old_embeddings.weight.size()
        else:
            old_num_tokens, old_embedding_dim = old_embeddings.weight.size()

        if old_num_tokens == new_num_tokens and not is_deepspeed_zero3_enabled():
            return old_embeddings

        if not isinstance(old_embeddings, nn.Embedding):
            raise TypeError(
                f"Old embeddings are of type {type(old_embeddings)}, which is not an instance of {nn.Embedding}. You"
                " should either use a different resize function or make sure that `old_embeddings` are an instance of"
                f" {nn.Embedding}."
            )

        # Build new embeddings

        # When using DeepSpeed ZeRO-3, we shouldn't create new embeddings with DeepSpeed init
        # because the shape of the new embedding layer is used across various modeling files
        # as well as to update config vocab size. Shape will be 0 when using DeepSpeed init leading
        # to errors when training.
        new_embeddings = nn.Embedding(
            new_num_tokens,
            old_embedding_dim,
            device=old_embeddings.weight.device,
            dtype=old_embeddings.weight.dtype,
        )

        if new_num_tokens > old_num_tokens and not mean_resizing:
            # initialize new embeddings (in particular added tokens) with a mean of 0 and std equals `config.initializer_range`.
            self._init_weights(new_embeddings)

        elif new_num_tokens > old_num_tokens and mean_resizing:
            # initialize new embeddings  (in particular added tokens). The new embeddings will be initialized
            # from a multivariate normal distribution that has old embeddings' mean and covariance.
            # as described in this article: https://nlp.stanford.edu/~johnhew/vocab-expansion.html
            logger.warning_once(
                "The new embeddings will be initialized from a multivariate normal distribution that has old embeddings' mean and covariance. "
                "As described in this article: https://nlp.stanford.edu/~johnhew/vocab-expansion.html. "
                "To disable this, use `mean_resizing=False`"
            )

            added_num_tokens = new_num_tokens - old_num_tokens
            if is_deepspeed_zero3_enabled() and not is_quantized:
                import deepspeed

                with deepspeed.zero.GatheredParameters([old_embeddings.weight], modifier_rank=None):
                    self._init_added_embeddings_weights_with_mean(
                        old_embeddings, new_embeddings, old_num_tokens, added_num_tokens
                    )
            else:
                self._init_added_embeddings_weights_with_mean(
                    old_embeddings, new_embeddings, old_num_tokens, added_num_tokens
                )

        # Copy token embeddings from the previous weights

        # numbers of tokens to copy
        n = min(old_num_tokens, new_num_tokens)

        if is_deepspeed_zero3_enabled() and not is_quantized:
            import deepspeed

            params = [old_embeddings.weight, new_embeddings.weight]
            with deepspeed.zero.GatheredParameters(params, modifier_rank=0):
                new_embeddings.weight.data[:n, :] = old_embeddings.weight.data[:n, :]
        else:
            new_embeddings.weight.data[:n, :] = old_embeddings.weight.data[:n, :]

        # Replace weights in old_embeddings and return to maintain the same embedding type.
        # This ensures correct functionality when a Custom Embedding class is passed as input.
        # The input and output embedding types remain consistent. (c.f. https://github.com/huggingface/transformers/pull/31979)
        if is_deepspeed_zero3_enabled() and not is_quantized:
            import deepspeed

            params = [old_embeddings.weight, new_embeddings.weight]
            with deepspeed.zero.GatheredParameters(params, modifier_rank=0):
                old_embeddings.weight = new_embeddings.weight
                old_embeddings.num_embeddings = new_embeddings.weight.data.shape[0]

                # If the new number of tokens is smaller than the original `padding_idx`, the `padding_idx`
                # will be set to `None` in the resized embeddings.
                if old_embeddings.padding_idx is not None and (new_num_tokens - 1) < old_embeddings.padding_idx:
                    old_embeddings.padding_idx = None
        else:
            old_embeddings.weight.data = new_embeddings.weight.data
            old_embeddings.num_embeddings = new_embeddings.weight.data.shape[0]
            if old_embeddings.padding_idx is not None and (new_num_tokens - 1) < old_embeddings.padding_idx:
                old_embeddings.padding_idx = None

        return old_embeddings

    def _get_resized_lm_head(
        self,
        old_lm_head: nn.Linear,
        new_num_tokens: Optional[int] = None,
        transposed: bool = False,
        mean_resizing: bool = True,
    ) -> nn.Linear:
        """
        Build a resized Linear Module from a provided old Linear Module. Increasing the size will add newly initialized
        vectors at the end. Reducing the size will remove vectors from the end

        Args:
            old_lm_head (`torch.nn.Linear`):
                Old lm head liner layer to be resized.
            new_num_tokens (`int`, *optional*):
                New number of tokens in the linear matrix.

                Increasing the size will add newly initialized vectors at the end. Reducing the size will remove
                vectors from the end. If not provided or `None`, just returns a pointer to the input tokens
                `torch.nn.Linear` module of the model without doing anything. transposed (`bool`, *optional*, defaults
                to `False`): Whether `old_lm_head` is transposed or not. If True `old_lm_head.size()` is `lm_head_dim,
                vocab_size` else `vocab_size, lm_head_dim`.
            mean_resizing (`bool`):
                Whether to initialize the added embeddings from a multivariate normal distribution that has old embeddings' mean and
                covariance or to initialize them with a normal distribution that has a mean of zero and std equals `config.initializer_range`.

                Setting `mean_resizing` to `True` is useful when increasing the size of the embeddings of causal language models,
                where the generated tokens' probabilities will not be affected by the added embeddings because initializing the new embeddings with the
                old embeddings' mean will reduce the kl-divergence between the next token probability before and after adding the new embeddings.
                Refer to this article for more information: https://nlp.stanford.edu/~johnhew/vocab-expansion.html

        Return:
            `torch.nn.Linear`: Pointer to the resized Linear Module or the old Linear Module if `new_num_tokens` is
            `None`
        """

        if new_num_tokens is None:
            return old_lm_head

        is_quantized = hasattr(self, "hf_quantizer") and self.hf_quantizer is not None
        if is_deepspeed_zero3_enabled() and not is_quantized:
            import deepspeed

            with deepspeed.zero.GatheredParameters(old_lm_head.weight, modifier_rank=None):
                old_num_tokens, old_lm_head_dim = (
                    old_lm_head.weight.size() if not transposed else old_lm_head.weight.t().size()
                )
        else:
            old_num_tokens, old_lm_head_dim = (
                old_lm_head.weight.size() if not transposed else old_lm_head.weight.t().size()
            )

        if old_num_tokens == new_num_tokens and not is_deepspeed_zero3_enabled():
            return old_lm_head

        if not isinstance(old_lm_head, nn.Linear):
            raise TypeError(
                f"Old language model head is of type {type(old_lm_head)}, which is not an instance of {nn.Linear}. You"
                " should either use a different resize function or make sure that `old_lm_head` are an instance of"
                f" {nn.Linear}."
            )

        # Build new lm head
        new_lm_head_shape = (old_lm_head_dim, new_num_tokens) if not transposed else (new_num_tokens, old_lm_head_dim)
        has_new_lm_head_bias = old_lm_head.bias is not None

        # When using DeepSpeed ZeRO-3, we shouldn't create new embeddings with DeepSpeed init
        # because the shape of the new embedding layer is used across various modeling files
        # as well as to update config vocab size. Shape will be 0 when using DeepSpeed init leading
        # to errors when training.
        new_lm_head = nn.Linear(
            *new_lm_head_shape,
            bias=has_new_lm_head_bias,
            device=old_lm_head.weight.device,
            dtype=old_lm_head.weight.dtype,
        )

        if new_num_tokens > old_num_tokens and not mean_resizing:
            # initialize new embeddings (in particular added tokens) with a mean of 0 and std equals `config.initializer_range`.
            self._init_weights(new_lm_head)

        elif new_num_tokens > old_num_tokens and mean_resizing:
            # initialize new lm_head weights (in particular added tokens). The new lm_head weights
            # will be initialized from a multivariate normal distribution that has old embeddings' mean and covariance.
            # as described in this article: https://nlp.stanford.edu/~johnhew/vocab-expansion.html
            logger.warning_once(
                "The new lm_head weights will be initialized from a multivariate normal distribution that has old embeddings' mean and covariance. "
                "As described in this article: https://nlp.stanford.edu/~johnhew/vocab-expansion.html. "
                "To disable this, use `mean_resizing=False`"
            )

            added_num_tokens = new_num_tokens - old_num_tokens
            if is_deepspeed_zero3_enabled() and not is_quantized:
                import deepspeed

                params = [old_lm_head.weight]
                if has_new_lm_head_bias:
                    params += [old_lm_head.bias]
                with deepspeed.zero.GatheredParameters(params, modifier_rank=None):
                    self._init_added_lm_head_weights_with_mean(
                        old_lm_head, new_lm_head, old_lm_head_dim, old_num_tokens, added_num_tokens, transposed
                    )
                    if has_new_lm_head_bias:
                        self._init_added_lm_head_bias_with_mean(old_lm_head, new_lm_head, added_num_tokens)

            else:
                self._init_added_lm_head_weights_with_mean(
                    old_lm_head, new_lm_head, old_lm_head_dim, old_num_tokens, added_num_tokens, transposed
                )
                if has_new_lm_head_bias:
                    self._init_added_lm_head_bias_with_mean(old_lm_head, new_lm_head, added_num_tokens)

        num_tokens_to_copy = min(old_num_tokens, new_num_tokens)

        if is_deepspeed_zero3_enabled() and not is_quantized:
            import deepspeed

            params = [old_lm_head.weight, old_lm_head.bias, new_lm_head.weight, new_lm_head.bias]
            with deepspeed.zero.GatheredParameters(params, modifier_rank=0):
                self._copy_lm_head_original_to_resized(
                    new_lm_head, old_lm_head, num_tokens_to_copy, transposed, has_new_lm_head_bias
                )
        else:
            self._copy_lm_head_original_to_resized(
                new_lm_head, old_lm_head, num_tokens_to_copy, transposed, has_new_lm_head_bias
            )

        return new_lm_head

    def _init_added_embeddings_weights_with_mean(
        self, old_embeddings, new_embeddings, old_num_tokens, added_num_tokens
    ):
        old_embeddings_weight = old_embeddings.weight.data.to(torch.float32)
        mean_embeddings = torch.mean(old_embeddings_weight, axis=0)
        old_centered_embeddings = old_embeddings_weight - mean_embeddings
        covariance = old_centered_embeddings.T @ old_centered_embeddings / old_num_tokens

        # Check if the covariance is positive definite.
        epsilon = 1e-9
        is_covariance_psd = constraints.positive_definite.check(epsilon * covariance).all()
        if is_covariance_psd:
            # If covariances is positive definite, a distribution can be created. and we can sample new weights from it.
            distribution = torch.distributions.multivariate_normal.MultivariateNormal(
                mean_embeddings, covariance_matrix=epsilon * covariance
            )
            new_embeddings.weight.data[-1 * added_num_tokens :, :] = distribution.sample(
                sample_shape=(added_num_tokens,)
            ).to(old_embeddings.weight.dtype)
        else:
            # Otherwise, just initialize with the mean. because distribution will not be created.
            new_embeddings.weight.data[-1 * added_num_tokens :, :] = (
                mean_embeddings[None, :].repeat(added_num_tokens, 1).to(old_embeddings.weight.dtype)
            )

    def _init_added_lm_head_weights_with_mean(
        self,
        old_lm_head,
        new_lm_head,
        old_lm_head_dim,
        old_num_tokens,
        added_num_tokens,
        transposed: bool = False,
    ):
        if transposed:
            # Transpose to the desired shape for the function.
            new_lm_head.weight.data = new_lm_head.weight.data.T
            old_lm_head.weight.data = old_lm_head.weight.data.T

        # The same initialization logic as Embeddings.
        self._init_added_embeddings_weights_with_mean(old_lm_head, new_lm_head, old_num_tokens, added_num_tokens)

        if transposed:
            # Transpose again to the correct shape.
            new_lm_head.weight.data = new_lm_head.weight.data.T
            old_lm_head.weight.data = old_lm_head.weight.data.T

    def _init_added_lm_head_bias_with_mean(self, old_lm_head, new_lm_head, added_num_tokens):
        bias_mean = torch.mean(old_lm_head.bias.data, axis=0, dtype=torch.float32)
        bias_std = torch.std(old_lm_head.bias.data, axis=0).to(torch.float32)
        new_lm_head.bias.data[-1 * added_num_tokens :].normal_(mean=bias_mean, std=1e-9 * bias_std)

    def _copy_lm_head_original_to_resized(
        self, new_lm_head, old_lm_head, num_tokens_to_copy, transposed, has_new_lm_head_bias
    ):
        # Copy old lm head weights to new lm head
        if not transposed:
            new_lm_head.weight.data[:num_tokens_to_copy, :] = old_lm_head.weight.data[:num_tokens_to_copy, :]
        else:
            new_lm_head.weight.data[:, :num_tokens_to_copy] = old_lm_head.weight.data[:, :num_tokens_to_copy]

        # Copy bias weights to new lm head
        if has_new_lm_head_bias:
            new_lm_head.bias.data[:num_tokens_to_copy] = old_lm_head.bias.data[:num_tokens_to_copy]

    def resize_position_embeddings(self, new_num_position_embeddings: int):
        raise NotImplementedError(
            f"`resize_position_embeddings` is not implemented for {self.__class__}`. To implement it, you should "
            f"overwrite this method in the class {self.__class__} in `modeling_{self.__class__.__module__}.py`"
        )

    def get_position_embeddings(self) -> Union[nn.Embedding, tuple[nn.Embedding]]:
        raise NotImplementedError(
            f"`get_position_embeddings` is not implemented for {self.__class__}`. To implement it, you should "
            f"overwrite this method in the class {self.__class__} in `modeling_{self.__class__.__module__}.py`"
        )

    def init_weights(self):
        """
        Maybe initializes weights. If using a custom `PreTrainedModel`, you need to implement any
        initialization logic in `_init_weights`.
        """
        if _init_weights:
            # Initialize weights
            self.initialize_weights()
            # Tie weights needs to be called here, but it can use the pre-computed `all_tied_weights_keys`
            self.tie_weights(recompute_mapping=False)

    def gradient_checkpointing_enable(self, gradient_checkpointing_kwargs=None):
        """
        Activates gradient checkpointing for the current model.

        We pass the `__call__` method of the modules instead of `forward` because `__call__` attaches all the hooks of
        the module. https://discuss.pytorch.org/t/any-different-between-model-input-and-model-forward-input/3690/2

        Args:
            gradient_checkpointing_kwargs (dict, *optional*):
                Additional keyword arguments passed along to the `torch.utils.checkpoint.checkpoint` function.
        """
        if not self.supports_gradient_checkpointing:
            raise ValueError(f"{self.__class__.__name__} does not support gradient checkpointing.")

        if gradient_checkpointing_kwargs is None:
            gradient_checkpointing_kwargs = {"use_reentrant": True}

        gradient_checkpointing_func = functools.partial(checkpoint, **gradient_checkpointing_kwargs)

        # For old GC format (transformers < 4.35.0) for models that live on the Hub
        # we will fall back to the overwritten `_set_gradient_checkpointing` method
        _is_using_old_format = "value" in inspect.signature(self._set_gradient_checkpointing).parameters

        if not _is_using_old_format:
            self._set_gradient_checkpointing(enable=True, gradient_checkpointing_func=gradient_checkpointing_func)
        else:
            self.apply(partial(self._set_gradient_checkpointing, value=True))
            logger.warning(
                "You are using an old version of the checkpointing format that is deprecated (We will also silently ignore `gradient_checkpointing_kwargs` in case you passed it)."
                "Please update to the new format on your modeling file. To use the new format, you need to completely remove the definition of the method `_set_gradient_checkpointing` in your model."
            )

        if getattr(self, "_hf_peft_config_loaded", False):
            # When using PEFT + gradient checkpointing + Trainer we need to make sure the input has requires_grad=True
            # we do it also on PEFT: https://github.com/huggingface/peft/blob/85013987aa82aa1af3da1236b6902556ce3e483e/src/peft/peft_model.py#L334
            # When training with PEFT, only LoRA layers will have requires grad set to True, but the output of frozen layers need to propagate
            # the gradients to make sure the gradient flows.
            self.enable_input_require_grads()

    def _set_gradient_checkpointing(self, enable: bool = True, gradient_checkpointing_func: Callable = checkpoint):
        is_gradient_checkpointing_set = False

        # Apply it on the top-level module in case the top-level modules supports it
        # for example, LongT5Stack inherits from `PreTrainedModel`.
        if hasattr(self, "gradient_checkpointing"):
            self._gradient_checkpointing_func = gradient_checkpointing_func
            self.gradient_checkpointing = enable
            is_gradient_checkpointing_set = True

        for module in self.modules():
            if hasattr(module, "gradient_checkpointing"):
                module._gradient_checkpointing_func = gradient_checkpointing_func
                module.gradient_checkpointing = enable
                is_gradient_checkpointing_set = True

        if not is_gradient_checkpointing_set:
            raise ValueError(
                f"{self.__class__.__name__} is not compatible with gradient checkpointing. Make sure all the architecture support it by setting a boolean attribute"
                " `gradient_checkpointing` to modules of the model that uses checkpointing."
            )

    def gradient_checkpointing_disable(self):
        """
        Deactivates gradient checkpointing for the current model.
        """
        if self.supports_gradient_checkpointing:
            # For old GC format (transformers < 4.35.0) for models that live on the Hub
            # we will fall back to the overwritten `_set_gradient_checkpointing` method
            _is_using_old_format = "value" in inspect.signature(self._set_gradient_checkpointing).parameters
            if not _is_using_old_format:
                self._set_gradient_checkpointing(enable=False)
            else:
                logger.warning(
                    "You are using an old version of the checkpointing format that is deprecated (We will also silently ignore `gradient_checkpointing_kwargs` in case you passed it)."
                    "Please update to the new format on your modeling file. To use the new format, you need to completely remove the definition of the method `_set_gradient_checkpointing` in your model."
                )
                self.apply(partial(self._set_gradient_checkpointing, value=False))

        if getattr(self, "_hf_peft_config_loaded", False):
            self.disable_input_require_grads()

    @property
    def is_gradient_checkpointing(self) -> bool:
        """
        Whether gradient checkpointing is activated for this model or not.
        """
        return any(hasattr(m, "gradient_checkpointing") and m.gradient_checkpointing for m in self.modules())

    def save_pretrained(
        self,
        save_directory: Union[str, os.PathLike],
        is_main_process: bool = True,
        state_dict: Optional[dict] = None,
        save_function: Callable = torch.save,
        push_to_hub: bool = False,
        max_shard_size: Union[int, str] = "5GB",
        safe_serialization: bool = True,
        variant: Optional[str] = None,
        token: Optional[Union[str, bool]] = None,
        save_peft_format: bool = True,
        save_original_format: bool = False,  # TODO next PR will make it go to True
        **kwargs,
    ):
        """
        Save a model and its configuration file to a directory, so that it can be re-loaded using the
        [`~PreTrainedModel.from_pretrained`] class method.

        Arguments:
            save_directory (`str` or `os.PathLike`):
                Directory to which to save. Will be created if it doesn't exist.
            is_main_process (`bool`, *optional*, defaults to `True`):
                Whether the process calling this is the main process or not. Useful when in distributed training like
                TPUs and need to call this function on all processes. In this case, set `is_main_process=True` only on
                the main process to avoid race conditions.
            state_dict (nested dictionary of `torch.Tensor`):
                The state dictionary of the model to save. Will default to `self.state_dict()`, but can be used to only
                save parts of the model or if special precautions need to be taken when recovering the state dictionary
                of a model (like when using model parallelism).
            save_function (`Callable`):
                The function to use to save the state dictionary. Useful on distributed training like TPUs when one
                need to replace `torch.save` by another method.
            push_to_hub (`bool`, *optional*, defaults to `False`):
                Whether or not to push your model to the Hugging Face model hub after saving it. You can specify the
                repository you want to push to with `repo_id` (will default to the name of `save_directory` in your
                namespace).
            max_shard_size (`int` or `str`, *optional*, defaults to `"5GB"`):
                The maximum size for a checkpoint before being sharded. Checkpoints shard will then be each of size
                lower than this size. If expressed as a string, needs to be digits followed by a unit (like `"5MB"`).
                We default it to 5GB in order for models to be able to run easily on free-tier google colab instances
                without CPU OOM issues.

                <Tip warning={true}>

                If a single weight of the model is bigger than `max_shard_size`, it will be in its own checkpoint shard
                which will be bigger than `max_shard_size`.

                </Tip>

            safe_serialization (`bool`, *optional*, defaults to `True`):
                Whether to save the model using `safetensors` or the traditional PyTorch way (that uses `pickle`).
            variant (`str`, *optional*):
                If specified, weights are saved in the format pytorch_model.<variant>.bin.
            token (`str` or `bool`, *optional*):
                The token to use as HTTP bearer authorization for remote files. If `True`, or not specified, will use
                the token generated when running `hf auth login` (stored in `~/.huggingface`).
            save_peft_format (`bool`, *optional*, defaults to `True`):
                For backward compatibility with PEFT library, in case adapter weights are attached to the model, all
                keys of the state dict of adapters needs to be prepended with `base_model.model`. Advanced users can
                disable this behaviours by setting `save_peft_format` to `False`.
            save_original_format (`bool`, *optional*, defaults to `True`):
                For backward compatibility with the previous versions of `transfomers` you can save the checkpoint with
                its reverse mapping. The reverse mapping needs to exists even if the model was loaded from a None legacy
                checkpoint.
            kwargs (`dict[str, Any]`, *optional*):
                Additional key word arguments passed along to the [`~utils.PushToHubMixin.push_to_hub`] method.
        """
        ignore_metadata_errors = kwargs.pop("ignore_metadata_errors", False)

        if token is not None:
            kwargs["token"] = token

        _hf_peft_config_loaded = getattr(self, "_hf_peft_config_loaded", False)

        hf_quantizer = getattr(self, "hf_quantizer", None)
        quantization_serializable = (
            hf_quantizer is not None
            and isinstance(hf_quantizer, HfQuantizer)
            and hf_quantizer.is_serializable(safe_serialization=safe_serialization)
        )

        if hf_quantizer is not None and not _hf_peft_config_loaded and not quantization_serializable:
            raise ValueError(
                f"The model is quantized with {hf_quantizer.quantization_config.quant_method} and is not serializable - check out the warnings from"
                " the logger on the traceback to understand the reason why the quantized model is not serializable."
            )

        if "save_config" in kwargs:
            warnings.warn(
                "`save_config` is deprecated and will be removed in v5 of Transformers. Use `is_main_process` instead."
            )
            is_main_process = kwargs.pop("save_config")

        # we need to check against tp_size, not tp_plan, as tp_plan is substituted to the class one
        if self._tp_size is not None and not is_huggingface_hub_greater_or_equal("0.31.4"):
            raise ImportError(
                "Saving a model with tensor parallelism requires `huggingface_hub` version 0.31.4 or higher."
            )

        if os.path.isfile(save_directory):
            logger.error(f"Provided path ({save_directory}) should be a directory, not a file")
            return

        os.makedirs(save_directory, exist_ok=True)

        if push_to_hub:
            commit_message = kwargs.pop("commit_message", None)
            repo_id = kwargs.pop("repo_id", save_directory.split(os.path.sep)[-1])
            create_pr = kwargs.pop("create_pr", False)
            repo_id = self._create_repo(repo_id, **kwargs)
            files_timestamps = self._get_files_timestamps(save_directory)

        metadata = {}
        if hf_quantizer is not None:
            state_dict, metadata = hf_quantizer.get_state_dict_and_metadata(self, safe_serialization)
        metadata["format"] = "pt"

        # Only save the model itself if we are using distributed training
        model_to_save = unwrap_model(self)
        # save the string version of dtype to the config, e.g. convert torch.float32 => "float32"
        # we currently don't use this setting automatically, but may start to use with v5
        dtype = model_to_save.dtype
        model_to_save.config.dtype = str(dtype).split(".")[1]

        # Attach architecture to the config
        # When using FSDP2, unwrapping is a noop, so the model name doesn't change back to the original model name
        model_to_save.config.architectures = [model_to_save.__class__.__name__.removeprefix("FSDP")]

        # If we have a custom model, we copy the file defining it in the folder and set the attributes so it can be
        # loaded from the Hub.
        if self._auto_class is not None:
            custom_object_save(self, save_directory, config=self.config)

        # Save the config
        if is_main_process:
            if not _hf_peft_config_loaded:
                model_to_save.config.save_pretrained(save_directory)
            if self.can_generate():
                model_to_save.generation_config.save_pretrained(save_directory)

            if _hf_peft_config_loaded:
                logger.info(
                    "Detected adapters on the model, saving the model in the PEFT format, only adapter weights will be saved."
                )
                state_dict = model_to_save.get_adapter_state_dict(state_dict=state_dict)

                if save_peft_format:
                    logger.info(
                        "To match the expected format of the PEFT library, all keys of the state dict of adapters will be prepended with `base_model.model`."
                    )
                    peft_state_dict = {}
                    for key, value in state_dict.items():
                        peft_state_dict[f"base_model.model.{key}"] = value
                    state_dict = peft_state_dict

                active_adapter = self.active_adapters()

                if len(active_adapter) > 1:
                    raise ValueError(
                        "Multiple active adapters detected, saving multiple active adapters is not supported yet. You can save adapters separately one by one "
                        "by iteratively calling `model.set_adapter(adapter_name)` then `model.save_pretrained(...)`"
                    )
                active_adapter = active_adapter[0]

                current_peft_config = self.peft_config[active_adapter]
                current_peft_config.save_pretrained(save_directory)

        # for offloaded modules
        module_map = {}

        # Save the model
        if state_dict is None:
            # if any model parameters are offloaded, make module map
            if (
                hasattr(self, "hf_device_map")
                and len(set(self.hf_device_map.values())) > 1
                and ("cpu" in self.hf_device_map.values() or "disk" in self.hf_device_map.values())
            ):
                warnings.warn(
                    "Attempting to save a model with offloaded modules. Ensure that unallocated cpu memory exceeds the `shard_size` (5GB default)"
                )
                for name, module in model_to_save.named_modules():
                    if name == "":
                        continue
                    module_state_dict = module.state_dict()

                    for key in module_state_dict:
                        module_map[name + f".{key}"] = module
            state_dict = model_to_save.state_dict()

        # Translate state_dict from smp to hf if saving with smp >= 1.10
        if IS_SAGEMAKER_MP_POST_1_10:
            for smp_to_hf, _ in smp.state.module_manager.translate_functions:
                state_dict = smp_to_hf(state_dict)

        # Handle the case where some state_dict keys shouldn't be saved
        if self._keys_to_ignore_on_save is not None:
            for ignore_key in self._keys_to_ignore_on_save:
                if ignore_key in state_dict:
                    del state_dict[ignore_key]

        # Rename state_dict keys before saving to file. Do nothing unless overridden in a particular model.
        # (initially introduced with TimmWrapperModel to remove prefix and make checkpoints compatible with timm)
        state_dict = self._fix_state_dict_keys_on_save(state_dict)
        # If model was sharded, we cannot properly determine sizes of tensors that `local_*` strategy was used,
        # therefore we replace them with DTensors that are equivalently sharded
        if self._tp_size is not None:
            state_dict = replace_state_dict_local_with_dtensor(state_dict, self._tp_plan, self._device_mesh)

        if safe_serialization:
            # TODO: fix safe_serialization for tied weights
            # Safetensors does not allow tensor aliasing.
            # We're going to remove aliases before saving
            ptrs = collections.defaultdict(list)
            for name, tensor in state_dict.items():
                if not isinstance(tensor, torch.Tensor):
                    # Sometimes in the state_dict we have non-tensor objects.
                    # e.g. in bitsandbytes we have some `str` objects in the state_dict
                    # In the non-tensor case, fall back to the pointer of the object itself
                    ptrs[id(tensor)].append(name)

                elif tensor.device.type == "meta":
                    # In offloaded cases, there may be meta tensors in the state_dict.
                    # For these cases, key by the pointer of the original tensor object
                    # (state_dict tensors are detached and therefore no longer shared)
                    tensor = self.get_parameter(name)
                    ptrs[id(tensor)].append(name)

                else:
                    ptrs[id_tensor_storage(tensor)].append(name)

            shared_ptrs = {ptr: names for ptr, names in ptrs.items() if len(names) > 1}

            # Recursively descend to find tied weight keys
            _tied_weights_keys = set(_get_tied_weight_keys(self))
            error_names = []
            to_delete_names = set()
            for names in shared_ptrs.values():
                # Removing the keys which are declared as known duplicates on
                # load. This allows to make sure the name which is kept is consistent.
                if _tied_weights_keys is not None:
                    found = 0
                    for name in sorted(names):
                        matches_pattern = any(re.search(pat, name) for pat in _tied_weights_keys)
                        if matches_pattern and name in state_dict:
                            found += 1
                            if found < len(names):
                                to_delete_names.add(name)
            # We are entering a place where the weights and the transformers configuration do NOT match.
            shared_names, disjoint_names = _find_disjoint(shared_ptrs.values(), state_dict)
            # Those are actually tensor sharing but disjoint from each other, we can safely clone them
            # Reloaded won't have the same property, but it shouldn't matter in any meaningful way.
            for name in disjoint_names:
                state_dict[name] = state_dict[name].clone()

            # When not all duplicates have been cleaned, still remove those keys, but put a clear warning.
            # If the link between tensors was done at runtime then `from_pretrained` will not get
            # the key back leading to random tensor. A proper warning will be shown
            # during reload (if applicable), but since the file is not necessarily compatible with
            # the config, better show a proper warning.
            shared_names, identical_names = _find_identical(shared_names, state_dict)
            # delete tensors that have identical storage
            for inames in identical_names:
                known = inames.intersection(to_delete_names)
                for name in known:
                    del state_dict[name]
                unknown = inames.difference(to_delete_names)
                if len(unknown) > 1:
                    error_names.append(unknown)

            if shared_names:
                error_names.extend(shared_names)

            if len(error_names) > 0:
                raise RuntimeError(
                    f"The weights trying to be saved contained shared tensors {error_names} which are not properly defined. We found `_tied_weights_keys` to be: {_tied_weights_keys}.\n"
                    "This can also just mean that the module's tied weight keys are wrong vs the actual tied weights in the model.",
                )

        if (
            any(
                allowed_name in class_name.__name__.lower()
                for class_name in self.__class__.__mro__[:-1]
                for allowed_name in VLMS
            )
            or save_original_format
        ):
            # MEGA BIG TODO HERE: self._conversion_ops needs to be used to save the final ckpt
            # using what was loaded. Actually self._conversion_ops wont work because we need it
            # even if the files are not legacy -> thus no conversion happened
            state_dict = revert_weight_conversion(self, state_dict)

        # Shard the model if it is too big.
        if not _hf_peft_config_loaded:
            weights_name = SAFE_WEIGHTS_NAME if safe_serialization else WEIGHTS_NAME
            weights_name = _add_variant(weights_name, variant)
        else:
            weights_name = ADAPTER_SAFE_WEIGHTS_NAME if safe_serialization else ADAPTER_WEIGHTS_NAME

        filename_pattern = weights_name.replace(".bin", "{suffix}.bin").replace(".safetensors", "{suffix}.safetensors")
        state_dict_split = split_torch_state_dict_into_shards(
            state_dict, filename_pattern=filename_pattern, max_shard_size=max_shard_size
        )
        # Save index if sharded
        index = None
        if state_dict_split.is_sharded:
            index = {
                "metadata": {"total_parameters": self.num_parameters(), **state_dict_split.metadata},
                "weight_map": state_dict_split.tensor_to_filename,
            }

        # Clean the folder from a previous save
        for filename in os.listdir(save_directory):
            full_filename = os.path.join(save_directory, filename)
            # If we have a shard file that is not going to be replaced, we delete it, but only from the main process
            # in distributed settings to avoid race conditions.
            weights_no_suffix = weights_name.replace(".bin", "").replace(".safetensors", "")

            # make sure that file to be deleted matches format of sharded file, e.g. pytorch_model-00001-of-00005
            filename_no_suffix = filename.replace(".bin", "").replace(".safetensors", "")
            reg = re.compile(r"(.*?)-\d{5}-of-\d{5}")

            if (
                filename.startswith(weights_no_suffix)
                and os.path.isfile(full_filename)
                and filename not in state_dict_split.filename_to_tensors
                and is_main_process
                and reg.fullmatch(filename_no_suffix) is not None
            ):
                os.remove(full_filename)
        # Save the model
        filename_to_tensors = state_dict_split.filename_to_tensors.items()
        if module_map:
            filename_to_tensors = logging.tqdm(filename_to_tensors, desc="Saving checkpoint shards")
        for shard_file, tensors in filename_to_tensors:
            shard = {}
            for tensor in tensors:
                if _is_dtensor_available and isinstance(state_dict[tensor], DTensor):
                    full_tensor = state_dict[tensor].full_tensor()
                    # to get the correctly ordered tensor we need to repack if packed
                    if _get_parameter_tp_plan(tensor, self._tp_plan) == "local_packed_rowwise":
                        full_tensor = repack_weights(full_tensor, -1, self._tp_size, 2)
                    shard[tensor] = full_tensor.contiguous()  # only do contiguous after it's permuted correctly
                else:
                    shard[tensor] = state_dict[tensor].contiguous()
                # delete reference, see https://github.com/huggingface/transformers/pull/34890
                del state_dict[tensor]

            # remake shard with onloaded parameters if necessary
            if module_map:
                # init state_dict for this shard
                shard_state_dict = dict.fromkeys(shard, "")
                for module_name in shard:
                    # note that get_state_dict_from_offload can update with meta tensors
                    # if both a parent module and its descendant are offloaded
                    tensor = shard_state_dict[module_name]
                    if tensor == "" or (isinstance(tensor, torch.Tensor) and tensor.device.type == "meta"):
                        # update state dict with onloaded parameters
                        module = module_map[module_name]
                        shard_state_dict = get_state_dict_from_offload(module, module_name, shard_state_dict)

                # assign shard to be the completed state dict
                shard = shard_state_dict
                del shard_state_dict
                gc.collect()

            if safe_serialization:
                # At some point we will need to deal better with save_function (used for TPU and other distributed
                # joyfulness), but for now this enough. # TODO: we should def parallelize this we are otherwise just waiting
                # too much before scheduling the next write when its in a different file
                safe_save_file(shard, os.path.join(save_directory, shard_file), metadata=metadata)
            else:
                save_function(shard, os.path.join(save_directory, shard_file))

        del state_dict

        if index is None:
            path_to_weights = os.path.join(save_directory, weights_name)
            logger.info(f"Model weights saved in {path_to_weights}")
        else:
            save_index_file = SAFE_WEIGHTS_INDEX_NAME if safe_serialization else WEIGHTS_INDEX_NAME
            save_index_file = os.path.join(save_directory, _add_variant(save_index_file, variant))
            # Save the index as well
            with open(save_index_file, "w", encoding="utf-8") as f:
                content = json.dumps(index, indent=2, sort_keys=True) + "\n"
                f.write(content)
            logger.info(
                f"The model is bigger than the maximum size per checkpoint ({max_shard_size}) and is going to be "
                f"split in {len(state_dict_split.filename_to_tensors)} checkpoint shards. You can find where each parameters has been saved in the "
                f"index located at {save_index_file}."
            )

        if push_to_hub:
            # Eventually create an empty model card
            model_card = create_and_tag_model_card(
                repo_id, self.model_tags, token=token, ignore_metadata_errors=ignore_metadata_errors
            )

            # Update model card if needed:
            model_card.save(os.path.join(save_directory, "README.md"))

            self._upload_modified_files(
                save_directory,
                repo_id,
                files_timestamps,
                commit_message=commit_message,
                token=token,
                create_pr=create_pr,
            )

    @wraps(PushToHubMixin.push_to_hub)
    def push_to_hub(self, *args, **kwargs):
        tags = self.model_tags if self.model_tags is not None else []

        tags_kwargs = kwargs.get("tags", [])
        if isinstance(tags_kwargs, str):
            tags_kwargs = [tags_kwargs]

        for tag in tags_kwargs:
            if tag not in tags:
                tags.append(tag)

        if tags:
            kwargs["tags"] = tags
        return super().push_to_hub(*args, **kwargs)

    def get_memory_footprint(self, return_buffers=True):
        r"""
        Get the memory footprint of a model. This will return the memory footprint of the current model in bytes.
        Useful to benchmark the memory footprint of the current model and design some tests. Solution inspired from the
        PyTorch discussions: https://discuss.pytorch.org/t/gpu-memory-that-model-uses/56822/2

        Arguments:
            return_buffers (`bool`, *optional*, defaults to `True`):
                Whether to return the size of the buffer tensors in the computation of the memory footprint. Buffers
                are tensors that do not require gradients and not registered as parameters. E.g. mean and std in batch
                norm layers. Please see: https://discuss.pytorch.org/t/what-pytorch-means-by-buffers/120266/2
        """
        mem = sum(param.nelement() * param.element_size() for param in self.parameters())
        if return_buffers:
            mem_bufs = sum(buf.nelement() * buf.element_size() for buf in self.buffers())
            mem = mem + mem_bufs
        return mem

    @wraps(torch.nn.Module.cuda)
    def cuda(self, *args, **kwargs):
        if getattr(self, "quantization_method", None) == QuantizationMethod.HQQ:
            from hqq.core.quantize import HQQLinear

            # Since HQQLinear stores some tensors in the 'meta' attribute,
            # it's necessary to manually call the `cuda` method on HQQLinear layers.
            super().cuda(*args, **kwargs)
            for module in self.modules():
                if isinstance(module, HQQLinear):
                    if len(args) > 0:
                        device = args[0]
                    else:
                        device = kwargs.get("device", "cuda")
                    module.cuda(device)
            return self

        # Checks if the model has been loaded in 4-bit or 8-bit with BNB
        if getattr(self, "quantization_method", None) == QuantizationMethod.BITS_AND_BYTES:
            if getattr(self, "is_loaded_in_8bit", False):
                raise ValueError(
                    "Calling `cuda()` is not supported for `8-bit` quantized models. "
                    " Please use the model as it is, since the model has already been set to the correct devices."
                )
        return super().cuda(*args, **kwargs)

    @wraps(torch.nn.Module.to)
    def to(self, *args, **kwargs):
        # For BNB/GPTQ models, we prevent users from casting the model to another dtype to restrict unwanted behaviours.
        # the correct API should be to load the model with the desired dtype directly through `from_pretrained`.
        dtype_present_in_args = "dtype" in kwargs

        if not dtype_present_in_args:
            for arg in args:
                if isinstance(arg, torch.dtype):
                    dtype_present_in_args = True
                    break

        if getattr(self, "quantization_method", None) == QuantizationMethod.HQQ:
            from hqq.core.quantize import HQQLinear

            # Since HQQLinear stores some tensors in the 'meta' attribute, we must
            # explicitly move the parameters to the target device for each HQQLinear layer after `to`.
            super().to(*args, **kwargs)
            for module in self.modules():
                if isinstance(module, HQQLinear):
                    if "device" in kwargs:
                        device = kwargs["device"]
                    else:
                        device = args[0]
                    if "dtype" in kwargs:
                        dtype = kwargs["dtype"]
                    elif dtype_present_in_args:
                        dtype = arg
                    else:
                        dtype = None
                    # Due to the current messy implementation of HQQLinear, updating `compute_dtype`
                    # followed by calling the `cuda` method achieves the intended behavior of `to`,
                    # even when the target device is CPU.
                    if dtype is not None:
                        module.compute_dtype = dtype
                    module.cuda(device)
            return self

        if dtype_present_in_args and getattr(self, "quantization_method", None) == QuantizationMethod.QUARK:
            raise ValueError("Casting a Quark quantized model to a new `dtype` is not supported.")

        # Checks if the model has been loaded in 4-bit or 8-bit with BNB
        if getattr(self, "quantization_method", None) == QuantizationMethod.BITS_AND_BYTES:
            if dtype_present_in_args:
                raise ValueError(
                    "You cannot cast a bitsandbytes model in a new `dtype`. Make sure to load the model using `from_pretrained` using the"
                    " desired `dtype` by passing the correct `dtype` argument."
                )

            if getattr(self, "is_loaded_in_8bit", False):
                raise ValueError(
                    "`.to` is not supported for `8-bit` bitsandbytes models. Please use the model as it is, since the"
                    " model has already been set to the correct devices and casted to the correct `dtype`."
                )
        elif getattr(self, "quantization_method", None) == QuantizationMethod.GPTQ:
            if dtype_present_in_args:
                raise ValueError(
                    "You cannot cast a GPTQ model in a new `dtype`. Make sure to load the model using `from_pretrained` using the desired"
                    " `dtype` by passing the correct `dtype` argument."
                )
        return super().to(*args, **kwargs)

    def half(self, *args):
        # Checks if the model is quantized
        if getattr(self, "is_quantized", False):
            raise ValueError(
                "`.half()` is not supported for quantized model. Please use the model as it is, since the"
                " model has already been casted to the correct `dtype`."
            )
        else:
            return super().half(*args)

    def float(self, *args):
        # Checks if the model is quantized
        if getattr(self, "is_quantized", False):
            raise ValueError(
                "`.float()` is not supported for quantized model. Please use the model as it is, since the"
                " model has already been casted to the correct `dtype`."
            )
        else:
            return super().float(*args)

    @classmethod
    def get_init_context(cls, is_quantized: bool, _is_ds_init_called: bool):
        if is_deepspeed_zero3_enabled():
            import deepspeed

            init_contexts = [no_init_weights()]
            # We cannot initialize the model on meta device with deepspeed when not quantized
            if not is_quantized and not _is_ds_init_called:
                logger.info("Detected DeepSpeed ZeRO-3: activating zero.init() for this model")
                init_contexts.extend([deepspeed.zero.Init(config_dict_or_path=deepspeed_config()), set_zero3_state()])
            elif is_quantized:
                init_contexts.extend([init_empty_weights(), set_quantized_state()])
        else:
            init_contexts = [no_init_weights(), init_empty_weights()]

        return init_contexts

    def set_use_kernels(self, use_kernels, kernel_config):
        if use_kernels:
            if not is_kernels_available():
                raise ValueError(
                    "`use_kernels=True` requires kernels>=0.9.0. Please install the latest version with `pip install -U kernels`"
                )
            from kernels import use_kernel_mapping

            from .integrations.hub_kernels import register_kernel_mapping_transformers

            register_kernel_mapping_transformers()

            if kernel_config is not None and isinstance(kernel_config, KernelConfig):
                # This will make sure the mapping is valid, and the layers are registered in the model
                kernel_config.sanitize_kernel_mapping(self)

                # This will create a compatible mapping for the model with the kernels library
                kernel_config.create_compatible_mapping(self)

                # This is a context manager to override the default kernel mapping
                # We are calling kernelize inside this context manager using the use_kernels setter
                with use_kernel_mapping(kernel_config.kernel_mapping):
                    self.use_kernels = True
            # We use the default kernel mapping in .integrations.hub_kernels
            else:
                self.use_kernels = True
        else:
            self.use_kernels = False

    @classmethod
    @restore_default_dtype
    def from_pretrained(
        cls: type[SpecificPreTrainedModelType],
        pretrained_model_name_or_path: Optional[Union[str, os.PathLike]],
        *model_args,
        config: Optional[Union[PreTrainedConfig, str, os.PathLike]] = None,
        cache_dir: Optional[Union[str, os.PathLike]] = None,
        ignore_mismatched_sizes: bool = False,
        force_download: bool = False,
        local_files_only: bool = False,
        token: Optional[Union[str, bool]] = None,
        revision: str = "main",
        use_safetensors: Optional[bool] = True,
        weights_only: bool = True,
        **kwargs,
    ) -> SpecificPreTrainedModelType:
        r"""
        Instantiate a pretrained pytorch model from a pre-trained model configuration.

        The model is set in evaluation mode by default using `model.eval()` (Dropout modules are deactivated). To train
        the model, you should first set it back in training mode with `model.train()`.

        The warning *Weights from XXX not initialized from pretrained model* means that the weights of XXX do not come
        pretrained with the rest of the model. It is up to you to train those weights with a downstream fine-tuning
        task.

        The warning *Weights from XXX not used in YYY* means that the layer XXX is not used by YYY, therefore those
        weights are discarded.

        Parameters:
            pretrained_model_name_or_path (`str` or `os.PathLike`, *optional*):
                Can be either:

                    - A string, the *model id* of a pretrained model hosted inside a model repo on huggingface.co.
                    - A path to a *directory* containing model weights saved using
                      [`~PreTrainedModel.save_pretrained`], e.g., `./my_model_directory/`.
                    - `None` if you are both providing the configuration and state dictionary (resp. with keyword
                      arguments `config` and `state_dict`).
            model_args (sequence of positional arguments, *optional*):
                All remaining positional arguments will be passed to the underlying model's `__init__` method.
            config (`Union[PreTrainedConfig, str, os.PathLike]`, *optional*):
                Can be either:

                    - an instance of a class derived from [`PreTrainedConfig`],
                    - a string or path valid as input to [`~PreTrainedConfig.from_pretrained`].

                Configuration for the model to use instead of an automatically loaded configuration. Configuration can
                be automatically loaded when:

                    - The model is a model provided by the library (loaded with the *model id* string of a pretrained
                      model).
                    - The model was saved using [`~PreTrainedModel.save_pretrained`] and is reloaded by supplying the
                      save directory.
                    - The model is loaded by supplying a local directory as `pretrained_model_name_or_path` and a
                      configuration JSON file named *config.json* is found in the directory.
            state_dict (`dict[str, torch.Tensor]`, *optional*):
                A state dictionary to use instead of a state dictionary loaded from saved weights file.

                This option can be used if you want to create a model from a pretrained configuration but load your own
                weights. In this case though, you should check if using [`~PreTrainedModel.save_pretrained`] and
                [`~PreTrainedModel.from_pretrained`] is not a simpler option.
            cache_dir (`Union[str, os.PathLike]`, *optional*):
                Path to a directory in which a downloaded pretrained model configuration should be cached if the
                standard cache should not be used.
            ignore_mismatched_sizes (`bool`, *optional*, defaults to `False`):
                Whether or not to raise an error if some of the weights from the checkpoint do not have the same size
                as the weights of the model (if for instance, you are instantiating a model with 10 labels from a
                checkpoint with 3 labels).
            force_download (`bool`, *optional*, defaults to `False`):
                Whether or not to force the (re-)download of the model weights and configuration files, overriding the
                cached versions if they exist.
            proxies (`dict[str, str]`, *optional*):
                A dictionary of proxy servers to use by protocol or endpoint, e.g., `{'http': 'foo.bar:3128',
                'http://hostname': 'foo.bar:4012'}`. The proxies are used on each request.
            output_loading_info(`bool`, *optional*, defaults to `False`):
                Whether ot not to also return a dictionary containing missing keys, unexpected keys and error messages.
            local_files_only(`bool`, *optional*, defaults to `False`):
                Whether or not to only look at local files (i.e., do not try to download the model).
            token (`str` or `bool`, *optional*):
                The token to use as HTTP bearer authorization for remote files. If `True`, or not specified, will use
                the token generated when running `hf auth login` (stored in `~/.huggingface`).
            revision (`str`, *optional*, defaults to `"main"`):
                The specific model version to use. It can be a branch name, a tag name, or a commit id, since we use a
                git-based system for storing models and other artifacts on huggingface.co, so `revision` can be any
                identifier allowed by git.

                <Tip>

                To test a pull request you made on the Hub, you can pass `revision="refs/pr/<pr_number>"`.

                </Tip>
            attn_implementation (`str`, *optional*):
                The attention implementation to use in the model (if relevant). Can be any of `"eager"` (manual implementation of the attention), `"sdpa"` (using [`F.scaled_dot_product_attention`](https://pytorch.org/docs/master/generated/torch.nn.functional.scaled_dot_product_attention.html)), `"flash_attention_2"` (using [Dao-AILab/flash-attention](https://github.com/Dao-AILab/flash-attention)), or `"flash_attention_3"` (using [Dao-AILab/flash-attention/hopper](https://github.com/Dao-AILab/flash-attention/tree/main/hopper)), or `"flash_attention_4"` (using [Dao-AILab/flash-attention/flash_attn/cute](https://github.com/Dao-AILab/flash-attention/tree/main/flash_attn/cute)). By default, if available, SDPA will be used for torch>=2.1.1. The default is otherwise the manual `"eager"` implementation.

                Accept HF kernel references in the form:
                  <namespace>/<repo_name>[@<revision>][:<kernel_name>]

                - <namespace> and <repo_name> are any non-"/" and non-":" sequences.
                - "@<revision>" is optional (branch, tag, or commit-ish), e.g. "@main", "@v1.2.0", "@abc123".
                - ":<kernel_name>" is optional and selects a function inside the kernel repo.
                - Both options can appear together and in this order only: @revision first, then :kernel_name.
                - We intentionally allow a leading "<wrapper>|" prefix (e.g., "flash|...") because the code
                  strips it before loading; '|' is not excluded in the character classes here.

                Examples that match:
                  "org/model"
                  "org/model@main"
                  "org/model:custom_kernel"
                  "org/model@v1.2.3:custom_kernel"

            > Parameters for big model inference

            dtype (`str` or `torch.dtype`, *optional*):
                Override the default `torch_dtype` and load the model under a specific `dtype`. The different options
                are:

                1. `torch.float16` or `torch.bfloat16` or `torch.float`: load in a specified
                  `dtype`, ignoring the model's `config.dtype` if one exists. If not specified
                  - the model will get loaded in `torch.float` (fp32).

                2. `"auto"` - A `dtype` or `torch_dtype` entry in the `config.json` file of the model will be
                  attempted to be used. If this entry isn't found then next check the `dtype` of the first weight in
                  the checkpoint that's of a floating point type and use that as `dtype`. This will load the model
                  using the `dtype` it was saved in at the end of the training. It can't be used as an indicator of how
                  the model was trained. Since it could be trained in one of half precision dtypes, but saved in fp32.

                3. A string that is a valid `torch.dtype`. E.g. "float32" loads the model in `torch.float32`, "float16" loads in `torch.float16` etc.

                <Tip>

                For some models the `dtype` they were trained in is unknown - you may try to check the model's paper or
                reach out to the authors and ask them to add this information to the model's card and to insert the
                `dtype` or `torch_dtype` entry in `config.json` on the hub.

                </Tip>

            device_map (`str` or `dict[str, Union[int, str, torch.device]]` or `int` or `torch.device`, *optional*):
                A map that specifies where each submodule should go. It doesn't need to be refined to each
                parameter/buffer name, once a given module name is inside, every submodule of it will be sent to the
                same device. If we only pass the device (*e.g.*, `"cpu"`, `"cuda:1"`, `"mps"`, or a GPU ordinal rank
                like `1`) on which the model will be allocated, the device map will map the entire model to this
                device. Passing `device_map = 0` means put the whole model on GPU 0.

                To have Accelerate compute the most optimized `device_map` automatically, set `device_map="auto"`. For
                more information about each option see [designing a device
                map](https://hf.co/docs/accelerate/main/en/usage_guides/big_modeling#designing-a-device-map).
            max_memory (`Dict`, *optional*):
                A dictionary device identifier to maximum memory if using `device_map`. Will default to the maximum memory available for each
                GPU and the available CPU RAM if unset.
            tp_plan (`Optional[Union[dict, str]]`, *optional*):
                A torch tensor parallel plan, see [here](https://pytorch.org/tutorials/intermediate/TP_tutorial.html). Use `tp_plan="auto"` to
                use the predefined plan based on the model. If it's a dict, then it should match between module names and desired layout.
                Note that if you use it, you should launch your script accordingly with `torchrun [args] script.py`. This will be much
                faster than using a `device_map`, but has limitations.
            tp_size (`str`, *optional*):
                A torch tensor parallel degree. If not provided would default to world size.
            device_mesh (`torch.distributed.DeviceMesh`, *optional*):
                A torch device mesh. If not provided would default to world size. Used only for tensor parallel for now.
                If provided, it has to contain dimension named `"tp"` in case it's > 1 dimensional, this dimension will be used for tensor parallelism
            offload_folder (`str` or `os.PathLike`, *optional*):
                If the `device_map` contains any value `"disk"`, the folder where we will offload weights.
            offload_buffers (`bool`, *optional*):
                Whether or not to offload the buffers with the model parameters.
            quantization_config (`Union[QuantizationConfigMixin,Dict]`, *optional*):
                A dictionary of configuration parameters or a QuantizationConfigMixin object for quantization (e.g
                bitsandbytes, gptq).
            subfolder (`str`, *optional*, defaults to `""`):
                In case the relevant files are located inside a subfolder of the model repo on huggingface.co, you can
                specify the folder name here.
            variant (`str`, *optional*):
                If specified load weights from `variant` filename, *e.g.* pytorch_model.<variant>.bin.
            use_safetensors (`bool`, *optional*, defaults to `None`):
                Whether or not to use `safetensors` checkpoints. Defaults to `None`. If not specified and `safetensors`
                is not installed, it will be set to `False`.
            weights_only (`bool`, *optional*, defaults to `True`):
                Indicates whether unpickler should be restricted to loading only tensors, primitive types,
                dictionaries and any types added via torch.serialization.add_safe_globals().
                When set to False, we can load wrapper tensor subclass weights.
            key_mapping (`dict[str, str], *optional*):
                A potential mapping of the weight names if using a model on the Hub which is compatible to a Transformers
                architecture, but was not converted accordingly.
            kwargs (remaining dictionary of keyword arguments, *optional*):
                Can be used to update the configuration object (after it being loaded) and initiate the model (e.g.,
                `output_attentions=True`). Behaves differently depending on whether a `config` is provided or
                automatically loaded:

                    - If a configuration is provided with `config`, `**kwargs` will be directly passed to the
                      underlying model's `__init__` method (we assume all relevant updates to the configuration have
                      already been done)
                    - If a configuration is not provided, `kwargs` will be first passed to the configuration class
                      initialization function ([`~PreTrainedConfig.from_pretrained`]). Each key of `kwargs` that
                      corresponds to a configuration attribute will be used to override said attribute with the
                      supplied `kwargs` value. Remaining keys that do not correspond to any configuration attribute
                      will be passed to the underlying model's `__init__` function.

        <Tip>

        Activate the special ["offline-mode"](https://huggingface.co/transformers/installation.html#offline-mode) to
        use this method in a firewalled environment.

        </Tip>

        Examples:

        ```python
        >>> from transformers import BertConfig, BertModel

        >>> # Download model and configuration from huggingface.co and cache.
        >>> model = BertModel.from_pretrained("google-bert/bert-base-uncased")
        >>> # Model was saved using *save_pretrained('./test/saved_model/')* (for example purposes, not runnable).
        >>> model = BertModel.from_pretrained("./test/saved_model/")
        >>> # Update configuration during loading.
        >>> model = BertModel.from_pretrained("google-bert/bert-base-uncased", output_attentions=True)
        >>> assert model.config.output_attentions == True
        ```
        """
        state_dict = kwargs.pop("state_dict", None)
        proxies = kwargs.pop("proxies", None)
        output_loading_info = kwargs.pop("output_loading_info", False)
        from_pipeline = kwargs.pop("_from_pipeline", None)
        from_auto_class = kwargs.pop("_from_auto", False)
        dtype = kwargs.pop("dtype", None)
        torch_dtype = kwargs.pop("torch_dtype", None)  # kept for BC
        device_map = kwargs.pop("device_map", None)
        max_memory = kwargs.pop("max_memory", None)
        offload_folder = kwargs.pop("offload_folder", None)
        offload_buffers = kwargs.pop("offload_buffers", False)
        quantization_config = kwargs.pop("quantization_config", None)
        subfolder = kwargs.pop("subfolder", "")
        commit_hash = kwargs.pop("_commit_hash", None)
        variant = kwargs.pop("variant", None)
        adapter_kwargs = (kwargs.pop("adapter_kwargs", {}) or {}).copy()
        adapter_name = kwargs.pop("adapter_name", "default")
        generation_config = kwargs.pop("generation_config", None)
        gguf_file = kwargs.pop("gguf_file", None)
        tp_plan = kwargs.pop("tp_plan", None)
        tp_size = kwargs.pop("tp_size", None)
        distributed_config: DistributedConfig = kwargs.pop("distributed_config", None)
        device_mesh = kwargs.pop("device_mesh", None)
        trust_remote_code = kwargs.pop("trust_remote_code", None)
        use_kernels = kwargs.pop("use_kernels", False)
        kernel_config = kwargs.pop("kernel_config", None)

        key_mapping = kwargs.pop("key_mapping", None)
        # Load models with key mapping
        if key_mapping is None and any(
            allowed_name in class_name.__name__.lower() for class_name in cls.__mro__[:-1] for allowed_name in VLMS
        ):
            key_mapping = copy.copy(cls._checkpoint_conversion_mapping)

        if distributed_config is not None and tp_plan is None:
            tp_plan = "auto"

        # Not used anymore -- remove them from the kwargs
        for name in ["mirror", "_fast_init", "low_cpu_mem_usage", "from_tf", "from_flax", "offload_state_dict"]:
            _ = kwargs.pop(name, None)

        # For BC on torch_dtype argument
        if torch_dtype is not None:
            dtype = dtype if dtype is not None else torch_dtype

        if is_offline_mode() and not local_files_only:
            local_files_only = True

        download_kwargs = {
            "cache_dir": cache_dir,
            "force_download": force_download,
            "proxies": proxies,
            "local_files_only": local_files_only,
            "token": token,
            "revision": revision,
            "subfolder": subfolder,
        }
        download_kwargs_with_commit = {**download_kwargs, "commit_hash": commit_hash}

        if state_dict is not None and (pretrained_model_name_or_path is not None or gguf_file is not None):
            raise ValueError(
                "`state_dict` cannot be passed together with a model name or a `gguf_file`. Use one of the two loading strategies."
            )

        if device_map == "auto" and int(os.environ.get("WORLD_SIZE", "0")):
            logger.info(
                "You've set device_map=`auto` while triggering a distributed run with torchrun. This might lead to unexpected behavior. "
                "If your plan is to load the model on each device, you should set device_map={"
                ": PartialState().process_index} where PartialState comes from accelerate library"
            )

        if tp_plan is not None or tp_size is not None:  # TP warnings, and setup
            device_map, device_mesh, tp_size = initialize_tensor_parallelism(
                tp_plan, tp_size=tp_size, device_mesh=device_mesh, device_map=device_map
            )

        if gguf_file is not None and not is_accelerate_available():
            raise ValueError("accelerate is required when loading a GGUF file `pip install accelerate`.")

        if adapter_kwargs is None:
            adapter_kwargs = {}

        _adapter_model_path, pretrained_model_name_or_path, adapter_kwargs = maybe_load_adapters(
            pretrained_model_name_or_path,
            download_kwargs_with_commit,
            **adapter_kwargs,
        )
        device_map = check_and_set_device_map(device_map)  # warn, error and fix the device map

        user_agent = {"file_type": "model", "framework": "pytorch", "from_auto_class": from_auto_class}
        if from_pipeline is not None:
            user_agent["using_pipeline"] = from_pipeline

        # Load config if we don't provide a configuration
        if not isinstance(config, PreTrainedConfig):
            config_path = config if config is not None else pretrained_model_name_or_path
            config, model_kwargs = cls.config_class.from_pretrained(
                config_path,
                return_unused_kwargs=True,
                gguf_file=gguf_file,
                _from_auto=from_auto_class,
                _from_pipeline=from_pipeline,
                **download_kwargs,
                **kwargs,
            )
            if "gguf_file" in model_kwargs:
                model_kwargs.pop("gguf_file")
            commit_hash = model_kwargs.pop("_commit_hash", commit_hash)
        else:
            config = copy.deepcopy(config)
            model_kwargs = kwargs
            commit_hash = getattr(config, "_commit_hash", commit_hash)

        download_kwargs_with_commit["commit_hash"] = commit_hash

        # Because some composite configs call super().__init__ before instantiating the sub-configs, we need this call
        # to correctly redispatch recursively if the kwarg is provided
        if "attn_implementation" in kwargs:
            config._attn_implementation = kwargs.pop("attn_implementation")

        hf_quantizer, config, dtype, device_map = get_hf_quantizer(
            config, quantization_config, dtype, device_map, weights_only, user_agent
        )

        weight_conversions: Optional[list[WeightConverter | WeightRenaming]] = None
        model_type = getattr(config, "model_type", None)
        if model_type is not None:
            weight_conversions = get_checkpoint_conversion_mapping(model_type)
            if weight_conversions is None:
                weight_conversions = get_checkpoint_conversion_mapping("legacy")
            if key_mapping is not None:
                weight_conversions.extend(
                    [WeightRenaming(source_keys=k, target_keys=v) for k, v in key_mapping.items()]
                )
            if hf_quantizer is not None:
                weight_conversions.extend(hf_quantizer.get_weight_conversions())

        if gguf_file:
            if hf_quantizer is not None:
                raise ValueError(
                    "You cannot combine Quantization and loading a model from a GGUF file, try again by making sure you did not passed a `quantization_config` or that you did not load a quantized model from the Hub."
                )
            if device_map is not None and (
                (isinstance(device_map, dict) and "disk" in device_map.values()) or "disk" in device_map
            ):
                raise RuntimeError(
                    "One or more modules is configured to be mapped to disk. Disk offload is not supported for models "
                    "loaded from GGUF files."
                )

        if kernel_config is not None and not use_kernels:
            logger.warning_once(
                "A kernel_config was provided but use_kernels is False; setting use_kernels=True automatically. To suppress this warning, explicitly set use_kernels to True."
            )
            use_kernels = True

        checkpoint_files, sharded_metadata = _get_resolved_checkpoint_files(
            pretrained_model_name_or_path=pretrained_model_name_or_path,
            variant=variant,
            gguf_file=gguf_file,
            use_safetensors=use_safetensors,
            download_kwargs=download_kwargs_with_commit,
            user_agent=user_agent,
            is_remote_code=cls._auto_class is not None,
            transformers_explicit_filename=getattr(config, "transformers_weights", None),
        )

        is_quantized = hf_quantizer is not None

        if gguf_file:
            from .modeling_gguf_pytorch_utils import load_gguf_checkpoint

            # we need a dummy model to get the state_dict - for this reason, we keep the state_dict as if it was
            # passed directly as a kwarg from now on
            with torch.device("meta"):
                dummy_model = cls(config)
            state_dict = load_gguf_checkpoint(checkpoint_files[0], return_tensors=True, model_to_load=dummy_model)[
                "tensors"
            ]

        # Find the correct dtype based on current state
        config, dtype, dtype_orig = _get_dtype(
            cls, dtype, checkpoint_files, config, sharded_metadata, state_dict, weights_only
        )

        config.name_or_path = pretrained_model_name_or_path
        model_init_context = cls.get_init_context(is_quantized, _is_ds_init_called)
        config = copy.deepcopy(config)  # We do not want to modify the config inplace in from_pretrained.
        with ContextManagers(model_init_context):
            # Let's make sure we don't run the init function of buffer modules
            model = cls(config, *model_args, **model_kwargs)

        # make sure we use the model's config since the __init__ call might have copied it
        config = model.config

        if hf_quantizer is not None:  # replace module with quantized modules (does not touch weights)
            hf_quantizer.preprocess_model(
                model=model,
                device_map=device_map,
                keep_in_fp32_modules=model._keep_in_fp32_modules,  # TODO prob no longer needed?
                config=config,
                checkpoint_files=checkpoint_files,
                use_kernels=use_kernels,
            )

        if _torch_distributed_available and device_mesh is not None:  # add hooks to nn.Modules: no weights
            model = distribute_model(model, tp_plan, distributed_config, device_mesh, tp_size)

        # Prepare the full device map
        if device_map is not None:
            device_map = _get_device_map(model, device_map, max_memory, hf_quantizer)

        # restore default dtype
        if dtype_orig is not None:
            torch.set_default_dtype(dtype_orig)

        # Finalize model weight initialization
        model, missing_keys, unexpected_keys, mismatched_keys, offload_index, error_msgs = cls._load_pretrained_model(
            model,
            state_dict,
            checkpoint_files,
            pretrained_model_name_or_path,
            ignore_mismatched_sizes=ignore_mismatched_sizes,
            sharded_metadata=sharded_metadata,
            device_map=device_map,
            disk_offload_folder=offload_folder,
            dtype=dtype,
            hf_quantizer=hf_quantizer,
            device_mesh=device_mesh,
            weights_only=weights_only,
            weight_mapping=weight_conversions,
        )

        model.eval()  # Set model in evaluation mode to deactivate DropOut modules by default
        model.set_use_kernels(use_kernels, kernel_config)

        # If it is a model with generation capabilities, attempt to load generation files (generation config,
        # custom generate function)
        if model.can_generate() and hasattr(model, "adjust_generation_fn"):
            model.adjust_generation_fn(
                generation_config,
                from_auto_class,
                from_pipeline,
                pretrained_model_name_or_path,
                **download_kwargs,
                trust_remote_code=trust_remote_code,
                **kwargs,
            )

        # for device_map="auto" : dispatch model with hooks on all devices if necessary
        if device_map is not None and device_mesh is None:
            accelerate_dispatch(model, hf_quantizer, device_map, offload_folder, offload_index, offload_buffers)

        if hf_quantizer is not None:
            model.hf_quantizer = hf_quantizer
            hf_quantizer.postprocess_model(model, config=config)  # usually a no-op but sometimes needed

        if _adapter_model_path is not None:
            adapter_kwargs["key_mapping"] = weight_conversions  # TODO: Dynamic weight loader for adapters
            model.load_adapter(
                _adapter_model_path,
                adapter_name=adapter_name,
                token=token,
                adapter_kwargs=adapter_kwargs,
            )

        if output_loading_info:
            loading_info = {
                "missing_keys": missing_keys,
                "unexpected_keys": unexpected_keys,
                "mismatched_keys": mismatched_keys,
                "error_msgs": error_msgs,
            }
            return model, loading_info
        return model

    @staticmethod
    def _fix_state_dict_key_on_save(key) -> tuple[str, bool]:
        """
        Similar to `_fix_state_dict_key_on_load` allows to define hook for state dict key renaming on model save.
        Do nothing by default, but can be overridden in particular models.
        """
        return key, False

    def _fix_state_dict_keys_on_save(self, state_dict):
        """
        Similar to `_fix_state_dict_keys_on_load` allows to define hook for state dict key renaming on model save.
        Apply `_fix_state_dict_key_on_save` to all keys in `state_dict`.
        """
        return {self._fix_state_dict_key_on_save(key)[0]: value for key, value in state_dict.items()}

    @classmethod
    def _load_pretrained_model(
        cls,
        model: "PreTrainedModel",
        state_dict: Optional[dict],
        checkpoint_files: Optional[list[str]],
        pretrained_model_name_or_path: Optional[str],
        ignore_mismatched_sizes: bool = False,
        sharded_metadata: Optional[dict] = None,
        device_map: Optional[dict] = None,
        disk_offload_folder: Optional[str] = None,
        dtype: Optional[torch.dtype] = None,
        hf_quantizer: Optional[HfQuantizer] = None,
        device_mesh: Optional["torch.distributed.device_mesh.DeviceMesh"] = None,
        weights_only: bool = True,
        weight_mapping: Optional[Sequence[WeightConverter | WeightRenaming]] = None,
    ):
        is_quantized = hf_quantizer is not None
        is_hqq_or_quark = is_quantized and hf_quantizer.quantization_config.quant_method in {
            QuantizationMethod.HQQ,
            QuantizationMethod.QUARK,
        }

        # Model's definition arriving here is final (TP hooks added, quantized layers replaces)
        expected_keys = list(model.state_dict().keys())
        if logger.level >= logging.WARNING:
            verify_tp_plan(expected_keys, getattr(model, "_tp_plan", None))

        # This offload index if for params explicitly on the "disk" in the device_map
        disk_offload_index = None
        # Prepare parameters offloading if needed
        if device_map is not None and "disk" in device_map.values():
            disk_offload_index = accelerate_disk_offload(
                disk_offload_folder,
                checkpoint_files,
                device_map,
                expected_keys,
                sharded_metadata,
                dtype,
                weight_mapping,
            )

        # Warmup cuda to load the weights much faster on devices
        if device_map is not None and not is_hqq_or_quark:
            expanded_device_map = expand_device_map(device_map, expected_keys)
            caching_allocator_warmup(model, expanded_device_map, hf_quantizer)

        tp_plan = getattr(model, "_tp_plan", None)
        error_msgs = []

        if is_deepspeed_zero3_enabled() and not is_quantized:
            if state_dict is None:
                merged_state_dict = {}
                for ckpt_file in checkpoint_files:
                    merged_state_dict.update(load_state_dict(ckpt_file, map_location="cpu", weights_only=weights_only))
                state_dict = merged_state_dict
            error_msgs += _load_state_dict_into_zero3_model(model, state_dict)
            # This is not true but for now we assume only best-case scenario with deepspeed, i.e. perfectly matching checkpoints
            missing_keys, unexpected_keys, mismatched_keys, misc = set(), set(), set(), set()
        else:
            all_pointer = set()
            # Checkpoints are safetensors
            if checkpoint_files is not None and checkpoint_files[0].endswith(".safetensors"):
                merged_state_dict = {}
                for file in checkpoint_files:
                    file_pointer = safe_open(file, framework="pt", device="cpu")
                    all_pointer.add(file_pointer)
                    for k in file_pointer.keys():
                        merged_state_dict[k] = file_pointer.get_slice(k)  # don't materialize yet
            # User passed an explicit state_dict
            elif state_dict is not None:
                merged_state_dict = state_dict
            # Checkpoints are .bin
            elif checkpoint_files is not None:
                merged_state_dict = {}
                for ckpt_file in checkpoint_files:
                    merged_state_dict.update(load_state_dict(ckpt_file))
            else:
                raise ValueError("Neither a state dict nor checkpoint files were found.")

            missing_keys, unexpected_keys, mismatched_keys, disk_offload_index, misc = (
                convert_and_load_state_dict_in_model(
                    model,
                    merged_state_dict,
                    weight_mapping,
                    tp_plan,
                    hf_quantizer,
                    dtype,
                    device_map,
                    model.dtype_plan,
                    device_mesh,
                    disk_offload_index,
                    disk_offload_folder,
                )
            )

            # finally close all opened file pointers
            for k in all_pointer:
                k.__exit__(None, None, None)

        # Marks tied weights as `_is_hf_initialized` to avoid initializing them (it's very important for efficiency)
        model.mark_tied_weights_as_initialized()

        # Move missing (and potentially mismatched) keys back to cpu from meta device (because they won't be moved when
        # loading the weights as they are not in the loaded state dict)
        miss_and_mismatched = missing_keys | {k[0] for k in mismatched_keys}
        model._move_missing_keys_from_meta_to_cpu(miss_and_mismatched, dtype, hf_quantizer)

        # Correctly initialize the missing (and potentially mismatched) keys (all parameters without the `_is_hf_initialzed` flag)
        model._initialize_missing_keys(is_quantized)

        # Tie the weights
        model.tie_weights(missing_keys=missing_keys, recompute_mapping=False)

        # Adjust missing and unexpected keys
        missing_keys, unexpected_keys = model._adjust_missing_and_unexpected_keys(missing_keys, unexpected_keys)

        # Post-processing for tensor parallelism
        if device_mesh is not None:
            # When using TP, the device map is a single device for all parameters
            tp_device = list(device_map.values())[0]
            # This is needed for the RotaryEmbedding, which was not initialized on the correct device as it is
            # not part of the state_dict (persistent=False)
            for buffer in model.buffers():  # TODO to avaoid this buffer could be added to the ckpt
                if buffer.device != tp_device:
                    buffer.data = buffer.to(tp_device)

            # In this case, the top-most task module weights were not moved to device and parallelized as they
            # were not part of the loaded weights: do it now
            if missing_keys:
                state_dict = model.state_dict()
                for name in missing_keys:
                    param = state_dict[name]
                    # Shard the param
                    shard_and_distribute_module(
                        model,
                        param.to(tp_device),
                        param,
                        name,
                        None,
                        False,
                        device_mesh.get_local_rank(),
                        device_mesh,
                    )

        log_state_dict_report(
            model=model,
            pretrained_model_name_or_path=pretrained_model_name_or_path,
            logger=logger,
            error_msgs=error_msgs,
            unexpected_keys=unexpected_keys,
            missing_keys=missing_keys,
            mismatched_keys=mismatched_keys,
            mismatched_shapes=mismatched_keys,
            misc=misc,
            ignore_mismatched_sizes=ignore_mismatched_sizes,
        )

        return model, missing_keys, unexpected_keys, mismatched_keys, disk_offload_index, error_msgs

    def retrieve_modules_from_names(self, names, add_prefix=False, remove_prefix=False):
        module_keys = {".".join(key.split(".")[:-1]) for key in names}

        # torch.nn.ParameterList is a special case where two parameter keywords
        # are appended to the module name, *e.g.* bert.special_embeddings.0
        module_keys = module_keys.union(
            {".".join(key.split(".")[:-2]) for key in names if len(key) > 0 and key[-1].isdigit()}
        )

        retrieved_modules = []
        # retrieve all modules that has at least one missing weight name
        for name, module in self.named_modules():
            if remove_prefix:
                _prefix = f"{self.base_model_prefix}."
                name = name.removeprefix(_prefix)
            elif add_prefix:
                name = ".".join([self.base_model_prefix, name]) if len(name) > 0 else self.base_model_prefix

            if name in module_keys:
                retrieved_modules.append(module)

        return retrieved_modules

    @classmethod
    def register_for_auto_class(cls, auto_class="AutoModel"):
        """
        Register this class with a given auto class. This should only be used for custom models as the ones in the
        library are already mapped with an auto class.



        Args:
            auto_class (`str` or `type`, *optional*, defaults to `"AutoModel"`):
                The auto class to register this new model with.
        """
        if not isinstance(auto_class, str):
            auto_class = auto_class.__name__

        import transformers.models.auto as auto_module

        if not hasattr(auto_module, auto_class):
            raise ValueError(f"{auto_class} is not a valid auto class.")

        cls._auto_class = auto_class

    def warn_if_padding_and_no_attention_mask(self, input_ids, attention_mask):
        """
        Shows a one-time warning if the input_ids appear to contain padding and no attention mask was given.
        """

        # Skip the check during tracing.
        if is_tracing(input_ids):
            return

        if (attention_mask is not None) or (self.config.pad_token_id is None):
            return

        # Check only the first and last input IDs to reduce overhead.
        if self.config.pad_token_id in input_ids[:, [-1, 0]]:
            warn_string = (
                "We strongly recommend passing in an `attention_mask` since your input_ids may be padded. See "
                "https://huggingface.co/docs/transformers/troubleshooting"
                "#incorrect-output-when-padding-tokens-arent-masked."
            )

            # If the pad token is equal to either BOS, EOS, or SEP, we do not know whether the user should use an
            # attention_mask or not. In this case, we should still show a warning because this is a rare case.
            if (
                (self.config.bos_token_id is not None and self.config.bos_token_id == self.config.pad_token_id)
                or (self.config.eos_token_id is not None and self.config.eos_token_id == self.config.pad_token_id)
                or (self.config.sep_token_id is not None and self.config.sep_token_id == self.config.pad_token_id)
            ):
                warn_string += (
                    f"\nYou may ignore this warning if your `pad_token_id` ({self.config.pad_token_id}) is identical "
                    f"to the `bos_token_id` ({self.config.bos_token_id}), `eos_token_id` ({self.config.eos_token_id}), "
                    f"or the `sep_token_id` ({self.config.sep_token_id}), and your input is not padded."
                )

            logger.warning_once(warn_string)

    @property
    def supports_tp_plan(self):
        """
        Returns whether the model has a tensor parallelism plan.
        """
        if self._tp_plan is not None:
            return True
        # Check if base model has a TP plan
        if getattr(self.base_model, "_tp_plan", None) is not None:
            return True
        if self.config.base_model_tp_plan is not None:
            return True
        return False

    @property
    def tp_size(self):
        """
        Returns the model's tensor parallelism degree.
        """
        # if None, the model didn't undergo tensor parallel sharding
        return self._tp_size

    @property
    def supports_pp_plan(self):
        if self._pp_plan is not None:
            return True
        # Check if base model has PP plan
        if getattr(self.base_model, "_pp_plan", None) is not None:
            return True
        return False

    @property
    def loss_function(self):
        if hasattr(self, "_loss_function"):
            return self._loss_function

        loss_type = getattr(self, "loss_type", None)

        if loss_type is None or loss_type not in LOSS_MAPPING:
            logger.warning_once(
                f"`loss_type={loss_type}` was set in the config but it is unrecognized. "
                f"Using the default loss: `ForCausalLMLoss`."
            )
            loss_type = "ForCausalLM"
        return LOSS_MAPPING[loss_type]

    @loss_function.setter
    def loss_function(self, value):
        self._loss_function = value

    def kernelize(self, mode=None):
        if not is_kernels_available():
            raise ValueError(
                "Kernels are not available. To use kernels, please install kernels using `pip install kernels`"
            )
        from kernels import Device, Mode, kernelize

        mode = Mode.INFERENCE if not self.training else Mode.TRAINING if mode is None else mode
        kernelize(self, device=Device(type=self.device.type), mode=mode)
        self._use_kernels = True

    @property
    def use_kernels(self) -> bool:
        return getattr(self, "_use_kernels", False)

    @use_kernels.setter
    def use_kernels(self, value: bool) -> None:
        # Avoid re-kernelizing if already enabled
        if bool(value) and getattr(self, "_use_kernels", False):
            return

        if value:
            self.kernelize()
        else:
            if getattr(self, "_use_kernels", False):
                logger.warning_once(
                    "Disabling kernels at runtime is a no-op as there is no 'unkernelize' routine; keeping current kernels active."
                )
            self._use_kernels = False

    def get_compiled_call(self, compile_config: Optional[CompileConfig]) -> Callable:
        """Return a `torch.compile`'d version of `self.__call__`. This is useful to dynamically choose between
        non-compiled/compiled `forward` during inference, especially to switch between prefill (where we don't
        want to use compiled version to avoid recomputing the graph with new shapes) and iterative decoding
        (where we want the speed-ups of compiled version with static shapes)."""
        # Only reset it if not present or different from previous config
        if "llama4" in self.config.model_type:  # TODO try to enable for FULL COMPILE HYBRID CACHE SUPPORT
            return self.__call__
        compile_config = compile_config or CompileConfig()
        default_config = getattr(self.generation_config, "compile_config", None) or CompileConfig()
        if (
            not hasattr(self, "_compiled_call")
            or getattr(self, "_last_compile_config", default_config) != compile_config
        ):
            self._last_compile_config = compile_config
            self._compiled_call = torch.compile(self.__call__, **compile_config.to_dict())
        return self._compiled_call

    @classmethod
    def is_backend_compatible(cls):
        return cls._supports_attention_backend

    def _move_missing_keys_from_meta_to_cpu(
        self, missing_keys: list[str], dtype: torch.dtype, hf_quantizer: Optional[HfQuantizer]
    ) -> None:
        """Move the missing keys (keys that are part of the model parameters, but were NOT found in the loaded state dicts) back
        from meta device to cpu.
        """
        is_quantized = hf_quantizer is not None

        # In this case we need to move everything back
        if is_fsdp_enabled() and not is_local_dist_rank_0() and not is_quantized:
            # We only do it for the parameters, as the buffers are not initialized on the meta device by default
            for key, param in self.named_parameters():
                value = torch.empty_like(param, dtype=dtype, device="cpu")
                _load_parameter_into_model(self, key, value)
            return

        model_state_dict = self.state_dict()
        # The tied weight keys are in the "missing" usually, but they should not be moved (they will be tied anyway)
        # This is especially important because if they are moved, they will lose the `_is_hf_initialized` flag, and they
        # will be re-initialized for nothing (which can be quite long)
        for key in missing_keys - self.all_tied_weights_keys.keys():
            param = model_state_dict[key]
            # Buffers are not initialized on the meta device, so we still need this check to avoid overwriting them
            if param.device == torch.device("meta"):
                value = torch.empty_like(param, dtype=dtype, device="cpu")
                if not is_quantized or not hf_quantizer.param_needs_quantization(self, key):
                    _load_parameter_into_model(self, key, value)

    def _initialize_missing_keys(self, is_quantized: bool) -> None:
        """
        Initialize the missing keys (keys that are part of the model parameters, but were NOT found in the loaded state dicts), according to
        `_initialize_weights`. Indeed, since the corresponding weights are missing from the state dict, they will not be replaced and need to
        be initialized correctly (i.e. weight initialization distribution).

        Params that are not missing have the `is_hf_initialized` flag.
        """
        # This will only initialize submodules that are not marked as initialized by the line above.
        if is_deepspeed_zero3_enabled() and not is_quantized:
            import deepspeed

            # keep_vars=True as we need the original tensors, so that the "_is_hf_initialized" is present on them
            not_initialized_parameters = list(
                {v for v in self.state_dict(keep_vars=True).values() if not getattr(v, "_is_hf_initialized", False)}
            )
            with deepspeed.zero.GatheredParameters(not_initialized_parameters, modifier_rank=0):
                self.initialize_weights()
        else:
            self.initialize_weights()

    def _adjust_missing_and_unexpected_keys(
        self, missing_keys: set[str], unexpected_keys: set[str]
    ) -> tuple[set[str], set[str]]:
        """Adjust the `missing_keys` and `unexpected_keys` based on current model's exception rules, to avoid
        raising unneeded warnings/errors.
        Also, set the `_is_hf_initialized` on tied weight keys, to avoid initializing them as they are going to
        be tied anyway.
        """
        # Old checkpoints may have keys for rotary_emb.inv_freq forach layer, however we moved this buffer to the main model
        # (so the buffer name has changed). Remove them in such a case. This is another exception that was not added to
        # `_keys_to_ignore_on_load_unexpected` as it touches many models -> we add it manually to the existing patterns
        has_inv_freq_buffers = any(buffer.endswith("rotary_emb.inv_freq") for buffer, _ in self.named_buffers())
        additional_unexpected_patterns = [r"rotary_emb\.inv_freq"] if has_inv_freq_buffers else []

        missing_patterns = self._keys_to_ignore_on_load_missing or []
        unexpected_patterns = (self._keys_to_ignore_on_load_unexpected or []) + additional_unexpected_patterns
        ignore_missing_regex, ignore_unexpected_regex = None, None
        if len(missing_patterns) > 0:
            ignore_missing_regex = re.compile("|".join(rf"({pattern})" for pattern in missing_patterns))
        if len(unexpected_patterns) > 0:
            ignore_unexpected_regex = re.compile("|".join(rf"({pattern})" for pattern in unexpected_patterns))

        # Clean-up missing keys
        if ignore_missing_regex is not None:
            missing_keys = {key for key in missing_keys if ignore_missing_regex.search(key) is None}

        # Clean-up unexpected keys
        if ignore_unexpected_regex is not None:
            unexpected_keys = {key for key in unexpected_keys if ignore_unexpected_regex.search(key) is None}

        return missing_keys, unexpected_keys

    def mark_tied_weights_as_initialized(self):
        """Adds the `_is_hf_initialized` flag on parameters that will be tied, in order to avoid initializing them
        later as they will be tied (overwritten) anyway.
        This is very important as most embeddings are tied, and they are huge params (vocabularies are often 256k), so
        running inits on them is very costly."""
        for tied_param in self.all_tied_weights_keys.keys():
            param = self.get_parameter(tied_param)
            param._is_hf_initialized = True

    def get_parameter_or_buffer(self, target: str):
        """
        Return the parameter or buffer given by `target` if it exists, otherwise throw an error. This combines
        `get_parameter()` and `get_buffer()` in a single handy function. If the target is an `_extra_state` attribute,
        it will return the extra state provided by the module. Note that it only work if `target` is a leaf of the model.
        """
        try:
            return self.get_parameter(target)
        except AttributeError:
            pass
        try:
            return self.get_buffer(target)
        except AttributeError:
            pass
        module, param_name = get_module_from_name(self, target)
        if (
            param_name == "_extra_state"
            and getattr(module.__class__, "get_extra_state", torch.nn.Module.get_extra_state)
            is not torch.nn.Module.get_extra_state
        ):
            return module.get_extra_state()

        raise AttributeError(f"`{target}` is neither a parameter, buffer, nor extra state.")

    def train(self, mode: bool = True):
        out = super().train(mode)
        if self.use_kernels:
            self.kernelize()
        return out

    def eval(self):
        return self.train(False)


PreTrainedModel.push_to_hub = copy_func(PreTrainedModel.push_to_hub)
if PreTrainedModel.push_to_hub.__doc__ is not None:
    PreTrainedModel.push_to_hub.__doc__ = PreTrainedModel.push_to_hub.__doc__.format(
        object="model", object_class="AutoModel", object_files="model file"
    )


def unwrap_model(model: nn.Module, recursive: bool = False) -> nn.Module:
    """
    Recursively unwraps a model from potential containers (as used in distributed training).

    Args:
        model (`torch.nn.Module`): The model to unwrap.
        recursive (`bool`, *optional*, defaults to `False`):
            Whether to recursively extract all cases of `module.module` from `model` as well as unwrap child sublayers
            recursively, not just the top-level distributed containers.
    """
    # Use accelerate implementation if available (should always be the case when using torch)
    # This is for pytorch, as we also have to handle things like dynamo
    if is_accelerate_available():
        kwargs = {}
        if recursive:
            kwargs["recursive"] = recursive
        return extract_model_from_parallel(model, **kwargs)
    else:
        # since there could be multiple levels of wrapping, unwrap recursively
        if hasattr(model, "module"):
            return unwrap_model(model.module)
        else:
            return model


def is_accelerator_device(device: Union[str, int, torch.device]) -> bool:
    """Check if the device is an accelerator. We need to function, as device_map can be "disk" as well, which is not
    a proper `torch.device`.
    """
    if device == "disk":
        return False
    else:
        return torch.device(device).type not in ["meta", "cpu"]


def caching_allocator_warmup(model: PreTrainedModel, expanded_device_map: dict, hf_quantizer: Optional[HfQuantizer]):
    """This function warm-ups the caching allocator based on the size of the model tensors that will reside on each
    device. It allows to have one large call to Malloc, instead of recursively calling it later when loading
    the model, which is actually the loading speed bottleneck.
    Calling this function allows to cut the model loading time by a very large margin.

    A few facts related to loading speed (taking into account the use of this function):
    - When loading a model the first time, it is usually slower than the subsequent times, because the OS is very likely
    to cache the different state dicts (if enough resources/RAM are available)
    - Trying to force the OS to cache the files in advance (by e.g. accessing a small portion of them) is really hard,
    and not a good idea in general as this is low level OS optimizations that depend on resource usage anyway
    - As of 18/03/2025, loading a Llama 70B model with TP takes ~1 min without file cache, and ~13s with full file cache.
    The baseline, i.e. only loading the tensor shards on device and adjusting dtype (i.e. copying them) is ~5s with full cache.
    These numbers are reported for TP on 4 H100 GPUs.
    - It is useless to pre-allocate more than the model size in this function (i.e. using an `allocation_factor` > 1) as
    cudaMalloc is not a bottleneck at all anymore
    - Loading speed bottleneck is now almost only tensor copy (i.e. changing the dtype) and moving the tensors to the devices.
    However, we cannot really improve on those aspects obviously, as the data needs to be moved/copied in the end.
    """
    factor = 2 if hf_quantizer is None else hf_quantizer.get_accelerator_warm_up_factor()

    # Remove disk, cpu and meta devices, and cast to proper torch.device
    accelerator_device_map = {
        param: torch.device(device) for param, device in expanded_device_map.items() if is_accelerator_device(device)
    }
    if not accelerator_device_map:
        return

    tp_plan = getattr(model, "_tp_plan", []) or []
    tp_plan_regex = (
        re.compile("|".join([re.escape(plan) for plan in tp_plan]))
        if _torch_distributed_available and torch.distributed.is_initialized()
        else None
    )
    total_byte_count = defaultdict(lambda: 0)
    tied_param_names = model.all_tied_weights_keys.keys()
    for param_name, device in accelerator_device_map.items():
        # Skip if the parameter has already been accounted for (tied weights)
        if param_name in tied_param_names:
            continue

        # For example in the case of MXFP4 quantization, we need to update the param name to the original param name
        # because the checkpoint contains blocks, and scales, but since we are dequantizing, we need to use the original param name
        if hf_quantizer is not None:
            param_name = hf_quantizer.get_param_name(param_name)

        try:
            param = model.get_parameter_or_buffer(param_name)
        except AttributeError:
            # TODO: for now let's skip if we can't find the parameters
            if hf_quantizer is not None:
                continue
            raise AttributeError(f"Parameter {param_name} not found in model")

        # The dtype of different parameters may be different with composite models or `keep_in_fp32_modules`
        param_byte_count = param.numel() * param.element_size()

        if tp_plan_regex is not None:
            generic_name = re.sub(r"\.\d+\.", ".*.", param_name)
            param_byte_count //= torch.distributed.get_world_size() if tp_plan_regex.search(generic_name) else 1

        total_byte_count[device] += param_byte_count

    # This will kick off the caching allocator to avoid having to Malloc afterwards
    for device, byte_count in total_byte_count.items():
        if device.type in ["cuda", "xpu"]:
            torch_accelerator_module = getattr(torch, device.type)
            index = device.index if device.index is not None else torch_accelerator_module.current_device()
            device_memory = torch_accelerator_module.mem_get_info(index)[0]
            # Allow up to (max device memory - 1.2 GiB) in resource-constrained hardware configurations. Trying to reserve more
            # than that amount might sometimes lead to unnecessary cuda/xpu OOM, if the last parameter to be loaded on the device is large,
            # and the remaining reserved memory portion is smaller than the param size -> torch will then try to fully re-allocate all
            # the param size, instead of using the remaining reserved part, and allocating only the difference, which can lead
            # to OOM. See https://github.com/huggingface/transformers/issues/37436#issuecomment-2808982161 for more details.
            # Note that we use an absolute value instead of device proportion here, as a 8GiB device could still allocate too much
            # if using e.g. 90% of device size, while a 140GiB device would allocate too little
            byte_count = min(byte_count, max(0, int(device_memory - 1.2 * 1024**3)))
            # If there is *unused* reserved cuda/xpu memory, we can skip/reduce the allocation.
            unused_memory = torch_accelerator_module.memory_reserved(
                index
            ) - torch_accelerator_module.memory_allocated(index)
            byte_count = max(0, byte_count - unused_memory)
        # Allocate memory
        _ = torch.empty(byte_count // factor, dtype=torch.float16, device=device, requires_grad=False)


class AttentionInterface(GeneralInterface):
    """
    Dict-like object keeping track of allowed attention functions. You can easily add a new attention function
    with a call to `register()`. If a model needs to locally overwrite an existing attention function, say `sdpa`,
    it needs to declare a new instance of this class inside the `modeling_<model>.py`, and declare it on that instance.
    """

    # Class instance object, so that a call to `register` can be reflected into all other files correctly, even if
    # a new instance is created (in order to locally override a given function)
    _global_mapping = {
        "flash_attention_4": flash_attention_forward,
        "flash_attention_3": flash_attention_forward,
        "flash_attention_2": flash_attention_forward,
        "flex_attention": flex_attention_forward,
        "sdpa": sdpa_attention_forward,
        "paged|flash_attention_3": paged_attention_forward,
        "paged|flash_attention_2": paged_attention_forward,
        "paged|sdpa": sdpa_attention_paged_forward,
        "paged|eager": eager_paged_attention_forward,
    }


# Global AttentionInterface shared by all models which do not need to overwrite any of the existing ones
ALL_ATTENTION_FUNCTIONS: AttentionInterface = AttentionInterface()


class PreTrainedAudioTokenizerBase(PreTrainedModel):
    """
    Class that additionally defines the behavior of any `audio_tokenizer` to be added.
    Characteristic for any of them:
        1. Encode raw audio into discrete audio codebooks (with x channels)
        2. Decode from discrete audio codebooks back to raw audio
    It is possible that they can decode in different ways given a different representation
    but they are forced to support 2. nonetheless, e.g. see `DAC`.
    """

    @abstractmethod
    def encode(self, input_values: torch.Tensor, *args, **kwargs):
        """
        Encode raw audio retrieved from a respective `FeatureExtractor` into discrete audio codebooks (with x channels)
        """

    @abstractmethod
    def decode(self, audio_codes: torch.Tensor, *args, **kwargs):
        """Decode from discrete audio codebooks back to raw audio"""<|MERGE_RESOLUTION|>--- conflicted
+++ resolved
@@ -1871,11 +1871,7 @@
         """
         applicable_attn_implementation = attn_implementation
 
-<<<<<<< HEAD
         # If FA not installed, do not fail but use kernels instead (except for FA4 for now)
-=======
-        # If FA not installed, do not fail but use kernels instead
->>>>>>> 8d9923aa
         requested_original_flash_attn = attn_implementation is not None and (
             attn_implementation == "flash_attention_2" or attn_implementation == "flash_attention_3"
         )
