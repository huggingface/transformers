--- conflicted
+++ resolved
@@ -61,12 +61,8 @@
 from .integrations.flash_attention import flash_attention_forward
 from .integrations.flash_paged import paged_attention_forward
 from .integrations.flex_attention import flex_attention_forward
-<<<<<<< HEAD
-from .integrations.hub_kernels import is_kernel, load_and_register_kernel
 from .integrations.peft import maybe_load_adapters
-=======
 from .integrations.hub_kernels import is_kernel, load_and_register_attn_kernel
->>>>>>> b44d9157
 from .integrations.sdpa_attention import sdpa_attention_forward
 from .integrations.sdpa_paged import sdpa_attention_paged_forward
 from .integrations.tensor_parallel import (
@@ -4501,7 +4497,6 @@
         if adapter_kwargs is None:
             adapter_kwargs = {}
 
-<<<<<<< HEAD
         adapter_download_kwargs = download_kwargs_with_commit.copy()
         _adapter_model_path = maybe_load_adapters(
             pretrained_model_name_or_path,
@@ -4513,8 +4508,6 @@
 
         device_map = check_and_set_device_map(device_map)  # warn, error and fix the device map
 
-=======
->>>>>>> b44d9157
         user_agent = {"file_type": "model", "framework": "pytorch", "from_auto_class": from_auto_class}
         if from_pipeline is not None:
             user_agent["using_pipeline"] = from_pipeline
