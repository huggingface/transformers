# coding=utf-8
# Copyright 2018 The Google AI Language Team Authors, Facebook AI Research authors and The HuggingFace Inc. team.
# Copyright (c) 2018, NVIDIA CORPORATION.  All rights reserved.
#
# Licensed under the Apache License, Version 2.0 (the "License");
# you may not use this file except in compliance with the License.
# You may obtain a copy of the License at
#
#     http://www.apache.org/licenses/LICENSE-2.0
#
# Unless required by applicable law or agreed to in writing, software
# distributed under the License is distributed on an "AS IS" BASIS,
# WITHOUT WARRANTIES OR CONDITIONS OF ANY KIND, either express or implied.
# See the License for the specific language governing permissions and
# limitations under the License.
import collections
import copy
import functools
import gc
import importlib.metadata
import inspect
import itertools
import json
import math
import os
import re
import shutil
import tempfile
import warnings
from collections import defaultdict
from contextlib import contextmanager
from dataclasses import dataclass
from enum import Enum
from functools import partial, wraps
from threading import Thread
from typing import Any, Callable, Dict, List, Optional, Set, Tuple, Type, TypeVar, Union
from zipfile import is_zipfile

import torch
import torch.distributed.tensor
from huggingface_hub import split_torch_state_dict_into_shards
from packaging import version
from torch import Tensor, nn
from torch.distributions import constraints
from torch.nn import CrossEntropyLoss, Identity
from torch.utils.checkpoint import checkpoint

from .activations import get_activation
from .configuration_utils import PretrainedConfig
from .dynamic_module_utils import custom_object_save
from .generation import CompileConfig, GenerationConfig, GenerationMixin
from .integrations import PeftAdapterMixin, deepspeed_config, is_deepspeed_zero3_enabled
from .integrations.deepspeed import _load_state_dict_into_zero3_model
from .integrations.flash_attention import flash_attention_forward
from .integrations.flex_attention import flex_attention_forward
from .integrations.sdpa_attention import sdpa_attention_forward
from .loss.loss_utils import LOSS_MAPPING
from .pytorch_utils import (  # noqa: F401
    Conv1D,
    apply_chunking_to_forward,
    distribute_module,
    find_pruneable_heads_and_indices,
    id_tensor_storage,
    prune_conv1d_layer,
    prune_layer,
    prune_linear_layer,
    translate_to_torch_parallel_style,
)
from .quantizers import AutoHfQuantizer, HfQuantizer
from .safetensors_conversion import auto_conversion
from .utils import (
    ACCELERATE_MIN_VERSION,
    ADAPTER_SAFE_WEIGHTS_NAME,
    ADAPTER_WEIGHTS_NAME,
    CONFIG_NAME,
    DUMMY_INPUTS,
    FLAX_WEIGHTS_NAME,
    SAFE_WEIGHTS_INDEX_NAME,
    SAFE_WEIGHTS_NAME,
    TF2_WEIGHTS_NAME,
    TF_WEIGHTS_NAME,
    WEIGHTS_INDEX_NAME,
    WEIGHTS_NAME,
    ContextManagers,
    ModelOutput,
    PushToHubMixin,
    cached_file,
    copy_func,
    download_url,
    extract_commit_hash,
    has_file,
    is_accelerate_available,
    is_bitsandbytes_available,
    is_flash_attn_2_available,
    is_offline_mode,
    is_optimum_available,
    is_peft_available,
    is_remote_url,
    is_safetensors_available,
    is_torch_flex_attn_available,
    is_torch_greater_or_equal,
    is_torch_npu_available,
    is_torch_sdpa_available,
    is_torch_xla_available,
    logging,
    replace_return_docstrings,
    strtobool,
)
from .utils.hub import create_and_tag_model_card, get_checkpoint_shard_files
from .utils.import_utils import (
    ENV_VARS_TRUE_VALUES,
    is_sagemaker_mp_enabled,
    is_torch_fx_proxy,
    is_torchdynamo_compiling,
)
from .utils.quantization_config import BitsAndBytesConfig, QuantizationMethod


XLA_USE_BF16 = os.environ.get("XLA_USE_BF16", "0").upper()
XLA_DOWNCAST_BF16 = os.environ.get("XLA_DOWNCAST_BF16", "0").upper()


if is_accelerate_available():
    from accelerate import dispatch_model, infer_auto_device_map, init_empty_weights
    from accelerate.hooks import add_hook_to_module
    from accelerate.utils import (
        check_tied_parameters_on_same_device,
        extract_model_from_parallel,
        find_tied_parameters,
        get_balanced_memory,
        get_max_memory,
        load_offloaded_weights,
        offload_weight,
        save_offload_index,
        set_module_tensor_to_device,
    )

    accelerate_version = version.parse(importlib.metadata.version("accelerate"))
    if accelerate_version >= version.parse("0.31"):
        from accelerate.utils.modeling import get_state_dict_from_offload

if is_safetensors_available():
    from safetensors import safe_open
    from safetensors.torch import load_file as safe_load_file
    from safetensors.torch import save_file as safe_save_file

logger = logging.get_logger(__name__)


_init_weights = True
_is_quantized = False
_is_ds_init_called = False


def is_fsdp_enabled():
    return (
        torch.distributed.is_available()
        and torch.distributed.is_initialized()
        and strtobool(os.environ.get("ACCELERATE_USE_FSDP", "False")) == 1
        and strtobool(os.environ.get("FSDP_CPU_RAM_EFFICIENT_LOADING", "False")) == 1
    )


def is_local_dist_rank_0():
    return (
        torch.distributed.is_available()
        and torch.distributed.is_initialized()
        and int(os.environ.get("LOCAL_RANK", -1)) == 0
    )


if is_sagemaker_mp_enabled():
    import smdistributed.modelparallel.torch as smp
    from smdistributed.modelparallel import __version__ as SMP_VERSION

    IS_SAGEMAKER_MP_POST_1_10 = version.parse(SMP_VERSION) >= version.parse("1.10")
else:
    IS_SAGEMAKER_MP_POST_1_10 = False

if is_peft_available():
    from .utils import find_adapter_config_file

if is_torch_greater_or_equal("2.5"):
    from torch.distributed.tensor import DTensor, Shard

SpecificPreTrainedModelType = TypeVar("SpecificPreTrainedModelType", bound="PreTrainedModel")

TORCH_INIT_FUNCTIONS = {
    "uniform_": nn.init.uniform_,
    "normal_": nn.init.normal_,
    "trunc_normal_": nn.init.trunc_normal_,
    "constant_": nn.init.constant_,
    "xavier_uniform_": nn.init.xavier_uniform_,
    "xavier_normal_": nn.init.xavier_normal_,
    "kaiming_uniform_": nn.init.kaiming_uniform_,
    "kaiming_normal_": nn.init.kaiming_normal_,
    "uniform": nn.init.uniform,
    "normal": nn.init.normal,
    "xavier_uniform": nn.init.xavier_uniform,
    "xavier_normal": nn.init.xavier_normal,
    "kaiming_uniform": nn.init.kaiming_uniform,
    "kaiming_normal": nn.init.kaiming_normal,
}


@contextmanager
def no_init_weights(_enable=True):
    """
    Context manager to globally disable weight initialization to speed up loading large models.

    TODO(Patrick): Delete safety argument `_enable=True` at next major version. .
    """
    global _init_weights
    old_init_weights = _init_weights

    if _enable:
        _init_weights = False

        def _skip_init(*args, **kwargs):
            pass

        # # Save the original initialization functions
        for name, init_func in TORCH_INIT_FUNCTIONS.items():
            setattr(torch.nn.init, name, _skip_init)
    try:
        yield
    finally:
        _init_weights = old_init_weights
        if _enable:
            # # Restore the original initialization functions
            for name, init_func in TORCH_INIT_FUNCTIONS.items():
                setattr(torch.nn.init, name, init_func)


@contextmanager
def set_quantized_state():
    global _is_quantized
    _is_quantized = True
    try:
        yield
    finally:
        _is_quantized = False


# Skip recursive calls to deepspeed.zero.Init to avoid pinning errors.
# This issue occurs with ZeRO stage 3 when using NVMe offloading.
# For more details, refer to issue #34429.
@contextmanager
def set_zero3_state():
    global _is_ds_init_called
    _is_ds_init_called = True
    try:
        yield
    finally:
        _is_ds_init_called = False


def restore_default_torch_dtype(func):
    """
    Decorator to restore the default torch dtype
    at the end of the function. Serves
    as a backup in case calling the function raises
    an error after the function has changed the default dtype but before it could restore it.
    """

    @wraps(func)
    def _wrapper(*args, **kwargs):
        old_dtype = torch.get_default_dtype()
        try:
            return func(*args, **kwargs)
        finally:
            torch.set_default_dtype(old_dtype)

    return _wrapper


def get_parameter_device(parameter: Union[nn.Module, "ModuleUtilsMixin"]):
    try:
        return next(parameter.parameters()).device
    except StopIteration:
        # For nn.DataParallel compatibility in PyTorch 1.5

        def find_tensor_attributes(module: nn.Module) -> List[Tuple[str, Tensor]]:
            tuples = [(k, v) for k, v in module.__dict__.items() if torch.is_tensor(v)]
            return tuples

        gen = parameter._named_members(get_members_fn=find_tensor_attributes)
        first_tuple = next(gen)
        return first_tuple[1].device


def get_first_parameter_dtype(parameter: Union[nn.Module, "ModuleUtilsMixin"]):
    """
    Returns the first parameter dtype (can be non-floating) or asserts if none were found.
    """
    try:
        return next(parameter.parameters()).dtype
    except StopIteration:
        # For nn.DataParallel compatibility in PyTorch > 1.5

        def find_tensor_attributes(module: nn.Module) -> List[Tuple[str, Tensor]]:
            tuples = [(k, v) for k, v in module.__dict__.items() if torch.is_tensor(v)]
            return tuples

        gen = parameter._named_members(get_members_fn=find_tensor_attributes)
        first_tuple = next(gen)
        return first_tuple[1].dtype


def get_parameter_dtype(parameter: Union[nn.Module, "ModuleUtilsMixin"]):
    """
    Returns the first found floating dtype in parameters if there is one, otherwise returns the last dtype it found.
    """
    last_dtype = None
    for t in parameter.parameters():
        last_dtype = t.dtype
        if t.is_floating_point():
            # Adding fix for https://github.com/pytorch/xla/issues/4152
            # Fixes issue where the model code passes a value that is out of range for XLA_USE_BF16=1
            # and XLA_DOWNCAST_BF16=1 so the conversion would cast it to -inf
            # NOTE: `is_torch_xla_available()` is checked last as it induces a graph break in torch dynamo
            if XLA_USE_BF16 in ENV_VARS_TRUE_VALUES and is_torch_xla_available():
                return torch.bfloat16
            if XLA_DOWNCAST_BF16 in ENV_VARS_TRUE_VALUES and is_torch_xla_available():
                if t.dtype == torch.float:
                    return torch.bfloat16
                if t.dtype == torch.double:
                    return torch.float32
            return t.dtype

    if last_dtype is not None:
        # if no floating dtype was found return whatever the first dtype is
        return last_dtype

    # For nn.DataParallel compatibility in PyTorch > 1.5
    def find_tensor_attributes(module: nn.Module) -> List[Tuple[str, Tensor]]:
        tuples = [(k, v) for k, v in module.__dict__.items() if torch.is_tensor(v)]
        return tuples

    gen = parameter._named_members(get_members_fn=find_tensor_attributes)
    last_tuple = None
    for tuple in gen:
        last_tuple = tuple
        if tuple[1].is_floating_point():
            return tuple[1].dtype

    if last_tuple is not None:
        # fallback to the last dtype
        return last_tuple[1].dtype

    # fallback to buffer dtype
    for t in parameter.buffers():
        last_dtype = t.dtype
        if t.is_floating_point():
            return t.dtype
    return last_dtype


def get_state_dict_float_dtype(state_dict):
    """
    Returns the first found floating dtype in `state_dict` or asserts if none were found.
    """
    for t in state_dict.values():
        if t.is_floating_point():
            return t.dtype

    raise ValueError("couldn't find any floating point dtypes in state_dict")


def get_state_dict_dtype(state_dict):
    """
    Returns the first found floating dtype in `state_dict` if there is one, otherwise returns the first dtype.
    """
    for t in state_dict.values():
        if t.is_floating_point():
            return t.dtype

    # if no floating dtype was found return whatever the first dtype is
    else:
        return next(state_dict.values()).dtype


def dtype_byte_size(dtype):
    """
    Returns the size (in bytes) occupied by one parameter of type `dtype`.

    Example:

    ```py
    >>> dtype_byte_size(torch.float32)
    4
    ```
    """
    if dtype == torch.bool:
        return 1 / 8
    bit_search = re.search(r"[^\d](\d+)_?", str(dtype))
    if bit_search is None:
        raise ValueError(f"`dtype` is not a valid dtype: {dtype}.")
    bit_size = int(bit_search.groups()[0])
    return bit_size // 8


def check_support_param_buffer_assignment(model_to_load, state_dict, start_prefix=""):
    """
    Checks if `model_to_load` supports param buffer assignment (such
    as when loading in empty weights) by first checking
    if the model explicitly disables it, then by ensuring that the state dict keys
    are a subset of the model's parameters.

    Note: We fully disable this if we are using `deepspeed`
    """
    if len([key for key in state_dict if key.startswith(start_prefix)]) == 0:
        return False

    if is_deepspeed_zero3_enabled():
        return False

    # Some models explicitly do not support param buffer assignment
    if not getattr(model_to_load, "_supports_param_buffer_assignment", True):
        logger.debug(
            f"{model_to_load.__class__.__name__} does not support param buffer assignment, loading will be slower"
        )
        return False

    # If the model does, the incoming `state_dict` and the `model_to_load` must be the same dtype
    first_key = next(iter(model_to_load.state_dict().keys()))
    if start_prefix + first_key in state_dict:
        return state_dict[start_prefix + first_key].dtype == model_to_load.state_dict()[first_key].dtype

    # For cases when the `state_dict` doesn't contain real weights to the model (`test_model_weights_reload_no_missing_tied_weights`)
    return False


def load_sharded_checkpoint(model, folder, strict=True, prefer_safe=True):
    """
    This is the same as
    [`torch.nn.Module.load_state_dict`](https://pytorch.org/docs/stable/generated/torch.nn.Module.html?highlight=load_state_dict#torch.nn.Module.load_state_dict)
    but for a sharded checkpoint.

    This load is performed efficiently: each checkpoint shard is loaded one by one in RAM and deleted after being
    loaded in the model.

    Args:
        model (`torch.nn.Module`): The model in which to load the checkpoint.
        folder (`str` or `os.PathLike`): A path to a folder containing the sharded checkpoint.
        strict (`bool`, *optional`, defaults to `True`):
            Whether to strictly enforce that the keys in the model state dict match the keys in the sharded checkpoint.
        prefer_safe (`bool`, *optional*, defaults to `False`)
            If both safetensors and PyTorch save files are present in checkpoint and `prefer_safe` is True, the
            safetensors files will be loaded. Otherwise, PyTorch files are always loaded when possible.

    Returns:
        `NamedTuple`: A named tuple with `missing_keys` and `unexpected_keys` fields
            - `missing_keys` is a list of str containing the missing keys
            - `unexpected_keys` is a list of str containing the unexpected keys
    """
    # Load the index
    index_file = os.path.join(folder, WEIGHTS_INDEX_NAME)
    safe_index_file = os.path.join(folder, SAFE_WEIGHTS_INDEX_NAME)

    index_present = os.path.isfile(index_file)
    safe_index_present = os.path.isfile(safe_index_file)

    if not index_present and not (safe_index_present and is_safetensors_available()):
        filenames = (
            (WEIGHTS_INDEX_NAME, SAFE_WEIGHTS_INDEX_NAME) if is_safetensors_available() else (WEIGHTS_INDEX_NAME,)
        )
        raise ValueError(f"Can't find a checkpoint index ({' or '.join(filenames)}) in {folder}.")

    load_safe = False
    if safe_index_present:
        if prefer_safe:
            if is_safetensors_available():
                load_safe = True  # load safe due to preference
            else:
                logger.warning(
                    f"Cannot load sharded checkpoint at {folder} safely since safetensors is not installed!"
                )
        elif not index_present:
            load_safe = True  # load safe since we have no other choice

    load_index = safe_index_file if load_safe else index_file

    with open(load_index, "r", encoding="utf-8") as f:
        index = json.load(f)

    shard_files = list(set(index["weight_map"].values()))

    # If strict=True, error before loading any of the state dicts.
    loaded_keys = index["weight_map"].keys()
    model_keys = model.state_dict().keys()
    missing_keys = [key for key in model_keys if key not in loaded_keys]
    unexpected_keys = [key for key in loaded_keys if key not in model_keys]
    if strict and (len(missing_keys) > 0 or len(unexpected_keys) > 0):
        error_message = f"Error(s) in loading state_dict for {model.__class__.__name__}"
        if len(missing_keys) > 0:
            str_missing_keys = ",".join([f'"{k}"' for k in missing_keys])
            error_message += f"\nMissing key(s): {str_missing_keys}."
        if len(unexpected_keys) > 0:
            str_unexpected_keys = ",".join([f'"{k}"' for k in unexpected_keys])
            error_message += f"\nMissing key(s): {str_unexpected_keys}."
        raise RuntimeError(error_message)

    weights_only_kwarg = {"weights_only": True}
    loader = safe_load_file if load_safe else partial(torch.load, map_location="cpu", **weights_only_kwarg)

    for shard_file in shard_files:
        state_dict = loader(os.path.join(folder, shard_file))
        model.load_state_dict(state_dict, strict=False)

        # Make sure memory is freed before we load the next state dict.
        del state_dict
        gc.collect()

    # Return the same thing as PyTorch load_state_dict function.
    return torch.nn.modules.module._IncompatibleKeys(missing_keys, unexpected_keys)


str_to_torch_dtype = {
    "BOOL": torch.bool,
    "U8": torch.uint8,
    "I8": torch.int8,
    "I16": torch.int16,
    "U16": torch.uint16,
    "F16": torch.float16,
    "BF16": torch.bfloat16,
    "I32": torch.int32,
    "U32": torch.uint32,
    "F32": torch.float32,
    "F64": torch.float64,
    "I64": torch.int64,
    "U64": torch.uint64,
}


def load_state_dict(
    checkpoint_file: Union[str, os.PathLike],
    is_quantized: bool = False,
    map_location: Optional[Union[str, torch.device]] = "meta",
    weights_only: bool = True,
):
    """
    Reads a `safetensor` or a `.bin` checkpoint file into `meta` if requested.
    """
    if checkpoint_file.endswith(".safetensors") and is_safetensors_available():
        with safe_open(checkpoint_file, framework="pt") as f:
            metadata = f.metadata()

            if metadata is not None and metadata.get("format") not in ["pt", "tf", "flax", "mlx"]:
                raise OSError(
                    f"The safetensors archive passed at {checkpoint_file} does not contain the valid metadata. Make sure "
                    "you save your model with the `save_pretrained` method."
                )
            state_dict = {}
            for k in f.keys():
                dtype = str_to_torch_dtype[f.get_slice(k).get_dtype()]
                if map_location == "meta":
                    state_dict[k] = torch.empty(size=f.get_slice(k).get_shape(), dtype=dtype, device="meta")
                else:
                    state_dict[k] = f.get_tensor(k)
            return state_dict

    try:
        if map_location is None:
            if (
                (
                    is_deepspeed_zero3_enabled()
                    and torch.distributed.is_initialized()
                    and torch.distributed.get_rank() > 0
                )
                or (is_fsdp_enabled() and not is_local_dist_rank_0())
            ) and not is_quantized:
                map_location = "meta"
            else:
                map_location = "cpu"
        extra_args = {}
        # mmap can only be used with files serialized with zipfile-based format.
        if (
            isinstance(checkpoint_file, str)
            and map_location != "meta"
            and version.parse(torch.__version__) >= version.parse("2.1.0")
            and is_zipfile(checkpoint_file)
        ):
            extra_args = {"mmap": True}
        weights_only_kwarg = {"weights_only": weights_only}
        return torch.load(
            checkpoint_file,
            map_location=map_location,
            **weights_only_kwarg,
            **extra_args,
        )
    except Exception as e:
        try:
            with open(checkpoint_file) as f:
                if f.read(7) == "version":
                    raise OSError(
                        "You seem to have cloned a repository without having git-lfs installed. Please install "
                        "git-lfs and run `git lfs install` followed by `git lfs pull` in the folder "
                        "you cloned."
                    )
                else:
                    raise ValueError(
                        f"Unable to locate the file {checkpoint_file} which is necessary to load this pretrained "
                        "model. Make sure you have saved the model properly."
                    ) from e
        except (UnicodeDecodeError, ValueError):
            raise OSError(
                f"Unable to load weights from pytorch checkpoint file for '{checkpoint_file}' "
                f"at '{checkpoint_file}'. "
                "If you tried to load a PyTorch model from a TF 2.0 checkpoint, please set from_tf=True."
            )


def set_initialized_submodules(model, state_dict_keys):
    """
    Sets the `_is_hf_initialized` flag in all submodules of a given model when all its weights are in the loaded state
    dict.
    """
    state_dict_keys = set(state_dict_keys)
    not_initialized_submodules = {}
    for module_name, module in model.named_modules():
        if module_name == "":
            # When checking if the root module is loaded there's no need to prepend module_name.
            module_keys = set(module.state_dict())
        else:
            module_keys = {f"{module_name}.{k}" for k in module.state_dict()}
        if module_keys.issubset(state_dict_keys):
            module._is_hf_initialized = True
        else:
            not_initialized_submodules[module_name] = module
    return not_initialized_submodules


def _end_ptr(tensor: torch.Tensor) -> int:
    # extract the end of the pointer if the tensor is a slice of a bigger tensor
    if tensor.nelement():
        stop = tensor.view(-1)[-1].data_ptr() + tensor.element_size()
    else:
        stop = tensor.data_ptr()
    return stop


def _get_tied_weight_keys(module: nn.Module, prefix=""):
    tied_weight_keys = []
    if getattr(module, "_tied_weights_keys", None) is not None:
        names = [f"{prefix}.{k}" if prefix else k for k in module._tied_weights_keys]
        tied_weight_keys.extend(names)
    if getattr(module, "_dynamic_tied_weights_keys", None) is not None:
        names = [f"{prefix}.{k}" if prefix else k for k in module._dynamic_tied_weights_keys]
        tied_weight_keys.extend(names)
    for name, submodule in module.named_children():
        local_prefix = f"{prefix}.{name}" if prefix else name
        tied_weight_keys.extend(_get_tied_weight_keys(submodule, prefix=local_prefix))
    return tied_weight_keys


def _find_disjoint(tensors: List[Set[str]], state_dict: Dict[str, torch.Tensor]) -> Tuple[List[Set[str]], List[str]]:
    filtered_tensors = []
    for shared in tensors:
        if len(shared) < 2:
            filtered_tensors.append(shared)
            continue

        areas = []
        for name in shared:
            tensor = state_dict[name]
            areas.append((tensor.data_ptr(), _end_ptr(tensor), name))
        areas.sort()

        _, last_stop, last_name = areas[0]
        filtered_tensors.append({last_name})
        for start, stop, name in areas[1:]:
            if start >= last_stop:
                filtered_tensors.append({name})
            else:
                filtered_tensors[-1].add(name)
            last_stop = stop
    disjoint_tensors = []
    shared_tensors = []
    for tensors in filtered_tensors:
        if len(tensors) == 1:
            disjoint_tensors.append(tensors.pop())
        else:
            shared_tensors.append(tensors)
    return shared_tensors, disjoint_tensors


def _find_identical(tensors: List[Set[str]], state_dict: Dict[str, torch.Tensor]) -> Tuple[List[Set[str]], Set[str]]:
    shared_tensors = []
    identical = []
    for shared in tensors:
        if len(shared) < 2:
            continue

        areas = collections.defaultdict(set)
        for name in shared:
            tensor = state_dict[name]
            area = (tensor.device, tensor.data_ptr(), _end_ptr(tensor))
            areas[area].add(name)
        if len(areas) == 1:
            identical.append(shared)
        else:
            shared_tensors.append(shared)
    return shared_tensors, identical


def find_submodule_and_param_name(model, long_key, start_prefix=""):
    """
    A helper util to find the last sub-module and the param/buffer name. If `start_prefix` is supplied it'll be removed
    from the start of the key
    """

    if len(start_prefix) > 0 and long_key.startswith(start_prefix):
        long_key = ".".join(long_key.split(".")[1:])

    split_key = long_key.split(".")
    submodule = model
    while len(split_key) > 1:
        if hasattr(submodule, split_key[0]):
            submodule = getattr(submodule, split_key[0])
            del split_key[0]
        else:
            submodule = None
            break
    if submodule == model:
        submodule = None
    return submodule, split_key[0]


def _move_model_to_meta(model, loaded_state_dict_keys, start_prefix):
    """
    Moves `loaded_state_dict_keys` in model to meta device which frees up the memory taken by those params.

    `start_prefix` is used for models which insert their name into model keys, e.g. `bert` in
    `bert.pooler.dense.weight`

    """

    # dematerialize param storage for keys that are going to be replaced by state_dict, by
    # putting those on the meta device
    for k in loaded_state_dict_keys:
        submodule, param_name = find_submodule_and_param_name(model, k, start_prefix)
        if submodule is not None:
            # selectively switch to the meta device only those params/buffers that will
            # be next replaced from state_dict. This a complex way to do p.to_("meta")
            # since we have no in-place to_ for tensors.
            new_val = getattr(submodule, param_name)
            if isinstance(new_val, torch.nn.Parameter):
                # isinstance returns False for Params on meta device, so switch after the check
                new_val = torch.nn.Parameter(new_val.to("meta"))
            else:
                new_val = new_val.to("meta")
            setattr(submodule, param_name, new_val)


@torch.no_grad()
def _load_state_dict_into_meta_model(
    model: torch.nn.Module,
    state_dict: Dict[str, torch.Tensor],
    start_prefix,
    expected_keys,
    device_map=None,
    offload_folder=None,
    offload_index=None,
    state_dict_folder=None,
    state_dict_index=None,
    dtype=None,
    hf_quantizer=None,
    is_safetensors=False,
    keep_in_fp32_modules=None,
    unexpected_keys=None,  # passing `unexpected` for cleanup from quantization items
    device_mesh=None,
    shard_file=None,
):
    """
    This is somewhat similar to `_load_state_dict_into_model`, but deals with a model that has some or all of its
    params on a `meta` device. It replaces the model params with the data from the `state_dict`, while moving the
    params back to the normal device, but only for `loaded_state_dict_keys`.

    `start_prefix` is used for models which insert their name into model keys, e.g. `bert` in
    `bert.pooler.dense.weight`

    It also initialize tensor parallelism for each module if needed.

    """
    tensor_device = None
    if device_map is not None and device_map.get("", None) is not None:
        tensor_device = device_map[""].index if isinstance(device_map[""], torch.device) else device_map[""]
    if device_map is not None:
        device_map_regex = "|".join(sorted(device_map.keys(), reverse=True))

    # we need this later to initialize tensor parallelism
    if device_mesh is not None:
        full_tp_plan = model.config.base_model_tp_plan
        for submodule in model.modules():
            full_tp_plan.update(getattr(submodule, "_tp_plan", {}))

    file_pointer = None
    bin_state_dict = None
    if shard_file.endswith(".safetensors"):
        file_pointer = safe_open(shard_file, framework="pt", device=tensor_device)
    else:
        bin_state_dict = load_state_dict(shard_file, map_location="cpu")

    error_msgs = []

    is_quantized = hf_quantizer is not None

    is_torch_e4m3fn_available = hasattr(torch, "float8_e4m3fn")

    for serialized_param_name, empty_param in state_dict.items():
        # serialized_param_name is the raw, serialized name
        # fixed_param_name is the model's equivalent
        fixed_param_name, _ = model.rename_key(serialized_param_name)

        if fixed_param_name not in expected_keys:
            continue

        # we need to use serialized_param_name as file pointer is untouched
        param = (
            file_pointer.get_slice(serialized_param_name)
            if shard_file.endswith(".safetensors")
            else bin_state_dict[serialized_param_name]
        )
        # We convert floating dtypes to the `dtype` passed except for float8_e4m3fn type. We also want to keep the buffers/params
        # in int/uint/bool and not cast them.
        param_casting_dtype = None
        is_param_float8_e4m3fn = is_torch_e4m3fn_available and empty_param.dtype == torch.float8_e4m3fn

        if dtype is not None and empty_param.dtype.is_floating_point and not is_param_float8_e4m3fn:
            if (
                keep_in_fp32_modules is not None
                and keep_in_fp32_modules.search(fixed_param_name)
                and dtype == torch.float16
            ):
                param_casting_dtype = torch.float32
            else:
                param_casting_dtype = dtype

        if device_mesh is not None:  # In this case, the param is already on the correct device!
            module_to_tp, param_type = find_submodule_and_param_name(model, fixed_param_name)
            current_module_plan = None
            full_tp_plan_ = "|".join(full_tp_plan.keys()).replace("*", "[0-9]+")
            if plan := re.search(full_tp_plan_, fixed_param_name):
                match = re.sub("[0-9]+", "*", plan[0])
                current_module_plan = full_tp_plan[match]

            if current_module_plan is not None:
                tp_layer = translate_to_torch_parallel_style(current_module_plan)
                rank = tensor_device
                row, col = empty_param.shape
                if "rowwise" == current_module_plan:
                    param = param[:, rank * (col // device_mesh.size()) : (rank + 1) * (col // device_mesh.size())]
                    shard = Shard(1)
                    tp_layer.desired_input_layouts = (Shard(-1),)
                elif "colwise" == current_module_plan:
                    param = param[rank * (row // device_mesh.size()) : (rank + 1) * (row // device_mesh.size()), :]
                    shard = Shard(0)
                else:
                    param = param[rank * (row // device_mesh.size()) : (rank + 1) * (row // device_mesh.size()), :]
                    shard = Shard(0)
                if param_casting_dtype is not None and param_casting_dtype != empty_param.dtype:
                    param = param.to(param_casting_dtype)
                local_parameter = DTensor.from_local(
                    param,
                    device_mesh=device_mesh,
                    placements=[shard] * device_mesh.ndim,
                )
                if isinstance(module_to_tp.weight, nn.Parameter):
                    local_parameter = torch.nn.Parameter(local_parameter)
                module_to_tp.weight = local_parameter
                input_fn = partial(tp_layer._prepare_input_fn, tp_layer.input_layouts, tp_layer.desired_input_layouts)
                output_fn = partial(tp_layer._prepare_output_fn, tp_layer.output_layouts, tp_layer.use_local_output)
                distribute_module(module_to_tp, device_mesh, None, input_fn, output_fn)
            else:
                module_to_tp.load_state_dict({param_type: param[:]}, strict=False, assign=True)

        else:
            if device_map is None:
                param_device = "cpu"
            else:
                module_layer = re.search(device_map_regex, fixed_param_name)
                if not module_layer:
                    raise ValueError(f"{fixed_param_name} doesn't have any device set.")
                else:
                    param_device = device_map[module_layer.group()]

            if param_device == "disk":
                if not is_safetensors:
                    offload_index = offload_weight(param[:], fixed_param_name, offload_folder, offload_index)
            elif param_device == "cpu" and state_dict_index is not None:
                state_dict_index = offload_weight(param[:], fixed_param_name, state_dict_folder, state_dict_index)
            elif (
                not is_quantized
                or (not hf_quantizer.requires_parameters_quantization)
                or (
                    not hf_quantizer.check_quantized_param(
                        model,
                        param,
                        fixed_param_name,
                        state_dict,
                        param_device=param_device,
                        device_map=device_map,
                    )
                )
            ):
                if is_fsdp_enabled():
                    param_device = "cpu" if is_local_dist_rank_0() else "meta"
                module, param_type = find_submodule_and_param_name(model, fixed_param_name)
                if param_casting_dtype is not None and param_casting_dtype != empty_param.dtype:
                    param = param[:].to(param_casting_dtype)
                module.load_state_dict(
                    {param_type: param[:].to(param_device)},
                    strict=False,
                    assign=True,
                )
            else:
                hf_quantizer.create_quantized_param(
                    model, param[:], fixed_param_name, param_device, state_dict, unexpected_keys
                )
                # For quantized modules with FSDP/DeepSpeed Stage 3, we need to quantize the parameter on the GPU
                # and then cast it to CPU to avoid excessive memory usage on each GPU
                # in comparison to the sharded model across GPUs.
                if is_fsdp_enabled() or is_deepspeed_zero3_enabled():
                    module, param_type = find_submodule_and_param_name(model, fixed_param_name)
                    value = getattr(module, param_type)
                    param_to = "cpu"
                    if is_fsdp_enabled() and not is_local_dist_rank_0():
                        param_to = "meta"
                    val_kwargs = {}
                    if hasattr(module, "weight") and module.weight.__class__.__name__ == "Int8Params":
                        val_kwargs["requires_grad"] = False
                    value = type(value)(value.data.to(param_to), **val_kwargs, **value.__dict__)
                    setattr(module, param_type, value)
    if file_pointer is not None:
        file_pointer.__exit__(None, None, None)

    return error_msgs, offload_index, state_dict_index


def _add_variant(weights_name: str, variant: Optional[str] = None) -> str:
    if variant is not None:
        path, name = weights_name.rsplit(".", 1)
        weights_name = f"{path}.{variant}.{name}"
    return weights_name


class PipelineParallel(Enum):
    inputs: 0
    outputs: 1


class ModuleUtilsMixin:
    """
    A few utilities for `torch.nn.Modules`, to be used as a mixin.
    """

    @staticmethod
    def _hook_rss_memory_pre_forward(module, *args, **kwargs):
        try:
            import psutil
        except ImportError:
            raise ImportError("You need to install psutil (pip install psutil) to use memory tracing.")

        process = psutil.Process(os.getpid())
        mem = process.memory_info()
        module.mem_rss_pre_forward = mem.rss
        return None

    @staticmethod
    def _hook_rss_memory_post_forward(module, *args, **kwargs):
        try:
            import psutil
        except ImportError:
            raise ImportError("You need to install psutil (pip install psutil) to use memory tracing.")

        process = psutil.Process(os.getpid())
        mem = process.memory_info()
        module.mem_rss_post_forward = mem.rss
        mem_rss_diff = module.mem_rss_post_forward - module.mem_rss_pre_forward
        module.mem_rss_diff = mem_rss_diff + (module.mem_rss_diff if hasattr(module, "mem_rss_diff") else 0)
        return None

    def add_memory_hooks(self):
        """
        Add a memory hook before and after each sub-module forward pass to record increase in memory consumption.

        Increase in memory consumption is stored in a `mem_rss_diff` attribute for each module and can be reset to zero
        with `model.reset_memory_hooks_state()`.
        """
        for module in self.modules():
            module.register_forward_pre_hook(self._hook_rss_memory_pre_forward)
            module.register_forward_hook(self._hook_rss_memory_post_forward)
        self.reset_memory_hooks_state()

    def reset_memory_hooks_state(self):
        """
        Reset the `mem_rss_diff` attribute of each module (see [`~modeling_utils.ModuleUtilsMixin.add_memory_hooks`]).
        """
        for module in self.modules():
            module.mem_rss_diff = 0
            module.mem_rss_post_forward = 0
            module.mem_rss_pre_forward = 0

    @property
    def device(self) -> torch.device:
        """
        `torch.device`: The device on which the module is (assuming that all the module parameters are on the same
        device).
        """
        return get_parameter_device(self)

    @property
    def dtype(self) -> torch.dtype:
        """
        `torch.dtype`: The dtype of the module (assuming that all the module parameters have the same dtype).
        """
        return get_parameter_dtype(self)

    def invert_attention_mask(self, encoder_attention_mask: Tensor) -> Tensor:
        """
        Invert an attention mask (e.g., switches 0. and 1.).

        Args:
            encoder_attention_mask (`torch.Tensor`): An attention mask.

        Returns:
            `torch.Tensor`: The inverted attention mask.
        """
        if encoder_attention_mask.dim() == 3:
            encoder_extended_attention_mask = encoder_attention_mask[:, None, :, :]
        if encoder_attention_mask.dim() == 2:
            encoder_extended_attention_mask = encoder_attention_mask[:, None, None, :]
        # T5 has a mask that can compare sequence ids, we can simulate this here with this transposition
        # Cf. https://github.com/tensorflow/mesh/blob/8d2465e9bc93129b913b5ccc6a59aa97abd96ec6/mesh_tensorflow
        # /transformer/transformer_layers.py#L270
        # encoder_extended_attention_mask = (encoder_extended_attention_mask ==
        # encoder_extended_attention_mask.transpose(-1, -2))
        encoder_extended_attention_mask = encoder_extended_attention_mask.to(dtype=self.dtype)  # fp16 compatibility
        encoder_extended_attention_mask = (1.0 - encoder_extended_attention_mask) * torch.finfo(self.dtype).min

        return encoder_extended_attention_mask

    @staticmethod
    def create_extended_attention_mask_for_decoder(input_shape, attention_mask, device=None):
        if device is not None:
            warnings.warn(
                "The `device` argument is deprecated and will be removed in v5 of Transformers.", FutureWarning
            )
        else:
            device = attention_mask.device
        batch_size, seq_length = input_shape
        seq_ids = torch.arange(seq_length, device=device)
        causal_mask = seq_ids[None, None, :].repeat(batch_size, seq_length, 1) <= seq_ids[None, :, None]
        # in case past_key_values are used we need to add a prefix ones mask to the causal mask
        # causal and attention masks must have same type with pytorch version < 1.3
        causal_mask = causal_mask.to(attention_mask.dtype)

        if causal_mask.shape[1] < attention_mask.shape[1]:
            prefix_seq_len = attention_mask.shape[1] - causal_mask.shape[1]
            causal_mask = torch.cat(
                [
                    torch.ones((batch_size, seq_length, prefix_seq_len), device=device, dtype=causal_mask.dtype),
                    causal_mask,
                ],
                axis=-1,
            )

        extended_attention_mask = causal_mask[:, None, :, :] * attention_mask[:, None, None, :]
        return extended_attention_mask

    def get_extended_attention_mask(
        self, attention_mask: Tensor, input_shape: Tuple[int], device: torch.device = None, dtype: torch.float = None
    ) -> Tensor:
        """
        Makes broadcastable attention and causal masks so that future and masked tokens are ignored.

        Arguments:
            attention_mask (`torch.Tensor`):
                Mask with ones indicating tokens to attend to, zeros for tokens to ignore.
            input_shape (`Tuple[int]`):
                The shape of the input to the model.

        Returns:
            `torch.Tensor` The extended attention mask, with a the same dtype as `attention_mask.dtype`.
        """
        if dtype is None:
            dtype = self.dtype

        if not (attention_mask.dim() == 2 and self.config.is_decoder):
            # show warning only if it won't be shown in `create_extended_attention_mask_for_decoder`
            if device is not None:
                warnings.warn(
                    "The `device` argument is deprecated and will be removed in v5 of Transformers.", FutureWarning
                )
        # We can provide a self-attention mask of dimensions [batch_size, from_seq_length, to_seq_length]
        # ourselves in which case we just need to make it broadcastable to all heads.
        if attention_mask.dim() == 3:
            extended_attention_mask = attention_mask[:, None, :, :]
        elif attention_mask.dim() == 2:
            # Provided a padding mask of dimensions [batch_size, seq_length]
            # - if the model is a decoder, apply a causal mask in addition to the padding mask
            # - if the model is an encoder, make the mask broadcastable to [batch_size, num_heads, seq_length, seq_length]
            if self.config.is_decoder:
                extended_attention_mask = ModuleUtilsMixin.create_extended_attention_mask_for_decoder(
                    input_shape, attention_mask, device
                )
            else:
                extended_attention_mask = attention_mask[:, None, None, :]
        else:
            raise ValueError(
                f"Wrong shape for input_ids (shape {input_shape}) or attention_mask (shape {attention_mask.shape})"
            )

        # Since attention_mask is 1.0 for positions we want to attend and 0.0 for
        # masked positions, this operation will create a tensor which is 0.0 for
        # positions we want to attend and the dtype's smallest value for masked positions.
        # Since we are adding it to the raw scores before the softmax, this is
        # effectively the same as removing these entirely.
        extended_attention_mask = extended_attention_mask.to(dtype=dtype)  # fp16 compatibility
        extended_attention_mask = (1.0 - extended_attention_mask) * torch.finfo(dtype).min
        return extended_attention_mask

    def get_head_mask(
        self, head_mask: Optional[Tensor], num_hidden_layers: int, is_attention_chunked: bool = False
    ) -> Tensor:
        """
        Prepare the head mask if needed.

        Args:
            head_mask (`torch.Tensor` with shape `[num_heads]` or `[num_hidden_layers x num_heads]`, *optional*):
                The mask indicating if we should keep the heads or not (1.0 for keep, 0.0 for discard).
            num_hidden_layers (`int`):
                The number of hidden layers in the model.
            is_attention_chunked (`bool`, *optional*, defaults to `False`):
                Whether or not the attentions scores are computed by chunks or not.

        Returns:
            `torch.Tensor` with shape `[num_hidden_layers x batch x num_heads x seq_length x seq_length]` or list with
            `[None]` for each layer.
        """
        if head_mask is not None:
            head_mask = self._convert_head_mask_to_5d(head_mask, num_hidden_layers)
            if is_attention_chunked is True:
                head_mask = head_mask.unsqueeze(-1)
        else:
            head_mask = [None] * num_hidden_layers

        return head_mask

    def _convert_head_mask_to_5d(self, head_mask, num_hidden_layers):
        """-> [num_hidden_layers x batch x num_heads x seq_length x seq_length]"""
        if head_mask.dim() == 1:
            head_mask = head_mask.unsqueeze(0).unsqueeze(0).unsqueeze(-1).unsqueeze(-1)
            head_mask = head_mask.expand(num_hidden_layers, -1, -1, -1, -1)
        elif head_mask.dim() == 2:
            head_mask = head_mask.unsqueeze(1).unsqueeze(-1).unsqueeze(-1)  # We can specify head_mask for each layer
        assert head_mask.dim() == 5, f"head_mask.dim != 5, instead {head_mask.dim()}"
        head_mask = head_mask.to(dtype=self.dtype)  # switch to float if need + fp16 compatibility
        return head_mask

    def num_parameters(self, only_trainable: bool = False, exclude_embeddings: bool = False) -> int:
        """
        Get number of (optionally, trainable or non-embeddings) parameters in the module.

        Args:
            only_trainable (`bool`, *optional*, defaults to `False`):
                Whether or not to return only the number of trainable parameters

            exclude_embeddings (`bool`, *optional*, defaults to `False`):
                Whether or not to return only the number of non-embeddings parameters

        Returns:
            `int`: The number of parameters.
        """

        if exclude_embeddings:
            embedding_param_names = [
                f"{name}.weight" for name, module_type in self.named_modules() if isinstance(module_type, nn.Embedding)
            ]
            total_parameters = [
                parameter for name, parameter in self.named_parameters() if name not in embedding_param_names
            ]
        else:
            total_parameters = list(self.parameters())

        total_numel = []
        is_loaded_in_4bit = getattr(self, "is_loaded_in_4bit", False)

        if is_loaded_in_4bit:
            if is_bitsandbytes_available():
                import bitsandbytes as bnb
            else:
                raise ValueError(
                    "bitsandbytes is not installed but it seems that the model has been loaded in 4bit precision, something went wrong"
                    " make sure to install bitsandbytes with `pip install bitsandbytes`. You also need a GPU. "
                )

        for param in total_parameters:
            if param.requires_grad or not only_trainable:
                # For 4bit models, we need to multiply the number of parameters by 2 as half of the parameters are
                # used for the 4bit quantization (uint8 tensors are stored)
                if is_loaded_in_4bit and isinstance(param, bnb.nn.Params4bit):
                    if hasattr(param, "element_size"):
                        num_bytes = param.element_size()
                    elif hasattr(param, "quant_storage"):
                        num_bytes = param.quant_storage.itemsize
                    else:
                        num_bytes = 1
                    total_numel.append(param.numel() * 2 * num_bytes)
                else:
                    total_numel.append(param.numel())

        return sum(total_numel)

    def estimate_tokens(self, input_dict: Dict[str, Union[torch.Tensor, Any]]) -> int:
        """
        Helper function to estimate the total number of tokens from the model inputs.

        Args:
            inputs (`dict`): The model inputs.

        Returns:
            `int`: The total number of tokens.
        """
        if not hasattr(self, "warnings_issued"):
            self.warnings_issued = {}
        if self.main_input_name in input_dict:
            return input_dict[self.main_input_name].numel()
        elif "estimate_tokens" not in self.warnings_issued:
            logger.warning(
                "Could not estimate the number of tokens of the input, floating-point operations will not be computed"
            )
            self.warnings_issued["estimate_tokens"] = True
        return 0

    def floating_point_ops(
        self, input_dict: Dict[str, Union[torch.Tensor, Any]], exclude_embeddings: bool = True
    ) -> int:
        """
        Get number of (optionally, non-embeddings) floating-point operations for the forward and backward passes of a
        batch with this transformer model. Default approximation neglects the quadratic dependency on the number of
        tokens (valid if `12 * d_model << sequence_length`) as laid out in [this
        paper](https://arxiv.org/pdf/2001.08361.pdf) section 2.1. Should be overridden for transformers with parameter
        re-use e.g. Albert or Universal Transformers, or if doing long-range modeling with very high sequence lengths.

        Args:
            batch_size (`int`):
                The batch size for the forward pass.

            sequence_length (`int`):
                The number of tokens in each line of the batch.

            exclude_embeddings (`bool`, *optional*, defaults to `True`):
                Whether or not to count embedding and softmax operations.

        Returns:
            `int`: The number of floating-point operations.
        """

        return 6 * self.estimate_tokens(input_dict) * self.num_parameters(exclude_embeddings=exclude_embeddings)


def _find_mismatched_keys(
    state_dict,
    model_state_dict,
    loaded_keys,
    original_loaded_keys,
    add_prefix_to_model,
    remove_prefix_from_model,
    ignore_mismatched_sizes,
    prefix,
):
    mismatched_keys = []
    if ignore_mismatched_sizes:
        for checkpoint_key, model_key in zip(original_loaded_keys, loaded_keys):
            # If the checkpoint is sharded, we may not have the key here.
            if checkpoint_key not in state_dict:
                continue
            if remove_prefix_from_model:
                # The model key starts with `prefix` but `checkpoint_key` doesn't so we add it.
                model_key = f"{prefix}.{model_key}"
            elif add_prefix_to_model:
                # The model key doesn't start with `prefix` but `checkpoint_key` does so we remove it.
                model_key = ".".join(model_key.split(".")[1:])

            if model_key in model_state_dict and state_dict[checkpoint_key].shape != model_state_dict[model_key].shape:
                if (
                    state_dict[checkpoint_key].shape[-1] == 1
                    and state_dict[checkpoint_key].numel() * 2 == model_state_dict[model_key].numel()
                ):
                    # This skips size mismatches for 4-bit weights. Two 4-bit values share an 8-bit container, causing size differences.
                    # Without matching with module type or paramter type it seems like a practical way to detect valid 4bit weights.
                    pass
                else:
                    mismatched_keys.append(
                        (checkpoint_key, state_dict[checkpoint_key].shape, model_state_dict[model_key].shape)
                    )
                    del state_dict[checkpoint_key]
    return mismatched_keys


# TODO (joao): remove `GenerationMixin` inheritance in v4.50
class PreTrainedModel(nn.Module, ModuleUtilsMixin, GenerationMixin, PushToHubMixin, PeftAdapterMixin):
    r"""
    Base class for all models.

    [`PreTrainedModel`] takes care of storing the configuration of the models and handles methods for loading,
    downloading and saving models as well as a few methods common to all models to:

        - resize the input embeddings,
        - prune heads in the self-attention heads.

    Class attributes (overridden by derived classes):

        - **config_class** ([`PretrainedConfig`]) -- A subclass of [`PretrainedConfig`] to use as configuration class
          for this model architecture.
        - **load_tf_weights** (`Callable`) -- A python *method* for loading a TensorFlow checkpoint in a PyTorch model,
          taking as arguments:

            - **model** ([`PreTrainedModel`]) -- An instance of the model on which to load the TensorFlow checkpoint.
            - **config** ([`PreTrainedConfig`]) -- An instance of the configuration associated to the model.
            - **path** (`str`) -- A path to the TensorFlow checkpoint.

        - **base_model_prefix** (`str`) -- A string indicating the attribute associated to the base model in derived
          classes of the same architecture adding modules on top of the base model.
        - **is_parallelizable** (`bool`) -- A flag indicating whether this model supports model parallelization.
        - **main_input_name** (`str`) -- The name of the principal input to the model (often `input_ids` for NLP
          models, `pixel_values` for vision models and `input_values` for speech models).
    """

    config_class = None
    base_model_prefix = ""
    main_input_name = "input_ids"
    model_tags = None

    _auto_class = None
    _no_split_modules = None
    _skip_keys_device_placement = None
    _keep_in_fp32_modules = None

    # a list of `re` patterns of `state_dict` keys that should be removed from the list of missing
    # keys we find (keys inside the model but not in the checkpoint) and avoid unnecessary warnings.
    _keys_to_ignore_on_load_missing = None
    # a list of `re` patterns of `state_dict` keys that should be removed from the list of
    # unexpected keys we find (keys inside the checkpoint but not the model) and avoid unnecessary
    # warnings.
    _keys_to_ignore_on_load_unexpected = None
    # a list of `state_dict` keys to ignore when saving the model (useful for keys that aren't
    # trained, but which are either deterministic or tied variables)
    _keys_to_ignore_on_save = None
    # a list of `state_dict` keys that are potentially tied to another key in the state_dict.
    _tied_weights_keys = None

    is_parallelizable = False
    supports_gradient_checkpointing = False
    _is_stateful = False

    # Flash Attention 2 support
    _supports_flash_attn_2 = False

    # SDPA support
    _supports_sdpa = False

    # Flex Attention support
    _supports_flex_attn = False

    # Has support for a `Cache` instance as `past_key_values`? Does it support a `StaticCache`?
    _supports_cache_class = False
    _supports_static_cache = False

    # Has support for a `QuantoQuantizedCache` instance as `past_key_values`
    _supports_quantized_cache = False

    # A tensor parallel plan to be applied to the model when TP is enabled. For
    # top-level models, this attribute is currently defined in respective model
    # code. For base models, this attribute comes from
    # `config.base_model_tp_plan` during `post_init`.
    _tp_plan = None

    # A pipeline parallel plan specifying the layers which may not be present
    # on all ranks when PP is enabled. For top-level models, this attribute is
    # currently defined in respective model code. For base models, this
    # attribute comes from `config.base_model_pp_plan` during `post_init`.
    #
    # The variable names for the inputs and outputs of the specified layers can
    # be indexed using the `PipelineParallel` enum as follows:
    # - `_pp_plan["layers"][PipelineParallel.inputs]`
    # - `_pp_plan["layers"][PipelineParallel.outputs]`
    _pp_plan = None

    # This flag signal that the model can be used as an efficient backend in TGI and vLLM
    # In practice, it means that they support attention interface functions, fully pass the kwargs
    # through all modules up to the Attention layer, can slice logits with Tensor, and have a default TP plan
    _supports_attention_backend = False

    @property
    def dummy_inputs(self) -> Dict[str, torch.Tensor]:
        """
        `Dict[str, torch.Tensor]`: Dummy inputs to do a forward pass in the network.
        """
        return {"input_ids": torch.tensor(DUMMY_INPUTS)}

    @property
    def framework(self) -> str:
        """
        :str: Identifies that this is a PyTorch model.
        """
        return "pt"

    def __init__(self, config: PretrainedConfig, *inputs, **kwargs):
        super().__init__()
        if not isinstance(config, PretrainedConfig):
            raise ValueError(
                f"Parameter config in `{self.__class__.__name__}(config)` should be an instance of class "
                "`PretrainedConfig`. To create a model from a pretrained model use "
                f"`model = {self.__class__.__name__}.from_pretrained(PRETRAINED_MODEL_NAME)`"
            )
        if not getattr(config, "_attn_implementation_autoset", False):
            # config usually has a `torch_dtype` but we need the next line for the `no_super_init` tests
            dtype = config.torch_dtype if hasattr(config, "torch_dtype") else torch.get_default_dtype()
            config = self._autoset_attn_implementation(config, torch_dtype=dtype, check_device_map=False)
        self.config = config

        # for initialization of the loss
        loss_type = self.__class__.__name__
        if loss_type not in LOSS_MAPPING:
            loss_groups = f"({'|'.join(LOSS_MAPPING)})"
            loss_type = re.findall(loss_groups, self.__class__.__name__)
            if len(loss_type) > 0:
                loss_type = loss_type[0]
            else:
                loss_type = None
        self.loss_type = loss_type

        self.name_or_path = config.name_or_path
        self.warnings_issued = {}
        self.generation_config = GenerationConfig.from_model_config(config) if self.can_generate() else None
        # Overwrite the class attribute to make it an instance attribute, so models like
        # `InstructBlipForConditionalGeneration` can dynamically update it without modifying the class attribute
        # when a different component (e.g. language_model) is used.
        self._keep_in_fp32_modules = copy.copy(self.__class__._keep_in_fp32_modules)

    def post_init(self):
        """
        A method executed at the end of each Transformer model initialization, to execute code that needs the model's
        modules properly initialized (such as weight initialization).
        """
        self.init_weights()
        self._backward_compatibility_gradient_checkpointing()
        # If current model is a base model, attach `base_model_tp_plan` from config
        if self.base_model is self:
            self._tp_plan = self.config.base_model_tp_plan
        # If current model is a base model, attach `base_model_pp_plan` from config
        if self.base_model is self:
            self._pp_plan = self.config.base_model_pp_plan

    def dequantize(self):
        """
        Potentially dequantize the model in case it has been quantized by a quantization method that support
        dequantization.
        """
        hf_quantizer = getattr(self, "hf_quantizer", None)

        if hf_quantizer is None:
            raise ValueError("You need to first quantize your model in order to dequantize it")

        return hf_quantizer.dequantize(self)

    def _backward_compatibility_gradient_checkpointing(self):
        if self.supports_gradient_checkpointing and getattr(self.config, "gradient_checkpointing", False):
            self.gradient_checkpointing_enable()
            # Remove the attribute now that is has been consumed, so it's no saved in the config.
            delattr(self.config, "gradient_checkpointing")

    def add_model_tags(self, tags: Union[List[str], str]) -> None:
        r"""
        Add custom tags into the model that gets pushed to the Hugging Face Hub. Will
        not overwrite existing tags in the model.

        Args:
            tags (`Union[List[str], str]`):
                The desired tags to inject in the model

        Examples:

        ```python
        from transformers import AutoModel

        model = AutoModel.from_pretrained("google-bert/bert-base-cased")

        model.add_model_tags(["custom", "custom-bert"])

        # Push the model to your namespace with the name "my-custom-bert".
        model.push_to_hub("my-custom-bert")
        ```
        """
        if isinstance(tags, str):
            tags = [tags]

        if self.model_tags is None:
            self.model_tags = []

        for tag in tags:
            if tag not in self.model_tags:
                self.model_tags.append(tag)

    @classmethod
    @restore_default_torch_dtype
    def _from_config(cls, config, **kwargs):
        """
        All context managers that the model should be initialized under go here.

        Args:
            torch_dtype (`torch.dtype`, *optional*):
                Override the default `torch.dtype` and load the model under this dtype.
        """
        # when we init a model from within another model (e.g. VLMs) and dispatch on FA2
        # a warning is raised that dtype should be fp16. Since we never pass dtype from within
        # modeling code, we can try to infer it here same way as done in `from_pretrained`
        torch_dtype = kwargs.pop("torch_dtype", config.torch_dtype)
        if isinstance(torch_dtype, str):
            torch_dtype = getattr(torch, torch_dtype)

        use_flash_attention_2 = kwargs.pop("use_flash_attention_2", False)

        # override default dtype if needed
        dtype_orig = None
        if torch_dtype is not None:
            dtype_orig = cls._set_default_torch_dtype(torch_dtype)

        config = copy.deepcopy(config)  # We do not want to modify the config inplace in _from_config.

        if config._attn_implementation_internal is not None:
            # In this case, the config has been created with the attn_implementation set by the user, which we
            # should respect.
            attn_implementation = config._attn_implementation_internal
        else:
            attn_implementation = None

        config._attn_implementation = kwargs.pop("attn_implementation", attn_implementation)
        if not getattr(config, "_attn_implementation_autoset", False):
            config = cls._autoset_attn_implementation(
                config,
                use_flash_attention_2=use_flash_attention_2,
                check_device_map=False,
                torch_dtype=torch_dtype,
            )

        if is_deepspeed_zero3_enabled() and not _is_quantized and not _is_ds_init_called:
            import deepspeed

            logger.info("Detected DeepSpeed ZeRO-3: activating zero.init() for this model")
            # this immediately partitions the model across all gpus, to avoid the overhead in time
            # and memory copying it on CPU or each GPU first
            init_contexts = [deepspeed.zero.Init(config_dict_or_path=deepspeed_config()), set_zero3_state()]
            with ContextManagers(init_contexts):
                model = cls(config, **kwargs)

        else:
            model = cls(config, **kwargs)

        # restore default dtype if it was modified
        if dtype_orig is not None:
            torch.set_default_dtype(dtype_orig)

        return model

    @classmethod
    def _autoset_attn_implementation(
        cls,
        config,
        use_flash_attention_2: bool = False,
        torch_dtype: Optional[torch.dtype] = None,
        device_map: Optional[Union[str, Dict[str, int]]] = None,
        check_device_map: bool = True,
    ):
        """
        Automatically checks and dispatches to a default attention implementation. In order of priority:
            1. An implementation specified in `config._attn_implementation` (due for example to the argument attn_implementation="sdpa" in from_pretrained).
            2. DEPRECATED: if use_flash_attention_2 is set to `True` and `flash_attn` is available, flash attention. (`LlamaFlashAttention` for example)
            3. SDPA implementation, if available and supported by the model type. (`LlamaSdpaAttention` for example)
            4. The default model's implementation otherwise (`LlamaAttention` for example) .
        """
        # Here we use config._attn_implementation_internal to check whether the attention implementation was explicitely set by the user.
        # The property `PretrainedConfig._attn_implementation` is never `None`, for backward compatibility (always fall back on "eager").
        # The `hasattr` here is used as some Transformers tests for some reason do not call PretrainedConfig __init__ (e.g. test_no_super_init_config_and_model)
        requested_attn_implementation = None
        if hasattr(config, "_attn_implementation_internal") and config._attn_implementation_internal is not None:
            if config._attn_implementation != "flash_attention_2" and use_flash_attention_2:
                raise ValueError(
                    f'Both attn_implementation="{config._attn_implementation}" and `use_flash_attention_2=True` were used when loading the model, which are not compatible.'
                    ' We recommend to just use `attn_implementation="flash_attention_2"` when loading the model.'
                )

            if not isinstance(config._attn_implementation, dict) and config._attn_implementation not in [
                "eager"
            ] + list(ALL_ATTENTION_FUNCTIONS.keys()):
                message = f'Specified `attn_implementation="{config._attn_implementation}"` is not supported. The only possible arguments are `attn_implementation="eager"` (manual attention implementation)'
                if cls._supports_flash_attn_2:
                    message += ', `"attn_implementation=flash_attention_2"` (implementation using flash attention 2)'
                if cls._supports_sdpa:
                    message += ', `"attn_implementation=sdpa"` (implementation using torch.nn.functional.scaled_dot_product_attention)'
                if cls._supports_flex_attn:
                    message += (
                        ', `"attn_implementation=flex_attention"` (implementation using torch\'s flex_attention)'
                    )
                raise ValueError(message + ".")

            # If a config is passed with a preset attn_implementation, we skip the automatic dispatch and use the user-provided config, with hard checks that the requested attention implementation is available.
            requested_attn_implementation = config._attn_implementation_internal

        # Composite models consisting of several PretrainedModels have to specify attention impl as a dict
        # where keys are sub-config names. But most people will specify one `str` which means that should dispatch it
        # for all sub-models.
        # Below we check if a config is composite and manually prepare a dict of attn impl if not already passed as a dict.
        # Later each sub-module will dispatch with its own attn impl, by calling `XXXModel._from_config(config.text_config)`
        # If any of sub-modules doesn't support requested attn, an error will be raised. See https://github.com/huggingface/transformers/pull/32238
        for key in config.sub_configs.keys():
            sub_config = getattr(config, key)
            curr_attn_implementation = (
                requested_attn_implementation
                if not isinstance(requested_attn_implementation, dict)
                else requested_attn_implementation.get(key, None)
            )
            sub_config._attn_implementation_internal = curr_attn_implementation

        if use_flash_attention_2:
            logger.warning_once(
                'The model was loaded with use_flash_attention_2=True, which is deprecated and may be removed in a future release. Please use `attn_implementation="flash_attention_2"` instead.'
            )
            config._attn_implementation = "flash_attention_2"

        if config._attn_implementation == "flash_attention_2":
            cls._check_and_enable_flash_attn_2(
                config,
                torch_dtype=torch_dtype,
                device_map=device_map,
                hard_check_only=False,
                check_device_map=check_device_map,
            )
        elif requested_attn_implementation == "flex_attention":
            config = cls._check_and_enable_flex_attn(config, hard_check_only=True)
        elif requested_attn_implementation in [None, "sdpa"] and not is_torch_xla_available():
            # use_flash_attention_2 takes priority over SDPA, hence SDPA treated in this elif.
            config = cls._check_and_enable_sdpa(
                config,
                hard_check_only=False if requested_attn_implementation is None else True,
            )

            if (
                torch.version.hip is not None
                and config._attn_implementation == "sdpa"
                and torch.cuda.device_count() > 1
                and version.parse(torch.__version__) < version.parse("2.4.1")
            ):
                logger.warning_once(
                    "Using the `SDPA` attention implementation on multi-gpu setup with ROCM may lead to performance issues due to the FA backend. Disabling it to use alternative backends."
                )
                torch.backends.cuda.enable_flash_sdp(False)
        elif requested_attn_implementation in list(ALL_ATTENTION_FUNCTIONS.keys()):
            config._attn_implementation = requested_attn_implementation
        elif isinstance(requested_attn_implementation, dict):
            config._attn_implementation = None
        else:
            config._attn_implementation = "eager"

        config._attn_implementation_autoset = True
        return config

    @classmethod
    def _set_default_torch_dtype(cls, dtype: torch.dtype) -> torch.dtype:
        """
        Change the default dtype and return the previous one. This is needed when wanting to instantiate the model
        under specific dtype.

        Args:
            dtype (`torch.dtype`):
                a floating dtype to set to.

        Returns:
            `torch.dtype`: the original `dtype` that can be used to restore `torch.set_default_dtype(dtype)` if it was
            modified. If it wasn't, returns `None`.

        Note `set_default_dtype` currently only works with floating-point types and asserts if for example,
        `torch.int64` is passed. So if a non-float `dtype` is passed this functions will throw an exception.
        """
        if not dtype.is_floating_point:
            raise ValueError(
                f"Can't instantiate {cls.__name__} model under dtype={dtype} since it is not a floating point dtype"
            )

        logger.info(f"Instantiating {cls.__name__} model under default dtype {dtype}.")
        dtype_orig = torch.get_default_dtype()
        torch.set_default_dtype(dtype)
        return dtype_orig

    @property
    def base_model(self) -> nn.Module:
        """
        `torch.nn.Module`: The main body of the model.
        """
        return getattr(self, self.base_model_prefix, self)

    @classmethod
    def can_generate(cls) -> bool:
        """
        Returns whether this model can generate sequences with `.generate()` from the `GenerationMixin`.

        Returns:
            `bool`: Whether this model can generate sequences with `.generate()`.
        """
        # Directly inherits `GenerationMixin` -> can generate
        if "GenerationMixin" in str(cls.__bases__):
            return True
        # The class inherits from a class that can generate (recursive check) -> can generate
        for base in cls.__bases__:
            if not hasattr(base, "can_generate"):
                continue
            if "PreTrainedModel" not in str(base) and base.can_generate():
                return True
        # BC: Detects whether `prepare_inputs_for_generation` has been overwritten in the model. Prior to v4.45, this
        # was how we detected whether a model could generate.
        if "GenerationMixin" not in str(cls.prepare_inputs_for_generation):
            logger.warning_once(
                f"{cls.__name__} has generative capabilities, as `prepare_inputs_for_generation` is explicitly "
                "overwritten. However, it doesn't directly inherit from `GenerationMixin`. From 👉v4.50👈 onwards, "
                "`PreTrainedModel` will NOT inherit from `GenerationMixin`, and this model will lose the ability "
                "to call `generate` and other related functions."
                "\n  - If you're using `trust_remote_code=True`, you can get rid of this warning by loading the "
                "model with an auto class. See https://huggingface.co/docs/transformers/en/model_doc/auto#auto-classes"
                "\n  - If you are the owner of the model architecture code, please modify your model class such that "
                "it inherits from `GenerationMixin` (after `PreTrainedModel`, otherwise you'll get an exception)."
                "\n  - If you are not the owner of the model architecture class, please contact the model code owner "
                "to update it."
            )
            return True
        # Otherwise, can't generate
        return False

    @classmethod
    def _check_and_enable_flash_attn_2(
        cls,
        config,
        torch_dtype: Optional[torch.dtype] = None,
        device_map: Optional[Union[str, Dict[str, int]]] = None,
        check_device_map: bool = True,
        hard_check_only: bool = False,
    ) -> PretrainedConfig:
        """
        Checks the availability of Flash Attention 2 and compatibility with the current model.

        If all checks pass and `hard_check_only` is False, the method will set the config attribute `attn_implementation` to "flash_attention_2" so that the model can initialize the correct attention module.
        """
        if not cls._supports_flash_attn_2:
            raise ValueError(
                f"{cls.__name__} does not support Flash Attention 2.0 yet. Please request to add support where"
                f" the model is hosted, on its model hub page: https://huggingface.co/{config._name_or_path}/discussions/new"
                " or in the Transformers GitHub repo: https://github.com/huggingface/transformers/issues/new"
            )

        if not is_flash_attn_2_available():
            preface = "FlashAttention2 has been toggled on, but it cannot be used due to the following error:"
            install_message = "Please refer to the documentation of https://huggingface.co/docs/transformers/perf_infer_gpu_one#flashattention-2 to install Flash Attention 2."

            if importlib.util.find_spec("flash_attn") is None:
                if is_torch_npu_available():
                    recommend_message_npu = "You should use attn_implementation='sdpa' instead when using NPU. "
                    raise ImportError(
                        f"{preface} the package flash_attn is not supported on Ascend NPU. {recommend_message_npu}"
                    )
                else:
                    raise ImportError(f"{preface} the package flash_attn seems to be not installed. {install_message}")

            flash_attention_version = version.parse(importlib.metadata.version("flash_attn"))
            if torch.version.cuda:
                if flash_attention_version < version.parse("2.1.0"):
                    raise ImportError(
                        f"{preface} you need flash_attn package version to be greater or equal than 2.1.0. Detected version {flash_attention_version}. {install_message}"
                    )
                elif not torch.cuda.is_available():
                    raise ValueError(
                        f"{preface} Flash Attention 2 is not available on CPU. Please make sure torch can access a CUDA device."
                    )
                else:
                    raise ImportError(f"{preface} Flash Attention 2 is not available. {install_message}")
            elif torch.version.hip:
                if flash_attention_version < version.parse("2.0.4"):
                    raise ImportError(
                        f"{preface} you need flash_attn package version to be greater or equal than 2.0.4. Make sure to have that version installed - detected version {flash_attention_version}. {install_message}"
                    )
                else:
                    raise ImportError(f"{preface} Flash Attention 2 is not available. {install_message}")

        _is_bettertransformer = getattr(cls, "use_bettertransformer", False)

        if _is_bettertransformer:
            raise ValueError(
                "Flash Attention 2 and BetterTransformer API are not compatible. Please make sure to disable BetterTransformers by doing model.reverse_bettertransformer()"
            )

        if torch_dtype is None:
            logger.warning_once(
                "You are attempting to use Flash Attention 2.0 without specifying a torch dtype. This might lead to unexpected behaviour"
            )
        elif torch_dtype is not None and torch_dtype not in [torch.float16, torch.bfloat16]:
            logger.warning_once(
                "Flash Attention 2.0 only supports torch.float16 and torch.bfloat16 dtypes, but"
                f" the current dype in {cls.__name__} is {torch_dtype}. You should run training or inference using Automatic Mixed-Precision via the `with torch.autocast(device_type='torch_device'):` decorator,"
                ' or load the model with the `torch_dtype` argument. Example: `model = AutoModel.from_pretrained("openai/whisper-tiny", attn_implementation="flash_attention_2", torch_dtype=torch.float16)`'
            )

        # The check `torch.empty(0).device.type != "cuda"` is needed as the model may be initialized after `torch.set_default_device` has been called,
        # or the model may be initialized under the context manager `with torch.device("cuda"):`.
        if check_device_map and device_map is None and torch.empty(0).device.type != "cuda":
            if torch.cuda.is_available():
                logger.warning_once(
                    "You are attempting to use Flash Attention 2.0 with a model not initialized on GPU. Make sure to move the model to GPU"
                    " after initializing it on CPU with `model.to('cuda')`."
                )
            else:
                raise ValueError(
                    "You are attempting to use Flash Attention 2.0 with a model not initialized on GPU and with no GPU available. "
                    "This is not supported yet. Please make sure to have access to a GPU and either initialise the model on a GPU by passing a device_map "
                    "or initialising the model on CPU and then moving it to GPU."
                )
        elif (
            check_device_map
            and device_map is not None
            and isinstance(device_map, dict)
            and ("cpu" in device_map.values() or "disk" in device_map.values())
        ):
            raise ValueError(
                "You are attempting to use Flash Attention 2.0 with a model dispatched on CPU or disk. This is not supported. Please make sure to "
                "initialise the model on a GPU by passing a device_map that contains only GPU devices as keys."
            )
        if not hard_check_only:
            config._attn_implementation = "flash_attention_2"
        return config

    @classmethod
    def _check_and_enable_sdpa(cls, config, hard_check_only: bool = False) -> PretrainedConfig:
        """
        Checks the availability of SDPA for a given model.

        If all checks pass and `hard_check_only` is False, the method will set the config attribute `_attn_implementation` to "sdpa" so that the model can initialize the correct attention module.
        """
        if hard_check_only:
            if not cls._supports_sdpa:
                raise ValueError(
                    f"{cls.__name__} does not support an attention implementation through torch.nn.functional.scaled_dot_product_attention yet."
                    " Please request the support for this architecture: https://github.com/huggingface/transformers/issues/28005. If you believe"
                    ' this error is a bug, please open an issue in Transformers GitHub repository and load your model with the argument `attn_implementation="eager"` meanwhile. Example: `model = AutoModel.from_pretrained("openai/whisper-tiny", attn_implementation="eager")`'
                )
            if not is_torch_sdpa_available():
                raise ImportError(
                    "PyTorch SDPA requirements in Transformers are not met. Please install torch>=2.1.1."
                )

        if not is_torch_sdpa_available() or not cls._supports_sdpa:
            return config

        _is_bettertransformer = getattr(cls, "use_bettertransformer", False)
        if _is_bettertransformer:
            return config

        if not hard_check_only:
            config._attn_implementation = "sdpa"
        return config

    @classmethod
    def _check_and_enable_flex_attn(cls, config, hard_check_only: bool = False) -> PretrainedConfig:
        """
        Checks the availability of Flex Attention for a given model.

        If all checks pass and `hard_check_only` is False, the method will set the config attribute `_attn_implementation` to "flex_attention" so that the model can initialize the correct attention module.
        """
        if hard_check_only:
            if not cls._supports_flex_attn:
                raise ValueError(
                    f"{cls.__name__} does not support an attention implementation through torch's flex_attention."
                    " Please request the support for this architecture: https://github.com/huggingface/transformers/issues/34809."
                    " If you believe this error is a bug, please open an issue in Transformers GitHub repository"
                    ' and load your model with the argument `attn_implementation="eager"` meanwhile.'
                    ' Example: `model = AutoModel.from_pretrained("openai/whisper-tiny", attn_implementation="eager")`'
                )
            if not is_torch_flex_attn_available():
                raise ImportError(
                    "PyTorch Flex Attention requirements in Transformers are not met. Please install torch>=2.5.0."
                )

        if not is_torch_flex_attn_available() or not cls._supports_flex_attn:
            return config

        if not hard_check_only:
            config._attn_implementation = "flex_attention"

        return config

    def enable_input_require_grads(self):
        """
        Enables the gradients for the input embeddings. This is useful for fine-tuning adapter weights while keeping
        the model weights fixed.
        """

        def make_inputs_require_grads(module, input, output):
            output.requires_grad_(True)

        self._require_grads_hook = self.get_input_embeddings().register_forward_hook(make_inputs_require_grads)

    def disable_input_require_grads(self):
        """
        Removes the `_require_grads_hook`.
        """
        self._require_grads_hook.remove()

    def get_input_embeddings(self) -> nn.Module:
        """
        Returns the model's input embeddings.

        Returns:
            `nn.Module`: A torch module mapping vocabulary to hidden states.
        """
        base_model = getattr(self, self.base_model_prefix, self)
        if base_model is not self:
            return base_model.get_input_embeddings()
        else:
            raise NotImplementedError

    def set_input_embeddings(self, value: nn.Module):
        """
        Set model's input embeddings.

        Args:
            value (`nn.Module`): A module mapping vocabulary to hidden states.
        """
        base_model = getattr(self, self.base_model_prefix, self)
        if base_model is not self:
            base_model.set_input_embeddings(value)
        else:
            raise NotImplementedError

    def get_output_embeddings(self) -> nn.Module:
        """
        Returns the model's output embeddings.

        Returns:
            `nn.Module`: A torch module mapping hidden states to vocabulary.
        """
        return None  # Overwrite for models with output embeddings

    def _init_weights(self, module):
        """
        Initialize the weights. This method should be overridden by derived class and is
        the only initialization method that will be called when loading a checkpoint
        using `from_pretrained`. Any attempt to initialize outside of this function
        will be useless as the torch.nn.init function are all replaced with skip.
        """
        pass

    def _initialize_weights(self, module):
        """
        Initialize the weights if they are not already initialized.
        """
        if getattr(module, "_is_hf_initialized", False):
            return
        self._init_weights(module)
        module._is_hf_initialized = True

    def tie_weights(self):
        """
        Tie the weights between the input embeddings and the output embeddings.

        If the `torchscript` flag is set in the configuration, can't handle parameter sharing so we are cloning the
        weights instead.
        """
        if getattr(self.config.get_text_config(decoder=True), "tie_word_embeddings", True):
            output_embeddings = self.get_output_embeddings()
            if output_embeddings is not None:
                self._tie_or_clone_weights(output_embeddings, self.get_input_embeddings())

        if getattr(self.config, "is_encoder_decoder", False) and getattr(self.config, "tie_encoder_decoder", False):
            if hasattr(self, self.base_model_prefix):
                self = getattr(self, self.base_model_prefix)
            tied_weights = self._tie_encoder_decoder_weights(
                self.encoder, self.decoder, self.base_model_prefix, "encoder"
            )
            # Setting a dynamic variable instead of `_tied_weights_keys` because it's a class
            # attributed not an instance member, therefore modifying it will modify the entire class
            # Leading to issues on subsequent calls by different tests or subsequent calls.
            self._dynamic_tied_weights_keys = tied_weights

        for module in self.modules():
            if hasattr(module, "_tie_weights"):
                module._tie_weights()

    @staticmethod
    def _tie_encoder_decoder_weights(
        encoder: nn.Module, decoder: nn.Module, base_model_prefix: str, base_encoder_name: str
    ):
        uninitialized_encoder_weights: List[str] = []
        tied_weights: List[str] = []
        if decoder.__class__ != encoder.__class__:
            logger.info(
                f"{decoder.__class__} and {encoder.__class__} are not equal. In this case make sure that all encoder"
                " weights are correctly initialized."
            )

        def tie_encoder_to_decoder_recursively(
            decoder_pointer: nn.Module,
            encoder_pointer: nn.Module,
            module_name: str,
            base_encoder_name: str,
            uninitialized_encoder_weights: List[str],
            depth=0,
            total_decoder_name="",
            total_encoder_name="",
        ):
            assert isinstance(decoder_pointer, nn.Module) and isinstance(
                encoder_pointer, nn.Module
            ), f"{decoder_pointer} and {encoder_pointer} have to be of type nn.Module"
            if hasattr(decoder_pointer, "weight"):
                assert hasattr(encoder_pointer, "weight")
                encoder_pointer.weight = decoder_pointer.weight
                tied_weights.append(f"{base_encoder_name}{total_encoder_name}.weight")
                if hasattr(decoder_pointer, "bias"):
                    assert hasattr(encoder_pointer, "bias")
                    tied_weights.append(f"{base_encoder_name}{total_encoder_name}.bias")
                    encoder_pointer.bias = decoder_pointer.bias
                return

            encoder_modules = encoder_pointer._modules
            decoder_modules = decoder_pointer._modules
            if len(decoder_modules) > 0:
                assert (
                    len(encoder_modules) > 0
                ), f"Encoder module {encoder_pointer} does not match decoder module {decoder_pointer}"

                all_encoder_weights = {module_name + "/" + sub_name for sub_name in encoder_modules.keys()}
                encoder_layer_pos = 0
                for name, module in decoder_modules.items():
                    if name.isdigit():
                        encoder_name = str(int(name) + encoder_layer_pos)
                        decoder_name = name
                        if not isinstance(decoder_modules[decoder_name], type(encoder_modules[encoder_name])) and len(
                            encoder_modules
                        ) != len(decoder_modules):
                            # this can happen if the name corresponds to the position in a list module list of layers
                            # in this case the decoder has added a cross-attention that the encoder does not have
                            # thus skip this step and subtract one layer pos from encoder
                            encoder_layer_pos -= 1
                            continue
                    elif name not in encoder_modules:
                        continue
                    elif depth > 500:
                        raise ValueError(
                            "Max depth of recursive function `tie_encoder_to_decoder` reached. It seems that there is"
                            " a circular dependency between two or more `nn.Modules` of your model."
                        )
                    else:
                        decoder_name = encoder_name = name
                    tie_encoder_to_decoder_recursively(
                        decoder_modules[decoder_name],
                        encoder_modules[encoder_name],
                        module_name + "/" + name,
                        base_encoder_name,
                        uninitialized_encoder_weights,
                        depth=depth + 1,
                        total_encoder_name=f"{total_encoder_name}.{encoder_name}",
                        total_decoder_name=f"{total_decoder_name}.{decoder_name}",
                    )
                    all_encoder_weights.remove(module_name + "/" + encoder_name)

                uninitialized_encoder_weights += list(all_encoder_weights)

        # tie weights recursively
        tie_encoder_to_decoder_recursively(
            decoder, encoder, base_model_prefix, base_encoder_name, uninitialized_encoder_weights
        )

        if len(uninitialized_encoder_weights) > 0:
            logger.warning(
                f"The following encoder weights were not tied to the decoder {uninitialized_encoder_weights}"
            )
        return tied_weights

    def _tie_or_clone_weights(self, output_embeddings, input_embeddings):
        """Tie or clone module weights depending of whether we are using TorchScript or not"""
        if self.config.torchscript:
            output_embeddings.weight = nn.Parameter(input_embeddings.weight.clone())
        else:
            output_embeddings.weight = input_embeddings.weight

        if getattr(output_embeddings, "bias", None) is not None:
            output_embeddings.bias.data = nn.functional.pad(
                output_embeddings.bias.data,
                (
                    0,
                    output_embeddings.weight.shape[0] - output_embeddings.bias.shape[0],
                ),
                "constant",
                0,
            )
        if hasattr(output_embeddings, "out_features") and hasattr(input_embeddings, "num_embeddings"):
            output_embeddings.out_features = input_embeddings.num_embeddings

    def _get_no_split_modules(self, device_map: str):
        """
        Get the modules of the model that should not be spit when using device_map. We iterate through the modules to
        get the underlying `_no_split_modules`.

        Args:
            device_map (`str`):
                The device map value. Options are ["auto", "balanced", "balanced_low_0", "sequential"]

        Returns:
            `List[str]`: List of modules that should not be split
        """
        _no_split_modules = set()
        modules_to_check = [self]
        while len(modules_to_check) > 0:
            module = modules_to_check.pop(-1)
            # if the module does not appear in _no_split_modules, we also check the children
            if module.__class__.__name__ not in _no_split_modules:
                if isinstance(module, PreTrainedModel):
                    if module._no_split_modules is None:
                        raise ValueError(
                            f"{module.__class__.__name__} does not support `device_map='{device_map}'`. To implement support, the model "
                            "class needs to implement the `_no_split_modules` attribute."
                        )
                    else:
                        _no_split_modules = _no_split_modules | set(module._no_split_modules)
                modules_to_check += list(module.children())
        return list(_no_split_modules)

    def resize_token_embeddings(
        self,
        new_num_tokens: Optional[int] = None,
        pad_to_multiple_of: Optional[int] = None,
        mean_resizing: bool = True,
    ) -> nn.Embedding:
        """
        Resizes input token embeddings matrix of the model if `new_num_tokens != config.vocab_size`.

        Takes care of tying weights embeddings afterwards if the model class has a `tie_weights()` method.

        Arguments:
            new_num_tokens (`int`, *optional*):
                The new number of tokens in the embedding matrix. Increasing the size will add newly initialized
                vectors at the end. Reducing the size will remove vectors from the end. If not provided or `None`, just
                returns a pointer to the input tokens `torch.nn.Embedding` module of the model without doing anything.
            pad_to_multiple_of (`int`, *optional*):
                If set will pad the embedding matrix to a multiple of the provided value.If `new_num_tokens` is set to
                `None` will just pad the embedding to a multiple of `pad_to_multiple_of`.

                This is especially useful to enable the use of Tensor Cores on NVIDIA hardware with compute capability
                `>= 7.5` (Volta), or on TPUs which benefit from having sequence lengths be a multiple of 128. For more
                details about this, or help on choosing the correct value for resizing, refer to this guide:
                https://docs.nvidia.com/deeplearning/performance/dl-performance-matrix-multiplication/index.html#requirements-tc
            mean_resizing (`bool`):
                Whether to initialize the added embeddings from a multivariate normal distribution that has old embeddings' mean and
                covariance or to initialize them with a normal distribution that has a mean of zero and std equals `config.initializer_range`.

                Setting `mean_resizing` to `True` is useful when increasing the size of the embeddings of causal language models,
                where the generated tokens' probabilities won't be affected by the added embeddings because initializing the new embeddings with the
                old embeddings' mean will reduce the kl-divergence between the next token probability before and after adding the new embeddings.
                Refer to this article for more information: https://nlp.stanford.edu/~johnhew/vocab-expansion.html

        Return:
            `torch.nn.Embedding`: Pointer to the input tokens Embeddings Module of the model.
        """
        model_embeds = self._resize_token_embeddings(new_num_tokens, pad_to_multiple_of, mean_resizing)
        if new_num_tokens is None and pad_to_multiple_of is None:
            return model_embeds

        # Since we are basically resuing the same old embeddings with new weight values, gathering is required
        is_quantized = hasattr(self, "hf_quantizer") and self.hf_quantizer is not None
        if is_deepspeed_zero3_enabled() and not is_quantized:
            import deepspeed

            with deepspeed.zero.GatheredParameters(model_embeds.weight, modifier_rank=None):
                vocab_size = model_embeds.weight.shape[0]
        else:
            vocab_size = model_embeds.weight.shape[0]

        # Update base model and current model config.
        self.config.get_text_config().vocab_size = vocab_size
        self.vocab_size = vocab_size

        # Tie weights again if needed
        self.tie_weights()

        return model_embeds

    def _resize_token_embeddings(self, new_num_tokens, pad_to_multiple_of=None, mean_resizing=True):
        old_embeddings = self.get_input_embeddings()
        new_embeddings = self._get_resized_embeddings(
            old_embeddings, new_num_tokens, pad_to_multiple_of, mean_resizing
        )
        if hasattr(old_embeddings, "_hf_hook"):
            hook = old_embeddings._hf_hook
            add_hook_to_module(new_embeddings, hook)
        old_embeddings_requires_grad = old_embeddings.weight.requires_grad
        new_embeddings.requires_grad_(old_embeddings_requires_grad)
        self.set_input_embeddings(new_embeddings)
        is_quantized = hasattr(self, "hf_quantizer") and self.hf_quantizer is not None

        # Update new_num_tokens with the actual size of new_embeddings
        if pad_to_multiple_of is not None:
            if is_deepspeed_zero3_enabled() and not is_quantized:
                import deepspeed

                with deepspeed.zero.GatheredParameters(new_embeddings.weight, modifier_rank=None):
                    new_num_tokens = new_embeddings.weight.shape[0]
            else:
                new_num_tokens = new_embeddings.weight.shape[0]

        # if word embeddings are not tied, make sure that lm head is resized as well
        if (
            self.get_output_embeddings() is not None
            and not self.config.get_text_config(decoder=True).tie_word_embeddings
        ):
            old_lm_head = self.get_output_embeddings()
            if isinstance(old_lm_head, torch.nn.Embedding):
                new_lm_head = self._get_resized_embeddings(old_lm_head, new_num_tokens, mean_resizing=mean_resizing)
            else:
                new_lm_head = self._get_resized_lm_head(old_lm_head, new_num_tokens, mean_resizing=mean_resizing)
            if hasattr(old_lm_head, "_hf_hook"):
                hook = old_lm_head._hf_hook
                add_hook_to_module(new_lm_head, hook)
            old_lm_head_requires_grad = old_lm_head.weight.requires_grad
            new_lm_head.requires_grad_(old_lm_head_requires_grad)
            self.set_output_embeddings(new_lm_head)

        return self.get_input_embeddings()

    def _get_resized_embeddings(
        self,
        old_embeddings: nn.Embedding,
        new_num_tokens: Optional[int] = None,
        pad_to_multiple_of: Optional[int] = None,
        mean_resizing: bool = True,
    ) -> nn.Embedding:
        """
        Build a resized Embedding Module from a provided token Embedding Module. Increasing the size will add newly
        initialized vectors at the end. Reducing the size will remove vectors from the end

        Args:
            old_embeddings (`torch.nn.Embedding`):
                Old embeddings to be resized.
            new_num_tokens (`int`, *optional*):
                New number of tokens in the embedding matrix.

                Increasing the size will add newly initialized vectors at the end. Reducing the size will remove
                vectors from the end. If not provided or `None`, just returns a pointer to the input tokens
                `torch.nn.Embedding` module of the model without doing anything.
            pad_to_multiple_of (`int`, *optional*):
                If set will pad the embedding matrix to a multiple of the provided value. If `new_num_tokens` is set to
                `None` will just pad the embedding to a multiple of `pad_to_multiple_of`.

                This is especially useful to enable the use of Tensor Cores on NVIDIA hardware with compute capability
                `>= 7.5` (Volta), or on TPUs which benefit from having sequence lengths be a multiple of 128. For more
                details about this, or help on choosing the correct value for resizing, refer to this guide:
                https://docs.nvidia.com/deeplearning/performance/dl-performance-matrix-multiplication/index.html#requirements-tc
            mean_resizing (`bool`):
                Whether to initialize the added embeddings from a multivariate normal distribution that has old embeddings' mean and
                covariance or to initialize them with a normal distribution that has a mean of zero and std equals `config.initializer_range`.

                Setting `mean_resizing` to `True` is useful when increasing the size of the embeddings of causal language models,
                where the generated tokens' probabilities will not be affected by the added embeddings because initializing the new embeddings with the
                old embeddings' mean will reduce the kl-divergence between the next token probability before and after adding the new embeddings.
                Refer to this article for more information: https://nlp.stanford.edu/~johnhew/vocab-expansion.html


        Return:
            `torch.nn.Embedding`: Pointer to the resized Embedding Module or the old Embedding Module if
            `new_num_tokens` is `None`
        """

        if pad_to_multiple_of is not None:
            if not isinstance(pad_to_multiple_of, int):
                raise ValueError(
                    f"Asking to pad the embedding matrix to a multiple of `{pad_to_multiple_of}`, which is not and integer. Please make sure to pass an integer"
                )
            if new_num_tokens is None:
                new_num_tokens = old_embeddings.weight.shape[0]
            new_num_tokens = ((new_num_tokens + pad_to_multiple_of - 1) // pad_to_multiple_of) * pad_to_multiple_of
        else:
            logger.info(
                "You are resizing the embedding layer without providing a `pad_to_multiple_of` parameter. This means that the new embedding"
                f" dimension will be {new_num_tokens}. This might induce some performance reduction as *Tensor Cores* will not be available."
                " For more details about this, or help on choosing the correct value for resizing, refer to this guide:"
                " https://docs.nvidia.com/deeplearning/performance/dl-performance-matrix-multiplication/index.html#requirements-tc"
            )

        if new_num_tokens is None:
            return old_embeddings

        is_quantized = hasattr(self, "hf_quantizer") and self.hf_quantizer is not None
        if is_deepspeed_zero3_enabled() and not is_quantized:
            import deepspeed

            with deepspeed.zero.GatheredParameters(old_embeddings.weight, modifier_rank=None):
                old_num_tokens, old_embedding_dim = old_embeddings.weight.size()
        else:
            old_num_tokens, old_embedding_dim = old_embeddings.weight.size()

        if old_num_tokens == new_num_tokens and not is_deepspeed_zero3_enabled():
            return old_embeddings

        if not isinstance(old_embeddings, nn.Embedding):
            raise TypeError(
                f"Old embeddings are of type {type(old_embeddings)}, which is not an instance of {nn.Embedding}. You"
                " should either use a different resize function or make sure that `old_embeddings` are an instance of"
                f" {nn.Embedding}."
            )

        # Build new embeddings

        # When using DeepSpeed ZeRO-3, we shouldn't create new embeddings with DeepSpeed init
        # because the shape of the new embedding layer is used across various modeling files
        # as well as to update config vocab size. Shape will be 0 when using DeepSpeed init leading
        # to errors when training.
        new_embeddings = nn.Embedding(
            new_num_tokens,
            old_embedding_dim,
            device=old_embeddings.weight.device,
            dtype=old_embeddings.weight.dtype,
        )

        if new_num_tokens > old_num_tokens and not mean_resizing:
            # initialize new embeddings (in particular added tokens) with a mean of 0 and std equals `config.initializer_range`.
            self._init_weights(new_embeddings)

        elif new_num_tokens > old_num_tokens and mean_resizing:
            # initialize new embeddings  (in particular added tokens). The new embeddings will be initialized
            # from a multivariate normal distribution that has old embeddings' mean and covariance.
            # as described in this article: https://nlp.stanford.edu/~johnhew/vocab-expansion.html
            logger.warning_once(
                "The new embeddings will be initialized from a multivariate normal distribution that has old embeddings' mean and covariance. "
                "As described in this article: https://nlp.stanford.edu/~johnhew/vocab-expansion.html. "
                "To disable this, use `mean_resizing=False`"
            )

            added_num_tokens = new_num_tokens - old_num_tokens
            if is_deepspeed_zero3_enabled() and not is_quantized:
                import deepspeed

                with deepspeed.zero.GatheredParameters([old_embeddings.weight], modifier_rank=None):
                    self._init_added_embeddings_weights_with_mean(
                        old_embeddings, new_embeddings, old_embedding_dim, old_num_tokens, added_num_tokens
                    )
            else:
                self._init_added_embeddings_weights_with_mean(
                    old_embeddings, new_embeddings, old_embedding_dim, old_num_tokens, added_num_tokens
                )

        # Copy token embeddings from the previous weights

        # numbers of tokens to copy
        n = min(old_num_tokens, new_num_tokens)

        if is_deepspeed_zero3_enabled() and not is_quantized:
            import deepspeed

            params = [old_embeddings.weight, new_embeddings.weight]
            with deepspeed.zero.GatheredParameters(params, modifier_rank=0):
                new_embeddings.weight.data[:n, :] = old_embeddings.weight.data[:n, :]
        else:
            new_embeddings.weight.data[:n, :] = old_embeddings.weight.data[:n, :]

        # Replace weights in old_embeddings and return to maintain the same embedding type.
        # This ensures correct functionality when a Custom Embedding class is passed as input.
        # The input and output embedding types remain consistent. (c.f. https://github.com/huggingface/transformers/pull/31979)
        if is_deepspeed_zero3_enabled() and not is_quantized:
            import deepspeed

            params = [old_embeddings.weight, new_embeddings.weight]
            with deepspeed.zero.GatheredParameters(params, modifier_rank=0):
                old_embeddings.weight = new_embeddings.weight
                old_embeddings.num_embeddings = new_embeddings.weight.data.shape[0]

                # If the new number of tokens is smaller than the original `padding_idx`, the `padding_idx`
                # will be set to `None` in the resized embeddings.
                if old_embeddings.padding_idx is not None and (new_num_tokens - 1) < old_embeddings.padding_idx:
                    old_embeddings.padding_idx = None
        else:
            old_embeddings.weight.data = new_embeddings.weight.data
            old_embeddings.num_embeddings = new_embeddings.weight.data.shape[0]
            if old_embeddings.padding_idx is not None and (new_num_tokens - 1) < old_embeddings.padding_idx:
                old_embeddings.padding_idx = None

        return old_embeddings

    def _get_resized_lm_head(
        self,
        old_lm_head: nn.Linear,
        new_num_tokens: Optional[int] = None,
        transposed: Optional[bool] = False,
        mean_resizing: bool = True,
    ) -> nn.Linear:
        """
        Build a resized Linear Module from a provided old Linear Module. Increasing the size will add newly initialized
        vectors at the end. Reducing the size will remove vectors from the end

        Args:
            old_lm_head (`torch.nn.Linear`):
                Old lm head liner layer to be resized.
            new_num_tokens (`int`, *optional*):
                New number of tokens in the linear matrix.

                Increasing the size will add newly initialized vectors at the end. Reducing the size will remove
                vectors from the end. If not provided or `None`, just returns a pointer to the input tokens
                `torch.nn.Linear` module of the model without doing anything. transposed (`bool`, *optional*, defaults
                to `False`): Whether `old_lm_head` is transposed or not. If True `old_lm_head.size()` is `lm_head_dim,
                vocab_size` else `vocab_size, lm_head_dim`.
            mean_resizing (`bool`):
                Whether to initialize the added embeddings from a multivariate normal distribution that has old embeddings' mean and
                covariance or to initialize them with a normal distribution that has a mean of zero and std equals `config.initializer_range`.

                Setting `mean_resizing` to `True` is useful when increasing the size of the embeddings of causal language models,
                where the generated tokens' probabilities will not be affected by the added embeddings because initializing the new embeddings with the
                old embeddings' mean will reduce the kl-divergence between the next token probability before and after adding the new embeddings.
                Refer to this article for more information: https://nlp.stanford.edu/~johnhew/vocab-expansion.html

        Return:
            `torch.nn.Linear`: Pointer to the resized Linear Module or the old Linear Module if `new_num_tokens` is
            `None`
        """
        if new_num_tokens is None:
            return old_lm_head

        is_quantized = hasattr(self, "hf_quantizer") and self.hf_quantizer is not None
        if is_deepspeed_zero3_enabled() and not is_quantized:
            import deepspeed

            with deepspeed.zero.GatheredParameters(old_lm_head.weight, modifier_rank=None):
                old_num_tokens, old_lm_head_dim = (
                    old_lm_head.weight.size() if not transposed else old_lm_head.weight.t().size()
                )
        else:
            old_num_tokens, old_lm_head_dim = (
                old_lm_head.weight.size() if not transposed else old_lm_head.weight.t().size()
            )

        if old_num_tokens == new_num_tokens and not is_deepspeed_zero3_enabled():
            return old_lm_head

        if not isinstance(old_lm_head, nn.Linear):
            raise TypeError(
                f"Old language model head is of type {type(old_lm_head)}, which is not an instance of {nn.Linear}. You"
                " should either use a different resize function or make sure that `old_lm_head` are an instance of"
                f" {nn.Linear}."
            )

        # Build new lm head
        new_lm_head_shape = (old_lm_head_dim, new_num_tokens) if not transposed else (new_num_tokens, old_lm_head_dim)
        has_new_lm_head_bias = old_lm_head.bias is not None

        # When using DeepSpeed ZeRO-3, we shouldn't create new embeddings with DeepSpeed init
        # because the shape of the new embedding layer is used across various modeling files
        # as well as to update config vocab size. Shape will be 0 when using DeepSpeed init leading
        # to errors when training.
        new_lm_head = nn.Linear(
            *new_lm_head_shape,
            bias=has_new_lm_head_bias,
            device=old_lm_head.weight.device,
            dtype=old_lm_head.weight.dtype,
        )

        if new_num_tokens > old_num_tokens and not mean_resizing:
            # initialize new embeddings (in particular added tokens) with a mean of 0 and std equals `config.initializer_range`.
            self._init_weights(new_lm_head)

        elif new_num_tokens > old_num_tokens and mean_resizing:
            # initialize new lm_head weights (in particular added tokens). The new lm_head weights
            # will be initialized from a multivariate normal distribution that has old embeddings' mean and covariance.
            # as described in this article: https://nlp.stanford.edu/~johnhew/vocab-expansion.html
            logger.warning_once(
                "The new lm_head weights will be initialized from a multivariate normal distribution that has old embeddings' mean and covariance. "
                "As described in this article: https://nlp.stanford.edu/~johnhew/vocab-expansion.html. "
                "To disable this, use `mean_resizing=False`"
            )

            added_num_tokens = new_num_tokens - old_num_tokens
            if is_deepspeed_zero3_enabled() and not is_quantized:
                import deepspeed

                params = [old_lm_head.weight]
                if has_new_lm_head_bias:
                    params += [old_lm_head.bias]
                with deepspeed.zero.GatheredParameters(params, modifier_rank=None):
                    self._init_added_lm_head_weights_with_mean(
                        old_lm_head, new_lm_head, old_lm_head_dim, old_num_tokens, added_num_tokens, transposed
                    )
                    if has_new_lm_head_bias:
                        self._init_added_lm_head_bias_with_mean(old_lm_head, new_lm_head, added_num_tokens)

            else:
                self._init_added_lm_head_weights_with_mean(
                    old_lm_head, new_lm_head, old_lm_head_dim, old_num_tokens, added_num_tokens, transposed
                )
                if has_new_lm_head_bias:
                    self._init_added_lm_head_bias_with_mean(old_lm_head, new_lm_head, added_num_tokens)

        num_tokens_to_copy = min(old_num_tokens, new_num_tokens)

        if is_deepspeed_zero3_enabled() and not is_quantized:
            import deepspeed

            params = [old_lm_head.weight, old_lm_head.bias, new_lm_head.weight, new_lm_head.bias]
            with deepspeed.zero.GatheredParameters(params, modifier_rank=0):
                self._copy_lm_head_original_to_resized(
                    new_lm_head, old_lm_head, num_tokens_to_copy, transposed, has_new_lm_head_bias
                )
        else:
            self._copy_lm_head_original_to_resized(
                new_lm_head, old_lm_head, num_tokens_to_copy, transposed, has_new_lm_head_bias
            )

        return new_lm_head

    def _init_added_embeddings_weights_with_mean(
        self, old_embeddings, new_embeddings, old_embedding_dim, old_num_tokens, added_num_tokens
    ):
        old_embeddings_weight = old_embeddings.weight.data.to(torch.float32)
        mean_embeddings = torch.mean(old_embeddings_weight, axis=0)
        old_centered_embeddings = old_embeddings_weight - mean_embeddings
        covariance = old_centered_embeddings.T @ old_centered_embeddings / old_num_tokens

        # Check if the covariance is positive definite.
        epsilon = 1e-9
        is_covariance_psd = constraints.positive_definite.check(epsilon * covariance).all()
        if is_covariance_psd:
            # If covariances is positive definite, a distribution can be created. and we can sample new weights from it.
            distribution = torch.distributions.multivariate_normal.MultivariateNormal(
                mean_embeddings, covariance_matrix=epsilon * covariance
            )
            new_embeddings.weight.data[-1 * added_num_tokens :, :] = distribution.sample(
                sample_shape=(added_num_tokens,)
            ).to(old_embeddings.weight.dtype)
        else:
            # Otherwise, just initialize with the mean. because distribtion will not be created.
            new_embeddings.weight.data[-1 * added_num_tokens :, :] = (
                mean_embeddings[None, :].repeat(added_num_tokens, 1).to(old_embeddings.weight.dtype)
            )

    def _init_added_lm_head_weights_with_mean(
        self,
        old_lm_head,
        new_lm_head,
        old_lm_head_dim,
        old_num_tokens,
        added_num_tokens,
        transposed=False,
    ):
        if transposed:
            # Transpose to the desired shape for the function.
            new_lm_head.weight.data = new_lm_head.weight.data.T
            old_lm_head.weight.data = old_lm_head.weight.data.T

        # The same initilization logic as Embeddings.
        self._init_added_embeddings_weights_with_mean(
            old_lm_head, new_lm_head, old_lm_head_dim, old_num_tokens, added_num_tokens
        )

        if transposed:
            # Transpose again to the correct shape.
            new_lm_head.weight.data = new_lm_head.weight.data.T
            old_lm_head.weight.data = old_lm_head.weight.data.T

    def _init_added_lm_head_bias_with_mean(self, old_lm_head, new_lm_head, added_num_tokens):
        bias_mean = torch.mean(old_lm_head.bias.data, axis=0, dtype=torch.float32)
        bias_std = torch.std(old_lm_head.bias.data, axis=0).to(torch.float32)
        new_lm_head.bias.data[-1 * added_num_tokens :].normal_(mean=bias_mean, std=1e-9 * bias_std)

    def _copy_lm_head_original_to_resized(
        self, new_lm_head, old_lm_head, num_tokens_to_copy, transposed, has_new_lm_head_bias
    ):
        # Copy old lm head weights to new lm head
        if not transposed:
            new_lm_head.weight.data[:num_tokens_to_copy, :] = old_lm_head.weight.data[:num_tokens_to_copy, :]
        else:
            new_lm_head.weight.data[:, :num_tokens_to_copy] = old_lm_head.weight.data[:, :num_tokens_to_copy]

        # Copy bias weights to new lm head
        if has_new_lm_head_bias:
            new_lm_head.bias.data[:num_tokens_to_copy] = old_lm_head.bias.data[:num_tokens_to_copy]

    def resize_position_embeddings(self, new_num_position_embeddings: int):
        raise NotImplementedError(
            f"`resize_position_embeddings` is not implemented for {self.__class__}`. To implement it, you should "
            f"overwrite this method in the class {self.__class__} in `modeling_{self.__class__.__module__}.py`"
        )

    def get_position_embeddings(self) -> Union[nn.Embedding, Tuple[nn.Embedding]]:
        raise NotImplementedError(
            f"`get_position_embeddings` is not implemented for {self.__class__}`. To implement it, you should "
            f"overwrite this method in the class {self.__class__} in `modeling_{self.__class__.__module__}.py`"
        )

    def init_weights(self):
        """
        If needed prunes and maybe initializes weights. If using a custom `PreTrainedModel`, you need to implement any
        initialization logic in `_init_weights`.
        """
        # Prune heads if needed
        if self.config.pruned_heads:
            self.prune_heads(self.config.pruned_heads)

        if _init_weights:
            # Initialize weights
            self.apply(self._initialize_weights)

            # Tie weights should be skipped when not initializing all weights
            # since from_pretrained(...) calls tie weights anyways
            self.tie_weights()

    def prune_heads(self, heads_to_prune: Dict[int, List[int]]):
        """
        Prunes heads of the base model.

        Arguments:
            heads_to_prune (`Dict[int, List[int]]`):
                Dictionary with keys being selected layer indices (`int`) and associated values being the list of heads
                to prune in said layer (list of `int`). For instance {1: [0, 2], 2: [2, 3]} will prune heads 0 and 2 on
                layer 1 and heads 2 and 3 on layer 2.
        """
        # save new sets of pruned heads as union of previously stored pruned heads and newly pruned heads
        for layer, heads in heads_to_prune.items():
            union_heads = set(self.config.pruned_heads.get(layer, [])) | set(heads)
            self.config.pruned_heads[layer] = list(union_heads)  # Unfortunately we have to store it as list for JSON

        self.base_model._prune_heads(heads_to_prune)

    def gradient_checkpointing_enable(self, gradient_checkpointing_kwargs=None):
        """
        Activates gradient checkpointing for the current model.

        Note that in other frameworks this feature can be referred to as "activation checkpointing" or "checkpoint
        activations".

        We pass the `__call__` method of the modules instead of `forward` because `__call__` attaches all the hooks of
        the module. https://discuss.pytorch.org/t/any-different-between-model-input-and-model-forward-input/3690/2

        Args:
            gradient_checkpointing_kwargs (dict, *optional*):
                Additional keyword arguments passed along to the `torch.utils.checkpoint.checkpoint` function.
        """
        if not self.supports_gradient_checkpointing:
            raise ValueError(f"{self.__class__.__name__} does not support gradient checkpointing.")

        if gradient_checkpointing_kwargs is None:
            gradient_checkpointing_kwargs = {"use_reentrant": True}

        gradient_checkpointing_func = functools.partial(checkpoint, **gradient_checkpointing_kwargs)

        # For old GC format (transformers < 4.35.0) for models that live on the Hub
        # we will fall back to the overwritten `_set_gradient_checkpointing` method
        _is_using_old_format = "value" in inspect.signature(self._set_gradient_checkpointing).parameters

        if not _is_using_old_format:
            self._set_gradient_checkpointing(enable=True, gradient_checkpointing_func=gradient_checkpointing_func)
        else:
            self.apply(partial(self._set_gradient_checkpointing, value=True))
            logger.warning(
                "You are using an old version of the checkpointing format that is deprecated (We will also silently ignore `gradient_checkpointing_kwargs` in case you passed it)."
                "Please update to the new format on your modeling file. To use the new format, you need to completely remove the definition of the method `_set_gradient_checkpointing` in your model."
            )

        if getattr(self, "_hf_peft_config_loaded", False):
            # When using PEFT + gradient checkpointing + Trainer we need to make sure the input has requires_grad=True
            # we do it also on PEFT: https://github.com/huggingface/peft/blob/85013987aa82aa1af3da1236b6902556ce3e483e/src/peft/peft_model.py#L334
            # When training with PEFT, only LoRA layers will have requires grad set to True, but the output of frozen layers need to propagate
            # the gradients to make sure the gradient flows.
            self.enable_input_require_grads()

    def _set_gradient_checkpointing(self, enable: bool = True, gradient_checkpointing_func: Callable = checkpoint):
        is_gradient_checkpointing_set = False

        # Apply it on the top-level module in case the top-level modules supports it
        # for example, LongT5Stack inherits from `PreTrainedModel`.
        if hasattr(self, "gradient_checkpointing"):
            self._gradient_checkpointing_func = gradient_checkpointing_func
            self.gradient_checkpointing = enable
            is_gradient_checkpointing_set = True

        for module in self.modules():
            if hasattr(module, "gradient_checkpointing"):
                module._gradient_checkpointing_func = gradient_checkpointing_func
                module.gradient_checkpointing = enable
                is_gradient_checkpointing_set = True

        if not is_gradient_checkpointing_set:
            raise ValueError(
                f"{self.__class__.__name__} is not compatible with gradient checkpointing. Make sure all the architecture support it by setting a boolean attribute"
                " `gradient_checkpointing` to modules of the model that uses checkpointing."
            )

    def gradient_checkpointing_disable(self):
        """
        Deactivates gradient checkpointing for the current model.

        Note that in other frameworks this feature can be referred to as "activation checkpointing" or "checkpoint
        activations".
        """
        if self.supports_gradient_checkpointing:
            # For old GC format (transformers < 4.35.0) for models that live on the Hub
            # we will fall back to the overwritten `_set_gradient_checkpointing` methid
            _is_using_old_format = "value" in inspect.signature(self._set_gradient_checkpointing).parameters
            if not _is_using_old_format:
                self._set_gradient_checkpointing(enable=False)
            else:
                logger.warning(
                    "You are using an old version of the checkpointing format that is deprecated (We will also silently ignore `gradient_checkpointing_kwargs` in case you passed it)."
                    "Please update to the new format on your modeling file. To use the new format, you need to completely remove the definition of the method `_set_gradient_checkpointing` in your model."
                )
                self.apply(partial(self._set_gradient_checkpointing, value=False))

        if getattr(self, "_hf_peft_config_loaded", False):
            self.disable_input_require_grads()

    @property
    def is_gradient_checkpointing(self) -> bool:
        """
        Whether gradient checkpointing is activated for this model or not.

        Note that in other frameworks this feature can be referred to as "activation checkpointing" or "checkpoint
        activations".
        """
        return any(hasattr(m, "gradient_checkpointing") and m.gradient_checkpointing for m in self.modules())

    def save_pretrained(
        self,
        save_directory: Union[str, os.PathLike],
        is_main_process: bool = True,
        state_dict: Optional[dict] = None,
        save_function: Callable = torch.save,
        push_to_hub: bool = False,
        max_shard_size: Union[int, str] = "5GB",
        safe_serialization: bool = True,
        variant: Optional[str] = None,
        token: Optional[Union[str, bool]] = None,
        save_peft_format: bool = True,
        **kwargs,
    ):
        """
        Save a model and its configuration file to a directory, so that it can be re-loaded using the
        [`~PreTrainedModel.from_pretrained`] class method.

        Arguments:
            save_directory (`str` or `os.PathLike`):
                Directory to which to save. Will be created if it doesn't exist.
            is_main_process (`bool`, *optional*, defaults to `True`):
                Whether the process calling this is the main process or not. Useful when in distributed training like
                TPUs and need to call this function on all processes. In this case, set `is_main_process=True` only on
                the main process to avoid race conditions.
            state_dict (nested dictionary of `torch.Tensor`):
                The state dictionary of the model to save. Will default to `self.state_dict()`, but can be used to only
                save parts of the model or if special precautions need to be taken when recovering the state dictionary
                of a model (like when using model parallelism).
            save_function (`Callable`):
                The function to use to save the state dictionary. Useful on distributed training like TPUs when one
                need to replace `torch.save` by another method.
            push_to_hub (`bool`, *optional*, defaults to `False`):
                Whether or not to push your model to the Hugging Face model hub after saving it. You can specify the
                repository you want to push to with `repo_id` (will default to the name of `save_directory` in your
                namespace).
            max_shard_size (`int` or `str`, *optional*, defaults to `"5GB"`):
                The maximum size for a checkpoint before being sharded. Checkpoints shard will then be each of size
                lower than this size. If expressed as a string, needs to be digits followed by a unit (like `"5MB"`).
                We default it to 5GB in order for models to be able to run easily on free-tier google colab instances
                without CPU OOM issues.

                <Tip warning={true}>

                If a single weight of the model is bigger than `max_shard_size`, it will be in its own checkpoint shard
                which will be bigger than `max_shard_size`.

                </Tip>

            safe_serialization (`bool`, *optional*, defaults to `True`):
                Whether to save the model using `safetensors` or the traditional PyTorch way (that uses `pickle`).
            variant (`str`, *optional*):
                If specified, weights are saved in the format pytorch_model.<variant>.bin.
            token (`str` or `bool`, *optional*):
                The token to use as HTTP bearer authorization for remote files. If `True`, or not specified, will use
                the token generated when running `huggingface-cli login` (stored in `~/.huggingface`).
            save_peft_format (`bool`, *optional*, defaults to `True`):
                For backward compatibility with PEFT library, in case adapter weights are attached to the model, all
                keys of the state dict of adapters needs to be pre-pended with `base_model.model`. Advanced users can
                disable this behaviours by setting `save_peft_format` to `False`.
            kwargs (`Dict[str, Any]`, *optional*):
                Additional key word arguments passed along to the [`~utils.PushToHubMixin.push_to_hub`] method.
        """
        use_auth_token = kwargs.pop("use_auth_token", None)
        ignore_metadata_errors = kwargs.pop("ignore_metadata_errors", False)

        if use_auth_token is not None:
            warnings.warn(
                "The `use_auth_token` argument is deprecated and will be removed in v5 of Transformers. Please use `token` instead.",
                FutureWarning,
            )
            if token is not None:
                raise ValueError(
                    "`token` and `use_auth_token` are both specified. Please set only the argument `token`."
                )
            token = use_auth_token

        if token is not None:
            kwargs["token"] = token

        _hf_peft_config_loaded = getattr(self, "_hf_peft_config_loaded", False)

        hf_quantizer = getattr(self, "hf_quantizer", None)
        quantization_serializable = (
            hf_quantizer is not None
            and isinstance(hf_quantizer, HfQuantizer)
            and hf_quantizer.is_serializable(safe_serialization=safe_serialization)
        )

        if hf_quantizer is not None and not _hf_peft_config_loaded and not quantization_serializable:
            raise ValueError(
                f"The model is quantized with {hf_quantizer.quantization_config.quant_method} and is not serializable - check out the warnings from"
                " the logger on the traceback to understand the reason why the quantized model is not serializable."
            )

        if "save_config" in kwargs:
            warnings.warn(
                "`save_config` is deprecated and will be removed in v5 of Transformers. Use `is_main_process` instead."
            )
            is_main_process = kwargs.pop("save_config")
        if safe_serialization and not is_safetensors_available():
            raise ImportError("`safe_serialization` requires the `safetensors library: `pip install safetensors`.")

        if os.path.isfile(save_directory):
            logger.error(f"Provided path ({save_directory}) should be a directory, not a file")
            return

        os.makedirs(save_directory, exist_ok=True)

        if push_to_hub:
            commit_message = kwargs.pop("commit_message", None)
            repo_id = kwargs.pop("repo_id", save_directory.split(os.path.sep)[-1])
            repo_id = self._create_repo(repo_id, **kwargs)
            files_timestamps = self._get_files_timestamps(save_directory)

        # Only save the model itself if we are using distributed training
        model_to_save = unwrap_model(self)

        # save the string version of dtype to the config, e.g. convert torch.float32 => "float32"
        # we currently don't use this setting automatically, but may start to use with v5
        dtype = get_parameter_dtype(model_to_save)
        model_to_save.config.torch_dtype = str(dtype).split(".")[1]

        # Attach architecture to the config
        model_to_save.config.architectures = [model_to_save.__class__.__name__]

        # Unset attn implementation so it can be set to another one when loading back
        model_to_save.config._attn_implementation_autoset = False

        # If we have a custom model, we copy the file defining it in the folder and set the attributes so it can be
        # loaded from the Hub.
        if self._auto_class is not None:
            custom_object_save(self, save_directory, config=self.config)

        # Save the config
        if is_main_process:
            if not _hf_peft_config_loaded:
                # If the model config has set attributes that should be in the generation config, move them there.
                misplaced_generation_parameters = model_to_save.config._get_non_default_generation_parameters()
                if self.can_generate() and len(misplaced_generation_parameters) > 0:
                    warnings.warn(
                        "Moving the following attributes in the config to the generation config: "
                        f"{misplaced_generation_parameters}. You are seeing this warning because you've set "
                        "generation parameters in the model config, as opposed to in the generation config.",
                        UserWarning,
                    )
                    for param_name, param_value in misplaced_generation_parameters.items():
                        setattr(model_to_save.generation_config, param_name, param_value)
                        setattr(model_to_save.config, param_name, None)

                model_to_save.config.save_pretrained(save_directory)
            if self.can_generate():
                model_to_save.generation_config.save_pretrained(save_directory)

            if _hf_peft_config_loaded:
                logger.info(
                    "Detected adapters on the model, saving the model in the PEFT format, only adapter weights will be saved."
                )
                state_dict = model_to_save.get_adapter_state_dict()

                if save_peft_format:
                    logger.info(
                        "To match the expected format of the PEFT library, all keys of the state dict of adapters will be pre-pended with `base_model.model`."
                    )
                    peft_state_dict = {}
                    for key, value in state_dict.items():
                        peft_state_dict[f"base_model.model.{key}"] = value
                    state_dict = peft_state_dict

                active_adapter = self.active_adapters()

                if len(active_adapter) > 1:
                    raise ValueError(
                        "Multiple active adapters detected, saving multiple active adapters is not supported yet. You can save adapters separately one by one "
                        "by iteratively calling `model.set_adapter(adapter_name)` then `model.save_pretrained(...)`"
                    )
                active_adapter = active_adapter[0]

                current_peft_config = self.peft_config[active_adapter]
                current_peft_config.save_pretrained(save_directory)

        # for offloaded modules
        module_map = {}

        # Save the model
        if state_dict is None:
            # if any model parameters are offloaded, make module map
            if (
                hasattr(self, "hf_device_map")
                and len(set(self.hf_device_map.values())) > 1
                and ("cpu" in self.hf_device_map.values() or "disk" in self.hf_device_map.values())
            ):
                warnings.warn(
                    "Attempting to save a model with offloaded modules. Ensure that unallocated cpu memory exceeds the `shard_size` (5GB default)"
                )
                for name, module in model_to_save.named_modules():
                    if name == "":
                        continue
                    module_state_dict = module.state_dict()

                    for key in module_state_dict:
                        module_map[name + f".{key}"] = module
            state_dict = model_to_save.state_dict()

        # Translate state_dict from smp to hf if saving with smp >= 1.10
        if IS_SAGEMAKER_MP_POST_1_10:
            for smp_to_hf, _ in smp.state.module_manager.translate_functions:
                state_dict = smp_to_hf(state_dict)

        # Handle the case where some state_dict keys shouldn't be saved
        if self._keys_to_ignore_on_save is not None:
            for ignore_key in self._keys_to_ignore_on_save:
                if ignore_key in state_dict.keys():
                    del state_dict[ignore_key]

        # Rename state_dict keys before saving to file. Do nothing unless overriden in a particular model.
        # (initially introduced with TimmWrapperModel to remove prefix and make checkpoints compatible with timm)
        state_dict = self._fix_state_dict_keys_on_save(state_dict)

        if safe_serialization:
            # Safetensors does not allow tensor aliasing.
            # We're going to remove aliases before saving
            ptrs = collections.defaultdict(list)
            for name, tensor in state_dict.items():
                # Sometimes in the state_dict we have non-tensor objects.
                # e.g. in bitsandbytes we have some `str` objects in the state_dict
                if isinstance(tensor, torch.Tensor):
                    ptrs[id_tensor_storage(tensor)].append(name)
                else:
                    # In the non-tensor case, fall back to the pointer of the object itself
                    ptrs[id(tensor)].append(name)

            # These are all the pointers of shared tensors
            if hasattr(self, "hf_device_map"):
                # if the model has offloaded parameters, we must check using find_tied_parameters()
                tied_params = find_tied_parameters(self)
                if tied_params:
                    tied_names = tied_params[0]
                    shared_ptrs = {
                        ptr: names for ptr, names in ptrs.items() if any(name in tied_names for name in names)
                    }
                else:
                    shared_ptrs = {}
            else:
                shared_ptrs = {ptr: names for ptr, names in ptrs.items() if len(names) > 1}

            # Recursively descend to find tied weight keys
            _tied_weights_keys = _get_tied_weight_keys(self)
            error_names = []
            to_delete_names = set()
            for names in shared_ptrs.values():
                # Removing the keys which are declared as known duplicates on
                # load. This allows to make sure the name which is kept is consistent.
                if _tied_weights_keys is not None:
                    found = 0
                    for name in sorted(names):
                        matches_pattern = any(re.search(pat, name) for pat in _tied_weights_keys)
                        if matches_pattern and name in state_dict:
                            found += 1
                            if found < len(names):
                                to_delete_names.add(name)
            # We are entering a place where the weights and the transformers configuration do NOT match.
            shared_names, disjoint_names = _find_disjoint(shared_ptrs.values(), state_dict)
            # Those are actually tensor sharing but disjoint from each other, we can safely clone them
            # Reloaded won't have the same property, but it shouldn't matter in any meaningful way.
            for name in disjoint_names:
                state_dict[name] = state_dict[name].clone()

            # When not all duplicates have been cleaned, still remove those keys, but put a clear warning.
            # If the link between tensors was done at runtime then `from_pretrained` will not get
            # the key back leading to random tensor. A proper warning will be shown
            # during reload (if applicable), but since the file is not necessarily compatible with
            # the config, better show a proper warning.
            shared_names, identical_names = _find_identical(shared_names, state_dict)
            # delete tensors that have identical storage
            for inames in identical_names:
                known = inames.intersection(to_delete_names)
                for name in known:
                    del state_dict[name]
                unknown = inames.difference(to_delete_names)
                if len(unknown) > 1:
                    error_names.append(unknown)

            if shared_names:
                error_names.append(set(shared_names))

            if len(error_names) > 0:
                raise RuntimeError(
                    f"The weights trying to be saved contained shared tensors {error_names} that are mismatching the transformers base configuration. Try saving using `safe_serialization=False` or remove this tensor sharing.",
                )

        # Shard the model if it is too big.
        if not _hf_peft_config_loaded:
            weights_name = SAFE_WEIGHTS_NAME if safe_serialization else WEIGHTS_NAME
            weights_name = _add_variant(weights_name, variant)
        else:
            weights_name = ADAPTER_SAFE_WEIGHTS_NAME if safe_serialization else ADAPTER_WEIGHTS_NAME

        filename_pattern = weights_name.replace(".bin", "{suffix}.bin").replace(".safetensors", "{suffix}.safetensors")
        state_dict_split = split_torch_state_dict_into_shards(
            state_dict, filename_pattern=filename_pattern, max_shard_size=max_shard_size
        )
        # Save index if sharded
        index = None
        if state_dict_split.is_sharded:
            index = {
                "metadata": state_dict_split.metadata,
                "weight_map": state_dict_split.tensor_to_filename,
            }

        # Clean the folder from a previous save
        for filename in os.listdir(save_directory):
            full_filename = os.path.join(save_directory, filename)
            # If we have a shard file that is not going to be replaced, we delete it, but only from the main process
            # in distributed settings to avoid race conditions.
            weights_no_suffix = weights_name.replace(".bin", "").replace(".safetensors", "")

            # make sure that file to be deleted matches format of sharded file, e.g. pytorch_model-00001-of-00005
            filename_no_suffix = filename.replace(".bin", "").replace(".safetensors", "")
            reg = re.compile(r"(.*?)-\d{5}-of-\d{5}")

            if (
                filename.startswith(weights_no_suffix)
                and os.path.isfile(full_filename)
                and filename not in state_dict_split.filename_to_tensors.keys()
                and is_main_process
                and reg.fullmatch(filename_no_suffix) is not None
            ):
                os.remove(full_filename)
        # Save the model
        filename_to_tensors = state_dict_split.filename_to_tensors.items()
        if module_map:
            filename_to_tensors = logging.tqdm(filename_to_tensors, desc="Saving checkpoint shards")
        for shard_file, tensors in filename_to_tensors:
            shard = {}
            for tensor in tensors:
                shard[tensor] = state_dict[tensor].contiguous()
                # delete reference, see https://github.com/huggingface/transformers/pull/34890
                del state_dict[tensor]

            # remake shard with onloaded parameters if necessary
            if module_map:
                if accelerate_version < version.parse("0.31"):
                    raise ImportError(
                        f"You need accelerate version to be greater or equal than 0.31 to save models with offloaded parameters. Detected version {accelerate_version}. "
                        f"Please upgrade accelerate with `pip install -U accelerate`"
                    )
                # init state_dict for this shard
                shard_state_dict = {name: "" for name in shard}
                for module_name in shard:
                    # skip to collect this weight again
                    if shard_state_dict.get(module_name) != "":
                        continue
                    module = module_map[module_name]
                    # update state dict with onloaded parameters
                    shard_state_dict = get_state_dict_from_offload(module, module_name, shard_state_dict)

                # assign shard to be the completed state dict
                shard = shard_state_dict
                del shard_state_dict
                gc.collect()

            if safe_serialization:
                # At some point we will need to deal better with save_function (used for TPU and other distributed
                # joyfulness), but for now this enough.
                safe_save_file(shard, os.path.join(save_directory, shard_file), metadata={"format": "pt"})
            else:
                save_function(shard, os.path.join(save_directory, shard_file))

        del state_dict

        if index is None:
            path_to_weights = os.path.join(save_directory, weights_name)
            logger.info(f"Model weights saved in {path_to_weights}")
        else:
            save_index_file = SAFE_WEIGHTS_INDEX_NAME if safe_serialization else WEIGHTS_INDEX_NAME
            save_index_file = os.path.join(save_directory, _add_variant(save_index_file, variant))
            # Save the index as well
            with open(save_index_file, "w", encoding="utf-8") as f:
                content = json.dumps(index, indent=2, sort_keys=True) + "\n"
                f.write(content)
            logger.info(
                f"The model is bigger than the maximum size per checkpoint ({max_shard_size}) and is going to be "
                f"split in {len(state_dict_split.filename_to_tensors)} checkpoint shards. You can find where each parameters has been saved in the "
                f"index located at {save_index_file}."
            )

        if push_to_hub:
            # Eventually create an empty model card
            model_card = create_and_tag_model_card(
                repo_id, self.model_tags, token=token, ignore_metadata_errors=ignore_metadata_errors
            )

            # Update model card if needed:
            model_card.save(os.path.join(save_directory, "README.md"))

            self._upload_modified_files(
                save_directory,
                repo_id,
                files_timestamps,
                commit_message=commit_message,
                token=token,
            )

    @wraps(PushToHubMixin.push_to_hub)
    def push_to_hub(self, *args, **kwargs):
        tags = self.model_tags if self.model_tags is not None else []

        tags_kwargs = kwargs.get("tags", [])
        if isinstance(tags_kwargs, str):
            tags_kwargs = [tags_kwargs]

        for tag in tags_kwargs:
            if tag not in tags:
                tags.append(tag)

        if tags:
            kwargs["tags"] = tags
        return super().push_to_hub(*args, **kwargs)

    def get_memory_footprint(self, return_buffers=True):
        r"""
        Get the memory footprint of a model. This will return the memory footprint of the current model in bytes.
        Useful to benchmark the memory footprint of the current model and design some tests. Solution inspired from the
        PyTorch discussions: https://discuss.pytorch.org/t/gpu-memory-that-model-uses/56822/2

        Arguments:
            return_buffers (`bool`, *optional*, defaults to `True`):
                Whether to return the size of the buffer tensors in the computation of the memory footprint. Buffers
                are tensors that do not require gradients and not registered as parameters. E.g. mean and std in batch
                norm layers. Please see: https://discuss.pytorch.org/t/what-pytorch-means-by-buffers/120266/2
        """
        mem = sum([param.nelement() * param.element_size() for param in self.parameters()])
        if return_buffers:
            mem_bufs = sum([buf.nelement() * buf.element_size() for buf in self.buffers()])
            mem = mem + mem_bufs
        return mem

    @wraps(torch.nn.Module.cuda)
    def cuda(self, *args, **kwargs):
        if getattr(self, "quantization_method", None) == QuantizationMethod.HQQ:
            raise ValueError("`.cuda` is not supported for HQQ-quantized models.")
        # Checks if the model has been loaded in 4-bit or 8-bit with BNB
        if getattr(self, "quantization_method", None) == QuantizationMethod.BITS_AND_BYTES:
            if getattr(self, "is_loaded_in_8bit", False):
                raise ValueError(
                    "Calling `cuda()` is not supported for `8-bit` quantized models. "
                    " Please use the model as it is, since the model has already been set to the correct devices."
                )
            elif version.parse(importlib.metadata.version("bitsandbytes")) < version.parse("0.43.2"):
                raise ValueError(
                    "Calling `cuda()` is not supported for `4-bit` quantized models with the installed version of bitsandbytes. "
                    f"The current device is `{self.device}`. If you intended to move the model, please install bitsandbytes >= 0.43.2."
                )
        else:
            return super().cuda(*args, **kwargs)

    @wraps(torch.nn.Module.to)
    def to(self, *args, **kwargs):
        # For BNB/GPTQ models, we prevent users from casting the model to another dtype to restrict unwanted behaviours.
        # the correct API should be to load the model with the desired dtype directly through `from_pretrained`.
        dtype_present_in_args = "dtype" in kwargs

        if not dtype_present_in_args:
            for arg in args:
                if isinstance(arg, torch.dtype):
                    dtype_present_in_args = True
                    break

        if getattr(self, "quantization_method", None) == QuantizationMethod.HQQ:
            raise ValueError("`.to` is not supported for HQQ-quantized models.")
        # Checks if the model has been loaded in 4-bit or 8-bit with BNB
        if getattr(self, "quantization_method", None) == QuantizationMethod.BITS_AND_BYTES:
            if dtype_present_in_args:
                raise ValueError(
                    "You cannot cast a bitsandbytes model in a new `dtype`. Make sure to load the model using `from_pretrained` using the"
                    " desired `dtype` by passing the correct `torch_dtype` argument."
                )

            if getattr(self, "is_loaded_in_8bit", False):
                raise ValueError(
                    "`.to` is not supported for `8-bit` bitsandbytes models. Please use the model as it is, since the"
                    " model has already been set to the correct devices and casted to the correct `dtype`."
                )
            elif version.parse(importlib.metadata.version("bitsandbytes")) < version.parse("0.43.2"):
                raise ValueError(
                    "Calling `to()` is not supported for `4-bit` quantized models with the installed version of bitsandbytes. "
                    f"The current device is `{self.device}`. If you intended to move the model, please install bitsandbytes >= 0.43.2."
                )
        elif getattr(self, "quantization_method", None) == QuantizationMethod.GPTQ:
            if dtype_present_in_args:
                raise ValueError(
                    "You cannot cast a GPTQ model in a new `dtype`. Make sure to load the model using `from_pretrained` using the desired"
                    " `dtype` by passing the correct `torch_dtype` argument."
                )
        return super().to(*args, **kwargs)

    def half(self, *args):
        # Checks if the model is quantized
        if getattr(self, "is_quantized", False):
            raise ValueError(
                "`.half()` is not supported for quantized model. Please use the model as it is, since the"
                " model has already been casted to the correct `dtype`."
            )
        else:
            return super().half(*args)

    def float(self, *args):
        # Checks if the model is quantized
        if getattr(self, "is_quantized", False):
            raise ValueError(
                "`.float()` is not supported for quantized model. Please use the model as it is, since the"
                " model has already been casted to the correct `dtype`."
            )
        else:
            return super().float(*args)

    @classmethod
    def get_init_context(
        cls: Type[SpecificPreTrainedModelType],
        _fast_init=True,
        is_quantized=None,
        _is_ds_init_called=None,
        low_cpu_mem_usage=True,
    ):
        init_contexts = [no_init_weights(_enable=_fast_init)]

        if is_deepspeed_zero3_enabled() and not is_quantized and not _is_ds_init_called:
            import deepspeed

            logger.info("Detected DeepSpeed ZeRO-3: activating zero.init() for this model")
            init_contexts = [
                deepspeed.zero.Init(config_dict_or_path=deepspeed_config()),
                set_zero3_state(),
            ] + init_contexts
        elif low_cpu_mem_usage:
            if not is_accelerate_available():
                raise ImportError(
                    f"Using `low_cpu_mem_usage=True` or a `device_map` requires Accelerate: `pip install 'accelerate>={ACCELERATE_MIN_VERSION}'`"
                )
            init_contexts.append(init_empty_weights())

        if is_deepspeed_zero3_enabled() and is_quantized:
            init_contexts.append(set_quantized_state())
        return init_contexts

    @classmethod
    @restore_default_torch_dtype
    def from_pretrained(
        cls: Type[SpecificPreTrainedModelType],
        pretrained_model_name_or_path: Optional[Union[str, os.PathLike]],
        *model_args,
        config: Optional[Union[PretrainedConfig, str, os.PathLike]] = None,
        cache_dir: Optional[Union[str, os.PathLike]] = None,
        ignore_mismatched_sizes: bool = False,
        force_download: bool = False,
        local_files_only: bool = False,
        token: Optional[Union[str, bool]] = None,
        revision: str = "main",
        use_safetensors: Optional[bool] = None,
        weights_only: bool = True,
        **kwargs,
    ) -> SpecificPreTrainedModelType:
        r"""
        Instantiate a pretrained pytorch model from a pre-trained model configuration.

        The model is set in evaluation mode by default using `model.eval()` (Dropout modules are deactivated). To train
        the model, you should first set it back in training mode with `model.train()`.

        The warning *Weights from XXX not initialized from pretrained model* means that the weights of XXX do not come
        pretrained with the rest of the model. It is up to you to train those weights with a downstream fine-tuning
        task.

        The warning *Weights from XXX not used in YYY* means that the layer XXX is not used by YYY, therefore those
        weights are discarded.

        If model weights are the same precision as the base model (and is a supported model), weights will be lazily loaded
        in using the `meta` device and brought into memory once an input is passed through that layer regardless of
        `low_cpu_mem_usage`.

        Parameters:
            pretrained_model_name_or_path (`str` or `os.PathLike`, *optional*):
                Can be either:

                    - A string, the *model id* of a pretrained model hosted inside a model repo on huggingface.co.
                    - A path to a *directory* containing model weights saved using
                      [`~PreTrainedModel.save_pretrained`], e.g., `./my_model_directory/`.
                    - A path or url to a *tensorflow index checkpoint file* (e.g, `./tf_model/model.ckpt.index`). In
                      this case, `from_tf` should be set to `True` and a configuration object should be provided as
                      `config` argument. This loading path is slower than converting the TensorFlow checkpoint in a
                      PyTorch model using the provided conversion scripts and loading the PyTorch model afterwards.
                    - A path or url to a model folder containing a *flax checkpoint file* in *.msgpack* format (e.g,
                      `./flax_model/` containing `flax_model.msgpack`). In this case, `from_flax` should be set to
                      `True`.
                    - `None` if you are both providing the configuration and state dictionary (resp. with keyword
                      arguments `config` and `state_dict`).
            model_args (sequence of positional arguments, *optional*):
                All remaining positional arguments will be passed to the underlying model's `__init__` method.
            config (`Union[PretrainedConfig, str, os.PathLike]`, *optional*):
                Can be either:

                    - an instance of a class derived from [`PretrainedConfig`],
                    - a string or path valid as input to [`~PretrainedConfig.from_pretrained`].

                Configuration for the model to use instead of an automatically loaded configuration. Configuration can
                be automatically loaded when:

                    - The model is a model provided by the library (loaded with the *model id* string of a pretrained
                      model).
                    - The model was saved using [`~PreTrainedModel.save_pretrained`] and is reloaded by supplying the
                      save directory.
                    - The model is loaded by supplying a local directory as `pretrained_model_name_or_path` and a
                      configuration JSON file named *config.json* is found in the directory.
            state_dict (`Dict[str, torch.Tensor]`, *optional*):
                A state dictionary to use instead of a state dictionary loaded from saved weights file.

                This option can be used if you want to create a model from a pretrained configuration but load your own
                weights. In this case though, you should check if using [`~PreTrainedModel.save_pretrained`] and
                [`~PreTrainedModel.from_pretrained`] is not a simpler option.
            cache_dir (`Union[str, os.PathLike]`, *optional*):
                Path to a directory in which a downloaded pretrained model configuration should be cached if the
                standard cache should not be used.
            from_tf (`bool`, *optional*, defaults to `False`):
                Load the model weights from a TensorFlow checkpoint save file (see docstring of
                `pretrained_model_name_or_path` argument).
            from_flax (`bool`, *optional*, defaults to `False`):
                Load the model weights from a Flax checkpoint save file (see docstring of
                `pretrained_model_name_or_path` argument).
            ignore_mismatched_sizes (`bool`, *optional*, defaults to `False`):
                Whether or not to raise an error if some of the weights from the checkpoint do not have the same size
                as the weights of the model (if for instance, you are instantiating a model with 10 labels from a
                checkpoint with 3 labels).
            force_download (`bool`, *optional*, defaults to `False`):
                Whether or not to force the (re-)download of the model weights and configuration files, overriding the
                cached versions if they exist.
            resume_download:
                Deprecated and ignored. All downloads are now resumed by default when possible.
                Will be removed in v5 of Transformers.
            proxies (`Dict[str, str]`, *optional*):
                A dictionary of proxy servers to use by protocol or endpoint, e.g., `{'http': 'foo.bar:3128',
                'http://hostname': 'foo.bar:4012'}`. The proxies are used on each request.
            output_loading_info(`bool`, *optional*, defaults to `False`):
                Whether ot not to also return a dictionary containing missing keys, unexpected keys and error messages.
            local_files_only(`bool`, *optional*, defaults to `False`):
                Whether or not to only look at local files (i.e., do not try to download the model).
            token (`str` or `bool`, *optional*):
                The token to use as HTTP bearer authorization for remote files. If `True`, or not specified, will use
                the token generated when running `huggingface-cli login` (stored in `~/.huggingface`).
            revision (`str`, *optional*, defaults to `"main"`):
                The specific model version to use. It can be a branch name, a tag name, or a commit id, since we use a
                git-based system for storing models and other artifacts on huggingface.co, so `revision` can be any
                identifier allowed by git.

                <Tip>

                To test a pull request you made on the Hub, you can pass `revision="refs/pr/<pr_number>"`.

                </Tip>

            mirror (`str`, *optional*):
                Mirror source to accelerate downloads in China. If you are from China and have an accessibility
                problem, you can set this option to resolve it. Note that we do not guarantee the timeliness or safety.
                Please refer to the mirror site for more information.
            _fast_init(`bool`, *optional*, defaults to `True`):
                Whether or not to disable fast initialization.

                <Tip warning={true}>

                One should only disable *_fast_init* to ensure backwards compatibility with `transformers.__version__ <
                4.6.0` for seeded model initialization. This argument will be removed at the next major version. See
                [pull request 11471](https://github.com/huggingface/transformers/pull/11471) for more information.

                </Tip>
            attn_implementation (`str`, *optional*):
                The attention implementation to use in the model (if relevant). Can be any of `"eager"` (manual implementation of the attention), `"sdpa"` (using [`F.scaled_dot_product_attention`](https://pytorch.org/docs/master/generated/torch.nn.functional.scaled_dot_product_attention.html)), or `"flash_attention_2"` (using [Dao-AILab/flash-attention](https://github.com/Dao-AILab/flash-attention)). By default, if available, SDPA will be used for torch>=2.1.1. The default is otherwise the manual `"eager"` implementation.

            > Parameters for big model inference

            low_cpu_mem_usage(`bool`, *optional*):
                Tries not to use more than 1x model size in CPU memory (including peak memory) while loading the model.
                Generally should be combined with a `device_map` (such as `"auto"`) for best results.
                This is an experimental feature and a subject to change at any moment.
                </Tip>
                    If the model weights are in the same precision as the model loaded in, `low_cpu_mem_usage` (without
                    `device_map`) is redundant and will not provide any benefit in regards to CPU memory usage. However,
                    this should still be enabled if you are passing in a `device_map`.
                </Tip>
            torch_dtype (`str` or `torch.dtype`, *optional*):
                Override the default `torch.dtype` and load the model under a specific `dtype`. The different options
                are:

                1. `torch.float16` or `torch.bfloat16` or `torch.float`: load in a specified
                  `dtype`, ignoring the model's `config.torch_dtype` if one exists. If not specified
                  - the model will get loaded in `torch.float` (fp32).

                2. `"auto"` - A `torch_dtype` entry in the `config.json` file of the model will be
                  attempted to be used. If this entry isn't found then next check the `dtype` of the first weight in
                  the checkpoint that's of a floating point type and use that as `dtype`. This will load the model
                  using the `dtype` it was saved in at the end of the training. It can't be used as an indicator of how
                  the model was trained. Since it could be trained in one of half precision dtypes, but saved in fp32.

                3. A string that is a valid `torch.dtype`. E.g. "float32" loads the model in `torch.float32`, "float16" loads in `torch.float16` etc.

                <Tip>

                For some models the `dtype` they were trained in is unknown - you may try to check the model's paper or
                reach out to the authors and ask them to add this information to the model's card and to insert the
                `torch_dtype` entry in `config.json` on the hub.

                </Tip>

            device_map (`str` or `Dict[str, Union[int, str, torch.device]]` or `int` or `torch.device`, *optional*):
                A map that specifies where each submodule should go. It doesn't need to be refined to each
                parameter/buffer name, once a given module name is inside, every submodule of it will be sent to the
                same device. If we only pass the device (*e.g.*, `"cpu"`, `"cuda:1"`, `"mps"`, or a GPU ordinal rank
                like `1`) on which the model will be allocated, the device map will map the entire model to this
                device. Passing `device_map = 0` means put the whole model on GPU 0.

                To have Accelerate compute the most optimized `device_map` automatically, set `device_map="auto"`. For
                more information about each option see [designing a device
                map](https://hf.co/docs/accelerate/main/en/usage_guides/big_modeling#designing-a-device-map).
            max_memory (`Dict`, *optional*):
                A dictionary device identifier to maximum memory. Will default to the maximum memory available for each
                GPU and the available CPU RAM if unset.
            offload_folder (`str` or `os.PathLike`, *optional*):
                If the `device_map` contains any value `"disk"`, the folder where we will offload weights.
            offload_state_dict (`bool`, *optional*):
                If `True`, will temporarily offload the CPU state dict to the hard drive to avoid getting out of CPU
                RAM if the weight of the CPU state dict + the biggest shard of the checkpoint does not fit. Defaults to
                `True` when there is some disk offload.
            offload_buffers (`bool`, *optional*):
                Whether or not to offload the buffers with the model parameters.
            quantization_config (`Union[QuantizationConfigMixin,Dict]`, *optional*):
                A dictionary of configuration parameters or a QuantizationConfigMixin object for quantization (e.g
                bitsandbytes, gptq). There may be other quantization-related kwargs, including `load_in_4bit` and
                `load_in_8bit`, which are parsed by QuantizationConfigParser. Supported only for bitsandbytes
                quantizations and not preferred. consider inserting all such arguments into quantization_config
                instead.
            subfolder (`str`, *optional*, defaults to `""`):
                In case the relevant files are located inside a subfolder of the model repo on huggingface.co, you can
                specify the folder name here.
            variant (`str`, *optional*):
                If specified load weights from `variant` filename, *e.g.* pytorch_model.<variant>.bin. `variant` is
                ignored when using `from_tf` or `from_flax`.
            use_safetensors (`bool`, *optional*, defaults to `None`):
                Whether or not to use `safetensors` checkpoints. Defaults to `None`. If not specified and `safetensors`
                is not installed, it will be set to `False`.

            weights_only (`bool`, *optional*, defaults to `True`):
                Indicates whether unpickler should be restricted to loading only tensors, primitive types,
                dictionaries and any types added via torch.serialization.add_safe_globals().
                When set to False, we can load wrapper tensor subclass weights.

            kwargs (remaining dictionary of keyword arguments, *optional*):
                Can be used to update the configuration object (after it being loaded) and initiate the model (e.g.,
                `output_attentions=True`). Behaves differently depending on whether a `config` is provided or
                automatically loaded:

                    - If a configuration is provided with `config`, `**kwargs` will be directly passed to the
                      underlying model's `__init__` method (we assume all relevant updates to the configuration have
                      already been done)
                    - If a configuration is not provided, `kwargs` will be first passed to the configuration class
                      initialization function ([`~PretrainedConfig.from_pretrained`]). Each key of `kwargs` that
                      corresponds to a configuration attribute will be used to override said attribute with the
                      supplied `kwargs` value. Remaining keys that do not correspond to any configuration attribute
                      will be passed to the underlying model's `__init__` function.

        <Tip>

        Activate the special ["offline-mode"](https://huggingface.co/transformers/installation.html#offline-mode) to
        use this method in a firewalled environment.

        </Tip>

        Examples:

        ```python
        >>> from transformers import BertConfig, BertModel

        >>> # Download model and configuration from huggingface.co and cache.
        >>> model = BertModel.from_pretrained("google-bert/bert-base-uncased")
        >>> # Model was saved using *save_pretrained('./test/saved_model/')* (for example purposes, not runnable).
        >>> model = BertModel.from_pretrained("./test/saved_model/")
        >>> # Update configuration during loading.
        >>> model = BertModel.from_pretrained("google-bert/bert-base-uncased", output_attentions=True)
        >>> assert model.config.output_attentions == True
        >>> # Loading from a TF checkpoint file instead of a PyTorch model (slower, for example purposes, not runnable).
        >>> config = BertConfig.from_json_file("./tf_model/my_tf_model_config.json")
        >>> model = BertModel.from_pretrained("./tf_model/my_tf_checkpoint.ckpt.index", from_tf=True, config=config)
        >>> # Loading from a Flax checkpoint file instead of a PyTorch model (slower)
        >>> model = BertModel.from_pretrained("google-bert/bert-base-uncased", from_flax=True)
        ```

        * `low_cpu_mem_usage` algorithm:

        This is an experimental function that loads the model using ~1x model size CPU memory

        Here is how it works:

        1. save which state_dict keys we have
        2. drop state_dict before the model is created, since the latter takes 1x model size CPU memory
        3. after the model has been instantiated switch to the meta device all params/buffers that
        are going to be replaced from the loaded state_dict
        4. load state_dict 2nd time
        5. replace the params/buffers from the state_dict

        Currently, it can't handle deepspeed ZeRO stage 3 and ignores loading errors

        """
        state_dict = kwargs.pop("state_dict", None)
        from_tf = kwargs.pop("from_tf", False)
        from_flax = kwargs.pop("from_flax", False)
        resume_download = kwargs.pop("resume_download", None)
        proxies = kwargs.pop("proxies", None)
        output_loading_info = kwargs.pop("output_loading_info", False)
        use_auth_token = kwargs.pop("use_auth_token", None)
        trust_remote_code = kwargs.pop("trust_remote_code", None)
        _ = kwargs.pop("mirror", None)
        from_pipeline = kwargs.pop("_from_pipeline", None)
        from_auto_class = kwargs.pop("_from_auto", False)
        _fast_init = kwargs.pop("_fast_init", True)
        torch_dtype = kwargs.pop("torch_dtype", None)
        low_cpu_mem_usage = kwargs.pop("low_cpu_mem_usage", None)
        device_map = kwargs.pop("device_map", None)
        max_memory = kwargs.pop("max_memory", None)
        offload_folder = kwargs.pop("offload_folder", None)
        offload_state_dict = kwargs.pop("offload_state_dict", False)
        offload_buffers = kwargs.pop("offload_buffers", False)
        load_in_8bit = kwargs.pop("load_in_8bit", False)
        load_in_4bit = kwargs.pop("load_in_4bit", False)
        quantization_config = kwargs.pop("quantization_config", None)
        subfolder = kwargs.pop("subfolder", "")
        commit_hash = kwargs.pop("_commit_hash", None)
        variant = kwargs.pop("variant", None)
        adapter_kwargs = kwargs.pop("adapter_kwargs", {})
        adapter_name = kwargs.pop("adapter_name", "default")
        use_flash_attention_2 = kwargs.pop("use_flash_attention_2", False)
        generation_config = kwargs.pop("generation_config", None)

        gguf_file = kwargs.pop("gguf_file", None)
        # Cache path to the GGUF file
        gguf_path = None

        tp_plan = kwargs.pop("tp_plan", None)
        if tp_plan is not None and tp_plan != "auto":
            # TODO: we can relax this check when we support taking tp_plan from a json file, for example.
            raise ValueError(f"tp_plan supports 'auto' only for now but got {tp_plan}.")
        if tp_plan is not None and device_map is not None:
            raise ValueError(
                "`tp_plan` and `device_map` are mutually exclusive. Choose either one for parallelization."
            )

        # If torchrun was used, make sure to TP by default. This way people don't need to change tp or device map
        if device_map == "auto" and tp_plan is None and int(os.environ.get("WORLD_SIZE", 0)):
            tp_plan = "auto"  # device_map = "auto" in torchrun equivalent to TP plan = AUTO!
            device_map = None

        # We need to correctly dispatch the model on the current process device. The easiest way for this is to use a simple
        # `device_map` pointing to the correct device
        device_mesh = None
        if tp_plan is not None:
            if not is_torch_greater_or_equal("2.5"):
                raise EnvironmentError("tensor parallel is only supported for `torch>=2.5`.")
            if not torch.distributed.is_initialized():
                try:
                    logger.warning("Tensor Parallel requires torch.distributed to be initialized first.")
                    rank = int(os.environ["RANK"])
                    world_size = int(os.environ["WORLD_SIZE"])
                    torch.distributed.init_process_group("nccl", rank=rank, world_size=world_size)
                    torch.cuda.set_device(rank)
                except Exception as e:
                    raise EnvironmentError(
                        "We tried to initialize torch.distributed for you, but it failed, make"
                        "sure you init torch distributed in your script to use `tp_plan='auto'`"
                    ) from e

            # Detect the accelerator on the machine. If no accelerator is available, it returns CPU.
            device_type = torch._C._get_accelerator().type
            device_module = torch.get_device_module(device_type)
            # Get device with index assuming equal number of devices per host
            tp_device = torch.device(device_type, torch.distributed.get_rank() % device_module.device_count())
            # This is the easiest way to dispatch to the current process device
            device_map = tp_device

            # Assuming sharding the model onto the world
            world_size = torch.distributed.get_world_size()
            device_mesh = torch.distributed.init_device_mesh(tp_device.type, (world_size,))

        if is_fsdp_enabled():
            low_cpu_mem_usage = True

        if use_auth_token is not None:
            warnings.warn(
                "The `use_auth_token` argument is deprecated and will be removed in v5 of Transformers. Please use `token` instead.",
                FutureWarning,
            )
            if token is not None:
                raise ValueError(
                    "`token` and `use_auth_token` are both specified. Please set only the argument `token`."
                )
            token = use_auth_token

        if token is not None and adapter_kwargs is not None and "token" not in adapter_kwargs:
            adapter_kwargs["token"] = token

        if use_safetensors is None and not is_safetensors_available():
            use_safetensors = False
        if trust_remote_code is True:
            logger.warning(
                "The argument `trust_remote_code` is to be used with Auto classes. It has no effect here and is"
                " ignored."
            )

        if gguf_file is not None and not is_accelerate_available():
            raise ValueError("accelerate is required when loading a GGUF file `pip install accelerate`.")

        if commit_hash is None:
            if not isinstance(config, PretrainedConfig):
                # We make a call to the config file first (which may be absent) to get the commit hash as soon as possible
                resolved_config_file = cached_file(
                    pretrained_model_name_or_path,
                    CONFIG_NAME,
                    cache_dir=cache_dir,
                    force_download=force_download,
                    resume_download=resume_download,
                    proxies=proxies,
                    local_files_only=local_files_only,
                    token=token,
                    revision=revision,
                    subfolder=subfolder,
                    _raise_exceptions_for_gated_repo=False,
                    _raise_exceptions_for_missing_entries=False,
                    _raise_exceptions_for_connection_errors=False,
                )
                commit_hash = extract_commit_hash(resolved_config_file, commit_hash)
            else:
                commit_hash = getattr(config, "_commit_hash", None)

        if is_peft_available():
            _adapter_model_path = adapter_kwargs.pop("_adapter_model_path", None)

            if _adapter_model_path is None:
                _adapter_model_path = find_adapter_config_file(
                    pretrained_model_name_or_path,
                    cache_dir=cache_dir,
                    force_download=force_download,
                    resume_download=resume_download,
                    proxies=proxies,
                    local_files_only=local_files_only,
                    _commit_hash=commit_hash,
                    **adapter_kwargs,
                )
            if _adapter_model_path is not None and os.path.isfile(_adapter_model_path):
                with open(_adapter_model_path, "r", encoding="utf-8") as f:
                    _adapter_model_path = pretrained_model_name_or_path
                    pretrained_model_name_or_path = json.load(f)["base_model_name_or_path"]
        else:
            _adapter_model_path = None

        # change device_map into a map if we passed an int, a str or a torch.device
        if isinstance(device_map, torch.device):
            device_map = {"": device_map}
        elif isinstance(device_map, str) and device_map not in ["auto", "balanced", "balanced_low_0", "sequential"]:
            try:
                device_map = {"": torch.device(device_map)}
            except RuntimeError:
                raise ValueError(
                    "When passing device_map as a string, the value needs to be a device name (e.g. cpu, cuda:0) or "
                    f"'auto', 'balanced', 'balanced_low_0', 'sequential' but found {device_map}."
                )
        elif isinstance(device_map, int):
            if device_map < 0:
                raise ValueError(
                    "You can't pass device_map as a negative int. If you want to put the model on the cpu, pass device_map = 'cpu' "
                )
            else:
                device_map = {"": device_map}

        if device_map is not None:
            if low_cpu_mem_usage is None:
                low_cpu_mem_usage = True
            elif not low_cpu_mem_usage:
                raise ValueError("Passing along a `device_map` or a `tp_plan` requires `low_cpu_mem_usage=True`")

        if low_cpu_mem_usage:
            if is_deepspeed_zero3_enabled():
                raise ValueError(
                    "DeepSpeed Zero-3 is not compatible with `low_cpu_mem_usage=True` or with passing a `device_map`."
                )
            elif not is_accelerate_available():
                raise ImportError(
                    f"Using `low_cpu_mem_usage=True`, a `device_map` or a `tp_plan` requires Accelerate: `pip install 'accelerate>={ACCELERATE_MIN_VERSION}'`"
                )

        # handling bnb config from kwargs, remove after `load_in_{4/8}bit` deprecation.
        if load_in_4bit or load_in_8bit:
            if quantization_config is not None:
                raise ValueError(
                    "You can't pass `load_in_4bit`or `load_in_8bit` as a kwarg when passing "
                    "`quantization_config` argument at the same time."
                )

            # preparing BitsAndBytesConfig from kwargs
            config_dict = {k: v for k, v in kwargs.items() if k in inspect.signature(BitsAndBytesConfig).parameters}
            config_dict = {**config_dict, "load_in_4bit": load_in_4bit, "load_in_8bit": load_in_8bit}
            quantization_config, kwargs = BitsAndBytesConfig.from_dict(
                config_dict=config_dict, return_unused_kwargs=True, **kwargs
            )
            logger.warning(
                "The `load_in_4bit` and `load_in_8bit` arguments are deprecated and will be removed in the future versions. "
                "Please, pass a `BitsAndBytesConfig` object in `quantization_config` argument instead."
            )

        from_pt = not (from_tf | from_flax)

        user_agent = {"file_type": "model", "framework": "pytorch", "from_auto_class": from_auto_class}
        if from_pipeline is not None:
            user_agent["using_pipeline"] = from_pipeline

        if is_offline_mode() and not local_files_only:
            logger.info("Offline mode: forcing local_files_only=True")
            local_files_only = True

        # Load config if we don't provide a configuration
        if not isinstance(config, PretrainedConfig):
            config_path = config if config is not None else pretrained_model_name_or_path
            config, model_kwargs = cls.config_class.from_pretrained(
                config_path,
                cache_dir=cache_dir,
                return_unused_kwargs=True,
                force_download=force_download,
                resume_download=resume_download,
                proxies=proxies,
                local_files_only=local_files_only,
                token=token,
                revision=revision,
                subfolder=subfolder,
                _from_auto=from_auto_class,
                _from_pipeline=from_pipeline,
                **kwargs,
            )
        else:
            # In case one passes a config to `from_pretrained` + "attn_implementation"
            # override the `_attn_implementation` attribute to `attn_implementation` of the kwargs
            # Please see: https://github.com/huggingface/transformers/issues/28038

            # Overwrite `config._attn_implementation` by the one from the kwargs --> in auto-factory
            # we pop attn_implementation from the kwargs but this handles the case where users
            # passes manually the config to `from_pretrained`.
            config = copy.deepcopy(config)

            kwarg_attn_imp = kwargs.pop("attn_implementation", None)
            if kwarg_attn_imp is not None:
                config._attn_implementation = kwarg_attn_imp

            model_kwargs = kwargs

        pre_quantized = hasattr(config, "quantization_config")
        if pre_quantized and not AutoHfQuantizer.supports_quant_method(config.quantization_config):
            pre_quantized = False

        if pre_quantized or quantization_config is not None:
            if pre_quantized:
                config.quantization_config = AutoHfQuantizer.merge_quantization_configs(
                    config.quantization_config, quantization_config
                )
            else:
                config.quantization_config = quantization_config

            hf_quantizer = AutoHfQuantizer.from_config(
                config.quantization_config,
                pre_quantized=pre_quantized,
            )
        else:
            hf_quantizer = None

        if hf_quantizer is not None:
            hf_quantizer.validate_environment(
                torch_dtype=torch_dtype,
                from_tf=from_tf,
                from_flax=from_flax,
                device_map=device_map,
                weights_only=weights_only,
            )
            torch_dtype = hf_quantizer.update_torch_dtype(torch_dtype)
            device_map = hf_quantizer.update_device_map(device_map)

            # In order to ensure popular quantization methods are supported. Can be disable with `disable_telemetry`
            if hasattr(hf_quantizer.quantization_config.quant_method, "value"):
                user_agent["quant"] = hf_quantizer.quantization_config.quant_method.value
            else:
                user_agent["quant"] = hf_quantizer.quantization_config.quant_method
            # Force-set to `True` for more mem efficiency
            if low_cpu_mem_usage is None:
                low_cpu_mem_usage = True
                logger.warning("`low_cpu_mem_usage` was None, now default to True since model is quantized.")
        is_quantized = hf_quantizer is not None

        # This variable will flag if we're loading a sharded checkpoint. In this case the archive file is just the
        # index of the files.
        is_sharded = False
        sharded_metadata = None
        # Load model
        loading_info = None

        # Keep in fp32 modules
        keep_in_fp32_modules = None
        use_keep_in_fp32_modules = False

        if gguf_file is not None and hf_quantizer is not None:
            raise ValueError(
                "You cannot combine Quantization and loading a model from a GGUF file, try again by making sure you did not passed a `quantization_config` or that you did not load a quantized model from the Hub."
            )

        if pretrained_model_name_or_path is not None and gguf_file is None:
            pretrained_model_name_or_path = str(pretrained_model_name_or_path)
            is_local = os.path.isdir(pretrained_model_name_or_path)
            if is_local:
                if from_tf and os.path.isfile(
                    os.path.join(pretrained_model_name_or_path, subfolder, TF_WEIGHTS_NAME + ".index")
                ):
                    # Load from a TF 1.0 checkpoint in priority if from_tf
                    archive_file = os.path.join(pretrained_model_name_or_path, subfolder, TF_WEIGHTS_NAME + ".index")
                elif from_tf and os.path.isfile(
                    os.path.join(pretrained_model_name_or_path, subfolder, TF2_WEIGHTS_NAME)
                ):
                    # Load from a TF 2.0 checkpoint in priority if from_tf
                    archive_file = os.path.join(pretrained_model_name_or_path, subfolder, TF2_WEIGHTS_NAME)
                elif from_flax and os.path.isfile(
                    os.path.join(pretrained_model_name_or_path, subfolder, FLAX_WEIGHTS_NAME)
                ):
                    # Load from a Flax checkpoint in priority if from_flax
                    archive_file = os.path.join(pretrained_model_name_or_path, subfolder, FLAX_WEIGHTS_NAME)
                elif use_safetensors is not False and os.path.isfile(
                    os.path.join(pretrained_model_name_or_path, subfolder, _add_variant(SAFE_WEIGHTS_NAME, variant))
                ):
                    # Load from a safetensors checkpoint
                    archive_file = os.path.join(
                        pretrained_model_name_or_path, subfolder, _add_variant(SAFE_WEIGHTS_NAME, variant)
                    )
                elif use_safetensors is not False and os.path.isfile(
                    os.path.join(
                        pretrained_model_name_or_path, subfolder, _add_variant(SAFE_WEIGHTS_INDEX_NAME, variant)
                    )
                ):
                    # Load from a sharded safetensors checkpoint
                    archive_file = os.path.join(
                        pretrained_model_name_or_path, subfolder, _add_variant(SAFE_WEIGHTS_INDEX_NAME, variant)
                    )
                    is_sharded = True
                elif not use_safetensors and os.path.isfile(
                    os.path.join(pretrained_model_name_or_path, subfolder, _add_variant(WEIGHTS_NAME, variant))
                ):
                    # Load from a PyTorch checkpoint
                    archive_file = os.path.join(
                        pretrained_model_name_or_path, subfolder, _add_variant(WEIGHTS_NAME, variant)
                    )
                elif not use_safetensors and os.path.isfile(
                    os.path.join(pretrained_model_name_or_path, subfolder, _add_variant(WEIGHTS_INDEX_NAME, variant))
                ):
                    # Load from a sharded PyTorch checkpoint
                    archive_file = os.path.join(
                        pretrained_model_name_or_path, subfolder, _add_variant(WEIGHTS_INDEX_NAME, variant)
                    )
                    is_sharded = True
                # At this stage we don't have a weight file so we will raise an error.
                elif not use_safetensors and (
                    os.path.isfile(os.path.join(pretrained_model_name_or_path, subfolder, TF_WEIGHTS_NAME + ".index"))
                    or os.path.isfile(os.path.join(pretrained_model_name_or_path, subfolder, TF2_WEIGHTS_NAME))
                ):
                    raise EnvironmentError(
                        f"Error no file named {_add_variant(WEIGHTS_NAME, variant)} found in directory"
                        f" {pretrained_model_name_or_path} but there is a file for TensorFlow weights. Use"
                        " `from_tf=True` to load this model from those weights."
                    )
                elif not use_safetensors and os.path.isfile(
                    os.path.join(pretrained_model_name_or_path, subfolder, FLAX_WEIGHTS_NAME)
                ):
                    raise EnvironmentError(
                        f"Error no file named {_add_variant(WEIGHTS_NAME, variant)} found in directory"
                        f" {pretrained_model_name_or_path} but there is a file for Flax weights. Use `from_flax=True`"
                        " to load this model from those weights."
                    )
                elif use_safetensors:
                    raise EnvironmentError(
                        f"Error no file named {_add_variant(SAFE_WEIGHTS_NAME, variant)} found in directory"
                        f" {pretrained_model_name_or_path}."
                    )
                else:
                    raise EnvironmentError(
                        f"Error no file named {_add_variant(WEIGHTS_NAME, variant)}, {_add_variant(SAFE_WEIGHTS_NAME, variant)},"
                        f" {TF2_WEIGHTS_NAME}, {TF_WEIGHTS_NAME + '.index'} or {FLAX_WEIGHTS_NAME} found in directory"
                        f" {pretrained_model_name_or_path}."
                    )
            elif os.path.isfile(os.path.join(subfolder, pretrained_model_name_or_path)):
                archive_file = pretrained_model_name_or_path
                is_local = True
            elif os.path.isfile(os.path.join(subfolder, pretrained_model_name_or_path + ".index")):
                if not from_tf:
                    raise ValueError(
                        f"We found a TensorFlow checkpoint at {pretrained_model_name_or_path + '.index'}, please set "
                        "from_tf to True to load from this checkpoint."
                    )
                archive_file = os.path.join(subfolder, pretrained_model_name_or_path + ".index")
                is_local = True
            elif is_remote_url(pretrained_model_name_or_path):
                filename = pretrained_model_name_or_path
                resolved_archive_file = download_url(pretrained_model_name_or_path)
            else:
                # set correct filename
                if from_tf:
                    filename = TF2_WEIGHTS_NAME
                elif from_flax:
                    filename = FLAX_WEIGHTS_NAME
                elif use_safetensors is not False:
                    filename = _add_variant(SAFE_WEIGHTS_NAME, variant)
                else:
                    filename = _add_variant(WEIGHTS_NAME, variant)

                try:
                    # Load from URL or cache if already cached
                    cached_file_kwargs = {
                        "cache_dir": cache_dir,
                        "force_download": force_download,
                        "proxies": proxies,
                        "resume_download": resume_download,
                        "local_files_only": local_files_only,
                        "token": token,
                        "user_agent": user_agent,
                        "revision": revision,
                        "subfolder": subfolder,
                        "_raise_exceptions_for_gated_repo": False,
                        "_raise_exceptions_for_missing_entries": False,
                        "_commit_hash": commit_hash,
                    }
                    resolved_archive_file = cached_file(pretrained_model_name_or_path, filename, **cached_file_kwargs)

                    # Since we set _raise_exceptions_for_missing_entries=False, we don't get an exception but a None
                    # result when internet is up, the repo and revision exist, but the file does not.
                    if resolved_archive_file is None and filename == _add_variant(SAFE_WEIGHTS_NAME, variant):
                        # Maybe the checkpoint is sharded, we try to grab the index name in this case.
                        resolved_archive_file = cached_file(
                            pretrained_model_name_or_path,
                            _add_variant(SAFE_WEIGHTS_INDEX_NAME, variant),
                            **cached_file_kwargs,
                        )
                        if resolved_archive_file is not None:
                            is_sharded = True
                        elif use_safetensors:
                            if revision == "main":
                                resolved_archive_file, revision, is_sharded = auto_conversion(
                                    pretrained_model_name_or_path, **cached_file_kwargs
                                )
                            cached_file_kwargs["revision"] = revision
                            if resolved_archive_file is None:
                                raise EnvironmentError(
                                    f"{pretrained_model_name_or_path} does not appear to have a file named"
                                    f" {_add_variant(SAFE_WEIGHTS_NAME, variant)} or {_add_variant(SAFE_WEIGHTS_INDEX_NAME, variant)} "
                                    "and thus cannot be loaded with `safetensors`. Please make sure that the model has "
                                    "been saved with `safe_serialization=True` or do not set `use_safetensors=True`."
                                )
                        else:
                            # This repo has no safetensors file of any kind, we switch to PyTorch.
                            filename = _add_variant(WEIGHTS_NAME, variant)
                            resolved_archive_file = cached_file(
                                pretrained_model_name_or_path, filename, **cached_file_kwargs
                            )
                    if resolved_archive_file is None and filename == _add_variant(WEIGHTS_NAME, variant):
                        # Maybe the checkpoint is sharded, we try to grab the index name in this case.
                        resolved_archive_file = cached_file(
                            pretrained_model_name_or_path,
                            _add_variant(WEIGHTS_INDEX_NAME, variant),
                            **cached_file_kwargs,
                        )
                        if resolved_archive_file is not None:
                            is_sharded = True
                    if not local_files_only and not is_offline_mode():
                        if resolved_archive_file is not None:
                            if filename in [WEIGHTS_NAME, WEIGHTS_INDEX_NAME]:
                                # If the PyTorch file was found, check if there is a safetensors file on the repository
                                # If there is no safetensors file on the repositories, start an auto conversion
                                safe_weights_name = SAFE_WEIGHTS_INDEX_NAME if is_sharded else SAFE_WEIGHTS_NAME
                                has_file_kwargs = {
                                    "revision": revision,
                                    "proxies": proxies,
                                    "token": token,
                                    "cache_dir": cache_dir,
                                    "local_files_only": local_files_only,
                                }
                                cached_file_kwargs = {
                                    "cache_dir": cache_dir,
                                    "force_download": force_download,
                                    "resume_download": resume_download,
                                    "local_files_only": local_files_only,
                                    "user_agent": user_agent,
                                    "subfolder": subfolder,
                                    "_raise_exceptions_for_gated_repo": False,
                                    "_raise_exceptions_for_missing_entries": False,
                                    "_commit_hash": commit_hash,
                                    **has_file_kwargs,
                                }
                                if not has_file(pretrained_model_name_or_path, safe_weights_name, **has_file_kwargs):
                                    Thread(
                                        target=auto_conversion,
                                        args=(pretrained_model_name_or_path,),
                                        kwargs={"ignore_errors_during_conversion": True, **cached_file_kwargs},
                                        name="Thread-auto_conversion",
                                    ).start()
                        else:
                            # Otherwise, no PyTorch file was found, maybe there is a TF or Flax model file.
                            # We try those to give a helpful error message.
                            has_file_kwargs = {
                                "revision": revision,
                                "proxies": proxies,
                                "token": token,
                                "cache_dir": cache_dir,
                                "local_files_only": local_files_only,
                            }
                            if has_file(pretrained_model_name_or_path, TF2_WEIGHTS_NAME, **has_file_kwargs):
                                raise EnvironmentError(
                                    f"{pretrained_model_name_or_path} does not appear to have a file named"
                                    f" {_add_variant(WEIGHTS_NAME, variant)} but there is a file for TensorFlow weights."
                                    " Use `from_tf=True` to load this model from those weights."
                                )
                            elif has_file(pretrained_model_name_or_path, FLAX_WEIGHTS_NAME, **has_file_kwargs):
                                raise EnvironmentError(
                                    f"{pretrained_model_name_or_path} does not appear to have a file named"
                                    f" {_add_variant(WEIGHTS_NAME, variant)} but there is a file for Flax weights. Use"
                                    " `from_flax=True` to load this model from those weights."
                                )
                            elif variant is not None and has_file(
                                pretrained_model_name_or_path, WEIGHTS_NAME, **has_file_kwargs
                            ):
                                raise EnvironmentError(
                                    f"{pretrained_model_name_or_path} does not appear to have a file named"
                                    f" {_add_variant(WEIGHTS_NAME, variant)} but there is a file without the variant"
                                    f" {variant}. Use `variant=None` to load this model from those weights."
                                )
                            else:
                                raise EnvironmentError(
                                    f"{pretrained_model_name_or_path} does not appear to have a file named"
                                    f" {_add_variant(WEIGHTS_NAME, variant)}, {_add_variant(SAFE_WEIGHTS_NAME, variant)},"
                                    f" {TF2_WEIGHTS_NAME}, {TF_WEIGHTS_NAME} or {FLAX_WEIGHTS_NAME}."
                                )

                except EnvironmentError:
                    # Raise any environment error raise by `cached_file`. It will have a helpful error message adapted
                    # to the original exception.
                    raise
                except Exception as e:
                    # For any other exception, we throw a generic error.
                    raise EnvironmentError(
                        f"Can't load the model for '{pretrained_model_name_or_path}'. If you were trying to load it"
                        " from 'https://huggingface.co/models', make sure you don't have a local directory with the"
                        f" same name. Otherwise, make sure '{pretrained_model_name_or_path}' is the correct path to a"
                        f" directory containing a file named {_add_variant(WEIGHTS_NAME, variant)},"
                        f" {TF2_WEIGHTS_NAME}, {TF_WEIGHTS_NAME} or {FLAX_WEIGHTS_NAME}."
                    ) from e

            if is_local:
                logger.info(f"loading weights file {archive_file}")
                resolved_archive_file = archive_file
            else:
                logger.info(f"loading weights file {filename} from cache at {resolved_archive_file}")
        elif gguf_file:
            from .modeling_gguf_pytorch_utils import load_gguf_checkpoint

            # Case 1: the GGUF file is present locally
            if os.path.isfile(gguf_file):
                gguf_path = gguf_file
            # Case 2: The GGUF path is a location on the Hub
            # Load from URL or cache if already cached
            else:
                cached_file_kwargs = {
                    "cache_dir": cache_dir,
                    "force_download": force_download,
                    "proxies": proxies,
                    "resume_download": resume_download,
                    "local_files_only": local_files_only,
                    "token": token,
                    "user_agent": user_agent,
                    "revision": revision,
                    "subfolder": subfolder,
                    "_raise_exceptions_for_gated_repo": False,
                    "_raise_exceptions_for_missing_entries": False,
                    "_commit_hash": commit_hash,
                }

                gguf_path = cached_file(pretrained_model_name_or_path, gguf_file, **cached_file_kwargs)

            # we need a dummy model to help rename state_dict
            with torch.device("meta"):
                dummy_model = cls(config)
            state_dict = load_gguf_checkpoint(gguf_path, return_tensors=True, model_to_load=dummy_model)["tensors"]

            resolved_archive_file = None
            is_sharded = False
        else:
            resolved_archive_file = None

        # We'll need to download and cache each checkpoint shard if the checkpoint is sharded.
        if is_sharded:
            # resolved_archive_file becomes a list of files that point to the different checkpoint shards in this case.
            resolved_archive_file, sharded_metadata = get_checkpoint_shard_files(
                pretrained_model_name_or_path,
                resolved_archive_file,
                cache_dir=cache_dir,
                force_download=force_download,
                proxies=proxies,
                resume_download=resume_download,
                local_files_only=local_files_only,
                token=token,
                user_agent=user_agent,
                revision=revision,
                subfolder=subfolder,
                _commit_hash=commit_hash,
            )

        if (
            is_safetensors_available()
            and isinstance(resolved_archive_file, str)
            and resolved_archive_file.endswith(".safetensors")
        ):
            with safe_open(resolved_archive_file, framework="pt") as f:
                metadata = f.metadata()

            if metadata is None:
                # Assume it's a pytorch checkpoint (introduced for timm checkpoints)
                pass
            elif metadata.get("format") == "pt":
                pass
            elif metadata.get("format") == "tf":
                from_tf = True
                logger.info("A TensorFlow safetensors file is being loaded in a PyTorch model.")
            elif metadata.get("format") == "flax":
                from_flax = True
                logger.info("A Flax safetensors file is being loaded in a PyTorch model.")
            elif metadata.get("format") == "mlx":
                # This is a mlx file, we assume weights are compatible with pt
                pass
            else:
                raise ValueError(
                    f"Incompatible safetensors file. File metadata is not ['pt', 'tf', 'flax', 'mlx'] but {metadata.get('format')}"
                )

        from_pt = not (from_tf | from_flax)

        # load pt weights early so that we know which dtype to init the model under

        if from_pt:
            if not is_sharded and state_dict is None:
                # Time to load the checkpoint
                state_dict = load_state_dict(resolved_archive_file, map_location="meta", weights_only=weights_only)

            # set dtype to instantiate the model under:
            # 1. If torch_dtype is not None, we use that dtype
            # 2. If torch_dtype is "auto", we auto-detect dtype from the loaded state_dict, by checking its first
            #    weights entry that is of a floating type - we assume all floating dtype weights are of the same dtype
            # we also may have config.torch_dtype available, but we won't rely on it till v5
            dtype_orig = None

            if torch_dtype is not None:
                if isinstance(torch_dtype, str):
                    if torch_dtype == "auto":
                        if hasattr(config, "torch_dtype") and config.torch_dtype is not None:
                            torch_dtype = config.torch_dtype
                            logger.info(f"Will use torch_dtype={torch_dtype} as defined in model's config object")
                        else:
                            if is_sharded and "dtype" in sharded_metadata:
                                torch_dtype = sharded_metadata["dtype"]
                            elif not is_sharded:
                                torch_dtype = get_state_dict_dtype(state_dict)
                            else:
                                one_state_dict = load_state_dict(resolved_archive_file[0], weights_only=weights_only)
                                torch_dtype = get_state_dict_dtype(one_state_dict)
                                del one_state_dict  # free CPU memory
                            logger.info(
                                "Since the `torch_dtype` attribute can't be found in model's config object, "
                                "will use torch_dtype={torch_dtype} as derived from model's weights"
                            )
                    elif hasattr(torch, torch_dtype):
                        torch_dtype = getattr(torch, torch_dtype)
                        for sub_config_key in config.sub_configs.keys():
                            sub_config = getattr(config, sub_config_key)
                            sub_config.torch_dtype = torch_dtype
                elif isinstance(torch_dtype, torch.dtype):
                    for sub_config_key in config.sub_configs.keys():
                        sub_config = getattr(config, sub_config_key)
                        sub_config.torch_dtype = torch_dtype
                elif isinstance(torch_dtype, dict):
                    for key, curr_dtype in torch_dtype.items():
                        if hasattr(config, key):
                            value = getattr(config, key)
                            value.torch_dtype = curr_dtype
                    # main torch dtype for modules that aren't part of any sub-config
                    torch_dtype = torch_dtype.get("")
                    config.torch_dtype = torch_dtype
                    if isinstance(torch_dtype, str) and hasattr(torch, torch_dtype):
                        torch_dtype = getattr(torch, torch_dtype)
                    elif torch_dtype is None:
                        torch_dtype = torch.float32
                else:
                    raise ValueError(
                        f"`torch_dtype` can be one of: `torch.dtype`, `'auto'`, a string of a valid `torch.dtype` or a `dict` with valid `torch_dtype` "
                        f"for each sub-config in composite configs, but received {torch_dtype}"
                    )

                dtype_orig = cls._set_default_torch_dtype(torch_dtype)
            else:
                # set fp32 as the default dtype for BC
                default_dtype = str(torch.get_default_dtype()).split(".")[-1]
                config.torch_dtype = default_dtype
                for key in config.sub_configs.keys():
                    value = getattr(config, key)
                    value.torch_dtype = default_dtype

            # Check if `_keep_in_fp32_modules` is not None
            use_keep_in_fp32_modules = (cls._keep_in_fp32_modules is not None) and (
                (torch_dtype == torch.float16) or hasattr(hf_quantizer, "use_keep_in_fp32_modules")
            )

            if is_sharded:
                loaded_state_dict_keys = sharded_metadata["all_checkpoint_keys"]
            else:
                loaded_state_dict_keys = list(state_dict.keys())
            if (
                gguf_path is None
                and (low_cpu_mem_usage or (use_keep_in_fp32_modules and is_accelerate_available()))
                and pretrained_model_name_or_path is not None
            ):
                # In case some weights need to be kept in float32 and accelerate is not installed,
                # we later on want to take the path where state_dict is not None, that is the one
                # that do not require accelerate.
                state_dict = None

        config.name_or_path = pretrained_model_name_or_path

        # Instantiate model.
        model_init_context = cls.get_init_context(_fast_init, is_quantized, _is_ds_init_called, low_cpu_mem_usage)

        config = copy.deepcopy(config)  # We do not want to modify the config inplace in from_pretrained.
        if not getattr(config, "_attn_implementation_autoset", False):
            config = cls._autoset_attn_implementation(
                config, use_flash_attention_2=use_flash_attention_2, torch_dtype=torch_dtype, device_map=device_map
            )

        with ContextManagers(model_init_context):
            # Let's make sure we don't run the init function of buffer modules
            model = cls(config, *model_args, **model_kwargs)

        if device_mesh is not None and not model.supports_tp_plan:
            raise NotImplementedError("This model does not have a tensor parallel plan.")

        # make sure we use the model's config since the __init__ call might have copied it
        config = model.config

        # Check first if we are `from_pt`
        if use_keep_in_fp32_modules:
            if is_accelerate_available() and not is_deepspeed_zero3_enabled():
                low_cpu_mem_usage = True
            keep_in_fp32_modules = model._keep_in_fp32_modules
        else:
            keep_in_fp32_modules = []

        if hf_quantizer is not None:
            hf_quantizer.preprocess_model(
                model=model, device_map=device_map, keep_in_fp32_modules=keep_in_fp32_modules
            )

            # We store the original dtype for quantized models as we cannot easily retrieve it
            # once the weights have been quantized
            # Note that once you have loaded a quantized model, you can't change its dtype so this will
            # remain a single source of truth
            config._pre_quantization_dtype = torch_dtype

        if isinstance(device_map, str):
            special_dtypes = {}

            if hf_quantizer is not None:
                special_dtypes.update(hf_quantizer.get_special_dtypes_update(model, torch_dtype))

            special_dtypes.update(
                {
                    name: torch.float32
                    for name, _ in model.named_parameters()
                    if any(m in name for m in keep_in_fp32_modules)
                }
            )

            target_dtype = torch_dtype

            if hf_quantizer is not None:
                target_dtype = hf_quantizer.adjust_target_dtype(target_dtype)

            no_split_modules = model._get_no_split_modules(device_map)
            if device_map not in ["auto", "balanced", "balanced_low_0", "sequential"]:
                raise ValueError(
                    "If passing a string for `device_map`, please choose 'auto', 'balanced', 'balanced_low_0' or "
                    "'sequential'."
                )

            device_map_kwargs = {"no_split_module_classes": no_split_modules}
            if "special_dtypes" in inspect.signature(infer_auto_device_map).parameters:
                device_map_kwargs["special_dtypes"] = special_dtypes
            elif len(special_dtypes) > 0:
                logger.warning(
                    "This model has some weights that should be kept in higher precision, you need to upgrade "
                    "`accelerate` to properly deal with them (`pip install --upgrade accelerate`)."
                )
            if device_map != "sequential":
                max_memory = get_balanced_memory(
                    model,
                    dtype=target_dtype,
                    low_zero=(device_map == "balanced_low_0"),
                    max_memory=max_memory,
                    **device_map_kwargs,
                )
            else:
                max_memory = get_max_memory(max_memory)
            if hf_quantizer is not None:
                max_memory = hf_quantizer.adjust_max_memory(max_memory)
            device_map_kwargs["max_memory"] = max_memory

            # Make sure tied weights are tied before creating the device map.
            model.tie_weights()
            device_map = infer_auto_device_map(model, dtype=target_dtype, **device_map_kwargs)

            if hf_quantizer is not None:
                hf_quantizer.validate_environment(device_map=device_map)

        elif device_map is not None:
            model.tie_weights()
            tied_params = find_tied_parameters(model)
            # check if we don't have tied param in different devices
            check_tied_parameters_on_same_device(tied_params, device_map)

        if gguf_path and device_map is not None and "disk" in device_map.values():
            raise RuntimeError(
                "One or more modules is configured to be mapped to disk. Disk offload is not supported for models "
                "loaded from GGUF files."
            )

        if from_tf:
            if resolved_archive_file.endswith(".index"):
                # Load from a TensorFlow 1.X checkpoint - provided by original authors
                model = cls.load_tf_weights(model, config, resolved_archive_file[:-6])  # Remove the '.index'
            else:
                # Load from our TensorFlow 2.0 checkpoints
                try:
                    from .modeling_tf_pytorch_utils import load_tf2_checkpoint_in_pytorch_model

                    model, loading_info = load_tf2_checkpoint_in_pytorch_model(
                        model, resolved_archive_file, allow_missing_keys=True, output_loading_info=True
                    )
                except ImportError:
                    logger.error(
                        "Loading a TensorFlow model in PyTorch, requires both PyTorch and TensorFlow to be installed."
                        " Please see https://pytorch.org/ and https://www.tensorflow.org/install/ for installation"
                        " instructions."
                    )
                    raise
        elif from_flax:
            try:
                from .modeling_flax_pytorch_utils import load_flax_checkpoint_in_pytorch_model

                model = load_flax_checkpoint_in_pytorch_model(model, resolved_archive_file)
            except ImportError:
                logger.error(
                    "Loading a Flax model in PyTorch, requires both PyTorch and Flax to be installed. Please see"
                    " https://pytorch.org/ and https://flax.readthedocs.io/en/latest/installation.html for"
                    " installation instructions."
                )
                raise
        elif from_pt:
            # restore default dtype
            if dtype_orig is not None:
                torch.set_default_dtype(dtype_orig)

            (
                model,
                missing_keys,
                unexpected_keys,
                mismatched_keys,
                offload_index,
                error_msgs,
            ) = cls._load_pretrained_model(
                model,
                state_dict,
                loaded_state_dict_keys,  # XXX: rename?
                resolved_archive_file,
                pretrained_model_name_or_path,
                ignore_mismatched_sizes=ignore_mismatched_sizes,
                sharded_metadata=sharded_metadata,
                _fast_init=_fast_init,
                low_cpu_mem_usage=low_cpu_mem_usage,
                device_map=device_map,
                offload_folder=offload_folder,
                offload_state_dict=offload_state_dict,
                dtype=torch_dtype,
                hf_quantizer=hf_quantizer,
                keep_in_fp32_modules=keep_in_fp32_modules,
                gguf_path=gguf_path,
                weights_only=weights_only,
                device_mesh=device_mesh,
            )

        # make sure token embedding weights are still tied if needed
        model.tie_weights()

        # Set model in evaluation mode to deactivate DropOut modules by default
        model.eval()

        # If it is a model with generation capabilities, attempt to load the generation config
        if model.can_generate() and generation_config is not None:
            logger.info("The user-defined `generation_config` will be used to override the default generation config.")
            model.generation_config = model.generation_config.from_dict(generation_config.to_dict())
        elif model.can_generate() and pretrained_model_name_or_path is not None:
            try:
                model.generation_config = GenerationConfig.from_pretrained(
                    pretrained_model_name_or_path,
                    cache_dir=cache_dir,
                    force_download=force_download,
                    resume_download=resume_download,
                    proxies=proxies,
                    local_files_only=local_files_only,
                    token=token,
                    revision=revision,
                    subfolder=subfolder,
                    _from_auto=from_auto_class,
                    _from_pipeline=from_pipeline,
                    **kwargs,
                )
            except OSError:
                logger.info(
                    "Generation config file not found, using a generation config created from the model config."
                )
                pass

        # Dispatch model with hooks on all devices if necessary (not needed with a tp_plan, so we skip it as it slightly
        # harm performances)
        if device_map is not None and device_mesh is None:
            device_map_kwargs = {
                "device_map": device_map,
                "offload_dir": offload_folder,
                "offload_index": offload_index,
                "offload_buffers": offload_buffers,
            }
            if "skip_keys" in inspect.signature(dispatch_model).parameters:
                device_map_kwargs["skip_keys"] = model._skip_keys_device_placement
            # For HQQ method we force-set the hooks for single GPU envs
            if (
                "force_hooks" in inspect.signature(dispatch_model).parameters
                and hf_quantizer is not None
                and hf_quantizer.quantization_config.quant_method == QuantizationMethod.HQQ
            ):
                device_map_kwargs["force_hooks"] = True
            if (
                hf_quantizer is not None
                and hf_quantizer.quantization_config.quant_method == QuantizationMethod.FBGEMM_FP8
                and isinstance(device_map, dict)
                and ("cpu" in device_map.values() or "disk" in device_map.values())
            ):
                device_map_kwargs["offload_buffers"] = True

            if not is_fsdp_enabled() and not is_deepspeed_zero3_enabled():
                dispatch_model(model, **device_map_kwargs)

        # This is needed for the RotaryEmbedding, which was not initialized on the correct device as it is
        # not part of the state_dict (persistent=False)
        if device_mesh is not None:
            for buffer in model.buffers():
                if buffer.device != tp_device:
                    buffer.data = buffer.to(tp_device)

        if hf_quantizer is not None:
            hf_quantizer.postprocess_model(model, config=config)
            model.hf_quantizer = hf_quantizer

        if _adapter_model_path is not None:
            model.load_adapter(
                _adapter_model_path,
                adapter_name=adapter_name,
                token=token,
                adapter_kwargs=adapter_kwargs,
            )

        if output_loading_info:
            if loading_info is None:
                loading_info = {
                    "missing_keys": missing_keys,
                    "unexpected_keys": unexpected_keys,
                    "mismatched_keys": mismatched_keys,
                    "error_msgs": error_msgs,
                }
            return model, loading_info

        return model

    @staticmethod
    def _fix_state_dict_key_on_load(key) -> Tuple[str, bool]:
        """Replace legacy parameter names with their modern equivalents. E.g. beta -> bias, gamma -> weight."""

        # Rename LayerNorm beta & gamma params for some early models ported from Tensorflow (e.g. Bert)
        # This rename is logged.
        if key.endswith("LayerNorm.beta"):
            return key.replace("LayerNorm.beta", "LayerNorm.bias"), True
        if key.endswith("LayerNorm.gamma"):
            return key.replace("LayerNorm.gamma", "LayerNorm.weight"), True

        # Rename weight norm parametrizations to match changes across torch versions.
        # Impacts a number of speech/wav2vec models. e.g. Hubert, Wav2Vec2, and others.
        # This rename is not logged.
        if hasattr(nn.utils.parametrizations, "weight_norm"):
            if key.endswith("weight_g"):
                return key.replace("weight_g", "parametrizations.weight.original0"), True
            if key.endswith("weight_v"):
                return key.replace("weight_v", "parametrizations.weight.original1"), True
        else:
            if key.endswith("parametrizations.weight.original0"):
                return key.replace("parametrizations.weight.original0", "weight_g"), True
            if key.endswith("parametrizations.weight.original1"):
                return key.replace("parametrizations.weight.original1", "weight_v"), True

        return key, False

    def rename_key(self, key):
        new_key = key
        if len(self.base_model_prefix) > 0:
            if not hasattr(self, self.base_model_prefix) and key.startswith(self.base_model_prefix):
                new_key = ".".join(key.split(".")[1:])
            elif (
                hasattr(self, self.base_model_prefix)
                and not key.startswith(self.base_model_prefix)
                and key not in self.expected_keys
            ):
                new_key = f"{self.base_model_prefix}.{key}"

        new_key, has_changed = self._fix_state_dict_key_on_load(new_key)
        return new_key, has_changed

    def _fix_state_dict_keys_on_load(self, state_dict):
        """Fixes state dict keys by replacing legacy parameter names with their modern equivalents.
        Logs if any parameters have been renamed.
        """

        renamed_keys = {}
        state_dict_keys = list(state_dict.keys())
        for key in state_dict_keys:
            new_key, has_changed = self.rename_key(key)
            state_dict[new_key] = state_dict.pop(key)

            # track gamma/beta rename for logging
            if has_changed:
                if key.endswith("LayerNorm.gamma"):
                    renamed_keys["LayerNorm.gamma"] = (key, new_key)
                elif key.endswith("LayerNorm.beta"):
                    renamed_keys["LayerNorm.beta"] = (key, new_key)

        if renamed_keys:
            warning_msg = f"A pretrained model of type `{self.__class__.__name__}` "
            warning_msg += "contains parameters that have been renamed internally (a few are listed below but more are present in the model):\n"
            for old_key, new_key in renamed_keys.values():
                warning_msg += f"* `{old_key}` -> `{new_key}`\n"
            warning_msg += "If you are using a model from the Hub, consider submitting a PR to adjust these weights and help future users."
            logger.info_once(warning_msg)

        return state_dict

    @staticmethod
    def _fix_state_dict_key_on_save(key) -> Tuple[str, bool]:
        """
        Similar to `_fix_state_dict_key_on_load` allows to define hook for state dict key renaming on model save.
        Do nothing by default, but can be overridden in particular models.
        """
        return key, False

    def _fix_state_dict_keys_on_save(self, state_dict):
        """
        Similar to `_fix_state_dict_keys_on_load` allows to define hook for state dict key renaming on model save.
        Apply `_fix_state_dict_key_on_save` to all keys in `state_dict`.
        """
        return {self._fix_state_dict_key_on_save(key)[0]: value for key, value in state_dict.items()}

    @classmethod
    def _load_pretrained_model(
        cls,
        model,
        state_dict,
        loaded_keys,
        resolved_archive_file,
        pretrained_model_name_or_path,
        ignore_mismatched_sizes=False,
        sharded_metadata=None,
        _fast_init=True,
        low_cpu_mem_usage=False,
        device_map=None,
        offload_folder=None,
        offload_state_dict=None,
        dtype=None,
        hf_quantizer=None,
        keep_in_fp32_modules=None,
        gguf_path=None,
        weights_only=True,
        device_mesh=None,
    ):
        is_safetensors = False
        is_quantized = hf_quantizer is not None
        state_dict_folder = None
        state_dict_index = None

        if device_map is not None and "disk" in device_map.values():
            archive_file = (
                resolved_archive_file[0] if isinstance(resolved_archive_file, (list, tuple)) else resolved_archive_file
            )
            is_safetensors = archive_file is not None and archive_file.endswith(".safetensors")
            if offload_folder is None and not is_safetensors:
                raise ValueError(
                    "The current `device_map` had weights offloaded to the disk. Please provide an `offload_folder`"
                    " for them. Alternatively, make sure you have `safetensors` installed if the model you are using"
                    " offers the weights in this format."
                )
            if offload_folder is not None:
                os.makedirs(offload_folder, exist_ok=True)
            if offload_state_dict is None:
                offload_state_dict = True

        is_sharded_safetensors = is_safetensors and sharded_metadata is not None

        # tie the model weights before retrieving the state_dict
        model.tie_weights()

        # Retrieve missing & unexpected_keys
        model_state_dict = model.state_dict()
        expected_keys = list(model_state_dict.keys())
        prefix = model.base_model_prefix

        if hf_quantizer is not None:
            expected_keys = hf_quantizer.update_expected_keys(model, expected_keys, loaded_keys)

        original_loaded_keys = loaded_keys
        loaded_keys = [model._fix_state_dict_key_on_load(key)[0] for key in loaded_keys]

        if len(prefix) > 0:
            has_prefix_module = any(s.startswith(prefix) for s in loaded_keys)
            expects_prefix_module = any(s.startswith(prefix) for s in expected_keys)
        else:
            has_prefix_module = False
            expects_prefix_module = False

        # key re-naming operations are never done on the keys
        # that are loaded, but always on the keys of the newly initialized model
        remove_prefix_from_model = not has_prefix_module and expects_prefix_module
        add_prefix_to_model = has_prefix_module and not expects_prefix_module

        if remove_prefix_from_model:
            _prefix = f"{prefix}."
            expected_keys_not_prefixed = [s for s in expected_keys if not s.startswith(_prefix)]
            expected_keys = [s[len(_prefix) :] if s.startswith(_prefix) else s for s in expected_keys]
        elif add_prefix_to_model:
            expected_keys = [".".join([prefix, s]) for s in expected_keys]

        missing_keys = sorted(set(expected_keys) - set(loaded_keys))
        unexpected_keys = set(loaded_keys) - set(expected_keys)

        # Remove nonpersistent buffers from unexpected keys: they are not in the state dict but will be in the model
        # buffers
        model_buffers = {n for n, _ in model.named_buffers()}
        if remove_prefix_from_model:
            model_buffers = {key[len(_prefix) :] if key.startswith(_prefix) else key for key in model_buffers}
        elif add_prefix_to_model:
            model_buffers = {".".join([prefix, key]) for key in model_buffers}
        unexpected_keys = sorted(unexpected_keys - model_buffers)

        # Clean up buffer for `inv-freq` because RoPE embedding moved under base model (https://github.com/huggingface/transformers/pull/34858)
        has_inv_freq_buffers = any(buffer.endswith("rotary_emb.inv_freq") for buffer in model_buffers)
        if has_inv_freq_buffers:
            unexpected_keys = {k for k in unexpected_keys if "rotary_emb.inv_freq" not in k}

        model.tie_weights()
        if device_map is None and not is_fsdp_enabled() and not is_deepspeed_zero3_enabled():
            ptrs = collections.defaultdict(list)
            for name, tensor in model.state_dict().items():
                id_tensor = id_tensor_storage(tensor)
                ptrs[id_tensor].append(name)

            # These are all the pointers of shared tensors.
            tied_params = [names for _, names in ptrs.items() if len(names) > 1]
        else:
            # id function doesn't work for meta tensor so we need this function
            tied_params = find_tied_parameters(model)

        for group in tied_params:
            if remove_prefix_from_model:
                group = [key[len(_prefix) :] if key.startswith(_prefix) else key for key in group]
            elif add_prefix_to_model:
                group = [".".join([prefix, key]) for key in group]
            missing_in_group = [k for k in missing_keys if k in group]
            if len(missing_in_group) > 0 and len(missing_in_group) < len(group):
                missing_keys = [k for k in missing_keys if k not in missing_in_group]

        # Some models may have keys that are not in the state by design, removing them before needlessly warning
        # the user.
        if cls._keys_to_ignore_on_load_missing is not None:
            for pat in cls._keys_to_ignore_on_load_missing:
                missing_keys = [k for k in missing_keys if re.search(pat, k) is None]

        if cls._keys_to_ignore_on_load_unexpected is not None:
            for pat in cls._keys_to_ignore_on_load_unexpected:
                unexpected_keys = [k for k in unexpected_keys if re.search(pat, k) is None]
        if hf_quantizer is not None:
            missing_keys = hf_quantizer.update_missing_keys(model, missing_keys, prefix)
            unexpected_keys = hf_quantizer.update_unexpected_keys(model, unexpected_keys, prefix)

        # retrieve weights on meta device and put them back on CPU.
        # This is not ideal in terms of memory, but if we don't do that not, we can't initialize them in the next step
        if low_cpu_mem_usage:
            for key in missing_keys:
                if key in model_state_dict:
                    key = key
                elif f"{prefix}.{key}" in model_state_dict:
                    key = f"{prefix}.{key}"
                elif key.startswith(prefix) and ".".join(key.split(".")[1:]) in model_state_dict:
                    key = ".".join(key.split(".")[1:])
                param = model_state_dict[key]

                # upcast in fp32 if any
                target_dtype = dtype
                if (
                    keep_in_fp32_modules is not None
                    and dtype == torch.float16
                    and any(
                        module_to_keep_in_fp32 in key.split(".") for module_to_keep_in_fp32 in keep_in_fp32_modules
                    )
                ):
                    target_dtype = torch.float32

                if param.device == torch.device("meta"):
                    value = torch.empty(*param.size(), dtype=target_dtype)
                    if (
                        not is_quantized
                        or (getattr(hf_quantizer, "requires_parameters_quantization", False))
                        or not hf_quantizer.check_quantized_param(
                            model, param_value=value, param_name=key, state_dict={}
                        )
                    ):
                        set_module_tensor_to_device(model, key, "cpu", value)
                    else:
                        hf_quantizer.create_quantized_param(model, value, key, "cpu", state_dict, unexpected_keys)

        # retrieve uninitialized modules and initialize before maybe overriding that with the pretrained weights.
        if _fast_init:
            if not ignore_mismatched_sizes:
                if remove_prefix_from_model:
                    _loaded_keys = [f"{prefix}.{k}" for k in loaded_keys]
                elif add_prefix_to_model:
                    _loaded_keys = [k[len(prefix) + 1 :] for k in loaded_keys]
                else:
                    _loaded_keys = loaded_keys
                not_initialized_submodules = set_initialized_submodules(model, _loaded_keys)
                # If we're about to tie the output embeds to the input embeds we don't need to init them
                if (
                    hasattr(model.config.get_text_config(decoder=True), "tie_word_embeddings")
                    and model.config.get_text_config(decoder=True).tie_word_embeddings
                ):
                    output_embeddings = model.get_output_embeddings()
                    if output_embeddings is not None:
                        # Still need to initialize if there is a bias term since biases are not tied.
                        if not hasattr(output_embeddings, "bias") or output_embeddings.bias is None:
                            output_embeddings._is_hf_initialized = True
            else:
                not_initialized_submodules = dict(model.named_modules())
            # This will only initialize submodules that are not marked as initialized by the line above.
            if is_deepspeed_zero3_enabled() and not is_quantized:
                import deepspeed

                not_initialized_parameters = list(
                    set(
                        itertools.chain.from_iterable(
                            submodule.parameters(recurse=False) for submodule in not_initialized_submodules.values()
                        )
                    )
                )
                with deepspeed.zero.GatheredParameters(not_initialized_parameters, modifier_rank=0):
                    model.apply(model._initialize_weights)
            else:
                model.apply(model._initialize_weights)

        # Set some modules to fp32 if any
        if keep_in_fp32_modules == []:
            keep_in_fp32_modules = None
        if keep_in_fp32_modules is not None:
            keep_in_fp32_modules = re.compile("|".join(keep_in_fp32_modules))
            for name, param in model.named_parameters():
                if keep_in_fp32_modules.search(name):
                    # param = param.to(torch.float32) does not work here as only in the local scope.
                    param.data = param.data.to(torch.float32)  # TODO @Cyrilvallez: we seem to do this twice

        # Make sure we are able to load base models as well as derived models (with heads)
        start_prefix = ""
        model_to_load = model
        if len(cls.base_model_prefix) > 0 and not hasattr(model, cls.base_model_prefix) and has_prefix_module:
            start_prefix = cls.base_model_prefix + "."
        if len(cls.base_model_prefix) > 0 and hasattr(model, cls.base_model_prefix) and not has_prefix_module:
            model_to_load = getattr(model, cls.base_model_prefix)
            base_model_expected_keys = list(model_to_load.state_dict().keys())
            if any(key in expected_keys_not_prefixed and key not in base_model_expected_keys for key in loaded_keys):
                raise ValueError(
                    "The state dictionary of the model you are trying to load is corrupted. Are you sure it was "
                    "properly saved?"
                )
            if device_map is not None:
                device_map = {k.replace(f"{cls.base_model_prefix}.", ""): v for k, v in device_map.items()}

        if resolved_archive_file is not None:
            folder = os.path.sep.join(resolved_archive_file[0].split(os.path.sep)[:-1])
        else:
            folder = None

        model.expected_keys = expected_keys
        if device_map is not None:
            expanded_device_map = expand_device_map(device_map, original_loaded_keys, start_prefix)
            if hf_quantizer is None:
                caching_allocator_warmup(model_to_load, expanded_device_map, dtype)

        if device_map is not None and is_safetensors:
            param_device_map = expanded_device_map
            str_dtype = str(dtype).replace("torch.", "") if dtype is not None else "float32"
            if sharded_metadata is None:
                archive_file = (
                    resolved_archive_file[0]
                    if isinstance(resolved_archive_file, (list, tuple))
                    else resolved_archive_file
                )
                weight_map = {p: archive_file for p in original_loaded_keys}
            else:
                weight_map = {p: os.path.join(folder, f) for p, f in sharded_metadata["weight_map"].items()}
            offload_index = {
                p[len(start_prefix) :]: {"safetensors_file": f, "weight_name": p, "dtype": str_dtype}
                for p, f in weight_map.items()
                if p.startswith(start_prefix) and param_device_map[p[len(start_prefix) :]] == "disk"
            }
        else:
            offload_index = None

        error_msgs = []
        if state_dict is not None:
            # Whole checkpoint
            mismatched_keys = _find_mismatched_keys(
                state_dict,
                model_state_dict,
                loaded_keys,
                original_loaded_keys,
                add_prefix_to_model,
                remove_prefix_from_model,
                ignore_mismatched_sizes,
                prefix,
            )

            # For GGUF models `state_dict` is never set to None as the state dict is always small
            if gguf_path or low_cpu_mem_usage and is_safetensors:
                error_msgs, offload_index, state_dict_index = _load_state_dict_into_meta_model(
                    model_to_load,
                    state_dict,
                    start_prefix,
                    expected_keys,
                    device_map=device_map,
                    offload_folder=offload_folder,
                    offload_index=offload_index,
                    state_dict_folder=state_dict_folder,
                    state_dict_index=state_dict_index,
                    dtype=dtype,
                    hf_quantizer=hf_quantizer,
                    is_safetensors=is_safetensors,
                    keep_in_fp32_modules=keep_in_fp32_modules,
                    unexpected_keys=unexpected_keys,
                    device_mesh=device_mesh,
                    resolved_archive_file=resolved_archive_file,
                )
            else:
                # We need to read the state dict as it is meta otherwise
                if resolved_archive_file is not None:
                    state_dict = load_state_dict(resolved_archive_file, map_location="cpu")
                assign_to_params_buffers = check_support_param_buffer_assignment(
                    model_to_load, state_dict, start_prefix
                )
                # at this point the state dict should be on cpu, we don't need to actually read it
                mismatched_names = [name for name, _, _ in mismatched_keys]
                fixed_state_dict = {k: v for k, v in state_dict.items() if k not in mismatched_names}
                fixed_state_dict = model_to_load._fix_state_dict_keys_on_load(fixed_state_dict)
<<<<<<< HEAD
=======

>>>>>>> 9e3a1072
                if is_deepspeed_zero3_enabled():
                    error_msgs += _load_state_dict_into_zero3_model(
                        model_to_load, fixed_state_dict, start_prefix, assign_to_params_buffers
                    )
                else:
                    model_to_load.load_state_dict(fixed_state_dict, strict=False, assign=assign_to_params_buffers)
        else:
            # This should always be a list but, just to be sure.
            if not isinstance(resolved_archive_file, list):
                resolved_archive_file = [resolved_archive_file]

            error_msgs = []
            mismatched_keys = []
            if not is_safetensors:
                offload_index = {} if device_map is not None and "disk" in device_map.values() else None
            if offload_state_dict:
                state_dict_folder = tempfile.mkdtemp()
                state_dict_index = {}
            else:
                state_dict_folder = None
                state_dict_index = None

            if is_sharded_safetensors:
                disk_only_shard_files = get_disk_only_shard_files(
                    device_map, sharded_metadata=sharded_metadata, start_prefix=start_prefix
                )
                disk_only_shard_files = [os.path.join(folder, f) for f in disk_only_shard_files]
            else:
                disk_only_shard_files = []

            if len(resolved_archive_file) > 1:
                resolved_archive_file = logging.tqdm(resolved_archive_file, desc="Loading checkpoint shards")
            assign_to_params_buffers = None
            for shard_file in resolved_archive_file:
                # Skip the load for shards that only contain disk-offloaded weights when using safetensors for the offload.
                if shard_file in disk_only_shard_files:
                    continue
                map_location = None
                if (
                    device_map is not None
                    and hf_quantizer is not None
                    and hf_quantizer.quantization_config.quant_method == QuantizationMethod.TORCHAO
                    and hf_quantizer.quantization_config.quant_type in ["int4_weight_only", "autoquant"]
                ):
                    map_location = torch.device([d for d in device_map.values() if d not in ["cpu", "disk"]][0])
                state_dict = load_state_dict(
                    shard_file, is_quantized=is_quantized, map_location=map_location, weights_only=weights_only
                )

                # Mistmatched keys contains tuples key/shape1/shape2 of weights in the checkpoint that have a shape not
                # matching the weights in the model.
                mismatched_keys += _find_mismatched_keys(
                    state_dict,
                    model_state_dict,
                    loaded_keys,
                    original_loaded_keys,
                    add_prefix_to_model,
                    remove_prefix_from_model,
                    ignore_mismatched_sizes,
                    prefix,
                )
                if low_cpu_mem_usage:
                    if is_fsdp_enabled() and not is_local_dist_rank_0() and not is_quantized:
                        for key, param in model_to_load.state_dict().items():
                            if param.device == torch.device("meta"):
                                set_module_tensor_to_device(
                                    model_to_load, key, "cpu", torch.empty(*param.size(), dtype=dtype)
                                )
                    else:
                        new_error_msgs, offload_index, state_dict_index = _load_state_dict_into_meta_model(
                            model_to_load,
                            state_dict,
                            start_prefix,
                            expected_keys,
                            device_map=device_map,
                            offload_folder=offload_folder,
                            offload_index=offload_index,
                            state_dict_folder=state_dict_folder,
                            state_dict_index=state_dict_index,
                            dtype=dtype,
                            hf_quantizer=hf_quantizer,
                            is_safetensors=is_safetensors,
                            keep_in_fp32_modules=keep_in_fp32_modules,
                            unexpected_keys=unexpected_keys,
                            device_mesh=device_mesh,
                            shard_file=shard_file,
                        )
                        error_msgs += new_error_msgs
                else:
                    state_dict = load_state_dict(shard_file, map_location="cpu", weights_only=weights_only)
                    # Sharded checkpoint or whole but low_cpu_mem_usage==True
                    if assign_to_params_buffers is None:
                        assign_to_params_buffers = check_support_param_buffer_assignment(
                            model_to_load, state_dict, start_prefix
                        )
                    fixed_state_dict = model_to_load._fix_state_dict_keys_on_load(state_dict)
                    if is_deepspeed_zero3_enabled():
                        error_msgs += _load_state_dict_into_zero3_model(
                            model_to_load, fixed_state_dict, start_prefix, assign_to_params_buffers
                        )
                    else:
                        model_to_load.load_state_dict(fixed_state_dict, strict=False, assign=assign_to_params_buffers)
                # force memory release
                del state_dict
                gc.collect()

            if offload_index is not None and len(offload_index) > 0:
                if model != model_to_load:
                    # We need to add the prefix of the base model
                    prefix = cls.base_model_prefix
                    if not is_safetensors:
                        for weight_name in offload_index:
                            shutil.move(
                                os.path.join(offload_folder, f"{weight_name}.dat"),
                                os.path.join(offload_folder, f"{prefix}.{weight_name}.dat"),
                            )
                    offload_index = {f"{prefix}.{key}": value for key, value in offload_index.items()}
                if not is_safetensors:
                    save_offload_index(offload_index, offload_folder)
                    offload_index = None

            if offload_state_dict:
                # Load back temporarily offloaded state dict
                load_offloaded_weights(model_to_load, state_dict_index, state_dict_folder)
                shutil.rmtree(state_dict_folder)

        if hf_quantizer is not None:
            missing_keys = hf_quantizer.update_missing_keys_after_loading(model_to_load, missing_keys, prefix)

        if len(error_msgs) > 0:
            error_msg = "\n\t".join(error_msgs)
            if "size mismatch" in error_msg:
                error_msg += (
                    "\n\tYou may consider adding `ignore_mismatched_sizes=True` in the model `from_pretrained` method."
                )
            raise RuntimeError(f"Error(s) in loading state_dict for {model.__class__.__name__}:\n\t{error_msg}")

        if len(unexpected_keys) > 0:
            archs = [] if model.config.architectures is None else model.config.architectures
            warner = logger.warning if model.__class__.__name__ in archs else logger.info
            warner(
                f"Some weights of the model checkpoint at {pretrained_model_name_or_path} were not used when"
                f" initializing {model.__class__.__name__}: {unexpected_keys}\n- This IS expected if you are"
                f" initializing {model.__class__.__name__} from the checkpoint of a model trained on another task or"
                " with another architecture (e.g. initializing a BertForSequenceClassification model from a"
                " BertForPreTraining model).\n- This IS NOT expected if you are initializing"
                f" {model.__class__.__name__} from the checkpoint of a model that you expect to be exactly identical"
                " (initializing a BertForSequenceClassification model from a BertForSequenceClassification model)."
            )
        else:
            logger.info(f"All model checkpoint weights were used when initializing {model.__class__.__name__}.\n")
        if len(missing_keys) > 0:
            logger.warning(
                f"Some weights of {model.__class__.__name__} were not initialized from the model checkpoint at"
                f" {pretrained_model_name_or_path} and are newly initialized: {missing_keys}\nYou should probably"
                " TRAIN this model on a down-stream task to be able to use it for predictions and inference."
            )
        elif len(mismatched_keys) == 0:
            logger.info(
                f"All the weights of {model.__class__.__name__} were initialized from the model checkpoint at"
                f" {pretrained_model_name_or_path}.\nIf your task is similar to the task the model of the checkpoint"
                f" was trained on, you can already use {model.__class__.__name__} for predictions without further"
                " training."
            )
        if len(mismatched_keys) > 0:
            mismatched_warning = "\n".join(
                [
                    f"- {key}: found shape {shape1} in the checkpoint and {shape2} in the model instantiated"
                    for key, shape1, shape2 in mismatched_keys
                ]
            )
            logger.warning(
                f"Some weights of {model.__class__.__name__} were not initialized from the model checkpoint at"
                f" {pretrained_model_name_or_path} and are newly initialized because the shapes did not"
                f" match:\n{mismatched_warning}\nYou should probably TRAIN this model on a down-stream task to be able"
                " to use it for predictions and inference."
            )

        return model, missing_keys, unexpected_keys, mismatched_keys, offload_index, error_msgs

    def retrieve_modules_from_names(self, names, add_prefix=False, remove_prefix=False):
        module_keys = {".".join(key.split(".")[:-1]) for key in names}

        # torch.nn.ParameterList is a special case where two parameter keywords
        # are appended to the module name, *e.g.* bert.special_embeddings.0
        module_keys = module_keys.union(
            {".".join(key.split(".")[:-2]) for key in names if len(key) > 0 and key[-1].isdigit()}
        )

        retrieved_modules = []
        # retrieve all modules that has at least one missing weight name
        for name, module in self.named_modules():
            if remove_prefix:
                _prefix = f"{self.base_model_prefix}."
                name = name[len(_prefix) :] if name.startswith(_prefix) else name
            elif add_prefix:
                name = ".".join([self.base_model_prefix, name]) if len(name) > 0 else self.base_model_prefix

            if name in module_keys:
                retrieved_modules.append(module)

        return retrieved_modules

    @staticmethod
    def _load_pretrained_model_low_mem(
        model,
        loaded_state_dict_keys,
        resolved_archive_file,
        start_prefix="",
        hf_quantizer=None,
        pretrained_model_name_or_path=None,
        weights_only=True,
    ):
        """
        This is an experimental function that loads the model using ~1.x model size CPU memory

        Before you call it do:

        1. save which state_dict keys are available
        2. drop state_dict before model is created, since the latter takes 1x model size memory

        Here then we continue:

        3. switch to the meta device all params/buffers that are going to be replaced from the loaded state_dict
        4. load state_dict 2nd time
        5. replace the params/buffers from the state_dict

        Currently, it doesn't handle missing_keys, unexpected_keys, mismatched_keys. It can't handle deepspeed. To
        handle bitsandbytes, needs non-empty hf_quantizer argument.
        """

        _move_model_to_meta(model, loaded_state_dict_keys, start_prefix)
        state_dict = load_state_dict(resolved_archive_file, weights_only=weights_only)
        expected_keys = loaded_state_dict_keys  # plug for missing expected_keys. TODO: replace with proper keys
        fixed_state_dict = model._fix_state_dict_keys_on_load(state_dict)
        error_msgs = _load_state_dict_into_meta_model(
            model,
            fixed_state_dict,
            start_prefix,
            expected_keys=expected_keys,
            hf_quantizer=hf_quantizer,
        )
        return error_msgs

    @classmethod
    def register_for_auto_class(cls, auto_class="AutoModel"):
        """
        Register this class with a given auto class. This should only be used for custom models as the ones in the
        library are already mapped with an auto class.

        <Tip warning={true}>

        This API is experimental and may have some slight breaking changes in the next releases.

        </Tip>

        Args:
            auto_class (`str` or `type`, *optional*, defaults to `"AutoModel"`):
                The auto class to register this new model with.
        """
        if not isinstance(auto_class, str):
            auto_class = auto_class.__name__

        import transformers.models.auto as auto_module

        if not hasattr(auto_module, auto_class):
            raise ValueError(f"{auto_class} is not a valid auto class.")

        cls._auto_class = auto_class

    def to_bettertransformer(self) -> "PreTrainedModel":
        """
        Converts the model to use [PyTorch's native attention
        implementation](https://pytorch.org/docs/stable/generated/torch.nn.MultiheadAttention.html), integrated to
        Transformers through [Optimum library](https://huggingface.co/docs/optimum/bettertransformer/overview). Only a
        subset of all Transformers models are supported.

        PyTorch's attention fastpath allows to speed up inference through kernel fusions and the use of [nested
        tensors](https://pytorch.org/docs/stable/nested.html). Detailed benchmarks can be found in [this blog
        post](https://medium.com/pytorch/bettertransformer-out-of-the-box-performance-for-huggingface-transformers-3fbe27d50ab2).

        Returns:
            [`PreTrainedModel`]: The model converted to BetterTransformer.
        """
        if not is_optimum_available():
            raise ImportError("The package `optimum` is required to use Better Transformer.")

        from optimum.version import __version__ as optimum_version

        if version.parse(optimum_version) < version.parse("1.7.0"):
            raise ImportError(
                f"Please install optimum>=1.7.0 to use Better Transformer. The version {optimum_version} was found."
            )

        from optimum.bettertransformer import BetterTransformer

        return BetterTransformer.transform(self)

    def reverse_bettertransformer(self):
        """
        Reverts the transformation from [`~PreTrainedModel.to_bettertransformer`] so that the original modeling is
        used, for example in order to save the model.

        Returns:
            [`PreTrainedModel`]: The model converted back to the original modeling.
        """
        if not is_optimum_available():
            raise ImportError("The package `optimum` is required to use Better Transformer.")

        from optimum.version import __version__ as optimum_version

        if version.parse(optimum_version) < version.parse("1.7.0"):
            raise ImportError(
                f"Please install optimum>=1.7.0 to use Better Transformer. The version {optimum_version} was found."
            )

        from optimum.bettertransformer import BetterTransformer

        return BetterTransformer.reverse(self)

    def warn_if_padding_and_no_attention_mask(self, input_ids, attention_mask):
        """
        Shows a one-time warning if the input_ids appear to contain padding and no attention mask was given.
        """

        # Skip the check during tracing.
        if is_torch_fx_proxy(input_ids) or torch.jit.is_tracing() or is_torchdynamo_compiling():
            return

        if (attention_mask is not None) or (self.config.pad_token_id is None):
            return

        # Check only the first and last input IDs to reduce overhead.
        if self.config.pad_token_id in input_ids[:, [-1, 0]]:
            warn_string = (
                "We strongly recommend passing in an `attention_mask` since your input_ids may be padded. See "
                "https://huggingface.co/docs/transformers/troubleshooting"
                "#incorrect-output-when-padding-tokens-arent-masked."
            )

            # If the pad token is equal to either BOS, EOS, or SEP, we do not know whether the user should use an
            # attention_mask or not. In this case, we should still show a warning because this is a rare case.
            if (
                (self.config.bos_token_id is not None and self.config.bos_token_id == self.config.pad_token_id)
                or (self.config.eos_token_id is not None and self.config.eos_token_id == self.config.pad_token_id)
                or (self.config.sep_token_id is not None and self.config.sep_token_id == self.config.pad_token_id)
            ):
                warn_string += (
                    f"\nYou may ignore this warning if your `pad_token_id` ({self.config.pad_token_id}) is identical "
                    f"to the `bos_token_id` ({self.config.bos_token_id}), `eos_token_id` ({self.config.eos_token_id}), "
                    f"or the `sep_token_id` ({self.config.sep_token_id}), and your input is not padded."
                )

            logger.warning_once(warn_string)

    @property
    def supports_tp_plan(self):
        """
        Returns whether the model has a tensor parallelism plan.
        """
        if self._tp_plan is not None:
            return True
        # Check if base model has a TP plan
        if getattr(self.base_model, "_tp_plan", None) is not None:
            return True
        return False

    def tensor_parallel(self, device_mesh):
        """
        Tensor parallelize the model across the given device mesh. This function is a helper to be called after the model
        was already loaded in memory, note however that this means that each process will first initialize the whole model,
        then parallelize it accross devices. Thus there is a huge waste of GPU memory, and this can lead to OOM at loading time.

        Calling `from_pretrained(..., tp_plan="auto")` is prefered, and will parallelize module-by-module during initialization,
        so that the expected per-device memory spike at loading time is not larger than the final model size on each device.
        Tensor parallelize the model across the given device mesh. This function is a helper to be called after the model
        was already loaded in memory, note however that this means that each process will first initialize the whole model,
        then parallelize it accross devices. Thus there is a huge waste of GPU memory, and this can lead to OOM at loading time.

        Args:
            device_mesh (`torch.distributed.DeviceMesh`):
                The device mesh to use for tensor parallelism.
        """
        if not is_torch_greater_or_equal("2.5"):
            raise EnvironmentError("tensor parallel is only supported for `torch>=2.5`.")

        # Tensor parallelize a nn.Module based on the `_tp_plan` attribute of the module.
        # No op if `_tp_plan` attribute does not exist under the module.
        # This is a helper function to be used with `model.apply` to recursively
        # parallelize a model.
        def tplize(mod: torch.nn.Module) -> None:
            tp_plan = getattr(mod, "_tp_plan", None)
            if tp_plan is None:
                return
            logger.debug(f"Applying tensor parallel to {mod.__class__.__name__}: {tp_plan}")
            # In model configs, we use a neutral type (string) to specify
            # parallel styles, here we translate them into torch TP types.
            # Using tree_map because `tp_plan` is a dict.
            tp_plan = torch.utils._pytree.tree_map(
                translate_to_torch_parallel_style,
                tp_plan,
            )
            # Apply TP to current module.
            torch.distributed.tensor.parallel.parallelize_module(
                mod,
                device_mesh=device_mesh,
                parallelize_plan=tp_plan,
            )

        # `apply` is a native method of `nn.Module` that recursively applies a
        # function to every submodule.
        self.apply(tplize)

    @property
    def supports_pp_plan(self):
        if self._pp_plan is not None:
            return True
        # Check if base model has PP plan
        if getattr(self.base_model, "_pp_plan", None) is not None:
            return True
        return False

    @property
    def loss_function(self):
        if hasattr(self, "_loss_function"):
            return self._loss_function

        loss_type = getattr(self, "loss_type", None)

        if loss_type is None or loss_type not in LOSS_MAPPING:
            logger.warning_once(
                f"`loss_type={loss_type}` was set in the config but it is unrecognised."
                f"Using the default loss: `ForCausalLMLoss`."
            )
            loss_type = "ForCausalLM"
        return LOSS_MAPPING[loss_type]

    @loss_function.setter
    def loss_function(self, value):
        self._loss_function = value

    def get_compiled_call(self, compile_config: CompileConfig):
        """Return a `torch.compile`'d version of `self.__call__`. This is useful to dynamically choose between
        non-compiled/compiled `forward` during inference, especially to switch between prefill (where we don't
        want to use compiled version to avoid recomputing the graph with new shapes) and iterative decoding
        (where we want the speed-ups of compiled version with static shapes)."""
        # Only reset it if not present or different from previous config
        default_config = getattr(self.generation_config, "compile_config", CompileConfig())
        if (
            not hasattr(self, "_compiled_call")
            or getattr(self, "_last_compile_config", default_config) != compile_config
        ):
            self._last_compile_config = compile_config
            self._compiled_call = torch.compile(self.__call__, **compile_config.to_dict())
        return self._compiled_call

    @classmethod
    def is_backend_compatible(cls):
        return cls._supports_attention_backend


PreTrainedModel.push_to_hub = copy_func(PreTrainedModel.push_to_hub)
if PreTrainedModel.push_to_hub.__doc__ is not None:
    PreTrainedModel.push_to_hub.__doc__ = PreTrainedModel.push_to_hub.__doc__.format(
        object="model", object_class="AutoModel", object_files="model file"
    )


class PoolerStartLogits(nn.Module):
    """
    Compute SQuAD start logits from sequence hidden states.

    Args:
        config ([`PretrainedConfig`]):
            The config used by the model, will be used to grab the `hidden_size` of the model.
    """

    def __init__(self, config: PretrainedConfig):
        super().__init__()
        self.dense = nn.Linear(config.hidden_size, 1)

    def forward(
        self, hidden_states: torch.FloatTensor, p_mask: Optional[torch.FloatTensor] = None
    ) -> torch.FloatTensor:
        """
        Args:
            hidden_states (`torch.FloatTensor` of shape `(batch_size, seq_len, hidden_size)`):
                The final hidden states of the model.
            p_mask (`torch.FloatTensor` of shape `(batch_size, seq_len)`, *optional*):
                Mask for tokens at invalid position, such as query and special symbols (PAD, SEP, CLS). 1.0 means token
                should be masked.

        Returns:
            `torch.FloatTensor`: The start logits for SQuAD.
        """
        x = self.dense(hidden_states).squeeze(-1)

        if p_mask is not None:
            if get_parameter_dtype(self) == torch.float16:
                x = x * (1 - p_mask) - 65500 * p_mask
            else:
                x = x * (1 - p_mask) - 1e30 * p_mask

        return x


class PoolerEndLogits(nn.Module):
    """
    Compute SQuAD end logits from sequence hidden states.

    Args:
        config ([`PretrainedConfig`]):
            The config used by the model, will be used to grab the `hidden_size` of the model and the `layer_norm_eps`
            to use.
    """

    def __init__(self, config: PretrainedConfig):
        super().__init__()
        self.dense_0 = nn.Linear(config.hidden_size * 2, config.hidden_size)
        self.activation = nn.Tanh()
        self.LayerNorm = nn.LayerNorm(config.hidden_size, eps=config.layer_norm_eps)
        self.dense_1 = nn.Linear(config.hidden_size, 1)

    def forward(
        self,
        hidden_states: torch.FloatTensor,
        start_states: Optional[torch.FloatTensor] = None,
        start_positions: Optional[torch.LongTensor] = None,
        p_mask: Optional[torch.FloatTensor] = None,
    ) -> torch.FloatTensor:
        """
        Args:
            hidden_states (`torch.FloatTensor` of shape `(batch_size, seq_len, hidden_size)`):
                The final hidden states of the model.
            start_states (`torch.FloatTensor` of shape `(batch_size, seq_len, hidden_size)`, *optional*):
                The hidden states of the first tokens for the labeled span.
            start_positions (`torch.LongTensor` of shape `(batch_size,)`, *optional*):
                The position of the first token for the labeled span.
            p_mask (`torch.FloatTensor` of shape `(batch_size, seq_len)`, *optional*):
                Mask for tokens at invalid position, such as query and special symbols (PAD, SEP, CLS). 1.0 means token
                should be masked.

        <Tip>

        One of `start_states` or `start_positions` should be not `None`. If both are set, `start_positions` overrides
        `start_states`.

        </Tip>

        Returns:
            `torch.FloatTensor`: The end logits for SQuAD.
        """
        assert (
            start_states is not None or start_positions is not None
        ), "One of start_states, start_positions should be not None"
        if start_positions is not None:
            slen, hsz = hidden_states.shape[-2:]
            start_positions = start_positions[:, None, None].expand(-1, -1, hsz)  # shape (bsz, 1, hsz)
            start_states = hidden_states.gather(-2, start_positions)  # shape (bsz, 1, hsz)
            start_states = start_states.expand(-1, slen, -1)  # shape (bsz, slen, hsz)

        x = self.dense_0(torch.cat([hidden_states, start_states], dim=-1))
        x = self.activation(x)
        x = self.LayerNorm(x)
        x = self.dense_1(x).squeeze(-1)

        if p_mask is not None:
            if get_parameter_dtype(self) == torch.float16:
                x = x * (1 - p_mask) - 65500 * p_mask
            else:
                x = x * (1 - p_mask) - 1e30 * p_mask

        return x


class PoolerAnswerClass(nn.Module):
    """
    Compute SQuAD 2.0 answer class from classification and start tokens hidden states.

    Args:
        config ([`PretrainedConfig`]):
            The config used by the model, will be used to grab the `hidden_size` of the model.
    """

    def __init__(self, config):
        super().__init__()
        self.dense_0 = nn.Linear(config.hidden_size * 2, config.hidden_size)
        self.activation = nn.Tanh()
        self.dense_1 = nn.Linear(config.hidden_size, 1, bias=False)

    def forward(
        self,
        hidden_states: torch.FloatTensor,
        start_states: Optional[torch.FloatTensor] = None,
        start_positions: Optional[torch.LongTensor] = None,
        cls_index: Optional[torch.LongTensor] = None,
    ) -> torch.FloatTensor:
        """
        Args:
            hidden_states (`torch.FloatTensor` of shape `(batch_size, seq_len, hidden_size)`):
                The final hidden states of the model.
            start_states (`torch.FloatTensor` of shape `(batch_size, seq_len, hidden_size)`, *optional*):
                The hidden states of the first tokens for the labeled span.
            start_positions (`torch.LongTensor` of shape `(batch_size,)`, *optional*):
                The position of the first token for the labeled span.
            cls_index (`torch.LongTensor` of shape `(batch_size,)`, *optional*):
                Position of the CLS token for each sentence in the batch. If `None`, takes the last token.

        <Tip>

        One of `start_states` or `start_positions` should be not `None`. If both are set, `start_positions` overrides
        `start_states`.

        </Tip>

        Returns:
            `torch.FloatTensor`: The SQuAD 2.0 answer class.
        """
        # No dependency on end_feature so that we can obtain one single `cls_logits` for each sample.
        hsz = hidden_states.shape[-1]
        assert (
            start_states is not None or start_positions is not None
        ), "One of start_states, start_positions should be not None"
        if start_positions is not None:
            start_positions = start_positions[:, None, None].expand(-1, -1, hsz)  # shape (bsz, 1, hsz)
            start_states = hidden_states.gather(-2, start_positions).squeeze(-2)  # shape (bsz, hsz)

        if cls_index is not None:
            cls_index = cls_index[:, None, None].expand(-1, -1, hsz)  # shape (bsz, 1, hsz)
            cls_token_state = hidden_states.gather(-2, cls_index).squeeze(-2)  # shape (bsz, hsz)
        else:
            cls_token_state = hidden_states[:, -1, :]  # shape (bsz, hsz)

        x = self.dense_0(torch.cat([start_states, cls_token_state], dim=-1))
        x = self.activation(x)
        x = self.dense_1(x).squeeze(-1)

        return x


@dataclass
class SquadHeadOutput(ModelOutput):
    """
    Base class for outputs of question answering models using a [`~modeling_utils.SQuADHead`].

    Args:
        loss (`torch.FloatTensor` of shape `(1,)`, *optional*, returned if both `start_positions` and `end_positions` are provided):
            Classification loss as the sum of start token, end token (and is_impossible if provided) classification
            losses.
        start_top_log_probs (`torch.FloatTensor` of shape `(batch_size, config.start_n_top)`, *optional*, returned if `start_positions` or `end_positions` is not provided):
            Log probabilities for the top config.start_n_top start token possibilities (beam-search).
        start_top_index (`torch.LongTensor` of shape `(batch_size, config.start_n_top)`, *optional*, returned if `start_positions` or `end_positions` is not provided):
            Indices for the top config.start_n_top start token possibilities (beam-search).
        end_top_log_probs (`torch.FloatTensor` of shape `(batch_size, config.start_n_top * config.end_n_top)`, *optional*, returned if `start_positions` or `end_positions` is not provided):
            Log probabilities for the top `config.start_n_top * config.end_n_top` end token possibilities
            (beam-search).
        end_top_index (`torch.LongTensor` of shape `(batch_size, config.start_n_top * config.end_n_top)`, *optional*, returned if `start_positions` or `end_positions` is not provided):
            Indices for the top `config.start_n_top * config.end_n_top` end token possibilities (beam-search).
        cls_logits (`torch.FloatTensor` of shape `(batch_size,)`, *optional*, returned if `start_positions` or `end_positions` is not provided):
            Log probabilities for the `is_impossible` label of the answers.

    """

    loss: Optional[torch.FloatTensor] = None
    start_top_log_probs: Optional[torch.FloatTensor] = None
    start_top_index: Optional[torch.LongTensor] = None
    end_top_log_probs: Optional[torch.FloatTensor] = None
    end_top_index: Optional[torch.LongTensor] = None
    cls_logits: Optional[torch.FloatTensor] = None


class SQuADHead(nn.Module):
    r"""
    A SQuAD head inspired by XLNet.

    Args:
        config ([`PretrainedConfig`]):
            The config used by the model, will be used to grab the `hidden_size` of the model and the `layer_norm_eps`
            to use.
    """

    def __init__(self, config):
        super().__init__()
        self.start_n_top = config.start_n_top
        self.end_n_top = config.end_n_top

        self.start_logits = PoolerStartLogits(config)
        self.end_logits = PoolerEndLogits(config)
        self.answer_class = PoolerAnswerClass(config)

    @replace_return_docstrings(output_type=SquadHeadOutput, config_class=PretrainedConfig)
    def forward(
        self,
        hidden_states: torch.FloatTensor,
        start_positions: Optional[torch.LongTensor] = None,
        end_positions: Optional[torch.LongTensor] = None,
        cls_index: Optional[torch.LongTensor] = None,
        is_impossible: Optional[torch.LongTensor] = None,
        p_mask: Optional[torch.FloatTensor] = None,
        return_dict: bool = False,
    ) -> Union[SquadHeadOutput, Tuple[torch.FloatTensor]]:
        """
        Args:
            hidden_states (`torch.FloatTensor` of shape `(batch_size, seq_len, hidden_size)`):
                Final hidden states of the model on the sequence tokens.
            start_positions (`torch.LongTensor` of shape `(batch_size,)`, *optional*):
                Positions of the first token for the labeled span.
            end_positions (`torch.LongTensor` of shape `(batch_size,)`, *optional*):
                Positions of the last token for the labeled span.
            cls_index (`torch.LongTensor` of shape `(batch_size,)`, *optional*):
                Position of the CLS token for each sentence in the batch. If `None`, takes the last token.
            is_impossible (`torch.LongTensor` of shape `(batch_size,)`, *optional*):
                Whether the question has a possible answer in the paragraph or not.
            p_mask (`torch.FloatTensor` of shape `(batch_size, seq_len)`, *optional*):
                Mask for tokens at invalid position, such as query and special symbols (PAD, SEP, CLS). 1.0 means token
                should be masked.
            return_dict (`bool`, *optional*, defaults to `False`):
                Whether or not to return a [`~utils.ModelOutput`] instead of a plain tuple.

        Returns:
        """
        start_logits = self.start_logits(hidden_states, p_mask=p_mask)

        if start_positions is not None and end_positions is not None:
            # If we are on multi-GPU, let's remove the dimension added by batch splitting
            for x in (start_positions, end_positions, cls_index, is_impossible):
                if x is not None and x.dim() > 1:
                    x.squeeze_(-1)

            # during training, compute the end logits based on the ground truth of the start position
            end_logits = self.end_logits(hidden_states, start_positions=start_positions, p_mask=p_mask)

            loss_fct = CrossEntropyLoss()
            start_loss = loss_fct(start_logits, start_positions)
            end_loss = loss_fct(end_logits, end_positions)
            total_loss = (start_loss + end_loss) / 2

            if cls_index is not None and is_impossible is not None:
                # Predict answerability from the representation of CLS and START
                cls_logits = self.answer_class(hidden_states, start_positions=start_positions, cls_index=cls_index)
                loss_fct_cls = nn.BCEWithLogitsLoss()
                cls_loss = loss_fct_cls(cls_logits, is_impossible)

                # note(zhiliny): by default multiply the loss by 0.5 so that the scale is comparable to start_loss and end_loss
                total_loss += cls_loss * 0.5

            return SquadHeadOutput(loss=total_loss) if return_dict else (total_loss,)

        else:
            # during inference, compute the end logits based on beam search
            bsz, slen, hsz = hidden_states.size()
            start_log_probs = nn.functional.softmax(start_logits, dim=-1)  # shape (bsz, slen)

            start_top_log_probs, start_top_index = torch.topk(
                start_log_probs, self.start_n_top, dim=-1
            )  # shape (bsz, start_n_top)
            start_top_index_exp = start_top_index.unsqueeze(-1).expand(-1, -1, hsz)  # shape (bsz, start_n_top, hsz)
            start_states = torch.gather(hidden_states, -2, start_top_index_exp)  # shape (bsz, start_n_top, hsz)
            start_states = start_states.unsqueeze(1).expand(-1, slen, -1, -1)  # shape (bsz, slen, start_n_top, hsz)

            hidden_states_expanded = hidden_states.unsqueeze(2).expand_as(
                start_states
            )  # shape (bsz, slen, start_n_top, hsz)
            p_mask = p_mask.unsqueeze(-1) if p_mask is not None else None
            end_logits = self.end_logits(hidden_states_expanded, start_states=start_states, p_mask=p_mask)
            end_log_probs = nn.functional.softmax(end_logits, dim=1)  # shape (bsz, slen, start_n_top)

            end_top_log_probs, end_top_index = torch.topk(
                end_log_probs, self.end_n_top, dim=1
            )  # shape (bsz, end_n_top, start_n_top)
            end_top_log_probs = end_top_log_probs.view(-1, self.start_n_top * self.end_n_top)
            end_top_index = end_top_index.view(-1, self.start_n_top * self.end_n_top)

            start_states = torch.einsum("blh,bl->bh", hidden_states, start_log_probs)
            cls_logits = self.answer_class(hidden_states, start_states=start_states, cls_index=cls_index)

            if not return_dict:
                return (start_top_log_probs, start_top_index, end_top_log_probs, end_top_index, cls_logits)
            else:
                return SquadHeadOutput(
                    start_top_log_probs=start_top_log_probs,
                    start_top_index=start_top_index,
                    end_top_log_probs=end_top_log_probs,
                    end_top_index=end_top_index,
                    cls_logits=cls_logits,
                )


class SequenceSummary(nn.Module):
    r"""
    Compute a single vector summary of a sequence hidden states.

    Args:
        config ([`PretrainedConfig`]):
            The config used by the model. Relevant arguments in the config class of the model are (refer to the actual
            config class of your model for the default values it uses):

            - **summary_type** (`str`) -- The method to use to make this summary. Accepted values are:

                - `"last"` -- Take the last token hidden state (like XLNet)
                - `"first"` -- Take the first token hidden state (like Bert)
                - `"mean"` -- Take the mean of all tokens hidden states
                - `"cls_index"` -- Supply a Tensor of classification token position (GPT/GPT-2)
                - `"attn"` -- Not implemented now, use multi-head attention

            - **summary_use_proj** (`bool`) -- Add a projection after the vector extraction.
            - **summary_proj_to_labels** (`bool`) -- If `True`, the projection outputs to `config.num_labels` classes
              (otherwise to `config.hidden_size`).
            - **summary_activation** (`Optional[str]`) -- Set to `"tanh"` to add a tanh activation to the output,
              another string or `None` will add no activation.
            - **summary_first_dropout** (`float`) -- Optional dropout probability before the projection and activation.
            - **summary_last_dropout** (`float`)-- Optional dropout probability after the projection and activation.
    """

    def __init__(self, config: PretrainedConfig):
        super().__init__()

        self.summary_type = getattr(config, "summary_type", "last")
        if self.summary_type == "attn":
            # We should use a standard multi-head attention module with absolute positional embedding for that.
            # Cf. https://github.com/zihangdai/xlnet/blob/master/modeling.py#L253-L276
            # We can probably just use the multi-head attention module of PyTorch >=1.1.0
            raise NotImplementedError

        self.summary = Identity()
        if hasattr(config, "summary_use_proj") and config.summary_use_proj:
            if hasattr(config, "summary_proj_to_labels") and config.summary_proj_to_labels and config.num_labels > 0:
                num_classes = config.num_labels
            else:
                num_classes = config.hidden_size
            self.summary = nn.Linear(config.hidden_size, num_classes)

        activation_string = getattr(config, "summary_activation", None)
        self.activation: Callable = get_activation(activation_string) if activation_string else Identity()

        self.first_dropout = Identity()
        if hasattr(config, "summary_first_dropout") and config.summary_first_dropout > 0:
            self.first_dropout = nn.Dropout(config.summary_first_dropout)

        self.last_dropout = Identity()
        if hasattr(config, "summary_last_dropout") and config.summary_last_dropout > 0:
            self.last_dropout = nn.Dropout(config.summary_last_dropout)

    def forward(
        self, hidden_states: torch.FloatTensor, cls_index: Optional[torch.LongTensor] = None
    ) -> torch.FloatTensor:
        """
        Compute a single vector summary of a sequence hidden states.

        Args:
            hidden_states (`torch.FloatTensor` of shape `[batch_size, seq_len, hidden_size]`):
                The hidden states of the last layer.
            cls_index (`torch.LongTensor` of shape `[batch_size]` or `[batch_size, ...]` where ... are optional leading dimensions of `hidden_states`, *optional*):
                Used if `summary_type == "cls_index"` and takes the last token of the sequence as classification token.

        Returns:
            `torch.FloatTensor`: The summary of the sequence hidden states.
        """
        if self.summary_type == "last":
            output = hidden_states[:, -1]
        elif self.summary_type == "first":
            output = hidden_states[:, 0]
        elif self.summary_type == "mean":
            output = hidden_states.mean(dim=1)
        elif self.summary_type == "cls_index":
            if cls_index is None:
                cls_index = torch.full_like(
                    hidden_states[..., :1, :],
                    hidden_states.shape[-2] - 1,
                    dtype=torch.long,
                )
            else:
                cls_index = cls_index.unsqueeze(-1).unsqueeze(-1)
                cls_index = cls_index.expand((-1,) * (cls_index.dim() - 1) + (hidden_states.size(-1),))
            # shape of cls_index: (bsz, XX, 1, hidden_size) where XX are optional leading dim of hidden_states
            output = hidden_states.gather(-2, cls_index).squeeze(-2)  # shape (bsz, XX, hidden_size)
        elif self.summary_type == "attn":
            raise NotImplementedError

        output = self.first_dropout(output)
        output = self.summary(output)
        output = self.activation(output)
        output = self.last_dropout(output)

        return output


def unwrap_model(model: nn.Module, recursive: bool = False) -> nn.Module:
    """
    Recursively unwraps a model from potential containers (as used in distributed training).

    Args:
        model (`torch.nn.Module`): The model to unwrap.
        recursive (`bool`, *optional*, defaults to `False`):
            Whether to recursively extract all cases of `module.module` from `model` as well as unwrap child sublayers
            recursively, not just the top-level distributed containers.
    """
    # Use accelerate implementation if available (should always be the case when using torch)
    # This is for pytorch, as we also have to handle things like dynamo
    if is_accelerate_available():
        kwargs = {}
        if recursive:
            if not is_accelerate_available("0.29.0"):
                raise RuntimeError(
                    "Setting `recursive=True` to `unwrap_model` requires `accelerate` v0.29.0. Please upgrade your version of accelerate"
                )
            else:
                kwargs["recursive"] = recursive
        return extract_model_from_parallel(model, **kwargs)
    else:
        # since there could be multiple levels of wrapping, unwrap recursively
        if hasattr(model, "module"):
            return unwrap_model(model.module)
        else:
            return model


def expand_device_map(device_map, param_names, start_prefix):
    """
    Expand a device map to return the correspondance parameter name to device.
    """
    new_device_map = {}
    param_names = [p[len(start_prefix) :] for p in param_names if p.startswith(start_prefix)]
    for module, device in device_map.items():
        new_device_map.update(
            {p: device for p in param_names if p == module or p.startswith(f"{module}.") or module == ""}
        )
    return new_device_map


def caching_allocator_warmup(model: PreTrainedModel, expanded_device_map: Dict, dtype: torch.dtype) -> Dict:
    """This function warm-ups the caching allocator based on the size of the model tensors that will reside on each
    device. It allows to have one large call to Malloc, instead of recursively calling it later when loading
    the model, which is actually the loading speed botteneck.
    Calling this function allows to cut the model loading time by a very large margin.
    """
    # Remove disk and cpu devices, and cast to proper torch.device
    accelerator_device_map = {
        param: torch.device(device) for param, device in expanded_device_map.items() if device not in ["cpu", "disk"]
    }
    if not len(accelerator_device_map):
        return

    parameter_count = defaultdict(lambda: 0)
    allocation_factor = 1
    if torch.distributed.is_initialized() or len(set(accelerator_device_map.values())) >= 2:
        allocation_factor = 2

    for param_name, device in accelerator_device_map.items():
        try:
            param = model.get_parameter(param_name)
        except AttributeError:
            param = model.get_buffer(param_name)
        parameter_count[device] += int(math.prod(param.shape) * allocation_factor)

    dtype = dtype if dtype is not None else torch.float32

    # This will kick off the caching allocator to avoid having to Malloc afterwards
    for device, param_count in parameter_count.items():
        max_memory_device = None
        if device.type == "cuda":
            max_memory_device = torch.cuda.mem_get_info(device.index)[0]
        # allocate only if we have enough memory
        if max_memory_device is None or max_memory_device > param_count * dtype_byte_size(dtype):
            _ = torch.empty(param_count, dtype=dtype, device=device, requires_grad=False)


def get_disk_only_shard_files(device_map, sharded_metadata, start_prefix):
    """
    Returns the list of shard files containing only weights offloaded to disk.
    """

    weight_map = {
        p[len(start_prefix) :]: v for p, v in sharded_metadata["weight_map"].items() if p.startswith(start_prefix)
    }
    files_content = collections.defaultdict(list)
    for weight_name, filename in weight_map.items():
        while len(weight_name) > 0 and weight_name not in device_map:
            weight_name = ".".join(weight_name.split(".")[:-1])
        files_content[filename].append(device_map[weight_name])

    return [fname for fname, devices in files_content.items() if set(devices) == {"disk"}]


ALL_ATTENTION_FUNCTIONS: Dict[str, Dict[str, Callable]] = {}

ALL_ATTENTION_FUNCTIONS.update(
    {
        "flash_attention_2": flash_attention_forward,
        "flex_attention": flex_attention_forward,
        "sdpa": sdpa_attention_forward,
    }
)<|MERGE_RESOLUTION|>--- conflicted
+++ resolved
@@ -4919,10 +4919,7 @@
                 mismatched_names = [name for name, _, _ in mismatched_keys]
                 fixed_state_dict = {k: v for k, v in state_dict.items() if k not in mismatched_names}
                 fixed_state_dict = model_to_load._fix_state_dict_keys_on_load(fixed_state_dict)
-<<<<<<< HEAD
-=======
-
->>>>>>> 9e3a1072
+
                 if is_deepspeed_zero3_enabled():
                     error_msgs += _load_state_dict_into_zero3_model(
                         model_to_load, fixed_state_dict, start_prefix, assign_to_params_buffers
