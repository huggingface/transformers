# coding=utf-8
# Copyright 2018 The Google AI Language Team Authors, Facebook AI Research authors and The HuggingFace Inc. team.
# Copyright (c) 2018, NVIDIA CORPORATION.  All rights reserved.
#
# Licensed under the Apache License, Version 2.0 (the "License");
# you may not use this file except in compliance with the License.
# You may obtain a copy of the License at
#
#     http://www.apache.org/licenses/LICENSE-2.0
#
# Unless required by applicable law or agreed to in writing, software
# distributed under the License is distributed on an "AS IS" BASIS,
# WITHOUT WARRANTIES OR CONDITIONS OF ANY KIND, either express or implied.
# See the License for the specific language governing permissions and
# limitations under the License.
import collections
import copy
import functools
import gc
import importlib.metadata
import inspect
import json
import os
import re
import shutil
import tempfile
import warnings
from contextlib import contextmanager
from dataclasses import dataclass
from functools import partial, wraps
from typing import Any, Callable, Dict, List, Optional, Tuple, Union

import torch
from packaging import version
from torch import Tensor, nn
from torch.nn import CrossEntropyLoss, Identity
from torch.utils.checkpoint import checkpoint

from .activations import get_activation
from .configuration_utils import PretrainedConfig
from .dynamic_module_utils import custom_object_save
from .generation import GenerationConfig, GenerationMixin
from .integrations import PeftAdapterMixin, deepspeed_config, is_deepspeed_zero3_enabled
from .pytorch_utils import (  # noqa: F401
    Conv1D,
    apply_chunking_to_forward,
    find_pruneable_heads_and_indices,
    id_tensor_storage,
    prune_conv1d_layer,
    prune_layer,
    prune_linear_layer,
)
from .safetensors_conversion import auto_conversion
from .utils import (
    ADAPTER_SAFE_WEIGHTS_NAME,
    ADAPTER_WEIGHTS_NAME,
    CONFIG_NAME,
    DUMMY_INPUTS,
    FLAX_WEIGHTS_NAME,
    SAFE_WEIGHTS_INDEX_NAME,
    SAFE_WEIGHTS_NAME,
    TF2_WEIGHTS_NAME,
    TF_WEIGHTS_NAME,
    WEIGHTS_INDEX_NAME,
    WEIGHTS_NAME,
    ContextManagers,
    ModelOutput,
    PushToHubMixin,
    cached_file,
    copy_func,
    download_url,
    extract_commit_hash,
    has_file,
    is_accelerate_available,
    is_auto_awq_available,
    is_auto_gptq_available,
    is_bitsandbytes_available,
    is_flash_attn_2_available,
    is_offline_mode,
    is_optimum_available,
    is_peft_available,
    is_remote_url,
    is_safetensors_available,
    is_torch_sdpa_available,
    is_torch_tpu_available,
    logging,
    replace_return_docstrings,
    strtobool,
)
from .utils.hub import convert_file_size_to_int, get_checkpoint_shard_files
from .utils.import_utils import (
    ENV_VARS_TRUE_VALUES,
    is_sagemaker_mp_enabled,
    is_torch_fx_proxy,
    is_torchdynamo_compiling,
)
from .utils.quantization_config import AwqConfig, BitsAndBytesConfig, GPTQConfig, QuantizationMethod
from .utils.versions import require_version_core


XLA_USE_BF16 = os.environ.get("XLA_USE_BF16", "0").upper()
XLA_DOWNCAST_BF16 = os.environ.get("XLA_DOWNCAST_BF16", "0").upper()

if is_accelerate_available():
    from accelerate import dispatch_model, infer_auto_device_map, init_empty_weights
    from accelerate.hooks import add_hook_to_module
    from accelerate.utils import (
        check_tied_parameters_on_same_device,
        find_tied_parameters,
        get_balanced_memory,
        get_max_memory,
        load_offloaded_weights,
        offload_weight,
        save_offload_index,
        set_module_tensor_to_device,
    )

if is_safetensors_available():
    from safetensors import safe_open
    from safetensors.torch import load_file as safe_load_file
    from safetensors.torch import save_file as safe_save_file

logger = logging.get_logger(__name__)


_init_weights = True


def is_fsdp_enabled():
    return (
        torch.distributed.is_available()
        and torch.distributed.is_initialized()
        and strtobool(os.environ.get("ACCELERATE_USE_FSDP", "False")) == 1
        and strtobool(os.environ.get("FSDP_CPU_RAM_EFFICIENT_LOADING", "False")) == 1
    )


def is_local_dist_rank_0():
    return (
        torch.distributed.is_available()
        and torch.distributed.is_initialized()
        and int(os.environ.get("LOCAL_RANK", -1)) == 0
    )


if is_sagemaker_mp_enabled():
    import smdistributed.modelparallel.torch as smp
    from smdistributed.modelparallel import __version__ as SMP_VERSION

    IS_SAGEMAKER_MP_POST_1_10 = version.parse(SMP_VERSION) >= version.parse("1.10")
else:
    IS_SAGEMAKER_MP_POST_1_10 = False

if is_peft_available():
    from .utils import find_adapter_config_file

TORCH_INIT_FUNCTIONS = {
    "uniform_": nn.init.uniform_,
    "normal_": nn.init.normal_,
    "trunc_normal_": nn.init.trunc_normal_,
    "constant_": nn.init.constant_,
    "xavier_uniform_": nn.init.xavier_uniform_,
    "xavier_normal_": nn.init.xavier_normal_,
    "kaiming_uniform_": nn.init.kaiming_uniform_,
    "kaiming_normal_": nn.init.kaiming_normal_,
    "uniform": nn.init.uniform,
    "normal": nn.init.normal,
    "xavier_uniform": nn.init.xavier_uniform,
    "xavier_normal": nn.init.xavier_normal,
    "kaiming_uniform": nn.init.kaiming_uniform,
    "kaiming_normal": nn.init.kaiming_normal,
}


@contextmanager
def no_init_weights(_enable=True):
    """
    Context manager to globally disable weight initialization to speed up loading large models.

    TODO(Patrick): Delete safety argument `_enable=True` at next major version. .
    """
    global _init_weights
    old_init_weights = _init_weights

    if _enable:
        _init_weights = False

        def _skip_init(*args, **kwargs):
            pass

        # # Save the original initialization functions
        for name, init_func in TORCH_INIT_FUNCTIONS.items():
            setattr(torch.nn.init, name, _skip_init)
    try:
        yield
    finally:
        _init_weights = old_init_weights
        if _enable:
            # # Restore the original initialization functions
            for name, init_func in TORCH_INIT_FUNCTIONS.items():
                setattr(torch.nn.init, name, init_func)


def get_parameter_device(parameter: Union[nn.Module, GenerationMixin, "ModuleUtilsMixin"]):
    try:
        return next(parameter.parameters()).device
    except StopIteration:
        # For nn.DataParallel compatibility in PyTorch 1.5

        def find_tensor_attributes(module: nn.Module) -> List[Tuple[str, Tensor]]:
            tuples = [(k, v) for k, v in module.__dict__.items() if torch.is_tensor(v)]
            return tuples

        gen = parameter._named_members(get_members_fn=find_tensor_attributes)
        first_tuple = next(gen)
        return first_tuple[1].device


def get_first_parameter_dtype(parameter: Union[nn.Module, GenerationMixin, "ModuleUtilsMixin"]):
    """
    Returns the first parameter dtype (can be non-floating) or asserts if none were found.
    """
    try:
        return next(parameter.parameters()).dtype
    except StopIteration:
        # For nn.DataParallel compatibility in PyTorch > 1.5

        def find_tensor_attributes(module: nn.Module) -> List[Tuple[str, Tensor]]:
            tuples = [(k, v) for k, v in module.__dict__.items() if torch.is_tensor(v)]
            return tuples

        gen = parameter._named_members(get_members_fn=find_tensor_attributes)
        first_tuple = next(gen)
        return first_tuple[1].dtype


def get_parameter_dtype(parameter: Union[nn.Module, GenerationMixin, "ModuleUtilsMixin"]):
    """
    Returns the first found floating dtype in parameters if there is one, otherwise returns the last dtype it found.
    """
    last_dtype = None
    for t in parameter.parameters():
        last_dtype = t.dtype
        if t.is_floating_point():
            # Adding fix for https://github.com/pytorch/xla/issues/4152
            # Fixes issue where the model code passes a value that is out of range for XLA_USE_BF16=1
            # and XLA_DOWNCAST_BF16=1 so the conversion would cast it to -inf
            # NOTE: `is_torch_tpu_available()` is checked last as it induces a graph break in torch dynamo
            if XLA_USE_BF16 in ENV_VARS_TRUE_VALUES and is_torch_tpu_available():
                return torch.bfloat16
            if XLA_DOWNCAST_BF16 in ENV_VARS_TRUE_VALUES and is_torch_tpu_available():
                if t.dtype == torch.float:
                    return torch.bfloat16
                if t.dtype == torch.double:
                    return torch.float32
            return t.dtype

    if last_dtype is not None:
        # if no floating dtype was found return whatever the first dtype is
        return last_dtype

    # For nn.DataParallel compatibility in PyTorch > 1.5
    def find_tensor_attributes(module: nn.Module) -> List[Tuple[str, Tensor]]:
        tuples = [(k, v) for k, v in module.__dict__.items() if torch.is_tensor(v)]
        return tuples

    gen = parameter._named_members(get_members_fn=find_tensor_attributes)
    last_tuple = None
    for tuple in gen:
        last_tuple = tuple
        if tuple[1].is_floating_point():
            return tuple[1].dtype

    if last_tuple is not None:
        # fallback to the last dtype
        return last_tuple[1].dtype

    # fallback to buffer dtype
    for t in parameter.buffers():
        last_dtype = t.dtype
        if t.is_floating_point():
            return t.dtype
    return last_dtype


def get_state_dict_float_dtype(state_dict):
    """
    Returns the first found floating dtype in `state_dict` or asserts if none were found.
    """
    for t in state_dict.values():
        if t.is_floating_point():
            return t.dtype

    raise ValueError("couldn't find any floating point dtypes in state_dict")


def get_state_dict_dtype(state_dict):
    """
    Returns the first found floating dtype in `state_dict` if there is one, otherwise returns the first dtype.
    """
    for t in state_dict.values():
        if t.is_floating_point():
            return t.dtype

    # if no floating dtype was found return whatever the first dtype is
    else:
        return next(state_dict.values()).dtype


def dtype_byte_size(dtype):
    """
    Returns the size (in bytes) occupied by one parameter of type `dtype`.

    Example:

    ```py
    >>> dtype_byte_size(torch.float32)
    4
    ```
    """
    if dtype == torch.bool:
        return 1 / 8
    bit_search = re.search(r"[^\d](\d+)$", str(dtype))
    if bit_search is None:
        raise ValueError(f"`dtype` is not a valid dtype: {dtype}.")
    bit_size = int(bit_search.groups()[0])
    return bit_size // 8


def shard_checkpoint(
    state_dict: Dict[str, torch.Tensor], max_shard_size: Union[int, str] = "10GB", weights_name: str = WEIGHTS_NAME
):
    """
    Splits a model state dictionary in sub-checkpoints so that the final size of each sub-checkpoint does not exceed a
    given size.

    The sub-checkpoints are determined by iterating through the `state_dict` in the order of its keys, so there is no
    optimization made to make each sub-checkpoint as close as possible to the maximum size passed. For example, if the
    limit is 10GB and we have weights of sizes [6GB, 6GB, 2GB, 6GB, 2GB, 2GB] they will get sharded as [6GB], [6+2GB],
    [6+2+2GB] and not [6+2+2GB], [6+2GB], [6GB].

    <Tip warning={true}>

    If one of the model's weight is bigger than `max_shard_size`, it will end up in its own sub-checkpoint which will
    have a size greater than `max_shard_size`.

    </Tip>

    Args:
        state_dict (`Dict[str, torch.Tensor]`): The state dictionary of a model to save.
        max_shard_size (`int` or `str`, *optional*, defaults to `"10GB"`):
            The maximum size of each sub-checkpoint. If expressed as a string, needs to be digits followed by a unit
            (like `"5MB"`).
        weights_name (`str`, *optional*, defaults to `"pytorch_model.bin"`):
            The name of the model save file.
    """
    max_shard_size = convert_file_size_to_int(max_shard_size)

    sharded_state_dicts = [{}]
    last_block_size = 0
    total_size = 0
    storage_id_to_block = {}

    for key, weight in state_dict.items():
        # when bnb serialization is used the weights in the state dict can be strings
        # check: https://github.com/huggingface/transformers/pull/24416 for more details
        if isinstance(weight, str):
            continue
        else:
            storage_id = id_tensor_storage(weight)

        # If a `weight` shares the same underlying storage as another tensor, we put `weight` in the same `block`
        if storage_id in storage_id_to_block:
            block_id = storage_id_to_block[storage_id]
            sharded_state_dicts[block_id][key] = weight
            continue

        weight_size = weight.numel() * dtype_byte_size(weight.dtype)

        # If this weight is going to tip up over the maximal size, we split, but only if we have put at least one
        # weight in the current shard.
        if last_block_size + weight_size > max_shard_size and len(sharded_state_dicts[-1]) > 0:
            sharded_state_dicts.append({})
            last_block_size = 0

        sharded_state_dicts[-1][key] = weight
        last_block_size += weight_size
        total_size += weight_size
        storage_id_to_block[storage_id] = len(sharded_state_dicts) - 1

    # If we only have one shard, we return it
    if len(sharded_state_dicts) == 1:
        return {weights_name: sharded_state_dicts[0]}, None

    # Otherwise, let's build the index
    weight_map = {}
    shards = {}
    for idx, shard in enumerate(sharded_state_dicts):
        shard_file = weights_name.replace(".bin", f"-{idx+1:05d}-of-{len(sharded_state_dicts):05d}.bin")
        shard_file = shard_file.replace(
            ".safetensors", f"-{idx + 1:05d}-of-{len(sharded_state_dicts):05d}.safetensors"
        )
        shards[shard_file] = shard
        for key in shard.keys():
            weight_map[key] = shard_file

    # Add the metadata
    metadata = {"total_size": total_size}
    index = {"metadata": metadata, "weight_map": weight_map}
    return shards, index


def load_sharded_checkpoint(model, folder, strict=True, prefer_safe=True):
    """
    This is the same as
    [`torch.nn.Module.load_state_dict`](https://pytorch.org/docs/stable/generated/torch.nn.Module.html?highlight=load_state_dict#torch.nn.Module.load_state_dict)
    but for a sharded checkpoint.

    This load is performed efficiently: each checkpoint shard is loaded one by one in RAM and deleted after being
    loaded in the model.

    Args:
        model (`torch.nn.Module`): The model in which to load the checkpoint.
        folder (`str` or `os.PathLike`): A path to a folder containing the sharded checkpoint.
        strict (`bool`, *optional`, defaults to `True`):
            Whether to strictly enforce that the keys in the model state dict match the keys in the sharded checkpoint.
        prefer_safe (`bool`, *optional*, defaults to `False`)
            If both safetensors and PyTorch save files are present in checkpoint and `prefer_safe` is True, the
            safetensors files will be loaded. Otherwise, PyTorch files are always loaded when possible.

    Returns:
        `NamedTuple`: A named tuple with `missing_keys` and `unexpected_keys` fields
            - `missing_keys` is a list of str containing the missing keys
            - `unexpected_keys` is a list of str containing the unexpected keys
    """
    # Load the index
    index_file = os.path.join(folder, WEIGHTS_INDEX_NAME)
    safe_index_file = os.path.join(folder, SAFE_WEIGHTS_INDEX_NAME)

    index_present = os.path.isfile(index_file)
    safe_index_present = os.path.isfile(safe_index_file)

    if not index_present and not (safe_index_present and is_safetensors_available()):
        filenames = (
            (WEIGHTS_INDEX_NAME, SAFE_WEIGHTS_INDEX_NAME) if is_safetensors_available() else (WEIGHTS_INDEX_NAME,)
        )
        raise ValueError(f"Can't find a checkpoint index ({' or '.join(filenames)}) in {folder}.")

    load_safe = False
    if safe_index_present:
        if prefer_safe:
            if is_safetensors_available():
                load_safe = True  # load safe due to preference
            else:
                logger.warning(
                    f"Cannot load sharded checkpoint at {folder} safely since safetensors is not installed!"
                )
        elif not index_present:
            load_safe = True  # load safe since we have no other choice

    load_index = safe_index_file if load_safe else index_file

    with open(load_index, "r", encoding="utf-8") as f:
        index = json.load(f)

    shard_files = list(set(index["weight_map"].values()))

    # If strict=True, error before loading any of the state dicts.
    loaded_keys = index["weight_map"].keys()
    model_keys = model.state_dict().keys()
    missing_keys = [key for key in model_keys if key not in loaded_keys]
    unexpected_keys = [key for key in loaded_keys if key not in model_keys]
    if strict and (len(missing_keys) > 0 or len(unexpected_keys) > 0):
        error_message = f"Error(s) in loading state_dict for {model.__class__.__name__}"
        if len(missing_keys) > 0:
            str_missing_keys = ",".join([f'"{k}"' for k in missing_keys])
            error_message += f"\nMissing key(s): {str_missing_keys}."
        if len(unexpected_keys) > 0:
            str_unexpected_keys = ",".join([f'"{k}"' for k in unexpected_keys])
            error_message += f"\nMissing key(s): {str_unexpected_keys}."
        raise RuntimeError(error_message)

    loader = safe_load_file if load_safe else partial(torch.load, map_location="cpu", weights_only=True)

    for shard_file in shard_files:
        state_dict = loader(os.path.join(folder, shard_file))
        model.load_state_dict(state_dict, strict=False)

        # Make sure memory is freed before we load the next state dict.
        del state_dict
        gc.collect()

    # Return the same thing as PyTorch load_state_dict function.
    return torch.nn.modules.module._IncompatibleKeys(missing_keys, unexpected_keys)


def load_state_dict(checkpoint_file: Union[str, os.PathLike]):
    """
    Reads a PyTorch checkpoint file, returning properly formatted errors if they arise.
    """
    if checkpoint_file.endswith(".safetensors") and is_safetensors_available():
        # Check format of the archive
        with safe_open(checkpoint_file, framework="pt") as f:
            metadata = f.metadata()
        if metadata.get("format") not in ["pt", "tf", "flax"]:
            raise OSError(
                f"The safetensors archive passed at {checkpoint_file} does not contain the valid metadata. Make sure "
                "you save your model with the `save_pretrained` method."
            )
        return safe_load_file(checkpoint_file)
    try:
        if (
            is_deepspeed_zero3_enabled() and torch.distributed.is_initialized() and torch.distributed.get_rank() > 0
        ) or (is_fsdp_enabled() and not is_local_dist_rank_0()):
            map_location = "meta"
        else:
            map_location = "cpu"

        return torch.load(checkpoint_file, map_location=map_location, weights_only=True)
    except Exception as e:
        try:
            with open(checkpoint_file) as f:
                if f.read(7) == "version":
                    raise OSError(
                        "You seem to have cloned a repository without having git-lfs installed. Please install "
                        "git-lfs and run `git lfs install` followed by `git lfs pull` in the folder "
                        "you cloned."
                    )
                else:
                    raise ValueError(
                        f"Unable to locate the file {checkpoint_file} which is necessary to load this pretrained "
                        "model. Make sure you have saved the model properly."
                    ) from e
        except (UnicodeDecodeError, ValueError):
            raise OSError(
                f"Unable to load weights from pytorch checkpoint file for '{checkpoint_file}' "
                f"at '{checkpoint_file}'. "
                "If you tried to load a PyTorch model from a TF 2.0 checkpoint, please set from_tf=True."
            )


def set_initialized_submodules(model, state_dict_keys):
    """
    Sets the `_is_hf_initialized` flag in all submodules of a given model when all its weights are in the loaded state
    dict.
    """
    for module_name, module in model.named_modules():
        loaded_keys = [k.replace(f"{module_name}.", "") for k in state_dict_keys if k.startswith(f"{module_name}.")]
        if len(set(module.state_dict().keys()) - set(loaded_keys)) == 0:
            module._is_hf_initialized = True


def _load_state_dict_into_model(model_to_load, state_dict, start_prefix):
    # Convert old format to new format if needed from a PyTorch state_dict
    old_keys = []
    new_keys = []
    for key in state_dict.keys():
        new_key = None
        if "gamma" in key:
            new_key = key.replace("gamma", "weight")
        if "beta" in key:
            new_key = key.replace("beta", "bias")
        if new_key:
            old_keys.append(key)
            new_keys.append(new_key)
    for old_key, new_key in zip(old_keys, new_keys):
        state_dict[new_key] = state_dict.pop(old_key)

    # copy state_dict so _load_from_state_dict can modify it
    metadata = getattr(state_dict, "_metadata", None)
    state_dict = state_dict.copy()
    if metadata is not None:
        state_dict._metadata = metadata

    error_msgs = []

    # PyTorch's `_load_from_state_dict` does not copy parameters in a module's descendants
    # so we need to apply the function recursively.
    def load(module: nn.Module, state_dict, prefix=""):
        local_metadata = {} if metadata is None else metadata.get(prefix[:-1], {})
        args = (state_dict, prefix, local_metadata, True, [], [], error_msgs)
        # Parameters of module and children will start with prefix. We can exit early if there are none in this
        # state_dict
        if len([key for key in state_dict if key.startswith(prefix)]) > 0:
            if is_deepspeed_zero3_enabled():
                import deepspeed

                # In sharded models, each shard has only part of the full state_dict, so only gather
                # parameters that are in the current state_dict.
                named_parameters = dict(module.named_parameters(prefix=prefix[:-1], recurse=False))
                params_to_gather = [named_parameters[k] for k in state_dict.keys() if k in named_parameters]
                if len(params_to_gather) > 0:
                    # because zero3 puts placeholders in model params, this context
                    # manager gathers (unpartitions) the params of the current layer, then loads from
                    # the state dict and then re-partitions them again
                    with deepspeed.zero.GatheredParameters(params_to_gather, modifier_rank=0):
                        if torch.distributed.get_rank() == 0:
                            module._load_from_state_dict(*args)
            else:
                module._load_from_state_dict(*args)

        for name, child in module._modules.items():
            if child is not None:
                load(child, state_dict, prefix + name + ".")

    load(model_to_load, state_dict, prefix=start_prefix)
    # Delete `state_dict` so it could be collected by GC earlier. Note that `state_dict` is a copy of the argument, so
    # it's safe to delete it.
    del state_dict

    return error_msgs


def find_submodule_and_param_name(model, long_key, start_prefix):
    """
    A helper util to find the last sub-module and the param/buffer name. If `start_prefix` is supplied it'll be removed
    from the start of the key
    """

    if len(start_prefix) > 0 and long_key.startswith(start_prefix):
        long_key = ".".join(long_key.split(".")[1:])

    split_key = long_key.split(".")
    submodule = model
    while len(split_key) > 1:
        if hasattr(submodule, split_key[0]):
            submodule = getattr(submodule, split_key[0])
            del split_key[0]
        else:
            submodule = None
            break
    if submodule == model:
        submodule = None
    return submodule, split_key[0]


def _move_model_to_meta(model, loaded_state_dict_keys, start_prefix):
    """
    Moves `loaded_state_dict_keys` in model to meta device which frees up the memory taken by those params.

    `start_prefix` is used for models which insert their name into model keys, e.g. `bert` in
    `bert.pooler.dense.weight`

    """

    # dematerialize param storage for keys that are going to be replaced by state_dict, by
    # putting those on the meta device
    for k in loaded_state_dict_keys:
        submodule, param_name = find_submodule_and_param_name(model, k, start_prefix)
        if submodule is not None:
            # selectively switch to the meta device only those params/buffers that will
            # be next replaced from state_dict. This a complex way to do p.to_("meta")
            # since we have no in-place to_ for tensors.
            new_val = getattr(submodule, param_name)
            if isinstance(new_val, torch.nn.Parameter):
                # isinstance returns False for Params on meta device, so switch after the check
                new_val = torch.nn.Parameter(new_val.to("meta"))
            else:
                new_val = new_val.to("meta")
            setattr(submodule, param_name, new_val)


def _load_state_dict_into_meta_model(
    model,
    state_dict,
    loaded_state_dict_keys,  # left for now but could be removed, see below
    start_prefix,
    expected_keys,
    device_map=None,
    offload_folder=None,
    offload_index=None,
    state_dict_folder=None,
    state_dict_index=None,
    dtype=None,
    is_quantized=False,
    is_safetensors=False,
    keep_in_fp32_modules=None,
    unexpected_keys=None,  # passing `unexpected` for cleanup from quantization items
):
    """
    This is somewhat similar to `_load_state_dict_into_model`, but deals with a model that has some or all of its
    params on a `meta` device. It replaces the model params with the data from the `state_dict`, while moving the
    params back to the normal device, but only for `loaded_state_dict_keys`.

    `start_prefix` is used for models which insert their name into model keys, e.g. `bert` in
    `bert.pooler.dense.weight`

    """

    # XXX: remaining features to implement to be fully compatible with _load_state_dict_into_model
    # - deepspeed zero 3 support
    # - need to copy metadata if any - see _load_state_dict_into_model
    # - handling error_msgs - mimicking the error handling in module._load_from_state_dict()
    # - Is there a situation where some keys aren't in `loaded_state_dict_keys` and in which case
    #   they won't get loaded.

    if is_quantized:
        from .integrations import set_module_quantized_tensor_to_device

    error_msgs = []

    old_keys = []
    new_keys = []
    for key in state_dict.keys():
        new_key = None
        if "gamma" in key:
            new_key = key.replace("gamma", "weight")
        if "beta" in key:
            new_key = key.replace("beta", "bias")
        if new_key:
            old_keys.append(key)
            new_keys.append(new_key)
    for old_key, new_key in zip(old_keys, new_keys):
        state_dict[new_key] = state_dict.pop(old_key)

    for param_name, param in state_dict.items():
        # First part of the test is always true as load_state_dict_keys always contains state_dict keys.
        if param_name not in loaded_state_dict_keys or param_name not in expected_keys:
            continue

        if param_name.startswith(start_prefix):
            param_name = param_name[len(start_prefix) :]

        module_name = param_name
        set_module_kwargs = {}

        # We convert floating dtypes to the `dtype` passed. We want to keep the buffers/params
        # in int/uint/bool and not cast them.
        if dtype is not None and torch.is_floating_point(param):
            if (
                keep_in_fp32_modules is not None
                and any(
                    module_to_keep_in_fp32 in param_name.split(".") for module_to_keep_in_fp32 in keep_in_fp32_modules
                )
                and dtype == torch.float16
            ):
                param = param.to(torch.float32)

                # For backward compatibility with older versions of `accelerate`
                # TODO: @sgugger replace this check with version check at the next `accelerate` release
                if "dtype" in list(inspect.signature(set_module_tensor_to_device).parameters):
                    set_module_kwargs["dtype"] = torch.float32
            else:
                param = param.to(dtype)

        # For compatibility with PyTorch load_state_dict which converts state dict dtype to existing dtype in model
        if dtype is None:
            old_param = model
            splits = param_name.split(".")
            for split in splits:
                old_param = getattr(old_param, split)
                if old_param is None:
                    break

            if old_param is not None:
                param = param.to(old_param.dtype)

        set_module_kwargs["value"] = param

        if device_map is None:
            param_device = "cpu"
        else:
            # find next higher level module that is defined in device_map:
            # bert.lm_head.weight -> bert.lm_head -> bert -> ''
            while len(module_name) > 0 and module_name not in device_map:
                module_name = ".".join(module_name.split(".")[:-1])
            if module_name == "" and "" not in device_map:
                # TODO: group all errors and raise at the end.
                raise ValueError(f"{param_name} doesn't have any device set.")
            param_device = device_map[module_name]

        if param_device == "disk":
            if not is_safetensors:
                offload_index = offload_weight(param, param_name, offload_folder, offload_index)
        elif param_device == "cpu" and state_dict_index is not None:
            state_dict_index = offload_weight(param, param_name, state_dict_folder, state_dict_index)
        elif not is_quantized:
            # For backward compatibility with older versions of `accelerate`
            set_module_tensor_to_device(model, param_name, param_device, **set_module_kwargs)
        elif param.dtype in (torch.int8, torch.uint8) and is_quantized:
            # handling newly quantized weights and loaded quantized weights
            # edit the param.dtype restrictions and is_quantized condition when adding new quant methods
            quantized_stats = {}

            if (param_name + ".quant_state.bitsandbytes__fp4" in state_dict) or (
                param_name + ".quant_state.bitsandbytes__nf4" in state_dict
            ):
                # 4bit loading. Collecting components for restoring quantized weight
                # This can be expanded to make a universal call for any quantized weight loading
                for k, v in state_dict.items():
                    if param_name + "." in k:
                        quantized_stats[k] = v
                        unexpected_keys.remove(k)

                set_module_quantized_tensor_to_device(
                    model, param_name, param_device, value=param, quantized_stats=quantized_stats
                )

            elif param.dtype == torch.int8 and param_name.replace("weight", "SCB") in state_dict.keys():
                # 8bit loading. Could be combined with the above 4bit call.
                # condition looks unreliable
                fp16_statistics_key = param_name.replace("weight", "SCB")
                unexpected_keys.remove(fp16_statistics_key)
                set_module_quantized_tensor_to_device(
                    model,
                    param_name,
                    param_device,
                    value=param,
                    quantized_stats={"SCB": state_dict[fp16_statistics_key]},
                )
        else:
            # loading not quantized params in quantized model
            set_module_quantized_tensor_to_device(model, param_name, param_device, value=param)

    return error_msgs, offload_index, state_dict_index


def _add_variant(weights_name: str, variant: Optional[str] = None) -> str:
    if variant is not None:
        splits = weights_name.split(".")
        splits = splits[:-1] + [variant] + splits[-1:]
        weights_name = ".".join(splits)

    return weights_name


class ModuleUtilsMixin:
    """
    A few utilities for `torch.nn.Modules`, to be used as a mixin.
    """

    @staticmethod
    def _hook_rss_memory_pre_forward(module, *args, **kwargs):
        try:
            import psutil
        except ImportError:
            raise ImportError("You need to install psutil (pip install psutil) to use memory tracing.")

        process = psutil.Process(os.getpid())
        mem = process.memory_info()
        module.mem_rss_pre_forward = mem.rss
        return None

    @staticmethod
    def _hook_rss_memory_post_forward(module, *args, **kwargs):
        try:
            import psutil
        except ImportError:
            raise ImportError("You need to install psutil (pip install psutil) to use memory tracing.")

        process = psutil.Process(os.getpid())
        mem = process.memory_info()
        module.mem_rss_post_forward = mem.rss
        mem_rss_diff = module.mem_rss_post_forward - module.mem_rss_pre_forward
        module.mem_rss_diff = mem_rss_diff + (module.mem_rss_diff if hasattr(module, "mem_rss_diff") else 0)
        return None

    def add_memory_hooks(self):
        """
        Add a memory hook before and after each sub-module forward pass to record increase in memory consumption.

        Increase in memory consumption is stored in a `mem_rss_diff` attribute for each module and can be reset to zero
        with `model.reset_memory_hooks_state()`.
        """
        for module in self.modules():
            module.register_forward_pre_hook(self._hook_rss_memory_pre_forward)
            module.register_forward_hook(self._hook_rss_memory_post_forward)
        self.reset_memory_hooks_state()

    def reset_memory_hooks_state(self):
        """
        Reset the `mem_rss_diff` attribute of each module (see [`~modeling_utils.ModuleUtilsMixin.add_memory_hooks`]).
        """
        for module in self.modules():
            module.mem_rss_diff = 0
            module.mem_rss_post_forward = 0
            module.mem_rss_pre_forward = 0

    @property
    def device(self) -> torch.device:
        """
        `torch.device`: The device on which the module is (assuming that all the module parameters are on the same
        device).
        """
        return get_parameter_device(self)

    @property
    def dtype(self) -> torch.dtype:
        """
        `torch.dtype`: The dtype of the module (assuming that all the module parameters have the same dtype).
        """
        return get_parameter_dtype(self)

    def invert_attention_mask(self, encoder_attention_mask: Tensor) -> Tensor:
        """
        Invert an attention mask (e.g., switches 0. and 1.).

        Args:
            encoder_attention_mask (`torch.Tensor`): An attention mask.

        Returns:
            `torch.Tensor`: The inverted attention mask.
        """
        if encoder_attention_mask.dim() == 3:
            encoder_extended_attention_mask = encoder_attention_mask[:, None, :, :]
        if encoder_attention_mask.dim() == 2:
            encoder_extended_attention_mask = encoder_attention_mask[:, None, None, :]
        # T5 has a mask that can compare sequence ids, we can simulate this here with this transposition
        # Cf. https://github.com/tensorflow/mesh/blob/8d2465e9bc93129b913b5ccc6a59aa97abd96ec6/mesh_tensorflow
        # /transformer/transformer_layers.py#L270
        # encoder_extended_attention_mask = (encoder_extended_attention_mask ==
        # encoder_extended_attention_mask.transpose(-1, -2))
        encoder_extended_attention_mask = encoder_extended_attention_mask.to(dtype=self.dtype)  # fp16 compatibility
        encoder_extended_attention_mask = (1.0 - encoder_extended_attention_mask) * torch.finfo(self.dtype).min

        return encoder_extended_attention_mask

    @staticmethod
    def create_extended_attention_mask_for_decoder(input_shape, attention_mask, device=None):
        if device is not None:
            warnings.warn(
                "The `device` argument is deprecated and will be removed in v5 of Transformers.", FutureWarning
            )
        else:
            device = attention_mask.device
        batch_size, seq_length = input_shape
        seq_ids = torch.arange(seq_length, device=device)
        causal_mask = seq_ids[None, None, :].repeat(batch_size, seq_length, 1) <= seq_ids[None, :, None]
        # in case past_key_values are used we need to add a prefix ones mask to the causal mask
        # causal and attention masks must have same type with pytorch version < 1.3
        causal_mask = causal_mask.to(attention_mask.dtype)

        if causal_mask.shape[1] < attention_mask.shape[1]:
            prefix_seq_len = attention_mask.shape[1] - causal_mask.shape[1]
            causal_mask = torch.cat(
                [
                    torch.ones((batch_size, seq_length, prefix_seq_len), device=device, dtype=causal_mask.dtype),
                    causal_mask,
                ],
                axis=-1,
            )

        extended_attention_mask = causal_mask[:, None, :, :] * attention_mask[:, None, None, :]
        return extended_attention_mask

    def get_extended_attention_mask(
        self, attention_mask: Tensor, input_shape: Tuple[int], device: torch.device = None, dtype: torch.float = None
    ) -> Tensor:
        """
        Makes broadcastable attention and causal masks so that future and masked tokens are ignored.

        Arguments:
            attention_mask (`torch.Tensor`):
                Mask with ones indicating tokens to attend to, zeros for tokens to ignore.
            input_shape (`Tuple[int]`):
                The shape of the input to the model.

        Returns:
            `torch.Tensor` The extended attention mask, with a the same dtype as `attention_mask.dtype`.
        """
        if dtype is None:
            dtype = self.dtype

        if not (attention_mask.dim() == 2 and self.config.is_decoder):
            # show warning only if it won't be shown in `create_extended_attention_mask_for_decoder`
            if device is not None:
                warnings.warn(
                    "The `device` argument is deprecated and will be removed in v5 of Transformers.", FutureWarning
                )
        # We can provide a self-attention mask of dimensions [batch_size, from_seq_length, to_seq_length]
        # ourselves in which case we just need to make it broadcastable to all heads.
        if attention_mask.dim() == 3:
            extended_attention_mask = attention_mask[:, None, :, :]
        elif attention_mask.dim() == 2:
            # Provided a padding mask of dimensions [batch_size, seq_length]
            # - if the model is a decoder, apply a causal mask in addition to the padding mask
            # - if the model is an encoder, make the mask broadcastable to [batch_size, num_heads, seq_length, seq_length]
            if self.config.is_decoder:
                extended_attention_mask = ModuleUtilsMixin.create_extended_attention_mask_for_decoder(
                    input_shape, attention_mask, device
                )
            else:
                extended_attention_mask = attention_mask[:, None, None, :]
        else:
            raise ValueError(
                f"Wrong shape for input_ids (shape {input_shape}) or attention_mask (shape {attention_mask.shape})"
            )

        # Since attention_mask is 1.0 for positions we want to attend and 0.0 for
        # masked positions, this operation will create a tensor which is 0.0 for
        # positions we want to attend and the dtype's smallest value for masked positions.
        # Since we are adding it to the raw scores before the softmax, this is
        # effectively the same as removing these entirely.
        extended_attention_mask = extended_attention_mask.to(dtype=dtype)  # fp16 compatibility
        extended_attention_mask = (1.0 - extended_attention_mask) * torch.finfo(dtype).min
        return extended_attention_mask

    def get_head_mask(
        self, head_mask: Optional[Tensor], num_hidden_layers: int, is_attention_chunked: bool = False
    ) -> Tensor:
        """
        Prepare the head mask if needed.

        Args:
            head_mask (`torch.Tensor` with shape `[num_heads]` or `[num_hidden_layers x num_heads]`, *optional*):
                The mask indicating if we should keep the heads or not (1.0 for keep, 0.0 for discard).
            num_hidden_layers (`int`):
                The number of hidden layers in the model.
            is_attention_chunked (`bool`, *optional*, defaults to `False`):
                Whether or not the attentions scores are computed by chunks or not.

        Returns:
            `torch.Tensor` with shape `[num_hidden_layers x batch x num_heads x seq_length x seq_length]` or list with
            `[None]` for each layer.
        """
        if head_mask is not None:
            head_mask = self._convert_head_mask_to_5d(head_mask, num_hidden_layers)
            if is_attention_chunked is True:
                head_mask = head_mask.unsqueeze(-1)
        else:
            head_mask = [None] * num_hidden_layers

        return head_mask

    def _convert_head_mask_to_5d(self, head_mask, num_hidden_layers):
        """-> [num_hidden_layers x batch x num_heads x seq_length x seq_length]"""
        if head_mask.dim() == 1:
            head_mask = head_mask.unsqueeze(0).unsqueeze(0).unsqueeze(-1).unsqueeze(-1)
            head_mask = head_mask.expand(num_hidden_layers, -1, -1, -1, -1)
        elif head_mask.dim() == 2:
            head_mask = head_mask.unsqueeze(1).unsqueeze(-1).unsqueeze(-1)  # We can specify head_mask for each layer
        assert head_mask.dim() == 5, f"head_mask.dim != 5, instead {head_mask.dim()}"
        head_mask = head_mask.to(dtype=self.dtype)  # switch to float if need + fp16 compatibility
        return head_mask

    def num_parameters(self, only_trainable: bool = False, exclude_embeddings: bool = False) -> int:
        """
        Get number of (optionally, trainable or non-embeddings) parameters in the module.

        Args:
            only_trainable (`bool`, *optional*, defaults to `False`):
                Whether or not to return only the number of trainable parameters

            exclude_embeddings (`bool`, *optional*, defaults to `False`):
                Whether or not to return only the number of non-embeddings parameters

        Returns:
            `int`: The number of parameters.
        """

        if exclude_embeddings:
            embedding_param_names = [
                f"{name}.weight" for name, module_type in self.named_modules() if isinstance(module_type, nn.Embedding)
            ]
            total_parameters = [
                parameter for name, parameter in self.named_parameters() if name not in embedding_param_names
            ]
        else:
            total_parameters = list(self.parameters())

        total_numel = []
        is_loaded_in_4bit = getattr(self, "is_loaded_in_4bit", False)
        if is_loaded_in_4bit:
            if is_bitsandbytes_available():
                import bitsandbytes as bnb
            else:
                raise ValueError(
                    "bitsandbytes is not installed but it seems that the model has been loaded in 4bit precision, something went wrong"
                    " make sure to install bitsandbytes with `pip install bitsandbytes`. You also need a GPU. "
                )

        for param in total_parameters:
            if param.requires_grad or not only_trainable:
                # For 4bit models, we need to multiply the number of parameters by 2 as half of the parameters are
                # used for the 4bit quantization (uint8 tensors are stored)
                if is_loaded_in_4bit and isinstance(param, bnb.nn.Params4bit):
                    total_numel.append(param.numel() * 2)
                else:
                    total_numel.append(param.numel())

        return sum(total_numel)

    def estimate_tokens(self, input_dict: Dict[str, Union[torch.Tensor, Any]]) -> int:
        """
        Helper function to estimate the total number of tokens from the model inputs.

        Args:
            inputs (`dict`): The model inputs.

        Returns:
            `int`: The total number of tokens.
        """
        if not hasattr(self, "warnings_issued"):
            self.warnings_issued = {}
        if self.main_input_name in input_dict:
            return input_dict[self.main_input_name].numel()
        elif "estimate_tokens" not in self.warnings_issued:
            logger.warning(
                "Could not estimate the number of tokens of the input, floating-point operations will not be computed"
            )
            self.warnings_issued["estimate_tokens"] = True
        return 0

    def floating_point_ops(
        self, input_dict: Dict[str, Union[torch.Tensor, Any]], exclude_embeddings: bool = True
    ) -> int:
        """
        Get number of (optionally, non-embeddings) floating-point operations for the forward and backward passes of a
        batch with this transformer model. Default approximation neglects the quadratic dependency on the number of
        tokens (valid if `12 * d_model << sequence_length`) as laid out in [this
        paper](https://arxiv.org/pdf/2001.08361.pdf) section 2.1. Should be overridden for transformers with parameter
        re-use e.g. Albert or Universal Transformers, or if doing long-range modeling with very high sequence lengths.

        Args:
            batch_size (`int`):
                The batch size for the forward pass.

            sequence_length (`int`):
                The number of tokens in each line of the batch.

            exclude_embeddings (`bool`, *optional*, defaults to `True`):
                Whether or not to count embedding and softmax operations.

        Returns:
            `int`: The number of floating-point operations.
        """

        return 6 * self.estimate_tokens(input_dict) * self.num_parameters(exclude_embeddings=exclude_embeddings)


class PreTrainedModel(nn.Module, ModuleUtilsMixin, GenerationMixin, PushToHubMixin, PeftAdapterMixin):
    r"""
    Base class for all models.

    [`PreTrainedModel`] takes care of storing the configuration of the models and handles methods for loading,
    downloading and saving models as well as a few methods common to all models to:

        - resize the input embeddings,
        - prune heads in the self-attention heads.

    Class attributes (overridden by derived classes):

        - **config_class** ([`PretrainedConfig`]) -- A subclass of [`PretrainedConfig`] to use as configuration class
          for this model architecture.
        - **load_tf_weights** (`Callable`) -- A python *method* for loading a TensorFlow checkpoint in a PyTorch model,
          taking as arguments:

            - **model** ([`PreTrainedModel`]) -- An instance of the model on which to load the TensorFlow checkpoint.
            - **config** ([`PreTrainedConfig`]) -- An instance of the configuration associated to the model.
            - **path** (`str`) -- A path to the TensorFlow checkpoint.

        - **base_model_prefix** (`str`) -- A string indicating the attribute associated to the base model in derived
          classes of the same architecture adding modules on top of the base model.
        - **is_parallelizable** (`bool`) -- A flag indicating whether this model supports model parallelization.
        - **main_input_name** (`str`) -- The name of the principal input to the model (often `input_ids` for NLP
          models, `pixel_values` for vision models and `input_values` for speech models).
    """

    config_class = None
    base_model_prefix = ""
    main_input_name = "input_ids"
    _auto_class = None
    _no_split_modules = None
    _skip_keys_device_placement = None
    _keep_in_fp32_modules = None

    # a list of `re` patterns of `state_dict` keys that should be removed from the list of missing
    # keys we find (keys inside the model but not in the checkpoint) and avoid unnecessary warnings.
    _keys_to_ignore_on_load_missing = None
    # a list of `re` patterns of `state_dict` keys that should be removed from the list of
    # unexpected keys we find (keys inside the checkpoint but not the model) and avoid unnecessary
    # warnings.
    _keys_to_ignore_on_load_unexpected = None
    # a list of `state_dict` keys to ignore when saving the model (useful for keys that aren't
    # trained, but which are either deterministic or tied variables)
    _keys_to_ignore_on_save = None
    # a list of `state_dict` keys that are potentially tied to another key in the state_dict.
    _tied_weights_keys = None

    is_parallelizable = False
    supports_gradient_checkpointing = False

    # Flash Attention 2 support
    _supports_flash_attn_2 = False

    # SDPA support
    _supports_sdpa = False

    # Has support for a `Cache` instance as `past_key_values`
    _supports_cache_class = False

    @property
    def dummy_inputs(self) -> Dict[str, torch.Tensor]:
        """
        `Dict[str, torch.Tensor]`: Dummy inputs to do a forward pass in the network.
        """
        return {"input_ids": torch.tensor(DUMMY_INPUTS)}

    @property
    def framework(self) -> str:
        """
        :str: Identifies that this is a PyTorch model.
        """
        return "pt"

    def __init__(self, config: PretrainedConfig, *inputs, **kwargs):
        super().__init__()
        if not isinstance(config, PretrainedConfig):
            raise ValueError(
                f"Parameter config in `{self.__class__.__name__}(config)` should be an instance of class "
                "`PretrainedConfig`. To create a model from a pretrained model use "
                f"`model = {self.__class__.__name__}.from_pretrained(PRETRAINED_MODEL_NAME)`"
            )
        # Save config and origin of the pretrained weights if given in model
        config = self._autoset_attn_implementation(
            config, torch_dtype=torch.get_default_dtype(), check_device_map=False
        )
        self.config = config

        self.name_or_path = config.name_or_path
        self.warnings_issued = {}
        self.generation_config = GenerationConfig.from_model_config(config) if self.can_generate() else None
        # Overwrite the class attribute to make it an instance attribute, so models like
        # `InstructBlipForConditionalGeneration` can dynamically update it without modifying the class attribute
        # when a different component (e.g. language_model) is used.
        self._keep_in_fp32_modules = copy.copy(self.__class__._keep_in_fp32_modules)

    def post_init(self):
        """
        A method executed at the end of each Transformer model initialization, to execute code that needs the model's
        modules properly initialized (such as weight initialization).
        """
        self.init_weights()
        self._backward_compatibility_gradient_checkpointing()

    def _backward_compatibility_gradient_checkpointing(self):
        if self.supports_gradient_checkpointing and getattr(self.config, "gradient_checkpointing", False):
            self.gradient_checkpointing_enable()
            # Remove the attribute now that is has been consumed, so it's no saved in the config.
            delattr(self.config, "gradient_checkpointing")

    @classmethod
    def _from_config(cls, config, **kwargs):
        """
        All context managers that the model should be initialized under go here.

        Args:
            torch_dtype (`torch.dtype`, *optional*):
                Override the default `torch.dtype` and load the model under this dtype.
        """
        torch_dtype = kwargs.pop("torch_dtype", None)
        use_flash_attention_2 = kwargs.pop("use_flash_attention_2", False)

        # override default dtype if needed
        dtype_orig = None
        if torch_dtype is not None:
            dtype_orig = cls._set_default_torch_dtype(torch_dtype)

        config = copy.deepcopy(config)  # We do not want to modify the config inplace in _from_config.
        config._attn_implementation = kwargs.pop("attn_implementation", None)
        config = cls._autoset_attn_implementation(
            config, use_flash_attention_2=use_flash_attention_2, check_device_map=False
        )

        if is_deepspeed_zero3_enabled():
            import deepspeed

            logger.info("Detected DeepSpeed ZeRO-3: activating zero.init() for this model")
            # this immediately partitions the model across all gpus, to avoid the overhead in time
            # and memory copying it on CPU or each GPU first
            with deepspeed.zero.Init(config_dict_or_path=deepspeed_config()):
                model = cls(config, **kwargs)
        else:
            model = cls(config, **kwargs)

        # restore default dtype if it was modified
        if dtype_orig is not None:
            torch.set_default_dtype(dtype_orig)

        return model

    @classmethod
    def _autoset_attn_implementation(
        cls,
        config,
        use_flash_attention_2: bool = False,
        torch_dtype: Optional[torch.dtype] = None,
        device_map: Optional[Union[str, Dict[str, int]]] = None,
        check_device_map: bool = True,
    ):
        """
        Automatically checks and dispatches to a default attention implementation. In order of priority:
            1. An implementation specified in `config._attn_implementation` (due for example to the argument attn_implementation="sdpa" in from_pretrained).
            2. DEPRECATED: if use_flash_attention_2 is set to `True` and `flash_attn` is available, flash attention. (`LlamaFlashAttention` for example)
            3. SDPA implementation, if available and supported by the model type. (`LlamaSdpaAttention` for example)
            4. The default model's implementation otherwise (`LlamaAttention` for example) .
        """
        # Here we use config._attn_implementation_internal to check whether the attention implementation was explicitely set by the user.
        # The property `PretrainedConfig._attn_implementation` is never `None`, for backward compatibility (always fall back on "eager").
        # The `hasattr` here is used as some Transformers tests for some reason do not call PretrainedConfig __init__ (e.g. test_no_super_init_config_and_model)
        requested_attn_implementation = None
        if hasattr(config, "_attn_implementation_internal") and config._attn_implementation_internal is not None:
            if config._attn_implementation != "flash_attention_2" and use_flash_attention_2:
                raise ValueError(
                    f'Both attn_implementation="{config._attn_implementation}" and `use_flash_attention_2=True` were used when loading the model, which are not compatible.'
                    ' We recommend to just use `attn_implementation="flash_attention_2"` when loading the model.'
                )

            if config._attn_implementation not in ["eager", "sdpa", "flash_attention_2"]:
                message = f'Specified `attn_implementation="{config._attn_implementation}"` is not supported. The only possible arguments are `attn_implementation="eager"` (manual attention implementation)'
                if cls._supports_flash_attn_2:
                    message += ', `"attn_implementation=flash_attention_2"` (implementation using flash attention 2)'
                if cls._supports_sdpa:
                    message += ', `"attn_implementation=sdpa"` (implementation using torch.nn.functional.scaled_dot_product_attention)'
                raise ValueError(message + ".")

            # If a config is passed with a preset attn_implementation, we skip the automatic dispatch and use the user-provided config, with hard checks that the requested attention implementation is available.
            requested_attn_implementation = config._attn_implementation_internal

        if use_flash_attention_2:
            logger.warning_once(
                'The model was loaded with use_flash_attention_2=True, which is deprecated and may be removed in a future release. Please use `attn_implementation="flash_attention_2"` instead.'
            )
            config._attn_implementation = "flash_attention_2"

        if config._attn_implementation == "flash_attention_2":
            cls._check_and_enable_flash_attn_2(
                config,
                torch_dtype=torch_dtype,
                device_map=device_map,
                hard_check_only=False,
                check_device_map=check_device_map,
            )
        elif requested_attn_implementation in [None, "sdpa"]:
            # use_flash_attention_2 takes priority over SDPA, hence SDPA treated in this elif.
            config = cls._check_and_enable_sdpa(
                config, hard_check_only=False if requested_attn_implementation is None else True
            )
        else:
            config._attn_implementation = "eager"

        return config

    @classmethod
    def _set_default_torch_dtype(cls, dtype: torch.dtype) -> torch.dtype:
        """
        Change the default dtype and return the previous one. This is needed when wanting to instantiate the model
        under specific dtype.

        Args:
            dtype (`torch.dtype`):
                a floating dtype to set to.

        Returns:
            `torch.dtype`: the original `dtype` that can be used to restore `torch.set_default_dtype(dtype)` if it was
            modified. If it wasn't, returns `None`.

        Note `set_default_dtype` currently only works with floating-point types and asserts if for example,
        `torch.int64` is passed. So if a non-float `dtype` is passed this functions will throw an exception.
        """
        if not dtype.is_floating_point:
            raise ValueError(
                f"Can't instantiate {cls.__name__} model under dtype={dtype} since it is not a floating point dtype"
            )

        logger.info(f"Instantiating {cls.__name__} model under default dtype {dtype}.")
        dtype_orig = torch.get_default_dtype()
        torch.set_default_dtype(dtype)
        return dtype_orig

    @property
    def base_model(self) -> nn.Module:
        """
        `torch.nn.Module`: The main body of the model.
        """
        return getattr(self, self.base_model_prefix, self)

    @classmethod
    def can_generate(cls) -> bool:
        """
        Returns whether this model can generate sequences with `.generate()`.

        Returns:
            `bool`: Whether this model can generate sequences with `.generate()`.
        """
        # Detects whether `prepare_inputs_for_generation` has been overwritten, which is a requirement for generation.
        # Alternativelly, the model can also have a custom `generate` function.
        if "GenerationMixin" in str(cls.prepare_inputs_for_generation) and "GenerationMixin" in str(cls.generate):
            return False
        return True

    @classmethod
    def _check_and_enable_flash_attn_2(
        cls,
        config,
        torch_dtype: Optional[torch.dtype] = None,
        device_map: Optional[Union[str, Dict[str, int]]] = None,
        check_device_map: bool = True,
        hard_check_only: bool = False,
    ) -> PretrainedConfig:
        """
        Checks the availability of Flash Attention 2 and compatibility with the current model.

        If all checks pass and `hard_check_only` is False, the method will set the config attribute `attn_implementation` to "flash_attention_2" so that the model can initialize the correct attention module.
        """
        if not cls._supports_flash_attn_2:
            raise ValueError(
                f"{cls.__name__} does not support Flash Attention 2.0 yet. Please request to add support where"
                f" the model is hosted, on its model hub page: https://huggingface.co/{config._name_or_path}/discussions/new"
                " or in the Transformers GitHub repo: https://github.com/huggingface/transformers/issues/new"
            )

        if not is_flash_attn_2_available():
            preface = "FlashAttention2 has been toggled on, but it cannot be used due to the following error:"
            install_message = "Please refer to the documentation of https://huggingface.co/docs/transformers/perf_infer_gpu_one#flashattention-2 to install Flash Attention 2."

            if importlib.util.find_spec("flash_attn") is None:
                raise ImportError(f"{preface} the package flash_attn seems to be not installed. {install_message}")

            flash_attention_version = version.parse(importlib.metadata.version("flash_attn"))
            if torch.version.cuda:
                if flash_attention_version < version.parse("2.1.0"):
                    raise ImportError(
                        f"{preface} you need flash_attn package version to be greater or equal than 2.1.0. Detected version {flash_attention_version}. {install_message}"
                    )
                else:
                    raise ImportError(f"{preface} Flash Attention 2 is not available. {install_message}")
            elif torch.version.hip:
                if flash_attention_version < version.parse("2.0.4"):
                    raise ImportError(
                        f"{preface} you need flash_attn package version to be greater or equal than 2.0.4. Make sure to have that version installed - detected version {flash_attention_version}. {install_message}"
                    )
                else:
                    raise ImportError(f"{preface} Flash Attention 2 is not available. {install_message}")

        _is_bettertransformer = getattr(cls, "use_bettertransformer", False)

        if _is_bettertransformer:
            raise ValueError(
                "Flash Attention 2 and BetterTransformer API are not compatible. Please make sure to disable BetterTransformers by doing model.reverse_bettertransformer()"
            )

        if torch_dtype is None:
            logger.warning(
                "You are attempting to use Flash Attention 2.0 without specifying a torch dtype. This might lead to unexpected behaviour"
            )
        elif torch_dtype is not None and torch_dtype not in [torch.float16, torch.bfloat16]:
            logger.warning(
                "Flash Attention 2.0 only supports torch.float16 and torch.bfloat16 dtypes. "
                "No dtype was provided, you should run training or inference using Automatic Mixed-Precision via the `with torch.autocast(device_type='torch_device'):` decorator."
            )

        # The check `torch.empty(0).device.type != "cuda"` is needed as the model may be initialized after `torch.set_default_device` has been called,
        # or the model may be initialized under the context manager `with torch.device("cuda"):`.
        if check_device_map and device_map is None and torch.empty(0).device.type != "cuda":
            if torch.cuda.is_available():
                logger.warning(
                    "You are attempting to use Flash Attention 2.0 with a model not initialized on GPU. Make sure to move the model to GPU"
                    " after initializing it on CPU with `model.to('cuda')`."
                )
            else:
                raise ValueError(
                    "You are attempting to use Flash Attention 2.0 with a model not initialized on GPU and with no GPU available. "
                    "This is not supported yet. Please make sure to have access to a GPU and either initialise the model on a GPU by passing a device_map "
                    "or initialising the model on CPU and then moving it to GPU."
                )
        elif (
            check_device_map
            and device_map is not None
            and isinstance(device_map, dict)
            and ("cpu" in device_map.values() or "disk" in device_map.values())
        ):
            raise ValueError(
                "You are attempting to use Flash Attention 2.0 with a model dispatched on CPU or disk. This is not supported. Please make sure to "
                "initialise the model on a GPU by passing a device_map that contains only GPU devices as keys."
            )
        if not hard_check_only:
            config._attn_implementation = "flash_attention_2"
        return config

    @classmethod
    def _check_and_enable_sdpa(cls, config, hard_check_only: bool = False) -> PretrainedConfig:
        """
        Checks the availability of SDPA for a given model.

        If all checks pass and `hard_check_only` is False, the method will set the config attribute `_attn_implementation` to "flash_attention_2" so that the model can initialize the correct attention module.
        """
        if hard_check_only:
            if not cls._supports_sdpa:
                raise ValueError(
                    f"{cls.__name__} does not support an attention implementation through torch.nn.functional.scaled_dot_product_attention yet. Please open an issue on GitHub to "
                    "request support for this architecture: https://github.com/huggingface/transformers/issues/new"
                )
            if not is_torch_sdpa_available():
                raise ImportError(
                    "PyTorch SDPA requirements in Transformers are not met. Please install torch>=2.1.1."
                )

        if not is_torch_sdpa_available() or not cls._supports_sdpa:
            return config

        _is_bettertransformer = getattr(cls, "use_bettertransformer", False)
        if _is_bettertransformer:
            return config

        if not hard_check_only:
            config._attn_implementation = "sdpa"
        return config

    def enable_input_require_grads(self):
        """
        Enables the gradients for the input embeddings. This is useful for fine-tuning adapter weights while keeping
        the model weights fixed.
        """

        def make_inputs_require_grads(module, input, output):
            output.requires_grad_(True)

        self._require_grads_hook = self.get_input_embeddings().register_forward_hook(make_inputs_require_grads)

    def disable_input_require_grads(self):
        """
        Removes the `_require_grads_hook`.
        """
        self._require_grads_hook.remove()

    def get_input_embeddings(self) -> nn.Module:
        """
        Returns the model's input embeddings.

        Returns:
            `nn.Module`: A torch module mapping vocabulary to hidden states.
        """
        base_model = getattr(self, self.base_model_prefix, self)
        if base_model is not self:
            return base_model.get_input_embeddings()
        else:
            raise NotImplementedError

    def set_input_embeddings(self, value: nn.Module):
        """
        Set model's input embeddings.

        Args:
            value (`nn.Module`): A module mapping vocabulary to hidden states.
        """
        base_model = getattr(self, self.base_model_prefix, self)
        if base_model is not self:
            base_model.set_input_embeddings(value)
        else:
            raise NotImplementedError

    def get_output_embeddings(self) -> nn.Module:
        """
        Returns the model's output embeddings.

        Returns:
            `nn.Module`: A torch module mapping hidden states to vocabulary.
        """
        return None  # Overwrite for models with output embeddings

    def _init_weights(self, module):
        """
        Initialize the weights. This method should be overridden by derived class and is
        the only initialization method that will be called when loading a checkpoint
        using `from_pretrained`. Any attempt to initialize outside of this function
        will be useless as the torch.nn.init function are all replaced with skip.
        """
        pass

    def _initialize_weights(self, module):
        """
        Initialize the weights if they are not already initialized.
        """
        if getattr(module, "_is_hf_initialized", False):
            return
        self._init_weights(module)
        module._is_hf_initialized = True

    def tie_weights(self):
        """
        Tie the weights between the input embeddings and the output embeddings.

        If the `torchscript` flag is set in the configuration, can't handle parameter sharing so we are cloning the
        weights instead.
        """
        if getattr(self.config, "tie_word_embeddings", True):
            output_embeddings = self.get_output_embeddings()
            if output_embeddings is not None:
                self._tie_or_clone_weights(output_embeddings, self.get_input_embeddings())

        if getattr(self.config, "is_encoder_decoder", False) and getattr(self.config, "tie_encoder_decoder", False):
            if hasattr(self, self.base_model_prefix):
                self = getattr(self, self.base_model_prefix)
            self._tie_encoder_decoder_weights(self.encoder, self.decoder, self.base_model_prefix)

        for module in self.modules():
            if hasattr(module, "_tie_weights"):
                module._tie_weights()

    @staticmethod
    def _tie_encoder_decoder_weights(encoder: nn.Module, decoder: nn.Module, base_model_prefix: str):
        uninitialized_encoder_weights: List[str] = []
        if decoder.__class__ != encoder.__class__:
            logger.info(
                f"{decoder.__class__} and {encoder.__class__} are not equal. In this case make sure that all encoder"
                " weights are correctly initialized."
            )

        def tie_encoder_to_decoder_recursively(
            decoder_pointer: nn.Module,
            encoder_pointer: nn.Module,
            module_name: str,
            uninitialized_encoder_weights: List[str],
            depth=0,
        ):
            assert isinstance(decoder_pointer, nn.Module) and isinstance(
                encoder_pointer, nn.Module
            ), f"{decoder_pointer} and {encoder_pointer} have to be of type nn.Module"
            if hasattr(decoder_pointer, "weight"):
                assert hasattr(encoder_pointer, "weight")
                encoder_pointer.weight = decoder_pointer.weight
                if hasattr(decoder_pointer, "bias"):
                    assert hasattr(encoder_pointer, "bias")
                    encoder_pointer.bias = decoder_pointer.bias
                return

            encoder_modules = encoder_pointer._modules
            decoder_modules = decoder_pointer._modules
            if len(decoder_modules) > 0:
                assert (
                    len(encoder_modules) > 0
                ), f"Encoder module {encoder_pointer} does not match decoder module {decoder_pointer}"

                all_encoder_weights = {module_name + "/" + sub_name for sub_name in encoder_modules.keys()}
                encoder_layer_pos = 0
                for name, module in decoder_modules.items():
                    if name.isdigit():
                        encoder_name = str(int(name) + encoder_layer_pos)
                        decoder_name = name
                        if not isinstance(decoder_modules[decoder_name], type(encoder_modules[encoder_name])) and len(
                            encoder_modules
                        ) != len(decoder_modules):
                            # this can happen if the name corresponds to the position in a list module list of layers
                            # in this case the decoder has added a cross-attention that the encoder does not have
                            # thus skip this step and subtract one layer pos from encoder
                            encoder_layer_pos -= 1
                            continue
                    elif name not in encoder_modules:
                        continue
                    elif depth > 500:
                        raise ValueError(
                            "Max depth of recursive function `tie_encoder_to_decoder` reached. It seems that there is"
                            " a circular dependency between two or more `nn.Modules` of your model."
                        )
                    else:
                        decoder_name = encoder_name = name
                    tie_encoder_to_decoder_recursively(
                        decoder_modules[decoder_name],
                        encoder_modules[encoder_name],
                        module_name + "/" + name,
                        uninitialized_encoder_weights,
                        depth=depth + 1,
                    )
                    all_encoder_weights.remove(module_name + "/" + encoder_name)

                uninitialized_encoder_weights += list(all_encoder_weights)

        # tie weights recursively
        tie_encoder_to_decoder_recursively(decoder, encoder, base_model_prefix, uninitialized_encoder_weights)
        if len(uninitialized_encoder_weights) > 0:
            logger.warning(
                f"The following encoder weights were not tied to the decoder {uninitialized_encoder_weights}"
            )

    def _tie_or_clone_weights(self, output_embeddings, input_embeddings):
        """Tie or clone module weights depending of whether we are using TorchScript or not"""
        if self.config.torchscript:
            output_embeddings.weight = nn.Parameter(input_embeddings.weight.clone())
        else:
            output_embeddings.weight = input_embeddings.weight

        if getattr(output_embeddings, "bias", None) is not None:
            output_embeddings.bias.data = nn.functional.pad(
                output_embeddings.bias.data,
                (
                    0,
                    output_embeddings.weight.shape[0] - output_embeddings.bias.shape[0],
                ),
                "constant",
                0,
            )
        if hasattr(output_embeddings, "out_features") and hasattr(input_embeddings, "num_embeddings"):
            output_embeddings.out_features = input_embeddings.num_embeddings

    def _get_no_split_modules(self, device_map: str):
        """
        Get the modules of the model that should not be spit when using device_map. We iterate through the modules to
        get the underlying `_no_split_modules`.

        Args:
            device_map (`str`):
                The device map value. Options are ["auto", "balanced", "balanced_low_0", "sequential"]

        Returns:
            `List[str]`: List of modules that should not be split
        """
        _no_split_modules = set()
        modules_to_check = [self]
        while len(modules_to_check) > 0:
            module = modules_to_check.pop(-1)
            # if the module does not appear in _no_split_modules, we also check the children
            if module.__class__.__name__ not in _no_split_modules:
                if isinstance(module, PreTrainedModel):
                    if module._no_split_modules is None:
                        raise ValueError(
                            f"{module.__class__.__name__} does not support `device_map='{device_map}'`. To implement support, the model "
                            "class needs to implement the `_no_split_modules` attribute."
                        )
                    else:
                        _no_split_modules = _no_split_modules | set(module._no_split_modules)
                modules_to_check += list(module.children())
        return list(_no_split_modules)

    def resize_token_embeddings(
        self, new_num_tokens: Optional[int] = None, pad_to_multiple_of: Optional[int] = None
    ) -> nn.Embedding:
        """
        Resizes input token embeddings matrix of the model if `new_num_tokens != config.vocab_size`.

        Takes care of tying weights embeddings afterwards if the model class has a `tie_weights()` method.

        Arguments:
            new_num_tokens (`int`, *optional*):
                The new number of tokens in the embedding matrix. Increasing the size will add newly initialized
                vectors at the end. Reducing the size will remove vectors from the end. If not provided or `None`, just
                returns a pointer to the input tokens `torch.nn.Embedding` module of the model without doing anything.
            pad_to_multiple_of (`int`, *optional*):
                If set will pad the embedding matrix to a multiple of the provided value.If `new_num_tokens` is set to
                `None` will just pad the embedding to a multiple of `pad_to_multiple_of`.

                This is especially useful to enable the use of Tensor Cores on NVIDIA hardware with compute capability
                `>= 7.5` (Volta), or on TPUs which benefit from having sequence lengths be a multiple of 128. For more
                details about this, or help on choosing the correct value for resizing, refer to this guide:
                https://docs.nvidia.com/deeplearning/performance/dl-performance-matrix-multiplication/index.html#requirements-tc

        Return:
            `torch.nn.Embedding`: Pointer to the input tokens Embeddings Module of the model.
        """
        model_embeds = self._resize_token_embeddings(new_num_tokens, pad_to_multiple_of)
        if new_num_tokens is None and pad_to_multiple_of is None:
            return model_embeds

        # Update base model and current model config
        self.config.vocab_size = model_embeds.weight.shape[0]
        self.vocab_size = model_embeds.weight.shape[0]

        # Tie weights again if needed
        self.tie_weights()

        return model_embeds

    def _resize_token_embeddings(self, new_num_tokens, pad_to_multiple_of=None):
        old_embeddings = self.get_input_embeddings()
        new_embeddings = self._get_resized_embeddings(old_embeddings, new_num_tokens, pad_to_multiple_of)
        if hasattr(old_embeddings, "_hf_hook"):
            hook = old_embeddings._hf_hook
            add_hook_to_module(new_embeddings, hook)
        old_embeddings_requires_grad = old_embeddings.weight.requires_grad
        new_embeddings.requires_grad_(old_embeddings_requires_grad)
        self.set_input_embeddings(new_embeddings)

        # Update new_num_tokens with the actual size of new_embeddings
        if pad_to_multiple_of is not None:
            if is_deepspeed_zero3_enabled():
                import deepspeed

                with deepspeed.zero.GatheredParameters(new_embeddings.weight, modifier_rank=None):
                    new_num_tokens = new_embeddings.weight.shape[0]
            else:
                new_num_tokens = new_embeddings.weight.shape[0]

        # if word embeddings are not tied, make sure that lm head is resized as well
        if self.get_output_embeddings() is not None and not self.config.tie_word_embeddings:
            old_lm_head = self.get_output_embeddings()
            new_lm_head = self._get_resized_lm_head(old_lm_head, new_num_tokens)
            if hasattr(old_lm_head, "_hf_hook"):
                hook = old_lm_head._hf_hook
                add_hook_to_module(new_lm_head, hook)
            old_lm_head_requires_grad = old_lm_head.weight.requires_grad
            new_lm_head.requires_grad_(old_lm_head_requires_grad)
            self.set_output_embeddings(new_lm_head)

        return self.get_input_embeddings()

    def _get_resized_embeddings(
        self,
        old_embeddings: nn.Embedding,
        new_num_tokens: Optional[int] = None,
        pad_to_multiple_of: Optional[int] = None,
    ) -> nn.Embedding:
        """
        Build a resized Embedding Module from a provided token Embedding Module. Increasing the size will add newly
        initialized vectors at the end. Reducing the size will remove vectors from the end

        Args:
            old_embeddings (`torch.nn.Embedding`):
                Old embeddings to be resized.
            new_num_tokens (`int`, *optional*):
                New number of tokens in the embedding matrix.

                Increasing the size will add newly initialized vectors at the end. Reducing the size will remove
                vectors from the end. If not provided or `None`, just returns a pointer to the input tokens
                `torch.nn.Embedding` module of the model without doing anything.
            pad_to_multiple_of (`int`, *optional*):
                If set will pad the embedding matrix to a multiple of the provided value. If `new_num_tokens` is set to
                `None` will just pad the embedding to a multiple of `pad_to_multiple_of`.

                This is especially useful to enable the use of Tensor Cores on NVIDIA hardware with compute capability
                `>= 7.5` (Volta), or on TPUs which benefit from having sequence lengths be a multiple of 128. For more
                details about this, or help on choosing the correct value for resizing, refer to this guide:
                https://docs.nvidia.com/deeplearning/performance/dl-performance-matrix-multiplication/index.html#requirements-tc


        Return:
            `torch.nn.Embedding`: Pointer to the resized Embedding Module or the old Embedding Module if
            `new_num_tokens` is `None`
        """

        if pad_to_multiple_of is not None:
            if not isinstance(pad_to_multiple_of, int):
                raise ValueError(
                    f"Asking to pad the embedding matrix to a multiple of `{pad_to_multiple_of}`, which is not and integer. Please make sure to pass an integer"
                )
            if new_num_tokens is None:
                new_num_tokens = old_embeddings.weight.shape[0]
            new_num_tokens = ((new_num_tokens + pad_to_multiple_of - 1) // pad_to_multiple_of) * pad_to_multiple_of
        else:
            logger.info(
                "You are resizing the embedding layer without providing a `pad_to_multiple_of` parameter. This means that the new embedding"
                f" dimension will be {new_num_tokens}. This might induce some performance reduction as *Tensor Cores* will not be available."
                " For more details about this, or help on choosing the correct value for resizing, refer to this guide:"
                " https://docs.nvidia.com/deeplearning/performance/dl-performance-matrix-multiplication/index.html#requirements-tc"
            )

        if new_num_tokens is None:
            return old_embeddings

        if is_deepspeed_zero3_enabled():
            import deepspeed

            with deepspeed.zero.GatheredParameters(old_embeddings.weight, modifier_rank=None):
                old_num_tokens, old_embedding_dim = old_embeddings.weight.size()
        else:
            old_num_tokens, old_embedding_dim = old_embeddings.weight.size()

        if old_num_tokens == new_num_tokens and not is_deepspeed_zero3_enabled():
            return old_embeddings

        if not isinstance(old_embeddings, nn.Embedding):
            raise TypeError(
                f"Old embeddings are of type {type(old_embeddings)}, which is not an instance of {nn.Embedding}. You"
                " should either use a different resize function or make sure that `old_embeddings` are an instance of"
                f" {nn.Embedding}."
            )

        # Build new embeddings

        # When using DeepSpeed ZeRO-3, we shouldn't create new embeddings with DeepSpeed init
        # because the shape of the new embedding layer is used across various modeling files
        # as well as to update config vocab size. Shape will be 0 when using DeepSpeed init leading
        # to errors when training.
        new_embeddings = nn.Embedding(
            new_num_tokens,
            old_embedding_dim,
            device=old_embeddings.weight.device,
            dtype=old_embeddings.weight.dtype,
        )

        # initialize all new embeddings (in particular added tokens)
        self._init_weights(new_embeddings)

        # Copy token embeddings from the previous weights

        # numbers of tokens to copy
        n = min(old_num_tokens, new_num_tokens)

        if is_deepspeed_zero3_enabled():
            import deepspeed

            params = [old_embeddings.weight, new_embeddings.weight]
            with deepspeed.zero.GatheredParameters(params, modifier_rank=0):
                new_embeddings.weight.data[:n, :] = old_embeddings.weight.data[:n, :]
        else:
            new_embeddings.weight.data[:n, :] = old_embeddings.weight.data[:n, :]

        return new_embeddings

    def _get_resized_lm_head(
        self, old_lm_head: nn.Linear, new_num_tokens: Optional[int] = None, transposed: Optional[bool] = False
    ) -> nn.Linear:
        """
        Build a resized Linear Module from a provided old Linear Module. Increasing the size will add newly initialized
        vectors at the end. Reducing the size will remove vectors from the end

        Args:
            old_lm_head (`torch.nn.Linear`):
                Old lm head liner layer to be resized.
            new_num_tokens (`int`, *optional*):
                New number of tokens in the linear matrix.

                Increasing the size will add newly initialized vectors at the end. Reducing the size will remove
                vectors from the end. If not provided or `None`, just returns a pointer to the input tokens
                `torch.nn.Linear` module of the model without doing anything. transposed (`bool`, *optional*, defaults
                to `False`): Whether `old_lm_head` is transposed or not. If True `old_lm_head.size()` is `lm_head_dim,
                vocab_size` else `vocab_size, lm_head_dim`.

        Return:
            `torch.nn.Linear`: Pointer to the resized Linear Module or the old Linear Module if `new_num_tokens` is
            `None`
        """
        if new_num_tokens is None:
            return old_lm_head

        if is_deepspeed_zero3_enabled():
            import deepspeed

            with deepspeed.zero.GatheredParameters(old_lm_head.weight, modifier_rank=None):
                old_num_tokens, old_lm_head_dim = (
                    old_lm_head.weight.size() if not transposed else old_lm_head.weight.t().size()
                )
        else:
            old_num_tokens, old_lm_head_dim = (
                old_lm_head.weight.size() if not transposed else old_lm_head.weight.t().size()
            )

        if old_num_tokens == new_num_tokens and not is_deepspeed_zero3_enabled():
            return old_lm_head

        if not isinstance(old_lm_head, nn.Linear):
            raise TypeError(
                f"Old language model head is of type {type(old_lm_head)}, which is not an instance of {nn.Linear}. You"
                " should either use a different resize function or make sure that `old_lm_head` are an instance of"
                f" {nn.Linear}."
            )

        # Build new lm head
        new_lm_head_shape = (old_lm_head_dim, new_num_tokens) if not transposed else (new_num_tokens, old_lm_head_dim)
        has_new_lm_head_bias = old_lm_head.bias is not None

        # When using DeepSpeed ZeRO-3, we shouldn't create new embeddings with DeepSpeed init
        # because the shape of the new embedding layer is used across various modeling files
        # as well as to update config vocab size. Shape will be 0 when using DeepSpeed init leading
        # to errors when training.
        new_lm_head = nn.Linear(
            *new_lm_head_shape,
            bias=has_new_lm_head_bias,
            device=old_lm_head.weight.device,
            dtype=old_lm_head.weight.dtype,
        )

        # initialize new lm head (in particular added tokens)
        self._init_weights(new_lm_head)

        num_tokens_to_copy = min(old_num_tokens, new_num_tokens)

        if is_deepspeed_zero3_enabled():
            import deepspeed

            params = [old_lm_head.weight, old_lm_head.bias, new_lm_head.weight, new_lm_head.bias]
            with deepspeed.zero.GatheredParameters(params, modifier_rank=0):
                self._copy_lm_head_original_to_resized(
                    new_lm_head, old_lm_head, num_tokens_to_copy, transposed, has_new_lm_head_bias
                )
        else:
            self._copy_lm_head_original_to_resized(
                new_lm_head, old_lm_head, num_tokens_to_copy, transposed, has_new_lm_head_bias
            )

        return new_lm_head

    def _copy_lm_head_original_to_resized(
        self, new_lm_head, old_lm_head, num_tokens_to_copy, transposed, has_new_lm_head_bias
    ):
        # Copy old lm head weights to new lm head
        if not transposed:
            new_lm_head.weight.data[:num_tokens_to_copy, :] = old_lm_head.weight.data[:num_tokens_to_copy, :]
        else:
            new_lm_head.weight.data[:, :num_tokens_to_copy] = old_lm_head.weight.data[:, :num_tokens_to_copy]

        # Copy bias weights to new lm head
        if has_new_lm_head_bias:
            new_lm_head.bias.data[:num_tokens_to_copy] = old_lm_head.bias.data[:num_tokens_to_copy]

    def resize_position_embeddings(self, new_num_position_embeddings: int):
        raise NotImplementedError(
            f"`resize_position_embeddings` is not implemented for {self.__class__}`. To implement it, you should "
            f"overwrite this method in the class {self.__class__} in `modeling_{self.__class__.__module__}.py`"
        )

    def get_position_embeddings(self) -> Union[nn.Embedding, Tuple[nn.Embedding]]:
        raise NotImplementedError(
            f"`get_position_embeddings` is not implemented for {self.__class__}`. To implement it, you should "
            f"overwrite this method in the class {self.__class__} in `modeling_{self.__class__.__module__}.py`"
        )

    def init_weights(self):
        """
        If needed prunes and maybe initializes weights. If using a custom `PreTrainedModel`, you need to implement any
        initialization logic in `_init_weights`.
        """
        # Prune heads if needed
        if self.config.pruned_heads:
            self.prune_heads(self.config.pruned_heads)

        if _init_weights:
            # Initialize weights
            self.apply(self._initialize_weights)

            # Tie weights should be skipped when not initializing all weights
            # since from_pretrained(...) calls tie weights anyways
            self.tie_weights()

    def prune_heads(self, heads_to_prune: Dict[int, List[int]]):
        """
        Prunes heads of the base model.

        Arguments:
            heads_to_prune (`Dict[int, List[int]]`):
                Dictionary with keys being selected layer indices (`int`) and associated values being the list of heads
                to prune in said layer (list of `int`). For instance {1: [0, 2], 2: [2, 3]} will prune heads 0 and 2 on
                layer 1 and heads 2 and 3 on layer 2.
        """
        # save new sets of pruned heads as union of previously stored pruned heads and newly pruned heads
        for layer, heads in heads_to_prune.items():
            union_heads = set(self.config.pruned_heads.get(layer, [])) | set(heads)
            self.config.pruned_heads[layer] = list(union_heads)  # Unfortunately we have to store it as list for JSON

        self.base_model._prune_heads(heads_to_prune)

    def gradient_checkpointing_enable(self, gradient_checkpointing_kwargs=None):
        """
        Activates gradient checkpointing for the current model.

        Note that in other frameworks this feature can be referred to as "activation checkpointing" or "checkpoint
        activations".

        We pass the `__call__` method of the modules instead of `forward` because `__call__` attaches all the hooks of
        the module. https://discuss.pytorch.org/t/any-different-between-model-input-and-model-forward-input/3690/2

        Args:
            gradient_checkpointing_kwargs (dict, *optional*):
                Additional keyword arguments passed along to the `torch.utils.checkpoint.checkpoint` function.
        """
        if not self.supports_gradient_checkpointing:
            raise ValueError(f"{self.__class__.__name__} does not support gradient checkpointing.")

        if gradient_checkpointing_kwargs is None:
            gradient_checkpointing_kwargs = {}

        gradient_checkpointing_func = functools.partial(checkpoint, **gradient_checkpointing_kwargs)

        # For old GC format (transformers < 4.35.0) for models that live on the Hub
        # we will fall back to the overwritten `_set_gradient_checkpointing` method
        _is_using_old_format = "value" in inspect.signature(self._set_gradient_checkpointing).parameters

        if not _is_using_old_format:
            self._set_gradient_checkpointing(enable=True, gradient_checkpointing_func=gradient_checkpointing_func)
        else:
            self.apply(partial(self._set_gradient_checkpointing, value=True))
            logger.warn(
                "You are using an old version of the checkpointing format that is deprecated (We will also silently ignore `gradient_checkpointing_kwargs` in case you passed it)."
                "Please update to the new format on your modeling file. To use the new format, you need to completely remove the definition of the method `_set_gradient_checkpointing` in your model."
            )

        if getattr(self, "_hf_peft_config_loaded", False):
            # When using PEFT + gradient checkpointing + Trainer we need to make sure the input has requires_grad=True
            # we do it also on PEFT: https://github.com/huggingface/peft/blob/85013987aa82aa1af3da1236b6902556ce3e483e/src/peft/peft_model.py#L334
            # When training with PEFT, only LoRA layers will have requires grad set to True, but the output of frozen layers need to propagate
            # the gradients to make sure the gradient flows.
            self.enable_input_require_grads()

    def _set_gradient_checkpointing(self, enable: bool = True, gradient_checkpointing_func: Callable = checkpoint):
        is_gradient_checkpointing_set = False

        # Apply it on the top-level module in case the top-level modules supports it
        # for example, LongT5Stack inherits from `PreTrainedModel`.
        if hasattr(self, "gradient_checkpointing"):
            self._gradient_checkpointing_func = gradient_checkpointing_func
            self.gradient_checkpointing = enable
            is_gradient_checkpointing_set = True

        for module in self.modules():
            if hasattr(module, "gradient_checkpointing"):
                module._gradient_checkpointing_func = gradient_checkpointing_func
                module.gradient_checkpointing = enable
                is_gradient_checkpointing_set = True

        if not is_gradient_checkpointing_set:
            raise ValueError(
                f"{self.__class__.__name__} is not compatible with gradient checkpointing. Make sure all the architecture support it by setting a boolean attribute"
                " `gradient_checkpointing` to modules of the model that uses checkpointing."
            )

    def gradient_checkpointing_disable(self):
        """
        Deactivates gradient checkpointing for the current model.

        Note that in other frameworks this feature can be referred to as "activation checkpointing" or "checkpoint
        activations".
        """
        if self.supports_gradient_checkpointing:
            # For old GC format (transformers < 4.35.0) for models that live on the Hub
            # we will fall back to the overwritten `_set_gradient_checkpointing` methid
            _is_using_old_format = "value" in inspect.signature(self._set_gradient_checkpointing).parameters
            if not _is_using_old_format:
                self._set_gradient_checkpointing(enable=False)
            else:
                logger.warn(
                    "You are using an old version of the checkpointing format that is deprecated (We will also silently ignore `gradient_checkpointing_kwargs` in case you passed it)."
                    "Please update to the new format on your modeling file. To use the new format, you need to completely remove the definition of the method `_set_gradient_checkpointing` in your model."
                )
                self.apply(partial(self._set_gradient_checkpointing, value=False))

        if getattr(self, "_hf_peft_config_loaded", False):
            self.disable_input_require_grads()

    @property
    def is_gradient_checkpointing(self) -> bool:
        """
        Whether gradient checkpointing is activated for this model or not.

        Note that in other frameworks this feature can be referred to as "activation checkpointing" or "checkpoint
        activations".
        """
        return any(hasattr(m, "gradient_checkpointing") and m.gradient_checkpointing for m in self.modules())

    def save_pretrained(
        self,
        save_directory: Union[str, os.PathLike],
        is_main_process: bool = True,
        state_dict: Optional[dict] = None,
        save_function: Callable = torch.save,
        push_to_hub: bool = False,
        max_shard_size: Union[int, str] = "5GB",
        safe_serialization: bool = True,
        variant: Optional[str] = None,
        token: Optional[Union[str, bool]] = None,
        save_peft_format: bool = True,
        **kwargs,
    ):
        """
        Save a model and its configuration file to a directory, so that it can be re-loaded using the
        [`~PreTrainedModel.from_pretrained`] class method.

        Arguments:
            save_directory (`str` or `os.PathLike`):
                Directory to which to save. Will be created if it doesn't exist.
            is_main_process (`bool`, *optional*, defaults to `True`):
                Whether the process calling this is the main process or not. Useful when in distributed training like
                TPUs and need to call this function on all processes. In this case, set `is_main_process=True` only on
                the main process to avoid race conditions.
            state_dict (nested dictionary of `torch.Tensor`):
                The state dictionary of the model to save. Will default to `self.state_dict()`, but can be used to only
                save parts of the model or if special precautions need to be taken when recovering the state dictionary
                of a model (like when using model parallelism).
            save_function (`Callable`):
                The function to use to save the state dictionary. Useful on distributed training like TPUs when one
                need to replace `torch.save` by another method.
            push_to_hub (`bool`, *optional*, defaults to `False`):
                Whether or not to push your model to the Hugging Face model hub after saving it. You can specify the
                repository you want to push to with `repo_id` (will default to the name of `save_directory` in your
                namespace).
            max_shard_size (`int` or `str`, *optional*, defaults to `"5GB"`):
                The maximum size for a checkpoint before being sharded. Checkpoints shard will then be each of size
                lower than this size. If expressed as a string, needs to be digits followed by a unit (like `"5MB"`).
                We default it to 5GB in order for models to be able to run easily on free-tier google colab instances
                without CPU OOM issues.

                <Tip warning={true}>

                If a single weight of the model is bigger than `max_shard_size`, it will be in its own checkpoint shard
                which will be bigger than `max_shard_size`.

                </Tip>

            safe_serialization (`bool`, *optional*, defaults to `True`):
                Whether to save the model using `safetensors` or the traditional PyTorch way (that uses `pickle`).
            variant (`str`, *optional*):
                If specified, weights are saved in the format pytorch_model.<variant>.bin.
            token (`str` or `bool`, *optional*):
                The token to use as HTTP bearer authorization for remote files. If `True`, or not specified, will use
                the token generated when running `huggingface-cli login` (stored in `~/.huggingface`).
            save_peft_format (`bool`, *optional*, defaults to `True`):
                For backward compatibility with PEFT library, in case adapter weights are attached to the model, all
                keys of the state dict of adapters needs to be pre-pended with `base_model.model`. Advanced users can
                disable this behaviours by setting `save_peft_format` to `False`.
            kwargs (`Dict[str, Any]`, *optional*):
                Additional key word arguments passed along to the [`~utils.PushToHubMixin.push_to_hub`] method.
        """
        use_auth_token = kwargs.pop("use_auth_token", None)

        if use_auth_token is not None:
            warnings.warn(
                "The `use_auth_token` argument is deprecated and will be removed in v5 of Transformers. Please use `token` instead.",
                FutureWarning,
            )
            if token is not None:
                raise ValueError(
                    "`token` and `use_auth_token` are both specified. Please set only the argument `token`."
                )
            token = use_auth_token

        if token is not None:
            kwargs["token"] = token

        _hf_peft_config_loaded = getattr(self, "_hf_peft_config_loaded", False)

        # Checks if the model has been loaded in 8-bit
        if (
            getattr(self, "is_loaded_in_8bit", False)
            and not getattr(self, "is_8bit_serializable", False)
            and not _hf_peft_config_loaded
        ):
            raise NotImplementedError(
                "You are calling `save_pretrained` to a 8-bit converted model, but your `bitsandbytes` version doesn't support it. "
                "If you want to save 8-bit models, make sure to have `bitsandbytes>0.37.2` installed."
            )

        if (
            getattr(self, "is_loaded_in_4bit", False)
            and not getattr(self, "is_4bit_serializable", False)
            and not _hf_peft_config_loaded
        ):
            raise NotImplementedError(
                "You are calling `save_pretrained` to a 4-bit converted model, but your `bitsandbytes` version doesn't support it. "
                "If you want to save 4-bit models, make sure to have `bitsandbytes>=0.41.3` installed."
            )

        if getattr(self, "_awq_is_fused", False):
            raise ValueError("You cannot save an AWQ model that uses fused modules!")

        if "save_config" in kwargs:
            warnings.warn(
                "`save_config` is deprecated and will be removed in v5 of Transformers. Use `is_main_process` instead."
            )
            is_main_process = kwargs.pop("save_config")
        if safe_serialization and not is_safetensors_available():
            raise ImportError("`safe_serialization` requires the `safetensors library: `pip install safetensors`.")

        if os.path.isfile(save_directory):
            logger.error(f"Provided path ({save_directory}) should be a directory, not a file")
            return

        os.makedirs(save_directory, exist_ok=True)

        if push_to_hub:
            commit_message = kwargs.pop("commit_message", None)
            repo_id = kwargs.pop("repo_id", save_directory.split(os.path.sep)[-1])
            repo_id = self._create_repo(repo_id, **kwargs)
            files_timestamps = self._get_files_timestamps(save_directory)

        # Only save the model itself if we are using distributed training
        model_to_save = unwrap_model(self)

        # save the string version of dtype to the config, e.g. convert torch.float32 => "float32"
        # we currently don't use this setting automatically, but may start to use with v5
        dtype = get_parameter_dtype(model_to_save)
        model_to_save.config.torch_dtype = str(dtype).split(".")[1]

        # Attach architecture to the config
        model_to_save.config.architectures = [model_to_save.__class__.__name__]

        # If we have a custom model, we copy the file defining it in the folder and set the attributes so it can be
        # loaded from the Hub.
        if self._auto_class is not None:
            custom_object_save(self, save_directory, config=self.config)

        # Save the config
        if is_main_process:
            if not _hf_peft_config_loaded:
                model_to_save.config.save_pretrained(save_directory)
            if self.can_generate():
                model_to_save.generation_config.save_pretrained(save_directory)

            if _hf_peft_config_loaded:
                logger.info(
                    "Detected adapters on the model, saving the model in the PEFT format, only adapter weights will be saved."
                )
                state_dict = model_to_save.get_adapter_state_dict()

                if save_peft_format:
                    logger.info(
                        "To match the expected format of the PEFT library, all keys of the state dict of adapters will be pre-pended with `base_model.model`."
                    )
                    peft_state_dict = {}
                    for key, value in state_dict.items():
                        peft_state_dict[f"base_model.model.{key}"] = value
                    state_dict = peft_state_dict

                active_adapter = self.active_adapters()

                if len(active_adapter) > 1:
                    raise ValueError(
                        "Multiple active adapters detected, saving multiple active adapters is not supported yet. You can save adapters separately one by one "
                        "by iteratively calling `model.set_adapter(adapter_name)` then `model.save_pretrained(...)`"
                    )
                active_adapter = active_adapter[0]

                current_peft_config = self.peft_config[active_adapter]
                current_peft_config.save_pretrained(save_directory)

        # Save the model
        if state_dict is None:
            state_dict = model_to_save.state_dict()

        # Translate state_dict from smp to hf if saving with smp >= 1.10
        if IS_SAGEMAKER_MP_POST_1_10:
            for smp_to_hf, _ in smp.state.module_manager.translate_functions:
                state_dict = smp_to_hf(state_dict)

        # Handle the case where some state_dict keys shouldn't be saved
        if self._keys_to_ignore_on_save is not None:
            for ignore_key in self._keys_to_ignore_on_save:
                if ignore_key in state_dict.keys():
                    del state_dict[ignore_key]
        if safe_serialization:
            # Safetensors does not allow tensor aliasing.
            # We're going to remove aliases before saving
            ptrs = collections.defaultdict(list)
            for name, tensor in state_dict.items():
                # Sometimes in the state_dict we have non-tensor objects.
                # e.g. in bitsandbytes we have some `str` objects in the state_dict
                if isinstance(tensor, torch.Tensor):
                    ptrs[id_tensor_storage(tensor)].append(name)
                else:
                    # In the non-tensor case, fall back to the pointer of the object itself
                    ptrs[id(tensor)].append(name)

            # These are all the pointers of shared tensors.
            shared_ptrs = {ptr: names for ptr, names in ptrs.items() if len(names) > 1}
            warn_names = set()
            for names in shared_ptrs.values():
                # Removing the keys which are declared as known duplicates on
                # load. This allows to make sure the name which is kept is consistent.
                if self._tied_weights_keys is not None:
                    found = 0
                    for name in sorted(names):
                        matches_pattern = any(re.search(pat, name) for pat in self._tied_weights_keys)
                        if matches_pattern and name in state_dict:
                            found += 1
                            if found < len(names):
                                del state_dict[name]

                # When not all duplicates have been cleaned, still remove those keys, but put a clear warning.
                # If the link between tensors was done at runtime then `from_pretrained` will not get
                # the key back leading to random tensor. A proper warning will be shown
                # during reload (if applicable), but since the file is not necessarily compatible with
                # the config, better show a proper warning.
                found = 0
                for name in names:
                    if name in state_dict:
                        found += 1
                        if found > 1:
                            del state_dict[name]
                            warn_names.add(name)
            if len(warn_names) > 0:
                logger.warning_once(
                    f"Removed shared tensor {warn_names} while saving. This should be OK, but check by verifying that you don't receive any warning while reloading",
                )

        # Shard the model if it is too big.
        if not _hf_peft_config_loaded:
            weights_name = SAFE_WEIGHTS_NAME if safe_serialization else WEIGHTS_NAME
            weights_name = _add_variant(weights_name, variant)
        else:
            weights_name = ADAPTER_SAFE_WEIGHTS_NAME if safe_serialization else ADAPTER_WEIGHTS_NAME

        shards, index = shard_checkpoint(state_dict, max_shard_size=max_shard_size, weights_name=weights_name)

        # Clean the folder from a previous save
        for filename in os.listdir(save_directory):
            full_filename = os.path.join(save_directory, filename)
            # If we have a shard file that is not going to be replaced, we delete it, but only from the main process
            # in distributed settings to avoid race conditions.
            weights_no_suffix = weights_name.replace(".bin", "").replace(".safetensors", "")

            # make sure that file to be deleted matches format of sharded file, e.g. pytorch_model-00001-of-00005
            filename_no_suffix = filename.replace(".bin", "").replace(".safetensors", "")
            reg = re.compile(r"(.*?)-\d{5}-of-\d{5}")

            if (
                filename.startswith(weights_no_suffix)
                and os.path.isfile(full_filename)
                and filename not in shards.keys()
                and is_main_process
                and reg.fullmatch(filename_no_suffix) is not None
            ):
                os.remove(full_filename)

        # Save the model
        for shard_file, shard in shards.items():
            if safe_serialization:
                # At some point we will need to deal better with save_function (used for TPU and other distributed
                # joyfulness), but for now this enough.
                safe_save_file(shard, os.path.join(save_directory, shard_file), metadata={"format": "pt"})
            else:
                save_function(shard, os.path.join(save_directory, shard_file))

        if index is None:
<<<<<<< HEAD
            path_to_weights = os.path.join(save_directory, weights_name)
=======
            weights_file_name = SAFE_WEIGHTS_NAME if safe_serialization else WEIGHTS_NAME
            path_to_weights = os.path.join(save_directory, _add_variant(weights_file_name, variant))
>>>>>>> 4a66c0d9
            logger.info(f"Model weights saved in {path_to_weights}")
        else:
            save_index_file = SAFE_WEIGHTS_INDEX_NAME if safe_serialization else WEIGHTS_INDEX_NAME
            save_index_file = os.path.join(save_directory, _add_variant(save_index_file, variant))
            # Save the index as well
            with open(save_index_file, "w", encoding="utf-8") as f:
                content = json.dumps(index, indent=2, sort_keys=True) + "\n"
                f.write(content)
            logger.info(
                f"The model is bigger than the maximum size per checkpoint ({max_shard_size}) and is going to be "
                f"split in {len(shards)} checkpoint shards. You can find where each parameters has been saved in the "
                f"index located at {save_index_file}."
            )

        if push_to_hub:
            self._upload_modified_files(
                save_directory,
                repo_id,
                files_timestamps,
                commit_message=commit_message,
                token=token,
            )

    def get_memory_footprint(self, return_buffers=True):
        r"""
        Get the memory footprint of a model. This will return the memory footprint of the current model in bytes.
        Useful to benchmark the memory footprint of the current model and design some tests. Solution inspired from the
        PyTorch discussions: https://discuss.pytorch.org/t/gpu-memory-that-model-uses/56822/2

        Arguments:
            return_buffers (`bool`, *optional*, defaults to `True`):
                Whether to return the size of the buffer tensors in the computation of the memory footprint. Buffers
                are tensors that do not require gradients and not registered as parameters. E.g. mean and std in batch
                norm layers. Please see: https://discuss.pytorch.org/t/what-pytorch-means-by-buffers/120266/2
        """
        mem = sum([param.nelement() * param.element_size() for param in self.parameters()])
        if return_buffers:
            mem_bufs = sum([buf.nelement() * buf.element_size() for buf in self.buffers()])
            mem = mem + mem_bufs
        return mem

    @wraps(torch.nn.Module.cuda)
    def cuda(self, *args, **kwargs):
        # Checks if the model has been loaded in 8-bit
        if getattr(self, "quantization_method", None) == QuantizationMethod.BITS_AND_BYTES:
            raise ValueError(
                "Calling `cuda()` is not supported for `4-bit` or `8-bit` quantized models. Please use the model as it is, since the"
                " model has already been set to the correct devices and casted to the correct `dtype`."
            )
        else:
            return super().cuda(*args, **kwargs)

    @wraps(torch.nn.Module.to)
    def to(self, *args, **kwargs):
        # Checks if the model has been loaded in 8-bit
        if getattr(self, "quantization_method", None) == QuantizationMethod.BITS_AND_BYTES:
            raise ValueError(
                "`.to` is not supported for `4-bit` or `8-bit` bitsandbytes models. Please use the model as it is, since the"
                " model has already been set to the correct devices and casted to the correct `dtype`."
            )
        elif getattr(self, "quantization_method", None) == QuantizationMethod.GPTQ:
            # For GPTQ models, we prevent users from casting the model to another dytpe to restrict unwanted behaviours.
            # the correct API should be to load the model with the desired dtype directly through `from_pretrained`.
            dtype_present_in_args = False

            if "dtype" not in kwargs:
                for arg in args:
                    if isinstance(arg, torch.dtype):
                        dtype_present_in_args = True
                        break
            else:
                dtype_present_in_args = True

            if dtype_present_in_args:
                raise ValueError(
                    "You cannot cast a GPTQ model in a new `dtype`. Make sure to load the model using `from_pretrained` using the desired"
                    " `dtype` by passing the correct `torch_dtype` argument."
                )
        return super().to(*args, **kwargs)

    def half(self, *args):
        # Checks if the model is quantized
        if getattr(self, "is_quantized", False):
            raise ValueError(
                "`.half()` is not supported for quantized model. Please use the model as it is, since the"
                " model has already been casted to the correct `dtype`."
            )
        else:
            return super().half(*args)

    def float(self, *args):
        # Checks if the model is quantized
        if getattr(self, "is_quantized", False):
            raise ValueError(
                "`.float()` is not supported for quantized model. Please use the model as it is, since the"
                " model has already been casted to the correct `dtype`."
            )
        else:
            return super().float(*args)

    @classmethod
    def from_pretrained(
        cls,
        pretrained_model_name_or_path: Optional[Union[str, os.PathLike]],
        *model_args,
        config: Optional[Union[PretrainedConfig, str, os.PathLike]] = None,
        cache_dir: Optional[Union[str, os.PathLike]] = None,
        ignore_mismatched_sizes: bool = False,
        force_download: bool = False,
        local_files_only: bool = False,
        token: Optional[Union[str, bool]] = None,
        revision: str = "main",
        use_safetensors: bool = None,
        **kwargs,
    ):
        r"""
        Instantiate a pretrained pytorch model from a pre-trained model configuration.

        The model is set in evaluation mode by default using `model.eval()` (Dropout modules are deactivated). To train
        the model, you should first set it back in training mode with `model.train()`.

        The warning *Weights from XXX not initialized from pretrained model* means that the weights of XXX do not come
        pretrained with the rest of the model. It is up to you to train those weights with a downstream fine-tuning
        task.

        The warning *Weights from XXX not used in YYY* means that the layer XXX is not used by YYY, therefore those
        weights are discarded.

        Parameters:
            pretrained_model_name_or_path (`str` or `os.PathLike`, *optional*):
                Can be either:

                    - A string, the *model id* of a pretrained model hosted inside a model repo on huggingface.co.
                      Valid model ids can be located at the root-level, like `bert-base-uncased`, or namespaced under a
                      user or organization name, like `dbmdz/bert-base-german-cased`.
                    - A path to a *directory* containing model weights saved using
                      [`~PreTrainedModel.save_pretrained`], e.g., `./my_model_directory/`.
                    - A path or url to a *tensorflow index checkpoint file* (e.g, `./tf_model/model.ckpt.index`). In
                      this case, `from_tf` should be set to `True` and a configuration object should be provided as
                      `config` argument. This loading path is slower than converting the TensorFlow checkpoint in a
                      PyTorch model using the provided conversion scripts and loading the PyTorch model afterwards.
                    - A path or url to a model folder containing a *flax checkpoint file* in *.msgpack* format (e.g,
                      `./flax_model/` containing `flax_model.msgpack`). In this case, `from_flax` should be set to
                      `True`.
                    - `None` if you are both providing the configuration and state dictionary (resp. with keyword
                      arguments `config` and `state_dict`).
            model_args (sequence of positional arguments, *optional*):
                All remaining positional arguments will be passed to the underlying model's `__init__` method.
            config (`Union[PretrainedConfig, str, os.PathLike]`, *optional*):
                Can be either:

                    - an instance of a class derived from [`PretrainedConfig`],
                    - a string or path valid as input to [`~PretrainedConfig.from_pretrained`].

                Configuration for the model to use instead of an automatically loaded configuration. Configuration can
                be automatically loaded when:

                    - The model is a model provided by the library (loaded with the *model id* string of a pretrained
                      model).
                    - The model was saved using [`~PreTrainedModel.save_pretrained`] and is reloaded by supplying the
                      save directory.
                    - The model is loaded by supplying a local directory as `pretrained_model_name_or_path` and a
                      configuration JSON file named *config.json* is found in the directory.
            state_dict (`Dict[str, torch.Tensor]`, *optional*):
                A state dictionary to use instead of a state dictionary loaded from saved weights file.

                This option can be used if you want to create a model from a pretrained configuration but load your own
                weights. In this case though, you should check if using [`~PreTrainedModel.save_pretrained`] and
                [`~PreTrainedModel.from_pretrained`] is not a simpler option.
            cache_dir (`Union[str, os.PathLike]`, *optional*):
                Path to a directory in which a downloaded pretrained model configuration should be cached if the
                standard cache should not be used.
            from_tf (`bool`, *optional*, defaults to `False`):
                Load the model weights from a TensorFlow checkpoint save file (see docstring of
                `pretrained_model_name_or_path` argument).
            from_flax (`bool`, *optional*, defaults to `False`):
                Load the model weights from a Flax checkpoint save file (see docstring of
                `pretrained_model_name_or_path` argument).
            ignore_mismatched_sizes (`bool`, *optional*, defaults to `False`):
                Whether or not to raise an error if some of the weights from the checkpoint do not have the same size
                as the weights of the model (if for instance, you are instantiating a model with 10 labels from a
                checkpoint with 3 labels).
            force_download (`bool`, *optional*, defaults to `False`):
                Whether or not to force the (re-)download of the model weights and configuration files, overriding the
                cached versions if they exist.
            resume_download (`bool`, *optional*, defaults to `False`):
                Whether or not to delete incompletely received files. Will attempt to resume the download if such a
                file exists.
            proxies (`Dict[str, str]`, *optional*):
                A dictionary of proxy servers to use by protocol or endpoint, e.g., `{'http': 'foo.bar:3128',
                'http://hostname': 'foo.bar:4012'}`. The proxies are used on each request.
            output_loading_info(`bool`, *optional*, defaults to `False`):
                Whether ot not to also return a dictionary containing missing keys, unexpected keys and error messages.
            local_files_only(`bool`, *optional*, defaults to `False`):
                Whether or not to only look at local files (i.e., do not try to download the model).
            token (`str` or `bool`, *optional*):
                The token to use as HTTP bearer authorization for remote files. If `True`, or not specified, will use
                the token generated when running `huggingface-cli login` (stored in `~/.huggingface`).
            revision (`str`, *optional*, defaults to `"main"`):
                The specific model version to use. It can be a branch name, a tag name, or a commit id, since we use a
                git-based system for storing models and other artifacts on huggingface.co, so `revision` can be any
                identifier allowed by git.

                <Tip>

                To test a pull request you made on the Hub, you can pass `revision="refs/pr/<pr_number>".

                </Tip>

            mirror (`str`, *optional*):
                Mirror source to accelerate downloads in China. If you are from China and have an accessibility
                problem, you can set this option to resolve it. Note that we do not guarantee the timeliness or safety.
                Please refer to the mirror site for more information.
            _fast_init(`bool`, *optional*, defaults to `True`):
                Whether or not to disable fast initialization.

                <Tip warning={true}>

                One should only disable *_fast_init* to ensure backwards compatibility with `transformers.__version__ <
                4.6.0` for seeded model initialization. This argument will be removed at the next major version. See
                [pull request 11471](https://github.com/huggingface/transformers/pull/11471) for more information.

                </Tip>

            > Parameters for big model inference

            low_cpu_mem_usage(`bool`, *optional*):
                Tries to not use more than 1x model size in CPU memory (including peak memory) while loading the model.
                This is an experimental feature and a subject to change at any moment.
            torch_dtype (`str` or `torch.dtype`, *optional*):
                Override the default `torch.dtype` and load the model under a specific `dtype`. The different options
                are:

                1. `torch.float16` or `torch.bfloat16` or `torch.float`: load in a specified
                  `dtype`, ignoring the model's `config.torch_dtype` if one exists. If not specified
                  - the model will get loaded in `torch.float` (fp32).

                2. `"auto"` - A `torch_dtype` entry in the `config.json` file of the model will be
                  attempted to be used. If this entry isn't found then next check the `dtype` of the first weight in
                  the checkpoint that's of a floating point type and use that as `dtype`. This will load the model
                  using the `dtype` it was saved in at the end of the training. It can't be used as an indicator of how
                  the model was trained. Since it could be trained in one of half precision dtypes, but saved in fp32.

                <Tip>

                For some models the `dtype` they were trained in is unknown - you may try to check the model's paper or
                reach out to the authors and ask them to add this information to the model's card and to insert the
                `torch_dtype` entry in `config.json` on the hub.

                </Tip>

            device_map (`str` or `Dict[str, Union[int, str, torch.device]]` or `int` or `torch.device`, *optional*):
                A map that specifies where each submodule should go. It doesn't need to be refined to each
                parameter/buffer name, once a given module name is inside, every submodule of it will be sent to the
                same device. If we only pass the device (*e.g.*, `"cpu"`, `"cuda:1"`, `"mps"`, or a GPU ordinal rank
                like `1`) on which the model will be allocated, the device map will map the entire model to this
                device. Passing `device_map = 0` means put the whole model on GPU 0.

                To have Accelerate compute the most optimized `device_map` automatically, set `device_map="auto"`. For
                more information about each option see [designing a device
                map](https://hf.co/docs/accelerate/main/en/usage_guides/big_modeling#designing-a-device-map).
            max_memory (`Dict`, *optional*):
                A dictionary device identifier to maximum memory. Will default to the maximum memory available for each
                GPU and the available CPU RAM if unset.
            offload_folder (`str` or `os.PathLike`, *optional*):
                If the `device_map` contains any value `"disk"`, the folder where we will offload weights.
            offload_state_dict (`bool`, *optional*):
                If `True`, will temporarily offload the CPU state dict to the hard drive to avoid getting out of CPU
                RAM if the weight of the CPU state dict + the biggest shard of the checkpoint does not fit. Defaults to
                `True` when there is some disk offload.
            load_in_8bit (`bool`, *optional*, defaults to `False`):
                If `True`, will convert the loaded model into mixed-8bit quantized model. To use this feature please
                install `bitsandbytes` (`pip install -U bitsandbytes`).
            load_in_4bit (`bool`, *optional*, defaults to `False`):
                If `True`, will convert the loaded model into 4bit precision quantized model. To use this feature
                install the latest version of `bitsandbytes` (`pip install -U bitsandbytes`).
            quantization_config (`Union[QuantizationConfigMixin,Dict]`, *optional*):
                A dictionary of configuration parameters or a QuantizationConfigMixin object for quantization (e.g
                bitsandbytes, gptq)
            subfolder (`str`, *optional*, defaults to `""`):
                In case the relevant files are located inside a subfolder of the model repo on huggingface.co, you can
                specify the folder name here.
            variant (`str`, *optional*):
                If specified load weights from `variant` filename, *e.g.* pytorch_model.<variant>.bin. `variant` is
                ignored when using `from_tf` or `from_flax`.
            use_safetensors (`bool`, *optional*, defaults to `None`):
                Whether or not to use `safetensors` checkpoints. Defaults to `None`. If not specified and `safetensors`
                is not installed, it will be set to `False`.

            kwargs (remaining dictionary of keyword arguments, *optional*):
                Can be used to update the configuration object (after it being loaded) and initiate the model (e.g.,
                `output_attentions=True`). Behaves differently depending on whether a `config` is provided or
                automatically loaded:

                    - If a configuration is provided with `config`, `**kwargs` will be directly passed to the
                      underlying model's `__init__` method (we assume all relevant updates to the configuration have
                      already been done)
                    - If a configuration is not provided, `kwargs` will be first passed to the configuration class
                      initialization function ([`~PretrainedConfig.from_pretrained`]). Each key of `kwargs` that
                      corresponds to a configuration attribute will be used to override said attribute with the
                      supplied `kwargs` value. Remaining keys that do not correspond to any configuration attribute
                      will be passed to the underlying model's `__init__` function.

        <Tip>

        Activate the special ["offline-mode"](https://huggingface.co/transformers/installation.html#offline-mode) to
        use this method in a firewalled environment.

        </Tip>

        Examples:

        ```python
        >>> from transformers import BertConfig, BertModel

        >>> # Download model and configuration from huggingface.co and cache.
        >>> model = BertModel.from_pretrained("bert-base-uncased")
        >>> # Model was saved using *save_pretrained('./test/saved_model/')* (for example purposes, not runnable).
        >>> model = BertModel.from_pretrained("./test/saved_model/")
        >>> # Update configuration during loading.
        >>> model = BertModel.from_pretrained("bert-base-uncased", output_attentions=True)
        >>> assert model.config.output_attentions == True
        >>> # Loading from a TF checkpoint file instead of a PyTorch model (slower, for example purposes, not runnable).
        >>> config = BertConfig.from_json_file("./tf_model/my_tf_model_config.json")
        >>> model = BertModel.from_pretrained("./tf_model/my_tf_checkpoint.ckpt.index", from_tf=True, config=config)
        >>> # Loading from a Flax checkpoint file instead of a PyTorch model (slower)
        >>> model = BertModel.from_pretrained("bert-base-uncased", from_flax=True)
        ```

        * `low_cpu_mem_usage` algorithm:

        This is an experimental function that loads the model using ~1x model size CPU memory

        Here is how it works:

        1. save which state_dict keys we have
        2. drop state_dict before the model is created, since the latter takes 1x model size CPU memory
        3. after the model has been instantiated switch to the meta device all params/buffers that
        are going to be replaced from the loaded state_dict
        4. load state_dict 2nd time
        5. replace the params/buffers from the state_dict

        Currently, it can't handle deepspeed ZeRO stage 3 and ignores loading errors

        """
        state_dict = kwargs.pop("state_dict", None)
        from_tf = kwargs.pop("from_tf", False)
        from_flax = kwargs.pop("from_flax", False)
        resume_download = kwargs.pop("resume_download", False)
        proxies = kwargs.pop("proxies", None)
        output_loading_info = kwargs.pop("output_loading_info", False)
        use_auth_token = kwargs.pop("use_auth_token", None)
        trust_remote_code = kwargs.pop("trust_remote_code", None)
        _ = kwargs.pop("mirror", None)
        from_pipeline = kwargs.pop("_from_pipeline", None)
        from_auto_class = kwargs.pop("_from_auto", False)
        _fast_init = kwargs.pop("_fast_init", True)
        torch_dtype = kwargs.pop("torch_dtype", None)
        low_cpu_mem_usage = kwargs.pop("low_cpu_mem_usage", None)
        device_map = kwargs.pop("device_map", None)
        max_memory = kwargs.pop("max_memory", None)
        offload_folder = kwargs.pop("offload_folder", None)
        offload_state_dict = kwargs.pop("offload_state_dict", False)
        load_in_8bit = kwargs.pop("load_in_8bit", False)
        load_in_4bit = kwargs.pop("load_in_4bit", False)
        quantization_config = kwargs.pop("quantization_config", None)
        subfolder = kwargs.pop("subfolder", "")
        commit_hash = kwargs.pop("_commit_hash", None)
        variant = kwargs.pop("variant", None)
        adapter_kwargs = kwargs.pop("adapter_kwargs", {})
        adapter_name = kwargs.pop("adapter_name", "default")
        use_flash_attention_2 = kwargs.pop("use_flash_attention_2", False)

        if is_fsdp_enabled():
            low_cpu_mem_usage = True

        if use_auth_token is not None:
            warnings.warn(
                "The `use_auth_token` argument is deprecated and will be removed in v5 of Transformers. Please use `token` instead.",
                FutureWarning,
            )
            if token is not None:
                raise ValueError(
                    "`token` and `use_auth_token` are both specified. Please set only the argument `token`."
                )
            token = use_auth_token

        if token is not None and adapter_kwargs is not None and "token" not in adapter_kwargs:
            adapter_kwargs["token"] = token

        if use_safetensors is None and not is_safetensors_available():
            use_safetensors = False

        if is_bitsandbytes_available():
            is_4bit_serializable = version.parse(importlib.metadata.version("bitsandbytes")) >= version.parse("0.41.3")
            is_8bit_serializable = version.parse(importlib.metadata.version("bitsandbytes")) > version.parse("0.37.2")
        else:
            is_4bit_serializable = False
            is_8bit_serializable = False

        if trust_remote_code is True:
            logger.warning(
                "The argument `trust_remote_code` is to be used with Auto classes. It has no effect here and is"
                " ignored."
            )

        if commit_hash is None:
            if not isinstance(config, PretrainedConfig):
                # We make a call to the config file first (which may be absent) to get the commit hash as soon as possible
                resolved_config_file = cached_file(
                    pretrained_model_name_or_path,
                    CONFIG_NAME,
                    cache_dir=cache_dir,
                    force_download=force_download,
                    resume_download=resume_download,
                    proxies=proxies,
                    local_files_only=local_files_only,
                    token=token,
                    revision=revision,
                    subfolder=subfolder,
                    _raise_exceptions_for_missing_entries=False,
                    _raise_exceptions_for_connection_errors=False,
                )
                commit_hash = extract_commit_hash(resolved_config_file, commit_hash)
            else:
                commit_hash = getattr(config, "_commit_hash", None)

        if is_peft_available():
            _adapter_model_path = adapter_kwargs.pop("_adapter_model_path", None)

            if _adapter_model_path is None:
                _adapter_model_path = find_adapter_config_file(
                    pretrained_model_name_or_path,
                    cache_dir=cache_dir,
                    force_download=force_download,
                    resume_download=resume_download,
                    proxies=proxies,
                    local_files_only=local_files_only,
                    _commit_hash=commit_hash,
                    **adapter_kwargs,
                )
            if _adapter_model_path is not None and os.path.isfile(_adapter_model_path):
                with open(_adapter_model_path, "r", encoding="utf-8") as f:
                    _adapter_model_path = pretrained_model_name_or_path
                    pretrained_model_name_or_path = json.load(f)["base_model_name_or_path"]
        else:
            _adapter_model_path = None

        # change device_map into a map if we passed an int, a str or a torch.device
        if isinstance(device_map, torch.device):
            device_map = {"": device_map}
        elif isinstance(device_map, str) and device_map not in ["auto", "balanced", "balanced_low_0", "sequential"]:
            try:
                device_map = {"": torch.device(device_map)}
            except RuntimeError:
                raise ValueError(
                    "When passing device_map as a string, the value needs to be a device name (e.g. cpu, cuda:0) or "
                    f"'auto', 'balanced', 'balanced_low_0', 'sequential' but found {device_map}."
                )
        elif isinstance(device_map, int):
            if device_map < 0:
                raise ValueError(
                    "You can't pass device_map as a negative int. If you want to put the model on the cpu, pass device_map = 'cpu' "
                )
            else:
                device_map = {"": device_map}

        if device_map is not None:
            if low_cpu_mem_usage is None:
                low_cpu_mem_usage = True
            elif not low_cpu_mem_usage:
                raise ValueError("Passing along a `device_map` requires `low_cpu_mem_usage=True`")

        if low_cpu_mem_usage:
            if device_map is not None:
                # The max memory utils require PyTorch >= 1.10 to have torch.cuda.mem_get_info.
                require_version_core("torch>=1.10")

            if is_deepspeed_zero3_enabled():
                raise ValueError(
                    "DeepSpeed Zero-3 is not compatible with `low_cpu_mem_usage=True` or with passing a `device_map`."
                )
            elif not is_accelerate_available():
                raise ImportError(
                    "Using `low_cpu_mem_usage=True` or a `device_map` requires Accelerate: `pip install accelerate`"
                )

        quantization_method_from_args = None

        if quantization_config is not None:
            quantization_method_from_args = getattr(
                quantization_config, "quant_method", QuantizationMethod.BITS_AND_BYTES
            )

        if quantization_config is None and (load_in_8bit or load_in_4bit):
            quantization_method_from_args = QuantizationMethod.BITS_AND_BYTES
            quantization_config, kwargs = BitsAndBytesConfig.from_dict(
                config_dict={"load_in_8bit": load_in_8bit, "load_in_4bit": load_in_4bit},
                return_unused_kwargs=True,
                **kwargs,
            )
        elif quantization_method_from_args == QuantizationMethod.BITS_AND_BYTES:
            load_in_8bit = quantization_config.load_in_8bit
            load_in_4bit = quantization_config.load_in_4bit

            quantization_config_kwargs = {
                k: v for k, v in kwargs.items() if k in inspect.signature(BitsAndBytesConfig).parameters
            }

            if len(quantization_config_kwargs) > 0:
                raise ValueError(
                    "You can't pass `load_in_8bit` or any other `BitsAndBytesConfig` argument as a kwarg when passing "
                    "`quantization_config` argument at the same time."
                )

        if load_in_8bit or load_in_4bit:
            if not torch.cuda.is_available():
                raise RuntimeError("No GPU found. A GPU is needed for quantization.")
            if not (is_accelerate_available() and is_bitsandbytes_available()):
                raise ImportError(
                    "Using `load_in_8bit=True` requires Accelerate: `pip install accelerate` and the latest version of"
                    " bitsandbytes `pip install -i https://test.pypi.org/simple/ bitsandbytes` or"
                    " `pip install bitsandbytes`."
                )

            if torch_dtype is None:
                # We force the `dtype` to be float16, this is a requirement from `bitsandbytes`
                logger.info(
                    f"Overriding torch_dtype={torch_dtype} with `torch_dtype=torch.float16` due to "
                    "requirements of `bitsandbytes` to enable model loading in 8-bit or 4-bit. "
                    "Pass your own torch_dtype to specify the dtype of the remaining non-linear layers or pass"
                    " torch_dtype=torch.float16 to remove this warning."
                )
                torch_dtype = torch.float16

            if device_map is None:
                device_map = {"": torch.cuda.current_device()}
                logger.info(
                    "The device_map was not initialized. "
                    "Setting device_map to {'':torch.cuda.current_device()}. "
                    "If you want to use the model for inference, please set device_map ='auto' "
                )
                if low_cpu_mem_usage is None:
                    low_cpu_mem_usage = True

            if from_tf or from_flax:
                raise ValueError(
                    "Converting into 4-bit or 8-bit weights from tf/flax weights is currently not supported, please make"
                    " sure the weights are in PyTorch format."
                )

        user_agent = {"file_type": "model", "framework": "pytorch", "from_auto_class": from_auto_class}
        if from_pipeline is not None:
            user_agent["using_pipeline"] = from_pipeline

        if is_offline_mode() and not local_files_only:
            logger.info("Offline mode: forcing local_files_only=True")
            local_files_only = True

        # Load config if we don't provide a configuration
        if not isinstance(config, PretrainedConfig):
            config_path = config if config is not None else pretrained_model_name_or_path
            config, model_kwargs = cls.config_class.from_pretrained(
                config_path,
                cache_dir=cache_dir,
                return_unused_kwargs=True,
                force_download=force_download,
                resume_download=resume_download,
                proxies=proxies,
                local_files_only=local_files_only,
                token=token,
                revision=revision,
                subfolder=subfolder,
                _from_auto=from_auto_class,
                _from_pipeline=from_pipeline,
                **kwargs,
            )
        else:
            # In case one passes a config to `from_pretrained` + "attn_implementation"
            # override the `_attn_implementation` attribute to `attn_implementation` of the kwargs
            # Please see: https://github.com/huggingface/transformers/issues/28038

            # Overwrite `config._attn_implementation` by the one from the kwargs --> in auto-factory
            # we pop attn_implementation from the kwargs but this handles the case where users
            # passes manually the config to `from_pretrained`.
            config = copy.deepcopy(config)

            kwarg_attn_imp = kwargs.pop("attn_implementation", None)
            if kwarg_attn_imp is not None and config._attn_implementation != kwarg_attn_imp:
                config._attn_implementation = kwarg_attn_imp
            model_kwargs = kwargs

        quantizer = None
        quantization_method_from_config = None
        if hasattr(config, "quantization_config"):
            quantization_method_from_config = config.quantization_config.get(
                "quant_method", QuantizationMethod.BITS_AND_BYTES
            )

        if (
            quantization_method_from_args is not None
            and quantization_method_from_args == QuantizationMethod.AWQ
            and quantization_method_from_config is None
        ):
            raise ValueError(
                "You cannot quantize with AWQ a non-quantized model using transformers, please refer to the quantization documentation"
                " to read more about how to quantize models with AWQ algorithm https://huggingface.co/docs/transformers/main_classes/quantization"
            )

        if quantization_method_from_config is not None and quantization_method_from_args is not None:
            if quantization_method_from_config != quantization_method_from_args:
                raise ValueError(
                    f"The model is already quantized with {quantization_method_from_config}. "
                    f"You can't quantize it again with {quantization_method_from_args}"
                )

        if (
            quantization_method_from_config in (QuantizationMethod.GPTQ, QuantizationMethod.AWQ)
            and quantization_method_from_args is not None
        ):
            loading_attr_dict = quantization_config.get_loading_attributes()
            for attr, val in loading_attr_dict.items():
                config.quantization_config[attr] = val
            quantization_method_from_args = None
            logger.warning(
                f"You passed `quantization_config` to `from_pretrained` but the model you're loading already has a "
                f"`quantization_config` attribute and has already quantized weights. However, loading attributes"
                f" (e.g. {list(loading_attr_dict.keys())}) will be overwritten with the one you passed to `from_pretrained`. The rest will be ignored."
            )
        if (
            quantization_method_from_args == QuantizationMethod.GPTQ
            or quantization_method_from_config == QuantizationMethod.GPTQ
        ):
            gptq_supports_cpu = version.parse(importlib.metadata.version("auto-gptq")) > version.parse("0.4.2")
            if not gptq_supports_cpu and not torch.cuda.is_available():
                raise RuntimeError("GPU is required to quantize or run quantize model.")
            elif not (is_optimum_available() and is_auto_gptq_available()):
                raise ImportError(
                    "Loading a GPTQ quantized model requires optimum (`pip install optimum`) and auto-gptq library (`pip install auto-gptq`)"
                )
            elif version.parse(importlib.metadata.version("auto_gptq")) < version.parse("0.4.2"):
                raise ImportError(
                    "You need a version of auto_gptq >= 0.4.2 to use GPTQ: `pip install --upgrade auto-gptq`"
                )
            else:
                # Need to protect the import
                from optimum.gptq import GPTQQuantizer
            if quantization_method_from_config == QuantizationMethod.GPTQ:
                quantization_config = GPTQConfig.from_dict(config.quantization_config)
                config.quantization_config = quantization_config
            if torch_dtype is None:
                torch_dtype = torch.float16
            else:
                logger.info("We suggest you to set `torch_dtype=torch.float16` for better efficiency with GPTQ.")
            quantizer = GPTQQuantizer.from_dict(quantization_config.to_dict_optimum())
        elif quantization_method_from_config == QuantizationMethod.AWQ:
            if not torch.cuda.is_available():
                raise RuntimeError("GPU is required to run AWQ quantized model.")

            if not is_auto_awq_available():
                raise ImportError("Loading an AWQ quantized model requires auto-awq library (`pip install autoawq`)")

            if not is_accelerate_available():
                raise ImportError("Loading an AWQ quantized model requires accelerate (`pip install accelerate`)")

            if device_map is None:
                logger.warning(
                    "You have loaded an AWQ model on CPU and have a CUDA device available, make sure to set "
                    "your model on a GPU device in order to run your model."
                )
            elif device_map is not None:
                if isinstance(device_map, dict) and ("cpu" in device_map.values() or "disk" in device_map.values()):
                    raise ValueError(
                        "You are attempting to load an AWQ model with a device_map that contains a CPU or disk device."
                        " This is not supported. Please remove the CPU or disk device from the device_map."
                    )

            if torch_dtype is None:
                torch_dtype = torch.float16
            else:
                logger.info("We suggest you to set `torch_dtype=torch.float16` for better efficiency with AWQ.")

            # Force-set to `True` for more mem efficiency
            if low_cpu_mem_usage is None:
                low_cpu_mem_usage = True

        if quantization_method_from_args == QuantizationMethod.BITS_AND_BYTES and (
            (is_8bit_serializable and load_in_8bit) or (is_4bit_serializable and load_in_4bit)
        ):
            if quantization_method_from_config == QuantizationMethod.BITS_AND_BYTES:
                logger.warning(
                    "You passed `quantization_config` to `from_pretrained` but the model you're loading already has a"
                    " `quantization_config` attribute. The `quantization_config` attribute will be overwritten with the"
                    " one you passed to `from_pretrained`."
                )
            config.quantization_config = quantization_config
        elif (
            (is_8bit_serializable or is_4bit_serializable)
            and not (load_in_8bit or load_in_4bit)
            and quantization_method_from_config == QuantizationMethod.BITS_AND_BYTES
        ):
            quantization_config = config.quantization_config
            if isinstance(quantization_config, dict):
                quantization_config = BitsAndBytesConfig.from_dict(quantization_config, return_unused_kwargs=False)
            elif isinstance(quantization_config, BitsAndBytesConfig):
                pass
            else:
                raise ValueError(
                    f"Invalid type for `quantization_config`: {type(quantization_config)}. Should be a `dict` or a"
                    " `BitsAndBytesConfig` instance."
                )

            load_in_8bit = quantization_config.load_in_8bit
            load_in_4bit = quantization_config.load_in_4bit

            if load_in_8bit or load_in_4bit:
                if torch_dtype is None:
                    torch_dtype = torch.float16
                if device_map is None:
                    if torch.cuda.is_available():
                        device_map = {"": torch.cuda.current_device()}
                    else:
                        raise RuntimeError("No GPU found. A GPU is needed for quantization.")
                    logger.info(
                        "The device_map was not initialized. "
                        "Setting device_map to {'':torch.cuda.current_device()}. "
                        "If you want to use the model for inference, please set device_map ='auto' "
                    )
                    if low_cpu_mem_usage is None:
                        low_cpu_mem_usage = True

        elif (
            not is_8bit_serializable
            and not (load_in_8bit or load_in_4bit)
            and quantization_method_from_config == QuantizationMethod.BITS_AND_BYTES
        ):
            logger.warning(
                "Detected the presence of a `quantization_config` attribute in the model's configuration but you don't have the correct"
                " `bitsandbytes` version to support 4 and 8 bit serialization. Please install the latest version of `bitsandbytes` with "
                " `pip install --upgrade bitsandbytes`."
            )

        # This variable will flag if we're loading a sharded checkpoint. In this case the archive file is just the
        # index of the files.
        is_sharded = False
        sharded_metadata = None
        # Load model
        loading_info = None

        # Keep in fp32 modules
        keep_in_fp32_modules = None
        use_keep_in_fp32_modules = False

        if pretrained_model_name_or_path is not None:
            pretrained_model_name_or_path = str(pretrained_model_name_or_path)
            is_local = os.path.isdir(pretrained_model_name_or_path)
            if is_local:
                if from_tf and os.path.isfile(
                    os.path.join(pretrained_model_name_or_path, subfolder, TF_WEIGHTS_NAME + ".index")
                ):
                    # Load from a TF 1.0 checkpoint in priority if from_tf
                    archive_file = os.path.join(pretrained_model_name_or_path, subfolder, TF_WEIGHTS_NAME + ".index")
                elif from_tf and os.path.isfile(
                    os.path.join(pretrained_model_name_or_path, subfolder, TF2_WEIGHTS_NAME)
                ):
                    # Load from a TF 2.0 checkpoint in priority if from_tf
                    archive_file = os.path.join(pretrained_model_name_or_path, subfolder, TF2_WEIGHTS_NAME)
                elif from_flax and os.path.isfile(
                    os.path.join(pretrained_model_name_or_path, subfolder, FLAX_WEIGHTS_NAME)
                ):
                    # Load from a Flax checkpoint in priority if from_flax
                    archive_file = os.path.join(pretrained_model_name_or_path, subfolder, FLAX_WEIGHTS_NAME)
                elif use_safetensors is not False and os.path.isfile(
                    os.path.join(pretrained_model_name_or_path, subfolder, _add_variant(SAFE_WEIGHTS_NAME, variant))
                ):
                    # Load from a safetensors checkpoint
                    archive_file = os.path.join(
                        pretrained_model_name_or_path, subfolder, _add_variant(SAFE_WEIGHTS_NAME, variant)
                    )
                elif use_safetensors is not False and os.path.isfile(
                    os.path.join(
                        pretrained_model_name_or_path, subfolder, _add_variant(SAFE_WEIGHTS_INDEX_NAME, variant)
                    )
                ):
                    # Load from a sharded safetensors checkpoint
                    archive_file = os.path.join(
                        pretrained_model_name_or_path, subfolder, _add_variant(SAFE_WEIGHTS_INDEX_NAME, variant)
                    )
                    is_sharded = True
                elif os.path.isfile(
                    os.path.join(pretrained_model_name_or_path, subfolder, _add_variant(WEIGHTS_NAME, variant))
                ):
                    # Load from a PyTorch checkpoint
                    archive_file = os.path.join(
                        pretrained_model_name_or_path, subfolder, _add_variant(WEIGHTS_NAME, variant)
                    )
                elif os.path.isfile(
                    os.path.join(pretrained_model_name_or_path, subfolder, _add_variant(WEIGHTS_INDEX_NAME, variant))
                ):
                    # Load from a sharded PyTorch checkpoint
                    archive_file = os.path.join(
                        pretrained_model_name_or_path, subfolder, _add_variant(WEIGHTS_INDEX_NAME, variant)
                    )
                    is_sharded = True
                # At this stage we don't have a weight file so we will raise an error.
                elif os.path.isfile(
                    os.path.join(pretrained_model_name_or_path, subfolder, TF_WEIGHTS_NAME + ".index")
                ) or os.path.isfile(os.path.join(pretrained_model_name_or_path, subfolder, TF2_WEIGHTS_NAME)):
                    raise EnvironmentError(
                        f"Error no file named {_add_variant(WEIGHTS_NAME, variant)} found in directory"
                        f" {pretrained_model_name_or_path} but there is a file for TensorFlow weights. Use"
                        " `from_tf=True` to load this model from those weights."
                    )
                elif os.path.isfile(os.path.join(pretrained_model_name_or_path, subfolder, FLAX_WEIGHTS_NAME)):
                    raise EnvironmentError(
                        f"Error no file named {_add_variant(WEIGHTS_NAME, variant)} found in directory"
                        f" {pretrained_model_name_or_path} but there is a file for Flax weights. Use `from_flax=True`"
                        " to load this model from those weights."
                    )
                elif use_safetensors:
                    raise EnvironmentError(
                        f"Error no file named {_add_variant(SAFE_WEIGHTS_NAME, variant)} found in directory"
                        f" {pretrained_model_name_or_path}."
                    )
                else:
                    raise EnvironmentError(
                        f"Error no file named {_add_variant(WEIGHTS_NAME, variant)}, {TF2_WEIGHTS_NAME},"
                        f" {TF_WEIGHTS_NAME + '.index'} or {FLAX_WEIGHTS_NAME} found in directory"
                        f" {pretrained_model_name_or_path}."
                    )
            elif os.path.isfile(os.path.join(subfolder, pretrained_model_name_or_path)):
                archive_file = pretrained_model_name_or_path
                is_local = True
            elif os.path.isfile(os.path.join(subfolder, pretrained_model_name_or_path + ".index")):
                if not from_tf:
                    raise ValueError(
                        f"We found a TensorFlow checkpoint at {pretrained_model_name_or_path + '.index'}, please set "
                        "from_tf to True to load from this checkpoint."
                    )
                archive_file = os.path.join(subfolder, pretrained_model_name_or_path + ".index")
                is_local = True
            elif is_remote_url(pretrained_model_name_or_path):
                filename = pretrained_model_name_or_path
                resolved_archive_file = download_url(pretrained_model_name_or_path)
            else:
                # set correct filename
                if from_tf:
                    filename = TF2_WEIGHTS_NAME
                elif from_flax:
                    filename = FLAX_WEIGHTS_NAME
                elif use_safetensors is not False:
                    filename = _add_variant(SAFE_WEIGHTS_NAME, variant)
                else:
                    filename = _add_variant(WEIGHTS_NAME, variant)

                try:
                    # Load from URL or cache if already cached
                    cached_file_kwargs = {
                        "cache_dir": cache_dir,
                        "force_download": force_download,
                        "proxies": proxies,
                        "resume_download": resume_download,
                        "local_files_only": local_files_only,
                        "token": token,
                        "user_agent": user_agent,
                        "revision": revision,
                        "subfolder": subfolder,
                        "_raise_exceptions_for_missing_entries": False,
                        "_commit_hash": commit_hash,
                    }
                    resolved_archive_file = cached_file(pretrained_model_name_or_path, filename, **cached_file_kwargs)

                    # Since we set _raise_exceptions_for_missing_entries=False, we don't get an exception but a None
                    # result when internet is up, the repo and revision exist, but the file does not.
                    if resolved_archive_file is None and filename == _add_variant(SAFE_WEIGHTS_NAME, variant):
                        # Maybe the checkpoint is sharded, we try to grab the index name in this case.
                        resolved_archive_file = cached_file(
                            pretrained_model_name_or_path,
                            _add_variant(SAFE_WEIGHTS_INDEX_NAME, variant),
                            **cached_file_kwargs,
                        )
                        if resolved_archive_file is not None:
                            is_sharded = True
                        elif use_safetensors:
                            if revision == "main":
                                resolved_archive_file, revision, is_sharded = auto_conversion(
                                    pretrained_model_name_or_path, **cached_file_kwargs
                                )
                            cached_file_kwargs["revision"] = revision
                            if resolved_archive_file is None:
                                raise EnvironmentError(
                                    f"{pretrained_model_name_or_path} does not appear to have a file named"
                                    f" {_add_variant(SAFE_WEIGHTS_NAME, variant)} or {_add_variant(SAFE_WEIGHTS_INDEX_NAME, variant)} "
                                    "and thus cannot be loaded with `safetensors`. Please make sure that the model has "
                                    "been saved with `safe_serialization=True` or do not set `use_safetensors=True`."
                                )
                        else:
                            # This repo has no safetensors file of any kind, we switch to PyTorch.
                            filename = _add_variant(WEIGHTS_NAME, variant)
                            resolved_archive_file = cached_file(
                                pretrained_model_name_or_path, filename, **cached_file_kwargs
                            )
                    if resolved_archive_file is None and filename == _add_variant(WEIGHTS_NAME, variant):
                        # Maybe the checkpoint is sharded, we try to grab the index name in this case.
                        resolved_archive_file = cached_file(
                            pretrained_model_name_or_path,
                            _add_variant(WEIGHTS_INDEX_NAME, variant),
                            **cached_file_kwargs,
                        )
                        if resolved_archive_file is not None:
                            is_sharded = True
                    if resolved_archive_file is None:
                        # Otherwise, maybe there is a TF or Flax model file.  We try those to give a helpful error
                        # message.
                        has_file_kwargs = {
                            "revision": revision,
                            "proxies": proxies,
                            "token": token,
                        }
                        if has_file(pretrained_model_name_or_path, TF2_WEIGHTS_NAME, **has_file_kwargs):
                            raise EnvironmentError(
                                f"{pretrained_model_name_or_path} does not appear to have a file named"
                                f" {_add_variant(WEIGHTS_NAME, variant)} but there is a file for TensorFlow weights."
                                " Use `from_tf=True` to load this model from those weights."
                            )
                        elif has_file(pretrained_model_name_or_path, FLAX_WEIGHTS_NAME, **has_file_kwargs):
                            raise EnvironmentError(
                                f"{pretrained_model_name_or_path} does not appear to have a file named"
                                f" {_add_variant(WEIGHTS_NAME, variant)} but there is a file for Flax weights. Use"
                                " `from_flax=True` to load this model from those weights."
                            )
                        elif variant is not None and has_file(
                            pretrained_model_name_or_path, WEIGHTS_NAME, **has_file_kwargs
                        ):
                            raise EnvironmentError(
                                f"{pretrained_model_name_or_path} does not appear to have a file named"
                                f" {_add_variant(WEIGHTS_NAME, variant)} but there is a file without the variant"
                                f" {variant}. Use `variant=None` to load this model from those weights."
                            )
                        else:
                            raise EnvironmentError(
                                f"{pretrained_model_name_or_path} does not appear to have a file named"
                                f" {_add_variant(WEIGHTS_NAME, variant)}, {TF2_WEIGHTS_NAME}, {TF_WEIGHTS_NAME} or"
                                f" {FLAX_WEIGHTS_NAME}."
                            )
                except EnvironmentError:
                    # Raise any environment error raise by `cached_file`. It will have a helpful error message adapted
                    # to the original exception.
                    raise
                except Exception as e:
                    # For any other exception, we throw a generic error.
                    raise EnvironmentError(
                        f"Can't load the model for '{pretrained_model_name_or_path}'. If you were trying to load it"
                        " from 'https://huggingface.co/models', make sure you don't have a local directory with the"
                        f" same name. Otherwise, make sure '{pretrained_model_name_or_path}' is the correct path to a"
                        f" directory containing a file named {_add_variant(WEIGHTS_NAME, variant)},"
                        f" {TF2_WEIGHTS_NAME}, {TF_WEIGHTS_NAME} or {FLAX_WEIGHTS_NAME}."
                    ) from e

            if is_local:
                logger.info(f"loading weights file {archive_file}")
                resolved_archive_file = archive_file
            else:
                logger.info(f"loading weights file {filename} from cache at {resolved_archive_file}")
        else:
            resolved_archive_file = None

        # We'll need to download and cache each checkpoint shard if the checkpoint is sharded.
        if is_sharded:
            # rsolved_archive_file becomes a list of files that point to the different checkpoint shards in this case.
            resolved_archive_file, sharded_metadata = get_checkpoint_shard_files(
                pretrained_model_name_or_path,
                resolved_archive_file,
                cache_dir=cache_dir,
                force_download=force_download,
                proxies=proxies,
                resume_download=resume_download,
                local_files_only=local_files_only,
                token=token,
                user_agent=user_agent,
                revision=revision,
                subfolder=subfolder,
                _commit_hash=commit_hash,
            )

        if (
            is_safetensors_available()
            and isinstance(resolved_archive_file, str)
            and resolved_archive_file.endswith(".safetensors")
        ):
            with safe_open(resolved_archive_file, framework="pt") as f:
                metadata = f.metadata()

            if metadata.get("format") == "pt":
                pass
            elif metadata.get("format") == "tf":
                from_tf = True
                logger.info("A TensorFlow safetensors file is being loaded in a PyTorch model.")
            elif metadata.get("format") == "flax":
                from_flax = True
                logger.info("A Flax safetensors file is being loaded in a PyTorch model.")
            else:
                raise ValueError(
                    f"Incompatible safetensors file. File metadata is not ['pt', 'tf', 'flax'] but {metadata.get('format')}"
                )

        from_pt = not (from_tf | from_flax)

        # load pt weights early so that we know which dtype to init the model under
        if from_pt:
            if not is_sharded and state_dict is None:
                # Time to load the checkpoint
                state_dict = load_state_dict(resolved_archive_file)

            # set dtype to instantiate the model under:
            # 1. If torch_dtype is not None, we use that dtype
            # 2. If torch_dtype is "auto", we auto-detect dtype from the loaded state_dict, by checking its first
            #    weights entry that is of a floating type - we assume all floating dtype weights are of the same dtype
            # we also may have config.torch_dtype available, but we won't rely on it till v5
            dtype_orig = None

            if torch_dtype is not None:
                if isinstance(torch_dtype, str):
                    if torch_dtype == "auto":
                        if hasattr(config, "torch_dtype") and config.torch_dtype is not None:
                            torch_dtype = config.torch_dtype
                            logger.info(f"Will use torch_dtype={torch_dtype} as defined in model's config object")
                        else:
                            if is_sharded and "dtype" in sharded_metadata:
                                torch_dtype = sharded_metadata["dtype"]
                            elif not is_sharded:
                                torch_dtype = get_state_dict_dtype(state_dict)
                            else:
                                one_state_dict = load_state_dict(resolved_archive_file[0])
                                torch_dtype = get_state_dict_dtype(one_state_dict)
                                del one_state_dict  # free CPU memory
                            logger.info(
                                "Since the `torch_dtype` attribute can't be found in model's config object, "
                                "will use torch_dtype={torch_dtype} as derived from model's weights"
                            )
                    else:
                        raise ValueError(
                            f'`torch_dtype` can be either `torch.dtype` or `"auto"`, but received {torch_dtype}'
                        )
                dtype_orig = cls._set_default_torch_dtype(torch_dtype)

            # Check if `_keep_in_fp32_modules` is not None
            use_keep_in_fp32_modules = (cls._keep_in_fp32_modules is not None) and (
                torch_dtype == torch.float16 or load_in_4bit or load_in_8bit
            )

            if is_sharded:
                loaded_state_dict_keys = sharded_metadata["all_checkpoint_keys"]
            else:
                loaded_state_dict_keys = list(state_dict.keys())
            if low_cpu_mem_usage or (use_keep_in_fp32_modules and is_accelerate_available()):
                # In case some weights need to be kept in float32 and accelerate is not installed,
                # we later on want to take the path where state_dict is not None, that is the one
                # that do not require accelerate.
                state_dict = None

        config.name_or_path = pretrained_model_name_or_path

        # Instantiate model.
        init_contexts = [no_init_weights(_enable=_fast_init)]

        if is_deepspeed_zero3_enabled():
            import deepspeed

            logger.info("Detected DeepSpeed ZeRO-3: activating zero.init() for this model")
            init_contexts = [deepspeed.zero.Init(config_dict_or_path=deepspeed_config())] + init_contexts
        elif load_in_8bit or load_in_4bit or low_cpu_mem_usage:
            init_contexts.append(init_empty_weights())

        config = copy.deepcopy(config)  # We do not want to modify the config inplace in from_pretrained.
        config = cls._autoset_attn_implementation(
            config, use_flash_attention_2=use_flash_attention_2, torch_dtype=torch_dtype, device_map=device_map
        )

        with ContextManagers(init_contexts):
            # Let's make sure we don't run the init function of buffer modules
            model = cls(config, *model_args, **model_kwargs)

        # make sure we use the model's config since the __init__ call might have copied it
        config = model.config

        # Check first if we are `from_pt`
        if use_keep_in_fp32_modules:
            if is_accelerate_available() and not is_deepspeed_zero3_enabled():
                low_cpu_mem_usage = True
            keep_in_fp32_modules = model._keep_in_fp32_modules
        else:
            keep_in_fp32_modules = []

        if load_in_8bit or load_in_4bit:
            from .integrations import get_keys_to_not_convert, replace_with_bnb_linear

            llm_int8_skip_modules = quantization_config.llm_int8_skip_modules
            load_in_8bit_fp32_cpu_offload = quantization_config.llm_int8_enable_fp32_cpu_offload
            if load_in_8bit:
                logger.info("Detected 8-bit loading: activating 8-bit loading for this model")
            else:
                logger.info("Detected 4-bit loading: activating 4-bit loading for this model")

            # We keep some modules such as the lm_head in their original dtype for numerical stability reasons
            if llm_int8_skip_modules is None:
                modules_to_not_convert = get_keys_to_not_convert(model)
            else:
                modules_to_not_convert = llm_int8_skip_modules

            if not isinstance(modules_to_not_convert, list):
                modules_to_not_convert = [modules_to_not_convert]

            modules_to_not_convert.extend(keep_in_fp32_modules)

            # Extend the modules to not convert to keys that are supposed to be offloaded to `cpu` or `disk`
            if isinstance(device_map, dict) and len(device_map.keys()) > 1:
                keys_on_cpu = [key for key, value in device_map.items() if value in ["disk", "cpu"]]

                if len(keys_on_cpu) > 0 and not load_in_8bit_fp32_cpu_offload:
                    raise ValueError(
                        "If you want to offload some keys to `cpu` or `disk`, you need to set "
                        "`llm_int8_enable_fp32_cpu_offload=True`. Note that these modules will not be "
                        " converted to 8-bit but kept in 32-bit."
                    )

                modules_to_not_convert.extend(keys_on_cpu)

            supports_4bit = version.parse(importlib.metadata.version("bitsandbytes")) >= version.parse("0.39.0")

            if load_in_4bit and not supports_4bit:
                raise ValueError(
                    "You have a version of `bitsandbytes` that is not compatible with 4bit inference and training"
                    " make sure you have the latest version of `bitsandbytes` installed"
                )

            model = replace_with_bnb_linear(
                model, modules_to_not_convert=modules_to_not_convert, quantization_config=quantization_config
            )
            # training in 8-bit is only available in 0.37.0+
            model._is_quantized_training_enabled = version.parse(
                importlib.metadata.version("bitsandbytes")
            ) >= version.parse("0.37.0")

            config.quantization_config = quantization_config
            model.is_8bit_serializable = is_8bit_serializable
            model.is_4bit_serializable = is_4bit_serializable

        if load_in_8bit and torch_dtype is None:
            logger.warning(
                "You are loading your model in 8bit but you did not specify a `torch_dtype` attribute. "
                "All non-linear modules will be loaded in full precision."
                " If you want to load the other modules in other precision, please specify a `torch_dtype` attribute."
            )
        if quantization_method_from_config == QuantizationMethod.GPTQ:
            model = quantizer.convert_model(model)
            model._is_quantized_training_enabled = True
        elif quantization_method_from_config == QuantizationMethod.AWQ:
            from .integrations import fuse_awq_modules, get_keys_to_not_convert, replace_with_awq_linear

            modules_to_not_convert = get_keys_to_not_convert(model)

            if quantization_config is None:
                quantization_config = AwqConfig.from_dict(config.quantization_config)

            if quantization_config.modules_to_not_convert is not None:
                modules_to_not_convert.extend(quantization_config.modules_to_not_convert)

            model, has_been_replaced = replace_with_awq_linear(
                model, quantization_config=quantization_config, modules_to_not_convert=modules_to_not_convert
            )
            model._is_quantized_training_enabled = False

            if not has_been_replaced:
                logger.warning(
                    "You are loading an AWQ model but no linear modules were found in your model."
                    " Please double check your model architecture, or submit an issue on github if you think this is"
                    " a bug."
                )

        if quantization_method_from_config is not None:
            model.quantization_method = quantization_method_from_config
        elif quantization_method_from_args is not None:
            model.quantization_method = quantization_method_from_args
        if hasattr(model, "quantization_method"):
            model.is_quantized = True

            # We store the original dtype for quantized models as we cannot easily retrieve it
            # once the weights have been quantized
            # Note that once you have loaded a quantized model, you can't change its dtype so this will
            # remain a single source of truth
            config._pre_quantization_dtype = torch_dtype

        if isinstance(device_map, str):
            special_dtypes = {}
            if load_in_8bit or load_in_4bit:
                special_dtypes.update(
                    {
                        name: torch_dtype
                        for name, _ in model.named_parameters()
                        if any(m in name for m in modules_to_not_convert)
                    }
                )

            special_dtypes.update(
                {
                    name: torch.float32
                    for name, _ in model.named_parameters()
                    if any(m in name for m in keep_in_fp32_modules)
                }
            )

            target_dtype = torch_dtype

            if load_in_4bit:
                if version.parse(importlib.metadata.version("accelerate")) > version.parse("0.19.0"):
                    from accelerate.utils import CustomDtype

                    target_dtype = CustomDtype.INT4
                else:
                    raise ValueError(
                        "You are using `device_map='auto'` on a 4bit loaded version of the model. To automatically compute"
                        " the appropriate device map, you should upgrade your `accelerate` library, "
                        "`pip install --upgrade accelerate` or install it from source to support fp4 auto device map "
                        "calculation. You may encounter unexpected behavior, or pass your own device map"
                    )
            elif load_in_8bit:
                target_dtype = torch.int8

            no_split_modules = model._get_no_split_modules(device_map)
            if device_map not in ["auto", "balanced", "balanced_low_0", "sequential"]:
                raise ValueError(
                    "If passing a string for `device_map`, please choose 'auto', 'balanced', 'balanced_low_0' or "
                    "'sequential'."
                )

            device_map_kwargs = {"no_split_module_classes": no_split_modules}
            if "special_dtypes" in inspect.signature(infer_auto_device_map).parameters:
                device_map_kwargs["special_dtypes"] = special_dtypes
            elif len(special_dtypes) > 0:
                logger.warning(
                    "This model has some weights that should be kept in higher precision, you need to upgrade "
                    "`accelerate` to properly deal with them (`pip install --upgrade accelerate`)."
                )
            if device_map != "sequential":
                max_memory = get_balanced_memory(
                    model,
                    dtype=target_dtype,
                    low_zero=(device_map == "balanced_low_0"),
                    max_memory=max_memory,
                    **device_map_kwargs,
                )
            else:
                max_memory = get_max_memory(max_memory)
            if getattr(model, "quantization_method", None) == QuantizationMethod.BITS_AND_BYTES:
                # need more space for buffers that are created during quantization
                max_memory = {key: val * 0.90 for key, val in max_memory.items()}
            device_map_kwargs["max_memory"] = max_memory

            # Make sure tied weights are tied before creating the device map.
            model.tie_weights()
            device_map = infer_auto_device_map(model, dtype=target_dtype, **device_map_kwargs)

            if load_in_8bit or load_in_4bit:
                # The LM head / tied weights or any last module can stay on disk / CPU
                device_map_without_lm_head = {
                    key: device_map[key] for key in device_map.keys() if key not in modules_to_not_convert
                }
                if "cpu" in device_map_without_lm_head.values() or "disk" in device_map_without_lm_head.values():
                    raise ValueError(
                        """
                        Some modules are dispatched on the CPU or the disk. Make sure you have enough GPU RAM to fit
                        the quantized model. If you want to dispatch the model on the CPU or the disk while keeping
                        these modules in 32-bit, you need to set `load_in_8bit_fp32_cpu_offload=True` and pass a custom
                        `device_map` to `from_pretrained`. Check
                        https://huggingface.co/docs/transformers/main/en/main_classes/quantization#offload-between-cpu-and-gpu
                        for more details.
                        """
                    )
                del device_map_without_lm_head

        elif device_map is not None:
            model.tie_weights()
            tied_params = find_tied_parameters(model)
            # check if we don't have tied param in different devices
            check_tied_parameters_on_same_device(tied_params, device_map)

        if from_tf:
            if resolved_archive_file.endswith(".index"):
                # Load from a TensorFlow 1.X checkpoint - provided by original authors
                model = cls.load_tf_weights(model, config, resolved_archive_file[:-6])  # Remove the '.index'
            else:
                # Load from our TensorFlow 2.0 checkpoints
                try:
                    from .modeling_tf_pytorch_utils import load_tf2_checkpoint_in_pytorch_model

                    model, loading_info = load_tf2_checkpoint_in_pytorch_model(
                        model, resolved_archive_file, allow_missing_keys=True, output_loading_info=True
                    )
                except ImportError:
                    logger.error(
                        "Loading a TensorFlow model in PyTorch, requires both PyTorch and TensorFlow to be installed."
                        " Please see https://pytorch.org/ and https://www.tensorflow.org/install/ for installation"
                        " instructions."
                    )
                    raise
        elif from_flax:
            try:
                from .modeling_flax_pytorch_utils import load_flax_checkpoint_in_pytorch_model

                model = load_flax_checkpoint_in_pytorch_model(model, resolved_archive_file)
            except ImportError:
                logger.error(
                    "Loading a Flax model in PyTorch, requires both PyTorch and Flax to be installed. Please see"
                    " https://pytorch.org/ and https://flax.readthedocs.io/en/latest/installation.html for"
                    " installation instructions."
                )
                raise
        elif from_pt:
            # restore default dtype
            if dtype_orig is not None:
                torch.set_default_dtype(dtype_orig)
            (
                model,
                missing_keys,
                unexpected_keys,
                mismatched_keys,
                offload_index,
                error_msgs,
            ) = cls._load_pretrained_model(
                model,
                state_dict,
                loaded_state_dict_keys,  # XXX: rename?
                resolved_archive_file,
                pretrained_model_name_or_path,
                ignore_mismatched_sizes=ignore_mismatched_sizes,
                sharded_metadata=sharded_metadata,
                _fast_init=_fast_init,
                low_cpu_mem_usage=low_cpu_mem_usage,
                device_map=device_map,
                offload_folder=offload_folder,
                offload_state_dict=offload_state_dict,
                dtype=torch_dtype,
                is_quantized=(getattr(model, "quantization_method", None) == QuantizationMethod.BITS_AND_BYTES),
                keep_in_fp32_modules=keep_in_fp32_modules,
            )

        model.is_loaded_in_4bit = load_in_4bit
        model.is_loaded_in_8bit = load_in_8bit

        # make sure token embedding weights are still tied if needed
        model.tie_weights()

        # Set model in evaluation mode to deactivate DropOut modules by default
        model.eval()

        # If it is a model with generation capabilities, attempt to load the generation config
        if model.can_generate() and pretrained_model_name_or_path is not None:
            try:
                model.generation_config = GenerationConfig.from_pretrained(
                    pretrained_model_name_or_path,
                    cache_dir=cache_dir,
                    force_download=force_download,
                    resume_download=resume_download,
                    proxies=proxies,
                    local_files_only=local_files_only,
                    token=token,
                    revision=revision,
                    subfolder=subfolder,
                    _from_auto=from_auto_class,
                    _from_pipeline=from_pipeline,
                    **kwargs,
                )
            except OSError:
                logger.info(
                    "Generation config file not found, using a generation config created from the model config."
                )
                pass

        if (
            quantization_config is not None
            and quantization_config.quant_method == QuantizationMethod.AWQ
            and quantization_config.do_fuse
        ):
            model = fuse_awq_modules(model, config.quantization_config)
            model._awq_is_fused = True

        # Dispatch model with hooks on all devices if necessary
        if device_map is not None:
            device_map_kwargs = {
                "device_map": device_map,
                "offload_dir": offload_folder,
                "offload_index": offload_index,
            }
            if "skip_keys" in inspect.signature(dispatch_model).parameters:
                device_map_kwargs["skip_keys"] = model._skip_keys_device_placement
            dispatch_model(model, **device_map_kwargs)

        if quantization_method_from_args == QuantizationMethod.GPTQ:
            if quantization_config.tokenizer is None:
                quantization_config.tokenizer = pretrained_model_name_or_path
            if cls.main_input_name != "input_ids":
                raise RuntimeError("We can only quantize pure text model.")
            quantizer.quantize_model(model, quantization_config.tokenizer)
            config.quantization_config = GPTQConfig.from_dict_optimum(quantizer.to_dict())
            model._is_quantized_training_enabled = True
        if quantization_method_from_config == QuantizationMethod.GPTQ:
            model = quantizer.post_init_model(model)

        if _adapter_model_path is not None:
            model.load_adapter(
                _adapter_model_path,
                adapter_name=adapter_name,
                token=token,
                adapter_kwargs=adapter_kwargs,
            )

        if output_loading_info:
            if loading_info is None:
                loading_info = {
                    "missing_keys": missing_keys,
                    "unexpected_keys": unexpected_keys,
                    "mismatched_keys": mismatched_keys,
                    "error_msgs": error_msgs,
                }
            return model, loading_info

        return model

    @classmethod
    def _load_pretrained_model(
        cls,
        model,
        state_dict,
        loaded_keys,
        resolved_archive_file,
        pretrained_model_name_or_path,
        ignore_mismatched_sizes=False,
        sharded_metadata=None,
        _fast_init=True,
        low_cpu_mem_usage=False,
        device_map=None,
        offload_folder=None,
        offload_state_dict=None,
        dtype=None,
        is_quantized=False,
        keep_in_fp32_modules=None,
    ):
        is_safetensors = False
        if is_quantized:
            from .integrations import set_module_quantized_tensor_to_device

        if device_map is not None and "disk" in device_map.values():
            archive_file = (
                resolved_archive_file[0] if isinstance(resolved_archive_file, (list, tuple)) else resolved_archive_file
            )
            is_safetensors = archive_file.endswith(".safetensors")
            if offload_folder is None and not is_safetensors:
                raise ValueError(
                    "The current `device_map` had weights offloaded to the disk. Please provide an `offload_folder`"
                    " for them. Alternatively, make sure you have `safetensors` installed if the model you are using"
                    " offers the weights in this format."
                )
            if offload_folder is not None:
                os.makedirs(offload_folder, exist_ok=True)
            if offload_state_dict is None:
                offload_state_dict = True

        is_sharded_safetensors = is_safetensors and sharded_metadata is not None

        # tie the model weights before retrieving the state_dict
        model.tie_weights()

        # Retrieve missing & unexpected_keys
        model_state_dict = model.state_dict()
        expected_keys = list(model_state_dict.keys())
        prefix = model.base_model_prefix

        def _fix_key(key):
            if "beta" in key:
                return key.replace("beta", "bias")
            if "gamma" in key:
                return key.replace("gamma", "weight")
            return key

        original_loaded_keys = loaded_keys
        loaded_keys = [_fix_key(key) for key in loaded_keys]

        if len(prefix) > 0:
            has_prefix_module = any(s.startswith(prefix) for s in loaded_keys)
            expects_prefix_module = any(s.startswith(prefix) for s in expected_keys)
        else:
            has_prefix_module = False
            expects_prefix_module = False

        # key re-naming operations are never done on the keys
        # that are loaded, but always on the keys of the newly initialized model
        remove_prefix_from_model = not has_prefix_module and expects_prefix_module
        add_prefix_to_model = has_prefix_module and not expects_prefix_module

        if remove_prefix_from_model:
            _prefix = f"{prefix}."
            expected_keys_not_prefixed = [s for s in expected_keys if not s.startswith(_prefix)]
            expected_keys = [s[len(_prefix) :] if s.startswith(_prefix) else s for s in expected_keys]
        elif add_prefix_to_model:
            expected_keys = [".".join([prefix, s]) for s in expected_keys]

        missing_keys = list(set(expected_keys) - set(loaded_keys))
        unexpected_keys = set(loaded_keys) - set(expected_keys)
        # Remove nonpersistent buffers from unexpected keys: they are not in the state dict but will be in the model
        # buffers
        model_buffers = {n for n, _ in model.named_buffers()}
        if remove_prefix_from_model:
            model_buffers = {key[len(_prefix) :] if key.startswith(_prefix) else key for key in model_buffers}
        elif add_prefix_to_model:
            model_buffers = {".".join([prefix, key]) for key in model_buffers}
        unexpected_keys = list(unexpected_keys - model_buffers)

        model.tie_weights()
        if device_map is None and not is_fsdp_enabled():
            ptrs = collections.defaultdict(list)
            for name, tensor in model.state_dict().items():
                id_tensor = id_tensor_storage(tensor)
                ptrs[id_tensor].append(name)

            # These are all the pointers of shared tensors.
            tied_params = [names for _, names in ptrs.items() if len(names) > 1]
        else:
            # id function doesn't work for meta tensor so we need this function
            tied_params = find_tied_parameters(model)

        for group in tied_params:
            if remove_prefix_from_model:
                group = [key[len(_prefix) :] if key.startswith(_prefix) else key for key in group]
            elif add_prefix_to_model:
                group = [".".join([prefix, key]) for key in group]
            missing_in_group = [k for k in missing_keys if k in group]
            if len(missing_in_group) > 0 and len(missing_in_group) < len(group):
                missing_keys = [k for k in missing_keys if k not in missing_in_group]

        # Some models may have keys that are not in the state by design, removing them before needlessly warning
        # the user.
        if cls._keys_to_ignore_on_load_missing is not None:
            for pat in cls._keys_to_ignore_on_load_missing:
                missing_keys = [k for k in missing_keys if re.search(pat, k) is None]

        if cls._keys_to_ignore_on_load_unexpected is not None:
            for pat in cls._keys_to_ignore_on_load_unexpected:
                unexpected_keys = [k for k in unexpected_keys if re.search(pat, k) is None]

        # retrieve weights on meta device and put them back on CPU.
        # This is not ideal in terms of memory, but if we don't do that not, we can't initialize them in the next step
        if low_cpu_mem_usage:
            for key in missing_keys:
                if key in list(model_state_dict.keys()):
                    key = key
                elif f"{prefix}.{key}" in list(model_state_dict.keys()):
                    key = f"{prefix}.{key}"
                elif key.startswith(prefix) and ".".join(key.split(".")[1:]) in list(model_state_dict.keys()):
                    key = ".".join(key.split(".")[1:])
                param = model_state_dict[key]

                # upcast in fp32 if any
                target_dtype = dtype
                if (
                    keep_in_fp32_modules is not None
                    and dtype == torch.float16
                    and any(
                        module_to_keep_in_fp32 in key.split(".") for module_to_keep_in_fp32 in keep_in_fp32_modules
                    )
                ):
                    target_dtype = torch.float32

                if param.device == torch.device("meta"):
                    if not (is_quantized):
                        set_module_tensor_to_device(model, key, "cpu", torch.empty(*param.size(), dtype=target_dtype))
                    else:
                        set_module_quantized_tensor_to_device(
                            model, key, "cpu", torch.empty(*param.size(), dtype=target_dtype)
                        )

        # retrieve unintialized modules and initialize before maybe overriding that with the pretrained weights.
        if _fast_init:
            if not ignore_mismatched_sizes:
                if remove_prefix_from_model:
                    _loaded_keys = [f"{prefix}.{k}" for k in loaded_keys]
                elif add_prefix_to_model:
                    _loaded_keys = [k[len(prefix) + 1 :] for k in loaded_keys]
                else:
                    _loaded_keys = loaded_keys
                set_initialized_submodules(model, _loaded_keys)
            # This will only initialize submodules that are not marked as initialized by the line above.
            model.apply(model._initialize_weights)

        # Set some modules to fp32 if any
        if keep_in_fp32_modules is not None:
            for name, param in model.named_parameters():
                if any(module_to_keep_in_fp32 in name.split(".") for module_to_keep_in_fp32 in keep_in_fp32_modules):
                    # param = param.to(torch.float32) does not work here as only in the local scope.
                    param.data = param.data.to(torch.float32)

        # Make sure we are able to load base models as well as derived models (with heads)
        start_prefix = ""
        model_to_load = model
        if len(cls.base_model_prefix) > 0 and not hasattr(model, cls.base_model_prefix) and has_prefix_module:
            start_prefix = cls.base_model_prefix + "."
        if len(cls.base_model_prefix) > 0 and hasattr(model, cls.base_model_prefix) and not has_prefix_module:
            model_to_load = getattr(model, cls.base_model_prefix)
            base_model_expected_keys = list(model_to_load.state_dict().keys())
            if any(key in expected_keys_not_prefixed and key not in base_model_expected_keys for key in loaded_keys):
                raise ValueError(
                    "The state dictionary of the model you are trying to load is corrupted. Are you sure it was "
                    "properly saved?"
                )
            if device_map is not None:
                device_map = {k.replace(f"{cls.base_model_prefix}.", ""): v for k, v in device_map.items()}

        def _find_mismatched_keys(
            state_dict,
            model_state_dict,
            loaded_keys,
            add_prefix_to_model,
            remove_prefix_from_model,
            ignore_mismatched_sizes,
        ):
            mismatched_keys = []
            if ignore_mismatched_sizes:
                for checkpoint_key in loaded_keys:
                    # If the checkpoint is sharded, we may not have the key here.
                    if checkpoint_key not in state_dict:
                        continue
                    model_key = checkpoint_key
                    if remove_prefix_from_model:
                        # The model key starts with `prefix` but `checkpoint_key` doesn't so we add it.
                        model_key = f"{prefix}.{checkpoint_key}"
                    elif add_prefix_to_model:
                        # The model key doesn't start with `prefix` but `checkpoint_key` does so we remove it.
                        model_key = ".".join(checkpoint_key.split(".")[1:])

                    if (
                        model_key in model_state_dict
                        and state_dict[checkpoint_key].shape != model_state_dict[model_key].shape
                    ):
                        if (
                            state_dict[checkpoint_key].shape[-1] == 1
                            and state_dict[checkpoint_key].numel() * 2 == model_state_dict[model_key].numel()
                        ):
                            # This skips size mismatches for 4-bit weights. Two 4-bit values share an 8-bit container, causing size differences.
                            # Without matching with module type or paramter type it seems like a practical way to detect valid 4bit weights.
                            pass
                        else:
                            mismatched_keys.append(
                                (checkpoint_key, state_dict[checkpoint_key].shape, model_state_dict[model_key].shape)
                            )
                            del state_dict[checkpoint_key]
            return mismatched_keys

        if resolved_archive_file is not None:
            folder = os.path.sep.join(resolved_archive_file[0].split(os.path.sep)[:-1])
        else:
            folder = None
        if device_map is not None and is_safetensors:
            param_device_map = expand_device_map(device_map, original_loaded_keys, start_prefix)
            str_dtype = str(dtype).replace("torch.", "") if dtype is not None else "float32"
            if sharded_metadata is None:
                archive_file = (
                    resolved_archive_file[0]
                    if isinstance(resolved_archive_file, (list, tuple))
                    else resolved_archive_file
                )
                weight_map = {p: archive_file for p in original_loaded_keys}
            else:
                weight_map = {p: os.path.join(folder, f) for p, f in sharded_metadata["weight_map"].items()}
            offload_index = {
                p[len(start_prefix) :]: {"safetensors_file": f, "weight_name": p, "dtype": str_dtype}
                for p, f in weight_map.items()
                if p.startswith(start_prefix) and param_device_map[p[len(start_prefix) :]] == "disk"
            }

        if state_dict is not None:
            # Whole checkpoint
            mismatched_keys = _find_mismatched_keys(
                state_dict,
                model_state_dict,
                original_loaded_keys,
                add_prefix_to_model,
                remove_prefix_from_model,
                ignore_mismatched_sizes,
            )
            error_msgs = _load_state_dict_into_model(model_to_load, state_dict, start_prefix)
            offload_index = None
        else:
            # Sharded checkpoint or whole but low_cpu_mem_usage==True

            # This should always be a list but, just to be sure.
            if not isinstance(resolved_archive_file, list):
                resolved_archive_file = [resolved_archive_file]

            error_msgs = []
            mismatched_keys = []
            if not is_safetensors:
                offload_index = {} if device_map is not None and "disk" in device_map.values() else None
            if offload_state_dict:
                state_dict_folder = tempfile.mkdtemp()
                state_dict_index = {}
            else:
                state_dict_folder = None
                state_dict_index = None

            if is_sharded_safetensors:
                disk_only_shard_files = get_disk_only_shard_files(
                    device_map, sharded_metadata=sharded_metadata, start_prefix=start_prefix
                )
                disk_only_shard_files = [os.path.join(folder, f) for f in disk_only_shard_files]
            else:
                disk_only_shard_files = []

            if len(resolved_archive_file) > 1:
                resolved_archive_file = logging.tqdm(resolved_archive_file, desc="Loading checkpoint shards")
            for shard_file in resolved_archive_file:
                # Skip the load for shards that only contain disk-offloaded weights when using safetensors for the offload.
                if shard_file in disk_only_shard_files:
                    continue
                state_dict = load_state_dict(shard_file)

                # Mistmatched keys contains tuples key/shape1/shape2 of weights in the checkpoint that have a shape not
                # matching the weights in the model.
                mismatched_keys += _find_mismatched_keys(
                    state_dict,
                    model_state_dict,
                    original_loaded_keys,
                    add_prefix_to_model,
                    remove_prefix_from_model,
                    ignore_mismatched_sizes,
                )
                if low_cpu_mem_usage:
                    if is_fsdp_enabled() and not is_local_dist_rank_0():
                        for key, param in model_to_load.state_dict().items():
                            if param.device == torch.device("meta"):
                                if not (is_quantized):
                                    set_module_tensor_to_device(
                                        model_to_load, key, "cpu", torch.empty(*param.size(), dtype=dtype)
                                    )
                                else:
                                    set_module_quantized_tensor_to_device(
                                        model_to_load, key, "cpu", torch.empty(*param.size(), dtype=dtype)
                                    )
                    else:
                        new_error_msgs, offload_index, state_dict_index = _load_state_dict_into_meta_model(
                            model_to_load,
                            state_dict,
                            loaded_keys,
                            start_prefix,
                            expected_keys,
                            device_map=device_map,
                            offload_folder=offload_folder,
                            offload_index=offload_index,
                            state_dict_folder=state_dict_folder,
                            state_dict_index=state_dict_index,
                            dtype=dtype,
                            is_quantized=is_quantized,
                            is_safetensors=is_safetensors,
                            keep_in_fp32_modules=keep_in_fp32_modules,
                            unexpected_keys=unexpected_keys,
                        )
                        error_msgs += new_error_msgs
                else:
                    error_msgs += _load_state_dict_into_model(model_to_load, state_dict, start_prefix)

                # force memory release
                del state_dict
                gc.collect()

            if offload_index is not None and len(offload_index) > 0:
                if model != model_to_load:
                    # We need to add the prefix of the base model
                    prefix = cls.base_model_prefix
                    if not is_safetensors:
                        for weight_name in offload_index:
                            shutil.move(
                                os.path.join(offload_folder, f"{weight_name}.dat"),
                                os.path.join(offload_folder, f"{prefix}.{weight_name}.dat"),
                            )
                    offload_index = {f"{prefix}.{key}": value for key, value in offload_index.items()}
                if not is_safetensors:
                    save_offload_index(offload_index, offload_folder)
                    offload_index = None

            if offload_state_dict:
                # Load back temporarily offloaded state dict
                load_offloaded_weights(model_to_load, state_dict_index, state_dict_folder)
                shutil.rmtree(state_dict_folder)

        if len(error_msgs) > 0:
            error_msg = "\n\t".join(error_msgs)
            if "size mismatch" in error_msg:
                error_msg += (
                    "\n\tYou may consider adding `ignore_mismatched_sizes=True` in the model `from_pretrained` method."
                )
            raise RuntimeError(f"Error(s) in loading state_dict for {model.__class__.__name__}:\n\t{error_msg}")

        if len(unexpected_keys) > 0:
            archs = [] if model.config.architectures is None else model.config.architectures
            warner = logger.warning if model.__class__.__name__ in archs else logger.info
            warner(
                f"Some weights of the model checkpoint at {pretrained_model_name_or_path} were not used when"
                f" initializing {model.__class__.__name__}: {unexpected_keys}\n- This IS expected if you are"
                f" initializing {model.__class__.__name__} from the checkpoint of a model trained on another task or"
                " with another architecture (e.g. initializing a BertForSequenceClassification model from a"
                " BertForPreTraining model).\n- This IS NOT expected if you are initializing"
                f" {model.__class__.__name__} from the checkpoint of a model that you expect to be exactly identical"
                " (initializing a BertForSequenceClassification model from a BertForSequenceClassification model)."
            )
        else:
            logger.info(f"All model checkpoint weights were used when initializing {model.__class__.__name__}.\n")
        if len(missing_keys) > 0:
            logger.warning(
                f"Some weights of {model.__class__.__name__} were not initialized from the model checkpoint at"
                f" {pretrained_model_name_or_path} and are newly initialized: {missing_keys}\nYou should probably"
                " TRAIN this model on a down-stream task to be able to use it for predictions and inference."
            )
        elif len(mismatched_keys) == 0:
            logger.info(
                f"All the weights of {model.__class__.__name__} were initialized from the model checkpoint at"
                f" {pretrained_model_name_or_path}.\nIf your task is similar to the task the model of the checkpoint"
                f" was trained on, you can already use {model.__class__.__name__} for predictions without further"
                " training."
            )
        if len(mismatched_keys) > 0:
            mismatched_warning = "\n".join(
                [
                    f"- {key}: found shape {shape1} in the checkpoint and {shape2} in the model instantiated"
                    for key, shape1, shape2 in mismatched_keys
                ]
            )
            logger.warning(
                f"Some weights of {model.__class__.__name__} were not initialized from the model checkpoint at"
                f" {pretrained_model_name_or_path} and are newly initialized because the shapes did not"
                f" match:\n{mismatched_warning}\nYou should probably TRAIN this model on a down-stream task to be able"
                " to use it for predictions and inference."
            )

        return model, missing_keys, unexpected_keys, mismatched_keys, offload_index, error_msgs

    def retrieve_modules_from_names(self, names, add_prefix=False, remove_prefix=False):
        module_keys = {".".join(key.split(".")[:-1]) for key in names}

        # torch.nn.ParameterList is a special case where two parameter keywords
        # are appended to the module name, *e.g.* bert.special_embeddings.0
        module_keys = module_keys.union(
            {".".join(key.split(".")[:-2]) for key in names if len(key) > 0 and key[-1].isdigit()}
        )

        retrieved_modules = []
        # retrieve all modules that has at least one missing weight name
        for name, module in self.named_modules():
            if remove_prefix:
                _prefix = f"{self.base_model_prefix}."
                name = name[len(_prefix) :] if name.startswith(_prefix) else name
            elif add_prefix:
                name = ".".join([self.base_model_prefix, name]) if len(name) > 0 else self.base_model_prefix

            if name in module_keys:
                retrieved_modules.append(module)

        return retrieved_modules

    @staticmethod
    def _load_pretrained_model_low_mem(model, loaded_state_dict_keys, resolved_archive_file, start_prefix=""):
        """
        This is an experimental function that loads the model using ~1.x model size CPU memory

        Before you call it do:

        1. save which state_dict keys are available
        2. drop state_dict before model is created, since the latter takes 1x model size memory

        Here then we continue:

        3. switch to the meta device all params/buffers that are going to be replaced from the loaded state_dict
        4. load state_dict 2nd time
        5. replace the params/buffers from the state_dict

        Currently, it doesn't handle missing_keys, unexpected_keys, mismatched_keys. It can't handle deepspeed.
        """

        _move_model_to_meta(model, loaded_state_dict_keys, start_prefix)
        state_dict = load_state_dict(resolved_archive_file)
        error_msgs = _load_state_dict_into_meta_model(model, state_dict, loaded_state_dict_keys, start_prefix)
        return error_msgs

    @classmethod
    def register_for_auto_class(cls, auto_class="AutoModel"):
        """
        Register this class with a given auto class. This should only be used for custom models as the ones in the
        library are already mapped with an auto class.

        <Tip warning={true}>

        This API is experimental and may have some slight breaking changes in the next releases.

        </Tip>

        Args:
            auto_class (`str` or `type`, *optional*, defaults to `"AutoModel"`):
                The auto class to register this new model with.
        """
        if not isinstance(auto_class, str):
            auto_class = auto_class.__name__

        import transformers.models.auto as auto_module

        if not hasattr(auto_module, auto_class):
            raise ValueError(f"{auto_class} is not a valid auto class.")

        cls._auto_class = auto_class

    def to_bettertransformer(self) -> "PreTrainedModel":
        """
        Converts the model to use [PyTorch's native attention
        implementation](https://pytorch.org/docs/stable/generated/torch.nn.MultiheadAttention.html), integrated to
        Transformers through [Optimum library](https://huggingface.co/docs/optimum/bettertransformer/overview). Only a
        subset of all Transformers models are supported.

        PyTorch's attention fastpath allows to speed up inference through kernel fusions and the use of [nested
        tensors](https://pytorch.org/docs/stable/nested.html). Detailed benchmarks can be found in [this blog
        post](https://medium.com/pytorch/bettertransformer-out-of-the-box-performance-for-huggingface-transformers-3fbe27d50ab2).

        Returns:
            [`PreTrainedModel`]: The model converted to BetterTransformer.
        """
        if not is_optimum_available():
            raise ImportError("The package `optimum` is required to use Better Transformer.")

        from optimum.version import __version__ as optimum_version

        if version.parse(optimum_version) < version.parse("1.7.0"):
            raise ImportError(
                f"Please install optimum>=1.7.0 to use Better Transformer. The version {optimum_version} was found."
            )

        from optimum.bettertransformer import BetterTransformer

        return BetterTransformer.transform(self)

    def reverse_bettertransformer(self):
        """
        Reverts the transformation from [`~PreTrainedModel.to_bettertransformer`] so that the original modeling is
        used, for example in order to save the model.

        Returns:
            [`PreTrainedModel`]: The model converted back to the original modeling.
        """
        if not is_optimum_available():
            raise ImportError("The package `optimum` is required to use Better Transformer.")

        from optimum.version import __version__ as optimum_version

        if version.parse(optimum_version) < version.parse("1.7.0"):
            raise ImportError(
                f"Please install optimum>=1.7.0 to use Better Transformer. The version {optimum_version} was found."
            )

        from optimum.bettertransformer import BetterTransformer

        return BetterTransformer.reverse(self)

    def warn_if_padding_and_no_attention_mask(self, input_ids, attention_mask):
        """
        Shows a one-time warning if the input_ids appear to contain padding and no attention mask was given.
        """

        # Skip the check during tracing.
        if is_torch_fx_proxy(input_ids) or torch.jit.is_tracing() or is_torchdynamo_compiling():
            return

        if (attention_mask is not None) or (self.config.pad_token_id is None):
            return

        # Check only the first and last input IDs to reduce overhead.
        if self.config.pad_token_id in input_ids[:, [-1, 0]]:
            warn_string = (
                "We strongly recommend passing in an `attention_mask` since your input_ids may be padded. See "
                "https://huggingface.co/docs/transformers/troubleshooting"
                "#incorrect-output-when-padding-tokens-arent-masked."
            )

            # If the pad token is equal to either BOS, EOS, or SEP, we do not know whether the user should use an
            # attention_mask or not. In this case, we should still show a warning because this is a rare case.
            if (
                (self.config.bos_token_id is not None and self.config.bos_token_id == self.config.pad_token_id)
                or (self.config.eos_token_id is not None and self.config.eos_token_id == self.config.pad_token_id)
                or (self.config.sep_token_id is not None and self.config.sep_token_id == self.config.pad_token_id)
            ):
                warn_string += (
                    f"\nYou may ignore this warning if your `pad_token_id` ({self.config.pad_token_id}) is identical "
                    f"to the `bos_token_id` ({self.config.bos_token_id}), `eos_token_id` ({self.config.eos_token_id}), "
                    f"or the `sep_token_id` ({self.config.sep_token_id}), and your input is not padded."
                )

            logger.warning_once(warn_string)


PreTrainedModel.push_to_hub = copy_func(PreTrainedModel.push_to_hub)
if PreTrainedModel.push_to_hub.__doc__ is not None:
    PreTrainedModel.push_to_hub.__doc__ = PreTrainedModel.push_to_hub.__doc__.format(
        object="model", object_class="AutoModel", object_files="model file"
    )


class PoolerStartLogits(nn.Module):
    """
    Compute SQuAD start logits from sequence hidden states.

    Args:
        config ([`PretrainedConfig`]):
            The config used by the model, will be used to grab the `hidden_size` of the model.
    """

    def __init__(self, config: PretrainedConfig):
        super().__init__()
        self.dense = nn.Linear(config.hidden_size, 1)

    def forward(
        self, hidden_states: torch.FloatTensor, p_mask: Optional[torch.FloatTensor] = None
    ) -> torch.FloatTensor:
        """
        Args:
            hidden_states (`torch.FloatTensor` of shape `(batch_size, seq_len, hidden_size)`):
                The final hidden states of the model.
            p_mask (`torch.FloatTensor` of shape `(batch_size, seq_len)`, *optional*):
                Mask for tokens at invalid position, such as query and special symbols (PAD, SEP, CLS). 1.0 means token
                should be masked.

        Returns:
            `torch.FloatTensor`: The start logits for SQuAD.
        """
        x = self.dense(hidden_states).squeeze(-1)

        if p_mask is not None:
            if get_parameter_dtype(self) == torch.float16:
                x = x * (1 - p_mask) - 65500 * p_mask
            else:
                x = x * (1 - p_mask) - 1e30 * p_mask

        return x


class PoolerEndLogits(nn.Module):
    """
    Compute SQuAD end logits from sequence hidden states.

    Args:
        config ([`PretrainedConfig`]):
            The config used by the model, will be used to grab the `hidden_size` of the model and the `layer_norm_eps`
            to use.
    """

    def __init__(self, config: PretrainedConfig):
        super().__init__()
        self.dense_0 = nn.Linear(config.hidden_size * 2, config.hidden_size)
        self.activation = nn.Tanh()
        self.LayerNorm = nn.LayerNorm(config.hidden_size, eps=config.layer_norm_eps)
        self.dense_1 = nn.Linear(config.hidden_size, 1)

    def forward(
        self,
        hidden_states: torch.FloatTensor,
        start_states: Optional[torch.FloatTensor] = None,
        start_positions: Optional[torch.LongTensor] = None,
        p_mask: Optional[torch.FloatTensor] = None,
    ) -> torch.FloatTensor:
        """
        Args:
            hidden_states (`torch.FloatTensor` of shape `(batch_size, seq_len, hidden_size)`):
                The final hidden states of the model.
            start_states (`torch.FloatTensor` of shape `(batch_size, seq_len, hidden_size)`, *optional*):
                The hidden states of the first tokens for the labeled span.
            start_positions (`torch.LongTensor` of shape `(batch_size,)`, *optional*):
                The position of the first token for the labeled span.
            p_mask (`torch.FloatTensor` of shape `(batch_size, seq_len)`, *optional*):
                Mask for tokens at invalid position, such as query and special symbols (PAD, SEP, CLS). 1.0 means token
                should be masked.

        <Tip>

        One of `start_states` or `start_positions` should be not `None`. If both are set, `start_positions` overrides
        `start_states`.

        </Tip>

        Returns:
            `torch.FloatTensor`: The end logits for SQuAD.
        """
        assert (
            start_states is not None or start_positions is not None
        ), "One of start_states, start_positions should be not None"
        if start_positions is not None:
            slen, hsz = hidden_states.shape[-2:]
            start_positions = start_positions[:, None, None].expand(-1, -1, hsz)  # shape (bsz, 1, hsz)
            start_states = hidden_states.gather(-2, start_positions)  # shape (bsz, 1, hsz)
            start_states = start_states.expand(-1, slen, -1)  # shape (bsz, slen, hsz)

        x = self.dense_0(torch.cat([hidden_states, start_states], dim=-1))
        x = self.activation(x)
        x = self.LayerNorm(x)
        x = self.dense_1(x).squeeze(-1)

        if p_mask is not None:
            if get_parameter_dtype(self) == torch.float16:
                x = x * (1 - p_mask) - 65500 * p_mask
            else:
                x = x * (1 - p_mask) - 1e30 * p_mask

        return x


class PoolerAnswerClass(nn.Module):
    """
    Compute SQuAD 2.0 answer class from classification and start tokens hidden states.

    Args:
        config ([`PretrainedConfig`]):
            The config used by the model, will be used to grab the `hidden_size` of the model.
    """

    def __init__(self, config):
        super().__init__()
        self.dense_0 = nn.Linear(config.hidden_size * 2, config.hidden_size)
        self.activation = nn.Tanh()
        self.dense_1 = nn.Linear(config.hidden_size, 1, bias=False)

    def forward(
        self,
        hidden_states: torch.FloatTensor,
        start_states: Optional[torch.FloatTensor] = None,
        start_positions: Optional[torch.LongTensor] = None,
        cls_index: Optional[torch.LongTensor] = None,
    ) -> torch.FloatTensor:
        """
        Args:
            hidden_states (`torch.FloatTensor` of shape `(batch_size, seq_len, hidden_size)`):
                The final hidden states of the model.
            start_states (`torch.FloatTensor` of shape `(batch_size, seq_len, hidden_size)`, *optional*):
                The hidden states of the first tokens for the labeled span.
            start_positions (`torch.LongTensor` of shape `(batch_size,)`, *optional*):
                The position of the first token for the labeled span.
            cls_index (`torch.LongTensor` of shape `(batch_size,)`, *optional*):
                Position of the CLS token for each sentence in the batch. If `None`, takes the last token.

        <Tip>

        One of `start_states` or `start_positions` should be not `None`. If both are set, `start_positions` overrides
        `start_states`.

        </Tip>

        Returns:
            `torch.FloatTensor`: The SQuAD 2.0 answer class.
        """
        # No dependency on end_feature so that we can obtain one single `cls_logits` for each sample.
        hsz = hidden_states.shape[-1]
        assert (
            start_states is not None or start_positions is not None
        ), "One of start_states, start_positions should be not None"
        if start_positions is not None:
            start_positions = start_positions[:, None, None].expand(-1, -1, hsz)  # shape (bsz, 1, hsz)
            start_states = hidden_states.gather(-2, start_positions).squeeze(-2)  # shape (bsz, hsz)

        if cls_index is not None:
            cls_index = cls_index[:, None, None].expand(-1, -1, hsz)  # shape (bsz, 1, hsz)
            cls_token_state = hidden_states.gather(-2, cls_index).squeeze(-2)  # shape (bsz, hsz)
        else:
            cls_token_state = hidden_states[:, -1, :]  # shape (bsz, hsz)

        x = self.dense_0(torch.cat([start_states, cls_token_state], dim=-1))
        x = self.activation(x)
        x = self.dense_1(x).squeeze(-1)

        return x


@dataclass
class SquadHeadOutput(ModelOutput):
    """
    Base class for outputs of question answering models using a [`~modeling_utils.SQuADHead`].

    Args:
        loss (`torch.FloatTensor` of shape `(1,)`, *optional*, returned if both `start_positions` and `end_positions` are provided):
            Classification loss as the sum of start token, end token (and is_impossible if provided) classification
            losses.
        start_top_log_probs (`torch.FloatTensor` of shape `(batch_size, config.start_n_top)`, *optional*, returned if `start_positions` or `end_positions` is not provided):
            Log probabilities for the top config.start_n_top start token possibilities (beam-search).
        start_top_index (`torch.LongTensor` of shape `(batch_size, config.start_n_top)`, *optional*, returned if `start_positions` or `end_positions` is not provided):
            Indices for the top config.start_n_top start token possibilities (beam-search).
        end_top_log_probs (`torch.FloatTensor` of shape `(batch_size, config.start_n_top * config.end_n_top)`, *optional*, returned if `start_positions` or `end_positions` is not provided):
            Log probabilities for the top `config.start_n_top * config.end_n_top` end token possibilities
            (beam-search).
        end_top_index (`torch.LongTensor` of shape `(batch_size, config.start_n_top * config.end_n_top)`, *optional*, returned if `start_positions` or `end_positions` is not provided):
            Indices for the top `config.start_n_top * config.end_n_top` end token possibilities (beam-search).
        cls_logits (`torch.FloatTensor` of shape `(batch_size,)`, *optional*, returned if `start_positions` or `end_positions` is not provided):
            Log probabilities for the `is_impossible` label of the answers.

    """

    loss: Optional[torch.FloatTensor] = None
    start_top_log_probs: Optional[torch.FloatTensor] = None
    start_top_index: Optional[torch.LongTensor] = None
    end_top_log_probs: Optional[torch.FloatTensor] = None
    end_top_index: Optional[torch.LongTensor] = None
    cls_logits: Optional[torch.FloatTensor] = None


class SQuADHead(nn.Module):
    r"""
    A SQuAD head inspired by XLNet.

    Args:
        config ([`PretrainedConfig`]):
            The config used by the model, will be used to grab the `hidden_size` of the model and the `layer_norm_eps`
            to use.
    """

    def __init__(self, config):
        super().__init__()
        self.start_n_top = config.start_n_top
        self.end_n_top = config.end_n_top

        self.start_logits = PoolerStartLogits(config)
        self.end_logits = PoolerEndLogits(config)
        self.answer_class = PoolerAnswerClass(config)

    @replace_return_docstrings(output_type=SquadHeadOutput, config_class=PretrainedConfig)
    def forward(
        self,
        hidden_states: torch.FloatTensor,
        start_positions: Optional[torch.LongTensor] = None,
        end_positions: Optional[torch.LongTensor] = None,
        cls_index: Optional[torch.LongTensor] = None,
        is_impossible: Optional[torch.LongTensor] = None,
        p_mask: Optional[torch.FloatTensor] = None,
        return_dict: bool = False,
    ) -> Union[SquadHeadOutput, Tuple[torch.FloatTensor]]:
        """
        Args:
            hidden_states (`torch.FloatTensor` of shape `(batch_size, seq_len, hidden_size)`):
                Final hidden states of the model on the sequence tokens.
            start_positions (`torch.LongTensor` of shape `(batch_size,)`, *optional*):
                Positions of the first token for the labeled span.
            end_positions (`torch.LongTensor` of shape `(batch_size,)`, *optional*):
                Positions of the last token for the labeled span.
            cls_index (`torch.LongTensor` of shape `(batch_size,)`, *optional*):
                Position of the CLS token for each sentence in the batch. If `None`, takes the last token.
            is_impossible (`torch.LongTensor` of shape `(batch_size,)`, *optional*):
                Whether the question has a possible answer in the paragraph or not.
            p_mask (`torch.FloatTensor` of shape `(batch_size, seq_len)`, *optional*):
                Mask for tokens at invalid position, such as query and special symbols (PAD, SEP, CLS). 1.0 means token
                should be masked.
            return_dict (`bool`, *optional*, defaults to `False`):
                Whether or not to return a [`~utils.ModelOutput`] instead of a plain tuple.

        Returns:
        """
        start_logits = self.start_logits(hidden_states, p_mask=p_mask)

        if start_positions is not None and end_positions is not None:
            # If we are on multi-GPU, let's remove the dimension added by batch splitting
            for x in (start_positions, end_positions, cls_index, is_impossible):
                if x is not None and x.dim() > 1:
                    x.squeeze_(-1)

            # during training, compute the end logits based on the ground truth of the start position
            end_logits = self.end_logits(hidden_states, start_positions=start_positions, p_mask=p_mask)

            loss_fct = CrossEntropyLoss()
            start_loss = loss_fct(start_logits, start_positions)
            end_loss = loss_fct(end_logits, end_positions)
            total_loss = (start_loss + end_loss) / 2

            if cls_index is not None and is_impossible is not None:
                # Predict answerability from the representation of CLS and START
                cls_logits = self.answer_class(hidden_states, start_positions=start_positions, cls_index=cls_index)
                loss_fct_cls = nn.BCEWithLogitsLoss()
                cls_loss = loss_fct_cls(cls_logits, is_impossible)

                # note(zhiliny): by default multiply the loss by 0.5 so that the scale is comparable to start_loss and end_loss
                total_loss += cls_loss * 0.5

            return SquadHeadOutput(loss=total_loss) if return_dict else (total_loss,)

        else:
            # during inference, compute the end logits based on beam search
            bsz, slen, hsz = hidden_states.size()
            start_log_probs = nn.functional.softmax(start_logits, dim=-1)  # shape (bsz, slen)

            start_top_log_probs, start_top_index = torch.topk(
                start_log_probs, self.start_n_top, dim=-1
            )  # shape (bsz, start_n_top)
            start_top_index_exp = start_top_index.unsqueeze(-1).expand(-1, -1, hsz)  # shape (bsz, start_n_top, hsz)
            start_states = torch.gather(hidden_states, -2, start_top_index_exp)  # shape (bsz, start_n_top, hsz)
            start_states = start_states.unsqueeze(1).expand(-1, slen, -1, -1)  # shape (bsz, slen, start_n_top, hsz)

            hidden_states_expanded = hidden_states.unsqueeze(2).expand_as(
                start_states
            )  # shape (bsz, slen, start_n_top, hsz)
            p_mask = p_mask.unsqueeze(-1) if p_mask is not None else None
            end_logits = self.end_logits(hidden_states_expanded, start_states=start_states, p_mask=p_mask)
            end_log_probs = nn.functional.softmax(end_logits, dim=1)  # shape (bsz, slen, start_n_top)

            end_top_log_probs, end_top_index = torch.topk(
                end_log_probs, self.end_n_top, dim=1
            )  # shape (bsz, end_n_top, start_n_top)
            end_top_log_probs = end_top_log_probs.view(-1, self.start_n_top * self.end_n_top)
            end_top_index = end_top_index.view(-1, self.start_n_top * self.end_n_top)

            start_states = torch.einsum("blh,bl->bh", hidden_states, start_log_probs)
            cls_logits = self.answer_class(hidden_states, start_states=start_states, cls_index=cls_index)

            if not return_dict:
                return (start_top_log_probs, start_top_index, end_top_log_probs, end_top_index, cls_logits)
            else:
                return SquadHeadOutput(
                    start_top_log_probs=start_top_log_probs,
                    start_top_index=start_top_index,
                    end_top_log_probs=end_top_log_probs,
                    end_top_index=end_top_index,
                    cls_logits=cls_logits,
                )


class SequenceSummary(nn.Module):
    r"""
    Compute a single vector summary of a sequence hidden states.

    Args:
        config ([`PretrainedConfig`]):
            The config used by the model. Relevant arguments in the config class of the model are (refer to the actual
            config class of your model for the default values it uses):

            - **summary_type** (`str`) -- The method to use to make this summary. Accepted values are:

                - `"last"` -- Take the last token hidden state (like XLNet)
                - `"first"` -- Take the first token hidden state (like Bert)
                - `"mean"` -- Take the mean of all tokens hidden states
                - `"cls_index"` -- Supply a Tensor of classification token position (GPT/GPT-2)
                - `"attn"` -- Not implemented now, use multi-head attention

            - **summary_use_proj** (`bool`) -- Add a projection after the vector extraction.
            - **summary_proj_to_labels** (`bool`) -- If `True`, the projection outputs to `config.num_labels` classes
              (otherwise to `config.hidden_size`).
            - **summary_activation** (`Optional[str]`) -- Set to `"tanh"` to add a tanh activation to the output,
              another string or `None` will add no activation.
            - **summary_first_dropout** (`float`) -- Optional dropout probability before the projection and activation.
            - **summary_last_dropout** (`float`)-- Optional dropout probability after the projection and activation.
    """

    def __init__(self, config: PretrainedConfig):
        super().__init__()

        self.summary_type = getattr(config, "summary_type", "last")
        if self.summary_type == "attn":
            # We should use a standard multi-head attention module with absolute positional embedding for that.
            # Cf. https://github.com/zihangdai/xlnet/blob/master/modeling.py#L253-L276
            # We can probably just use the multi-head attention module of PyTorch >=1.1.0
            raise NotImplementedError

        self.summary = Identity()
        if hasattr(config, "summary_use_proj") and config.summary_use_proj:
            if hasattr(config, "summary_proj_to_labels") and config.summary_proj_to_labels and config.num_labels > 0:
                num_classes = config.num_labels
            else:
                num_classes = config.hidden_size
            self.summary = nn.Linear(config.hidden_size, num_classes)

        activation_string = getattr(config, "summary_activation", None)
        self.activation: Callable = get_activation(activation_string) if activation_string else Identity()

        self.first_dropout = Identity()
        if hasattr(config, "summary_first_dropout") and config.summary_first_dropout > 0:
            self.first_dropout = nn.Dropout(config.summary_first_dropout)

        self.last_dropout = Identity()
        if hasattr(config, "summary_last_dropout") and config.summary_last_dropout > 0:
            self.last_dropout = nn.Dropout(config.summary_last_dropout)

    def forward(
        self, hidden_states: torch.FloatTensor, cls_index: Optional[torch.LongTensor] = None
    ) -> torch.FloatTensor:
        """
        Compute a single vector summary of a sequence hidden states.

        Args:
            hidden_states (`torch.FloatTensor` of shape `[batch_size, seq_len, hidden_size]`):
                The hidden states of the last layer.
            cls_index (`torch.LongTensor` of shape `[batch_size]` or `[batch_size, ...]` where ... are optional leading dimensions of `hidden_states`, *optional*):
                Used if `summary_type == "cls_index"` and takes the last token of the sequence as classification token.

        Returns:
            `torch.FloatTensor`: The summary of the sequence hidden states.
        """
        if self.summary_type == "last":
            output = hidden_states[:, -1]
        elif self.summary_type == "first":
            output = hidden_states[:, 0]
        elif self.summary_type == "mean":
            output = hidden_states.mean(dim=1)
        elif self.summary_type == "cls_index":
            if cls_index is None:
                cls_index = torch.full_like(
                    hidden_states[..., :1, :],
                    hidden_states.shape[-2] - 1,
                    dtype=torch.long,
                )
            else:
                cls_index = cls_index.unsqueeze(-1).unsqueeze(-1)
                cls_index = cls_index.expand((-1,) * (cls_index.dim() - 1) + (hidden_states.size(-1),))
            # shape of cls_index: (bsz, XX, 1, hidden_size) where XX are optional leading dim of hidden_states
            output = hidden_states.gather(-2, cls_index).squeeze(-2)  # shape (bsz, XX, hidden_size)
        elif self.summary_type == "attn":
            raise NotImplementedError

        output = self.first_dropout(output)
        output = self.summary(output)
        output = self.activation(output)
        output = self.last_dropout(output)

        return output


def unwrap_model(model: nn.Module) -> nn.Module:
    """
    Recursively unwraps a model from potential containers (as used in distributed training).

    Args:
        model (`torch.nn.Module`): The model to unwrap.
    """
    # since there could be multiple levels of wrapping, unwrap recursively
    if hasattr(model, "module"):
        return unwrap_model(model.module)
    else:
        return model


def expand_device_map(device_map, param_names, start_prefix):
    """
    Expand a device map to return the correspondance parameter name to device.
    """
    new_device_map = {}
    param_names = [p[len(start_prefix) :] for p in param_names if p.startswith(start_prefix)]
    for module, device in device_map.items():
        new_device_map.update(
            {p: device for p in param_names if p == module or p.startswith(f"{module}.") or module == ""}
        )
    return new_device_map


def get_disk_only_shard_files(device_map, sharded_metadata, start_prefix):
    """
    Returns the list of shard files containing only weights offloaded to disk.
    """

    weight_map = {
        p[len(start_prefix) :]: v for p, v in sharded_metadata["weight_map"].items() if p.startswith(start_prefix)
    }
    files_content = collections.defaultdict(list)
    for weight_name, filename in weight_map.items():
        while len(weight_name) > 0 and weight_name not in device_map:
            weight_name = ".".join(weight_name.split(".")[:-1])
        files_content[filename].append(device_map[weight_name])

    return [fname for fname, devices in files_content.items() if set(devices) == {"disk"}]<|MERGE_RESOLUTION|>--- conflicted
+++ resolved
@@ -2408,12 +2408,7 @@
                 save_function(shard, os.path.join(save_directory, shard_file))
 
         if index is None:
-<<<<<<< HEAD
             path_to_weights = os.path.join(save_directory, weights_name)
-=======
-            weights_file_name = SAFE_WEIGHTS_NAME if safe_serialization else WEIGHTS_NAME
-            path_to_weights = os.path.join(save_directory, _add_variant(weights_file_name, variant))
->>>>>>> 4a66c0d9
             logger.info(f"Model weights saved in {path_to_weights}")
         else:
             save_index_file = SAFE_WEIGHTS_INDEX_NAME if safe_serialization else WEIGHTS_INDEX_NAME
