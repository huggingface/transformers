--- conflicted
+++ resolved
@@ -2268,7 +2268,6 @@
             kernel_name = kernel_name.strip()
             repo_id = repo_id.strip()
 
-<<<<<<< HEAD
             try:
                 kernel = get_kernel(repo_id)
                 ALL_ATTENTION_FUNCTIONS.register(f"kernel_{repo_id.replace('/', '_')}", getattr(kernel, kernel_name))
@@ -2304,27 +2303,6 @@
         Checks and dispatches to the requested attention implementation.
         """
         requested_attn_implementation = self._check_attn_implementation(attn_implementation)
-=======
-            if (
-                not isinstance(config._attn_implementation, dict)
-                and config._attn_implementation not in ["eager"] + ALL_ATTENTION_FUNCTIONS.valid_keys()
-            ):
-                message = f'Specified `attn_implementation="{config._attn_implementation}"` is not supported. The only possible arguments are `attn_implementation="eager"` (manual attention implementation)'
-                if cls._supports_flash_attn_3:
-                    message += ', `"attn_implementation=flash_attention_3"` (implementation using flash attention 3)'
-                if cls._supports_flash_attn_2:
-                    message += ', `"attn_implementation=flash_attention_2"` (implementation using flash attention 2)'
-                if cls._supports_sdpa:
-                    message += ', `"attn_implementation=sdpa"` (implementation using torch.nn.functional.scaled_dot_product_attention)'
-                if cls._supports_flex_attn:
-                    message += (
-                        ', `"attn_implementation=flex_attention"` (implementation using torch\'s flex_attention)'
-                    )
-                raise ValueError(message + ".")
-
-            # If a config is passed with a preset attn_implementation, we skip the automatic dispatch and use the user-provided config, with hard checks that the requested attention implementation is available.
-            requested_attn_implementation = config._attn_implementation_internal
->>>>>>> b0a8e0b8
 
         # Composite models consisting of several PretrainedModels can specify attention implementation as a dict where
         # keys are sub-config names. But most people will specify one `str` which means that should dispatch it for all sub-models.
@@ -2345,7 +2323,6 @@
             ):
                 sub_config._attn_implementation_internal = curr_attn_implementation
 
-<<<<<<< HEAD
         if requested_attn_implementation == "flash_attention_2" and self._flash_attn_2_can_dispatch():
             self.config._attn_implementation = "flash_attention_2"
         elif requested_attn_implementation == "flex_attention" and self._flex_attn_can_dispatch():
@@ -2356,43 +2333,6 @@
             and self._sdpa_can_dispatch(hard_check_only=requested_attn_implementation is not None)
         ):
             self.config._attn_implementation = "sdpa"
-=======
-        if config._attn_implementation == "flash_attention_3":
-            cls._check_and_enable_flash_attn_3(
-                config,
-                torch_dtype=torch_dtype,
-                device_map=device_map,
-                hard_check_only=False,
-                check_device_map=check_device_map,
-            )
-        elif config._attn_implementation == "flash_attention_2":
-            cls._check_and_enable_flash_attn_2(
-                config,
-                torch_dtype=torch_dtype,
-                device_map=device_map,
-                hard_check_only=False,
-                check_device_map=check_device_map,
-            )
-        elif requested_attn_implementation == "flex_attention":
-            config = cls._check_and_enable_flex_attn(config, hard_check_only=True)
-        elif requested_attn_implementation in [None, "sdpa"] and not is_torch_xla_available():
-            # flash_attention_2 takes priority over SDPA, hence SDPA treated in this elif.
-            config = cls._check_and_enable_sdpa(
-                config,
-                hard_check_only=requested_attn_implementation is not None,
-            )
-
-            if (
-                torch.version.hip is not None
-                and config._attn_implementation == "sdpa"
-                and torch.cuda.device_count() > 1
-                and version.parse(torch.__version__) < version.parse("2.4.1")
-            ):
-                logger.warning_once(
-                    "Using the `SDPA` attention implementation on multi-gpu setup with ROCM may lead to performance issues due to the FA backend. Disabling it to use alternative backends."
-                )
-                torch.backends.cuda.enable_flash_sdp(False)
->>>>>>> b0a8e0b8
         elif requested_attn_implementation in ALL_ATTENTION_FUNCTIONS.valid_keys():
             self.config._attn_implementation = requested_attn_implementation
         elif isinstance(requested_attn_implementation, dict):
@@ -2570,103 +2510,10 @@
                 "initialise the model on a GPU by passing a device_map that contains only GPU devices as keys."
             )
 
-<<<<<<< HEAD
         # If no error raise by this point, we can return `True`
         return True
 
     def _sdpa_can_dispatch(self, hard_check_only: bool = False) -> bool:
-=======
-    @classmethod
-    def _check_and_enable_flash_attn_3(
-        cls,
-        config,
-        torch_dtype: Optional[torch.dtype] = None,
-        device_map: Optional[Union[str, dict[str, int]]] = None,
-        check_device_map: bool = True,
-        hard_check_only: bool = False,
-    ) -> PretrainedConfig:
-        """
-        Checks the availability of Flash Attention 3 and compatibility with the current model.
-
-        If all checks pass and `hard_check_only` is False, the method will set the config attribute `attn_implementation` to "flash_attention_3" so that the model can initialize the correct attention module.
-        """
-        if not cls._supports_flash_attn_3:
-            raise ValueError(
-                f"{cls.__name__} does not support Flash Attention 3.0 yet. Please request to add support where"
-                f" the model is hosted, on its model hub page: https://huggingface.co/{config._name_or_path}/discussions/new"
-                " or in the Transformers GitHub repo: https://github.com/huggingface/transformers/issues/new"
-            )
-
-        if not is_flash_attn_3_available():
-            preface = "FlashAttention3 has been toggled on, but it cannot be used due to the following error:"
-
-            if importlib.util.find_spec("flash_attn_3") is None:
-                raise ImportError(f"{preface} the package flash_attn_3 seems to be not installed.")
-
-            if torch.cuda.is_available():
-                major, _ = torch.cuda.get_device_capability()
-                if major < 9:
-                    raise ValueError(
-                        f"{preface} Flash Attention 3 requires compute capability >= 9.0, but found {torch.cuda.get_device_capability()} with compute capability {major}.0."
-                    )
-                else:
-                    raise ImportError(f"{preface} Flash Attention 3 is not available.")
-            else:
-                raise ValueError(
-                    f"{preface} Flash Attention 3 is not available on CPU. Please make sure torch can access a CUDA device."
-                )
-
-        if torch_dtype is None:
-            logger.warning_once(
-                "You are attempting to use Flash Attention 3 without specifying a torch dtype. This might lead to unexpected behaviour"
-            )
-        elif torch_dtype is not None and torch_dtype not in [torch.float16, torch.bfloat16]:
-            logger.warning_once(
-                "Flash Attention 3 only supports torch.float16 and torch.bfloat16 dtypes, but"
-                f" the current dype in {cls.__name__} is {torch_dtype}. You should run training or inference using Automatic Mixed-Precision via the `with torch.autocast(device_type='torch_device'):` decorator,"
-                ' or load the model with the `torch_dtype` argument. Example: `model = AutoModel.from_pretrained("meta-llama/Llama-3.2-1B", attn_implementation="flash_attention_3", torch_dtype=torch.float16)`'
-            )
-
-        if getattr(config, "alibi", False) or getattr(config, "use_alibi", False):
-            raise ValueError("Model is configured to use ALiBi, which is not supported by Flash Attention 3.")
-
-        # Check for attention dropout, which is incompatible with FA3
-        if hasattr(config, "attention_dropout") and config.attention_dropout > 0:
-            raise ValueError(
-                f"Model has attention_dropout={config.attention_dropout}, which is not supported by Flash Attention 3."
-            )
-
-        # The check `torch.empty(0).device.type != "cuda"` is needed as the model may be initialized after `torch.set_default_device` has been called,
-        # or the model may be initialized under the context manager `with torch.device("cuda"):`.
-        if check_device_map and device_map is None and torch.empty(0).device.type not in ["cuda", "mlu"]:
-            if torch.cuda.is_available():
-                logger.warning_once(
-                    "You are attempting to use Flash Attention 3 with a model not initialized on GPU. Make sure to move the model to GPU"
-                    " after initializing it on CPU with `model.to('cuda')`."
-                )
-            else:
-                raise ValueError(
-                    "You are attempting to use Flash Attention 3 with a model not initialized on GPU and with no GPU available. "
-                    "This is not supported yet. Please make sure to have access to a GPU and either initialise the model on a GPU by passing a device_map "
-                    "or initialising the model on CPU and then moving it to GPU."
-                )
-        elif (
-            check_device_map
-            and device_map is not None
-            and isinstance(device_map, dict)
-            and ("cpu" in device_map.values() or "disk" in device_map.values())
-        ):
-            raise ValueError(
-                "You are attempting to use Flash Attention 3 with a model dispatched on CPU or disk. This is not supported. Please make sure to "
-                "initialise the model on a GPU by passing a device_map that contains only GPU devices as keys."
-            )
-        if not hard_check_only:
-            config._attn_implementation = "flash_attention_3"
-        return config
-
-    @classmethod
-    def _check_and_enable_sdpa(cls, config, hard_check_only: bool = False):
->>>>>>> b0a8e0b8
         """
         Checks the availability of SDPA for a given model.
 
