--- conflicted
+++ resolved
@@ -1504,16 +1504,14 @@
         if "attn_implementation" in kwargs:
             config._attn_implementation = kwargs.pop("attn_implementation")
 
-<<<<<<< HEAD
         # If passing `experts_implementation` as kwargs, respect it (it will be applied recursively on subconfigs)
         if "experts_implementation" in kwargs:
             config._experts_implementation = kwargs.pop("experts_implementation")
 
-=======
         init_contexts = []
         if dtype is not None:
             init_contexts.append(local_torch_dtype(dtype, cls.__name__))
->>>>>>> 40dc11cd
+
         if is_deepspeed_zero3_enabled() and not _is_quantized and not _is_ds_init_called:
             logger.info("Detected DeepSpeed ZeRO-3: activating zero.init() for this model")
             # this immediately partitions the model across all gpus, to avoid the overhead in time
